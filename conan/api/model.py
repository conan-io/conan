import fnmatch
import json

from conans.client.graph.graph import RECIPE_EDITABLE, RECIPE_CONSUMER, RECIPE_PLATFORM, \
    RECIPE_VIRTUAL, BINARY_SKIP, BINARY_MISSING, BINARY_INVALID
from conans.errors import ConanException
from conans.model.package_ref import PkgReference
from conans.model.recipe_ref import RecipeReference
from conans.util.files import load
from conans.model.version_range import VersionRange


class Remote:

<<<<<<< HEAD
    def __init__(self, name, url, verify_ssl=True, disabled=False):
        self.name = name  # Read only, is the key
=======
    def __init__(self, name, url, verify_ssl=True, disabled=False, allowed_packages=None):
        self._name = name  # Read only, is the key
>>>>>>> 8c21cafe
        self.url = url
        self.verify_ssl = verify_ssl
        self.disabled = disabled
        self.allowed_packages = allowed_packages

    def __eq__(self, other):
        if other is None:
            return False
        return (self.name == other.name and self.url == other.url and
                self.verify_ssl == other.verify_ssl and self.disabled == other.disabled)

    def __str__(self):
        allowed_msg = ""
        if self.allowed_packages:
            allowed_msg = ", Allowed packages: {}".format(", ".join(self.allowed_packages))
        return "{}: {} [Verify SSL: {}, Enabled: {}{}]".format(self.name, self.url, self.verify_ssl,
                                                               not self.disabled, allowed_msg)

    def __repr__(self):
        return str(self)


class MultiPackagesList:
    def __init__(self):
        self.lists = {}

    def __getitem__(self, name):
        try:
            return self.lists[name]
        except KeyError:
            raise ConanException(f"'{name}' doesn't exist is package list")

    def add(self, name, pkg_list):
        self.lists[name] = pkg_list

    def add_error(self, remote_name, error):
        self.lists[remote_name] = {"error": error}

    def serialize(self):
        return {k: v.serialize() if isinstance(v, PackagesList) else v
                for k, v in self.lists.items()}

    @staticmethod
    def load(file):
        content = json.loads(load(file))
        result = {}
        for remote, pkglist in content.items():
            if "error" in pkglist:
                result[remote] = pkglist
            else:
                result[remote] = PackagesList.deserialize(pkglist)
        pkglist = MultiPackagesList()
        pkglist.lists = result
        return pkglist

    @staticmethod
    def load_graph(graphfile, graph_recipes=None, graph_binaries=None):
        graph = json.loads(load(graphfile))
        pkglist = MultiPackagesList()
        cache_list = PackagesList()
        if graph_recipes is None and graph_binaries is None:
            recipes = ["*"]
            binaries = ["*"]
        else:
            recipes = [r.lower() for r in graph_recipes or []]
            binaries = [b.lower() for b in graph_binaries or []]

        pkglist.lists["Local Cache"] = cache_list
        for node in graph["graph"]["nodes"].values():
            # We need to add the python_requires too
            python_requires = node.get("python_requires")
            if python_requires is not None:
                for pyref, pyreq in python_requires.items():
                    pyrecipe = pyreq["recipe"]
                    if pyrecipe == RECIPE_EDITABLE:
                        continue
                    pyref = RecipeReference.loads(pyref)
                    if any(r == "*" or r == pyrecipe for r in recipes):
                        cache_list.add_refs([pyref])
                    pyremote = pyreq["remote"]
                    if pyremote:
                        remote_list = pkglist.lists.setdefault(pyremote, PackagesList())
                        remote_list.add_refs([pyref])

            recipe = node["recipe"]
            if recipe in (RECIPE_EDITABLE, RECIPE_CONSUMER, RECIPE_VIRTUAL, RECIPE_PLATFORM):
                continue

            ref = node["ref"]
            ref = RecipeReference.loads(ref)
            ref.timestamp = node["rrev_timestamp"]
            recipe = recipe.lower()
            if any(r == "*" or r == recipe for r in recipes):
                cache_list.add_refs([ref])

            remote = node["remote"]
            if remote:
                remote_list = pkglist.lists.setdefault(remote, PackagesList())
                remote_list.add_refs([ref])
            pref = PkgReference(ref, node["package_id"], node["prev"], node["prev_timestamp"])
            binary_remote = node["binary_remote"]
            if binary_remote:
                remote_list = pkglist.lists.setdefault(binary_remote, PackagesList())
                remote_list.add_refs([ref])  # Binary listed forces recipe listed
                remote_list.add_prefs(ref, [pref])

            binary = node["binary"]
            if binary in (BINARY_SKIP, BINARY_INVALID, BINARY_MISSING):
                continue

            binary = binary.lower()
            if any(b == "*" or b == binary for b in binaries):
                cache_list.add_refs([ref])  # Binary listed forces recipe listed
                cache_list.add_prefs(ref, [pref])
        return pkglist


class PackagesList:
    def __init__(self):
        self.recipes = {}

    def split(self):
        """
        Returns a list of PackageList, splitted one per reference.
        This can be useful to parallelize things like upload, parallelizing per-reference
        """
        result = []
        for r, content in self.recipes.items():
            subpkglist = PackagesList()
            subpkglist.recipes[r] = content
            result.append(subpkglist)
        return result

    def only_recipes(self):
        result = {}
        for ref, ref_dict in self.recipes.items():
            for rrev_dict in ref_dict.get("revisions", {}).values():
                rrev_dict.pop("packages", None)
        return result

    def add_refs(self, refs):
        # RREVS alreday come in ASCENDING order, so upload does older revisions first
        for ref in refs:
            ref_dict = self.recipes.setdefault(str(ref), {})
            if ref.revision:
                revs_dict = ref_dict.setdefault("revisions", {})
                rev_dict = revs_dict.setdefault(ref.revision, {})
                if ref.timestamp:
                    rev_dict["timestamp"] = ref.timestamp

    def add_prefs(self, rrev, prefs):
        # Prevs already come in ASCENDING order, so upload does older revisions first
        revs_dict = self.recipes[str(rrev)]["revisions"]
        rev_dict = revs_dict[rrev.revision]
        packages_dict = rev_dict.setdefault("packages", {})

        for pref in prefs:
            package_dict = packages_dict.setdefault(pref.package_id, {})
            if pref.revision:
                prevs_dict = package_dict.setdefault("revisions", {})
                prev_dict = prevs_dict.setdefault(pref.revision, {})
                if pref.timestamp:
                    prev_dict["timestamp"] = pref.timestamp

    def add_configurations(self, confs):
        for pref, conf in confs.items():
            rev_dict = self.recipes[str(pref.ref)]["revisions"][pref.ref.revision]
            try:
                rev_dict["packages"][pref.package_id]["info"] = conf
            except KeyError:  # If package_id does not exist, do nothing, only add to existing prefs
                pass

    def refs(self):
        result = {}
        for ref, ref_dict in self.recipes.items():
            for rrev, rrev_dict in ref_dict.get("revisions", {}).items():
                t = rrev_dict.get("timestamp")
                recipe = RecipeReference.loads(f"{ref}#{rrev}")  # TODO: optimize this
                if t is not None:
                    recipe.timestamp = t
                result[recipe] = rrev_dict
        return result

    @staticmethod
    def prefs(ref, recipe_bundle):
        result = {}
        for package_id, pkg_bundle in recipe_bundle.get("packages", {}).items():
            prevs = pkg_bundle.get("revisions", {})
            for prev, prev_bundle in prevs.items():
                t = prev_bundle.get("timestamp")
                pref = PkgReference(ref, package_id, prev, t)
                result[pref] = prev_bundle
        return result

    def serialize(self):
        return self.recipes

    @staticmethod
    def deserialize(data):
        result = PackagesList()
        result.recipes = data
        return result


class ListPattern:

    def __init__(self, expression, rrev="latest", package_id=None, prev="latest", only_recipe=False):
        def split(s, c, default=None):
            if not s:
                return None, default
            tokens = s.split(c, 1)
            if len(tokens) == 2:
                return tokens[0], tokens[1] or default
            return tokens[0], default

        recipe, package = split(expression, ":")
        self.raw = expression
        self.ref, rrev = split(recipe, "#", rrev)
        ref, user_channel = split(self.ref, "@")
        self.name, self.version = split(ref, "/")
        self.user, self.channel = split(user_channel, "/")
        self.rrev, _ = split(rrev, "%")
        self.package_id, prev = split(package, "#", prev)
        self.prev, _ = split(prev, "%")
        if only_recipe:
            if self.package_id:
                raise ConanException("Do not specify 'package_id' with 'only-recipe'")
        else:
            self.package_id = self.package_id or package_id

    @staticmethod
    def _only_latest(rev):
        return rev in ["!latest", "~latest"]

    @property
    def search_ref(self):
        vrange = self._version_range
        if vrange:
            return str(RecipeReference(self.name, "*", self.user, self.channel))
        if "*" in self.ref or not self.version or (self.package_id is None and self.rrev is None):
            return self.ref

    @property
    def _version_range(self):
        if self.version and self.version.startswith("[") and self.version.endswith("]"):
            return VersionRange(self.version[1:-1])

    def filter_versions(self, refs):
        vrange = self._version_range
        if vrange:
            refs = [r for r in refs if vrange.contains(r.version, None)]
        return refs

    @property
    def is_latest_rrev(self):
        return self.rrev == "latest"

    @property
    def is_latest_prev(self):
        return self.prev == "latest"

    def check_refs(self, refs):
        if not refs and self.ref and "*" not in self.ref:
            raise ConanException(f"Recipe '{self.ref}' not found")

    def filter_rrevs(self, rrevs):
        if self._only_latest(self.rrev):
            return rrevs[1:]
        rrevs = [r for r in rrevs if fnmatch.fnmatch(r.revision, self.rrev)]
        if not rrevs:
            refs_str = f'{self.ref}#{self.rrev}'
            if "*" not in refs_str:
                raise ConanException(f"Recipe revision '{refs_str}' not found")
        return rrevs

    def filter_prefs(self, prefs):
        prefs = [p for p in prefs if fnmatch.fnmatch(p.package_id, self.package_id)]
        if not prefs:
            refs_str = f'{self.ref}#{self.rrev}:{self.package_id}'
            if "*" not in refs_str:
                raise ConanException(f"Package ID '{self.raw}' not found")
        return prefs

    def filter_prevs(self, prevs):
        if self._only_latest(self.prev):
            return prevs[1:]
        prevs = [p for p in prevs if fnmatch.fnmatch(p.revision, self.prev)]
        if not prevs:
            refs_str = f'{self.ref}#{self.rrev}:{self.package_id}#{self.prev}'
            if "*" not in refs_str:
                raise ConanException(f"Package revision '{self.raw}' not found")
        return prevs<|MERGE_RESOLUTION|>--- conflicted
+++ resolved
@@ -12,13 +12,8 @@
 
 class Remote:
 
-<<<<<<< HEAD
-    def __init__(self, name, url, verify_ssl=True, disabled=False):
+    def __init__(self, name, url, verify_ssl=True, disabled=False, allowed_packages=None):
         self.name = name  # Read only, is the key
-=======
-    def __init__(self, name, url, verify_ssl=True, disabled=False, allowed_packages=None):
-        self._name = name  # Read only, is the key
->>>>>>> 8c21cafe
         self.url = url
         self.verify_ssl = verify_ssl
         self.disabled = disabled
