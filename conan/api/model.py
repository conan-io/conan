import fnmatch
import json

from conans.client.graph.graph import RECIPE_EDITABLE, RECIPE_CONSUMER, RECIPE_PLATFORM, \
    RECIPE_VIRTUAL, BINARY_SKIP, BINARY_MISSING, BINARY_INVALID
from conans.errors import ConanException
from conans.model.package_ref import PkgReference
from conans.model.recipe_ref import RecipeReference
from conans.util.files import load
from conans.model.version_range import VersionRange

OSS_RECIPES = "oss-recipes"


class Remote:

<<<<<<< HEAD
    def __init__(self, name, url, verify_ssl=True, disabled=False, remote_type=None):
        self._name = name  # Read only, is the key
        self.url = url
        self.verify_ssl = verify_ssl
        self.disabled = disabled
        self.remote_type = remote_type

    @property
    def name(self):
        return self._name
=======
    def __init__(self, name, url, verify_ssl=True, disabled=False, allowed_packages=None):
        self.name = name  # Read only, is the key
        self.url = url
        self.verify_ssl = verify_ssl
        self.disabled = disabled
        self.allowed_packages = allowed_packages
>>>>>>> fa991f3a

    def __eq__(self, other):
        if other is None:
            return False
        return (self.name == other.name and self.url == other.url and
                self.verify_ssl == other.verify_ssl and self.disabled == other.disabled)

    def __str__(self):
<<<<<<< HEAD
        if self.remote_type == OSS_RECIPES:
            return "{}: {} [{}, Enabled: {}]".format(self.name, self.url, OSS_RECIPES,
                                                     not self.disabled)
        return "{}: {} [Verify SSL: {}, Enabled: {}]".format(self.name, self.url, self.verify_ssl,
                                                             not self.disabled)
=======
        allowed_msg = ""
        if self.allowed_packages:
            allowed_msg = ", Allowed packages: {}".format(", ".join(self.allowed_packages))
        return "{}: {} [Verify SSL: {}, Enabled: {}{}]".format(self.name, self.url, self.verify_ssl,
                                                               not self.disabled, allowed_msg)
>>>>>>> fa991f3a

    def __repr__(self):
        return str(self)


class MultiPackagesList:
    def __init__(self):
        self.lists = {}

    def __getitem__(self, name):
        try:
            return self.lists[name]
        except KeyError:
            raise ConanException(f"'{name}' doesn't exist is package list")

    def add(self, name, pkg_list):
        self.lists[name] = pkg_list

    def add_error(self, remote_name, error):
        self.lists[remote_name] = {"error": error}

    def serialize(self):
        return {k: v.serialize() if isinstance(v, PackagesList) else v
                for k, v in self.lists.items()}

    @staticmethod
    def load(file):
        content = json.loads(load(file))
        result = {}
        for remote, pkglist in content.items():
            if "error" in pkglist:
                result[remote] = pkglist
            else:
                result[remote] = PackagesList.deserialize(pkglist)
        pkglist = MultiPackagesList()
        pkglist.lists = result
        return pkglist

    @staticmethod
    def load_graph(graphfile, graph_recipes=None, graph_binaries=None):
        graph = json.loads(load(graphfile))
        pkglist = MultiPackagesList()
        cache_list = PackagesList()
        if graph_recipes is None and graph_binaries is None:
            recipes = ["*"]
            binaries = ["*"]
        else:
            recipes = [r.lower() for r in graph_recipes or []]
            binaries = [b.lower() for b in graph_binaries or []]

        pkglist.lists["Local Cache"] = cache_list
        for node in graph["graph"]["nodes"].values():
            # We need to add the python_requires too
            python_requires = node.get("python_requires")
            if python_requires is not None:
                for pyref, pyreq in python_requires.items():
                    pyrecipe = pyreq["recipe"]
                    if pyrecipe == RECIPE_EDITABLE:
                        continue
                    pyref = RecipeReference.loads(pyref)
                    if any(r == "*" or r == pyrecipe for r in recipes):
                        cache_list.add_refs([pyref])
                    pyremote = pyreq["remote"]
                    if pyremote:
                        remote_list = pkglist.lists.setdefault(pyremote, PackagesList())
                        remote_list.add_refs([pyref])

            recipe = node["recipe"]
            if recipe in (RECIPE_EDITABLE, RECIPE_CONSUMER, RECIPE_VIRTUAL, RECIPE_PLATFORM):
                continue

            ref = node["ref"]
            ref = RecipeReference.loads(ref)
            ref.timestamp = node["rrev_timestamp"]
            recipe = recipe.lower()
            if any(r == "*" or r == recipe for r in recipes):
                cache_list.add_refs([ref])

            remote = node["remote"]
            if remote:
                remote_list = pkglist.lists.setdefault(remote, PackagesList())
                remote_list.add_refs([ref])
            pref = PkgReference(ref, node["package_id"], node["prev"], node["prev_timestamp"])
            binary_remote = node["binary_remote"]
            if binary_remote:
                remote_list = pkglist.lists.setdefault(binary_remote, PackagesList())
                remote_list.add_refs([ref])  # Binary listed forces recipe listed
                remote_list.add_prefs(ref, [pref])

            binary = node["binary"]
            if binary in (BINARY_SKIP, BINARY_INVALID, BINARY_MISSING):
                continue

            binary = binary.lower()
            if any(b == "*" or b == binary for b in binaries):
                cache_list.add_refs([ref])  # Binary listed forces recipe listed
                cache_list.add_prefs(ref, [pref])
        return pkglist


class PackagesList:
    def __init__(self):
        self.recipes = {}

    def split(self):
        """
        Returns a list of PackageList, splitted one per reference.
        This can be useful to parallelize things like upload, parallelizing per-reference
        """
        result = []
        for r, content in self.recipes.items():
            subpkglist = PackagesList()
            subpkglist.recipes[r] = content
            result.append(subpkglist)
        return result

    def only_recipes(self):
        result = {}
        for ref, ref_dict in self.recipes.items():
            for rrev_dict in ref_dict.get("revisions", {}).values():
                rrev_dict.pop("packages", None)
        return result

    def add_refs(self, refs):
        # RREVS alreday come in ASCENDING order, so upload does older revisions first
        for ref in refs:
            ref_dict = self.recipes.setdefault(str(ref), {})
            if ref.revision:
                revs_dict = ref_dict.setdefault("revisions", {})
                rev_dict = revs_dict.setdefault(ref.revision, {})
                if ref.timestamp:
                    rev_dict["timestamp"] = ref.timestamp

    def add_prefs(self, rrev, prefs):
        # Prevs already come in ASCENDING order, so upload does older revisions first
        revs_dict = self.recipes[str(rrev)]["revisions"]
        rev_dict = revs_dict[rrev.revision]
        packages_dict = rev_dict.setdefault("packages", {})

        for pref in prefs:
            package_dict = packages_dict.setdefault(pref.package_id, {})
            if pref.revision:
                prevs_dict = package_dict.setdefault("revisions", {})
                prev_dict = prevs_dict.setdefault(pref.revision, {})
                if pref.timestamp:
                    prev_dict["timestamp"] = pref.timestamp

    def add_configurations(self, confs):
        for pref, conf in confs.items():
            rev_dict = self.recipes[str(pref.ref)]["revisions"][pref.ref.revision]
            try:
                rev_dict["packages"][pref.package_id]["info"] = conf
            except KeyError:  # If package_id does not exist, do nothing, only add to existing prefs
                pass

    def refs(self):
        result = {}
        for ref, ref_dict in self.recipes.items():
            for rrev, rrev_dict in ref_dict.get("revisions", {}).items():
                t = rrev_dict.get("timestamp")
                recipe = RecipeReference.loads(f"{ref}#{rrev}")  # TODO: optimize this
                if t is not None:
                    recipe.timestamp = t
                result[recipe] = rrev_dict
        return result

    @staticmethod
    def prefs(ref, recipe_bundle):
        result = {}
        for package_id, pkg_bundle in recipe_bundle.get("packages", {}).items():
            prevs = pkg_bundle.get("revisions", {})
            for prev, prev_bundle in prevs.items():
                t = prev_bundle.get("timestamp")
                pref = PkgReference(ref, package_id, prev, t)
                result[pref] = prev_bundle
        return result

    def serialize(self):
        return self.recipes

    @staticmethod
    def deserialize(data):
        result = PackagesList()
        result.recipes = data
        return result


class ListPattern:

    def __init__(self, expression, rrev="latest", package_id=None, prev="latest", only_recipe=False):
        def split(s, c, default=None):
            if not s:
                return None, default
            tokens = s.split(c, 1)
            if len(tokens) == 2:
                return tokens[0], tokens[1] or default
            return tokens[0], default

        recipe, package = split(expression, ":")
        self.raw = expression
        self.ref, rrev = split(recipe, "#", rrev)
        ref, user_channel = split(self.ref, "@")
        self.name, self.version = split(ref, "/")
        self.user, self.channel = split(user_channel, "/")
        self.rrev, _ = split(rrev, "%")
        self.package_id, prev = split(package, "#", prev)
        self.prev, _ = split(prev, "%")
        if only_recipe:
            if self.package_id:
                raise ConanException("Do not specify 'package_id' with 'only-recipe'")
        else:
            self.package_id = self.package_id or package_id

    @staticmethod
    def _only_latest(rev):
        return rev in ["!latest", "~latest"]

    @property
    def search_ref(self):
        vrange = self._version_range
        if vrange:
            return str(RecipeReference(self.name, "*", self.user, self.channel))
        if "*" in self.ref or not self.version or (self.package_id is None and self.rrev is None):
            return self.ref

    @property
    def _version_range(self):
        if self.version and self.version.startswith("[") and self.version.endswith("]"):
            return VersionRange(self.version[1:-1])

    def filter_versions(self, refs):
        vrange = self._version_range
        if vrange:
            refs = [r for r in refs if vrange.contains(r.version, None)]
        return refs

    @property
    def is_latest_rrev(self):
        return self.rrev == "latest"

    @property
    def is_latest_prev(self):
        return self.prev == "latest"

    def check_refs(self, refs):
        if not refs and self.ref and "*" not in self.ref:
            raise ConanException(f"Recipe '{self.ref}' not found")

    def filter_rrevs(self, rrevs):
        if self._only_latest(self.rrev):
            return rrevs[1:]
        rrevs = [r for r in rrevs if fnmatch.fnmatch(r.revision, self.rrev)]
        if not rrevs:
            refs_str = f'{self.ref}#{self.rrev}'
            if "*" not in refs_str:
                raise ConanException(f"Recipe revision '{refs_str}' not found")
        return rrevs

    def filter_prefs(self, prefs):
        prefs = [p for p in prefs if fnmatch.fnmatch(p.package_id, self.package_id)]
        if not prefs:
            refs_str = f'{self.ref}#{self.rrev}:{self.package_id}'
            if "*" not in refs_str:
                raise ConanException(f"Package ID '{self.raw}' not found")
        return prefs

    def filter_prevs(self, prevs):
        if self._only_latest(self.prev):
            return prevs[1:]
        prevs = [p for p in prevs if fnmatch.fnmatch(p.revision, self.prev)]
        if not prevs:
            refs_str = f'{self.ref}#{self.rrev}:{self.package_id}#{self.prev}'
            if "*" not in refs_str:
                raise ConanException(f"Package revision '{self.raw}' not found")
        return prevs<|MERGE_RESOLUTION|>--- conflicted
+++ resolved
@@ -14,25 +14,14 @@
 
 class Remote:
 
-<<<<<<< HEAD
-    def __init__(self, name, url, verify_ssl=True, disabled=False, remote_type=None):
-        self._name = name  # Read only, is the key
-        self.url = url
-        self.verify_ssl = verify_ssl
-        self.disabled = disabled
-        self.remote_type = remote_type
-
-    @property
-    def name(self):
-        return self._name
-=======
-    def __init__(self, name, url, verify_ssl=True, disabled=False, allowed_packages=None):
+    def __init__(self, name, url, verify_ssl=True, disabled=False, allowed_packages=None,
+                 remote_type=None):
         self.name = name  # Read only, is the key
         self.url = url
         self.verify_ssl = verify_ssl
         self.disabled = disabled
         self.allowed_packages = allowed_packages
->>>>>>> fa991f3a
+        self.remote_type = remote_type
 
     def __eq__(self, other):
         if other is None:
@@ -41,19 +30,14 @@
                 self.verify_ssl == other.verify_ssl and self.disabled == other.disabled)
 
     def __str__(self):
-<<<<<<< HEAD
-        if self.remote_type == OSS_RECIPES:
-            return "{}: {} [{}, Enabled: {}]".format(self.name, self.url, OSS_RECIPES,
-                                                     not self.disabled)
-        return "{}: {} [Verify SSL: {}, Enabled: {}]".format(self.name, self.url, self.verify_ssl,
-                                                             not self.disabled)
-=======
         allowed_msg = ""
         if self.allowed_packages:
             allowed_msg = ", Allowed packages: {}".format(", ".join(self.allowed_packages))
+        if self.remote_type == OSS_RECIPES:
+            return "{}: {} [{}, Enabled: {}{}]".format(self.name, self.url, OSS_RECIPES,
+                                                       not self.disabled, allowed_msg)
         return "{}: {} [Verify SSL: {}, Enabled: {}{}]".format(self.name, self.url, self.verify_ssl,
                                                                not self.disabled, allowed_msg)
->>>>>>> fa991f3a
 
     def __repr__(self):
         return str(self)
