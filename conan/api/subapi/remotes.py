import fnmatch
import json
import os
from urllib.parse import urlparse

from conan.api.model import Remote
from conan.api.output import ConanOutput
from conan.internal.cache.home_paths import HomePaths
from conan.internal.conan_app import ConanApp
<<<<<<< HEAD
from conans.client.cache.remote_registry import Remote, RemoteRegistry
from conans.client.cmd.user import user_set, users_clean, users_list
from conans.client.rest_client_oss_recipes import add_oss_recipes_remote, remove_oss_recipes_remote
=======

>>>>>>> fa991f3a
from conans.errors import ConanException
from conans.util.files import save, load

CONAN_CENTER_REMOTE_NAME = "conancenter"


class RemotesAPI:
    """ The ``RemotesAPI`` manages the definition of remotes, contained in the "remotes.json" file
    in the Conan home, supporting addition, removal, update, rename, enable, disable of remotes.
    These operations do not contact the servers or check their existence at all. If they are not
    available, they will fail later when used.

    The ``user_xxx`` methods perform authentication related tasks, and some of them will contact
    the servers to perform such authentication
    """

    def __init__(self, conan_api):
        # This method is private, the subapi is not instantiated by users
        self.conan_api = conan_api
        self._remotes_file = HomePaths(self.conan_api.cache_folder).remotes_path

    def list(self, pattern=None, only_enabled=True):
        """
        Obtain a list of ``Remote`` objects matching the pattern.

        :param pattern: ``None``, single ``str`` or list of ``str``. If it is ``None``,
          all remotes will be returned (equivalent to ``pattern="*"``).
        :param only_enabled: boolean, by default return only enabled remotes
        :return: A list of ``Remote`` objects

        """
        remotes = _load(self._remotes_file)
        if only_enabled:
            remotes = [r for r in remotes if not r.disabled]
        if pattern:
            remotes = _filter(remotes, pattern, only_enabled)
        return remotes

    def disable(self, pattern):
        """
        Disable all remotes matching ``pattern``

        :param pattern: single ``str`` or list of ``str``. If the pattern is an exact name without
          wildcards like "*" and no remote is found matching that exact name, it will raise an error.
        :return: the list of disabled ``Remote`` objects  (even if they were already disabled)
        """
        remotes = _load(self._remotes_file)
        disabled = _filter(remotes, pattern, only_enabled=False)
        result = []
        if disabled:
            for r in disabled:
                r.disabled = True
                result.append(r)
            _save(self._remotes_file, remotes)
        return result

    def enable(self, pattern):
        """
        Enable all remotes matching ``pattern``.

        :param pattern: single ``str`` or list of ``str``. If the pattern is an exact name without
          wildcards like "*" and no remote is found matching that exact name, it will raise an error.
        :return: the list of enabled ``Remote`` objects (even if they were already enabled)
        """
        remotes = _load(self._remotes_file)
        enabled = _filter(remotes, pattern, only_enabled=False)
        result = []
        if enabled:
            for r in enabled:
                r.disabled = False
                result.append(r)
            _save(self._remotes_file, remotes)
        return result

    def get(self, remote_name):
        """
        Obtain a ``Remote`` object

        :param remote_name: the exact name of the remote to be returned
        :return: the ``Remote`` object, or raise an Exception if the remote does not exist.
        """
        remotes = _load(self._remotes_file)
        try:
            return {r.name: r for r in remotes}[remote_name]
        except KeyError:
            raise ConanException(f"Remote '{remote_name}' doesn't exist")

    def add(self, remote: Remote, force=False, index=None):
<<<<<<< HEAD
        add_oss_recipes_remote(self.conan_api, remote)
        return RemoteRegistry(self._remotes_file).add(remote, force=force, index=index)
=======
        """
        Add a new ``Remote`` object to the existing ones

        :param remote: a ``Remote`` object to be added
        :param force: do not fail if the remote already exist (but default it failes)
        :param index: if not defined, the new remote will be last one. Pass an integer to insert
          the remote in that position instead of the last one
        """
        remotes = _load(self._remotes_file)
        _validate_url(remote.url)
        current = {r.name: r for r in remotes}.get(remote.name)
        if current:  # same name remote existing!
            if not force:
                raise ConanException(f"Remote '{remote.name}' already exists in remotes "
                                     "(use --force to continue)")
            ConanOutput().warning(f"Remote '{remote.name}' already exists in remotes")
            if current.url != remote.url:
                ConanOutput().warning("Updating existing remote with new url")
>>>>>>> fa991f3a

        _check_urls(remotes, remote.url, force, current)
        if index is None:  # append or replace in place
            d = {r.name: r for r in remotes}
            d[remote.name] = remote
            remotes = list(d.values())
        else:
            remotes = [r for r in remotes if r.name != remote.name]
            remotes.insert(index, remote)
        _save(self._remotes_file, remotes)

    def remove(self, pattern):
        """
        Remove the remotes matching the ``pattern``

        :param pattern: single ``str`` or list of ``str``. If the pattern is an exact name without
          wildcards like "*" and no remote is found matching that exact name, it will raise an error.
        :return: The list of removed ``Remote`` objects
        """
        remotes = _load(self._remotes_file)
        removed = _filter(remotes, pattern, only_enabled=False)
        remotes = [r for r in remotes if r not in removed]
        _save(self._remotes_file, remotes)
        app = ConanApp(self.conan_api)
<<<<<<< HEAD
        remotes = self.list(pattern, only_enabled=False)
        for remote in remotes:
            remove_oss_recipes_remote(self.conan_api, remote)
            RemoteRegistry(self._remotes_file).remove(remote.name)
            users_clean(app.cache.localdb, remote.url)
=======
        for remote in removed:
            app.cache.localdb.clean(remote_url=remote.url)
        return removed

    def update(self, remote_name: str, url=None, secure=None, disabled=None, index=None,
               allowed_packages=None):
        """
        Update an existing remote

        :param remote_name: The name of the remote to update, must exist
        :param url: optional url to update, if not defined it will not be updated
        :param secure:  optional ssl secure connection to update
        :param disabled: optional disabled state
        :param index:  optional integer to change the order of the remote
        :param allowed_packages: optional list of packages allowed from this remote
        """
        remotes = _load(self._remotes_file)
        try:
            remote = {r.name: r for r in remotes}[remote_name]
        except KeyError:
            raise ConanException(f"Remote '{remote_name}' doesn't exist")
        if url is not None:
            _validate_url(url)
            _check_urls(remotes, url, force=False, current=remote)
            remote.url = url
        if secure is not None:
            remote.verify_ssl = secure
        if disabled is not None:
            remote.disabled = disabled
        if allowed_packages is not None:
            remote.allowed_packages = allowed_packages
>>>>>>> fa991f3a

        if index is not None:
            remotes = [r for r in remotes if r.name != remote.name]
            remotes.insert(index, remote)
        _save(self._remotes_file, remotes)

    def rename(self, remote_name: str, new_name: str):
        """
        Change the name of an existing remote

        :param remote_name: The previous existing name
        :param new_name: The new name
        """
        remotes = _load(self._remotes_file)
        d = {r.name: r for r in remotes}
        if new_name in d:
            raise ConanException(f"Remote '{new_name}' already exists")
        try:
            d[remote_name].name = new_name
        except KeyError:
            raise ConanException(f"Remote '{remote_name}' doesn't exist")
        _save(self._remotes_file, remotes)

    def user_info(self, remote: Remote):
        # TODO: Review
        app = ConanApp(self.conan_api)
        user_info = {}
        user, token, _ = app.cache.localdb.get_login(remote.url)
        user_info["name"] = remote.name
        user_info["user_name"] = user
        user_info["authenticated"] = True if token else False
        return user_info

    def user_login(self, remote: Remote, username: str, password: str):
        """
        Perform user authentication against the given remote with the provided username and password

        :param remote: a ``Remote`` object
        :param username: the user login as ``str``
        :param password: password ``str``
        """
        app = ConanApp(self.conan_api)
        app.remote_manager.authenticate(remote, username, password)

    def user_logout(self, remote: Remote):
        """
        Logout from the given ``Remote``

        :param remote: The ``Remote`` object to logout
        """
        app = ConanApp(self.conan_api)
        # The localdb only stores url + username + token, not remote name, so use URL as key
        app.cache.localdb.clean(remote_url=remote.url)

    def user_set(self, remote: Remote, username):
        # TODO: Review
        app = ConanApp(self.conan_api)
        if username == "":
            username = None
        app.cache.localdb.store(username, token=None, refresh_token=None, remote_url=remote.url)

    def user_auth(self, remote: Remote, with_user=False):
        # TODO: Review
        app = ConanApp(self.conan_api)
        if with_user:
            user, token, _ = app.cache.localdb.get_login(remote.url)
            if not user:
                var_name = f"CONAN_LOGIN_USERNAME_{remote.name.upper()}"
                user = os.getenv(var_name, None) or os.getenv("CONAN_LOGIN_USERNAME", None)
            if not user:
                return
        app.remote_manager.check_credentials(remote)
        user, token, _ = app.cache.localdb.get_login(remote.url)
        return user


def _load(remotes_file):
    if not os.path.exists(remotes_file):
        remote = Remote(CONAN_CENTER_REMOTE_NAME, "https://center.conan.io", True, False)
        _save(remotes_file, [remote])
        return [remote]

    data = json.loads(load(remotes_file))
    result = []
    for r in data.get("remotes", []):
        remote = Remote(r["name"], r["url"], r["verify_ssl"], r.get("disabled", False),
                        r.get("allowed_packages"))
        result.append(remote)
    return result


def _save(remotes_file, remotes):
    remote_list = []
    for r in remotes:
        remote = {"name": r.name, "url": r.url, "verify_ssl": r.verify_ssl}
        if r.disabled:
            remote["disabled"] = True
        if r.allowed_packages:
            remote["allowed_packages"] = r.allowed_packages
        remote_list.append(remote)
    save(remotes_file, json.dumps({"remotes": remote_list}, indent=True))


def _filter(remotes, pattern, only_enabled=True):
    filtered_remotes = []
    patterns = [pattern] if isinstance(pattern, str) else pattern
    for p in patterns:
        is_match = False
        for remote in remotes:
            if fnmatch.fnmatch(remote.name, p):
                is_match = True
                if remote not in filtered_remotes:
                    filtered_remotes.append(remote)
        if not is_match:
            if "*" in p or "?" in p:
                if only_enabled:
                    raise ConanException(
                        f"Remotes for pattern '{p}' can't be found or are disabled")
            else:
                raise ConanException(f"Remote '{p}' can't be found or is disabled")
    return filtered_remotes


def _validate_url(url):
    """ Check if URL contains protocol and address
    :param url: URL to be validated
    """
    out = ConanOutput()
    if url:
        if url.startswith("https://conan.io/center"):
            raise ConanException("Wrong ConanCenter remote URL. You are adding the web "
                                 "https://conan.io/center the correct remote API is "
                                 "https://center.conan.io")
        address = urlparse(url)
        if not all([address.scheme, address.netloc]):
            out.warning(f"The URL '{url}' is invalid. It must contain scheme and hostname.")
    else:
        out.warning("The URL is empty. It must contain scheme and hostname.")


def _check_urls(remotes, url, force, current):
    # The remote name doesn't exist
    for r in remotes:
        if r is not current and r.url == url:
            msg = f"Remote url already existing in remote '{r.name}'. " \
                  f"Having different remotes with same URL is not recommended."
            if not force:
                raise ConanException(msg + " Use '--force' to override.")
            else:
                ConanOutput().warning(msg + " Adding duplicated remote url because '--force'.")<|MERGE_RESOLUTION|>--- conflicted
+++ resolved
@@ -3,17 +3,11 @@
 import os
 from urllib.parse import urlparse
 
-from conan.api.model import Remote
+from conan.api.model import Remote, OSS_RECIPES
 from conan.api.output import ConanOutput
 from conan.internal.cache.home_paths import HomePaths
 from conan.internal.conan_app import ConanApp
-<<<<<<< HEAD
-from conans.client.cache.remote_registry import Remote, RemoteRegistry
-from conans.client.cmd.user import user_set, users_clean, users_list
 from conans.client.rest_client_oss_recipes import add_oss_recipes_remote, remove_oss_recipes_remote
-=======
-
->>>>>>> fa991f3a
 from conans.errors import ConanException
 from conans.util.files import save, load
 
@@ -102,20 +96,19 @@
             raise ConanException(f"Remote '{remote_name}' doesn't exist")
 
     def add(self, remote: Remote, force=False, index=None):
-<<<<<<< HEAD
-        add_oss_recipes_remote(self.conan_api, remote)
-        return RemoteRegistry(self._remotes_file).add(remote, force=force, index=index)
-=======
         """
         Add a new ``Remote`` object to the existing ones
+
 
         :param remote: a ``Remote`` object to be added
         :param force: do not fail if the remote already exist (but default it failes)
         :param index: if not defined, the new remote will be last one. Pass an integer to insert
           the remote in that position instead of the last one
         """
-        remotes = _load(self._remotes_file)
-        _validate_url(remote.url)
+        add_oss_recipes_remote(self.conan_api, remote)
+        remotes = _load(self._remotes_file)
+        if remote.remote_type != OSS_RECIPES:
+            _validate_url(remote.url)
         current = {r.name: r for r in remotes}.get(remote.name)
         if current:  # same name remote existing!
             if not force:
@@ -124,7 +117,6 @@
             ConanOutput().warning(f"Remote '{remote.name}' already exists in remotes")
             if current.url != remote.url:
                 ConanOutput().warning("Updating existing remote with new url")
->>>>>>> fa991f3a
 
         _check_urls(remotes, remote.url, force, current)
         if index is None:  # append or replace in place
@@ -149,14 +141,8 @@
         remotes = [r for r in remotes if r not in removed]
         _save(self._remotes_file, remotes)
         app = ConanApp(self.conan_api)
-<<<<<<< HEAD
-        remotes = self.list(pattern, only_enabled=False)
-        for remote in remotes:
+        for remote in removed:
             remove_oss_recipes_remote(self.conan_api, remote)
-            RemoteRegistry(self._remotes_file).remove(remote.name)
-            users_clean(app.cache.localdb, remote.url)
-=======
-        for remote in removed:
             app.cache.localdb.clean(remote_url=remote.url)
         return removed
 
@@ -178,7 +164,8 @@
         except KeyError:
             raise ConanException(f"Remote '{remote_name}' doesn't exist")
         if url is not None:
-            _validate_url(url)
+            if remote.remote_type != OSS_RECIPES:
+                _validate_url(url)
             _check_urls(remotes, url, force=False, current=remote)
             remote.url = url
         if secure is not None:
@@ -187,7 +174,6 @@
             remote.disabled = disabled
         if allowed_packages is not None:
             remote.allowed_packages = allowed_packages
->>>>>>> fa991f3a
 
         if index is not None:
             remotes = [r for r in remotes if r.name != remote.name]
@@ -274,7 +260,7 @@
     result = []
     for r in data.get("remotes", []):
         remote = Remote(r["name"], r["url"], r["verify_ssl"], r.get("disabled", False),
-                        r.get("allowed_packages"))
+                        r.get("allowed_packages"), r.get("remote_type"))
         result.append(remote)
     return result
 
@@ -287,6 +273,8 @@
             remote["disabled"] = True
         if r.allowed_packages:
             remote["allowed_packages"] = r.allowed_packages
+        if r.remote_type:
+            remote["remote_type"] = r.remote_type
         remote_list.append(remote)
     save(remotes_file, json.dumps({"remotes": remote_list}, indent=True))
 
