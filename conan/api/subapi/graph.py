import os

from conan.api.output import ConanOutput
from conan.internal.conan_app import ConanApp
from conan.cli.printers.graph import print_graph_basic
from conans.client.graph.graph import Node, RECIPE_CONSUMER, CONTEXT_HOST, RECIPE_VIRTUAL
from conans.client.graph.graph_binaries import GraphBinariesAnalyzer
from conans.client.graph.graph_builder import DepsGraphBuilder
from conans.client.graph.profile_node_definer import initialize_conanfile_profile, consumer_definer
from conans.client.loader import parse_conanfile

from conans.errors import ConanException

from conans.model.recipe_ref import RecipeReference


class GraphAPI:

    def __init__(self, conan_api):
        self.conan_api = conan_api

    def _load_root_consumer_conanfile(self, path, profile_host, profile_build,
                                      name=None, version=None, user=None, channel=None,
                                      update=None, remotes=None, lockfile=None,
                                      is_build_require=False):
        app = ConanApp(self.conan_api.cache_folder)

        if path.endswith(".py"):
            conanfile = app.loader.load_consumer(path,
                                                 name=name,
                                                 version=version,
                                                 user=user,
                                                 channel=channel,
                                                 graph_lock=lockfile,
                                                 remotes=remotes,
                                                 update=update)
            ref = RecipeReference(conanfile.name, conanfile.version,
                                  conanfile.user, conanfile.channel)
            initialize_conanfile_profile(conanfile, profile_build, profile_host, CONTEXT_HOST,
                                         is_build_require, ref)
            if ref.name:
                profile_host.options.scope(ref)
            root_node = Node(ref, conanfile, context=CONTEXT_HOST, recipe=RECIPE_CONSUMER, path=path)
            root_node.should_build = True  # It is a consumer, this is something we are building
        else:
            conanfile = app.loader.load_conanfile_txt(path)
            consumer_definer(conanfile, profile_host)
            root_node = Node(None, conanfile, context=CONTEXT_HOST, recipe=RECIPE_CONSUMER,
                             path=path)
        return root_node

    def load_root_test_conanfile(self, path, tested_reference, profile_host, profile_build,
                                 update=None, remotes=None, lockfile=None,
                                 tested_python_requires=None):
        """ Create and initialize a root node from a test_package/conanfile.py consumer

        :param tested_python_requires: the reference of the ``python_require`` to be tested
        :param lockfile: Might be good to lock python-requires, build-requires
        :param path: The full path to the test_package/conanfile.py being used
        :param tested_reference: The full RecipeReference of the tested package
        :param profile_host:
        :param profile_build:
        :param update:
        :param remotes:
        :return: a graph Node, recipe=RECIPE_CONSUMER
        """

        app = ConanApp(self.conan_api.cache_folder)
        # necessary for correct resolution and update of remote python_requires

        loader = app.loader
        profile_host.options.scope(tested_reference)

        # do not try apply lock_python_requires for test_package/conanfile.py consumer
        conanfile = loader.load_consumer(path, user=tested_reference.user,
                                         channel=tested_reference.channel,
                                         graph_lock=lockfile, remotes=remotes,
                                         tested_python_requires=tested_python_requires,
                                         update=update)
        initialize_conanfile_profile(conanfile, profile_build, profile_host, CONTEXT_HOST, False)
        conanfile.display_name = "%s (test package)" % str(tested_reference)
        conanfile.output.scope = conanfile.display_name
        conanfile.tested_reference_str = repr(tested_reference)

        ref = RecipeReference(conanfile.name, conanfile.version, tested_reference.user,
                              tested_reference.channel)
        root_node = Node(ref, conanfile, recipe=RECIPE_CONSUMER, context=CONTEXT_HOST, path=path)
        return root_node

    def _load_root_virtual_conanfile(self, profile_host, requires=None, tool_requires=None):
        if not requires and not tool_requires:
            raise ConanException("Provide requires or tool_requires")
        app = ConanApp(self.conan_api.cache_folder)
        conanfile = app.loader.load_virtual(requires=requires,  tool_requires=tool_requires)
        consumer_definer(conanfile, profile_host)
        root_node = Node(ref=None, conanfile=conanfile, context=CONTEXT_HOST, recipe=RECIPE_VIRTUAL)
        return root_node

    @staticmethod
    def _scope_options(profile, requires, tool_requires):
        """
        Command line helper to scope options when ``command -o myoption=myvalue`` is used,
        that needs to be converted to "-o pkg:myoption=myvalue". The "pkg" value will be
        computed from the given requires/tool_requires
        """
        # FIXME: This helper function here is not great, find a better place
        if requires and len(requires) == 1 and not tool_requires:
            profile.options.scope(requires[0])
        if tool_requires and len(tool_requires) == 1 and not requires:
            profile.options.scope(tool_requires[0])

    def load_graph_requires(self, requires, tool_requires, profile_host, profile_build,
                            lockfile, remotes, update, check_updates=False, allow_error=False):
        requires = [RecipeReference.loads(r) if isinstance(r, str) else r for r in requires] \
            if requires else None
        tool_requires = [RecipeReference.loads(r) if isinstance(r, str) else r
                         for r in tool_requires] if tool_requires else None

        self._scope_options(profile_host, requires=requires, tool_requires=tool_requires)
        root_node = self._load_root_virtual_conanfile(requires=requires, tool_requires=tool_requires,
                                                      profile_host=profile_host)

        # check_updates = args.check_updates if "check_updates" in args else False
        deps_graph = self.load_graph(root_node, profile_host=profile_host,
                                     profile_build=profile_build,
                                     lockfile=lockfile,
                                     remotes=remotes,
                                     update=update,
                                     check_update=check_updates)
        print_graph_basic(deps_graph)
        if deps_graph.error:
            if allow_error:
                return deps_graph
            raise deps_graph.error

        return deps_graph

    def load_graph_consumer(self, path, name, version, user, channel,
                            profile_host, profile_build, lockfile, remotes, update,
<<<<<<< HEAD
                            allow_error=False, check_updates=False):
=======
                            allow_error=False, check_updates=False, is_build_require=False):
        out = ConanOutput()
        out.title("Input profiles")
        out.info("Profile host:")
        out.info(profile_host.dumps())
        out.info("Profile build:")
        out.info(profile_build.dumps())

>>>>>>> 71331546
        root_node = self._load_root_consumer_conanfile(path, profile_host, profile_build,
                                                       name=name, version=version, user=user,
                                                       channel=channel, lockfile=lockfile,
                                                       remotes=remotes, update=update,
                                                       is_build_require=is_build_require)

        deps_graph = self.load_graph(root_node, profile_host=profile_host,
                                     profile_build=profile_build, lockfile=lockfile,
                                     remotes=remotes, update=update, check_update=check_updates)
        print_graph_basic(deps_graph)
        if deps_graph.error:
            if allow_error:
                return deps_graph
            raise deps_graph.error

        return deps_graph

    def load_graph(self, root_node, profile_host, profile_build, lockfile=None, remotes=None,
                   update=False, check_update=False):
        """ Compute the dependency graph, starting from a root package, evaluation the graph with
        the provided configuration in profile_build, and profile_host. The resulting graph is a
        graph of recipes, but packages are not computed yet (package_ids) will be empty in the
        result. The result might have errors, like version or configuration conflicts, but it is still
        possible to inspect it. Only trying to install such graph will fail

        :param root_node: the starting point, an already initialized Node structure, as
            returned by the "load_root_node" api
        :param profile_host: The host profile
        :param profile_build: The build profile
        :param lockfile: A valid lockfile (None by default, means no locked)
        :param remotes: list of remotes we want to check
        :param update: (False by default), if Conan should look for newer versions or
            revisions for already existing recipes in the Conan cache
        :param check_update: For "graph info" command, check if there are recipe updates
        """
        ConanOutput().title("Computing dependency graph")
        app = ConanApp(self.conan_api.cache_folder)

        assert profile_host is not None
        assert profile_build is not None

        remotes = remotes or []
        builder = DepsGraphBuilder(app.proxy, app.loader, app.range_resolver, remotes,
                                   update, check_update)
        deps_graph = builder.load_graph(root_node, profile_host, profile_build, lockfile)
        return deps_graph

    def analyze_binaries(self, graph, build_mode=None, remotes=None, update=None, lockfile=None):
        """ Given a dependency graph, will compute the package_ids of all recipes in the graph, and
        evaluate if they should be built from sources, downloaded from a remote server, of if the
        packages are already in the local Conan cache

        :param lockfile:
        :param graph: a Conan dependency graph, as returned by "load_graph()"
        :param build_mode: TODO: Discuss if this should be a BuildMode object or list of arguments
        :param remotes: list of remotes
        :param update: (False by default), if Conan should look for newer versions or
            revisions for already existing recipes in the Conan cache
        """
        ConanOutput().title("Computing necessary packages")
        conan_app = ConanApp(self.conan_api.cache_folder)
        binaries_analyzer = GraphBinariesAnalyzer(conan_app)
        binaries_analyzer.evaluate_graph(graph, build_mode, lockfile, remotes, update)

    def load_conanfile_class(self, path):
        """ Given a path to a conanfile.py file, it loads its class (not instance) to allow
        inspecting the class attributes, like 'name', 'version', 'description', 'options' etc"""
        path = os.path.join(os.getcwd(), path)
        _, ret = parse_conanfile(path)
        return ret<|MERGE_RESOLUTION|>--- conflicted
+++ resolved
@@ -137,18 +137,7 @@
 
     def load_graph_consumer(self, path, name, version, user, channel,
                             profile_host, profile_build, lockfile, remotes, update,
-<<<<<<< HEAD
-                            allow_error=False, check_updates=False):
-=======
                             allow_error=False, check_updates=False, is_build_require=False):
-        out = ConanOutput()
-        out.title("Input profiles")
-        out.info("Profile host:")
-        out.info(profile_host.dumps())
-        out.info("Profile build:")
-        out.info(profile_build.dumps())
-
->>>>>>> 71331546
         root_node = self._load_root_consumer_conanfile(path, profile_host, profile_build,
                                                        name=name, version=version, user=user,
                                                        channel=channel, lockfile=lockfile,
