import os

from conan.api.subapi import api_method
from conan.api.conan_app import ConanApp
from conans.client.graph.graph import Node, RECIPE_CONSUMER, CONTEXT_HOST, RECIPE_VIRTUAL
from conans.client.graph.graph_binaries import GraphBinariesAnalyzer
from conans.client.graph.graph_builder import DepsGraphBuilder
from conans.client.graph.profile_node_definer import initialize_conanfile_profile, consumer_definer
from conans.client.loader import parse_conanfile

from conans.errors import ConanException

from conans.model.recipe_ref import RecipeReference


class GraphAPI:

    def __init__(self, conan_api):
        self.conan_api = conan_api

    @api_method
    def load_root_consumer_conanfile(self, path, profile_host, profile_build,
                                     name=None, version=None, user=None, channel=None,
                                     update=None, remotes=None, lockfile=None):
        app = ConanApp(self.conan_api.cache_folder)
        # necessary for correct resolution and update of remote python_requires
        app.load_remotes(update=update)

        if path.endswith(".py"):
            conanfile = app.loader.load_consumer(path,
                                                 name=name,
                                                 version=version,
                                                 user=user,
                                                 channel=channel,
                                                 graph_lock=lockfile,
                                                 remotes=remotes)
            ref = RecipeReference(conanfile.name, conanfile.version,
                                  conanfile.user, conanfile.channel)
            initialize_conanfile_profile(conanfile, profile_build, profile_host, CONTEXT_HOST,
                                         False, ref)
            if ref.name:
                profile_host.options.scope(ref)
            root_node = Node(ref, conanfile, context=CONTEXT_HOST, recipe=RECIPE_CONSUMER, path=path)
        else:
            conanfile = app.loader.load_conanfile_txt(path)
            consumer_definer(conanfile, profile_host)
            root_node = Node(None, conanfile, context=CONTEXT_HOST, recipe=RECIPE_CONSUMER,
                             path=path)
        return root_node

    @api_method
    def load_root_test_conanfile(self, path, tested_reference, profile_host, profile_build,
                                 update=None, remotes=None, lockfile=None,
                                 tested_python_requires=None):
        """ Create and initialize a root node from a test_package/conanfile.py consumer

        :param tested_python_requires:
        :param lockfile: Might be good to lock python-requires, build-requires
        :param path: The full path to the test_package/conanfile.py being used
        :param tested_reference: The full RecipeReference of the tested package
        :param profile_host:
        :param profile_build:
        :param update:
        :param remotes:
        :return: a graph Node, recipe=RECIPE_CONSUMER
        """

        app = ConanApp(self.conan_api.cache_folder)
        # necessary for correct resolution and update of remote python_requires
        app.load_remotes(update=update)

        loader = app.loader
        profile_host.options.scope(tested_reference)

        # do not try apply lock_python_requires for test_package/conanfile.py consumer
        conanfile = loader.load_consumer(path, user=tested_reference.user,
                                         channel=tested_reference.channel,
<<<<<<< HEAD
                                         graph_lock=lockfile,
                                         tested_python_requires=tested_python_requires)
=======
                                         graph_lock=lockfile, remotes=remotes)
>>>>>>> 7e3ba536
        initialize_conanfile_profile(conanfile, profile_build, profile_host, CONTEXT_HOST, False)
        conanfile.display_name = "%s (test package)" % str(tested_reference)
        conanfile.output.scope = conanfile.display_name
        conanfile.tested_reference_str = repr(tested_reference)

        ref = RecipeReference(conanfile.name, conanfile.version, tested_reference.user,
                              tested_reference.channel)
        root_node = Node(ref, conanfile, recipe=RECIPE_CONSUMER, context=CONTEXT_HOST, path=path)
        return root_node

    @api_method
    def load_root_virtual_conanfile(self, profile_host, requires=None, tool_requires=None):
        if not requires and not tool_requires:
            raise ConanException("Provide requires or tool_requires")
        app = ConanApp(self.conan_api.cache_folder)
        conanfile = app.loader.load_virtual(requires=requires,  tool_requires=tool_requires)
        consumer_definer(conanfile, profile_host)
        root_node = Node(ref=None, conanfile=conanfile, context=CONTEXT_HOST, recipe=RECIPE_VIRTUAL)
        return root_node

    @api_method
    def load_graph(self, root_node, profile_host, profile_build, lockfile=None, remotes=None,
                   update=False, check_update=False):
        """ Compute the dependency graph, starting from a root package, evaluation the graph with
        the provided configuration in profile_build, and profile_host. The resulting graph is a
        graph of recipes, but packages are not computed yet (package_ids) will be empty in the
        result. The result might have errors, like version or configuration conflicts, but it is still
        possible to inspect it. Only trying to install such graph will fail

        :param root_node: the starting point, an already initialized Node structure, as
            returned by the "load_root_node" api
        :param profile_host: The host profile
        :param profile_build: The build profile
        :param lockfile: A valid lockfile (None by default, means no locked)
        :param remotes: list of remotes we want to check
        :param update: (False by default), if Conan should look for newer versions or
            revisions for already existing recipes in the Conan cache
        :param check_update: For "graph info" command, check if there are recipe updates
        """
        app = ConanApp(self.conan_api.cache_folder)

        app.load_remotes(update=update, check_updates=check_update)

        assert profile_host is not None
        assert profile_build is not None

        remotes = remotes or []
        builder = DepsGraphBuilder(app.proxy, app.loader, app.range_resolver, remotes)
        deps_graph = builder.load_graph(root_node, profile_host, profile_build, lockfile)

        if lockfile:
            lockfile.update_lock(deps_graph)

        return deps_graph

    @api_method
    def analyze_binaries(self, graph, build_mode=None, remotes=None, update=None, lockfile=None):
        """ Given a dependency graph, will compute the package_ids of all recipes in the graph, and
        evaluate if they should be built from sources, downloaded from a remote server, of if the
        packages are already in the local Conan cache

        :param lockfile:
        :param graph: a Conan dependency graph, as returned by "load_graph()"
        :param build_mode: TODO: Discuss if this should be a BuildMode object or list of arguments
        :param remotes: list of remotes
        :param update: (False by default), if Conan should look for newer versions or
            revisions for already existing recipes in the Conan cache
        """
        conan_app = ConanApp(self.conan_api.cache_folder)
        conan_app.load_remotes(update=update)
        binaries_analyzer = GraphBinariesAnalyzer(conan_app)
        binaries_analyzer.evaluate_graph(graph, build_mode, lockfile, remotes)

    @api_method
    def load_conanfile_class(self, path):
        """ Given a path to a conanfile.py file, it loads its class (not instance) to allow
        inspecting the class attributes, like 'name', 'version', 'description', 'options' etc"""
        path = os.path.join(os.getcwd(), path)
        _, ret = parse_conanfile(path)
        return ret<|MERGE_RESOLUTION|>--- conflicted
+++ resolved
@@ -75,12 +75,8 @@
         # do not try apply lock_python_requires for test_package/conanfile.py consumer
         conanfile = loader.load_consumer(path, user=tested_reference.user,
                                          channel=tested_reference.channel,
-<<<<<<< HEAD
-                                         graph_lock=lockfile,
+                                         graph_lock=lockfile, remotes=remotes,
                                          tested_python_requires=tested_python_requires)
-=======
-                                         graph_lock=lockfile, remotes=remotes)
->>>>>>> 7e3ba536
         initialize_conanfile_profile(conanfile, profile_build, profile_host, CONTEXT_HOST, False)
         conanfile.display_name = "%s (test package)" % str(tested_reference)
         conanfile.output.scope = conanfile.display_name
