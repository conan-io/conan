import json
import os
import shutil
import tarfile
from io import BytesIO

from conan.api.model import PackagesList
from conan.api.output import ConanOutput
from conan.internal.cache.cache import PkgCache
from conan.internal.cache.home_paths import HomePaths
from conan.internal.conan_app import ConanApp
from conan.internal.integrity_check import IntegrityChecker
from conans.client.downloaders.download_cache import DownloadCache
from conans.errors import ConanException
from conans.model.package_ref import PkgReference
from conans.model.recipe_ref import RecipeReference
from conans.util.dates import revision_timestamp_now
from conans.util.files import rmdir, gzopen_without_timestamps, mkdir, remove


class CacheAPI:

    def __init__(self, conan_api):
        self.conan_api = conan_api

    def export_path(self, ref: RecipeReference):
        app = ConanApp(self.conan_api)
        ref.revision = None if ref.revision == "latest" else ref.revision
        ref_layout = app.cache.recipe_layout(ref)
        return _check_folder_existence(ref, "export", ref_layout.export())

    def recipe_metadata_path(self, ref: RecipeReference):
        app = ConanApp(self.conan_api)
        ref = _resolve_latest_ref(app, ref)
        ref_layout = app.cache.recipe_layout(ref)
        return _check_folder_existence(ref, "metadata", ref_layout.metadata())

    def export_source_path(self, ref: RecipeReference):
        app = ConanApp(self.conan_api)
        ref.revision = None if ref.revision == "latest" else ref.revision
        ref_layout = app.cache.recipe_layout(ref)
        return _check_folder_existence(ref, "export_sources", ref_layout.export_sources())

    def source_path(self, ref: RecipeReference):
        app = ConanApp(self.conan_api)
        ref.revision = None if ref.revision == "latest" else ref.revision
        ref_layout = app.cache.recipe_layout(ref)
        return _check_folder_existence(ref, "source", ref_layout.source())

    def build_path(self, pref: PkgReference):
        app = ConanApp(self.conan_api)
        pref = _resolve_latest_pref(app, pref)
        ref_layout = app.cache.pkg_layout(pref)
        return _check_folder_existence(pref, "build", ref_layout.build())

    def package_metadata_path(self, pref: PkgReference):
        app = ConanApp(self.conan_api)
        pref = _resolve_latest_pref(app, pref)
        ref_layout = app.cache.pkg_layout(pref)
        return _check_folder_existence(pref, "metadata", ref_layout.metadata())

    def package_path(self, pref: PkgReference):
        app = ConanApp(self.conan_api)
        pref = _resolve_latest_pref(app, pref)
        ref_layout = app.cache.pkg_layout(pref)
        return _check_folder_existence(pref, "package", ref_layout.package())

    def check_integrity(self, package_list):
        """Check if the recipes and packages are corrupted (it will raise a ConanExcepcion)"""
        app = ConanApp(self.conan_api)
        checker = IntegrityChecker(app)
        checker.check(package_list)

    def clean(self, package_list, source=True, build=True, download=True, temp=True,
              backup_sources=False):
        """
        Remove non critical folders from the cache, like source, build and download (.tgz store)
        folders.
        :param package_list: the package lists that should be cleaned
        :param source: boolean, remove the "source" folder if True
        :param build: boolean, remove the "build" folder if True
        :param download: boolean, remove the "download (.tgz)" folder if True
        :param temp: boolean, remove the temporary folders
        :param backup_sources: boolean, remove the "source" folder if True
        :return:
        """

        app = ConanApp(self.conan_api)
        if temp:
            rmdir(app.cache.temp_folder)
            # Clean those build folders that didn't succeed to create a package and wont be in DB
            builds_folder = app.cache.builds_folder
            if os.path.isdir(builds_folder):
                for subdir in os.listdir(builds_folder):
                    folder = os.path.join(builds_folder, subdir)
                    manifest = os.path.join(folder, "p", "conanmanifest.txt")
                    info = os.path.join(folder, "p", "conaninfo.txt")
                    if not os.path.exists(manifest) or not os.path.exists(info):
                        rmdir(folder)
        if backup_sources:
            backup_files = self.conan_api.cache.get_backup_sources(package_list, exclude=False, only_upload=False)
            for f in backup_files:
                remove(f)

        for ref, ref_bundle in package_list.refs().items():
            ref_layout = app.cache.recipe_layout(ref)
            if source:
                rmdir(ref_layout.source())
            if download:
                rmdir(ref_layout.download_export())
            for pref, _ in package_list.prefs(ref, ref_bundle).items():
                pref_layout = app.cache.pkg_layout(pref)
                if build:
                    rmdir(pref_layout.build())
                    # It is important to remove the "build_id" identifier if build-folder is removed
                    app.cache.remove_build_id(pref)
                if download:
                    rmdir(pref_layout.download_package())

    def save(self, package_list, tgz_path):
        global_conf = self.conan_api.config.global_conf
<<<<<<< HEAD
        cache = PkgCache(cache_folder, global_conf)
=======
        cache = ClientCache(self.conan_api.cache_folder, global_conf)
        cache_folder = cache.store  # Note, this is not the home, but the actual package cache
>>>>>>> 74ef60f6
        out = ConanOutput()
        mkdir(os.path.dirname(tgz_path))
        name = os.path.basename(tgz_path)
        compresslevel = global_conf.get("core.gzip:compresslevel", check_type=int)
        with open(tgz_path, "wb") as tgz_handle:
            tgz = gzopen_without_timestamps(name, mode="w", fileobj=tgz_handle,
                                            compresslevel=compresslevel)
            for ref, ref_bundle in package_list.refs().items():
                ref_layout = cache.recipe_layout(ref)
                recipe_folder = os.path.relpath(ref_layout.base_folder, cache_folder)
                recipe_folder = recipe_folder.replace("\\", "/")  # make win paths portable
                ref_bundle["recipe_folder"] = recipe_folder
                out.info(f"Saving {ref}: {recipe_folder}")
                tgz.add(os.path.join(cache_folder, recipe_folder), recipe_folder, recursive=True)
                for pref, pref_bundle in package_list.prefs(ref, ref_bundle).items():
                    pref_layout = cache.pkg_layout(pref)
                    pkg_folder = pref_layout.package()
                    folder = os.path.relpath(pkg_folder, cache_folder)
                    folder = folder.replace("\\", "/")  # make win paths portable
                    pref_bundle["package_folder"] = folder
                    out.info(f"Saving {pref}: {folder}")
                    tgz.add(os.path.join(cache_folder, folder), folder, recursive=True)
                    if os.path.exists(pref_layout.metadata()):
                        metadata_folder = os.path.relpath(pref_layout.metadata(), cache_folder)
                        metadata_folder = metadata_folder.replace("\\", "/")  # make paths portable
                        pref_bundle["metadata_folder"] = metadata_folder
                        out.info(f"Saving {pref} metadata: {metadata_folder}")
                        tgz.add(os.path.join(cache_folder, metadata_folder), metadata_folder,
                                recursive=True)
            serialized = json.dumps(package_list.serialize(), indent=2)
            info = tarfile.TarInfo(name="pkglist.json")
            data = serialized.encode('utf-8')
            info.size = len(data)
            tgz.addfile(tarinfo=info, fileobj=BytesIO(data))
            tgz.close()

    def restore(self, path):
        if not os.path.isfile(path):
            raise ConanException(f"Restore archive doesn't exist in {path}")

        cache = ClientCache(self.conan_api.cache_folder, self.conan_api.config.global_conf)
        cache_folder = cache.store  # Note, this is not the home, but the actual package cache

        with open(path, mode='rb') as file_handler:
            the_tar = tarfile.open(fileobj=file_handler)
            fileobj = the_tar.extractfile("pkglist.json")
            pkglist = fileobj.read()
            the_tar.extractall(path=cache_folder)
            the_tar.close()

        # After unzipping the files, we need to update the DB that references these files
        out = ConanOutput()
        package_list = PackagesList.deserialize(json.loads(pkglist))
<<<<<<< HEAD
        cache = PkgCache(self.conan_api.cache_folder, self.conan_api.config.global_conf)
        # FIXME: this might be broken for ``core.cache:storage_path``?
        cache_folder = self.conan_api.cache_folder
=======
>>>>>>> 74ef60f6
        for ref, ref_bundle in package_list.refs().items():
            ref.timestamp = revision_timestamp_now()
            ref_bundle["timestamp"] = ref.timestamp
            recipe_layout = cache.get_or_create_ref_layout(ref)  # DB folder entry
            recipe_folder = ref_bundle["recipe_folder"]
            rel_path = os.path.relpath(recipe_layout.base_folder, cache_folder)
            rel_path = rel_path.replace("\\", "/")
            # In the case of recipes, they are always "in place", so just checking it
            assert rel_path == recipe_folder, f"{rel_path}!={recipe_folder}"
            out.info(f"Restore: {ref} in {recipe_folder}")
            for pref, pref_bundle in package_list.prefs(ref, ref_bundle).items():
                pref.timestamp = revision_timestamp_now()
                pref_bundle["timestamp"] = pref.timestamp
                pkg_layout = cache.get_or_create_pkg_layout(pref)  # DB Folder entry
                unzipped_pkg_folder = pref_bundle["package_folder"]
                out.info(f"Restore: {pref} in {unzipped_pkg_folder}")
                # If the DB folder entry is different to the disk unzipped one, we need to move it
                # This happens for built (not downloaded) packages in the source "conan cache save"
                db_pkg_folder = os.path.relpath(pkg_layout.package(), cache_folder)
                db_pkg_folder = db_pkg_folder.replace("\\", "/")
                if db_pkg_folder != unzipped_pkg_folder:
                    # If a previous package exists, like a previous restore, then remove it
                    if os.path.exists(pkg_layout.package()):
                        shutil.rmtree(pkg_layout.package())
                    shutil.move(os.path.join(cache_folder, unzipped_pkg_folder),
                                pkg_layout.package())
                    pref_bundle["package_folder"] = db_pkg_folder
                unzipped_metadata_folder = pref_bundle.get("metadata_folder")
                if unzipped_metadata_folder:
                    out.info(f"Restore: {pref} metadata in {unzipped_metadata_folder}")
                    db_metadata_folder = os.path.relpath(pkg_layout.metadata(), cache_folder)
                    db_metadata_folder = db_metadata_folder.replace("\\", "/")
                    if db_metadata_folder != unzipped_metadata_folder:
                        # We need to put the package in the final location in the cache
                        if os.path.exists(pkg_layout.metadata()):
                            shutil.rmtree(pkg_layout.metadata())
                        shutil.move(os.path.join(cache_folder, unzipped_metadata_folder),
                                    pkg_layout.metadata())
                        pref_bundle["metadata_folder"] = db_metadata_folder

        return package_list

    def get_backup_sources(self, package_list=None, exclude=True, only_upload=True):
        """Get list of backup source files currently present in the cache,
        either all of them if no argument, or filtered by those belonging to the references in the package_list

        @param package_list: a PackagesList object to filter backup files from (The files should have been downloaded form any of the references in the package_list)
        @param exclude: if True, exclude the sources that come from URLs present the core.sources:exclude_urls global conf
        @param only_upload: if True, only return the files for packages that are set to be uploaded
        """
        config = self.conan_api.config.global_conf
        download_cache_path = config.get("core.sources:download_cache")
        download_cache_path = download_cache_path or HomePaths(
            self.conan_api.cache_folder).default_sources_backup_folder
        excluded_urls = config.get("core.sources:exclude_urls", check_type=list, default=[]) if exclude else []
        download_cache = DownloadCache(download_cache_path)
        return download_cache.get_backup_sources_files(excluded_urls, package_list, only_upload)


def _resolve_latest_ref(app, ref):
    if ref.revision is None or ref.revision == "latest":
        ref.revision = None
        result = app.cache.get_latest_recipe_reference(ref)
        if result is None:
            raise ConanException(f"'{ref}' not found in cache")
        ref = result
    return ref


def _resolve_latest_pref(app, pref):
    pref.ref = _resolve_latest_ref(app, pref.ref)
    if pref.revision is None or pref.revision == "latest":
        pref.revision = None
        result = app.cache.get_latest_package_reference(pref)
        if result is None:
            raise ConanException(f"'{pref.repr_notime()}' not found in cache")
        pref = result
    return pref


def _check_folder_existence(ref, folder_name, folder_path):
    if not os.path.exists(folder_path):
        raise ConanException(f"'{folder_name}' folder does not exist for the reference {ref}")
    return folder_path<|MERGE_RESOLUTION|>--- conflicted
+++ resolved
@@ -119,12 +119,8 @@
 
     def save(self, package_list, tgz_path):
         global_conf = self.conan_api.config.global_conf
-<<<<<<< HEAD
-        cache = PkgCache(cache_folder, global_conf)
-=======
-        cache = ClientCache(self.conan_api.cache_folder, global_conf)
+        cache = PkgCache(self.conan_api.cache_folder, global_conf)
         cache_folder = cache.store  # Note, this is not the home, but the actual package cache
->>>>>>> 74ef60f6
         out = ConanOutput()
         mkdir(os.path.dirname(tgz_path))
         name = os.path.basename(tgz_path)
@@ -165,7 +161,7 @@
         if not os.path.isfile(path):
             raise ConanException(f"Restore archive doesn't exist in {path}")
 
-        cache = ClientCache(self.conan_api.cache_folder, self.conan_api.config.global_conf)
+        cache = PkgCache(self.conan_api.cache_folder, self.conan_api.config.global_conf)
         cache_folder = cache.store  # Note, this is not the home, but the actual package cache
 
         with open(path, mode='rb') as file_handler:
@@ -178,12 +174,6 @@
         # After unzipping the files, we need to update the DB that references these files
         out = ConanOutput()
         package_list = PackagesList.deserialize(json.loads(pkglist))
-<<<<<<< HEAD
-        cache = PkgCache(self.conan_api.cache_folder, self.conan_api.config.global_conf)
-        # FIXME: this might be broken for ``core.cache:storage_path``?
-        cache_folder = self.conan_api.cache_folder
-=======
->>>>>>> 74ef60f6
         for ref, ref_bundle in package_list.refs().items():
             ref.timestamp = revision_timestamp_now()
             ref_bundle["timestamp"] = ref.timestamp
