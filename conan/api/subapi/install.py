--- conflicted
+++ resolved
@@ -20,11 +20,7 @@
         """
         app = ConanApp(self.conan_api.cache_folder)
         installer = BinaryInstaller(app)
-<<<<<<< HEAD
-=======
-        # TODO: Extract this from the GraphManager, reuse same object, check args earlier
         installer.install_system_requires(deps_graph)  # TODO: Optimize InstallGraph computation
->>>>>>> 8986d4e4
         installer.install(deps_graph, remotes)
 
     @api_method
