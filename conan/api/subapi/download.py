from conan.api.model import Remote
from conan.api.output import ConanOutput
from conan.internal.conan_app import ConanApp
from conans.errors import ConanException
from conans.model.package_ref import PkgReference
from conans.model.recipe_ref import RecipeReference


class DownloadAPI:

    def __init__(self, conan_api):
        self.conan_api = conan_api

    def recipe(self, ref: RecipeReference, remote: Remote, metadata=None):
        output = ConanOutput()
        app = ConanApp(self.conan_api.cache_folder)
        assert ref.revision, f"Reference '{ref}' must have revision"
        try:
            app.cache.recipe_layout(ref)  # raises if not found
        except ConanException:
            pass
        else:
            output.info(f"Skip recipe {ref.repr_notime()} download, already in cache")
            if metadata:
                app.remote_manager.get_recipe_metadata(ref, remote, metadata)
            return False

        output.info(f"Downloading recipe '{ref.repr_notime()}'")
        app.remote_manager.get_recipe(ref, remote, metadata)
        # Respect the timestamp of the server, the ``get_recipe()`` doesn't do it internally
        # Best would be that ``get_recipe()`` returns the timestamp in the same call
        server_ref = app.remote_manager.get_recipe_revision_reference(ref, remote)
        assert server_ref == ref
        app.cache.update_recipe_timestamp(server_ref)

<<<<<<< HEAD
=======
        layout = app.cache.recipe_layout(ref)
        conan_file_path = layout.conanfile()
        conanfile = app.loader.load_basic(conan_file_path, display=ref, remotes=[remote])

>>>>>>> 1ed21858
        # Download the sources too, don't be lazy
        output.info(f"Downloading '{str(ref)}' sources")
        recipe_layout = app.cache.ref_layout(ref)
        app.remote_manager.get_recipe_sources(ref, recipe_layout, remote)
        return True

    def package(self, pref: PkgReference, remote: Remote, metadata=None):
        output = ConanOutput()
        app = ConanApp(self.conan_api.cache_folder)
        try:
            app.cache.recipe_layout(pref.ref)  # raises if not found
        except ConanException:
            raise ConanException("The recipe of the specified package "
                                 "doesn't exist, download it first")

        skip_download = app.cache.exists_prev(pref)
        if skip_download:
            output.info(f"Skip package {pref.repr_notime()} download, already in cache")
            if metadata:
                app.remote_manager.get_package_metadata(pref, remote, metadata)
            return False
<<<<<<< HEAD
=======
        layout = app.cache.recipe_layout(pref.ref)
        conan_file_path = layout.conanfile()
        conanfile = app.loader.load_basic(conan_file_path, display=pref.ref)
>>>>>>> 1ed21858
        output.info(f"Downloading package '{pref.repr_notime()}'")
        app.remote_manager.get_package(pref, remote)
        return True<|MERGE_RESOLUTION|>--- conflicted
+++ resolved
@@ -33,13 +33,6 @@
         assert server_ref == ref
         app.cache.update_recipe_timestamp(server_ref)
 
-<<<<<<< HEAD
-=======
-        layout = app.cache.recipe_layout(ref)
-        conan_file_path = layout.conanfile()
-        conanfile = app.loader.load_basic(conan_file_path, display=ref, remotes=[remote])
-
->>>>>>> 1ed21858
         # Download the sources too, don't be lazy
         output.info(f"Downloading '{str(ref)}' sources")
         recipe_layout = app.cache.ref_layout(ref)
@@ -61,12 +54,7 @@
             if metadata:
                 app.remote_manager.get_package_metadata(pref, remote, metadata)
             return False
-<<<<<<< HEAD
-=======
-        layout = app.cache.recipe_layout(pref.ref)
-        conan_file_path = layout.conanfile()
-        conanfile = app.loader.load_basic(conan_file_path, display=pref.ref)
->>>>>>> 1ed21858
+
         output.info(f"Downloading package '{pref.repr_notime()}'")
         app.remote_manager.get_package(pref, remote)
         return True