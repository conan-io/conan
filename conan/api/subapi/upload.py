import os
import time
from multiprocessing.pool import ThreadPool

from conan.api.output import ConanOutput
from conan.internal.conan_app import ConanApp
from conan.internal.upload_metadata import gather_metadata
from conan.internal.api.uploader import PackagePreparator, UploadExecutor, UploadUpstreamChecker
from conans.client.pkg_sign import PkgSignaturesPlugin
from conans.client.rest.file_uploader import FileUploader
from conans.errors import ConanException, AuthenticationException, ForbiddenException


class UploadAPI:

    def __init__(self, conan_api):
        self.conan_api = conan_api

    def check_upstream(self, package_list, remote, enabled_remotes, force=False):
        """Check if the artifacts are already in the specified remote, skipping them from
        the package_list in that case"""
        app = ConanApp(self.conan_api)
        for ref, bundle in package_list.refs().items():
            layout = app.cache.recipe_layout(ref)
            conanfile_path = layout.conanfile()
            conanfile = app.loader.load_basic(conanfile_path, remotes=enabled_remotes)
            if conanfile.upload_policy == "skip":
                ConanOutput().info(f"{ref}: Skipping upload of binaries, "
                                   "because upload_policy='skip'")
                bundle["packages"] = {}

        UploadUpstreamChecker(app).check(package_list, remote, force)

    def prepare(self, package_list, enabled_remotes, metadata=None):
        """Compress the recipes and packages and fill the upload_data objects
        with the complete information. It doesn't perform the upload nor checks upstream to see
        if the recipe is still there
        :param package_list:
        :param enabled_remotes:
        :param metadata: A list of patterns of metadata that should be uploaded. Default None
        means all metadata will be uploaded together with the pkg artifacts. If metadata is empty
        string (""), it means that no metadata files should be uploaded."""
        if metadata and metadata != [''] and '' in metadata:
            raise ConanException("Empty string and patterns can not be mixed for metadata.")
        app = ConanApp(self.conan_api)
        preparator = PackagePreparator(app, self.conan_api.config.global_conf)
        preparator.prepare(package_list, enabled_remotes)
<<<<<<< HEAD
        gather_metadata(package_list, app.cache, metadata)

        signer = PkgSignaturesPlugin(app.cache)
=======
        if metadata != ['']:
            gather_metadata(package_list, app.cache, metadata)
        signer = PkgSignaturesPlugin(app.cache, app.cache_folder)
>>>>>>> d99c7149
        # This might add files entries to package_list with signatures
        signer.sign(package_list)

    def upload(self, package_list, remote):
        app = ConanApp(self.conan_api)
        app.remote_manager.check_credentials(remote)
        executor = UploadExecutor(app)
        executor.upload(package_list, remote)

    def upload_full(self, package_list, remote, enabled_remotes, check_integrity=False, force=False,
                    metadata=None, dry_run=False):
        """ Does the whole process of uploading, including the possibility of parallelizing
        per recipe based on `core.upload:parallel`:
        - calls check_integrity
        - checks which revision already exist in the server (not necessary to upload)
        - prepare the artifacts to upload (compress .tgz)
        - execute the actual upload
        - upload potential sources backups
        """

        def _upload_pkglist(pkglist, subtitle=lambda _: None):
            if check_integrity:
                subtitle("Checking integrity of cache packages")
                self.conan_api.cache.check_integrity(pkglist)
            # Check if the recipes/packages are in the remote
            subtitle("Checking server existing packages")
            self.check_upstream(pkglist, remote, enabled_remotes, force)
            subtitle("Preparing artifacts for upload")
            self.prepare(pkglist, enabled_remotes, metadata)

            if not dry_run:
                subtitle("Uploading artifacts")
                self.upload(pkglist, remote)
                backup_files = self.conan_api.cache.get_backup_sources(pkglist)
                self.upload_backup_sources(backup_files)

        t = time.time()
        ConanOutput().title(f"Uploading to remote {remote.name}")
        parallel = self.conan_api.config.get("core.upload:parallel", default=1, check_type=int)
        thread_pool = ThreadPool(parallel) if parallel > 1 else None
        if not thread_pool or len(package_list.recipes) <= 1:
            _upload_pkglist(package_list, subtitle=ConanOutput().subtitle)
        else:
            ConanOutput().subtitle(f"Uploading with {parallel} parallel threads")
            thread_pool.map(_upload_pkglist, package_list.split())
        if thread_pool:
            thread_pool.close()
            thread_pool.join()
        elapsed = time.time() - t
        ConanOutput().success(f"Upload completed in {int(elapsed)}s\n")

    def upload_backup_sources(self, files):
        config = self.conan_api.config.global_conf
        url = config.get("core.sources:upload_url", check_type=str)
        if url is None:
            return
        url = url if url.endswith("/") else url + "/"

        output = ConanOutput()
        output.subtitle("Uploading backup sources")
        if not files:
            output.info("No backup sources files to upload")
            return files

        app = ConanApp(self.conan_api)
        # TODO: verify might need a config to force it to False
        uploader = FileUploader(app.requester, verify=True, config=config, source_credentials=True)
        # TODO: For Artifactory, we can list all files once and check from there instead
        #  of 1 request per file, but this is more general
        for file in files:
            basename = os.path.basename(file)
            full_url = url + basename
            is_summary = file.endswith(".json")
            file_kind = "summary" if is_summary else "file"
            try:
                if is_summary or not uploader.exists(full_url, auth=None):
                    output.info(f"Uploading {file_kind} '{basename}' to backup sources server")
                    uploader.upload(full_url, file, dedup=False, auth=None)
                else:
                    output.info(f"File '{basename}' already in backup sources server, "
                                "skipping upload")
            except (AuthenticationException, ForbiddenException) as e:
                if is_summary:
                    output.warning(f"Could not update summary '{basename}' in backup sources server. "
                                   "Skipping updating file but continuing with upload. "
                                   f"Missing permissions?: {e}")
                else:
                    raise ConanException(f"The source backup server '{url}' needs authentication"
                                         f"/permissions, please provide 'source_credentials.json': {e}")

        output.success("Upload backup sources complete\n")
        return files<|MERGE_RESOLUTION|>--- conflicted
+++ resolved
@@ -45,15 +45,10 @@
         app = ConanApp(self.conan_api)
         preparator = PackagePreparator(app, self.conan_api.config.global_conf)
         preparator.prepare(package_list, enabled_remotes)
-<<<<<<< HEAD
-        gather_metadata(package_list, app.cache, metadata)
 
-        signer = PkgSignaturesPlugin(app.cache)
-=======
-        if metadata != ['']:
+        if metadata != ['']:  # User explicitly opted-out
             gather_metadata(package_list, app.cache, metadata)
         signer = PkgSignaturesPlugin(app.cache, app.cache_folder)
->>>>>>> d99c7149
         # This might add files entries to package_list with signatures
         signer.sign(package_list)
 
