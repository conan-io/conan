import os

import yaml

from conan.internal.cache.home_paths import HomePaths
from conans.client.cache.cache import ClientCache
from conans.client.conf import default_settings_yml
from conans.client.loader import load_python_file
from conans.client.profile_loader import ProfileLoader
from conans.errors import ConanException, scoped_traceback
from conans.model.profile import Profile
from conans.model.settings import Settings
from conans.util.files import save, load

DEFAULT_PROFILE_NAME = "default"


class ProfilesAPI:

    def __init__(self, conan_api):
        self._conan_api = conan_api
        self._home_paths = HomePaths(conan_api.cache_folder)

    def get_default_host(self):
        """
        :return: the path to the default "host" profile, either in the cache or as defined
            by the user in configuration
        """
        default_profile = os.environ.get("CONAN_DEFAULT_PROFILE")
        if default_profile is None:
            global_conf = ClientCache(self._conan_api.cache_folder).new_config
            default_profile = global_conf.get("core:default_profile", default=DEFAULT_PROFILE_NAME)

        default_profile = os.path.join(self._home_paths.profiles_path, default_profile)
        if not os.path.exists(default_profile):
            msg = ("The default host profile '{}' doesn't exist.\n"
                   "You need to create a default profile (type 'conan profile detect' command)\n"
                   "or specify your own profile with '--profile:host=<myprofile>'")
            # TODO: Add detailed instructions when cli is improved
            raise ConanException(msg.format(default_profile))
        return default_profile

    def get_default_build(self):
        """
        :return: the path to the default "build" profile, either in the cache or as
            defined by the user in configuration
        """
        global_conf = ClientCache(self._conan_api.cache_folder).new_config
        default_profile = global_conf.get("core:default_build_profile", default=DEFAULT_PROFILE_NAME)
        default_profile = os.path.join(self._home_paths.profiles_path, default_profile)
        if not os.path.exists(default_profile):
            msg = ("The default build profile '{}' doesn't exist.\n"
                   "You need to create a default profile (type 'conan profile detect' command)\n"
                   "or specify your own profile with '--profile:build=<myprofile>'")
            # TODO: Add detailed instructions when cli is improved
            raise ConanException(msg.format(default_profile))
        return default_profile

    def get_profiles_from_args(self, args):
<<<<<<< HEAD
        build_profiles = args.profile_build or [self.get_default_build()]
        host_profiles = args.profile_host or [self.get_default_host()]

        profile_build = self.get_profile(profiles=build_profiles, settings=args.settings_build,
                                         options=args.options_build, conf=args.conf_build)

        profile_host = self.get_profile(profiles=host_profiles, settings=args.settings_host,
                                        options=args.options_host, conf=args.conf_host)
=======
        build = [self.get_default_build()] if not args.profile_build else args.profile_build
        host = [self.get_default_host()] if not args.profile_host else args.profile_host

        cache = ClientCache(self._conan_api.cache_folder)
        global_conf = cache.new_config
        global_conf.validate()  # TODO: Remove this from here
        cache_settings = self._settings()
        profile_plugin = self._load_profile_plugin()
        cwd = os.getcwd()
        profile_build = self._get_profile(build, args.settings_build, args.options_build,
                                          args.conf_build, cwd, cache_settings,
                                          profile_plugin, global_conf)
        profile_host = self._get_profile(host, args.settings_host, args.options_host, args.conf_host,
                                         cwd, cache_settings, profile_plugin, global_conf)

>>>>>>> 48656d85
        return profile_host, profile_build

    def get_profile(self, profiles, settings=None, options=None, conf=None, cwd=None):
        """ Computes a Profile as the result of aggregating all the user arguments, first it
        loads the "profiles", composing them in order (last profile has priority), and
        finally adding the individual settings, options (priority over the profiles)
        """
        assert isinstance(profiles, list), "Please provide a list of profiles"
        cache = ClientCache(self._conan_api.cache_folder)
        global_conf = cache.new_config
        global_conf.validate()  # TODO: Remove this from here
        cache_settings = self._settings()
        profile_plugin = self._load_profile_plugin()

        profile = self._get_profile(profiles, settings, options, conf, cwd, cache_settings,
                                    profile_plugin, global_conf)
        return profile

    def _get_profile(self, profiles, settings, options, conf, cwd, cache_settings,
                     profile_plugin, global_conf):
        loader = ProfileLoader(self._conan_api.cache_folder)
        profile = loader.from_cli_args(profiles, settings, options, conf, cwd)
        if profile_plugin is not None:
            try:
                profile_plugin(profile)
            except Exception as e:
                msg = f"Error while processing 'profile.py' plugin"
                msg = scoped_traceback(msg, e, scope="/extensions/plugins")
                raise ConanException(msg)
        profile.process_settings(cache_settings)
        profile.conf.validate()
        # Apply the new_config to the profiles the global one, so recipes get it too
        profile.conf.rebase_conf_definition(global_conf)
        return profile

    def get_path(self, profile, cwd=None, exists=True):
        """
        :return: the resolved path of the given profile name, that could be in the cache,
            or local, depending on the "cwd"
        """
        cwd = cwd or os.getcwd()
        profiles_folder = self._home_paths.profiles_path
        profile_path = ProfileLoader.get_profile_path(profiles_folder, profile, cwd, exists=exists)
        return profile_path

    def list(self):
        """
        List all the profiles file sin the cache
        :return: an alphabetically ordered list of profile files in the default cache location
        """
        # List is to be extended (directories should not have a trailing slash)
        paths_to_ignore = ['.DS_Store']

        profiles = []
        profiles_path = self._home_paths.profiles_path
        if os.path.exists(profiles_path):
            for current_directory, _, files in os.walk(profiles_path, followlinks=True):
                files = filter(lambda file: os.path.relpath(
                    os.path.join(current_directory, file), profiles_path) not in paths_to_ignore, files)

                for filename in files:
                    rel_path = os.path.relpath(os.path.join(current_directory, filename),
                                               profiles_path)
                    profiles.append(rel_path)

        profiles.sort()
        return profiles

    @staticmethod
    def detect():
        """
        :return: an automatically detected Profile, with a "best guess" of the system settings
        """
        profile = Profile()
        from conans.client.conf.detect import detect_defaults_settings
        settings = detect_defaults_settings()
        for name, value in settings:
            profile.settings[name] = value
        # TODO: This profile is very incomplete, it doesn't have the processed_settings
        #  good enough at the moment for designing the API interface, but to improve
        return profile

    def _settings(self):
        """Returns {setting: [value, ...]} defining all the possible
           settings without values"""
        settings_path = self._home_paths.settings_path
        if not os.path.exists(settings_path):
            save(settings_path, default_settings_yml)
            save(settings_path + ".orig", default_settings_yml)  # stores a copy, to check migrations

        def _load_settings(path):
            try:
                return yaml.safe_load(load(path)) or {}
            except yaml.YAMLError as ye:
                raise ConanException("Invalid settings.yml format: {}".format(ye))

        settings = _load_settings(settings_path)
        user_settings_file = self._home_paths.settings_path_user
        if os.path.exists(user_settings_file):
            settings_user = _load_settings(user_settings_file)

            def appending_recursive_dict_update(d, u):
                # Not the same behavior as conandata_update, because this append lists
                for k, v in u.items():
                    if isinstance(v, list):
                        current = d.get(k) or []
                        d[k] = current + [value for value in v if value not in current]
                    elif isinstance(v, dict):
                        current = d.get(k) or {}
                        if isinstance(current, list):  # convert to dict lists
                            current = {k: None for k in current}
                        d[k] = appending_recursive_dict_update(current, v)
                    else:
                        d[k] = v
                return d

            appending_recursive_dict_update(settings, settings_user)

        return Settings(settings)

    def _load_profile_plugin(self):
        profile_plugin = self._home_paths.profile_plugin_path
        if not os.path.exists(profile_plugin):
            raise ConanException("The 'profile.py' plugin file doesn't exist. If you want "
                                 "to disable it, edit its contents instead of removing it")

        mod, _ = load_python_file(profile_plugin)
        if hasattr(mod, "profile_plugin"):
            return mod.profile_plugin<|MERGE_RESOLUTION|>--- conflicted
+++ resolved
@@ -57,18 +57,8 @@
         return default_profile
 
     def get_profiles_from_args(self, args):
-<<<<<<< HEAD
         build_profiles = args.profile_build or [self.get_default_build()]
         host_profiles = args.profile_host or [self.get_default_host()]
-
-        profile_build = self.get_profile(profiles=build_profiles, settings=args.settings_build,
-                                         options=args.options_build, conf=args.conf_build)
-
-        profile_host = self.get_profile(profiles=host_profiles, settings=args.settings_host,
-                                        options=args.options_host, conf=args.conf_host)
-=======
-        build = [self.get_default_build()] if not args.profile_build else args.profile_build
-        host = [self.get_default_host()] if not args.profile_host else args.profile_host
 
         cache = ClientCache(self._conan_api.cache_folder)
         global_conf = cache.new_config
@@ -76,13 +66,11 @@
         cache_settings = self._settings()
         profile_plugin = self._load_profile_plugin()
         cwd = os.getcwd()
-        profile_build = self._get_profile(build, args.settings_build, args.options_build,
+        profile_build = self._get_profile(build_profiles, args.settings_build, args.options_build,
                                           args.conf_build, cwd, cache_settings,
                                           profile_plugin, global_conf)
-        profile_host = self._get_profile(host, args.settings_host, args.options_host, args.conf_host,
+        profile_host = self._get_profile(host_profiles, args.settings_host, args.options_host, args.conf_host,
                                          cwd, cache_settings, profile_plugin, global_conf)
-
->>>>>>> 48656d85
         return profile_host, profile_build
 
     def get_profile(self, profiles, settings=None, options=None, conf=None, cwd=None):
