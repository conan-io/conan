import sys

from colorama import Fore, Style

from conans.client.userio import color_enabled
from conans.errors import ConanException
from conans.util.env import get_env

LEVEL_QUIET = 80  # -q
LEVEL_ERROR = 70  # Errors
LEVEL_WARNING = 60  # Warnings
LEVEL_NOTICE = 50  # Important messages to attract user attention.
LEVEL_STATUS = 40  # Default - The main interesting messages that users might be interested in.
LEVEL_VERBOSE = 30  # -v  Detailed informational messages.
LEVEL_DEBUG = 20  # -vv Closely related to internal implementation details
LEVEL_TRACE = 10  # -vvv Fine-grained messages with very low-level implementation details


class Color(object):
    """ Wrapper around colorama colors that are undefined in importing
    """
    RED = Fore.RED  # @UndefinedVariable
    WHITE = Fore.WHITE  # @UndefinedVariable
    CYAN = Fore.CYAN  # @UndefinedVariable
    GREEN = Fore.GREEN  # @UndefinedVariable
    MAGENTA = Fore.MAGENTA  # @UndefinedVariable
    BLUE = Fore.BLUE  # @UndefinedVariable
    YELLOW = Fore.YELLOW  # @UndefinedVariable
    BLACK = Fore.BLACK  # @UndefinedVariable

    BRIGHT_RED = Style.BRIGHT + Fore.RED  # @UndefinedVariable
    BRIGHT_BLUE = Style.BRIGHT + Fore.BLUE  # @UndefinedVariable
    BRIGHT_YELLOW = Style.BRIGHT + Fore.YELLOW  # @UndefinedVariable
    BRIGHT_GREEN = Style.BRIGHT + Fore.GREEN  # @UndefinedVariable
    BRIGHT_CYAN = Style.BRIGHT + Fore.CYAN  # @UndefinedVariable
    BRIGHT_WHITE = Style.BRIGHT + Fore.WHITE  # @UndefinedVariable
    BRIGHT_MAGENTA = Style.BRIGHT + Fore.MAGENTA  # @UndefinedVariable


if get_env("CONAN_COLOR_DARK", 0):
    Color.WHITE = Fore.BLACK
    Color.CYAN = Fore.BLUE
    Color.YELLOW = Fore.MAGENTA
    Color.BRIGHT_WHITE = Fore.BLACK
    Color.BRIGHT_CYAN = Fore.BLUE
    Color.BRIGHT_YELLOW = Fore.MAGENTA
    Color.BRIGHT_GREEN = Fore.GREEN


class ConanOutput:
<<<<<<< HEAD
    # Class "global" info
    _conan_output_level = LEVEL_STATUS
    _silent_warn_ids = []
=======
    # Singleton
    _conan_output_level = LEVEL_STATUS
>>>>>>> e4af561b

    def __init__(self, scope=""):
        self.stream = sys.stderr
        self._scope = scope
        # FIXME:  This is needed because in testing we are redirecting the sys.stderr to a buffer
        #         stream to capture it, so colorama is not there to strip the color bytes
        self._color = color_enabled(self.stream)

    @classmethod
<<<<<<< HEAD
    def define_silence_warnings(cls, warnings):
        cls._silent_warn_ids = warnings or []

    @classmethod
=======
>>>>>>> e4af561b
    def define_log_level(cls, v):
        levels = {"quiet": LEVEL_QUIET,  # -vquiet 80
                  "error": LEVEL_ERROR,  # -verror 70
                  "warning": LEVEL_WARNING,  # -vwaring 60
                  "notice": LEVEL_NOTICE,  # -vnotice 50
                  "status": LEVEL_STATUS,  # -vstatus 40
                  None: LEVEL_STATUS,  # -v 40
                  "verbose": LEVEL_VERBOSE,  # -vverbose 30
                  "debug": LEVEL_DEBUG,  # -vdebug 20
                  "v": LEVEL_DEBUG,  # -vv 20
                  "trace": LEVEL_TRACE,  # -vtrace 10
                  "vv": LEVEL_TRACE,  # -vvv 10
                  }

        level = levels.get(v)
        if not level:
            raise ConanException(f"Invalid argument '-v{v}'")
        cls._conan_output_level = level

    @classmethod
    def level_allowed(cls, level):
        return cls._conan_output_level <= level

    @property
    def color(self):
        return self._color

    @property
    def scope(self):
        return self._scope

    @scope.setter
    def scope(self, out_scope):
        self._scope = out_scope

    @property
    def is_terminal(self):
        return hasattr(self.stream, "isatty") and self.stream.isatty()

    def writeln(self, data, fg=None, bg=None):
        return self.write(data, fg, bg, newline=True)

    def write(self, data, fg=None, bg=None, newline=False):
        if self._conan_output_level > LEVEL_NOTICE:
            return self
        if self._color and (fg or bg):
            data = "%s%s%s%s" % (fg or '', bg or '', data, Style.RESET_ALL)

        if newline:
            data = "%s\n" % data
        self.stream.write(data)
        self.stream.flush()
        return self

    def rewrite_line(self, line):
        tmp_color = self._color
        self._color = False
        total_size = 70
        limit_size = total_size // 2 - 3
        if len(line) > total_size:
            line = line[0:limit_size] + " ... " + line[-limit_size:]
        self.write("\r%s%s" % (line, " " * (total_size - len(line))))
        self.stream.flush()
        self._color = tmp_color

    def _write_message(self, msg, fg=None, bg=None):
        if isinstance(msg, dict):
            # For traces we can receive a dict already, we try to transform then into more natural
            # text
            msg = ", ".join([f"{k}: {v}" for k, v in msg.items()])
            msg = "=> {}".format(msg)
            # msg = json.dumps(msg, sort_keys=True, default=json_encoder)

        ret = ""
        if self._scope:
            if self._color:
                ret = "{}{}{}:{} ".format(fg or '', bg or '', self.scope, Style.RESET_ALL)
            else:
                ret = "{}: ".format(self._scope)

        if self._color:
            ret += "{}{}{}{}".format(fg or '', bg or '', msg, Style.RESET_ALL)
        else:
            ret += "{}".format(msg)

        self.stream.write("{}\n".format(ret))

    def trace(self, msg):
        if self._conan_output_level <= LEVEL_TRACE:
            self._write_message(msg, fg=Color.BRIGHT_WHITE)
        return self

    def debug(self, msg):
        if self._conan_output_level <= LEVEL_DEBUG:
            self._write_message(msg)
        return self

    def verbose(self, msg, fg=None, bg=None):
        if self._conan_output_level <= LEVEL_VERBOSE:
            self._write_message(msg, fg=fg, bg=bg)
        return self

    def status(self, msg, fg=None, bg=None):
        if self._conan_output_level <= LEVEL_STATUS:
            self._write_message(msg, fg=fg, bg=bg)
        return self

    # Remove in a later refactor of all the output.info calls
    info = status

    def title(self, msg):
        if self._conan_output_level <= LEVEL_NOTICE:
            self._write_message("\n======== {} ========".format(msg),
                                fg=Color.BRIGHT_MAGENTA)
        return self

    def subtitle(self, msg):
        if self._conan_output_level <= LEVEL_NOTICE:
            self._write_message("\n-------- {} --------".format(msg),
                                fg=Color.BRIGHT_MAGENTA)
        return self

    def highlight(self, msg):
        if self._conan_output_level <= LEVEL_NOTICE:
            self._write_message(msg, fg=Color.BRIGHT_MAGENTA)
        return self

    def success(self, msg):
        if self._conan_output_level <= LEVEL_NOTICE:
            self._write_message(msg, fg=Color.BRIGHT_GREEN)
        return self

<<<<<<< HEAD
    def warning(self, msg, warn_id=None):
        if self._conan_output_level <= LEVEL_WARNING:
            if warn_id is not None and warn_id in self._silent_warn_ids:
                return self
            warn_id_msg = "" if warn_id is None else f"{warn_id}: "
            self._write_message(f"WARN: {warn_id_msg}{msg}", Color.YELLOW)
=======
    def warning(self, msg):
        if self._conan_output_level <= LEVEL_WARNING:
            self._write_message("WARN: {}".format(msg), Color.YELLOW)
>>>>>>> e4af561b
        return self

    def error(self, msg):
        if self._conan_output_level <= LEVEL_ERROR:
            self._write_message("ERROR: {}".format(msg), Color.RED)
        return self

    def flush(self):
        self.stream.flush()


def cli_out_write(data, fg=None, bg=None, endline="\n", indentation=0):
    """
    Output to be used by formatters to dump information to stdout
    """

    fg_ = fg or ''
    bg_ = bg or ''
    if color_enabled(sys.stdout):
        data = f"{' ' * indentation}{fg_}{bg_}{data}{Style.RESET_ALL}{endline}"
    else:
        data = f"{' ' * indentation}{data}{endline}"

    sys.stdout.write(data)<|MERGE_RESOLUTION|>--- conflicted
+++ resolved
@@ -48,14 +48,9 @@
 
 
 class ConanOutput:
-<<<<<<< HEAD
-    # Class "global" info
+    # Singleton
     _conan_output_level = LEVEL_STATUS
     _silent_warn_ids = []
-=======
-    # Singleton
-    _conan_output_level = LEVEL_STATUS
->>>>>>> e4af561b
 
     def __init__(self, scope=""):
         self.stream = sys.stderr
@@ -65,13 +60,10 @@
         self._color = color_enabled(self.stream)
 
     @classmethod
-<<<<<<< HEAD
     def define_silence_warnings(cls, warnings):
         cls._silent_warn_ids = warnings or []
 
     @classmethod
-=======
->>>>>>> e4af561b
     def define_log_level(cls, v):
         levels = {"quiet": LEVEL_QUIET,  # -vquiet 80
                   "error": LEVEL_ERROR,  # -verror 70
@@ -204,18 +196,12 @@
             self._write_message(msg, fg=Color.BRIGHT_GREEN)
         return self
 
-<<<<<<< HEAD
     def warning(self, msg, warn_id=None):
         if self._conan_output_level <= LEVEL_WARNING:
             if warn_id is not None and warn_id in self._silent_warn_ids:
                 return self
             warn_id_msg = "" if warn_id is None else f"{warn_id}: "
             self._write_message(f"WARN: {warn_id_msg}{msg}", Color.YELLOW)
-=======
-    def warning(self, msg):
-        if self._conan_output_level <= LEVEL_WARNING:
-            self._write_message("WARN: {}".format(msg), Color.YELLOW)
->>>>>>> e4af561b
         return self
 
     def error(self, msg):
