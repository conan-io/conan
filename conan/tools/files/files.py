import configparser
import errno
import gzip
import os
import platform
import shutil
import subprocess
import sys
from contextlib import contextmanager
from fnmatch import fnmatch
from shutil import which
from urllib.parse import urlparse
from urllib.request import url2pathname

from conan.api.output import ConanOutput
from conan.tools import CONAN_TOOLCHAIN_ARGS_FILE, CONAN_TOOLCHAIN_ARGS_SECTION
from conans.client.downloaders.download import run_downloader
from conans.errors import ConanException
from conans.util.files import rmdir as _internal_rmdir
from conans.util.sha import check_with_algorithm_sum


def load(conanfile, path, encoding="utf-8"):
    """
    Utility function to load files in one line. It will manage the open and close of the file,
    and load binary encodings. Returns the content of the file.


    :param conanfile: The current recipe object. Always use ``self``.
    :param path: Path to the file to read
    :param encoding: (Optional, Defaulted to ``utf-8``): Specifies the input file text encoding.
    :return: The contents of the file
    """
    with open(path, 'rb') as handle:
        tmp = handle.read()
        return tmp.decode(encoding)


def save(conanfile, path, content, append=False, encoding="utf-8"):
    """
    Utility function to save files in one line. It will manage the open and close of the file
    and creating directories if necessary.

    :param conanfile: The current recipe object. Always use ``self``.
    :param path: Path of the file to be created.
    :param content: Content (str or bytes) to be write to the file.
    :param append: (Optional, Defaulted to False): If ``True`` the contents will be appended to the
           existing one.
    :param encoding: (Optional, Defaulted to utf-8): Specifies the output file text encoding.
    """
    if append:
        mode = "ab"
        try:
            os.makedirs(os.path.dirname(path))
        except Exception:
            pass
    else:
        mode = "wb"
        dir_path = os.path.dirname(path)
        if not os.path.isdir(dir_path):
            try:
                os.makedirs(dir_path)
            except OSError as error:
                if error.errno not in (errno.EEXIST, errno.ENOENT):
                    raise OSError("The folder {} does not exist and could not be created ({})."
                                  .format(dir_path, error.strerror))
            except Exception:
                raise

    with open(path, mode) as handle:
        if not isinstance(content, bytes):
            content = bytes(content, encoding=encoding)
        handle.write(content)


def mkdir(conanfile, path):
    """
    Utility functions to create a directory. The existence of the specified directory is checked,
    so mkdir() will do nothing if the directory already exists.

    :param conanfile: The current recipe object. Always use ``self``.
    :param path: Path to the folder to be created.
    """
    if os.path.exists(path):
        return
    os.makedirs(path)


def rmdir(conanfile, path):
    """
    Utility functions to remove a directory. The existence of the specified directory is checked,
    so rmdir() will do nothing if the directory doesn’t exists.

    :param conanfile: The current recipe object. Always use ``self``.
    :param path: Path to the folder to be removed.
    """
    _internal_rmdir(path)


def rm(conanfile, pattern, folder, recursive=False):
    """
    Utility functions to remove files matching a ``pattern`` in a ``folder``.

    :param conanfile: The current recipe object. Always use ``self``.
    :param pattern: Pattern that the files to be removed have to match (fnmatch).
    :param folder: Folder to search/remove the files.
    :param recursive: If ``recursive`` is specified it will search in the subfolders.
    """
    for root, _, filenames in os.walk(folder):
        for filename in filenames:
            if fnmatch(filename, pattern):
                fullname = os.path.join(root, filename)
                os.unlink(fullname)
        if not recursive:
            break


def get(conanfile, url, md5='', sha1='', sha256='', destination=".", filename="",
        keep_permissions=False, pattern=None, verify=True, retry=None, retry_wait=None,
        auth=None, headers=None, strip_root=False):
    """
    High level download and decompressing of a tgz, zip or other compressed format file.
    Just a high level wrapper for download, unzip, and remove the temporary zip file once unzipped.
    You can pass hash checking parameters: ``md5``, ``sha1``, ``sha256``. All the specified
    algorithms will be checked. If any of them doesn't match, it will raise a ``ConanException``.

    :param conanfile: The current recipe object. Always use ``self``.
    :param destination: (Optional defaulted to ``.``) Destination folder
    :param filename: (Optional defaulted to '') If provided, the saved file will have the specified name,
           otherwise it is deduced from the URL
    :param url: forwarded to ``tools.file.download()``.
    :param md5: forwarded to ``tools.file.download()``.
    :param sha1:  forwarded to ``tools.file.download()``.
    :param sha256:  forwarded to ``tools.file.download()``.
    :param keep_permissions:  forwarded to ``tools.file.unzip()``.
    :param pattern: forwarded to ``tools.file.unzip()``.
    :param verify:  forwarded to ``tools.file.download()``.
    :param retry:  forwarded to ``tools.file.download()``.
    :param retry_wait: S forwarded to ``tools.file.download()``.
    :param auth:  forwarded to ``tools.file.download()``.
    :param headers:  forwarded to ``tools.file.download()``.
    :param strip_root: forwarded to ``tools.file.unzip()``.
    """

    if not filename:  # deduce filename from the URL
        url_base = url[0] if isinstance(url, (list, tuple)) else url
        if "?" in url_base or "=" in url_base:
            raise ConanException("Cannot deduce file name from the url: '{}'. Use 'filename' "
                                 "parameter.".format(url_base))
        filename = os.path.basename(url_base)

    download(conanfile, url, filename, verify=verify,
             retry=retry, retry_wait=retry_wait, auth=auth, headers=headers,
             md5=md5, sha1=sha1, sha256=sha256)
    unzip(conanfile, filename, destination=destination, keep_permissions=keep_permissions,
          pattern=pattern, strip_root=strip_root)
    os.unlink(filename)


def ftp_download(conanfile, host, filename, login='', password=''):
    """
    Ftp download of a file. Retrieves a file from an FTP server. This doesn’t support SSL, but you
    might implement it yourself using the standard Python FTP library.

    :param conanfile: The current recipe object. Always use ``self``.
    :param host: IP or host of the FTP server
    :param filename: Path to the file to be downloaded
    :param login: Authentication login
    :param password: Authentication password
    """
    # TODO: Check if we want to join this method with download() one, based on ftp:// protocol
    # this has been requested by some users, but the signature is a bit divergent
    import ftplib
    ftp = None
    try:
        ftp = ftplib.FTP(host)
        ftp.login(login, password)
        filepath, filename = os.path.split(filename)
        if filepath:
            ftp.cwd(filepath)
        with open(filename, 'wb') as f:
            ftp.retrbinary('RETR ' + filename, f.write)
    except Exception as e:
        try:
            os.unlink(filename)
        except OSError:
            pass
        raise ConanException("Error in FTP download from %s\n%s" % (host, str(e)))
    finally:
        if ftp:
            ftp.quit()


def download(conanfile, url, filename, verify=True, retry=None, retry_wait=None,
             auth=None, headers=None, md5='', sha1='', sha256=''):
    """
    Retrieves a file from a given URL into a file with a given filename. It uses certificates from
    a list of known verifiers for https downloads, but this can be optionally disabled.

    You can pass hash checking parameters: ``md5``, ``sha1``, ``sha256``. All the specified
    algorithms will be checked. If any of them doesn’t match, the downloaded file will be removed
    and it will raise a ``ConanException``.

    :param conanfile: The current recipe object. Always use ``self``.
    :param url: URL to download. It can be a list, which only the first one will be downloaded, and
                the follow URLs will be used as mirror in case of download error.
    :param filename: Name of the file to be created in the local storage
    :param verify: When False, disables https certificate validation
    :param retry: Number of retries in case of failure. Default is overridden by
           "tools.files.download:retry" conf
    :param retry_wait: Seconds to wait between download attempts. Default is overriden by
           "tools.files.download:retry_wait" conf.
    :param auth: A tuple of user and password to use HTTPBasic authentication
    :param headers: A dictionary with additional headers
    :param md5: MD5 hash code to check the downloaded file
    :param sha1: SHA-1 hash code to check the downloaded file
    :param sha256: SHA-256 hash code to check the downloaded file
    """
    # TODO: Add all parameters to the new conf
    requester = conanfile._conan_helpers.requester
    config = conanfile.conf
    out = ConanOutput()
    overwrite = True

    config_retry = config.get("tools.files.download:retry", check_type=int, default=None)
    retry = config_retry if config_retry is not None else retry if retry is not None else 2
    config_retry_wait = config.get("tools.files.download:retry_wait", check_type=int, default=None)
    retry_wait = config_retry_wait if config_retry_wait is not None \
        else retry_wait if retry_wait is not None else 5

    # Conan 2.0: Removed "tools.files.download:download_cache" from configuration
    download_cache = False

    def _download_file(file_url):
        # The download cache is only used if a checksum is provided, otherwise, a normal download
        if file_url.startswith("file:"):
            _copy_local_file_from_uri(conanfile, url=file_url, file_path=filename, md5=md5,
                                      sha1=sha1, sha256=sha256)
        else:
            run_downloader(requester=requester, verify=verify, download_cache=download_cache,
                           url=file_url, overwrite=overwrite,
                           file_path=filename, retry=retry, retry_wait=retry_wait,
                           auth=auth, headers=headers, md5=md5, sha1=sha1, sha256=sha256)
        out.writeln("")

    if not isinstance(url, (list, tuple)):
        _download_file(url)
    else:  # We were provided several URLs to try
        for url_it in url:
            try:
                _download_file(url_it)
                break
            except Exception as error:
                message = "Could not download from the URL {}: {}.".format(url_it, str(error))
                out.warning(message + " Trying another mirror.")
        else:
            raise ConanException("All downloads from ({}) URLs have failed.".format(len(url)))


def _copy_local_file_from_uri(conanfile, url, file_path, md5=None, sha1=None, sha256=None):
    file_origin = _path_from_file_uri(url)
    shutil.copyfile(file_origin, file_path)

    if md5:
        check_md5(conanfile, file_path, md5)
    if sha1:
        check_sha1(conanfile, file_path, sha1)
    if sha256:
        check_sha256(conanfile, file_path, sha256)


def _path_from_file_uri(uri):
    path = urlparse(uri).path
    return url2pathname(path)


def rename(conanfile, src, dst):
    """
    Utility functions to rename a file or folder src to dst with retrying. ``os.rename()``
    frequently raises “Access is denied” exception on Windows.
    This function renames file or folder using robocopy to avoid the exception on Windows.



    :param conanfile: The current recipe object. Always use ``self``.
    :param src: Path to be renamed.
    :param dst: Path to be renamed to.
    """

    # FIXME: This function has been copied from legacy. Needs to fix: which() call and wrap subprocess call.
    if os.path.exists(dst):
        raise ConanException("rename {} to {} failed, dst exists.".format(src, dst))

    if platform.system() == "Windows" and which("robocopy") and os.path.isdir(src):
        # /move Moves files and directories, and deletes them from the source after they are copied.
        # /e Copies subdirectories. Note that this option includes empty directories.
        # /ndl Specifies that directory names are not to be logged.
        # /nfl Specifies that file names are not to be logged.
        process = subprocess.Popen(["robocopy", "/move", "/e", "/ndl", "/nfl", src, dst],
                                   stdout=subprocess.PIPE)
        process.communicate()
        if process.returncode > 7:  # https://ss64.com/nt/robocopy-exit.html
            raise ConanException("rename {} to {} failed.".format(src, dst))
    else:
        try:
            os.rename(src, dst)
        except Exception as err:
            raise ConanException("rename {} to {} failed: {}".format(src, dst, err))


def load_toolchain_args(generators_folder=None, namespace=None):
    """
    Helper function to load the content of any CONAN_TOOLCHAIN_ARGS_FILE

    :param generators_folder: `str` folder where is located the CONAN_TOOLCHAIN_ARGS_FILE.
    :param namespace: `str` namespace to be prepended to the filename.
    :return: <class 'configparser.SectionProxy'>
    """
    namespace_name = "{}_{}".format(namespace, CONAN_TOOLCHAIN_ARGS_FILE) if namespace \
        else CONAN_TOOLCHAIN_ARGS_FILE
    args_file = os.path.join(generators_folder, namespace_name) if generators_folder \
        else namespace_name
    toolchain_config = configparser.ConfigParser()
    toolchain_file = toolchain_config.read(args_file)
    if not toolchain_file:
        raise ConanException("The file %s does not exist. Please, make sure that it was not"
                             " generated in another folder." % args_file)
    try:
        return toolchain_config[CONAN_TOOLCHAIN_ARGS_SECTION]
    except KeyError:
        raise ConanException("The primary section [%s] does not exist in the file %s. Please, add it"
                             " as the default one of all your configuration variables." %
                             (CONAN_TOOLCHAIN_ARGS_SECTION, args_file))


def save_toolchain_args(content, generators_folder=None, namespace=None):
    """
    Helper function to save the content into the CONAN_TOOLCHAIN_ARGS_FILE

    :param content: `dict` all the information to be saved into the toolchain file.
    :param namespace: `str` namespace to be prepended to the filename.
    :param generators_folder: `str` folder where is located the CONAN_TOOLCHAIN_ARGS_FILE
    """
    # Let's prune None values
    content_ = {k: v for k, v in content.items() if v is not None}
    namespace_name = "{}_{}".format(namespace, CONAN_TOOLCHAIN_ARGS_FILE) if namespace \
        else CONAN_TOOLCHAIN_ARGS_FILE
    args_file = os.path.join(generators_folder, namespace_name) if generators_folder \
        else namespace_name
    toolchain_config = configparser.ConfigParser()
    toolchain_config[CONAN_TOOLCHAIN_ARGS_SECTION] = content_
    with open(args_file, "w") as f:
        toolchain_config.write(f)


@contextmanager
def chdir(conanfile, newdir):
    """
    This is a context manager that allows to temporary change the current directory in your conanfile

    :param conanfile: The current recipe object. Always use ``self``.
    :param newdir: Directory path name to change the current directory.

    """
    old_path = os.getcwd()
    os.chdir(newdir)
    try:
        yield
    finally:
        os.chdir(old_path)


def unzip(conanfile, filename, destination=".", keep_permissions=False, pattern=None,
          strip_root=False):
    """
    Extract different compressed formats

    :param conanfile: The current recipe object. Always use ``self``.
    :param filename: Path to the compressed file.
    :param destination: (Optional, Defaulted to ``.``) Destination folder (or file for .gz files)
    :param keep_permissions: (Optional, Defaulted to ``False``) Keep the zip permissions.
           WARNING: Can be dangerous if the zip was not created in a NIX system, the bits could
           produce undefined permission schema. Use this option only if you are sure that the zip
           was created correctly.
    :param pattern: (Optional, Defaulted to ``None``) Extract only paths matching the pattern.
           This should be a Unix shell-style wildcard, see fnmatch documentation for more details.
    :param strip_root: (Optional, Defaulted to False) If True, and all the unzipped contents are
           in a single folder it will flat the folder moving all the contents to the parent folder.
    """

    output = conanfile.output
    if (filename.endswith(".tar.gz") or filename.endswith(".tgz") or
            filename.endswith(".tbz2") or filename.endswith(".tar.bz2") or
            filename.endswith(".tar")):
        return untargz(filename, destination, pattern, strip_root)
    if filename.endswith(".gz"):
        with gzip.open(filename, 'rb') as f:
            file_content = f.read()
        target_name = filename[:-3] if destination == "." else destination
        save(conanfile, target_name, file_content)
        return
    if filename.endswith(".tar.xz") or filename.endswith(".txz"):
        return untargz(filename, destination, pattern, strip_root)

    import zipfile
    full_path = os.path.normpath(os.path.join(os.getcwd(), destination))

    if hasattr(sys.stdout, "isatty") and sys.stdout.isatty():
        def print_progress(the_size, uncomp_size):
            the_size = (the_size * 100.0 / uncomp_size) if uncomp_size != 0 else 0
            txt_msg = "Unzipping %d %%"
            if the_size > print_progress.last_size + 1:
                output.rewrite_line(txt_msg % the_size)
                print_progress.last_size = the_size
                if int(the_size) == 99:
                    output.rewrite_line(txt_msg % 100)
    else:
        def print_progress(_, __):
            pass

    with zipfile.ZipFile(filename, "r") as z:
        zip_info = z.infolist()
        if pattern:
            zip_info = [zi for zi in zip_info if fnmatch(zi.filename, pattern)]
        if strip_root:
            names = [n.replace("\\", "/") for n in z.namelist()]
            common_folder = os.path.commonprefix(names).split("/", 1)[0]
            if not common_folder and len(names) > 1:
                raise ConanException("The zip file contains more than 1 folder in the root")
            if len(names) == 1 and len(names[0].split("/", 1)) == 1:
                raise ConanException("The zip file contains a file in the root")
            # Remove the directory entry if present
            # Note: The "zip" format contains the "/" at the end if it is a directory
            zip_info = [m for m in zip_info if m.filename != (common_folder + "/")]
            for member in zip_info:
                name = member.filename.replace("\\", "/")
                member.filename = name.split("/", 1)[1]

        uncompress_size = sum((file_.file_size for file_ in zip_info))
        if uncompress_size > 100000:
            output.info("Unzipping %s, this can take a while" % _human_size(uncompress_size))
        else:
            output.info("Unzipping %s" % _human_size(uncompress_size))
        extracted_size = 0

        print_progress.last_size = -1
        if platform.system() == "Windows":
            for file_ in zip_info:
                extracted_size += file_.file_size
                print_progress(extracted_size, uncompress_size)
                try:
                    z.extract(file_, full_path)
                except Exception as e:
                    output.error("Error extract %s\n%s" % (file_.filename, str(e)))
        else:  # duplicated for, to avoid a platform check for each zipped file
            for file_ in zip_info:
                extracted_size += file_.file_size
                print_progress(extracted_size, uncompress_size)
                try:
                    z.extract(file_, full_path)
                    if keep_permissions:
                        # Could be dangerous if the ZIP has been created in a non nix system
                        # https://bugs.python.org/issue15795
                        perm = file_.external_attr >> 16 & 0xFFF
                        os.chmod(os.path.join(full_path, file_.filename), perm)
                except Exception as e:
                    output.error("Error extract %s\n%s" % (file_.filename, str(e)))
        output.writeln("")


def untargz(filename, destination=".", pattern=None, strip_root=False):
    # NOT EXPOSED at `conan.tools.files` but used in tests
    import tarfile
    with tarfile.TarFile.open(filename, 'r:*') as tarredgzippedFile:
        if not pattern and not strip_root:
            tarredgzippedFile.extractall(destination)
        else:
            members = tarredgzippedFile.getmembers()

            if strip_root:
                names = [n.replace("\\", "/") for n in tarredgzippedFile.getnames()]
                common_folder = os.path.commonprefix(names).split("/", 1)[0]
                if not common_folder and len(names) > 1:
                    raise ConanException("The tgz file contains more than 1 folder in the root")
                if len(names) == 1 and len(names[0].split("/", 1)) == 1:
                    raise ConanException("The tgz file contains a file in the root")
                # Remove the directory entry if present
                members = [m for m in members if m.name != common_folder]
                for member in members:
                    name = member.name.replace("\\", "/")
                    member.name = name.split("/", 1)[1]
                    member.path = member.name
                    if member.linkpath.startswith(common_folder):
                        # https://github.com/conan-io/conan/issues/11065
                        linkpath = member.linkpath.replace("\\", "/")
                        member.linkpath = linkpath.split("/", 1)[1]
                        member.linkname = member.linkpath
            if pattern:
                members = list(filter(lambda m: fnmatch(m.name, pattern),
                                      tarredgzippedFile.getmembers()))
            tarredgzippedFile.extractall(destination, members=members)


def _human_size(size_bytes):
    """
    format a size in bytes into a 'human' file size, e.g. B, KB, MB, GB, TB, PB
    Note that bytes will be reported in whole numbers but KB and above will have
    greater precision.  e.g. 43 B, 443 KB, 4.3 MB, 4.43 GB, etc
    """
    UNIT_SIZE = 1000.0

    suffixes_table = [('B', 0), ('KB', 1), ('MB', 1), ('GB', 2), ('TB', 2), ('PB', 2)]

    num = float(size_bytes)
    the_precision = None
    the_suffix = None
    for suffix, precision in suffixes_table:
        the_precision = precision
        the_suffix = suffix
        if num < UNIT_SIZE:
            break
        num /= UNIT_SIZE

    if the_precision == 0:
        formatted_size = "%d" % num
    else:
        formatted_size = str(round(num, ndigits=the_precision))

    return "%s%s" % (formatted_size, the_suffix)


def check_sha1(conanfile, file_path, signature):
    """
    Check that the specified ``sha1`` of the ``file_path`` matches with signature.
    If doesn’t match it will raise a ``ConanException``.

    :param conanfile: Conanfile object.
    :param file_path: Path of the file to check.
    :param signature: Expected sha1sum
    """
    check_with_algorithm_sum("sha1", file_path, signature)


def check_md5(conanfile, file_path, signature):
    """
    Check that the specified ``md5sum`` of the ``file_path`` matches with ``signature``.
    If doesn’t match it will raise a ``ConanException``.

    :param conanfile: The current recipe object. Always use ``self``.
    :param file_path: Path of the file to check.
    :param signature: Expected md5sum.
    """
    check_with_algorithm_sum("md5", file_path, signature)


def check_sha256(conanfile, file_path, signature):
    """
    Check that the specified ``sha256`` of the ``file_path`` matches with signature.
    If doesn’t match it will raise a ``ConanException``.

    :param conanfile: Conanfile object.
    :param file_path: Path of the file to check.
    :param signature: Expected sha256sum
    """
    check_with_algorithm_sum("sha256", file_path, signature)


def replace_in_file(conanfile, file_path, search, replace, strict=True, encoding="utf-8"):
    """
    Replace a string ``search`` in the contents of the file ``file_path`` with the string replace.

    :param conanfile: The current recipe object. Always use ``self``.
    :param file_path: File path of the file to perform the replacing.
    :param search: String you want to be replaced.
    :param replace: String to replace the searched string.
    :param strict: (Optional, Defaulted to ``True``) If ``True``, it raises an error if the searched
           string is not found, so nothing is actually replaced.
    :param encoding: (Optional, Defaulted to utf-8): Specifies the input and output files text
           encoding.
    """
    output = conanfile.output
    content = load(conanfile, file_path, encoding=encoding)
    if -1 == content.find(search):
        message = "replace_in_file didn't find pattern '%s' in '%s' file." % (search, file_path)
        if strict:
            raise ConanException(message)
        else:
            output.warning(message)
            return False
    content = content.replace(search, replace)
    save(conanfile, file_path, content, encoding=encoding)


def collect_libs(conanfile, folder=None):
    """
    Returns a sorted list of library names from the libraries (files with extensions *.so*, *.lib*,
    *.a* and *.dylib*) located inside the ``conanfile.cpp_info.libdirs`` (by default) or the
    **folder** directory relative to the package folder. Useful to collect not inter-dependent
    libraries or with complex names like ``libmylib-x86-debug-en.lib``.

    For UNIX libraries staring with **lib**, like *libmath.a*, this tool will collect the library
    name **math**.

    :param conanfile: The current recipe object. Always use ``self``.
    :param folder (Optional, Defaulted to ``None``): String indicating the subfolder name inside
           ``conanfile.package_folder`` where the library files are.
    :return: A list with the library names
    """
    if not conanfile.package_folder:
        return []
    if folder:
        lib_folders = [os.path.join(conanfile.package_folder, folder)]
    else:
        lib_folders = [os.path.join(conanfile.package_folder, folder)
                       for folder in conanfile.cpp_info.libdirs]

    ref_libs = {}
    for lib_folder in lib_folders:
        if not os.path.exists(lib_folder):
            conanfile.output.warning("Lib folder doesn't exist, can't collect libraries: "
                                     "{0}".format(lib_folder))
            continue
        # In case of symlinks, only keep shortest file name in the same "group"
        files = os.listdir(lib_folder)
        for f in files:
            name, ext = os.path.splitext(f)
            if ext in (".so", ".lib", ".a", ".dylib", ".bc"):
<<<<<<< HEAD
                if ext != ".lib" and name.startswith("lib"):
                    name = name[3:]
                if name in result:
                    conanfile.output.warning("Library '%s' was either already found in a previous "
                                             "'conanfile.cpp_info.libdirs' folder or appears several "
                                             "times with a different file extension" % name)
                else:
                    result.append(name)
=======
                real_lib = os.path.basename(os.path.realpath(os.path.join(lib_folder, f)))
                if real_lib not in ref_libs or len(f) < len(ref_libs[real_lib]):
                    ref_libs[real_lib] = f

    result = []
    for f in ref_libs.values():
        name, ext = os.path.splitext(f)
        if ext != ".lib" and name.startswith("lib"):
            name = name[3:]
        if name not in result:
            result.append(name)
>>>>>>> dd4e9fa7
    result.sort()
    return result


# TODO: Do NOT document this yet. It is unclear the interface, maybe should be split
def swap_child_folder(parent_folder, child_folder):
    """ replaces the current folder contents with the contents of one child folder. This
    is used in the SCM monorepo flow, when it is necessary to use one subproject subfolder
    to replace the whole cloned git repo
    """
    for f in os.listdir(parent_folder):
        if f != child_folder:
            path = os.path.join(parent_folder, f)
            if os.path.isfile(path):
                os.remove(path)
            else:
                _internal_rmdir(path)
    child = os.path.join(parent_folder, child_folder)
    for f in os.listdir(child):
        shutil.move(os.path.join(child, f), os.path.join(parent_folder, f))<|MERGE_RESOLUTION|>--- conflicted
+++ resolved
@@ -1,6 +1,7 @@
 import configparser
 import errno
 import gzip
+import hashlib
 import os
 import platform
 import shutil
@@ -87,13 +88,6 @@
 
 
 def rmdir(conanfile, path):
-    """
-    Utility functions to remove a directory. The existence of the specified directory is checked,
-    so rmdir() will do nothing if the directory doesn’t exists.
-
-    :param conanfile: The current recipe object. Always use ``self``.
-    :param path: Path to the folder to be removed.
-    """
     _internal_rmdir(path)
 
 
@@ -267,7 +261,6 @@
         check_sha1(conanfile, file_path, sha1)
     if sha256:
         check_sha256(conanfile, file_path, sha256)
-
 
 def _path_from_file_uri(uri):
     path = urlparse(uri).path
@@ -625,16 +618,6 @@
         for f in files:
             name, ext = os.path.splitext(f)
             if ext in (".so", ".lib", ".a", ".dylib", ".bc"):
-<<<<<<< HEAD
-                if ext != ".lib" and name.startswith("lib"):
-                    name = name[3:]
-                if name in result:
-                    conanfile.output.warning("Library '%s' was either already found in a previous "
-                                             "'conanfile.cpp_info.libdirs' folder or appears several "
-                                             "times with a different file extension" % name)
-                else:
-                    result.append(name)
-=======
                 real_lib = os.path.basename(os.path.realpath(os.path.join(lib_folder, f)))
                 if real_lib not in ref_libs or len(f) < len(ref_libs[real_lib]):
                     ref_libs[real_lib] = f
@@ -644,9 +627,7 @@
         name, ext = os.path.splitext(f)
         if ext != ".lib" and name.startswith("lib"):
             name = name[3:]
-        if name not in result:
-            result.append(name)
->>>>>>> dd4e9fa7
+        result.append(name)
     result.sort()
     return result
 
