--- conflicted
+++ resolved
@@ -161,7 +161,7 @@
     def prepend_path(self, name, value):
         self._values.setdefault(name, _EnvValue(self._conanfile, name, path=True)).prepend(value)
 
-    def get_bat_contents(self, filename, generate_deactivate=False, pathsep=os.pathsep):
+    def save_bat(self, filename, generate_deactivate=False, pathsep=os.pathsep):
         deactivate = textwrap.dedent("""\
             echo Capturing current environment in deactivate_{filename}
             setlocal
@@ -191,10 +191,11 @@
         for varname, varvalues in self._values.items():
             value = varvalues.get_str("%{name}%", pathsep)
             result.append('set {}={}'.format(varname, value))
+
         content = "\n".join(result)
-        return content
-
-    def get_ps1_contents(self, generate_deactivate=False, pathsep=os.pathsep):
+        save(filename, content)
+
+    def save_ps1(self, filename, generate_deactivate=False, pathsep=os.pathsep):
         # FIXME: This is broken and doesnt work
         deactivate = ""
         capture = textwrap.dedent("""\
@@ -206,9 +207,9 @@
             result.append('$env:{}={}'.format(varname, value))
 
         content = "\n".join(result)
-        return content
-
-    def get_sh_contents(self, filename, generate_deactivate=False, pathsep=os.pathsep):
+        save(filename, content)
+
+    def save_sh(self, filename, generate_deactivate=False, pathsep=os.pathsep):
         deactivate = textwrap.dedent("""\
             echo Capturing current environment in deactivate_{filename}
             echo echo Restoring variables >> deactivate_{filename}
@@ -237,11 +238,7 @@
                 result.append('unset {}'.format(varname))
 
         content = "\n".join(result)
-<<<<<<< HEAD
-        return content
-=======
         save(filename, content)
->>>>>>> 1ba594cc
 
     def compose(self, other):
         """
@@ -257,7 +254,6 @@
                 self._values[k]._conanfile = self._conanfile
             else:
                 existing.compose(v)
-
         return self
 
     # Methods to user access to the environment object as a dict
@@ -379,27 +375,14 @@
         return result
 
 
-<<<<<<< HEAD
-def save_script(conanfile, env, name, auto_activate=True):
+def save_script(conanfile, env, name, auto_activate):
     # FIXME: using platform is not ideal but settings might be incomplete
     if platform.system() == "Windows" and not conanfile.win_bash:
-        path = os.path.join(conanfile.generators_folder, "{}.bat".format(name))
-        contents = env.get_bat_contents(path)
-    else:
-        path = os.path.join(conanfile.generators_folder, "{}.sh".format(name))
-        contents = env.get_sh_contents(path)
-
-    save(path, contents)
-=======
-def save_script(conanfile, env, name, auto_activate):
-    # FIXME: using platform is not ideal but settings might be incomplete
-    if platform.system() == "Windows":
         path = os.path.join(conanfile.generators_folder, "{}.bat".format(name))
         env.save_bat(path)
     else:
         path = os.path.join(conanfile.generators_folder, "{}.sh".format(name))
         env.save_sh(path)
->>>>>>> 1ba594cc
 
     if auto_activate:
         register_environment_script(conanfile, path)
