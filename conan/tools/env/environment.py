import os
import textwrap
from collections import OrderedDict
from contextlib import contextmanager

from conans.client.subsystems import deduce_subsystem, WINDOWS, subsystem_path
from conans.errors import ConanException
from conans.model.recipe_ref import ref_matches
from conans.util.files import save


class _EnvVarPlaceHolder:
    pass


def environment_wrap_command(env_filenames, cmd, subsystem=None, cwd=None):
    assert env_filenames
    filenames = [env_filenames] if not isinstance(env_filenames, list) else env_filenames
    bats, shs, ps1s = [], [], []

    cwd = cwd or os.getcwd()

    for f in filenames:
        f = f if os.path.isabs(f) else os.path.join(cwd, f)
        if f.lower().endswith(".sh"):
            if os.path.isfile(f):
                f = subsystem_path(subsystem, f)
                shs.append(f)
        elif f.lower().endswith(".bat"):
            if os.path.isfile(f):
                bats.append(f)
        elif f.lower().endswith(".ps1"):
            if os.path.isfile(f):
                ps1s.append(f)
        else:  # Simple name like "conanrunenv"
            path_bat = "{}.bat".format(f)
            path_sh = "{}.sh".format(f)
            path_ps1 = "{}.ps1".format(f)
            if os.path.isfile(path_bat):
                bats.append(path_bat)
            elif os.path.isfile(path_ps1):
                ps1s.append(path_ps1)
            elif os.path.isfile(path_sh):
                path_sh = subsystem_path(subsystem, path_sh)
                shs.append(path_sh)

    if bool(bats) + bool(shs) + bool(ps1s) > 1:
        raise ConanException("Cannot wrap command with different envs,"
                             " {} - {} - {}".format(bats, shs, ps1s))

    if bats:
        launchers = " && ".join('"{}"'.format(b) for b in bats)
        return '{} && {}'.format(launchers, cmd)
    elif shs:
        launchers = " && ".join('. "{}"'.format(f) for f in shs)
        return '{} && {}'.format(launchers, cmd)
    elif ps1s:
        # TODO: at the moment it only works with path without spaces
        launchers = " ; ".join('{}'.format(f) for f in ps1s)
        return 'powershell.exe {} ; cmd /c {}'.format(launchers, cmd)
    else:
        return cmd


class _EnvValue:
    def __init__(self, name, value=_EnvVarPlaceHolder, separator=" ", path=False):
        self._name = name
        self._values = [] if value is None else value if isinstance(value, list) else [value]
        self._path = path
        self._sep = separator

    def dumps(self):
        result = []
        path = "(path)" if self._path else ""
        if not self._values:  # Empty means unset
            result.append("{}=!".format(self._name))
        elif _EnvVarPlaceHolder in self._values:
            index = self._values.index(_EnvVarPlaceHolder)
            for v in self._values[:index]:
                result.append("{}=+{}{}".format(self._name, path, v))
            for v in self._values[index+1:]:
                result.append("{}+={}{}".format(self._name, path, v))
        else:
            append = ""
            for v in self._values:
                result.append("{}{}={}{}".format(self._name, append, path, v))
                append = "+"
        return "\n".join(result)

    def copy(self):
        return _EnvValue(self._name, self._values, self._sep, self._path)

    @property
    def is_path(self):
        return self._path

    def remove(self, value):
        self._values.remove(value)

    def append(self, value, separator=None):
        if separator is not None:
            self._sep = separator
        if isinstance(value, list):
            self._values.extend(value)
        else:
            self._values.append(value)

    def prepend(self, value, separator=None):
        if separator is not None:
            self._sep = separator
        if isinstance(value, list):
            self._values = value + self._values
        else:
            self._values.insert(0, value)

    def compose_env_value(self, other):
        """
        :type other: _EnvValue
        """
        try:
            index = self._values.index(_EnvVarPlaceHolder)
        except ValueError:  # It doesn't have placeholder
            pass
        else:
            new_value = self._values[:]  # do a copy
            new_value[index:index + 1] = other._values  # replace the placeholder
            self._values = new_value

    def get_str(self, placeholder, subsystem, pathsep):
        """
        :param subsystem:
        :param placeholder: a OS dependant string pattern of the previous env-var value like
        $PATH, %PATH%, et
        :param pathsep: The path separator, typically ; or :
        :return: a string representation of the env-var value, including the $NAME-like placeholder
        """
        values = []
        for v in self._values:
            if v is _EnvVarPlaceHolder:
                if placeholder:
                    values.append(placeholder.format(name=self._name))
            else:
                if self._path:
                    v = subsystem_path(subsystem, v)
                values.append(v)
        if self._path:
            return pathsep.join(values)

        return self._sep.join(values)

    def get_value(self, subsystem, pathsep):
        previous_value = os.getenv(self._name)
        return self.get_str(previous_value, subsystem, pathsep)


class Environment:
    """
    Generic class that helps to define modifications to the environment variables.
    """

    def __init__(self):
        # It being ordered allows for Windows case-insensitive composition
        self._values = OrderedDict()  # {var_name: [] of values, including separators}

    def __bool__(self):
        return bool(self._values)

    def copy(self):
        e = Environment()
        e._values = self._values.copy()
        return e

    def __repr__(self):
        return repr(self._values)

    def dumps(self):
<<<<<<< HEAD
        # A string with a profile-like original definition, not the full environment values
=======
        """
        :return: A string with a profile-like original definition, not the full environment
                 values
        """
>>>>>>> ddf7fb13
        return "\n".join([v.dumps() for v in reversed(self._values.values())])

    def define(self, name, value, separator=" "):
        """
<<<<<<< HEAD
        Define the environment variable `name` with a `value`
=======
        Define `name` environment variable with value `value`
>>>>>>> ddf7fb13

        :param name: Name of the variable
        :param value: Value that the environment variable will take
        :param separator: The character to separate appended or prepended values
        """
        self._values[name] = _EnvValue(name, value, separator, path=False)

    def define_path(self, name, value):
        self._values[name] = _EnvValue(name, value, path=True)

    def unset(self, name):
        """
        clears the variable, equivalent to a unset or set XXX=

        :param name: Name of the variable to unset
        """
        self._values[name] = _EnvValue(name, None)

    def append(self, name, value, separator=None):
        """
<<<<<<< HEAD
        Append the `value` to an environment variable named `name`
=======
        Append the `value` to an environment variable `name`
>>>>>>> ddf7fb13

        :param name: Name of the variable to append a new value
        :param value: New value
        :param separator: The character to separate the appended value with the previous value. By default it will use a blank space.
        """
        self._values.setdefault(name, _EnvValue(name)).append(value, separator)

    def append_path(self, name, value):
        """
<<<<<<< HEAD
        Similar to "append" method but indicating that the variable is a filesystem path.
        It will automatically handle the path separators depending on the operating system.
=======
        Similar to "append" method but indicating that the variable is a filesystem path. It will automatically handle the path separators depending on the operating system.
>>>>>>> ddf7fb13

        :param name: Name of the variable to append a new value
        :param value: New value
        """
        self._values.setdefault(name, _EnvValue(name, path=True)).append(value)

    def prepend(self, name, value, separator=None):
        """
        Prepend the `value` to an environment variable `name`

        :param name: Name of the variable to prepend a new value
        :param value: New value
        :param separator: The character to separate the prepended value with the previous value
        """
        self._values.setdefault(name, _EnvValue(name)).prepend(value, separator)

    def prepend_path(self, name, value):
        """
<<<<<<< HEAD
        Similar to "prepend" method but indicating that the variable is a filesystem path.
        It will automatically handle the path separators depending on the operating system.
=======
        Similar to "prepend" method but indicating that the variable is a filesystem path. It will automatically handle the path separators depending on the operating system.
>>>>>>> ddf7fb13

        :param name: Name of the variable to prepend a new value
        :param value: New value
        """
        self._values.setdefault(name, _EnvValue(name, path=True)).prepend(value)

    def remove(self, name, value):
        """
        Removes the `value` from the variable `name`.

        :param name: Name of the variable
        :param value: Value to be removed.
        """
        self._values[name].remove(value)

    def compose_env(self, other):
        """
        Compose an Environment object with another one.
        ``self`` has precedence, the "other" will add/append if possible and not
        conflicting, but ``self`` mandates what to do. If ``self`` has ``define()``, without
        placeholder, that will remain.

        :param other: the "other" Environment
        :type other: class:`Environment`
        """
        for k, v in other._values.items():
            existing = self._values.get(k)
            if existing is None:
                self._values[k] = v.copy()
            else:
                existing.compose_env_value(v)

        return self

    def __eq__(self, other):
        """
        :param other: the "other" environment
        :type other: class:`Environment`
        """
        return other._values == self._values

    def vars(self, conanfile, scope="build"):
        """
        Return an EnvVars object from the current Environment object
        :param conanfile: Instance of a conanfile, usually ``self`` in a recipe
        :param scope: Determine the scope of the declared variables.
        :return:
        """
        return EnvVars(conanfile, self, scope)


class EnvVars:
    """
<<<<<<< HEAD
    Represents an instance of environment variables for a given system.
    It is obtained from the generic Environment class.
=======
    Represents an instance of environment variables for a given system. It is obtained from the generic Environment class.

>>>>>>> ddf7fb13
    """
    def __init__(self, conanfile, env, scope):
        self._values = env._values  # {var_name: _EnvValue}, just a reference to the Environment
        self._conanfile = conanfile
        self._scope = scope
        self._subsystem = deduce_subsystem(conanfile, scope)

    @property
    def _pathsep(self):
        return ":" if self._subsystem != WINDOWS else ";"

    def __getitem__(self, name):
        return self._values[name].get_value(self._subsystem, self._pathsep)

    def keys(self):
        return self._values.keys()

    def get(self, name, default=None):
        v = self._values.get(name)
        if v is None:
            return default
        return v.get_value(self._subsystem, self._pathsep)

    def items(self):
        """
        Returns a dict with variable name as keys and variable values as values

        :return: ``{str: str}`` (varname: value)
        """
        return {k: v.get_value(self._subsystem, self._pathsep)
                for k, v in self._values.items()}.items()

    @contextmanager
    def apply(self):
        """
        Context manager to apply the declared variables to the current ``os.environ`` restoring
        the original environment when the context ends.

        """
        apply_vars = self.items()
        old_env = dict(os.environ)
        os.environ.update(apply_vars)
        try:
            yield
        finally:
            os.environ.clear()
            os.environ.update(old_env)

    def save_bat(self, file_location, generate_deactivate=True):
        filepath, filename = os.path.split(file_location)
        deactivate_file = os.path.join(filepath, "deactivate_{}".format(filename))
        deactivate = textwrap.dedent("""\
            echo Capturing current environment in {deactivate_file}
            setlocal
            echo @echo off > "{deactivate_file}"
            echo echo Restoring environment >> "{deactivate_file}"
            for %%v in ({vars}) do (
                set foundenvvar=
                for /f "delims== tokens=1,2" %%a in ('set') do (
                    if /I "%%a" == "%%v" (
                        echo set "%%a=%%b">> "{deactivate_file}"
                        set foundenvvar=1
                    )
                )
                if not defined foundenvvar (
                    echo set %%v=>> "{deactivate_file}"
                )
            )
            endlocal
            """).format(deactivate_file=deactivate_file, vars=" ".join(self._values.keys()))
        capture = textwrap.dedent("""\
            @echo off
            {deactivate}
            echo Configuring environment variables
            """).format(deactivate=deactivate if generate_deactivate else "")
        result = [capture]
        for varname, varvalues in self._values.items():
            value = varvalues.get_str("%{name}%", subsystem=self._subsystem, pathsep=self._pathsep)
            result.append('set "{}={}"'.format(varname, value))

        content = "\n".join(result)
        save(file_location, content)

    def save_ps1(self, file_location, generate_deactivate=True,):
        filepath, filename = os.path.split(file_location)
        deactivate_file = os.path.join(filepath, "deactivate_{}".format(filename))
        deactivate = textwrap.dedent("""\
            echo "Capturing current environment in {deactivate_file}"

            "echo `"Restoring environment`"" | Out-File -FilePath "{deactivate_file}"
            $vars = (Get-ChildItem env:*).name
            $updated_vars = @({vars})

            foreach ($var in $updated_vars)
            {{
                if ($var -in $vars)
                {{
                    $var_value = (Get-ChildItem env:$var).value
                    Add-Content "{deactivate_file}" "`n`$env:$var = `"$var_value`""
                }}
                else
                {{
                    Add-Content "{deactivate_file}" "`nif (Test-Path env:$var) {{ Remove-Item env:$var }}"
                }}
            }}
        """).format(
            deactivate_file=deactivate_file,
            vars=",".join(['"{}"'.format(var) for var in self._values.keys()])
        )

        capture = textwrap.dedent("""\
            {deactivate}
            echo "Configuring environment variables"
        """).format(deactivate=deactivate if generate_deactivate else "")
        result = [capture]
        for varname, varvalues in self._values.items():
            value = varvalues.get_str("$env:{name}", subsystem=self._subsystem, pathsep=self._pathsep)
            if value:
                value = value.replace('"', '`"')  # escape quotes
                result.append('$env:{}="{}"'.format(varname, value))
            else:
                result.append('if (Test-Path env:{0}) {{ Remove-Item env:{0} }}'.format(varname))

        content = "\n".join(result)
        save(file_location, content)

    def save_sh(self, file_location, generate_deactivate=True):
        filepath, filename = os.path.split(file_location)
        deactivate_file = os.path.join(filepath, "deactivate_{}".format(filename))
        deactivate = textwrap.dedent("""\
           echo Capturing current environment in "{deactivate_file}"
           echo "echo Restoring environment" >> "{deactivate_file}"
           for v in {vars}
           do
               value=$(printenv $v)
               if [ -n "$value" ]
               then
                   echo export "$v='$value'" >> "{deactivate_file}"
               else
                   echo unset $v >> "{deactivate_file}"
               fi
           done
           """.format(deactivate_file=deactivate_file, vars=" ".join(self._values.keys())))
        capture = textwrap.dedent("""\
              {deactivate}
              echo Configuring environment variables
              """).format(deactivate=deactivate if generate_deactivate else "")
        result = [capture]
        for varname, varvalues in self._values.items():
            value = varvalues.get_str("${name}", self._subsystem, pathsep=self._pathsep)
            value = value.replace('"', '\\"')
            if value:
                result.append('export {}="{}"'.format(varname, value))
            else:
                result.append('unset {}'.format(varname))

        content = "\n".join(result)
        save(file_location, content)

    def save_script(self, filename):
        """
        Saves a script file (bat, sh, ps1) with a launcher to set the environment.
        If the conf "tools.env.virtualenv:powershell" is set to True it will generate powershell
        launchers if Windows.

        :param filename: Name of the file to generate. If the extension is provided, it will generate
                         the launcher script for that extension, otherwise the format will be deduced
                         checking if we are running inside Windows (checking also the subsystem) or not.
        """
        name, ext = os.path.splitext(filename)
        if ext:
            is_bat = ext == ".bat"
            is_ps1 = ext == ".ps1"
        else:  # Need to deduce it automatically
            is_bat = self._subsystem == WINDOWS
            is_ps1 = self._conanfile.conf.get("tools.env.virtualenv:powershell", check_type=bool)
            if is_ps1:
                filename = filename + ".ps1"
                is_bat = False
            else:
                filename = filename + (".bat" if is_bat else ".sh")

        path = os.path.join(self._conanfile.generators_folder, filename)
        if is_bat:
            self.save_bat(path)
        elif is_ps1:
            self.save_ps1(path)
        else:
            self.save_sh(path)

        if self._scope:
            register_env_script(self._conanfile, path, self._scope)


class ProfileEnvironment:
    def __init__(self):
        self._environments = OrderedDict()

    def __repr__(self):
        return repr(self._environments)

    def __bool__(self):
        return bool(self._environments)

    def get_profile_env(self, ref, is_consumer=False):
        """ computes package-specific Environment
        it is only called when conanfile.buildenv is called
        the last one found in the profile file has top priority
        """
        result = Environment()
        for pattern, env in self._environments.items():
            if pattern is None or ref_matches(ref, pattern, is_consumer):
                # Latest declared has priority, copy() necessary to not destroy data
                result = env.copy().compose_env(result)
        return result

    def update_profile_env(self, other):
        """
        :type other: ProfileEnvironment
        :param other: The argument profile has priority/precedence over the current one.
        """
        for pattern, environment in other._environments.items():
            existing = self._environments.get(pattern)
            if existing is not None:
                self._environments[pattern] = environment.compose_env(existing)
            else:
                self._environments[pattern] = environment

    def dumps(self):
        result = []
        for pattern, env in self._environments.items():
            if pattern is None:
                result.append(env.dumps())
            else:
                result.append("\n".join("{}:{}".format(pattern, line) if line else ""
                                        for line in env.dumps().splitlines()))
        if result:
            result.append("")
        return "\n".join(result)

    @staticmethod
    def loads(text):
        result = ProfileEnvironment()
        for line in text.splitlines():
            line = line.strip()
            if not line or line.startswith("#"):
                continue
            for op, method in (("+=", "append"), ("=+", "prepend"),
                               ("=!", "unset"), ("=", "define")):
                tokens = line.split(op, 1)
                if len(tokens) != 2:
                    continue
                pattern_name, value = tokens
                pattern_name = pattern_name.split(":", 1)
                if len(pattern_name) == 2:
                    pattern, name = pattern_name
                else:
                    pattern, name = None, pattern_name[0]

                # strip whitespaces before/after =
                # values are not strip() unless they are a path, to preserve potential whitespaces
                name = name.strip()

                # When loading from profile file, latest line has priority
                env = Environment()
                if method == "unset":
                    env.unset(name)
                else:
                    if value.strip().startswith("(path)"):
                        value = value.strip()
                        value = value[6:]
                        method = method + "_path"
                    getattr(env, method)(name, value)

                existing = result._environments.get(pattern)
                if existing is None:
                    result._environments[pattern] = env
                else:
                    result._environments[pattern] = env.compose_env(existing)
                break
            else:
                raise ConanException("Bad env definition: {}".format(line))
        return result


def create_env_script(conanfile, content, filename, scope):
    """
    Create a file with any content which will be registered as a new script for the defined "group".
    """
    path = os.path.join(conanfile.generators_folder, filename)
    save(path, content)

    if scope:
        register_env_script(conanfile, path, scope)


def register_env_script(conanfile, env_script_path, scope):
    """
    Add the "env_script_path" to the current list of registered scripts for defined "group"
    These will be mapped to files:
    - conan{group}.bat|sh = calls env_script_path1,... env_script_pathN
    """
    existing = conanfile.env_scripts.setdefault(scope, [])
    if env_script_path not in existing:
        existing.append(env_script_path)<|MERGE_RESOLUTION|>--- conflicted
+++ resolved
@@ -174,23 +174,15 @@
         return repr(self._values)
 
     def dumps(self):
-<<<<<<< HEAD
-        # A string with a profile-like original definition, not the full environment values
-=======
         """
         :return: A string with a profile-like original definition, not the full environment
                  values
         """
->>>>>>> ddf7fb13
         return "\n".join([v.dumps() for v in reversed(self._values.values())])
 
     def define(self, name, value, separator=" "):
         """
-<<<<<<< HEAD
-        Define the environment variable `name` with a `value`
-=======
         Define `name` environment variable with value `value`
->>>>>>> ddf7fb13
 
         :param name: Name of the variable
         :param value: Value that the environment variable will take
@@ -211,11 +203,7 @@
 
     def append(self, name, value, separator=None):
         """
-<<<<<<< HEAD
-        Append the `value` to an environment variable named `name`
-=======
         Append the `value` to an environment variable `name`
->>>>>>> ddf7fb13
 
         :param name: Name of the variable to append a new value
         :param value: New value
@@ -225,12 +213,7 @@
 
     def append_path(self, name, value):
         """
-<<<<<<< HEAD
-        Similar to "append" method but indicating that the variable is a filesystem path.
-        It will automatically handle the path separators depending on the operating system.
-=======
         Similar to "append" method but indicating that the variable is a filesystem path. It will automatically handle the path separators depending on the operating system.
->>>>>>> ddf7fb13
 
         :param name: Name of the variable to append a new value
         :param value: New value
@@ -249,12 +232,7 @@
 
     def prepend_path(self, name, value):
         """
-<<<<<<< HEAD
-        Similar to "prepend" method but indicating that the variable is a filesystem path.
-        It will automatically handle the path separators depending on the operating system.
-=======
         Similar to "prepend" method but indicating that the variable is a filesystem path. It will automatically handle the path separators depending on the operating system.
->>>>>>> ddf7fb13
 
         :param name: Name of the variable to prepend a new value
         :param value: New value
@@ -308,13 +286,8 @@
 
 class EnvVars:
     """
-<<<<<<< HEAD
-    Represents an instance of environment variables for a given system.
-    It is obtained from the generic Environment class.
-=======
     Represents an instance of environment variables for a given system. It is obtained from the generic Environment class.
 
->>>>>>> ddf7fb13
     """
     def __init__(self, conanfile, env, scope):
         self._values = env._values  # {var_name: _EnvValue}, just a reference to the Environment
