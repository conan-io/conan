--- conflicted
+++ resolved
@@ -21,33 +21,6 @@
         profile_env = self._conanfile.buildenv
         build_env.compose(profile_env)
 
-<<<<<<< HEAD
-        # FIXME: This will be missing the order
-        # FIXME: Private access
-        for transitive in self._conanfile._conan_node.transitive_deps.values():
-            require = transitive.require
-            node = transitive.node
-            if require.build:  # build context
-                if require.run:
-                    build_env.compose(node.conanfile.buildenv_info)
-                    # Second, the implicit self information in build_require.cpp_info
-                    build_env.compose(self._runenv_from_cpp_info(node.conanfile.cpp_info))
-                    if node.conanfile.runenv_info:
-                        build_env.compose(node.conanfile.runenv_info)
-            else:  # host context can inject any buildenv_info
-                if node.conanfile.buildenv_info:
-                    build_env.compose(node.conanfile.buildenv_info)
-
-
-        """
-        # First visit the direct build_requires
-        transitive_requires = []
-        for build_require in self._conanfile.dependencies.build_requires:
-            # higher priority, explicit buildenv_info
-            if build_require.buildenv_info:
-                build_env.compose(build_require.buildenv_info)
-            # Second, the implicit self information in build_require.cpp_info
-=======
         for require, build_require in self._conanfile.dependencies.build_requires.items():
             if require.direct:
                 # higher priority, explicit buildenv_info
@@ -58,33 +31,13 @@
                 if build_require.runenv_info:
                     build_env.compose(build_require.runenv_info)
             # Then the implicit
->>>>>>> 2c988318
             build_env.compose(self._runenv_from_cpp_info(build_require.cpp_info))
 
         # Requires in host context can also bring some direct buildenv_info
-<<<<<<< HEAD
-        def _apply_transitive_buildenv(reqs, env):
-            all_requires = []
-            while reqs:
-                new_requires = []
-                for r in reqs:
-                    # The explicit has more priority
-                    if r.buildenv_info:
-                        env.compose(r.buildenv_info)
-                    for transitive in r.dependencies.requires:
-                        # Avoid duplication/repetitions
-                        if transitive not in new_requires and transitive not in all_requires:
-                            new_requires.append(transitive)
-                reqs = new_requires
-
-        _apply_transitive_buildenv(self._conanfile.dependencies.requires, build_env)
-        """
-=======
         for require in self._conanfile.dependencies.host_requires.values():
             if require.buildenv_info:
                 build_env.compose(require.buildenv_info)
 
->>>>>>> 2c988318
         return build_env
 
     @staticmethod
@@ -111,34 +64,12 @@
         runenv = Environment()
         # FIXME: Missing profile info
 
-        # FIXME: This will be missing the order
-        # FIXME: Private access
-        for transitive in self._conanfile._conan_node.transitive_deps.values():
-            require = transitive.require
-            node = transitive.node
-            if not require.build:  # host context
-                if node.conanfile.runenv_info:
-                    runenv.compose(node.conanfile.runenv_info)
-                    # Then the implicit
-                runenv.compose(self._runenv_from_cpp_info(node.conanfile.cpp_info))
-
-        """
         # Visitor, breadth-first
-<<<<<<< HEAD
-        self._apply_transitive_runenv(self._conanfile.dependencies.requires, runenv)
-        # At the moment we are adding "test-requires" (build_requires in host context)
-        # to the "runenv", but this will be investigated
-        host_build_requires = [br for br in self._conanfile.dependencies.build_requires
-                               if br.context == CONTEXT_HOST]
-        self._apply_transitive_runenv(host_build_requires, runenv)
-        """
-=======
         for require in self._conanfile.dependencies.host_requires.values():
             if require.runenv_info:
                 runenv.compose(require.runenv_info)
             runenv.compose(self._runenv_from_cpp_info(require.cpp_info))
 
->>>>>>> 2c988318
         return runenv
 
     def generate(self):
