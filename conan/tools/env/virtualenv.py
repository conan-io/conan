--- conflicted
+++ resolved
@@ -27,10 +27,6 @@
                 # higher priority, explicit buildenv_info
                 if build_require.buildenv_info:
                     build_env.compose(build_require.buildenv_info)
-<<<<<<< HEAD
-
-=======
->>>>>>> 1d43ec15
             # Lower priority, the runenv of all transitive "requires" of the build requires
             if build_require.runenv_info:
                 build_env.compose(build_require.runenv_info)
