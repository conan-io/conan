from conan.tools.env import Environment
from conan.tools.env.virtualrunenv import runenv_from_cpp_info


class VirtualBuildEnv:
    """ captures the conanfile environment that is defined from its
    dependencies, and also from profiles
    """

    def __init__(self, conanfile):
        self._conanfile = conanfile
        self._conanfile.virtualbuildenv = False
        self.basename = "conanbuildenv"
        # TODO: Make this use the settings_build
        self.configuration = conanfile.settings.get_safe("build_type")
        if self.configuration:
            self.configuration = self.configuration.lower()
        self.arch = conanfile.settings.get_safe("arch")
        if self.arch:
            self.arch = self.arch.lower()

    @property
    def _filename(self):
        f = self.basename
        if self.configuration:
            f += "-" + self.configuration
        if self.arch:
            f += "-" + self.arch
        return f

    def environment(self):
        """ collects the buildtime information from dependencies. This is the typical use case
        of build_requires defining information for consumers
        """
        # FIXME: Cache value?
        build_env = Environment(self._conanfile)

        # Top priority: profile
        profile_env = self._conanfile.buildenv
        build_env.compose_env(profile_env)

        build_requires = self._conanfile.dependencies.build.topological_sort
        for require, build_require in reversed(build_requires.items()):
            if require.direct:  # Only buildenv_info from direct deps is propagated
                # higher priority, explicit buildenv_info
                if build_require.buildenv_info:
                    build_env.compose_env(build_require.buildenv_info)
            # Lower priority, the runenv of all transitive "requires" of the build requires
            if build_require.runenv_info:
                build_env.compose_env(build_require.runenv_info)
            # Then the implicit
<<<<<<< HEAD
            build_env.compose_env(runenv_from_cpp_info(self._conanfile, build_require.cpp_info,
                                                       build_require.package_folder))
=======

            if hasattr(self._conanfile, "settings_build"):
                os_name = self._conanfile.settings_build.get_safe("os")
            else:
                os_name = self._conanfile.settings.get_safe("os")
            build_env.compose_env(runenv_from_cpp_info(self._conanfile,
                                                       build_require.cpp_info,
                                                       os_name))
>>>>>>> 3645fd34

        # Requires in host context can also bring some direct buildenv_info
        host_requires = self._conanfile.dependencies.host.topological_sort
        for require in reversed(host_requires.values()):
            if require.buildenv_info:
                build_env.compose_env(require.buildenv_info)

        return build_env

    def generate(self, group="build"):
        build_env = self.environment()
        if build_env:  # Only if there is something defined
            build_env.save_script(self._filename, group=group)<|MERGE_RESOLUTION|>--- conflicted
+++ resolved
@@ -49,19 +49,14 @@
             if build_require.runenv_info:
                 build_env.compose_env(build_require.runenv_info)
             # Then the implicit
-<<<<<<< HEAD
-            build_env.compose_env(runenv_from_cpp_info(self._conanfile, build_require.cpp_info,
-                                                       build_require.package_folder))
-=======
-
             if hasattr(self._conanfile, "settings_build"):
                 os_name = self._conanfile.settings_build.get_safe("os")
             else:
                 os_name = self._conanfile.settings.get_safe("os")
             build_env.compose_env(runenv_from_cpp_info(self._conanfile,
-                                                       build_require.cpp_info,
+                                                       build_require.cpp_info, 
+                                                       build_require.package_folder,
                                                        os_name))
->>>>>>> 3645fd34
 
         # Requires in host context can also bring some direct buildenv_info
         host_requires = self._conanfile.dependencies.host.topological_sort
