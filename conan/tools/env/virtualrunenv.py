--- conflicted
+++ resolved
@@ -3,11 +3,8 @@
 from conan.tools.env import Environment
 
 
-<<<<<<< HEAD
-def runenv_from_cpp_info(conanfile, cpp_info, package_folder, os_name):
-=======
 def runenv_from_cpp_info(conanfile, dep, os_name):
->>>>>>> 018d2d3f
+
     """ return an Environment deducing the runtime information from a cpp_info
     """
     cpp_info = dep.cpp_info
@@ -17,17 +14,6 @@
     dyn_runenv = Environment(conanfile)
     if cpp_info is None:  # This happens when the dependency is a private one = BINARY_SKIP
         return dyn_runenv
-<<<<<<< HEAD
-    if cpp_info.bindirs:  # cpp_info.exes is not defined yet
-        dyn_runenv.prepend_path("PATH", [os.path.join(package_folder, p) for p in cpp_info.bindirs])
-    # If it is a build_require this will be the build-os, otherwise it will be the host-os
-    if os_name and not os_name.startswith("Windows"):
-        if cpp_info.libdirs:
-            dyn_runenv.prepend_path("LD_LIBRARY_PATH", [os.path.join(package_folder, p) for p in cpp_info.libdirs])
-            dyn_runenv.prepend_path("DYLD_LIBRARY_PATH", [os.path.join(package_folder, p) for p in cpp_info.libdirs])
-        if cpp_info.frameworkdirs:
-            dyn_runenv.prepend_path("DYLD_FRAMEWORK_PATH", [os.path.join(package_folder, p) for p in cpp_info.frameworkdirs])
-=======
 
     def _handle_paths(paths):
         result = []
@@ -47,7 +33,6 @@
             dyn_runenv.prepend_path("DYLD_LIBRARY_PATH", libdirs)
         if cpp_info.frameworkdirs:
             dyn_runenv.prepend_path("DYLD_FRAMEWORK_PATH", _handle_paths(cpp_info.frameworkdirs))
->>>>>>> 018d2d3f
     return dyn_runenv
 
 
@@ -89,13 +74,8 @@
         for _, dep in list(host_req.items()) + list(test_req.items()):
             if dep.runenv_info:
                 runenv.compose_env(dep.runenv_info)
-<<<<<<< HEAD
-            runenv.compose_env(runenv_from_cpp_info(self._conanfile, dep.cpp_info, dep.package_folder, self._conanfile.settings.get_safe("os")))
-=======
             runenv.compose_env(runenv_from_cpp_info(self._conanfile, dep,
                                                     self._conanfile.settings.get_safe("os")))
->>>>>>> 018d2d3f
-
         return runenv
 
     def generate(self, group="run"):
