from io import StringIO

from conan.tools.build import cmd_args_to_string
from conan.tools.env import Environment
<<<<<<< HEAD
from conans.errors import ConanException
=======
from conan.errors import ConanException
from conans.util.runners import check_output_runner
>>>>>>> b07e01ec


class PkgConfig:

    def __init__(self, conanfile, library, pkg_config_path=None):
        """

        :param conanfile: The current recipe object. Always use ``self``.
        :param library: The library which ``.pc`` file is to be parsed. It must exist in the pkg_config path.
        :param pkg_config_path:  If defined it will be prepended to ``PKG_CONFIG_PATH`` environment
               variable, so the execution finds the required files.
        """
        self._conanfile = conanfile
        self._library = library
        self._info = {}
        self._pkg_config_path = pkg_config_path
        self._variables = None

    def _parse_output(self, option):
        executable = self._conanfile.conf.get("tools.gnu:pkg_config", default="pkg-config")
        command = cmd_args_to_string([executable, '--' + option, self._library, '--print-errors'])

        env = Environment()
        if self._pkg_config_path:
            env.prepend_path("PKG_CONFIG_PATH", self._pkg_config_path)
        with env.vars(self._conanfile).apply():
            # This way we get the environment from ConanFile, from profile (default buildenv)
            output = StringIO()
            self._conanfile.run(command, output)
        value = output.getvalue().strip()
        return value

    def _get_option(self, option):
        if option not in self._info:
            self._info[option] = self._parse_output(option)
        return self._info[option]

    @property
    def includedirs(self):
        return [include[2:] for include in self._get_option('cflags-only-I').split()]

    @property
    def cflags(self):
        return [flag for flag in self._get_option('cflags-only-other').split()
                if not flag.startswith("-D")]

    @property
    def defines(self):
        return [flag[2:] for flag in self._get_option('cflags-only-other').split()
                if flag.startswith("-D")]

    @property
    def libdirs(self):
        return [lib[2:] for lib in self._get_option('libs-only-L').split()]

    @property
    def libs(self):
        return [lib[2:] for lib in self._get_option('libs-only-l').split()]

    @property
    def linkflags(self):
        return self._get_option('libs-only-other').split()

    @property
    def provides(self):
        return self._get_option('print-provides')

    @property
    def version(self):
        return self._get_option('modversion')

    @property
    def variables(self):
        if self._variables is None:
            variable_names = self._parse_output('print-variables').split()
            self._variables = {}
            for name in variable_names:
                self._variables[name] = self._parse_output('variable=%s' % name)
        return self._variables

    def fill_cpp_info(self, cpp_info, is_system=True, system_libs=None):
        """
        Method to fill a cpp_info object from the PkgConfig configuration

        :param cpp_info: Can be the global one (self.cpp_info) or a component one (self.components["foo"].cpp_info).
        :param is_system: If ``True``, all detected libraries will be assigned to ``cpp_info.system_libs``, and none to ``cpp_info.libs``.
        :param system_libs: If ``True``, all detected libraries will be assigned to ``cpp_info.system_libs``, and none to ``cpp_info.libs``.

        """
        if not self.provides:
            raise ConanException("PkgConfig error, '{}' files not available".format(self._library))
        if is_system:
            cpp_info.system_libs = self.libs
        else:
            system_libs = system_libs or []
            cpp_info.libs = [lib for lib in self.libs if lib not in system_libs]
            cpp_info.system_libs = [lib for lib in self.libs if lib in system_libs]
        cpp_info.libdirs = self.libdirs
        cpp_info.sharedlinkflags = self.linkflags
        cpp_info.exelinkflags = self.linkflags
        cpp_info.defines = self.defines
        cpp_info.includedirs = self.includedirs
        cpp_info.cflags = self.cflags
        cpp_info.cxxflags = self.cflags<|MERGE_RESOLUTION|>--- conflicted
+++ resolved
@@ -2,12 +2,7 @@
 
 from conan.tools.build import cmd_args_to_string
 from conan.tools.env import Environment
-<<<<<<< HEAD
-from conans.errors import ConanException
-=======
 from conan.errors import ConanException
-from conans.util.runners import check_output_runner
->>>>>>> b07e01ec
 
 
 class PkgConfig:
