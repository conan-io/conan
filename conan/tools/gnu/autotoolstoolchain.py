--- conflicted
+++ resolved
@@ -14,18 +14,10 @@
 
 
 class AutotoolsToolchain:
-<<<<<<< HEAD
     def __init__(self, conanfile, namespace=None, compile_wrapper=None, ar_wrapper=None):
         self._conanfile = conanfile
         self._namespace = namespace
-        self._compile_wrapper = compile_wrapper
-        self._ar_wrapper = ar_wrapper
-=======
-    def __init__(self, conanfile, namespace=None, prefix="/"):
-        self._conanfile = conanfile
-        self._namespace = namespace
         self._prefix = prefix
->>>>>>> f37e5ede
 
         self.configure_args = self._default_configure_shared_flags() + self._default_configure_install_flags()
         self.autoreconf_args = self._default_autoreconf_flags()
@@ -53,10 +45,11 @@
         self.fpic = self._conanfile.options.get_safe("fPIC")
         self.msvc_runtime_flag = self._get_msvc_runtime_flag()
 
-<<<<<<< HEAD
         # standard build toolchains env vars
         self.cc = self._get_cc()
         self.cxx = self._get_cxx()
+        self.cuda = self._get_cuda()
+        self.fortran = self._get_fortran()
         self.ld = self._get_ld()
         self.ar = self._get_ar()
         self.nm = self._get_nm()
@@ -64,12 +57,8 @@
         self.ranlib = self._get_ranlib()
         self.strip = self._get_strip()
 
-        # Cross build
-        self._host = None
-=======
         # Cross build triplets
         self._host = self._conanfile.conf.get("tools.gnu:host_triplet")
->>>>>>> f37e5ede
         self._build = None
         self._target = None
 
@@ -146,8 +135,7 @@
         ret = [self.ndebug, self.gcc_cxx11_abi] + conf_flags + self.extra_defines
         return self._filter_list_empty_fields(ret)
 
-    def _tools_build_exe_to_unix_path(self, conf, default=None, extra_options=None, wrapper=None):
-        exe = self._conanfile.conf.get(conf, default=default)
+    def _curated_path(self, exe, default=None):
         if exe:
             if os.path.exists(exe):
                 if " " in exe and os.name == "nt":
@@ -156,50 +144,32 @@
                 exe = unix_path(self._conanfile, exe)
                 if " " in exe:
                     exe = default
-        if exe:
-            if extra_options:
-                for option in extra_options:
-                    if option not in exe:
-                        exe += f" {option}"
-            if wrapper:
-                if extra_options:
-                    exe = f"\"{exe}\""
-                exe = f"{unix_path(self._conanfile, wrapper)} {exe}"
         return exe
 
     def _get_cc(self):
-        return self._tools_build_exe_to_unix_path(
-            "tools.build:c_compiler",
-            "cl" if is_msvc(self._conanfile) else None,
-            ["-nologo"] if is_msvc(self._conanfile) else [],
-            self._compile_wrapper,
-        )
+        cc = self._conanfile.conf.get("tools.build:compiler_executables", default={}, check_type=dict).get("c")
+        return self._curated_path(cc, "cl" if is_msvc(self._conanfile) else None)
 
     def _get_cxx(self):
-        return self._tools_build_exe_to_unix_path(
-            "tools.build:cxx_compiler",
-            "cl" if is_msvc(self._conanfile) else None,
-            ["-nologo"] if is_msvc(self._conanfile) else [],
-            self._compile_wrapper,
-        )
+        cxx = self._conanfile.conf.get("tools.build:compiler_executables", default={}, check_type=dict).get("cpp")
+        return self._curated_path(cxx, "cl" if is_msvc(self._conanfile) else None)
+
+    def _get_cuda(self):
+        cuda = self._conanfile.conf.get("tools.build:compiler_executables", default={}, check_type=dict).get("cuda")
+        return self._curated_path(cxx, None)
+
+    def _get_fortran(self):
+        fc = self._conanfile.conf.get("tools.build:compiler_executables", default={}, check_type=dict).get("fortran")
+        return self._curated_path(fc, None)
 
     def _get_ld(self):
-        return self._tools_build_exe_to_unix_path(
-            "tools.build:linker",
-            "link" if is_msvc(self._conanfile) else None,
-            ["-nologo"] if is_msvc(self._conanfile) else [],
-        )
+        return "link" if is_msvc(self._conanfile) else None
 
     def _get_ar(self):
-        return self._tools_build_exe_to_unix_path(
-            "tools.build:archiver",
-            "lib" if is_msvc(self._conanfile) else None,
-            ["-nologo"] if is_msvc(self._conanfile) else [],
-            self._ar_wrapper,
-        )
+        return "lib" if is_msvc(self._conanfile) else None
 
     def _get_nm(self):
-        return "dumpbin -nologo -symbols" if is_msvc(self._conanfile) else None
+        return "dumpbin -symbols" if is_msvc(self._conanfile) else None
 
     def _get_objdump(self):
         return ":" if is_msvc(self._conanfile) else None
@@ -212,10 +182,11 @@
 
     def environment(self):
         env = Environment()
-<<<<<<< HEAD
         for env_var, env_var_value in [
             ("CC", self.cc),
             ("CXX", self.cxx),
+            ("FC", self.fortran),
+            ("NVCC", self.cuda),
             ("LD", self.ld),
             ("AR", self.ar),
             ("NM", self.nm),
@@ -225,14 +196,6 @@
         ]:
             if env_var_value:
                 env.define(env_var, env_var_value)
-=======
-        compilers_by_conf = self._conanfile.conf.get("tools.build:compiler_executables", default={}, check_type=dict)
-        if compilers_by_conf:
-            compilers_mapping = {"c": "CC", "cpp": "CXX", "cuda": "NVCC", "fortran": "FC"}
-            for comp, env_var in compilers_mapping.items():
-                if comp in compilers_by_conf:
-                    env.define(env_var, compilers_by_conf[comp])
->>>>>>> f37e5ede
         env.append("CPPFLAGS", ["-D{}".format(d) for d in self.defines])
         env.append("CXXFLAGS", self.cxxflags)
         env.append("CFLAGS", self.cflags)
