--- conflicted
+++ resolved
@@ -34,21 +34,8 @@
 
     _GCC_LIKE = ['clang', 'apple-clang', 'gcc']
 
-<<<<<<< HEAD
-    def _rpath_flags(self, lib_paths):
-        if not lib_paths:
-            return []
-        if self._base_compiler in self._GCC_LIKE:
-            rpath_separator = ","
-            return ['-Wl,-rpath%s"%s"' % (rpath_separator, self._adjust_path(x))
-                    for x in lib_paths if x]
-        return []
-
     @staticmethod
     def _format_defines(defines):
-=======
-    def _format_defines(self, defines):
->>>>>>> 0abf2955
         return ["-D%s" % define for define in defines] if defines else []
 
     def _format_frameworks(self, frameworks):
