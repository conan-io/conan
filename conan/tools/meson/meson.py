--- conflicted
+++ resolved
@@ -3,17 +3,6 @@
 from conan.tools.build import build_jobs
 from conan.tools.cross_building import cross_building
 from conan.tools.meson import MesonToolchain
-<<<<<<< HEAD
-from conans.client.tools.oss import cross_building
-
-def ninja_jobs_cmd_line_arg(conanfile):
-    njobs = conanfile.conf["tools.ninja:jobs"] or \
-            conanfile.conf["tools.build:processes"]
-    if njobs:
-        return "-j{}".format(njobs)
-=======
->>>>>>> de58e92d
-
 
 class Meson(object):
     def __init__(self, conanfile, build_folder='build'):
@@ -41,13 +30,9 @@
         cmd += ' "{}" "{}"'.format(self._build_dir, source)
         if self._conanfile.package_folder:
             cmd += ' -Dprefix="{}"'.format(self._conanfile.package_folder)
-<<<<<<< HEAD
         vcvars = join(gen_folder, "conanvcvars")
+        self._conanfile.output.info("Meson configure cmd: {}".format(cmd))
         self._conanfile.run(cmd, env=["conanbuildenv", vcvars])
-=======
-        self._conanfile.output.info("Meson configure cmd: {}".format(cmd))
-        self._conanfile.run(cmd)
->>>>>>> de58e92d
 
     def build(self, target=None):
         cmd = 'meson compile -C "{}"'.format(self._build_dir)
@@ -56,31 +41,19 @@
             cmd += " -j{}".format(njobs)
         if target:
             cmd += " {}".format(target)
-<<<<<<< HEAD
         vcvars = join(self._conanfile.generators_folder, "conanvcvars")
+        self._conanfile.output.info("Meson build cmd: {}".format(cmd))
         self._conanfile.run(cmd, env=["conanbuildenv", vcvars])
-=======
-        self._conanfile.output.info("Meson build cmd: {}".format(cmd))
-        self._conanfile.run(cmd)
->>>>>>> de58e92d
 
     def install(self):
         cmd = 'meson install -C "{}"'.format(self._build_dir)
         # TODO: Do we need vcvars for install?
-<<<<<<< HEAD
         vcvars = join(self._conanfile.generators_folder, "conanvcvars")
         self._conanfile.run(cmd, env=["conanbuildenv", vcvars])
-=======
-        vcvars = os.path.join(self._conanfile.install_folder, "conanvcvars")
-        self._conanfile.run(cmd)
->>>>>>> de58e92d
 
     def test(self):
         cmd = 'meson test -v -C "{}"'.format(self._build_dir)
         # TODO: Do we need vcvars for test?
-<<<<<<< HEAD
         vcvars = join(self._conanfile.generators_folder, "conanvcvars")
-=======
->>>>>>> de58e92d
         # TODO: This should use conanrunenv, but what if meson itself is a build-require?
         self._conanfile.run(cmd)