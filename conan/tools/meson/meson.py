--- conflicted
+++ resolved
@@ -6,35 +6,11 @@
 class Meson(object):
     def __init__(self, conanfile):
         self._conanfile = conanfile
-<<<<<<< HEAD
-        self._build_folder = build_folder
-
-    @property
-    def _build_dir(self):
-        build = self._conanfile.build_folder
-        if self._build_folder:
-            build = join(self._conanfile.build_folder, self._build_folder)
-        return build
-
-    def configure(self, source_folder=None):
-        source = self._conanfile.source_folder
-        if source_folder:
-            source = join(self._conanfile.source_folder, source_folder)
-=======
->>>>>>> c1e703ac
 
     def configure(self, reconfigure=False):
         source_folder = self._conanfile.source_folder
         build_folder = self._conanfile.build_folder
         cmd = "meson setup"
-<<<<<<< HEAD
-        gen_folder = self._conanfile.generators_folder
-        if cross_building(self._conanfile):
-            cmd += ' --cross-file "{}"'.format(join(gen_folder, MesonToolchain.cross_filename))
-        else:
-            cmd += ' --native-file "{}"'.format(join(gen_folder, MesonToolchain.native_filename))
-        cmd += ' "{}" "{}"'.format(self._build_dir, source)
-=======
         generators_folder = self._conanfile.generators_folder
         cross = os.path.join(generators_folder, MesonToolchain.cross_filename)
         native = os.path.join(generators_folder, MesonToolchain.native_filename)
@@ -43,7 +19,6 @@
         else:
             cmd += ' --native-file "{}"'.format(native)
         cmd += ' "{}" "{}"'.format(build_folder, source_folder)
->>>>>>> c1e703ac
         if self._conanfile.package_folder:
             cmd += ' -Dprefix="{}"'.format(self._conanfile.package_folder)
         if reconfigure:
@@ -63,14 +38,9 @@
         self._conanfile.run(cmd)
 
     def install(self):
-<<<<<<< HEAD
-        cmd = 'meson install -C "{}"'.format(self._build_dir)
-        # TODO: Do we need vcvars for install?
-=======
         self.configure(reconfigure=True)  # To re-do the destination package-folder
         meson_build_folder = self._conanfile.build_folder
         cmd = 'meson install -C "{}"'.format(meson_build_folder)
->>>>>>> c1e703ac
         self._conanfile.run(cmd)
 
     def test(self):
