import textwrap

from jinja2 import Template

from conan.tools._check_build_profile import check_using_build_profile
from conan.tools.env import VirtualBuildEnv
from conan.tools.microsoft import VCVars
from conans.client.build.cppstd_flags import cppstd_from_settings
from conan.tools.cross_building import cross_building, get_cross_building_settings
from conans.util.files import save


class MesonToolchain(object):
    native_filename = "conan_meson_native.ini"
    cross_filename = "conan_meson_cross.ini"

    _native_file_template = textwrap.dedent("""
    [constants]
    preprocessor_definitions = [{% for it, value in preprocessor_definitions.items() -%}
    '-D{{ it }}="{{ value}}"'{%- if not loop.last %}, {% endif %}{% endfor %}]

    [project options]
    {{project_options}}

    [binaries]
    {% if c %}c = {{c}}{% endif %}
    {% if cpp %}cpp = {{cpp}}{% endif %}
    {% if c_ld %}c_ld = {{c_ld}}{% endif %}
    {% if cpp_ld %}cpp_ld = {{cpp_ld}}{% endif %}
    {% if ar %}ar = {{ar}}{% endif %}
    {% if strip %}strip = {{strip}}{% endif %}
    {% if as %}as = {{as}}{% endif %}
    {% if windres %}windres = {{windres}}{% endif %}
    {% if pkgconfig %}pkgconfig = {{pkgconfig}}{% endif %}

    [built-in options]
    {% if buildtype %}buildtype = {{buildtype}}{% endif %}
    {% if debug %}debug = {{debug}}{% endif %}
    {% if default_library %}default_library = {{default_library}}{% endif %}
    {% if b_vscrt %}b_vscrt = {{b_vscrt}}{% endif %}
    {% if b_ndebug %}b_ndebug = {{b_ndebug}}{% endif %}
    {% if b_staticpic %}b_staticpic = {{b_staticpic}}{% endif %}
    {% if cpp_std %}cpp_std = {{cpp_std}}{% endif %}
    {% if backend %}backend = {{backend}}{% endif %}
    c_args = {{c_args}} + preprocessor_definitions
    c_link_args = {{c_link_args}}
    cpp_args = {{cpp_args}} + preprocessor_definitions
    cpp_link_args = {{cpp_link_args}}
    {% if pkg_config_path %}pkg_config_path = {{pkg_config_path}}{% endif %}
    """)

    _cross_file_template = _native_file_template + textwrap.dedent("""
    [build_machine]
    {{build_machine}}

    [host_machine]
    {{host_machine}}

    [target_machine]
    {{target_machine}}
    """)

    _machine_template = textwrap.dedent("""
    system = {{system}}
    cpu_family = {{cpu_family}}
    cpu = {{cpu}}
    endian = {{endian}}
    """)

    def __init__(self, conanfile, backend=None):
        self._conanfile = conanfile
        self._backend = self._get_backend(backend)
        self._build_type = self._conanfile.settings.get_safe("build_type")
        self._base_compiler = self._conanfile.settings.get_safe("compiler.base") or \
                              self._conanfile.settings.get_safe("compiler")
        self._vscrt = self._conanfile.settings.get_safe("compiler.base.runtime") or \
                      self._conanfile.settings.get_safe("compiler.runtime")
        self._cppstd = cppstd_from_settings(self._conanfile.settings)
        self._shared = self._conanfile.options.get_safe("shared")
        self._fpic = self._conanfile.options.get_safe("fPIC")
        self._build_env = VirtualBuildEnv(self._conanfile).vars()

        self.definitions = dict()
        self.preprocessor_definitions = dict()

        def from_build_env(name):
            return self._to_meson_value(self._build_env.get(name, None))

        self.c = from_build_env("CC")
        self.cpp = from_build_env("CXX")
        self.c_ld = from_build_env("CC_LD") or from_build_env("LD")
        self.cpp_ld = from_build_env("CXX_LD") or from_build_env("LD")
        self.ar = from_build_env("AR")
        self.strip = from_build_env("STRIP")
        self.as_ = from_build_env("AS")
        self.windres = from_build_env("WINDRES")
        self.pkgconfig = from_build_env("PKG_CONFIG")

        # https://mesonbuild.com/Builtin-options.html#core-options
        # Do not adjust "debug" if already adjusted "buildtype"
        self.buildtype = self._to_meson_build_type(self._build_type) if self._build_type else None
        self.default_library = self._to_meson_shared(self._shared) \
            if self._shared is not None else None
        self.backend = self._to_meson_value(self._backend)

        # https://mesonbuild.com/Builtin-options.html#base-options
        self.b_vscrt = self._to_meson_vscrt(self._vscrt)
        self.b_staticpic = self._to_meson_value(self._fpic) \
            if (self._shared is False and self._fpic is not None) else None
        self.b_ndebug = self._to_meson_value(self._ndebug) if self._build_type else None

        # https://mesonbuild.com/Builtin-options.html#compiler-options
        self.cpp_std = self._to_meson_cppstd(self._cppstd) if self._cppstd else None
        self.c_args = self._to_meson_value(self._env_array('CPPFLAGS') + self._env_array('CFLAGS'))
        self.c_link_args = self._to_meson_value(self._env_array('LDFLAGS'))
        self.cpp_args = self._to_meson_value(self._env_array('CPPFLAGS') +
                                             self._env_array('CXXFLAGS'))
        self.cpp_link_args = self._to_meson_value(self._env_array('LDFLAGS'))
        self.pkg_config_path = "'%s'" % self._conanfile.generators_folder

        check_using_build_profile(self._conanfile)

    def _get_backend(self, recipe_backend):
        # Returns the name of the backend used by Meson
        conanfile = self._conanfile
        # Downstream consumer always higher priority
        backend_conf = conanfile.conf["tools.meson.mesontoolchain:backend"]
        if backend_conf:
            return backend_conf
        # second priority: the recipe one:
        if recipe_backend:
            return recipe_backend
        # if not defined, deduce automatically the default one (ninja)
        return 'ninja'

    @staticmethod
    def _to_meson_value(value):
        # https://mesonbuild.com/Machine-files.html#data-types
        import six

        try:
            from collections.abc import Iterable
        except ImportError:
            from collections import Iterable

        if isinstance(value, six.string_types):
            return "'%s'" % value
        elif isinstance(value, bool):
            return 'true' if value else "false"
        elif isinstance(value, six.integer_types):
            return value
        elif isinstance(value, Iterable):
            return '[%s]' % ', '.join([str(MesonToolchain._to_meson_value(v)) for v in value])
        return value

    @staticmethod
    def _to_meson_build_type(build_type):
        return {"Debug": "'debug'",
                "Release": "'release'",
                "MinSizeRel": "'minsize'",
                "RelWithDebInfo": "'debugoptimized'"}.get(build_type, "'%s'" % build_type)
    # FIXME : use 'custom' otherwise? or use just None?

    @property
    def _debug(self):
        return self._build_type == "Debug"

    @property
    def _ndebug(self):
        # ERROR: Value "True" (of type "boolean") for combo option "Disable asserts" is not one of
        # the choices. Possible choices are (as string): "true", "false", "if-release".
        return "true" if self._build_type != "Debug" else "false"

    @staticmethod
    def _to_meson_vscrt(vscrt):
        return {"MD": "'md'",
                "MDd": "'mdd'",
                "MT": "'mt'",
                "MTd": "'mtd'"}.get(vscrt, "'none'")

    @staticmethod
    def _to_meson_shared(shared):
        return "'shared'" if shared else "'static'"

    def _to_meson_cppstd(self, cppstd):
        if self._base_compiler == "Visual Studio":
            return {'14': "'vc++14'",
                    '17': "'vc++17'",
                    '20': "'vc++latest'"}.get(cppstd, "'none'")
        return {'98': "'c++03'", 'gnu98': "'gnu++03'",
                '11': "'c++11'", 'gnu11': "'gnu++11'",
                '14': "'c++14'", 'gnu14': "'gnu++14'",
                '17': "'c++17'", 'gnu17': "'gnu++17'",
                '20': "'c++1z'", 'gnu20': "'gnu++1z'"}.get(cppstd, "'none'")

    @staticmethod
    def _none_if_empty(value):
        return "'%s'" % value if value.strip() else None

    def _env_array(self, name):
        import shlex
        return shlex.split(self._build_env.get(name, ''))

    @property
    def _context(self):
        project_options = []
        for k, v in self.definitions.items():
            project_options.append("%s = %s" % (k, self._to_meson_value(v)))
        project_options = "\n".join(project_options)

        context = {
            # https://mesonbuild.com/Machine-files.html#project-specific-options
            "project_options": project_options,
            # https://mesonbuild.com/Builtin-options.html#directories
            # TODO : we don't manage paths like libdir here (yet?)
            # https://mesonbuild.com/Machine-files.html#binaries
            # https://mesonbuild.com/Reference-tables.html#compiler-and-linker-selection-variables
            "c": self.c,
            "cpp": self.cpp,
            "c_ld": self.c_ld,
            "cpp_ld": self.cpp_ld,
            "ar": self.ar,
            "strip": self.strip,
            "as": self.as_,
            "windres": self.windres,
            "pkgconfig": self.pkgconfig,
            # https://mesonbuild.com/Builtin-options.html#core-options
            "buildtype": self.buildtype,
            "default_library": self.default_library,
            "backend": self.backend,
            # https://mesonbuild.com/Builtin-options.html#base-options
            "b_vscrt": self.b_vscrt,
            "b_staticpic": self.b_staticpic,
            "b_ndebug": self.b_ndebug,
            # https://mesonbuild.com/Builtin-options.html#compiler-options
<<<<<<< HEAD
            "cpp_std": self._to_meson_cppstd(self._cppstd) if self._cppstd else None,
            "c_args": self._none_if_empty(self._env.get("CPPFLAGS", '') +
                                          self._env.get("CFLAGS", '')),
            "c_link_args": self._env.get("LDFLAGS", None),
            "cpp_args": self._none_if_empty(self._env.get("CPPFLAGS", '') +
                                            self._env.get("CXXFLAGS", '')),
            "cpp_link_args": self._env.get("LDFLAGS", None),
            "pkg_config_path": "'%s'" % self._conanfile.install_folder
=======
            "cpp_std": self.cpp_std,
            "c_args": self.c_args,
            "c_link_args": self.c_link_args,
            "cpp_args": self.cpp_args,
            "cpp_link_args": self.cpp_link_args,
            "pkg_config_path": self.pkg_config_path,
            "preprocessor_definitions": self.preprocessor_definitions
>>>>>>> de58e92d
        }
        return context

    @staticmethod
    def _render(template, context):
        t = Template(template)
        return t.render(context)

    @property
    def _native_content(self):
        return self._render(self._native_file_template, self._context)

    def _to_meson_machine(self, machine_os, machine_arch):
        # https://mesonbuild.com/Reference-tables.html#operating-system-names
        system_map = {'Android': 'android',
                      'Macos': 'darwin',
                      'iOS': 'darwin',
                      'watchOS': 'darwin',
                      'tvOS': 'darwin',
                      'FreeBSD': 'freebsd',
                      'Emscripten': 'emscripten',
                      'Linux': 'linux',
                      'SunOS': 'sunos',
                      'Windows': 'windows',
                      'WindowsCE': 'windows',
                      'WindowsStore': 'windows'}
        # https://mesonbuild.com/Reference-tables.html#cpu-families
        cpu_family_map = {'armv4': ('arm', 'armv4', 'little'),
                          'armv4i': ('arm', 'armv4i', 'little'),
                          'armv5el': ('arm', 'armv5el', 'little'),
                          'armv5hf': ('arm', 'armv5hf', 'little'),
                          'armv6': ('arm', 'armv6', 'little'),
                          'armv7': ('arm', 'armv7', 'little'),
                          'armv7hf': ('arm', 'armv7hf', 'little'),
                          'armv7s': ('arm', 'armv7s', 'little'),
                          'armv7k':('arm', 'armv7k', 'little'),
                          'armv8': ('aarch64', 'armv8', 'little'),
                          'armv8_32': ('aarch64', 'armv8_32', 'little'),
                          'armv8.3': ('aarch64', 'armv8.3', 'little'),
                          'avr': ('avr', 'avr', 'little'),
                          'mips': ('mips', 'mips', 'big'),
                          'mips64': ('mips64', 'mips64', 'big'),
                          'ppc32be': ('ppc', 'ppc', 'big'),
                          'ppc32': ('ppc', 'ppc', 'little'),
                          'ppc64le': ('ppc64', 'ppc64', 'little'),
                          'ppc64': ('ppc64', 'ppc64', 'big'),
                          's390': ('s390', 's390', 'big'),
                          's390x': ('s390x', 's390x', 'big'),
                          'sh4le': ('sh4', 'sh4', 'little'),
                          'sparc': ('sparc', 'sparc', 'big'),
                          'sparcv9': ('sparc64', 'sparc64', 'big'),
                          'wasm': ('wasm32', 'wasm32', 'little'),
                          'x86': ('x86', 'x86', 'little'),
                          'x86_64': ('x86_64', 'x86_64', 'little')}
        system = system_map.get(machine_os, machine_os.lower())
        default_cpu_tuple = (machine_arch.lower(), machine_arch.lower(), 'little')
        cpu_tuple = cpu_family_map.get(machine_arch, default_cpu_tuple)
        cpu_family, cpu, endian = cpu_tuple[0], cpu_tuple[1], cpu_tuple[2]
        context = {
            'system': self._to_meson_value(system),
            'cpu_family': self._to_meson_value(cpu_family),
            'cpu': self._to_meson_value(cpu),
            'endian': self._to_meson_value(endian),
        }
        return self._render(self._machine_template, context)

    @property
    def _cross_content(self):
        os_build, arch_build, os_host, arch_host = get_cross_building_settings(self._conanfile)
        os_target, arch_target = os_host, arch_host  # TODO: assume target the same as a host for now?

        build_machine = self._to_meson_machine(os_build, arch_build)
        host_machine = self._to_meson_machine(os_host, arch_host)
        target_machine = self._to_meson_machine(os_target, arch_target)

        context = self._context
        context['build_machine'] = build_machine
        context['host_machine'] = host_machine
        context['target_machine'] = target_machine
        return self._render(self._cross_file_template, context)

    def _write_native_file(self):
        save(self.native_filename, self._native_content)

    def _write_cross_file(self):
        save(self.cross_filename, self._cross_content)

    def generate(self):
        if cross_building(self._conanfile):
            self._write_cross_file()
        else:
            self._write_native_file()
        VCVars(self._conanfile).generate()<|MERGE_RESOLUTION|>--- conflicted
+++ resolved
@@ -233,16 +233,6 @@
             "b_staticpic": self.b_staticpic,
             "b_ndebug": self.b_ndebug,
             # https://mesonbuild.com/Builtin-options.html#compiler-options
-<<<<<<< HEAD
-            "cpp_std": self._to_meson_cppstd(self._cppstd) if self._cppstd else None,
-            "c_args": self._none_if_empty(self._env.get("CPPFLAGS", '') +
-                                          self._env.get("CFLAGS", '')),
-            "c_link_args": self._env.get("LDFLAGS", None),
-            "cpp_args": self._none_if_empty(self._env.get("CPPFLAGS", '') +
-                                            self._env.get("CXXFLAGS", '')),
-            "cpp_link_args": self._env.get("LDFLAGS", None),
-            "pkg_config_path": "'%s'" % self._conanfile.install_folder
-=======
             "cpp_std": self.cpp_std,
             "c_args": self.c_args,
             "c_link_args": self.c_link_args,
@@ -250,7 +240,6 @@
             "cpp_link_args": self.cpp_link_args,
             "pkg_config_path": self.pkg_config_path,
             "preprocessor_definitions": self.preprocessor_definitions
->>>>>>> de58e92d
         }
         return context
 
