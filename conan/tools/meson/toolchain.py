import os
import textwrap

from jinja2 import Template

from conan.tools._check_build_profile import check_using_build_profile
from conan.tools._compilers import libcxx_flags
from conan.tools.apple.apple import to_apple_arch, is_apple_os, apple_min_version_flag
from conan.tools.build.cross_building import cross_building, get_cross_building_settings
from conan.tools.env import VirtualBuildEnv
from conan.tools.meson.helpers import *
from conan.tools.microsoft import VCVars, msvc_runtime_flag
from conans.errors import ConanException
from conans.util.files import save


class MesonToolchain(object):
    native_filename = "conan_meson_native.ini"
    cross_filename = "conan_meson_cross.ini"

    _meson_file_template = textwrap.dedent("""
    [properties]
    {% for it, value in properties.items() -%}
    {{it}} = {{value}}
    {% endfor %}

    [constants]
    preprocessor_definitions = [{% for it, value in preprocessor_definitions.items() -%}
    '-D{{ it }}="{{ value}}"'{%- if not loop.last %}, {% endif %}{% endfor %}]
    # Constants to be overridden by conan_meson_deps_flags.ini (if exists)
    deps_c_args = []
    deps_c_link_args = []
    deps_cpp_args = []
    deps_cpp_link_args = []

    [project options]
    {% for it, value in project_options.items() -%}
    {{it}} = {{value}}
    {% endfor %}

    [binaries]
    {% if c %}c = '{{c}}'{% endif %}
    {% if cpp %}cpp = '{{cpp}}'{% endif %}
    {% if is_apple_system %}
    {% if objc %}objc = '{{objc}}'{% endif %}
    {% if objcpp %}objcpp = '{{objcpp}}'{% endif %}
    {% endif %}
    {% if c_ld %}c_ld = '{{c_ld}}'{% endif %}
    {% if cpp_ld %}cpp_ld = '{{cpp_ld}}'{% endif %}
    {% if ar %}ar = '{{ar}}'{% endif %}
    {% if strip %}strip = '{{strip}}'{% endif %}
    {% if as %}as = '{{as}}'{% endif %}
    {% if windres %}windres = '{{windres}}'{% endif %}
    {% if pkgconfig %}pkgconfig = '{{pkgconfig}}'{% endif %}

    [built-in options]
    {% if buildtype %}buildtype = '{{buildtype}}'{% endif %}
    {% if debug %}debug = {{debug}}{% endif %}
    {% if default_library %}default_library = '{{default_library}}'{% endif %}
    {% if b_vscrt %}b_vscrt = '{{b_vscrt}}' {% endif %}
    {% if b_ndebug %}b_ndebug = {{b_ndebug}}{% endif %}
    {% if b_staticpic %}b_staticpic = {{b_staticpic}}{% endif %}
    {% if cpp_std %}cpp_std = '{{cpp_std}}' {% endif %}
    {% if backend %}backend = '{{backend}}' {% endif %}
    {% if pkg_config_path %}pkg_config_path = '{{pkg_config_path}}'{% endif %}
    # C/C++ arguments
    c_args = {{c_args}} + preprocessor_definitions + deps_c_args
    c_link_args = {{c_link_args}} + deps_c_link_args
    cpp_args = {{cpp_args}} + preprocessor_definitions + deps_cpp_args
    cpp_link_args = {{cpp_link_args}} + deps_cpp_link_args
    {% if is_apple_system %}
    # Objective-C/C++ arguments
    objc_args = {{objc_args}} + preprocessor_definitions + deps_c_args
    objc_link_args = {{objc_link_args}} + deps_c_link_args
    objcpp_args = {{objcpp_args}} + preprocessor_definitions + deps_cpp_args
    objcpp_link_args = {{objcpp_link_args}} + deps_cpp_link_args
    {% endif %}

    {% for context, values in cross_build.items() %}
    [{{context}}_machine]
    system = '{{values["system"]}}'
    cpu_family = '{{values["cpu_family"]}}'
    cpu = '{{values["cpu"]}}'
    endian = '{{values["endian"]}}'
    {% endfor %}
    """)

    def __init__(self, conanfile, backend=None):
        self._conanfile = conanfile
        self._os = self._conanfile.settings.get_safe("os")
        self._is_apple_system = is_apple_os(self._conanfile)

        # Values are kept as Python built-ins so users can modify them more easily, and they are
        # only converted to Meson file syntax for rendering
        # priority: first user conf, then recipe, last one is default "ninja"
        self._backend = conanfile.conf.get("tools.meson.mesontoolchain:backend",
                                           default=backend or 'ninja')
        build_type = self._conanfile.settings.get_safe("build_type")
        self._buildtype = {"Debug": "debug",  # Note, it is not "'debug'"
                           "Release": "release",
                           "MinSizeRel": "minsize",
                           "RelWithDebInfo": "debugoptimized"}.get(build_type, build_type)
        self._b_ndebug = "true" if self._buildtype != "debug" else "false"

        # https://mesonbuild.com/Builtin-options.html#base-options
        fpic = self._conanfile.options.get_safe("fPIC")
        shared = self._conanfile.options.get_safe("shared")
        self._b_staticpic = fpic if (shared is False and fpic is not None) else None
        # https://mesonbuild.com/Builtin-options.html#core-options
        # Do not adjust "debug" if already adjusted "buildtype"
        self._default_library = ("shared" if shared else "static") if shared is not None else None

        compiler = self._conanfile.settings.get_safe("compiler")
        if compiler is None:
            raise ConanException("MesonToolchain needs 'settings.compiler', but it is not defined")
        cppstd = self._conanfile.settings.get_safe("compiler.cppstd")
        self._cpp_std = to_cppstd_flag(compiler, cppstd)

        if compiler == "Visual Studio":
            vscrt = self._conanfile.settings.get_safe("compiler.runtime")
            self._b_vscrt = str(vscrt).lower()
        elif compiler == "msvc":
            vscrt = msvc_runtime_flag(self._conanfile)
            self._b_vscrt = str(vscrt).lower()
        else:
            self._b_vscrt = None

        self.properties = {}
        self.project_options = {
            "wrap_mode": "nofallback"  # https://github.com/conan-io/conan/issues/10671
        }
        # Add all the default dirs
        self.project_options.update(self._get_default_dirs())

        self.preprocessor_definitions = {}
        self.pkg_config_path = self._conanfile.generators_folder
        self.libcxx, self.gcc_cxx11_abi = libcxx_flags(self._conanfile)

        check_using_build_profile(self._conanfile)

        self.cross_build = {}
        default_comp = ""
        default_comp_cpp = ""
        if cross_building(conanfile, skip_x64_x86=True):
            os_build, arch_build, os_host, arch_host = get_cross_building_settings(self._conanfile)
            self.cross_build["build"] = to_meson_machine(os_build, arch_build)
            self.cross_build["host"] = to_meson_machine(os_host, arch_host)
            self.properties["needs_exe_wrapper"] = True
            if hasattr(conanfile, 'settings_target') and conanfile.settings_target:
                settings_target = conanfile.settings_target
                os_target = settings_target.get_safe("os")
                arch_target = settings_target.get_safe("arch")
                self.cross_build["target"] = to_meson_machine(os_target, arch_target)
            if is_apple_os(self._conanfile):  # default cross-compiler in Apple is common
                default_comp = "clang"
                default_comp_cpp = "clang++"
        else:
            if "Visual" in compiler or compiler == "msvc":
                default_comp = "cl"
                default_comp_cpp = "cl"
            elif "clang" in compiler:
                default_comp = "clang"
                default_comp_cpp = "clang++"
            elif compiler == "gcc":
                default_comp = "gcc"
                default_comp_cpp = "g++"

<<<<<<< HEAD
        # Read the VirtualBuildEnv to update the variables. Values from conf have precedence.
        build_env = VirtualBuildEnv(self._conanfile).vars()
        self.c = self._conanfile.conf.get("tools.build:c_compiler", default=build_env.get("CC") or default_comp)
        self.cpp = self._conanfile.conf.get("tools.build:cxx_compiler", default=build_env.get("CXX") or default_comp_cpp)
        self.c_ld = self._conanfile.conf.get("tools.build:linker", default=build_env.get("CC_LD") or build_env.get("LD"))
        self.cpp_ld = self._conanfile.conf.get("tools.build:linker", default=build_env.get("CXX_LD") or build_env.get("LD"))
        self.ar = self._conanfile.conf.get("tools.build:archiver", default=build_env.get("AR"))
=======
        # Read configuration for compilers
        compilers_by_conf = self._conanfile.conf.get("tools.build:compiler_executables", default={},
                                                     check_type=dict)
        # Read the VirtualBuildEnv to update the variables
        build_env = VirtualBuildEnv(self._conanfile).vars()
        self.c = compilers_by_conf.get("c") or build_env.get("CC") or default_comp
        self.cpp = compilers_by_conf.get("cpp") or build_env.get("CXX") or default_comp_cpp
        # FIXME: Should we use the new tools.build:compiler_executables and avoid buildenv?
        self.c_ld = build_env.get("CC_LD") or build_env.get("LD")
        self.cpp_ld = build_env.get("CXX_LD") or build_env.get("LD")
        self.ar = build_env.get("AR")
>>>>>>> f37e5ede
        self.strip = build_env.get("STRIP")
        self.as_ = build_env.get("AS")
        self.windres = build_env.get("WINDRES")
        self.pkgconfig = build_env.get("PKG_CONFIG")
        self.c_args = self._get_env_list(build_env.get("CFLAGS", []))
        self.c_link_args = self._get_env_list(build_env.get("LDFLAGS", []))
        self.cpp_args = self._get_env_list(build_env.get("CXXFLAGS", []))
        self.cpp_link_args = self._get_env_list(build_env.get("LDFLAGS", []))

        # Apple flags and variables
        self.apple_arch_flag = []
        self.apple_isysroot_flag = []
        self.apple_min_version_flag = []
        self.objc = None
        self.objcpp = None
        self.objc_args = []
        self.objc_link_args = []
        self.objcpp_args = []
        self.objcpp_link_args = []

        self._resolve_apple_flags_and_variables(build_env, compilers_by_conf)
        self._resolve_android_cross_compilation()

    def _get_default_dirs(self):
        """
        Get all the default directories from cpp.package.

        Issues related:
            - https://github.com/conan-io/conan/issues/9713
            - https://github.com/conan-io/conan/issues/11596
        """
        def _get_cpp_info_value(name):
            elements = getattr(self._conanfile.cpp.package, name)
            return elements[0] if elements else None

        if not self._conanfile.package_folder:
            return {}

        ret = {}
        bindir = _get_cpp_info_value("bindirs")
        datadir = _get_cpp_info_value("resdirs")
        libdir = _get_cpp_info_value("libdirs")
        includedir = _get_cpp_info_value("includedirs")
        if bindir:
            ret.update({
                'bindir': bindir,
                'sbindir': bindir,
                'libexecdir': bindir
            })
        if datadir:
            ret.update({
                'datadir': datadir,
                'localedir': datadir,
                'mandir': datadir,
                'infodir': datadir
            })
        if includedir:
            ret["includedir"] = includedir
        if libdir:
            ret["libdir"] = libdir
        return ret

    def _resolve_apple_flags_and_variables(self, build_env, compilers_by_conf):
        if not self._is_apple_system:
            return
        # SDK path is mandatory for cross-building
        sdk_path = self._conanfile.conf.get("tools.apple:sdk_path")
        if not sdk_path and self.cross_build:
            raise ConanException("You must provide a valid SDK path for cross-compilation.")

        # TODO: Delete this os_sdk check whenever the _guess_apple_sdk_name() function disappears
        os_sdk = self._conanfile.settings.get_safe('os.sdk')
        if not os_sdk and self._os != "Macos":
            raise ConanException("Please, specify a suitable value for os.sdk.")

        # Calculating the main Apple flags
        arch = to_apple_arch(self._conanfile)
        self.apple_arch_flag = ["-arch", arch] if arch else []
        self.apple_isysroot_flag = ["-isysroot", sdk_path] if sdk_path else []
        self.apple_min_version_flag = [apple_min_version_flag(self._conanfile)]
        # Objective C/C++ ones
        self.objc = compilers_by_conf.get("objc", "clang")
        self.objcpp = compilers_by_conf.get("objcpp", "clang++")
        self.objc_args = self._get_env_list(build_env.get('OBJCFLAGS', []))
        self.objc_link_args = self._get_env_list(build_env.get('LDFLAGS', []))
        self.objcpp_args = self._get_env_list(build_env.get('OBJCXXFLAGS', []))
        self.objcpp_link_args = self._get_env_list(build_env.get('LDFLAGS', []))

    def _resolve_android_cross_compilation(self):
        if not self.cross_build or not self.cross_build["host"]["system"] == "android":
            return

        ndk_path = self._conanfile.conf.get("tools.android:ndk_path")
        if not ndk_path:
            raise ConanException("You must provide a NDK path. Use 'tools.android:ndk_path' "
                                 "configuration field.")

        arch = self._conanfile.settings.get_safe("arch")
        os_build = self.cross_build["build"]["system"]
        ndk_bin = os.path.join(ndk_path, "toolchains", "llvm", "prebuilt", "{}-x86_64".format(os_build), "bin")
        android_api_level = self._conanfile.settings.get_safe("os.api_level")
        android_target = {'armv7': 'armv7a-linux-androideabi',
                          'armv8': 'aarch64-linux-android',
                          'x86': 'i686-linux-android',
                          'x86_64': 'x86_64-linux-android'}.get(arch)
        self.c = os.path.join(ndk_bin, "{}{}-clang".format(android_target, android_api_level))
        self.cpp = os.path.join(ndk_bin, "{}{}-clang++".format(android_target, android_api_level))
        self.ar = os.path.join(ndk_bin, "llvm-ar")

    def _get_extra_flags(self):
        # Now, it's time to get all the flags defined by the user
        cxxflags = self._conanfile.conf.get("tools.build:cxxflags", default=[], check_type=list)
        cflags = self._conanfile.conf.get("tools.build:cflags", default=[], check_type=list)
        sharedlinkflags = self._conanfile.conf.get("tools.build:sharedlinkflags", default=[], check_type=list)
        exelinkflags = self._conanfile.conf.get("tools.build:exelinkflags", default=[], check_type=list)
        return {
            "cxxflags": cxxflags,
            "cflags": cflags,
            "ldflags": sharedlinkflags + exelinkflags
        }

    @staticmethod
    def _get_env_list(v):
        # FIXME: Should Environment have the "check_type=None" keyword as Conf?
        return v.strip().split() if not isinstance(v, list) else v

    @staticmethod
    def _filter_list_empty_fields(v):
        return list(filter(bool, v))

    def _context(self):
        apple_flags = self.apple_isysroot_flag + self.apple_arch_flag + self.apple_min_version_flag
        extra_flags = self._get_extra_flags()

        self.c_args.extend(apple_flags + extra_flags["cflags"])
        self.cpp_args.extend(apple_flags + extra_flags["cxxflags"])
        self.c_link_args.extend(apple_flags + extra_flags["ldflags"])
        self.cpp_link_args.extend(apple_flags + extra_flags["ldflags"])
        # Objective C/C++
        self.objc_args.extend(self.c_args)
        self.objcpp_args.extend(self.cpp_args)
        # These link_args have already the LDFLAGS env value so let's add only the new possible ones
        self.objc_link_args.extend(apple_flags + extra_flags["ldflags"])
        self.objcpp_link_args.extend(apple_flags + extra_flags["ldflags"])

        if self.libcxx:
            self.cpp_args.append(self.libcxx)
            self.cpp_link_args.append(self.libcxx)
        if self.gcc_cxx11_abi:
            self.cpp_args.append("-D{}".format(self.gcc_cxx11_abi))

        return {
            # https://mesonbuild.com/Machine-files.html#properties
            "properties": {k: to_meson_value(v) for k, v in self.properties.items()},
            # https://mesonbuild.com/Machine-files.html#project-specific-options
            "project_options": {k: to_meson_value(v) for k, v in self.project_options.items()},
            # https://mesonbuild.com/Builtin-options.html#directories
            # TODO : we don't manage paths like libdir here (yet?)
            # https://mesonbuild.com/Machine-files.html#binaries
            # https://mesonbuild.com/Reference-tables.html#compiler-and-linker-selection-variables
            "c": self.c,
            "cpp": self.cpp,
            "objc": self.objc,
            "objcpp": self.objcpp,
            "c_ld": self.c_ld,
            "cpp_ld": self.cpp_ld,
            "ar": self.ar,
            "strip": self.strip,
            "as": self.as_,
            "windres": self.windres,
            "pkgconfig": self.pkgconfig,
            # https://mesonbuild.com/Builtin-options.html#core-options
            "buildtype": self._buildtype,
            "default_library": self._default_library,
            "backend": self._backend,
            # https://mesonbuild.com/Builtin-options.html#base-options
            "b_vscrt": self._b_vscrt,
            "b_staticpic": to_meson_value(self._b_staticpic),  # boolean
            "b_ndebug": to_meson_value(self._b_ndebug),  # boolean as string
            # https://mesonbuild.com/Builtin-options.html#compiler-options
            "cpp_std": self._cpp_std,
            "c_args": to_meson_value(self._filter_list_empty_fields(self.c_args)),
            "c_link_args": to_meson_value(self._filter_list_empty_fields(self.c_link_args)),
            "cpp_args": to_meson_value(self._filter_list_empty_fields(self.cpp_args)),
            "cpp_link_args": to_meson_value(self._filter_list_empty_fields(self.cpp_link_args)),
            "objc_args": to_meson_value(self._filter_list_empty_fields(self.objc_args)),
            "objc_link_args": to_meson_value(self._filter_list_empty_fields(self.objc_link_args)),
            "objcpp_args": to_meson_value(self._filter_list_empty_fields(self.objcpp_args)),
            "objcpp_link_args": to_meson_value(self._filter_list_empty_fields(self.objcpp_link_args)),
            "pkg_config_path": self.pkg_config_path,
            "preprocessor_definitions": self.preprocessor_definitions,
            "cross_build": self.cross_build,
            "is_apple_system": self._is_apple_system
        }

    @property
    def content(self):
        context = self._context()
        content = Template(self._meson_file_template).render(context)
        return content

    def generate(self):
        filename = self.native_filename if not self.cross_build else self.cross_filename
        save(filename, self.content)
        # FIXME: Should we check the OS and compiler to call VCVars?
        VCVars(self._conanfile).generate()<|MERGE_RESOLUTION|>--- conflicted
+++ resolved
@@ -165,15 +165,6 @@
                 default_comp = "gcc"
                 default_comp_cpp = "g++"
 
-<<<<<<< HEAD
-        # Read the VirtualBuildEnv to update the variables. Values from conf have precedence.
-        build_env = VirtualBuildEnv(self._conanfile).vars()
-        self.c = self._conanfile.conf.get("tools.build:c_compiler", default=build_env.get("CC") or default_comp)
-        self.cpp = self._conanfile.conf.get("tools.build:cxx_compiler", default=build_env.get("CXX") or default_comp_cpp)
-        self.c_ld = self._conanfile.conf.get("tools.build:linker", default=build_env.get("CC_LD") or build_env.get("LD"))
-        self.cpp_ld = self._conanfile.conf.get("tools.build:linker", default=build_env.get("CXX_LD") or build_env.get("LD"))
-        self.ar = self._conanfile.conf.get("tools.build:archiver", default=build_env.get("AR"))
-=======
         # Read configuration for compilers
         compilers_by_conf = self._conanfile.conf.get("tools.build:compiler_executables", default={},
                                                      check_type=dict)
@@ -185,7 +176,6 @@
         self.c_ld = build_env.get("CC_LD") or build_env.get("LD")
         self.cpp_ld = build_env.get("CXX_LD") or build_env.get("LD")
         self.ar = build_env.get("AR")
->>>>>>> f37e5ede
         self.strip = build_env.get("STRIP")
         self.as_ = build_env.get("AS")
         self.windres = build_env.get("WINDRES")
