--- conflicted
+++ resolved
@@ -2,7 +2,6 @@
 
 from jinja2 import Template
 
-from conan.tools.apple.apple import get_apple_sdk_fullname
 from conan.tools.apple.apple import to_apple_arch, is_apple_os, apple_min_version_flag
 from conan.tools.build.cross_building import cross_building
 from conan.tools.env import VirtualBuildEnv
@@ -162,37 +161,6 @@
         if not sdk_path and self.cross_build:
             raise ConanException("You must provide a valid SDK path for cross-compilation.")
 
-<<<<<<< HEAD
-        os_sdk = get_apple_sdk_fullname(conanfile)
-        arch = to_apple_arch(conanfile.settings.get_safe("arch"))
-        os_version = conanfile.settings.get_safe("os.version")
-        subsystem = conanfile.settings.get_safe("os.subsystem")
-
-        # Calculating the main Apple flags
-        deployment_target_flag = apple_min_version_flag(os_version, os_sdk, subsystem)
-        sysroot_flag = "-isysroot " + sdk_path if sdk_path else ""
-        arch_flag = "-arch " + arch if arch else ""
-
-        apple_flags = {}
-        if deployment_target_flag:
-            flag_ = deployment_target_flag.split("=")[0]
-            apple_flags[flag_] = deployment_target_flag
-        if sysroot_flag:
-            apple_flags["-isysroot"] = sysroot_flag
-        if arch_flag:
-            apple_flags["-arch"] = arch_flag
-
-        for flag, arg_value in apple_flags.items():
-            v = " " + arg_value
-            if flag not in self.c_args:
-                self.c_args += v
-            if flag not in self.c_link_args:
-                self.c_link_args += v
-            if flag not in self.cpp_args:
-                self.cpp_args += v
-            if flag not in self.cpp_link_args:
-                self.cpp_link_args += v
-=======
         # TODO: Delete this os_sdk check whenever the _guess_apple_sdk_name() function disappears
         os_sdk = conanfile.settings.get_safe('os.sdk')
         if not os_sdk and os_ != "Macos":
@@ -200,9 +168,12 @@
 
         # Calculating the main Apple flags
         arch = to_apple_arch(conanfile.settings.get_safe("arch"))
+        os_version = conanfile.settings.get_safe("os.version")
+        subsystem = conanfile.settings.get_safe("os.subsystem")
+
         self.apple_arch_flag = ["-arch", arch] if arch else []
         self.apple_isysroot_flag = ["-isysroot", sdk_path] if sdk_path else []
-        self.apple_min_version_flag = [apple_min_version_flag(conanfile)]
+        self.apple_min_version_flag = [apple_min_version_flag(os_version, os_sdk, subsystem)]
 
     def _get_extra_flags(self):
         # Now, it's time to get all the flags defined by the user
@@ -223,7 +194,6 @@
     @staticmethod
     def _filter_list_empty_fields(v):
         return list(filter(bool, v))
->>>>>>> bd78684d
 
     def _context(self):
         apple_flags = self.apple_isysroot_flag + self.apple_arch_flag + self.apple_min_version_flag
