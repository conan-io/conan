--- conflicted
+++ resolved
@@ -1,11 +1,8 @@
 import os
 
-<<<<<<< HEAD
-from conan.tools.microsoft.vcvars import VCVars
-=======
+
 from conan.tools.env import VirtualBuildEnv
 from conan.tools.microsoft.toolchain import write_conanvcvars
->>>>>>> 33983837
 from conans.client.build.cppstd_flags import cppstd_from_settings
 from conans.client.tools.oss import cross_building, get_cross_building_settings
 from conans.util.files import save
@@ -315,4 +312,4 @@
             self._write_cross_file()
         else:
             self._write_native_file()
-        VCVars(self._conanfile).generate()+        write_conanvcvars(self._conanfile)