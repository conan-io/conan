import fnmatch
import os

<<<<<<< HEAD
from conan.api.output import Color
from conan.tools.files import chdir
=======
from conan.tools.files import chdir, update_conandata
>>>>>>> 5a8cc86a
from conan.errors import ConanException
from conans.model.conf import ConfDefinition
from conans.util.files import mkdir
from conans.util.runners import check_output_runner


class Git:
    """
    Git is a wrapper for several common patterns used with *git* tool.
    """
    def __init__(self, conanfile, folder=".", excluded=None):
        """
        :param conanfile: Conanfile instance.
        :param folder: Current directory, by default ``.``, the current working directory.
        """
        self._conanfile = conanfile
        self.folder = folder
        self._excluded = excluded
        global_conf = conanfile._conan_helpers.global_conf
        conf_excluded = global_conf.get("core.scm:excluded", check_type=list)
        if conf_excluded:
            if excluded:
                c = ConfDefinition()
                c.loads(f"core.scm:excluded={excluded}")
                c.update_conf_definition(global_conf)
                self._excluded = c.get("core.scm:excluded", check_type=list)
            else:
                self._excluded = conf_excluded

    def run(self, cmd, hidden_output=None):
        """
        Executes ``git <cmd>``

        :return: The console output of the command.
        """
        print_cmd = cmd if hidden_output is None else cmd.replace(hidden_output, "<hidden>")
        self._conanfile.output.verbose(f"RUN: git {print_cmd}", fg=Color.BRIGHT_BLUE)
        with chdir(self._conanfile, self.folder):
            # We tried to use self.conanfile.run(), but it didn't work:
            #  - when using win_bash, crashing because access to .settings (forbidden in source())
            #  - the ``conan source`` command, not passing profiles, buildenv not injected
            return check_output_runner("git {}".format(cmd)).strip()

    def get_commit(self, repository=False):
        """
        :param repository: By default gets the commit of the defined folder, use repo=True to get
                     the commit of the repository instead.
        :return: The current commit, with ``git rev-list HEAD -n 1 -- <folder>``.
            The latest commit is returned, irrespective of local not committed changes.
        """
        try:
            # commit = self.run("rev-parse HEAD") For the whole repo
            # This rev-list knows to capture the last commit for the folder
            # --full-history is needed to not avoid wrong commits:
            # https://github.com/conan-io/conan/issues/10971
            # https://git-scm.com/docs/git-rev-list#Documentation/git-rev-list.txt-Defaultmode
            path = '' if repository else '-- "."'
            commit = self.run(f'rev-list HEAD -n 1 --full-history {path}')
            return commit
        except Exception as e:
            raise ConanException("Unable to get git commit in '%s': %s" % (self.folder, str(e)))

    def get_remote_url(self, remote="origin"):
        """
        Obtains the URL of the remote git remote repository, with ``git remote -v``

        **Warning!**
        Be aware that This method will get the output from ``git remote -v``.
        If you added tokens or credentials to the remote in the URL, they will be exposed.
        Credentials shouldn’t be added to git remotes definitions, but using a credentials manager
        or similar mechanism. If you still want to use this approach, it is your responsibility
        to strip the credentials from the result.

        :param remote: Name of the remote git repository ('origin' by default).
        :return: URL of the remote git remote repository.
        """
        remotes = self.run("remote -v")
        for r in remotes.splitlines():
            name, url = r.split(maxsplit=1)
            if name == remote:
                url, _ = url.rsplit(None, 1)
                if os.path.exists(url):  # Windows local directory
                    url = url.replace("\\", "/")
                return url

    def commit_in_remote(self, commit, remote="origin"):
        """
        Checks that the given commit exists in the remote, with ``branch -r --contains <commit>``
        and checking an occurrence of a branch in that remote exists.

        :param commit: Commit to check.
        :param remote: Name of the remote git repository ('origin' by default).
        :return: True if the given commit exists in the remote, False otherwise.
        """
        if not remote:
            return False
        # Potentially do two checks here.  If the clone is a shallow clone, then we won't be
        # able to find the commit.
        try:
            branches = self.run("branch -r --contains {}".format(commit))
            if "{}/".format(remote) in branches:
                return True
        except Exception as e:
            raise ConanException("Unable to check remote commit in '%s': %s" % (self.folder, str(e)))

        try:
            # This will raise if commit not present.
            self.run("fetch {} --dry-run --depth=1 {}".format(remote, commit))
            return True
        except Exception as e:
            # Don't raise an error because the fetch could fail for many more reasons than the branch.
            return False

    def is_dirty(self):
        """
        Returns if the current folder is dirty, running ``git status -s``

        :return: True, if the current folder is dirty. Otherwise, False.
        """
        status = self.run("status . --short --no-branch --untracked-files").strip()
        self._conanfile.output.debug(f"Git status:\n{status}")
        if not self._excluded:
            return bool(status)
        # Parse the status output, line by line, and match it with "_excluded"
        lines = [line.strip() for line in status.splitlines()]
        lines = [line.split()[1] for line in lines if line]
        lines = [line for line in lines if not any(fnmatch.fnmatch(line, p) for p in self._excluded)]
        self._conanfile.output.debug(f"Filtered git status: {lines}")
        return bool(lines)

    def get_url_and_commit(self, remote="origin", repository=False):
        """
        This is an advanced method, that returns both the current commit, and the remote repository url.
        This method is intended to capture the current remote coordinates for a package creation,
        so that can be used later to build again from sources from the same commit. This is the behavior:

        * If the repository is dirty, it will raise an exception. Doesn’t make sense to capture coordinates
          of something dirty, as it will not be reproducible. If there are local changes, and the
          user wants to test a local conan create, should commit the changes first (locally, not push the changes).

        * If the repository is not dirty, but the commit doesn’t exist in the given remote, the method
          will return that commit and the URL of the local user checkout. This way, a package can be
          conan create created locally, testing everything works, before pushing some changes to the remote.

        * If the repository is not dirty, and the commit exists in the specified remote, it will
          return that commit and the url of the remote.

        **Warning!**
        Be aware that This method will get the output from ``git remote -v``.
        If you added tokens or credentials to the remote in the URL, they will be exposed.
        Credentials shouldn’t be added to git remotes definitions, but using a credentials manager
        or similar mechanism. If you still want to use this approach, it is your responsibility
        to strip the credentials from the result.

        :param remote: Name of the remote git repository ('origin' by default).
        :param repository: By default gets the commit of the defined folder, use repo=True to get
                     the commit of the repository instead.
        :return: (url, commit) tuple
        """
        dirty = self.is_dirty()
        if dirty:
            raise ConanException("Repo is dirty, cannot capture url and commit: "
                                 "{}".format(self.folder))
        commit = self.get_commit(repository=repository)
        url = self.get_remote_url(remote=remote)
        in_remote = self.commit_in_remote(commit, remote=remote)
        if in_remote:
            return url, commit
        # TODO: Once we know how to pass [conf] to export, enable this
        # conf_name = "tools.scm:local"
        # allow_local = self._conanfile.conf[conf_name]
        # if not allow_local:
        #    raise ConanException("Current commit {} doesn't exist in remote {}\n"
        #                         "use '-c {}=1' to allow it".format(commit, remote, conf_name))

        self._conanfile.output.warning("Current commit {} doesn't exist in remote {}\n"
                                       "This revision will not be buildable in other "
                                       "computer".format(commit, remote))
        return self.get_repo_root(), commit

    def get_repo_root(self):
        """
        Get the current repository top folder with ``git rev-parse --show-toplevel``

        :return: Repository top folder.
        """
        folder = self.run("rev-parse --show-toplevel")
        return folder.replace("\\", "/")

    def clone(self, url, target="", args=None):
        """
        Performs a ``git clone <url> <args> <target>`` operation, where target is the target directory.

        :param url: URL of remote repository.
        :param target: Target folder.
        :param args: Extra arguments to pass to the git clone as a list.
        """
        args = args or []
        if os.path.exists(url):
            url = url.replace("\\", "/")  # Windows local directory
        mkdir(self.folder)
        self._conanfile.output.info("Cloning git repo")
        target_path = f'"{target}"' if target else ""  # quote in case there are spaces in path
        # Avoid printing the clone command, it can contain tokens
        self.run('clone "{}" {} {}'.format(url, " ".join(args), target_path), hidden_output=url)

    def fetch_commit(self, url, commit):
        """
        Experimental: does a 1 commit fetch and checkout, instead of a full clone,
        should be faster.
        """
        if os.path.exists(url):
            url = url.replace("\\", "/")  # Windows local directory
        self._conanfile.output.info("Shallow fetch of git repo")
        self.run('init')
        self.run(f'remote add origin "{url}"', hidden_output=url)
        self.run(f'fetch --depth 1 origin {commit}')
        self.run('checkout FETCH_HEAD')

    def checkout(self, commit):
        """
        Checkouts the given commit using ``git checkout <commit>``.

        :param commit: Commit to checkout.
        """
        self._conanfile.output.info("Checkout: {}".format(commit))
        self.run('checkout {}'.format(commit))

    def included_files(self):
        """
        Run ``git ls-files --full-name --others --cached --exclude-standard`` to the get the list
            of files not ignored by ``.gitignore``

        :return: List of files.
        """
        files = self.run("ls-files --full-name --others --cached --exclude-standard")
        files = files.splitlines()
        return files

    def coordinates_to_conandata(self):
        scm_url, scm_commit = self.get_url_and_commit()
        update_conandata(self._conanfile, {"scm": {"commit": scm_commit, "url": scm_url}})

    def checkout_from_conandata_coordinates(self):
        sources = self._conanfile.conan_data["scm"]
        self.clone(url=sources["url"], target=".")
        self.checkout(commit=sources["commit"])<|MERGE_RESOLUTION|>--- conflicted
+++ resolved
@@ -1,12 +1,8 @@
 import fnmatch
 import os
 
-<<<<<<< HEAD
 from conan.api.output import Color
-from conan.tools.files import chdir
-=======
 from conan.tools.files import chdir, update_conandata
->>>>>>> 5a8cc86a
 from conan.errors import ConanException
 from conans.model.conf import ConfDefinition
 from conans.util.files import mkdir
