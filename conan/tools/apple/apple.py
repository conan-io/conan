import os

from conans.util.runners import check_output_runner
from conan.tools.build import cmd_args_to_string
from conans.errors import ConanException


def is_apple_os(conanfile):
    """returns True if OS is Apple one (Macos, iOS, watchOS or tvOS"""
    os_ = conanfile.settings.get_safe("os")
    return str(os_) in ['Macos', 'iOS', 'watchOS', 'tvOS']


def _to_apple_arch(arch, default=None):
    """converts conan-style architecture into Apple-style arch"""
    return {'x86': 'i386',
            'x86_64': 'x86_64',
            'armv7': 'armv7',
            'armv8': 'arm64',
            'armv8_32': 'arm64_32',
            'armv8.3': 'arm64e',
            'armv7s': 'armv7s',
            'armv7k': 'armv7k'}.get(str(arch), default)


def to_apple_arch(conanfile, default=None):
    """converts conan-style architecture into Apple-style arch"""
    arch_ = conanfile.settings.get_safe("arch")
    return _to_apple_arch(arch_, default)


def apple_sdk_path(conanfile):
    sdk_path = conanfile.conf.get("tools.apple:sdk_path")
    if not sdk_path:
        # XCRun already knows how to extract os.sdk from conanfile.settings
        sdk_path = XCRun(conanfile).sdk_path
    return sdk_path


def get_apple_sdk_fullname(conanfile):
    """
    Returns the 'os.sdk' + 'os.sdk_version ' value. Every user should specify it because
    there could be several ones depending on the OS architecture.

    Note: In case of MacOS it'll be the same for all the architectures.
    """
    os_ = conanfile.settings.get_safe('os')
    os_sdk = conanfile.settings.get_safe('os.sdk')
    os_sdk_version = conanfile.settings.get_safe('os.sdk_version') or ""

    if os_sdk:
        return "{}{}".format(os_sdk, os_sdk_version)
    elif os_ == "Macos":  # it has only a single value for all the architectures
        return "{}{}".format("macosx", os_sdk_version)
    elif is_apple_os(conanfile):
        raise ConanException("Please, specify a suitable value for os.sdk.")


def apple_min_version_flag(os_version, os_sdk, subsystem):
    """compiler flag name which controls deployment target"""
    if not os_version or not os_sdk:
        return ''

    # FIXME: This guess seems wrong, nothing has to be guessed, but explicit
    flag = ''
    if 'macosx' in os_sdk:
        flag = '-mmacosx-version-min'
    elif 'iphoneos' in os_sdk:
        flag = '-mios-version-min'
    elif 'iphonesimulator' in os_sdk:
        flag = '-mios-simulator-version-min'
    elif 'watchos' in os_sdk:
        flag = '-mwatchos-version-min'
    elif 'watchsimulator' in os_sdk:
        flag = '-mwatchos-simulator-version-min'
    elif 'appletvos' in os_sdk:
        flag = '-mtvos-version-min'
    elif 'appletvsimulator' in os_sdk:
        flag = '-mtvos-simulator-version-min'

    if subsystem == 'catalyst':
        # especial case, despite Catalyst is macOS, it requires an iOS version argument
        flag = '-mios-version-min'

    return f"{flag}={os_version}" if flag else ''


class XCRun(object):
    """
    XCRun is a wrapper for the Apple **xcrun** tool used to get information for building.
    """

    def __init__(self, conanfile, sdk=None, use_settings_target=False):
        """
        :param conanfile: Conanfile instance.
        :param sdk: Will skip the flag when ``False`` is passed and will try to adjust the
            sdk it automatically if ``None`` is passed.
        :param target_settings: Try to use ``settings_target`` in case they exist (``False`` by default)
        """
        settings = None
        if conanfile:
            settings = conanfile.settings
            if use_settings_target and conanfile.settings_target is not None:
                settings = conanfile.settings_target

            if sdk is None and settings:
                sdk = settings.get_safe('os.sdk')

        self.settings = settings
        self.sdk = sdk

    def _invoke(self, args):
        def cmd_output(cmd):
            from conans.util.runners import check_output_runner
            cmd_str = cmd_args_to_string(cmd)
            return check_output_runner(cmd_str).strip()

        command = ['xcrun']
        if self.sdk:
            command.extend(['-sdk', self.sdk])
        command.extend(args)
        return cmd_output(command)

    def find(self, tool):
        """find SDK tools (e.g. clang, ar, ranlib, lipo, codesign, etc.)"""
        return self._invoke(['--find', tool])

    @property
    def sdk_path(self):
        """obtain sdk path (aka apple sysroot or -isysroot"""
        return self._invoke(['--show-sdk-path'])

    @property
    def sdk_version(self):
        """obtain sdk version"""
        return self._invoke(['--show-sdk-version'])

    @property
    def sdk_platform_path(self):
        """obtain sdk platform path"""
        return self._invoke(['--show-sdk-platform-path'])

    @property
    def sdk_platform_version(self):
        """obtain sdk platform version"""
        return self._invoke(['--show-sdk-platform-version'])

    @property
    def cc(self):
        """path to C compiler (CC)"""
        return self.find('clang')

    @property
    def cxx(self):
        """path to C++ compiler (CXX)"""
        return self.find('clang++')

    @property
    def ar(self):
        """path to archiver (AR)"""
        return self.find('ar')

    @property
    def ranlib(self):
        """path to archive indexer (RANLIB)"""
        return self.find('ranlib')

    @property
    def strip(self):
        """path to symbol removal utility (STRIP)"""
        return self.find('strip')

    @property
    def libtool(self):
        """path to libtool"""
        return self.find('libtool')

def _get_dylib_install_name(path_to_dylib):
    command = "otool -D {}".format(path_to_dylib)
    output =  iter(check_output_runner(command).splitlines())
    # Note: if otool return multiple entries for different architectures
    # assume they are the same and pick the first one.
    for line in output:
        if ":" in line:
            return next(output)
    raise ConanException(f"Unable to extract install_name for {path_to_dylib}")

def fix_apple_shared_install_name(conanfile):
    """
    Search for all the *dylib* files in the conanfile's *package_folder* and fix
    both the ``LC_ID_DYLIB`` and ``LC_LOAD_DYLIB`` fields on those files using the
    *install_name_tool* utility available in macOS to set ``@rpath``.
    """

<<<<<<< HEAD
    def _get_install_name(path_to_dylib):
        command = "otool -D {}".format(path_to_dylib)
        installname = check_output_runner(command).strip().split(":")[1].strip()
        return installname

=======
>>>>>>> e0a8ee05
    def _darwin_is_binary(file, binary_type):
        if binary_type not in ("DYLIB", "EXECUTE") or os.path.islink(file) or os.path.isdir(file):
            return False
        check_file = f"otool -hv {file}"
        return binary_type in check_output_runner(check_file)

    def _darwin_collect_binaries(folder, binary_type):
        return [os.path.join(folder, f) for f in os.listdir(folder) if _darwin_is_binary(os.path.join(folder, f), binary_type)]

    def _fix_install_name(dylib_path, new_name):
        command = f"install_name_tool {dylib_path} -id {new_name}"
        conanfile.run(command)

    def _fix_dep_name(dylib_path, old_name, new_name):
        command = f"install_name_tool {dylib_path} -change {old_name} {new_name}"
        conanfile.run(command)

    def _get_rpath_entries(binary_file):
        entries = []
        command = "otool -l {}".format(binary_file)
        otool_output = check_output_runner(command).splitlines()
        for count, text in enumerate(otool_output):
            pass
            if "LC_RPATH" in text:
                rpath_entry = otool_output[count+2].split("path ")[1].split(" ")[0]
                entries.append(rpath_entry)
        return entries

    def _get_shared_dependencies(binary_file):
        command = "otool -L {}".format(binary_file)
        all_shared = check_output_runner(command).strip().split(":")[1].strip()
        ret = [s.split("(")[0].strip() for s in all_shared.splitlines()]
        return ret

    def _fix_dylib_files(conanfile):
        substitutions = {}
        libdirs = getattr(conanfile.cpp.package, "libdirs")
        for libdir in libdirs:
            full_folder = os.path.join(conanfile.package_folder, libdir)
            if not os.path.exists(full_folder):
                raise ConanException(f"Trying to locate shared libraries, but `{libdir}` "
                                     f" not found inside package folder {conanfile.package_folder}")
            shared_libs = _darwin_collect_binaries(full_folder, "DYLIB")
            # fix LC_ID_DYLIB in first pass
            for shared_lib in shared_libs:
                install_name = _get_dylib_install_name(shared_lib)
                #TODO: we probably only want to fix the install the name if
                # it starts with `/`.
                rpath_name = f"@rpath/{os.path.basename(install_name)}"
                _fix_install_name(shared_lib, rpath_name)
                substitutions[install_name] = rpath_name

            # fix dependencies in second pass
            for shared_lib in shared_libs:
                for old, new in substitutions.items():
                    _fix_dep_name(shared_lib, old, new)

        return substitutions

    def _fix_executables(conanfile, substitutions):
        # Fix the install name for executables inside the package
        # that reference libraries we just patched
        bindirs = getattr(conanfile.cpp.package, "bindirs")
        for bindir in bindirs:
            full_folder = os.path.join(conanfile.package_folder, bindir)
            if not os.path.exists(full_folder):
                # Skip if the folder does not exist inside the package
                # (e.g. package does not contain executables but bindirs is defined)
                continue
            executables = _darwin_collect_binaries(full_folder, "EXECUTE")
            for executable in executables:

                # Fix install names of libraries from within the same package
                deps = _get_shared_dependencies(executable)
                for dep in deps:
                    dep_base = os.path.join(os.path.dirname(dep), os.path.basename(dep).split('.')[0])
                    match = [k for k in substitutions.keys() if k.startswith(dep_base)]
                    if match:
                        _fix_dep_name(executable, dep, substitutions[match[0]])

                # Add relative rpath to library directories, avoiding possible
                # existing duplicates
                libdirs = getattr(conanfile.cpp.package, "libdirs")
                libdirs = [os.path.join(conanfile.package_folder, dir) for dir in libdirs]
                rel_paths = [f"@executable_path/{os.path.relpath(dir, full_folder)}" for dir in libdirs]
                existing_rpaths = _get_rpath_entries(executable)
                rpaths_to_add = list(set(rel_paths) - set(existing_rpaths))
                for entry in rpaths_to_add:
                    command = f"install_name_tool {executable} -add_rpath {entry}"
                    conanfile.run(command)

    if is_apple_os(conanfile):
        substitutions = _fix_dylib_files(conanfile)

        # Only "fix" executables if dylib files were patched, otherwise
        # there is nothing to do.
        if substitutions:
            _fix_executables(conanfile, substitutions)<|MERGE_RESOLUTION|>--- conflicted
+++ resolved
@@ -175,6 +175,7 @@
         """path to libtool"""
         return self.find('libtool')
 
+
 def _get_dylib_install_name(path_to_dylib):
     command = "otool -D {}".format(path_to_dylib)
     output =  iter(check_output_runner(command).splitlines())
@@ -185,6 +186,7 @@
             return next(output)
     raise ConanException(f"Unable to extract install_name for {path_to_dylib}")
 
+
 def fix_apple_shared_install_name(conanfile):
     """
     Search for all the *dylib* files in the conanfile's *package_folder* and fix
@@ -192,14 +194,6 @@
     *install_name_tool* utility available in macOS to set ``@rpath``.
     """
 
-<<<<<<< HEAD
-    def _get_install_name(path_to_dylib):
-        command = "otool -D {}".format(path_to_dylib)
-        installname = check_output_runner(command).strip().split(":")[1].strip()
-        return installname
-
-=======
->>>>>>> e0a8ee05
     def _darwin_is_binary(file, binary_type):
         if binary_type not in ("DYLIB", "EXECUTE") or os.path.islink(file) or os.path.isdir(file):
             return False
