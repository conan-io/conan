from conans.client.subsystems import deduce_subsystem, subsystem_path
from conans.client.tools.win import unix_path as unix_path_legacy_tools


def unix_path(conanfile, path, scope="build"):
    subsystem = deduce_subsystem(conanfile, scope=scope)
    return subsystem_path(subsystem, path)

def unix_path_package_info_legacy(conanfile, path, path_flavor=None):
<<<<<<< HEAD
    message = f"The use of 'unix_path_legacy_compat' is deprecated in Conan 2.0 and does not " \
              f"perform path conversions. This is retained for compatibility with Conan 1.x " \
              f"and will be removed in a future version."
    conanfile.output.warning(message)
    return path
=======
    # Call legacy implementation, which has different logic
    # to autodeduce the subsystem type for the conversion.
    return unix_path_legacy_tools(path, path_flavor)
>>>>>>> c1557344
<|MERGE_RESOLUTION|>--- conflicted
+++ resolved
@@ -1,20 +1,14 @@
 from conans.client.subsystems import deduce_subsystem, subsystem_path
-from conans.client.tools.win import unix_path as unix_path_legacy_tools
 
 
 def unix_path(conanfile, path, scope="build"):
     subsystem = deduce_subsystem(conanfile, scope=scope)
     return subsystem_path(subsystem, path)
 
+
 def unix_path_package_info_legacy(conanfile, path, path_flavor=None):
-<<<<<<< HEAD
     message = f"The use of 'unix_path_legacy_compat' is deprecated in Conan 2.0 and does not " \
               f"perform path conversions. This is retained for compatibility with Conan 1.x " \
               f"and will be removed in a future version."
     conanfile.output.warning(message)
-    return path
-=======
-    # Call legacy implementation, which has different logic
-    # to autodeduce the subsystem type for the conversion.
-    return unix_path_legacy_tools(path, path_flavor)
->>>>>>> c1557344
+    return path