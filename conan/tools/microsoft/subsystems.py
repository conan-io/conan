--- conflicted
+++ resolved
@@ -1,46 +1,6 @@
 from conans.client.subsystems import deduce_subsystem, subsystem_path
 
 
-<<<<<<< HEAD
-def unix_path(conanfile, path):
-    """
-    Transforms the specified path into the correct one according to the subsystem.
-    To determine the subsystem:
-
-        * The ``settings_build.os`` is checked to verify that we are running on “Windows”,
-          otherwise, the path is returned without changes.
-        * If ``settings_build.os.subsystem`` is specified (meaning we are running Conan
-          under that subsystem) it will be returned.
-        * If ``conanfile.win_bash==True`` (meaning we have to run the commands inside the
-          subsystem), the conf ``tools.microsoft.bash:subsystem`` has to be declared or it
-          will raise an Exception.
-        * Otherwise the path is returned without changes.
-
-    For instance:
-
-    .. code:: python
-
-        from conan.tools.microsoft import unix_path
-
-        def build(self):
-            adjusted_path = unix_path(self, "C:\\path\\to\\stuff")
-
-    In the example above, ``adjusted_path`` will be:
-
-        * ``/c/path/to/stuff`` if msys2 or msys.
-        * ``/cygdrive/c/path/to/stuff`` if cygwin.
-        * ``/mnt/c/path/to/stuff`` if wsl.
-        * ``/dev/fs/C/path/to/stuff`` if sfu.
-
-    :param conanfile: ``< ConanFile object >`` The current recipe object. Always use ``self``.
-    :param path: ``str`` any folder path.
-    :return: ``str`` the proper UNIX path.
-    """
-    if not conanfile.win_bash:
-        return path
-    subsystem = deduce_subsystem(conanfile, scope="build")
-=======
 def unix_path(conanfile, path, scope="build"):
     subsystem = deduce_subsystem(conanfile, scope=scope)
->>>>>>> 5bf9aace
     return subsystem_path(subsystem, path)