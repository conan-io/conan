import fnmatch
import os
import textwrap
from xml.dom import minidom

from jinja2 import Template

from conan.tools._check_build_profile import check_using_build_profile
from conans.errors import ConanException
from conans.util.files import load, save

VALID_LIB_EXTENSIONS = (".so", ".lib", ".a", ".dylib", ".bc")


class MSBuildDeps(object):

    _vars_props = textwrap.dedent("""\
        <?xml version="1.0" encoding="utf-8"?>
        <Project ToolsVersion="4.0" xmlns="http://schemas.microsoft.com/developer/msbuild/2003">
          <PropertyGroup Label="ConanVariables">
            <Conan{{name}}RootFolder>{{root_folder}}</Conan{{name}}RootFolder>
            <Conan{{name}}BinaryDirectories>{{bin_dirs}}</Conan{{name}}BinaryDirectories>
            <Conan{{name}}Dependencies>{{dependencies}}</Conan{{name}}Dependencies>
            {% if host_context %}
            <Conan{{name}}CompilerFlags>{{compiler_flags}}</Conan{{name}}CompilerFlags>
            <Conan{{name}}LinkerFlags>{{linker_flags}}</Conan{{name}}LinkerFlags>
            <Conan{{name}}PreprocessorDefinitions>{{definitions}}</Conan{{name}}PreprocessorDefinitions>
            <Conan{{name}}IncludeDirectories>{{include_dirs}}</Conan{{name}}IncludeDirectories>
            <Conan{{name}}ResourceDirectories>{{res_dirs}}</Conan{{name}}ResourceDirectories>
            <Conan{{name}}LibraryDirectories>{{lib_dirs}}</Conan{{name}}LibraryDirectories>
            <Conan{{name}}Libraries>{{libs}}</Conan{{name}}Libraries>
            <Conan{{name}}SystemLibs>{{system_libs}}</Conan{{name}}SystemLibs>
            {% endif %}
          </PropertyGroup>
        </Project>
        """)

    _conf_props = textwrap.dedent("""\
        <?xml version="1.0" encoding="utf-8"?>
        <Project ToolsVersion="4.0" xmlns="http://schemas.microsoft.com/developer/msbuild/2003">
          <ImportGroup Label="PropertySheets">
            {% for dep in deps %}
            <Import Condition="'$(conan_{{dep}}_props_imported)' != 'True'" Project="conan_{{dep}}.props"/>
            {% endfor %}
          </ImportGroup>
          <ImportGroup Label="PropertySheets">
            <Import Project="{{vars_filename}}"/>
          </ImportGroup>
          {% if host_context %}
          <PropertyGroup>
            <LocalDebuggerEnvironment>PATH=%PATH%;$(Conan{{name}}BinaryDirectories)$(LocalDebuggerEnvironment)</LocalDebuggerEnvironment>
            <DebuggerFlavor>WindowsLocalDebugger</DebuggerFlavor>
            {% if ca_exclude %}
            <CAExcludePath>$(Conan{{name}}IncludeDirectories);$(CAExcludePath)</CAExcludePath>
            {% endif %}
          </PropertyGroup>
          <ItemDefinitionGroup>
            <ClCompile>
              <AdditionalIncludeDirectories>$(Conan{{name}}IncludeDirectories)%(AdditionalIncludeDirectories)</AdditionalIncludeDirectories>
              <PreprocessorDefinitions>$(Conan{{name}}PreprocessorDefinitions)%(PreprocessorDefinitions)</PreprocessorDefinitions>
              <AdditionalOptions>$(Conan{{name}}CompilerFlags) %(AdditionalOptions)</AdditionalOptions>
            </ClCompile>
            <Link>
              <AdditionalLibraryDirectories>$(Conan{{name}}LibraryDirectories)%(AdditionalLibraryDirectories)</AdditionalLibraryDirectories>
              <AdditionalDependencies>$(Conan{{name}}Libraries)%(AdditionalDependencies)</AdditionalDependencies>
              <AdditionalDependencies>$(Conan{{name}}SystemLibs)%(AdditionalDependencies)</AdditionalDependencies>
              <AdditionalOptions>$(Conan{{name}}LinkerFlags) %(AdditionalOptions)</AdditionalOptions>
            </Link>
            <Midl>
              <AdditionalIncludeDirectories>$(Conan{{name}}IncludeDirectories)%(AdditionalIncludeDirectories)</AdditionalIncludeDirectories>
            </Midl>
            <ResourceCompile>
              <AdditionalIncludeDirectories>$(Conan{{name}}IncludeDirectories)%(AdditionalIncludeDirectories)</AdditionalIncludeDirectories>
              <PreprocessorDefinitions>$(Conan{{name}}PreprocessorDefinitions)%(PreprocessorDefinitions)</PreprocessorDefinitions>
              <AdditionalOptions>$(Conan{{name}}CompilerFlags) %(AdditionalOptions)</AdditionalOptions>
            </ResourceCompile>
          </ItemDefinitionGroup>
          {% else %}
          <PropertyGroup>
            <ExecutablePath>$(Conan{{name}}BinaryDirectories)$(ExecutablePath)</ExecutablePath>
          </PropertyGroup>
          {% endif %}
        </Project>
        """)

    _dep_props = textwrap.dedent("""\
        <?xml version="1.0" encoding="utf-8"?>
        <Project ToolsVersion="4.0" xmlns="http://schemas.microsoft.com/developer/msbuild/2003">
          <ImportGroup Label="PropertySheets">
          </ImportGroup>
          <PropertyGroup>
            <conan_{{name}}_props_imported>True</conan_{{name}}_props_imported>
          </PropertyGroup>
        </Project>
        """)

    _all_props = textwrap.dedent("""\
        <?xml version="1.0" encoding="utf-8"?>
        <Project ToolsVersion="4.0" xmlns="http://schemas.microsoft.com/developer/msbuild/2003">
          <ImportGroup Label="PropertySheets">
          </ImportGroup>
        </Project>
        """)

    def __init__(self, conanfile):
        self._conanfile = conanfile
        self.configuration = conanfile.settings.build_type
        self.platform = {'x86': 'Win32',
                         'x86_64': 'x64'}.get(str(conanfile.settings.arch))
        # ca_exclude section
        self.exclude_code_analysis = None
        ca_exclude = self._conanfile.conf["tools.microsoft.msbuilddeps:exclude_code_analysis"]
        if ca_exclude is not None:
            # TODO: Accept single strings, not lists
            self.exclude_code_analysis = eval(ca_exclude)
            if not isinstance(self.exclude_code_analysis, list):
                raise ConanException("tools.microsoft.msbuilddeps:exclude_code_analysis must be a"
                                     " list of package names patterns like ['pkga*']")

        check_using_build_profile(self._conanfile)

    def generate(self):
        # TODO: Apply config from command line, something like
        # configuration = self.conanfile.config.generators["msbuild"].configuration
        # if configuration is not None:
        #     self.configuration = configuration
        # platform
        # config_filename
        # TODO: This is duplicated in write_generators() function, would need to be moved
        # to generators and called from there
        if self.configuration is None:
            raise ConanException("MSBuildDeps.configuration is None, it should have a value")
        if self.platform is None:
            raise ConanException("MSBuildDeps.platform is None, it should have a value")
        generator_files = self._content()
        for generator_file, content in generator_files.items():
            save(generator_file, content)

    def _config_filename(self):
        # Default name
        props = [("Configuration", self.configuration),
                 ("Platform", self.platform)]
        name = "".join("_%s" % v for _, v in props)
        return name.lower()

    def _condition(self):
        props = [("Configuration", self.configuration),
                 ("Platform", self.platform)]
        condition = " And ".join("'$(%s)' == '%s'" % (k, v) for k, v in props)
        return condition

<<<<<<< HEAD
    def _vars_props_file(self, name, cpp_info, deps, package_folder):
=======
    def _vars_props_file(self, dep, name, cpp_info, deps, build=False):
>>>>>>> af5504e4
        """
        content for conan_vars_poco_x86_release.props, containing the variables
        """
        # returns a .props file with the variables definition for one package for one configuration
        def add_valid_ext(libname):
            ext = os.path.splitext(libname)[1]
            return '%s;' % libname if ext in VALID_LIB_EXTENSIONS else '%s.lib;' % libname

        package_folder = dep.package_folder.replace('\\', '/')\
                                           .replace('$', '\\$').replace('"', '\\"')
        pkg_placeholder = "$(Conan{}RootFolder)/".format(name)
        fields = {
            'name': name,
            'root_folder': package_folder,
<<<<<<< HEAD
            'bin_dirs': "".join("%s;" % os.path.join(package_folder, p) for p in cpp_info.bindirs),
            'res_dirs': "".join("%s;" % os.path.join(package_folder, p) for p in cpp_info.resdirs),
            'include_dirs': "".join("%s;" % os.path.join(package_folder, p) for p in cpp_info.includedirs),
            'lib_dirs': "".join("%s;" % os.path.join(package_folder, p) for p in cpp_info.libdirs),
=======
            'bin_dirs': "".join("%s;" % (pkg_placeholder + p) for p in cpp_info.bindirs),
            'res_dirs': "".join("%s;" % (pkg_placeholder + p) for p in cpp_info.resdirs),
            'include_dirs': "".join("%s;" % (pkg_placeholder + p) for p in cpp_info.includedirs),
            'lib_dirs': "".join("%s;" % (pkg_placeholder + p) for p in cpp_info.libdirs),
>>>>>>> af5504e4
            'libs': "".join([add_valid_ext(lib) for lib in cpp_info.libs]),
            'system_libs': "".join([add_valid_ext(sys_dep) for sys_dep in cpp_info.system_libs]),
            'definitions': "".join("%s;" % d for d in cpp_info.defines),
            'compiler_flags': " ".join(cpp_info.cxxflags + cpp_info.cflags),
            'linker_flags': " ".join(cpp_info.sharedlinkflags),
            'exe_flags': " ".join(cpp_info.exelinkflags),
            'dependencies': ";".join(deps),
            'host_context': not build
        }
        formatted_template = Template(self._vars_props, trim_blocks=True,
                                      lstrip_blocks=True).render(**fields)
        return formatted_template

    def _conf_props_file(self, dep_name, vars_props_name, deps, build=False):
        """
        content for conan_poco_x86_release.props, containing the activation
        """
        # TODO: This must include somehow the user/channel, most likely pattern to exclude/include
        # Probably also the negation pattern, exclude all not @mycompany/*
        ca_exclude = False
        if isinstance(self.exclude_code_analysis, list):
            for pattern in self.exclude_code_analysis:
                if fnmatch.fnmatch(dep_name, pattern):
                    ca_exclude = True
                    break
        else:
            ca_exclude = self.exclude_code_analysis

        template = Template(self._conf_props, trim_blocks=True, lstrip_blocks=True)
        content_multi = template.render(host_context=not build,
                                        name=dep_name, ca_exclude=ca_exclude,
                                        vars_filename=vars_props_name, deps=deps)
        return content_multi

    def _dep_props_file(self, name, name_general, dep_props_filename, condition):
        # Current directory is the generators_folder
        multi_path = name_general
        if os.path.isfile(multi_path):
            content_multi = load(multi_path)
        else:
            content_multi = self._dep_props
            content_multi = Template(content_multi).render({"name": name})

        # parse the multi_file and add new import statement if needed
        dom = minidom.parseString(content_multi)
        import_vars = dom.getElementsByTagName('ImportGroup')[0]

        # Current vars
        children = import_vars.getElementsByTagName("Import")
        for node in children:
            if (dep_props_filename == node.getAttribute("Project") and
                    condition == node.getAttribute("Condition")):
                break  # the import statement already exists
        else:  # create a new import statement
            import_node = dom.createElement('Import')
            import_node.setAttribute('Condition', condition)
            import_node.setAttribute('Project', dep_props_filename)
            import_vars.appendChild(import_node)

        content_multi = dom.toprettyxml()
        content_multi = "\n".join(line for line in content_multi.splitlines() if line.strip())
        return content_multi

    def _all_props_file(self, name_general, deps):
        """ this is a .props file including all declared dependencies
        """
        # Current directory is the generators_folder
        multi_path = name_general
        if os.path.isfile(multi_path):
            content_multi = load(multi_path)
        else:
            content_multi = self._all_props

        # parse the multi_file and add a new import statement if needed
        dom = minidom.parseString(content_multi)
        import_group = dom.getElementsByTagName('ImportGroup')[0]
        children = import_group.getElementsByTagName("Import")
        for req, dep in deps.items():
            dep_name = dep.ref.name.replace(".", "_")
            if req.build:
                dep_name += "_build"
            conf_props_name = "conan_%s.props" % dep_name
            for node in children:
                if conf_props_name == node.getAttribute("Project"):
                    # the import statement already exists
                    break
            else:
                # create a new import statement
                import_node = dom.createElement('Import')
                dep_imported = "'$(conan_%s_props_imported)' != 'True'" % dep_name
                import_node.setAttribute('Project', conf_props_name)
                import_node.setAttribute('Condition', dep_imported)
                # add it to the import group
                import_group.appendChild(import_node)
        content_multi = dom.toprettyxml()
        # To remove all extra blank lines
        content_multi = "\n".join(line for line in content_multi.splitlines() if line.strip())
        return content_multi

    def _content(self):
        # We cannot use self._conanfile.warning(), because that fails for virtual conanfile
        print("*** The 'msbuild' generator is EXPERIMENTAL ***")
        if not self._conanfile.settings.get_safe("build_type"):
            raise ConanException("The 'msbuild' generator requires a 'build_type' setting value")
        result = {}
        general_name = "conandeps.props"
        conf_name = self._config_filename()
        condition = self._condition()

        host_req = list(self._conanfile.dependencies.host.values())
        test_req = list(self._conanfile.dependencies.test.values())

        for dep in host_req + test_req:
            dep_name = dep.ref.name
            dep_name = dep_name.replace(".", "_")
<<<<<<< HEAD
            cpp_info = dep.cpp_info  # To account for automatic component aggregation
            package_folder = dep.package_folder
=======
            cpp_info = dep.new_cpp_info.copy()
            cpp_info.aggregate_components()
>>>>>>> af5504e4
            public_deps = [d.ref.name.replace(".", "_")
                           for r, d in dep.dependencies.direct_host.items() if r.visible]
            # One file per configuration, with just the variables
            vars_props_name = "conan_%s_vars%s.props" % (dep_name, conf_name)
<<<<<<< HEAD
            result[vars_props_name] = self._vars_props_file(dep_name, cpp_info, public_deps, package_folder)
=======
            result[vars_props_name] = self._vars_props_file(dep, dep_name, cpp_info, public_deps)
>>>>>>> af5504e4
            props_name = "conan_%s%s.props" % (dep_name, conf_name)
            result[props_name] = self._conf_props_file(dep_name, vars_props_name, public_deps)

            # The entry point for each package, it will have conditionals to the others
            file_dep_name = "conan_%s.props" % dep_name
            dep_content = self._dep_props_file(dep_name, file_dep_name, props_name, condition)
            result[file_dep_name] = dep_content

        build_req = list(self._conanfile.dependencies.build.values())
        for dep in build_req:
            dep_name = dep.ref.name
            dep_name = dep_name.replace(".", "_") + "_build"
            cpp_info = dep.new_cpp_info.copy()
            cpp_info.aggregate_components()
            public_deps = [d.ref.name.replace(".", "_")
                           for r, d in dep.dependencies.direct_host.items() if r.visible]
            # One file per configuration, with just the variables
            vars_props_name = "conan_%s_vars%s.props" % (dep_name, conf_name)
            result[vars_props_name] = self._vars_props_file(dep, dep_name, cpp_info, public_deps,
                                                            build=True)
            props_name = "conan_%s%s.props" % (dep_name, conf_name)
            result[props_name] = self._conf_props_file(dep_name, vars_props_name, public_deps,
                                                       build=True)

            # The entry point for each package, it will have conditionals to the others
            file_dep_name = "conan_%s.props" % dep_name
            dep_content = self._dep_props_file(dep_name, file_dep_name, props_name, condition)
            result[file_dep_name] = dep_content

        # Include all direct build_requires for host context. This might change
        direct_deps = self._conanfile.dependencies.filter({"direct": True})
        result[general_name] = self._all_props_file(general_name, direct_deps)

        return result<|MERGE_RESOLUTION|>--- conflicted
+++ resolved
@@ -149,11 +149,7 @@
         condition = " And ".join("'$(%s)' == '%s'" % (k, v) for k, v in props)
         return condition
 
-<<<<<<< HEAD
-    def _vars_props_file(self, name, cpp_info, deps, package_folder):
-=======
     def _vars_props_file(self, dep, name, cpp_info, deps, build=False):
->>>>>>> af5504e4
         """
         content for conan_vars_poco_x86_release.props, containing the variables
         """
@@ -168,17 +164,10 @@
         fields = {
             'name': name,
             'root_folder': package_folder,
-<<<<<<< HEAD
-            'bin_dirs': "".join("%s;" % os.path.join(package_folder, p) for p in cpp_info.bindirs),
-            'res_dirs': "".join("%s;" % os.path.join(package_folder, p) for p in cpp_info.resdirs),
-            'include_dirs': "".join("%s;" % os.path.join(package_folder, p) for p in cpp_info.includedirs),
-            'lib_dirs': "".join("%s;" % os.path.join(package_folder, p) for p in cpp_info.libdirs),
-=======
             'bin_dirs': "".join("%s;" % (pkg_placeholder + p) for p in cpp_info.bindirs),
             'res_dirs': "".join("%s;" % (pkg_placeholder + p) for p in cpp_info.resdirs),
             'include_dirs': "".join("%s;" % (pkg_placeholder + p) for p in cpp_info.includedirs),
             'lib_dirs': "".join("%s;" % (pkg_placeholder + p) for p in cpp_info.libdirs),
->>>>>>> af5504e4
             'libs': "".join([add_valid_ext(lib) for lib in cpp_info.libs]),
             'system_libs': "".join([add_valid_ext(sys_dep) for sys_dep in cpp_info.system_libs]),
             'definitions': "".join("%s;" % d for d in cpp_info.defines),
@@ -294,22 +283,13 @@
         for dep in host_req + test_req:
             dep_name = dep.ref.name
             dep_name = dep_name.replace(".", "_")
-<<<<<<< HEAD
-            cpp_info = dep.cpp_info  # To account for automatic component aggregation
-            package_folder = dep.package_folder
-=======
-            cpp_info = dep.new_cpp_info.copy()
+            cpp_info = dep.cpp_info.copy()
             cpp_info.aggregate_components()
->>>>>>> af5504e4
             public_deps = [d.ref.name.replace(".", "_")
                            for r, d in dep.dependencies.direct_host.items() if r.visible]
             # One file per configuration, with just the variables
             vars_props_name = "conan_%s_vars%s.props" % (dep_name, conf_name)
-<<<<<<< HEAD
-            result[vars_props_name] = self._vars_props_file(dep_name, cpp_info, public_deps, package_folder)
-=======
             result[vars_props_name] = self._vars_props_file(dep, dep_name, cpp_info, public_deps)
->>>>>>> af5504e4
             props_name = "conan_%s%s.props" % (dep_name, conf_name)
             result[props_name] = self._conf_props_file(dep_name, vars_props_name, public_deps)
 
