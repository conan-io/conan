--- conflicted
+++ resolved
@@ -259,20 +259,6 @@
         conf_name = self._config_filename()
         condition = self._condition()
         # Include all direct build_requires for host context. This might change
-<<<<<<< HEAD
-        direct_deps = self._conanfile.dependencies.direct_host_requires
-        result[general_name] = self._all_props_file(general_name, direct_deps)
-
-        for req, dep in self._conanfile.dependencies.non_skipped.items():
-
-            # Filter the build_requires not activated with cmakedeps.build_context_activated
-            if dep.is_build_context:
-                continue
-            dep_name = dep.ref.name
-            dep_name = dep_name.replace(".", "_")
-            cpp_info = DepCppInfo(dep.cpp_info)  # To account for automatic component aggregation
-            public_deps = [d.ref.name.replace(".", "_") for d in dep.dependencies.direct_host_requires]
-=======
         direct_deps = self._conanfile.dependencies.direct_host_requires.values()
         result[general_name] = self._all_props_file(general_name, direct_deps)
         for dep in self._conanfile.dependencies.host_requires.values():
@@ -281,7 +267,6 @@
             cpp_info = DepCppInfo(dep.cpp_info)  # To account for automatic component aggregation
             public_deps = [d.ref.name.replace(".", "_")
                            for d in dep.dependencies.direct_host_requires.values()]
->>>>>>> 2c988318
             # One file per configuration, with just the variables
             vars_props_name = "conan_%s_vars%s.props" % (dep_name, conf_name)
             result[vars_props_name] = self._vars_props_file(dep_name, cpp_info, public_deps)
