import fnmatch
import os
import textwrap
from xml.dom import minidom

from jinja2 import Template

from conan.tools._check_build_profile import check_using_build_profile
from conans.errors import ConanException
from conans.util.files import load, save

VALID_LIB_EXTENSIONS = (".so", ".lib", ".a", ".dylib", ".bc")


class MSBuildDeps(object):

    _vars_props = textwrap.dedent("""\
        <?xml version="1.0" encoding="utf-8"?>
        <Project ToolsVersion="4.0" xmlns="http://schemas.microsoft.com/developer/msbuild/2003">
          <PropertyGroup Label="ConanVariables">
            <Conan{{name}}RootFolder>{{root_folder}}</Conan{{name}}RootFolder>
            <Conan{{name}}BinaryDirectories>{{bin_dirs}}</Conan{{name}}BinaryDirectories>
            <Conan{{name}}Dependencies>{{dependencies}}</Conan{{name}}Dependencies>
            {% if host_context %}
            <Conan{{name}}CompilerFlags>{{compiler_flags}}</Conan{{name}}CompilerFlags>
            <Conan{{name}}LinkerFlags>{{linker_flags}}</Conan{{name}}LinkerFlags>
            <Conan{{name}}PreprocessorDefinitions>{{definitions}}</Conan{{name}}PreprocessorDefinitions>
            <Conan{{name}}IncludeDirectories>{{include_dirs}}</Conan{{name}}IncludeDirectories>
            <Conan{{name}}ResourceDirectories>{{res_dirs}}</Conan{{name}}ResourceDirectories>
            <Conan{{name}}LibraryDirectories>{{lib_dirs}}</Conan{{name}}LibraryDirectories>
            <Conan{{name}}Libraries>{{libs}}</Conan{{name}}Libraries>
            <Conan{{name}}SystemLibs>{{system_libs}}</Conan{{name}}SystemLibs>
            {% endif %}
          </PropertyGroup>
        </Project>
        """)

    _conf_props = textwrap.dedent("""\
        <?xml version="1.0" encoding="utf-8"?>
        <Project ToolsVersion="4.0" xmlns="http://schemas.microsoft.com/developer/msbuild/2003">
          <ImportGroup Label="PropertySheets">
            {% for dep in deps %}
            <Import Condition="'$(conan_{{dep}}_props_imported)' != 'True'" Project="conan_{{dep}}.props"/>
            {% endfor %}
          </ImportGroup>
          <ImportGroup Label="PropertySheets">
            <Import Project="{{vars_filename}}"/>
          </ImportGroup>
          {% if host_context %}
          <PropertyGroup>
            <LocalDebuggerEnvironment>PATH=%PATH%;$(Conan{{name}}BinaryDirectories)$(LocalDebuggerEnvironment)</LocalDebuggerEnvironment>
            <DebuggerFlavor>WindowsLocalDebugger</DebuggerFlavor>
            {% if ca_exclude %}
            <CAExcludePath>$(Conan{{name}}IncludeDirectories);$(CAExcludePath)</CAExcludePath>
            {% endif %}
          </PropertyGroup>
          <ItemDefinitionGroup>
            <ClCompile>
              <AdditionalIncludeDirectories>$(Conan{{name}}IncludeDirectories)%(AdditionalIncludeDirectories)</AdditionalIncludeDirectories>
              <PreprocessorDefinitions>$(Conan{{name}}PreprocessorDefinitions)%(PreprocessorDefinitions)</PreprocessorDefinitions>
              <AdditionalOptions>$(Conan{{name}}CompilerFlags) %(AdditionalOptions)</AdditionalOptions>
            </ClCompile>
            <Link>
              <AdditionalLibraryDirectories>$(Conan{{name}}LibraryDirectories)%(AdditionalLibraryDirectories)</AdditionalLibraryDirectories>
              <AdditionalDependencies>$(Conan{{name}}Libraries)%(AdditionalDependencies)</AdditionalDependencies>
              <AdditionalDependencies>$(Conan{{name}}SystemLibs)%(AdditionalDependencies)</AdditionalDependencies>
              <AdditionalOptions>$(Conan{{name}}LinkerFlags) %(AdditionalOptions)</AdditionalOptions>
            </Link>
            <Midl>
              <AdditionalIncludeDirectories>$(Conan{{name}}IncludeDirectories)%(AdditionalIncludeDirectories)</AdditionalIncludeDirectories>
            </Midl>
            <ResourceCompile>
              <AdditionalIncludeDirectories>$(Conan{{name}}IncludeDirectories)%(AdditionalIncludeDirectories)</AdditionalIncludeDirectories>
              <PreprocessorDefinitions>$(Conan{{name}}PreprocessorDefinitions)%(PreprocessorDefinitions)</PreprocessorDefinitions>
              <AdditionalOptions>$(Conan{{name}}CompilerFlags) %(AdditionalOptions)</AdditionalOptions>
            </ResourceCompile>
          </ItemDefinitionGroup>
          {% else %}
          <PropertyGroup>
            <ExecutablePath>$(Conan{{name}}BinaryDirectories)$(ExecutablePath)</ExecutablePath>
          </PropertyGroup>
          {% endif %}
        </Project>
        """)

    def __init__(self, conanfile):
        self._conanfile = conanfile
        self.configuration = conanfile.settings.build_type
        # TODO: This platform is not exactly the same as ``msbuild_arch``, because it differs
        # in x86=>Win32
        self.platform = {'x86': 'Win32',
<<<<<<< HEAD
                         'x86_64': 'x64',
                         'armv7': 'ARM',
                         'armv8': 'ARM64'}.get(str(conanfile.settings.arch))
        # ca_exclude section
        # TODO: Accept single strings, not lists
        self.exclude_code_analysis = self._conanfile.conf.get("tools.microsoft.msbuilddeps:exclude_code_analysis",
                                                              check_type=list)
=======
                         'x86_64': 'x64'}.get(str(conanfile.settings.arch))
        ca_exclude = "tools.microsoft.msbuilddeps:exclude_code_analysis"
        self.exclude_code_analysis = self._conanfile.conf.get(ca_exclude, check_type=list)
>>>>>>> b7a81982
        check_using_build_profile(self._conanfile)

    def generate(self):
        if self.configuration is None:
            raise ConanException("MSBuildDeps.configuration is None, it should have a value")
        if self.platform is None:
            raise ConanException("MSBuildDeps.platform is None, it should have a value")
        generator_files = self._content()
        for generator_file, content in generator_files.items():
            save(generator_file, content)

    def _config_filename(self):
        props = [("Configuration", self.configuration),
                 ("Platform", self.platform)]
        name = "".join("_%s" % v for _, v in props)
        return name.lower()

    def _condition(self):
        props = [("Configuration", self.configuration),
                 ("Platform", self.platform)]
        condition = " And ".join("'$(%s)' == '%s'" % (k, v) for k, v in props)
        return condition

    def _conf_props_file(self, dep_name, vars_props_name, deps, build):
        """
        content for conan_poco_x86_release.props, containing the activation
        """
        # TODO: This must include somehow the user/channel, most likely pattern to exclude/include
        # Probably also the negation pattern, exclude all not @mycompany/*
        ca_exclude = any(fnmatch.fnmatch(dep_name, p) for p in self.exclude_code_analysis or ())

        deps = [] if build else deps  # build-requires do not propagate dependencies
        template = Template(self._conf_props, trim_blocks=True, lstrip_blocks=True)
        content_multi = template.render(host_context=not build,
                                        name=dep_name, ca_exclude=ca_exclude,
                                        vars_filename=vars_props_name, deps=deps)
        return content_multi

    @staticmethod
    def _dep_props_file(name, name_general, dep_props_filename, condition):
        # Current directory is the generators_folder
        multi_path = name_general
        if os.path.isfile(multi_path):
            content_multi = load(multi_path)
        else:
            content_multi = textwrap.dedent("""\
            <?xml version="1.0" encoding="utf-8"?>
            <Project ToolsVersion="4.0" xmlns="http://schemas.microsoft.com/developer/msbuild/2003">
              <ImportGroup Label="PropertySheets">
              </ImportGroup>
              <PropertyGroup>
                <conan_{{name}}_props_imported>True</conan_{{name}}_props_imported>
              </PropertyGroup>
            </Project>
            """)
            content_multi = Template(content_multi).render({"name": name})

        # parse the multi_file and add new import statement if needed
        dom = minidom.parseString(content_multi)
        import_vars = dom.getElementsByTagName('ImportGroup')[0]

        # Current vars
        children = import_vars.getElementsByTagName("Import")
        for node in children:
            if (dep_props_filename == node.getAttribute("Project") and
                    condition == node.getAttribute("Condition")):
                break  # the import statement already exists
        else:  # create a new import statement
            import_node = dom.createElement('Import')
            import_node.setAttribute('Condition', condition)
            import_node.setAttribute('Project', dep_props_filename)
            import_vars.appendChild(import_node)

        content_multi = dom.toprettyxml()
        content_multi = "\n".join(line for line in content_multi.splitlines() if line.strip())
        return content_multi

    def _vars_props_file(self, dep, name, cpp_info, deps, build):
        """
        content for conan_vars_poco_x86_release.props, containing the variables
        """
        # returns a .props file with the variables definition for one package for one configuration
        def add_valid_ext(libname):
            ext = os.path.splitext(libname)[1]
            return '%s;' % libname if ext in VALID_LIB_EXTENSIONS else '%s.lib;' % libname

        pkg_placeholder = "$(Conan{}RootFolder)".format(name)

        def escape_path(path):
            # https://docs.microsoft.com/en-us/visualstudio/msbuild/
            #                          how-to-escape-special-characters-in-msbuild
            # https://docs.microsoft.com/en-us/visualstudio/msbuild/msbuild-special-characters
            return path.replace("\\", "/").lstrip("/")

        def join_paths(paths):
            # ALmost copied from CMakeDeps TargetDataContext
            ret = []
            for p in paths:
                assert os.path.isabs(p), "{} is not absolute".format(p)

                if p.startswith(package_folder):
                    rel = p[len(package_folder):]
                    rel = escape_path(rel)
                    norm_path = ("${%s}/%s" % (pkg_placeholder, rel))
                else:
                    norm_path = escape_path(p)
                ret.append(norm_path)
            return "".join("{};".format(e) for e in ret)

        package_folder = escape_path(dep.package_folder)

        fields = {
            'name': name,
            'root_folder': package_folder,
            'bin_dirs': join_paths(cpp_info.bindirs),
            'res_dirs': join_paths(cpp_info.resdirs),
            'include_dirs': join_paths(cpp_info.includedirs),
            'lib_dirs': join_paths(cpp_info.libdirs),
            'libs': "".join([add_valid_ext(lib) for lib in cpp_info.libs]),
            # TODO: Missing objects
            'system_libs': "".join([add_valid_ext(sys_dep) for sys_dep in cpp_info.system_libs]),
            'definitions': "".join("%s;" % d for d in cpp_info.defines),
            'compiler_flags': " ".join(cpp_info.cxxflags + cpp_info.cflags),
            'linker_flags': " ".join(cpp_info.sharedlinkflags + cpp_info.exelinkflags),
            'dependencies': ";".join(deps) if not build else "",
            'host_context': not build
        }
        formatted_template = Template(self._vars_props, trim_blocks=True,
                                      lstrip_blocks=True).render(**fields)
        return formatted_template

    def _all_props_file(self, name_general):
        """ this is a .props file including direct declared dependencies
        """
        # Current directory is the generators_folder
        multi_path = name_general
        if os.path.isfile(multi_path):
            content_multi = load(multi_path)
        else:
            content_multi = textwrap.dedent("""\
            <?xml version="1.0" encoding="utf-8"?>
            <Project ToolsVersion="4.0" xmlns="http://schemas.microsoft.com/developer/msbuild/2003">
              <ImportGroup Label="PropertySheets">
              </ImportGroup>
            </Project>
            """)

        # parse the multi_file and add a new import statement if needed
        dom = minidom.parseString(content_multi)
        import_group = dom.getElementsByTagName('ImportGroup')[0]
        children = import_group.getElementsByTagName("Import")
        direct_deps = self._conanfile.dependencies.filter({"direct": True})
        for req, dep in direct_deps.items():
            dep_name = dep.ref.name.replace(".", "_")
            if req.build:
                dep_name += "_build"
            conf_props_name = "conan_%s.props" % dep_name
            for node in children:
                if conf_props_name == node.getAttribute("Project"):
                    # the import statement already exists
                    break
            else:
                # create a new import statement
                import_node = dom.createElement('Import')
                dep_imported = "'$(conan_%s_props_imported)' != 'True'" % dep_name
                import_node.setAttribute('Project', conf_props_name)
                import_node.setAttribute('Condition', dep_imported)
                # add it to the import group
                import_group.appendChild(import_node)
        content_multi = dom.toprettyxml()
        # To remove all extra blank lines
        content_multi = "\n".join(line for line in content_multi.splitlines() if line.strip())
        return content_multi

    def _package_props_files(self, dep, build=False):
        """ all the files for a given package:
        - conan_pkgname_vars_config.props: definition of variables, one per config
        - conan_pkgname_config.props: The one using those variables. This is very different for
                                      Host and build, build only activate <ExecutablePath>
        - conan_pkgname.props: Conditional aggregate xxx_config.props based on active config
        """
        conf_name = self._config_filename()
        condition = self._condition()
        dep_name = dep.ref.name
        dep_name = dep_name.replace(".", "_")
        if build:
            dep_name += "_build"
        cpp_info = dep.cpp_info.aggregated_components()
        public_deps = [d.ref.name.replace(".", "_")
                       for r, d in dep.dependencies.direct_host.items() if r.visible]
        result = {}
        # One file per configuration, with just the variables
        vars_props_name = "conan_%s_vars%s.props" % (dep_name, conf_name)
        result[vars_props_name] = self._vars_props_file(dep, dep_name, cpp_info, public_deps,
                                                        build=build)
        props_name = "conan_%s%s.props" % (dep_name, conf_name)
        result[props_name] = self._conf_props_file(dep_name, vars_props_name, public_deps,
                                                   build=build)

        # The entry point for each package, it will have conditionals to the others
        file_dep_name = "conan_%s.props" % dep_name
        dep_content = self._dep_props_file(dep_name, file_dep_name, props_name, condition)
        result[file_dep_name] = dep_content
        return result

    def _content(self):
        if not self._conanfile.settings.get_safe("build_type"):
            raise ConanException("The 'msbuild' generator requires a 'build_type' setting value")
        result = {}

        host_req = list(self._conanfile.dependencies.host.values())
        test_req = list(self._conanfile.dependencies.test.values())

        for dep in host_req + test_req:
            files = self._package_props_files(dep, build=False)
            result.update(files)

        build_req = list(self._conanfile.dependencies.build.values())
        for dep in build_req:
            files = self._package_props_files(dep, build=True)
            result.update(files)

        # Include all direct build_requires for host context. This might change
        conandeps_filename = "conandeps.props"
        result[conandeps_filename] = self._all_props_file(conandeps_filename)

        return result<|MERGE_RESOLUTION|>--- conflicted
+++ resolved
@@ -89,19 +89,11 @@
         # TODO: This platform is not exactly the same as ``msbuild_arch``, because it differs
         # in x86=>Win32
         self.platform = {'x86': 'Win32',
-<<<<<<< HEAD
                          'x86_64': 'x64',
                          'armv7': 'ARM',
                          'armv8': 'ARM64'}.get(str(conanfile.settings.arch))
-        # ca_exclude section
-        # TODO: Accept single strings, not lists
-        self.exclude_code_analysis = self._conanfile.conf.get("tools.microsoft.msbuilddeps:exclude_code_analysis",
-                                                              check_type=list)
-=======
-                         'x86_64': 'x64'}.get(str(conanfile.settings.arch))
         ca_exclude = "tools.microsoft.msbuilddeps:exclude_code_analysis"
         self.exclude_code_analysis = self._conanfile.conf.get(ca_exclude, check_type=list)
->>>>>>> b7a81982
         check_using_build_profile(self._conanfile)
 
     def generate(self):
