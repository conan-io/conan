import fnmatch
import os
import textwrap
from xml.dom import minidom

from jinja2 import Template

from conans.errors import ConanException
from conans.model.build_info import DepCppInfo
from conans.util.files import load, save

VALID_LIB_EXTENSIONS = (".so", ".lib", ".a", ".dylib", ".bc")


class MSBuildDeps(object):

    _vars_props = textwrap.dedent("""\
        <?xml version="1.0" encoding="utf-8"?>
        <Project ToolsVersion="4.0" xmlns="http://schemas.microsoft.com/developer/msbuild/2003">
          <PropertyGroup Label="ConanVariables">
            <Conan{{name}}RootFolder>{{root_folder}}</Conan{{name}}RootFolder>
            <Conan{{name}}CompilerFlags>{{compiler_flags}}</Conan{{name}}CompilerFlags>
            <Conan{{name}}LinkerFlags>{{linker_flags}}</Conan{{name}}LinkerFlags>
            <Conan{{name}}PreprocessorDefinitions>{{definitions}}</Conan{{name}}PreprocessorDefinitions>
            <Conan{{name}}IncludeDirectories>{{include_dirs}}</Conan{{name}}IncludeDirectories>
            <Conan{{name}}ResourceDirectories>{{res_dirs}}</Conan{{name}}ResourceDirectories>
            <Conan{{name}}LibraryDirectories>{{lib_dirs}}</Conan{{name}}LibraryDirectories>
            <Conan{{name}}BinaryDirectories>{{bin_dirs}}</Conan{{name}}BinaryDirectories>
            <Conan{{name}}Libraries>{{libs}}</Conan{{name}}Libraries>
            <Conan{{name}}SystemLibs>{{system_libs}}</Conan{{name}}SystemLibs>
            <Conan{{name}}Dependencies>{{dependencies}}</Conan{{name}}Dependencies>
          </PropertyGroup>
        </Project>
        """)

    _conf_props = textwrap.dedent("""\
        <?xml version="1.0" encoding="utf-8"?>
        <Project ToolsVersion="4.0" xmlns="http://schemas.microsoft.com/developer/msbuild/2003">
          <ImportGroup Label="ConanDependencies">
            {% for dep in deps %}
            <Import Condition="'$(conan_{{dep}}_props_imported)' != 'True'" Project="conan_{{dep}}.props"/>
            {% endfor %}
          </ImportGroup>
          <ImportGroup Label="ConanPackageVariables">
            <Import Project="{{vars_filename}}"/>
          </ImportGroup>
          <PropertyGroup>
<<<<<<< HEAD
            <LocalDebuggerEnvironment>PATH=%PATH%;$(Conan{{name}}BinaryDirectories)$(LocalDebuggerEnvironment)</LocalDebuggerEnvironment>
            <DebuggerFlavor>WindowsLocalDebugger</DebuggerFlavor>
            {% if ca_exclude %}
            <CAExcludePath>$(Conan{{name}}IncludeDirectories);$(CAExcludePath)</CAExcludePath>
            {% endif %}
=======
            <conan_{{name}}_props_imported>True</conan_{{name}}_props_imported>
          </PropertyGroup>
          <PropertyGroup>
            <LocalDebuggerEnvironment>PATH=%PATH%;$(Conan{{name}}BinaryDirectories)$(LocalDebuggerEnvironment)</LocalDebuggerEnvironment>
            <DebuggerFlavor>WindowsLocalDebugger</DebuggerFlavor>
            {% if ca_exclude -%}
            <CAExcludePath>$(Conan{{name}}IncludeDirectories);$(CAExcludePath)</CAExcludePath>
            {%- endif %}
>>>>>>> 2f7de1b0
          </PropertyGroup>
          <ItemDefinitionGroup>
            <ClCompile>
              <AdditionalIncludeDirectories>$(Conan{{name}}IncludeDirectories)%(AdditionalIncludeDirectories)</AdditionalIncludeDirectories>
              <PreprocessorDefinitions>$(Conan{{name}}PreprocessorDefinitions)%(PreprocessorDefinitions)</PreprocessorDefinitions>
              <AdditionalOptions>$(Conan{{name}}CompilerFlags) %(AdditionalOptions)</AdditionalOptions>
            </ClCompile>
            <Link>
              <AdditionalLibraryDirectories>$(Conan{{name}}LibraryDirectories)%(AdditionalLibraryDirectories)</AdditionalLibraryDirectories>
              <AdditionalDependencies>$(Conan{{name}}Libraries)%(AdditionalDependencies)</AdditionalDependencies>
<<<<<<< HEAD
              <AdditionalDependencies>$(Conan{{name}}SystemLibs)%(AdditionalDependencies)</AdditionalDependencies>
=======
              <AdditionalDependencies>$(Conan{{name}}SystemDeps)%(AdditionalDependencies)</AdditionalDependencies>
>>>>>>> 2f7de1b0
              <AdditionalOptions>$(Conan{{name}}LinkerFlags) %(AdditionalOptions)</AdditionalOptions>
            </Link>
            <Midl>
              <AdditionalIncludeDirectories>$(Conan{{name}}IncludeDirectories)%(AdditionalIncludeDirectories)</AdditionalIncludeDirectories>
            </Midl>
            <ResourceCompile>
              <AdditionalIncludeDirectories>$(Conan{{name}}IncludeDirectories)%(AdditionalIncludeDirectories)</AdditionalIncludeDirectories>
              <PreprocessorDefinitions>$(Conan{{name}}PreprocessorDefinitions)%(PreprocessorDefinitions)</PreprocessorDefinitions>
              <AdditionalOptions>$(Conan{{name}}CompilerFlags) %(AdditionalOptions)</AdditionalOptions>
            </ResourceCompile>
          </ItemDefinitionGroup>
        </Project>
        """)

    _dep_props = textwrap.dedent("""\
        <?xml version="1.0" encoding="utf-8"?>
        <Project ToolsVersion="4.0" xmlns="http://schemas.microsoft.com/developer/msbuild/2003">
          <ImportGroup Label="Configurations">
          </ImportGroup>
          <PropertyGroup>
            <conan_{{name}}_props_imported>True</conan_{{name}}_props_imported>
          </PropertyGroup>
        </Project>
        """)

    _all_props = textwrap.dedent("""\
        <?xml version="1.0" encoding="utf-8"?>
        <Project ToolsVersion="4.0" xmlns="http://schemas.microsoft.com/developer/msbuild/2003">
          <ImportGroup Label="ConanDependencies">
          </ImportGroup>
        </Project>
        """)

    def __init__(self, conanfile):
        self._conanfile = conanfile
        self.configuration = conanfile.settings.build_type
        self.platform = {'x86': 'Win32',
                         'x86_64': 'x64'}.get(str(conanfile.settings.arch))
        # TODO: this is ugly, improve this
        self.output_path = os.getcwd()
        # ca_exclude section
        self.exclude_code_analysis = None
        ca_exclude = self._conanfile.conf["tools.microsoft.msbuilddeps"].exclude_code_analysis
        if ca_exclude is not None:
            # TODO: Accept single strings, not lists
            self.exclude_code_analysis = eval(ca_exclude)
<<<<<<< HEAD
            assert isinstance(self.exclude_code_analysis, (bool, list))
=======
            if not isinstance(self.exclude_code_analysis, list):
                raise ConanException("tools.microsoft.msbuilddeps:exclude_code_analysis must be a"
                                     " list of package names patterns like ['pkga*']")
>>>>>>> 2f7de1b0

    def generate(self):
        # TODO: Apply config from command line, something like
        # configuration = self.conanfile.config.generators["msbuild"].configuration
        # if configuration is not None:
        #     self.configuration = configuration
        # platform
        # config_filename
        # TODO: This is duplicated in write_generators() function, would need to be moved
        # to generators and called from there
        if self.configuration is None:
            raise ConanException("MSBuildDeps.configuration is None, it should have a value")
        if self.platform is None:
            raise ConanException("MSBuildDeps.platform is None, it should have a value")
        generator_files = self._content()
        for generator_file, content in generator_files.items():
            generator_file_path = os.path.join(self.output_path, generator_file)
            save(generator_file_path, content)

    def _config_filename(self):
        # Default name
        props = [("Configuration", self.configuration),
                 ("Platform", self.platform)]
        name = "".join("_%s" % v for _, v in props)
        return name.lower()

    def _condition(self):
        props = [("Configuration", self.configuration),
                 ("Platform", self.platform)]
        condition = " And ".join("'$(%s)' == '%s'" % (k, v) for k, v in props)
        return condition

    def _vars_props_file(self, name, cpp_info, deps):
        """
        content for conan_vars_poco_x86_release.props, containing the variables
        """
        # returns a .props file with the variables definition for one package for one configuration
        def add_valid_ext(libname):
            ext = os.path.splitext(libname)[1]
            return '%s;' % libname if ext in VALID_LIB_EXTENSIONS else '%s.lib;' % libname

        fields = {
            'name': name,
            'root_folder': cpp_info.rootpath,
            'bin_dirs': "".join("%s;" % p for p in cpp_info.bin_paths),
            'res_dirs': "".join("%s;" % p for p in cpp_info.res_paths),
            'include_dirs': "".join("%s;" % p for p in cpp_info.include_paths),
            'lib_dirs': "".join("%s;" % p for p in cpp_info.lib_paths),
            'libs': "".join([add_valid_ext(lib) for lib in cpp_info.libs]),
            'system_libs': "".join([add_valid_ext(sys_dep) for sys_dep in cpp_info.system_libs]),
            'definitions': "".join("%s;" % d for d in cpp_info.defines),
            'compiler_flags': " ".join(cpp_info.cxxflags + cpp_info.cflags),
            'linker_flags': " ".join(cpp_info.sharedlinkflags),
            'exe_flags': " ".join(cpp_info.exelinkflags),
<<<<<<< HEAD
            'dependencies': ";".join(deps)
=======
>>>>>>> 2f7de1b0
        }
        formatted_template = Template(self._vars_props).render(**fields)
        return formatted_template

    def _conf_props_file(self, dep_name, vars_props_name, deps):
        """
        content for conan_poco_x86_release.props, containing the activation
        """
        # TODO: This must include somehow the user/channel, most likely pattern to exclude/include
        # Probably also the negation pattern, exclude all not @mycompany/*
        ca_exclude = False
        if isinstance(self.exclude_code_analysis, list):
            for pattern in self.exclude_code_analysis:
                if fnmatch.fnmatch(dep_name, pattern):
                    ca_exclude = True
                    break
        else:
            ca_exclude = self.exclude_code_analysis

        template = Template(self._conf_props, trim_blocks=True, lstrip_blocks=True)
        content_multi = template.render(name=dep_name, ca_exclude=ca_exclude,
                                        vars_filename=vars_props_name, deps=deps)
        return content_multi

    def _dep_props_file(self, name, name_general, dep_props_filename, condition):
        multi_path = os.path.join(self.output_path, name_general)
        if os.path.isfile(multi_path):
            content_multi = load(multi_path)
        else:
            content_multi = self._dep_props
<<<<<<< HEAD
            content_multi = Template(content_multi).render({"name": name})
=======

        # TODO: This must include somehow the user/channel, most likely pattern to exclude/include
        # Probably also the negation pattern, exclude all not @mycompany/*
        ca_exclude = False
        if isinstance(self.exclude_code_analysis, list):
            for pattern in self.exclude_code_analysis:
                if fnmatch.fnmatch(dep_name, pattern):
                    ca_exclude = True
                    break
        else:
            ca_exclude = self.exclude_code_analysis

        content_multi = Template(content_multi).render(name=dep_name, ca_exclude=ca_exclude)
>>>>>>> 2f7de1b0

        # parse the multi_file and add new import statement if needed
        dom = minidom.parseString(content_multi)
        import_vars = dom.getElementsByTagName('ImportGroup')[0]

        # Current vars
        children = import_vars.getElementsByTagName("Import")
        for node in children:
            if (dep_props_filename == node.getAttribute("Project") and
                    condition == node.getAttribute("Condition")):
                break  # the import statement already exists
        else:  # create a new import statement
            import_node = dom.createElement('Import')
            import_node.setAttribute('Condition', condition)
            import_node.setAttribute('Project', dep_props_filename)
            import_vars.appendChild(import_node)

        content_multi = dom.toprettyxml()
        content_multi = "\n".join(line for line in content_multi.splitlines() if line.strip())
        return content_multi

    def _all_props_file(self, name_general, deps):
        """ this is a .props file including all declared dependencies
        """
        multi_path = os.path.join(self.output_path, name_general)
        if os.path.isfile(multi_path):
            content_multi = load(multi_path)
        else:
            content_multi = self._all_props

        # parse the multi_file and add a new import statement if needed
        dom = minidom.parseString(content_multi)
        import_group = dom.getElementsByTagName('ImportGroup')[0]
        children = import_group.getElementsByTagName("Import")
        for dep in deps:
            conf_props_name = "conan_%s.props" % dep.name
            for node in children:
                if conf_props_name == node.getAttribute("Project"):
                    # the import statement already exists
                    break
            else:
                # create a new import statement
                import_node = dom.createElement('Import')
                dep_imported = "'$(conan_%s_props_imported)' != 'True'" % dep.name
                import_node.setAttribute('Project', conf_props_name)
                import_node.setAttribute('Condition', dep_imported)
                # add it to the import group
                import_group.appendChild(import_node)
        content_multi = dom.toprettyxml()
        # To remove all extra blank lines
        content_multi = "\n".join(line for line in content_multi.splitlines() if line.strip())
        return content_multi

    def _content(self):
        # We cannot use self._conanfile.warn(), because that fails for virtual conanfile
        print("*** The 'msbuild' generator is EXPERIMENTAL ***")
        if not self._conanfile.settings.get_safe("build_type"):
            raise ConanException("The 'msbuild' generator requires a 'build_type' setting value")
        result = {}
        general_name = "conandeps.props"
        conf_name = self._config_filename()
        condition = self._condition()
        # Include all direct build_requires for host context. This might change
        direct_deps = self._conanfile.dependencies.direct_host_requires
        result[general_name] = self._all_props_file(general_name, direct_deps)
        for dep in self._conanfile.dependencies.host_requires:
            cpp_info = DepCppInfo(dep.cpp_info)  # To account for automatic component aggregation
<<<<<<< HEAD
            public_deps = [d.name for d in dep.dependencies.direct_host_requires]
=======
>>>>>>> 2f7de1b0
            # One file per configuration, with just the variables
            vars_props_name = "conan_%s_vars%s.props" % (dep.name, conf_name)
            result[vars_props_name] = self._vars_props_file(dep.name, cpp_info, public_deps)
            props_name = "conan_%s%s.props" % (dep.name, conf_name)
            result[props_name] = self._conf_props_file(dep.name, vars_props_name, public_deps)

            # The entry point for each package, it will have conditionals to the others
            dep_name = "conan_%s.props" % dep.name
            dep_content = self._dep_props_file(dep.name, dep_name, props_name, condition)
            result[dep_name] = dep_content

        return result<|MERGE_RESOLUTION|>--- conflicted
+++ resolved
@@ -45,22 +45,11 @@
             <Import Project="{{vars_filename}}"/>
           </ImportGroup>
           <PropertyGroup>
-<<<<<<< HEAD
             <LocalDebuggerEnvironment>PATH=%PATH%;$(Conan{{name}}BinaryDirectories)$(LocalDebuggerEnvironment)</LocalDebuggerEnvironment>
             <DebuggerFlavor>WindowsLocalDebugger</DebuggerFlavor>
             {% if ca_exclude %}
             <CAExcludePath>$(Conan{{name}}IncludeDirectories);$(CAExcludePath)</CAExcludePath>
             {% endif %}
-=======
-            <conan_{{name}}_props_imported>True</conan_{{name}}_props_imported>
-          </PropertyGroup>
-          <PropertyGroup>
-            <LocalDebuggerEnvironment>PATH=%PATH%;$(Conan{{name}}BinaryDirectories)$(LocalDebuggerEnvironment)</LocalDebuggerEnvironment>
-            <DebuggerFlavor>WindowsLocalDebugger</DebuggerFlavor>
-            {% if ca_exclude -%}
-            <CAExcludePath>$(Conan{{name}}IncludeDirectories);$(CAExcludePath)</CAExcludePath>
-            {%- endif %}
->>>>>>> 2f7de1b0
           </PropertyGroup>
           <ItemDefinitionGroup>
             <ClCompile>
@@ -71,11 +60,7 @@
             <Link>
               <AdditionalLibraryDirectories>$(Conan{{name}}LibraryDirectories)%(AdditionalLibraryDirectories)</AdditionalLibraryDirectories>
               <AdditionalDependencies>$(Conan{{name}}Libraries)%(AdditionalDependencies)</AdditionalDependencies>
-<<<<<<< HEAD
               <AdditionalDependencies>$(Conan{{name}}SystemLibs)%(AdditionalDependencies)</AdditionalDependencies>
-=======
-              <AdditionalDependencies>$(Conan{{name}}SystemDeps)%(AdditionalDependencies)</AdditionalDependencies>
->>>>>>> 2f7de1b0
               <AdditionalOptions>$(Conan{{name}}LinkerFlags) %(AdditionalOptions)</AdditionalOptions>
             </Link>
             <Midl>
@@ -122,13 +107,9 @@
         if ca_exclude is not None:
             # TODO: Accept single strings, not lists
             self.exclude_code_analysis = eval(ca_exclude)
-<<<<<<< HEAD
-            assert isinstance(self.exclude_code_analysis, (bool, list))
-=======
             if not isinstance(self.exclude_code_analysis, list):
                 raise ConanException("tools.microsoft.msbuilddeps:exclude_code_analysis must be a"
                                      " list of package names patterns like ['pkga*']")
->>>>>>> 2f7de1b0
 
     def generate(self):
         # TODO: Apply config from command line, something like
@@ -183,10 +164,7 @@
             'compiler_flags': " ".join(cpp_info.cxxflags + cpp_info.cflags),
             'linker_flags': " ".join(cpp_info.sharedlinkflags),
             'exe_flags': " ".join(cpp_info.exelinkflags),
-<<<<<<< HEAD
             'dependencies': ";".join(deps)
-=======
->>>>>>> 2f7de1b0
         }
         formatted_template = Template(self._vars_props).render(**fields)
         return formatted_template
@@ -217,23 +195,7 @@
             content_multi = load(multi_path)
         else:
             content_multi = self._dep_props
-<<<<<<< HEAD
             content_multi = Template(content_multi).render({"name": name})
-=======
-
-        # TODO: This must include somehow the user/channel, most likely pattern to exclude/include
-        # Probably also the negation pattern, exclude all not @mycompany/*
-        ca_exclude = False
-        if isinstance(self.exclude_code_analysis, list):
-            for pattern in self.exclude_code_analysis:
-                if fnmatch.fnmatch(dep_name, pattern):
-                    ca_exclude = True
-                    break
-        else:
-            ca_exclude = self.exclude_code_analysis
-
-        content_multi = Template(content_multi).render(name=dep_name, ca_exclude=ca_exclude)
->>>>>>> 2f7de1b0
 
         # parse the multi_file and add new import statement if needed
         dom = minidom.parseString(content_multi)
@@ -301,10 +263,7 @@
         result[general_name] = self._all_props_file(general_name, direct_deps)
         for dep in self._conanfile.dependencies.host_requires:
             cpp_info = DepCppInfo(dep.cpp_info)  # To account for automatic component aggregation
-<<<<<<< HEAD
             public_deps = [d.name for d in dep.dependencies.direct_host_requires]
-=======
->>>>>>> 2f7de1b0
             # One file per configuration, with just the variables
             vars_props_name = "conan_%s_vars%s.props" % (dep.name, conf_name)
             result[vars_props_name] = self._vars_props_file(dep.name, cpp_info, public_deps)
