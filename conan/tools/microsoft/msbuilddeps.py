--- conflicted
+++ resolved
@@ -264,11 +264,7 @@
         for dep in self._conanfile.dependencies.transitive_host_requires:
             dep_name = dep.ref.name
             cpp_info = DepCppInfo(dep.cpp_info)  # To account for automatic component aggregation
-<<<<<<< HEAD
-            public_deps = [d.ref.name for d in dep.dependencies.host_requires]
-=======
-            public_deps = [d.name for d in dep.dependencies.requires]
->>>>>>> 6d8787c2
+            public_deps = [d.ref.name for d in dep.dependencies.requires]
             # One file per configuration, with just the variables
             vars_props_name = "conan_%s_vars%s.props" % (dep_name, conf_name)
             result[vars_props_name] = self._vars_props_file(dep_name, cpp_info, public_deps)
