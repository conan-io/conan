import os
import textwrap
import warnings
from xml.dom import minidom

from conans.client.tools import msvs_toolset
from conans.errors import ConanException
from conans.util.files import save, load


class MSBuildToolchain(object):

    filename = "conantoolchain.props"

    def __init__(self, conanfile):
        self._conanfile = conanfile
        self.preprocessor_definitions = {}
<<<<<<< HEAD
        self.compile_options = {}
=======
        self.configuration = conanfile.settings.build_type
>>>>>>> d8162ce4

    def _name_condition(self, settings):
        props = [("Configuration", self.configuration),
                 # FIXME: This probably requires mapping ARM architectures
                 ("Platform", {'x86': 'Win32',
                               'x86_64': 'x64'}.get(settings.get_safe("arch")))]

        name = "".join("_%s" % v for _, v in props if v is not None)
        condition = " And ".join("'$(%s)' == '%s'" % (k, v) for k, v in props if v is not None)
        return name.lower(), condition

    def write_toolchain_files(self):
        # Warning
        msg = ("\n*****************************************************************\n"
               "******************************************************************\n"
               "'write_toolchain_files()' has been deprecated and moved.\n"
               "It will be removed in next Conan release.\n"
               "Use 'generate()' method instead.\n"
               "********************************************************************\n"
               "********************************************************************\n")
        from conans.client.output import Color, ConanOutput
        ConanOutput(self._conanfile.output._stream,
                    color=self._conanfile.output._color).writeln(msg, front=Color.BRIGHT_RED)
        warnings.warn(msg)
        self.generate()

    def generate(self):
        name, condition = self._name_condition(self._conanfile.settings)
        config_filename = "conantoolchain{}.props".format(name)
        self._write_config_toolchain(config_filename)
        self._write_main_toolchain(config_filename, condition)

    def _write_config_toolchain(self, config_filename):

        def format_macro(k, value):
            return '%s="%s"' % (k, value) if value is not None else k

        runtime = self._conanfile.settings.get_safe("compiler.runtime")
        cppstd = self._conanfile.settings.get_safe("compiler.cppstd")
        toolset = msvs_toolset(self._conanfile.settings)
        runtime_library = {"MT": "MultiThreaded",
                           "MTd": "MultiThreadedDebug",
                           "MD": "MultiThreadedDLL",
                           "MDd": "MultiThreadedDebugDLL"}.get(runtime, "")

        content = textwrap.dedent("""\
            <?xml version="1.0" encoding="utf-8"?>
            <Project xmlns="http://schemas.microsoft.com/developer/msbuild/2003">
              <ItemDefinitionGroup>
                <ClCompile>
                  <PreprocessorDefinitions>
                     {};%(PreprocessorDefinitions)
                  </PreprocessorDefinitions>
                  <RuntimeLibrary>{}</RuntimeLibrary>
                  <LanguageStandard>{}</LanguageStandard>{}
                </ClCompile>
              </ItemDefinitionGroup>
              <PropertyGroup Label="Configuration">
                <PlatformToolset>{}</PlatformToolset>
              </PropertyGroup>
            </Project>
            """)
        preprocessor_definitions = ";".join([format_macro(k, v)
                                             for k, v in self.preprocessor_definitions.items()])
        # It is useless to set PlatformToolset in the config file, because the conditional checks it
        cppstd = "stdcpp%s" % cppstd if cppstd else ""
        toolset = toolset or ""
        compile_options = self._conanfile.conf["tools.microsoft.MSBuildToolchain"].compile_options
        if compile_options is not None:
            compile_options = eval(compile_options)
            self.compile_options.update(compile_options)
        compile_options = "".join("\n      <{k}>{v}</{k}>".format(k=k, v=v)
                                  for k, v in self.compile_options.items())
        config_props = content.format(preprocessor_definitions, runtime_library, cppstd,
                                      compile_options, toolset)
        config_filepath = os.path.abspath(config_filename)
        self._conanfile.output.info("MSBuildToolchain created %s" % config_filename)
        save(config_filepath, config_props)

    def _write_main_toolchain(self, config_filename, condition):
        main_toolchain_path = os.path.abspath(self.filename)
        if os.path.isfile(main_toolchain_path):
            content = load(main_toolchain_path)
        else:
            content = textwrap.dedent("""\
                <?xml version="1.0" encoding="utf-8"?>
                <Project ToolsVersion="4.0"
                        xmlns="http://schemas.microsoft.com/developer/msbuild/2003">
                    <ImportGroup Label="PropertySheets" >
                    </ImportGroup>
                    <PropertyGroup Label="ConanPackageInfo">
                        <ConanPackageName>{}</ConanPackageName>
                        <ConanPackageVersion>{}</ConanPackageVersion>
                    </PropertyGroup>
                </Project>
                """)

            conan_package_name = self._conanfile.name if self._conanfile.name else ""
            conan_package_version = self._conanfile.version if self._conanfile.version else ""
            content = content.format(conan_package_name, conan_package_version)

        dom = minidom.parseString(content)
        try:
            import_group = dom.getElementsByTagName('ImportGroup')[0]
        except Exception:
            raise ConanException("Broken {}. Remove the file and try again".format(self.filename))
        children = import_group.getElementsByTagName("Import")
        for node in children:
            if (config_filename == node.getAttribute("Project") and
                    condition == node.getAttribute("Condition")):
                break  # the import statement already exists
        else:  # create a new import statement
            import_node = dom.createElement('Import')
            import_node.setAttribute('Condition', condition)
            import_node.setAttribute('Project', config_filename)
            import_group.appendChild(import_node)

        conan_toolchain = dom.toprettyxml()
        conan_toolchain = "\n".join(line for line in conan_toolchain.splitlines() if line.strip())
        self._conanfile.output.info("MSBuildToolchain writing {}".format(self.filename))
        save(main_toolchain_path, conan_toolchain)<|MERGE_RESOLUTION|>--- conflicted
+++ resolved
@@ -15,11 +15,8 @@
     def __init__(self, conanfile):
         self._conanfile = conanfile
         self.preprocessor_definitions = {}
-<<<<<<< HEAD
         self.compile_options = {}
-=======
         self.configuration = conanfile.settings.build_type
->>>>>>> d8162ce4
 
     def _name_condition(self, settings):
         props = [("Configuration", self.configuration),
