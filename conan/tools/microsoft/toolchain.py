import os
import textwrap
import warnings
from xml.dom import minidom

from conans.client.tools import msvs_toolset
from conans.errors import ConanException
from conans.util.files import save, load


class MSBuildToolchain(object):

    filename = "conantoolchain.props"

    def __init__(self, conanfile):
        self._conanfile = conanfile
        self.preprocessor_definitions = {}
        self.compile_options = {}
        self.configuration = conanfile.settings.build_type

    def _name_condition(self, settings):
        props = [("Configuration", self.configuration),
                 # FIXME: This probably requires mapping ARM architectures
                 ("Platform", {'x86': 'Win32',
                               'x86_64': 'x64'}.get(settings.get_safe("arch")))]

        name = "".join("_%s" % v for _, v in props if v is not None)
        condition = " And ".join("'$(%s)' == '%s'" % (k, v) for k, v in props if v is not None)
        return name.lower(), condition

    def write_toolchain_files(self):
        # Warning
        msg = ("\n*****************************************************************\n"
               "******************************************************************\n"
               "'write_toolchain_files()' has been deprecated and moved.\n"
               "It will be removed in next Conan release.\n"
               "Use 'generate()' method instead.\n"
               "********************************************************************\n"
               "********************************************************************\n")
        from conans.client.output import Color, ConanOutput
        ConanOutput(self._conanfile.output._stream,
                    color=self._conanfile.output._color).writeln(msg, front=Color.BRIGHT_RED)
        warnings.warn(msg)
        self.generate()

    def generate(self):
        name, condition = self._name_condition(self._conanfile.settings)
        config_filename = "conantoolchain{}.props".format(name)
        self._write_config_toolchain(config_filename)
        self._write_main_toolchain(config_filename, condition)

    def _write_config_toolchain(self, config_filename):

        def format_macro(k, value):
            return '%s="%s"' % (k, value) if value is not None else k

        compiler = self._conanfile.settings.get_safe("compiler")
        compiler_version = self._conanfile.settings.get_safe("compiler.version")
        runtime = self._conanfile.settings.get_safe("compiler.runtime")
        cppstd = self._conanfile.settings.get_safe("compiler.cppstd")
        toolset = msvs_toolset(self._conanfile.settings)
        if compiler == "msvc":
            build_type = self._conanfile.settings.get_safe("build_type")
            if build_type != "Debug":
                runtime_library = {"static": "MultiThreaded",
                                   "dyanmic": "MultiThreadedDLL"}.get(runtime, "")
            else:
                runtime_library = {"static": "MultiThreadedDebug",
                                   "dyanmic": "MultiThreadedDebugDLL"}.get(runtime, "")
        else:
            runtime_library = {"MT": "MultiThreaded",
                               "MTd": "MultiThreadedDebug",
                               "MD": "MultiThreadedDLL",
                               "MDd": "MultiThreadedDebugDLL"}.get(runtime, "")

        content = textwrap.dedent("""\
            <?xml version="1.0" encoding="utf-8"?>
            <Project xmlns="http://schemas.microsoft.com/developer/msbuild/2003">
              <ItemDefinitionGroup>
                <ClCompile>
                  <PreprocessorDefinitions>
                     {};%(PreprocessorDefinitions)
                  </PreprocessorDefinitions>
                  <RuntimeLibrary>{}</RuntimeLibrary>
                  <LanguageStandard>{}</LanguageStandard>{}
                </ClCompile>
              </ItemDefinitionGroup>
              <PropertyGroup Label="Configuration">
                <PlatformToolset>{}</PlatformToolset>
              </PropertyGroup>
            </Project>
            """)
        preprocessor_definitions = ";".join([format_macro(k, v)
                                             for k, v in self.preprocessor_definitions.items()])
        # It is useless to set PlatformToolset in the config file, because the conditional checks it
        cppstd = "stdcpp%s" % cppstd if cppstd else ""
        toolset = toolset or ""
<<<<<<< HEAD
        if compiler == "msvc":
            version = compiler_version[:4]  # Remove the latest version number 19.1X if existing
            _visuals = {'19.0': 'v140',  # TODO: This is common to CMake, refactor
                        '19.1': 'v141',
                        '19.2': 'v142'}
            toolset = _visuals[version]
        config_props = content.format(preprocessor_definitions, runtime_library, cppstd, toolset)
=======
        compile_options = self._conanfile.conf["tools.microsoft.msbuildtoolchain"].compile_options
        if compile_options is not None:
            compile_options = eval(compile_options)
            self.compile_options.update(compile_options)
        compile_options = "".join("\n      <{k}>{v}</{k}>".format(k=k, v=v)
                                  for k, v in self.compile_options.items())
        config_props = content.format(preprocessor_definitions, runtime_library, cppstd,
                                      compile_options, toolset)
>>>>>>> 00c7cc2a
        config_filepath = os.path.abspath(config_filename)
        self._conanfile.output.info("MSBuildToolchain created %s" % config_filename)
        save(config_filepath, config_props)

    def _write_main_toolchain(self, config_filename, condition):
        main_toolchain_path = os.path.abspath(self.filename)
        if os.path.isfile(main_toolchain_path):
            content = load(main_toolchain_path)
        else:
            content = textwrap.dedent("""\
                <?xml version="1.0" encoding="utf-8"?>
                <Project ToolsVersion="4.0"
                        xmlns="http://schemas.microsoft.com/developer/msbuild/2003">
                    <ImportGroup Label="PropertySheets" >
                    </ImportGroup>
                    <PropertyGroup Label="ConanPackageInfo">
                        <ConanPackageName>{}</ConanPackageName>
                        <ConanPackageVersion>{}</ConanPackageVersion>
                    </PropertyGroup>
                </Project>
                """)

            conan_package_name = self._conanfile.name if self._conanfile.name else ""
            conan_package_version = self._conanfile.version if self._conanfile.version else ""
            content = content.format(conan_package_name, conan_package_version)

        dom = minidom.parseString(content)
        try:
            import_group = dom.getElementsByTagName('ImportGroup')[0]
        except Exception:
            raise ConanException("Broken {}. Remove the file and try again".format(self.filename))
        children = import_group.getElementsByTagName("Import")
        for node in children:
            if (config_filename == node.getAttribute("Project") and
                    condition == node.getAttribute("Condition")):
                break  # the import statement already exists
        else:  # create a new import statement
            import_node = dom.createElement('Import')
            import_node.setAttribute('Condition', condition)
            import_node.setAttribute('Project', config_filename)
            import_group.appendChild(import_node)

        conan_toolchain = dom.toprettyxml()
        conan_toolchain = "\n".join(line for line in conan_toolchain.splitlines() if line.strip())
        self._conanfile.output.info("MSBuildToolchain writing {}".format(self.filename))
        save(main_toolchain_path, conan_toolchain)<|MERGE_RESOLUTION|>--- conflicted
+++ resolved
@@ -95,15 +95,14 @@
         # It is useless to set PlatformToolset in the config file, because the conditional checks it
         cppstd = "stdcpp%s" % cppstd if cppstd else ""
         toolset = toolset or ""
-<<<<<<< HEAD
+
         if compiler == "msvc":
             version = compiler_version[:4]  # Remove the latest version number 19.1X if existing
             _visuals = {'19.0': 'v140',  # TODO: This is common to CMake, refactor
                         '19.1': 'v141',
                         '19.2': 'v142'}
             toolset = _visuals[version]
-        config_props = content.format(preprocessor_definitions, runtime_library, cppstd, toolset)
-=======
+
         compile_options = self._conanfile.conf["tools.microsoft.msbuildtoolchain"].compile_options
         if compile_options is not None:
             compile_options = eval(compile_options)
@@ -112,7 +111,6 @@
                                   for k, v in self.compile_options.items())
         config_props = content.format(preprocessor_definitions, runtime_library, cppstd,
                                       compile_options, toolset)
->>>>>>> 00c7cc2a
         config_filepath = os.path.abspath(config_filename)
         self._conanfile.output.info("MSBuildToolchain created %s" % config_filename)
         save(config_filepath, config_props)
