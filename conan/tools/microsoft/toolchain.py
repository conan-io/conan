import os
import textwrap
from xml.dom import minidom

from conan.tools.build import build_jobs
from conan.tools.intel.intel_cc import IntelCC
from conan.tools.microsoft.visual import VCVars, msvc_version_to_toolset_version
from conans.errors import ConanException
from conans.util.files import save, load


class MSBuildToolchain(object):

    filename = "conantoolchain.props"

    def __init__(self, conanfile):
        self._conanfile = conanfile
        self.preprocessor_definitions = {}
        self.compile_options = {}
        self.configuration = conanfile.settings.build_type
        self.runtime_library = self._runtime_library(conanfile.settings)
        self.cppstd = conanfile.settings.get_safe("compiler.cppstd")
        self.toolset = self._msvs_toolset(conanfile)

    def _name_condition(self, settings):
        props = [("Configuration", self.configuration),
                 # FIXME: This probably requires mapping ARM architectures
                 ("Platform", {'x86': 'Win32',
                               'x86_64': 'x64'}.get(settings.get_safe("arch")))]

        name = "".join("_%s" % v for _, v in props if v is not None)
        condition = " And ".join("'$(%s)' == '%s'" % (k, v) for k, v in props if v is not None)
        return name.lower(), condition

    def generate(self):
        name, condition = self._name_condition(self._conanfile.settings)
        config_filename = "conantoolchain{}.props".format(name)
        self._write_config_toolchain(config_filename)
        self._write_main_toolchain(config_filename, condition)
        if self._conanfile.settings.get_safe("compiler") == "intel-cc":
            IntelCC(self._conanfile).generate()
        else:
            VCVars(self._conanfile).generate()

    @staticmethod
    def _msvs_toolset(conanfile):
        settings = conanfile.settings
        compiler = settings.get_safe("compiler")
        compiler_version = settings.get_safe("compiler.version")
        if compiler == "msvc":
<<<<<<< HEAD
            toolsets = {'190': 'v140',  # TODO: This is common to CMake, refactor
                        '191': 'v141',
                        '192': 'v142',
                        "193": 'v143'}
            return toolsets[compiler_version]
=======
            subs_toolset = settings.get_safe("compiler.toolset")
            if subs_toolset:
                return subs_toolset
            return msvc_version_to_toolset_version(compiler_version)
        if compiler == "intel":
            compiler_version = compiler_version if "." in compiler_version else \
                "%s.0" % compiler_version
            return "Intel C++ Compiler " + compiler_version
>>>>>>> 2c03f3e9
        if compiler == "intel-cc":
            return IntelCC(conanfile).ms_toolset
        if compiler == "Visual Studio":
            toolset = settings.get_safe("compiler.toolset")
            if not toolset:
                toolsets = {"17": "v143",
                            "16": "v142",
                            "15": "v141",
                            "14": "v140",
                            "12": "v120",
                            "11": "v110",
                            "10": "v100",
                            "9": "v90",
                            "8": "v80"}
                toolset = toolsets.get(compiler_version)
            return toolset or ""

    @staticmethod
    def _runtime_library(settings):
        compiler = settings.compiler
        runtime = settings.get_safe("compiler.runtime")
        if compiler == "msvc" or compiler == "intel-cc":
            build_type = settings.get_safe("build_type")
            if build_type != "Debug":
                runtime_library = {"static": "MultiThreaded",
                                   "dynamic": "MultiThreadedDLL"}.get(runtime, "")
            else:
                runtime_library = {"static": "MultiThreadedDebug",
                                   "dynamic": "MultiThreadedDebugDLL"}.get(runtime, "")
        else:
            runtime_library = {"MT": "MultiThreaded",
                               "MTd": "MultiThreadedDebug",
                               "MD": "MultiThreadedDLL",
                               "MDd": "MultiThreadedDebugDLL"}.get(runtime, "")
        return runtime_library

    def _write_config_toolchain(self, config_filename):

        def format_macro(key, value):
            return '%s=%s' % (key, value) if value is not None else key

        toolchain_file = textwrap.dedent("""\
            <?xml version="1.0" encoding="utf-8"?>
            <Project xmlns="http://schemas.microsoft.com/developer/msbuild/2003">
              <ItemDefinitionGroup>
                <ClCompile>
                  <PreprocessorDefinitions>
                     {};%(PreprocessorDefinitions)
                  </PreprocessorDefinitions>
                  <RuntimeLibrary>{}</RuntimeLibrary>
                  <LanguageStandard>{}</LanguageStandard>{}{}
                </ClCompile>
                <ResourceCompile>
                  <PreprocessorDefinitions>
                     {};%(PreprocessorDefinitions)
                  </PreprocessorDefinitions>
                </ResourceCompile>
              </ItemDefinitionGroup>
              <PropertyGroup Label="Configuration">
                <PlatformToolset>{}</PlatformToolset>
              </PropertyGroup>
            </Project>
            """)
        preprocessor_definitions = ";".join([format_macro(k, v)
                                             for k, v in self.preprocessor_definitions.items()])

        cppstd = "stdcpp%s" % self.cppstd if self.cppstd else ""
        runtime_library = self.runtime_library
        toolset = self.toolset
        compile_options = self._conanfile.conf.get("tools.microsoft.msbuildtoolchain:compile_options",
                                                   default={}, check_type=dict)
        self.compile_options.update(compile_options)
        parallel = ""
        njobs = build_jobs(self._conanfile)
        if njobs:
            parallel = "".join(
                ["\n      <MultiProcessorCompilation>True</MultiProcessorCompilation>",
                 "\n      <ProcessorNumber>{}</ProcessorNumber>".format(njobs)])
        compile_options = "".join("\n      <{k}>{v}</{k}>".format(k=k, v=v)
                                  for k, v in self.compile_options.items())
        config_props = toolchain_file.format(preprocessor_definitions, runtime_library, cppstd,
                                             parallel, compile_options, preprocessor_definitions,
                                             toolset)
        config_filepath = os.path.join(self._conanfile.generators_folder, config_filename)
        self._conanfile.output.info("MSBuildToolchain created %s" % config_filename)
        save(config_filepath, config_props)

    def _write_main_toolchain(self, config_filename, condition):
        main_toolchain_path = os.path.join(self._conanfile.generators_folder, self.filename)
        if os.path.isfile(main_toolchain_path):
            content = load(main_toolchain_path)
        else:
            content = textwrap.dedent("""\
                <?xml version="1.0" encoding="utf-8"?>
                <Project ToolsVersion="4.0"
                        xmlns="http://schemas.microsoft.com/developer/msbuild/2003">
                    <ImportGroup Label="PropertySheets" >
                    </ImportGroup>
                    <PropertyGroup Label="ConanPackageInfo">
                        <ConanPackageName>{}</ConanPackageName>
                        <ConanPackageVersion>{}</ConanPackageVersion>
                    </PropertyGroup>
                </Project>
                """)

            conan_package_name = self._conanfile.name if self._conanfile.name else ""
            conan_package_version = self._conanfile.version if self._conanfile.version else ""
            content = content.format(conan_package_name, conan_package_version)

        dom = minidom.parseString(content)
        try:
            import_group = dom.getElementsByTagName('ImportGroup')[0]
        except Exception:
            raise ConanException("Broken {}. Remove the file and try again".format(self.filename))
        children = import_group.getElementsByTagName("Import")
        for node in children:
            if (config_filename == node.getAttribute("Project") and
                    condition == node.getAttribute("Condition")):
                break  # the import statement already exists
        else:  # create a new import statement
            import_node = dom.createElement('Import')
            import_node.setAttribute('Condition', condition)
            import_node.setAttribute('Project', config_filename)
            import_group.appendChild(import_node)

        conan_toolchain = dom.toprettyxml()
        conan_toolchain = "\n".join(line for line in conan_toolchain.splitlines() if line.strip())
        self._conanfile.output.info("MSBuildToolchain writing {}".format(self.filename))
        save(main_toolchain_path, conan_toolchain)<|MERGE_RESOLUTION|>--- conflicted
+++ resolved
@@ -48,13 +48,6 @@
         compiler = settings.get_safe("compiler")
         compiler_version = settings.get_safe("compiler.version")
         if compiler == "msvc":
-<<<<<<< HEAD
-            toolsets = {'190': 'v140',  # TODO: This is common to CMake, refactor
-                        '191': 'v141',
-                        '192': 'v142',
-                        "193": 'v143'}
-            return toolsets[compiler_version]
-=======
             subs_toolset = settings.get_safe("compiler.toolset")
             if subs_toolset:
                 return subs_toolset
@@ -63,7 +56,6 @@
             compiler_version = compiler_version if "." in compiler_version else \
                 "%s.0" % compiler_version
             return "Intel C++ Compiler " + compiler_version
->>>>>>> 2c03f3e9
         if compiler == "intel-cc":
             return IntelCC(conanfile).ms_toolset
         if compiler == "Visual Studio":
