--- conflicted
+++ resolved
@@ -1,12 +1,7 @@
 import os
 import textwrap
 
-<<<<<<< HEAD
-from conan.tools.env.environment import create_env_script
-=======
-from conans.client.tools import intel_compilervars_command
->>>>>>> fe16c79e
-from conans.client.tools.win import vs_installation_path
+from conans.client.tools import vs_installation_path
 from conans.errors import ConanException
 
 CONAN_VCVARS_FILE = "conanvcvars.bat"
@@ -16,8 +11,7 @@
     def __init__(self, conanfile):
         self._conanfile = conanfile
 
-<<<<<<< HEAD
-    def generate(self, group="build"):
+    def generate(self, scope="build"):
         """
         write a conanvcvars.bat file with the good args from settings
         """
@@ -30,26 +24,6 @@
         if compiler != "Visual Studio" and compiler != "msvc":
             return
 
-=======
-    def generate(self, scope="build"):
-        _write_conanvcvars(self._conanfile, scope=scope)
-
-
-def _write_conanvcvars(conanfile, scope):
-    """
-    write a conanvcvars.bat file with the good args from settings
-    """
-    os_ = conanfile.settings.get_safe("os")
-    if os_ != "Windows":
-        return
-
-    compiler = conanfile.settings.get_safe("compiler")
-    vcvars = None
-    # FIXME: Does it make sense to have legacy 'intel' here? Perhaps we would have to remove it.
-    if compiler == "intel":
-        vcvars = intel_compilervars_command(conanfile)
-    elif compiler == "Visual Studio" or compiler == "msvc":
->>>>>>> fe16c79e
         vs_version = vs_ide_version(conanfile)
         vcvarsarch = vcvars_arch(conanfile)
         vcvars_ver = None
@@ -70,6 +44,10 @@
             # The equivalent of compiler 19.26 is toolset 14.26
             vcvars_ver = "14.{}".format(minor)
         vs_install_path = conanfile.conf["tools.microsoft.msbuild:installation_path"]
+        # The vs_install_path is like
+        # C:\Program Files (x86)\Microsoft Visual Studio\2019\Community
+        # C:\Program Files (x86)\Microsoft Visual Studio\2017\Community
+        # C:\Program Files (x86)\Microsoft Visual Studio 14.0
         vcvars = vcvars_command(vs_version, architecture=vcvarsarch, platform_type=None,
                                 winsdk_version=None, vcvars_ver=vcvars_ver,
                                 vs_install_path=vs_install_path)
