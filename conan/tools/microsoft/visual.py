import os
import textwrap

from conans.client.conf.detect_vs import vs_installation_path
from conans.errors import ConanException, ConanInvalidConfiguration
from conan.tools.scm import Version

CONAN_VCVARS_FILE = "conanvcvars.bat"


<<<<<<< HEAD
=======
def check_min_vs(conanfile, version):
    """ this is a helper method to allow the migration of 1.X->2.0 and VisualStudio->msvc settings
    withoug breaking recipes
    The legacy "Visual Studio" with different toolset is not managed, not worth the complexity
    """
    compiler = conanfile.settings.get_safe("compiler")
    compiler_version = None
    if compiler == "Visual Studio":
        compiler_version = conanfile.settings.get_safe("compiler.version")
        compiler_version = {"17": "193",
                            "16": "192",
                            "15": "191",
                            "14": "190",
                            "12": "180",
                            "11": "170"}.get(compiler_version)
    elif compiler == "msvc":
        compiler_version = conanfile.settings.get_safe("compiler.version")
        compiler_update = conanfile.settings.get_safe("compiler.update")
        if compiler_version and compiler_update is not None:
            compiler_version += ".{}".format(compiler_update)

    if compiler_version and Version(compiler_version) < version:
        msg = "This package doesn't work with VS compiler version '{}'" \
              ", it requires at least '{}'".format(compiler_version, version)
        raise ConanInvalidConfiguration(msg)


def msvc_version_to_vs_ide_version(version):
    _visuals = {'170': '11',
                '180': '12',
                '190': '14',
                '191': '15',
                '192': '16',
                '193': '17'}
    return _visuals[str(version)]


def msvc_version_to_toolset_version(version):
    toolsets = {'170': 'v110',
                '180': 'v120',
                '190': 'v140',
                '191': 'v141',
                '192': 'v142',
                "193": 'v143'}
    return toolsets[str(version)]


>>>>>>> 1e989a01
class VCVars:
    """
    VCVars class generator
    """

    def __init__(self, conanfile):
        """
        :param conanfile: ``< ConanFile object >`` The current recipe object. Always use ``self``.
        """
        self._conanfile = conanfile

    def generate(self, scope="build"):
        """
        Creates a ``conanvcvars.bat`` file with the good args from settings to set environment
        variables to configure the command line for native 32-bit or 64-bit compilation.

        :param scope: ``str`` Launcher to be used to run all the variables. For instance,
                      if ``build``, then it'll be used the ``conanbuild`` launcher.
        """
        conanfile = self._conanfile
        os_ = conanfile.settings.get_safe("os")
        if os_ != "Windows":
            return

        compiler = conanfile.settings.get_safe("compiler")
        if compiler != "msvc":
            return

        vs_version = vs_ide_version(conanfile)
        vcvarsarch = _vcvars_arch(conanfile)
        vcvars_ver = _vcvars_vers(conanfile, compiler, vs_version)

        vs_install_path = conanfile.conf.get("tools.microsoft.msbuild:installation_path")
        # The vs_install_path is like
        # C:\Program Files (x86)\Microsoft Visual Studio\2019\Community
        # C:\Program Files (x86)\Microsoft Visual Studio\2017\Community
        # C:\Program Files (x86)\Microsoft Visual Studio 14.0
        vcvars = vcvars_command(vs_version, architecture=vcvarsarch, platform_type=None,
                                winsdk_version=None, vcvars_ver=vcvars_ver,
                                vs_install_path=vs_install_path)

        content = textwrap.dedent("""\
            @echo off
            {}
            """.format(vcvars))
        from conan.tools.env.environment import create_env_script
        create_env_script(conanfile, content, CONAN_VCVARS_FILE, scope)


def _vcvars_path(version, vs_install_path):
    # TODO: This comes from conans/client/tools/win.py vcvars_command()
    vs_path = vs_install_path or vs_installation_path(version)
    if not vs_path or not os.path.isdir(vs_path):
        raise ConanException("VS non-existing installation: Visual Studio %s" % version)

    if int(version) > 14:
        vcpath = os.path.join(vs_path, "VC/Auxiliary/Build/vcvarsall.bat")
    else:
        vcpath = os.path.join(vs_path, "VC/vcvarsall.bat")
    return vcpath


def _vcvars_arch(conanfile):
    """
    Computes the vcvars command line architecture based on conanfile settings (host) and
    settings_build.
    """
    settings_host = conanfile.settings
    settings_build = conanfile.settings_build

    arch_host = str(settings_host.arch)
    arch_build = str(settings_build.arch)

    arch = None
    if arch_build == 'x86_64':
        arch = {'x86': "amd64_x86",
                'x86_64': 'amd64',
                'armv7': 'amd64_arm',
                'armv8': 'amd64_arm64'}.get(arch_host)
    elif arch_build == 'x86':
        arch = {'x86': 'x86',
                'x86_64': 'x86_amd64',
                'armv7': 'x86_arm',
                'armv8': 'x86_arm64'}.get(arch_host)

    if not arch:
        raise ConanException('vcvars unsupported architectures %s-%s' % (arch_build, arch_host))

    return arch


def _vcvars_vers(conanfile, compiler, vs_version):
    if int(vs_version) <= 14:
        return None

    assert compiler == "msvc"
    # Code similar to CMakeToolchain toolset one
    compiler_version = str(conanfile.settings.compiler.version)
    # The equivalent of compiler 192 is toolset 14.2
    vcvars_ver = "14.{}".format(compiler_version[-1])
    return vcvars_ver


def msvc_version_to_vs_ide_version(version):
    """
    Gets the Visual Studio IDE version given the ``msvc`` compiler one.

    :param version: ``str`` or ``int`` msvc version
    :return: VS IDE version
    """
    _visuals = {'170': '11',
                '180': '12',
                '190': '14',
                '191': '15',
                '192': '16',
                '193': '17'}
    return _visuals[str(version)]


def msvc_version_to_toolset_version(version):
    """
    Gets the Visual Studio IDE toolset version given the ``msvc`` compiler one.

    :param version: ``str`` or ``int`` msvc version
    :return: VS IDE toolset version
    """
    toolsets = {'170': 'v110',
                '180': 'v120',
                '190': 'v140',
                '191': 'v141',
                '192': 'v142',
                "193": 'v143'}
    return toolsets[str(version)]


def vs_ide_version(conanfile):
    """
    Gets the VS IDE version as string. It'll use the ``compiler.version`` (if exists) and/or the
    ``tools.microsoft.msbuild:vs_version`` if ``compiler`` is ``msvc``.

    :param conanfile: ``< ConanFile object >`` The current recipe object. Always use ``self``.
    :return: ``str`` Visual IDE version number.
    """
    compiler = conanfile.settings.get_safe("compiler")
    compiler_version = conanfile.settings.get_safe("compiler.version")
    if compiler == "msvc":
        toolset_override = conanfile.conf.get("tools.microsoft.msbuild:vs_version", check_type=str)
        if toolset_override:
            visual_version = toolset_override
        else:
            visual_version = msvc_version_to_vs_ide_version(compiler_version)
    else:
        visual_version = compiler_version
    return visual_version


def msvc_runtime_flag(conanfile):
    """
    Gets the MSVC runtime flag given the ``compiler.runtime`` value from the settings.

    :param conanfile: ``< ConanFile object >`` The current recipe object. Always use ``self``.
    :return: ``str`` runtime flag.
    """
    settings = conanfile.settings
    runtime = settings.get_safe("compiler.runtime")
    if runtime is not None:
        if runtime == "static":
            runtime = "MT"
        elif runtime == "dynamic":
            runtime = "MD"
        else:
            raise ConanException("compiler.runtime should be 'static' or 'dynamic'")
        runtime_type = settings.get_safe("compiler.runtime_type")
        if runtime_type == "Debug":
            runtime = "{}d".format(runtime)
        return runtime
    return ""


def vcvars_command(version, architecture=None, platform_type=None, winsdk_version=None,
                   vcvars_ver=None, start_dir_cd=True, vs_install_path=None):
    """
    Conan-agnostic construction of vcvars command
    https://docs.microsoft.com/en-us/cpp/build/building-on-the-command-line

    :param version: ``str`` Visual Studio version.
    :param architecture: ``str`` Specifies the host and target architecture to use.
    :param platform_type: ``str`` Allows you to specify ``store`` or ``uwp`` as the platform type.
    :param winsdk_version: ``str`` Specifies the version of the Windows SDK to use.
    :param vcvars_ver: ``str`` Specifies the Visual Studio compiler toolset to use.
    :param start_dir_cd: ``bool`` If ``True``, the command will execute
                         ``set "VSCMD_START_DIR=%CD%`` at first.
    :param vs_install_path: ``str`` Visual Studio installation path.
    :return: ``str`` complete _vcvarsall_ command.
    """
    cmd = []
    if start_dir_cd:
        cmd.append('set "VSCMD_START_DIR=%CD%" &&')

    # The "call" is useful in case it is called from another .bat script
    cmd.append('call "%s" ' % _vcvars_path(version, vs_install_path))
    if architecture:
        cmd.append(architecture)
    if platform_type:
        cmd.append(platform_type)
    if winsdk_version:
        cmd.append(winsdk_version)
    if vcvars_ver:
        cmd.append("-vcvars_ver=%s" % vcvars_ver)
    return " ".join(cmd)


def is_msvc(conanfile):
    """
    Validates if the current compiler is ``msvc``.

    :param conanfile: ``< ConanFile object >`` The current recipe object. Always use ``self``.
    :return: ``bool`` True, if the host compiler is ``msvc``, otherwise, False.
    """
    settings = conanfile.settings
    return settings.get_safe("compiler") == "msvc"


def is_msvc_static_runtime(conanfile):
    """
    Validates when building with Visual Studio or msvc and MT on runtime.

    :param conanfile: ``< ConanFile object >`` The current recipe object. Always use ``self``.
    :return: ``bool`` True, if ``msvc + runtime MT``. Otherwise, False.
    """
    return is_msvc(conanfile) and "MT" in msvc_runtime_flag(conanfile)<|MERGE_RESOLUTION|>--- conflicted
+++ resolved
@@ -8,12 +8,114 @@
 CONAN_VCVARS_FILE = "conanvcvars.bat"
 
 
-<<<<<<< HEAD
-=======
+class VCVars:
+    """
+    VCVars class generator
+    """
+
+    def __init__(self, conanfile):
+        """
+        :param conanfile: ``< ConanFile object >`` The current recipe object. Always use ``self``.
+        """
+        self._conanfile = conanfile
+
+    def generate(self, scope="build"):
+        """
+        Creates a ``conanvcvars.bat`` file with the good args from settings to set environment
+        variables to configure the command line for native 32-bit or 64-bit compilation.
+
+        :param scope: ``str`` Launcher to be used to run all the variables. For instance,
+                      if ``build``, then it'll be used the ``conanbuild`` launcher.
+        """
+        conanfile = self._conanfile
+        os_ = conanfile.settings.get_safe("os")
+        if os_ != "Windows":
+            return
+
+        compiler = conanfile.settings.get_safe("compiler")
+        if compiler != "msvc":
+            return
+
+        vs_version = vs_ide_version(conanfile)
+        vcvarsarch = _vcvars_arch(conanfile)
+        vcvars_ver = _vcvars_vers(conanfile, compiler, vs_version)
+
+        vs_install_path = conanfile.conf.get("tools.microsoft.msbuild:installation_path")
+        # The vs_install_path is like
+        # C:\Program Files (x86)\Microsoft Visual Studio\2019\Community
+        # C:\Program Files (x86)\Microsoft Visual Studio\2017\Community
+        # C:\Program Files (x86)\Microsoft Visual Studio 14.0
+        vcvars = vcvars_command(vs_version, architecture=vcvarsarch, platform_type=None,
+                                winsdk_version=None, vcvars_ver=vcvars_ver,
+                                vs_install_path=vs_install_path)
+
+        content = textwrap.dedent("""\
+            @echo off
+            {}
+            """.format(vcvars))
+        from conan.tools.env.environment import create_env_script
+        create_env_script(conanfile, content, CONAN_VCVARS_FILE, scope)
+
+
+def _vcvars_path(version, vs_install_path):
+    # TODO: This comes from conans/client/tools/win.py vcvars_command()
+    vs_path = vs_install_path or vs_installation_path(version)
+    if not vs_path or not os.path.isdir(vs_path):
+        raise ConanException("VS non-existing installation: Visual Studio %s" % version)
+
+    if int(version) > 14:
+        vcpath = os.path.join(vs_path, "VC/Auxiliary/Build/vcvarsall.bat")
+    else:
+        vcpath = os.path.join(vs_path, "VC/vcvarsall.bat")
+    return vcpath
+
+
+def _vcvars_arch(conanfile):
+    """
+    Computes the vcvars command line architecture based on conanfile settings (host) and
+    settings_build.
+    """
+    settings_host = conanfile.settings
+    settings_build = conanfile.settings_build
+
+    arch_host = str(settings_host.arch)
+    arch_build = str(settings_build.arch)
+
+    arch = None
+    if arch_build == 'x86_64':
+        arch = {'x86': "amd64_x86",
+                'x86_64': 'amd64',
+                'armv7': 'amd64_arm',
+                'armv8': 'amd64_arm64'}.get(arch_host)
+    elif arch_build == 'x86':
+        arch = {'x86': 'x86',
+                'x86_64': 'x86_amd64',
+                'armv7': 'x86_arm',
+                'armv8': 'x86_arm64'}.get(arch_host)
+
+    if not arch:
+        raise ConanException('vcvars unsupported architectures %s-%s' % (arch_build, arch_host))
+
+    return arch
+
+
+def _vcvars_vers(conanfile, compiler, vs_version):
+    if int(vs_version) <= 14:
+        return None
+
+    assert compiler == "msvc"
+    # Code similar to CMakeToolchain toolset one
+    compiler_version = str(conanfile.settings.compiler.version)
+    # The equivalent of compiler 192 is toolset 14.2
+    vcvars_ver = "14.{}".format(compiler_version[-1])
+    return vcvars_ver
+
+
 def check_min_vs(conanfile, version):
-    """ this is a helper method to allow the migration of 1.X->2.0 and VisualStudio->msvc settings
-    withoug breaking recipes
-    The legacy "Visual Studio" with different toolset is not managed, not worth the complexity
+    """
+    This is a helper method to allow the migration of 1.X->2.0 and VisualStudio->msvc settings
+    without breaking recipes.
+    The legacy "Visual Studio" with different toolset is not managed, not worth the complexity.
     """
     compiler = conanfile.settings.get_safe("compiler")
     compiler_version = None
@@ -38,130 +140,6 @@
 
 
 def msvc_version_to_vs_ide_version(version):
-    _visuals = {'170': '11',
-                '180': '12',
-                '190': '14',
-                '191': '15',
-                '192': '16',
-                '193': '17'}
-    return _visuals[str(version)]
-
-
-def msvc_version_to_toolset_version(version):
-    toolsets = {'170': 'v110',
-                '180': 'v120',
-                '190': 'v140',
-                '191': 'v141',
-                '192': 'v142',
-                "193": 'v143'}
-    return toolsets[str(version)]
-
-
->>>>>>> 1e989a01
-class VCVars:
-    """
-    VCVars class generator
-    """
-
-    def __init__(self, conanfile):
-        """
-        :param conanfile: ``< ConanFile object >`` The current recipe object. Always use ``self``.
-        """
-        self._conanfile = conanfile
-
-    def generate(self, scope="build"):
-        """
-        Creates a ``conanvcvars.bat`` file with the good args from settings to set environment
-        variables to configure the command line for native 32-bit or 64-bit compilation.
-
-        :param scope: ``str`` Launcher to be used to run all the variables. For instance,
-                      if ``build``, then it'll be used the ``conanbuild`` launcher.
-        """
-        conanfile = self._conanfile
-        os_ = conanfile.settings.get_safe("os")
-        if os_ != "Windows":
-            return
-
-        compiler = conanfile.settings.get_safe("compiler")
-        if compiler != "msvc":
-            return
-
-        vs_version = vs_ide_version(conanfile)
-        vcvarsarch = _vcvars_arch(conanfile)
-        vcvars_ver = _vcvars_vers(conanfile, compiler, vs_version)
-
-        vs_install_path = conanfile.conf.get("tools.microsoft.msbuild:installation_path")
-        # The vs_install_path is like
-        # C:\Program Files (x86)\Microsoft Visual Studio\2019\Community
-        # C:\Program Files (x86)\Microsoft Visual Studio\2017\Community
-        # C:\Program Files (x86)\Microsoft Visual Studio 14.0
-        vcvars = vcvars_command(vs_version, architecture=vcvarsarch, platform_type=None,
-                                winsdk_version=None, vcvars_ver=vcvars_ver,
-                                vs_install_path=vs_install_path)
-
-        content = textwrap.dedent("""\
-            @echo off
-            {}
-            """.format(vcvars))
-        from conan.tools.env.environment import create_env_script
-        create_env_script(conanfile, content, CONAN_VCVARS_FILE, scope)
-
-
-def _vcvars_path(version, vs_install_path):
-    # TODO: This comes from conans/client/tools/win.py vcvars_command()
-    vs_path = vs_install_path or vs_installation_path(version)
-    if not vs_path or not os.path.isdir(vs_path):
-        raise ConanException("VS non-existing installation: Visual Studio %s" % version)
-
-    if int(version) > 14:
-        vcpath = os.path.join(vs_path, "VC/Auxiliary/Build/vcvarsall.bat")
-    else:
-        vcpath = os.path.join(vs_path, "VC/vcvarsall.bat")
-    return vcpath
-
-
-def _vcvars_arch(conanfile):
-    """
-    Computes the vcvars command line architecture based on conanfile settings (host) and
-    settings_build.
-    """
-    settings_host = conanfile.settings
-    settings_build = conanfile.settings_build
-
-    arch_host = str(settings_host.arch)
-    arch_build = str(settings_build.arch)
-
-    arch = None
-    if arch_build == 'x86_64':
-        arch = {'x86': "amd64_x86",
-                'x86_64': 'amd64',
-                'armv7': 'amd64_arm',
-                'armv8': 'amd64_arm64'}.get(arch_host)
-    elif arch_build == 'x86':
-        arch = {'x86': 'x86',
-                'x86_64': 'x86_amd64',
-                'armv7': 'x86_arm',
-                'armv8': 'x86_arm64'}.get(arch_host)
-
-    if not arch:
-        raise ConanException('vcvars unsupported architectures %s-%s' % (arch_build, arch_host))
-
-    return arch
-
-
-def _vcvars_vers(conanfile, compiler, vs_version):
-    if int(vs_version) <= 14:
-        return None
-
-    assert compiler == "msvc"
-    # Code similar to CMakeToolchain toolset one
-    compiler_version = str(conanfile.settings.compiler.version)
-    # The equivalent of compiler 192 is toolset 14.2
-    vcvars_ver = "14.{}".format(compiler_version[-1])
-    return vcvars_ver
-
-
-def msvc_version_to_vs_ide_version(version):
     """
     Gets the Visual Studio IDE version given the ``msvc`` compiler one.
 
