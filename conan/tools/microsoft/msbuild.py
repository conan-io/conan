--- conflicted
+++ resolved
@@ -15,19 +15,14 @@
     def __init__(self, conanfile):
         self._conanfile = conanfile
         self.compiler = conanfile.settings.get_safe("compiler")
-<<<<<<< HEAD
-        self.version = conanfile.settings.get_safe("compiler.base.version") or \
-                       conanfile.settings.get_safe("compiler.version")
+        self.version = (conanfile.settings.get_safe("compiler.base.version") or
+                        conanfile.settings.get_safe("compiler.version"))
         if self.compiler == "msvc":
             version = self.version[:4]  # Remove the latest version number 19.1X if existing
             _visuals = {'19.0': '14',  # TODO: This is common to CMake, refactor
                         '19.1': '15',
                         '19.2': '16'}
             self.version = _visuals[version]
-=======
-        self.version = (conanfile.settings.get_safe("compiler.base.version") or
-                        conanfile.settings.get_safe("compiler.version"))
->>>>>>> 00c7cc2a
         self.vcvars_arch = vcvars_arch(conanfile)
         self.build_type = conanfile.settings.get_safe("build_type")
         msvc_arch = {'x86': 'x86',
