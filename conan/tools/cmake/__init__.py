<<<<<<< HEAD
# noinspection PyUnresolvedReferences
from .toolchain import CMakeToolchain
from .cmake import CMake
# noinspection PyUnresolvedReferences
from conans.client.generators.cmake_find_package_multi import *
=======
from .toolchain import CMakeToolchain
from .cmake import CMake
from .cmakedeps import CMakeDeps
>>>>>>> da41e339
<|MERGE_RESOLUTION|>--- conflicted
+++ resolved
@@ -1,11 +1,3 @@
-<<<<<<< HEAD
-# noinspection PyUnresolvedReferences
 from .toolchain import CMakeToolchain
 from .cmake import CMake
-# noinspection PyUnresolvedReferences
-from conans.client.generators.cmake_find_package_multi import *
-=======
-from .toolchain import CMakeToolchain
-from .cmake import CMake
-from .cmakedeps import CMakeDeps
->>>>>>> da41e339
+from .cmakedeps import CMakeDeps