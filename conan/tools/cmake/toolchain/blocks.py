import os
import re
import textwrap
from collections import OrderedDict

from jinja2 import Template

from conan.internal.internal_tools import universal_arch_separator, is_universal_arch
from conan.tools.apple.apple import get_apple_sdk_fullname, _to_apple_arch
from conan.tools.android.utils import android_abi
from conan.tools.apple.apple import is_apple_os, to_apple_arch
from conan.tools.build import build_jobs
from conan.tools.build.flags import architecture_flag, libcxx_flags
from conan.tools.build.cross_building import cross_building
from conan.tools.cmake.toolchain import CONAN_TOOLCHAIN_FILENAME
from conan.tools.cmake.utils import is_multi_configuration
from conan.tools.intel import IntelCC
from conan.tools.microsoft.visual import msvc_version_to_toolset_version
from conan.internal.api.install.generators import relativize_path
from conans.client.subsystems import deduce_subsystem, WINDOWS
from conan.errors import ConanException
from conans.model.version import Version
from conans.util.files import load


class Block:
    def __init__(self, conanfile, toolchain, name):
        self._conanfile = conanfile
        self._toolchain = toolchain
        self._context_values = None
        self._name = name

    @property
    def values(self):
        if self._context_values is None:
            self._context_values = self.context()
        return self._context_values

    @values.setter
    def values(self, context_values):
        self._context_values = context_values

    def get_rendered_content(self):
        context = self.values
        if context is None:
            return

        template = f"########## '{self._name}' block #############\n" + self.template + "\n\n"
        template = Template(template, trim_blocks=True, lstrip_blocks=True)
        return template.render(**context)

    def context(self):
        return {}

    @property
    def template(self):
        raise NotImplementedError()


class VSRuntimeBlock(Block):
    template = textwrap.dedent("""\
        # Definition of VS runtime CMAKE_MSVC_RUNTIME_LIBRARY, from settings build_type,
        # compiler.runtime, compiler.runtime_type

        {% set genexpr = namespace(str='') %}
        {% for config, value in vs_runtimes.items() %}
            {% set genexpr.str = genexpr.str +
                                  '$<$<CONFIG:' + config + '>:' + value|string + '>' %}
        {% endfor %}
        cmake_policy(GET CMP0091 POLICY_CMP0091)
        if(NOT "${POLICY_CMP0091}" STREQUAL NEW)
            message(FATAL_ERROR "The CMake policy CMP0091 must be NEW, but is '${POLICY_CMP0091}'")
        endif()
        message(STATUS "Conan toolchain: Setting CMAKE_MSVC_RUNTIME_LIBRARY={{ genexpr.str  }}")
        set(CMAKE_MSVC_RUNTIME_LIBRARY "{{ genexpr.str }}")
        """)

    def context(self):
        # Parsing existing toolchain file to get existing configured runtimes
        settings = self._conanfile.settings
        if settings.get_safe("os") != "Windows":
            return

        compiler = settings.get_safe("compiler")
        if compiler not in ("msvc", "clang", "intel-cc"):
            return

        runtime = settings.get_safe("compiler.runtime")
        if runtime is None:
            return

        config_dict = {}
        if os.path.exists(CONAN_TOOLCHAIN_FILENAME):
            existing_include = load(CONAN_TOOLCHAIN_FILENAME)
            msvc_runtime_value = re.search(r"set\(CMAKE_MSVC_RUNTIME_LIBRARY \"([^)]*)\"\)",
                                           existing_include)
            if msvc_runtime_value:
                capture = msvc_runtime_value.group(1)
                matches = re.findall(r"\$<\$<CONFIG:([A-Za-z]*)>:([A-Za-z]*)>", capture)
                config_dict = dict(matches)

        build_type = settings.get_safe("build_type")  # FIXME: change for configuration
        if build_type is None:
            return None

        if compiler == "msvc" or compiler == "intel-cc" or compiler == "clang":
            runtime_type = settings.get_safe("compiler.runtime_type")
            rt = "MultiThreadedDebug" if runtime_type == "Debug" else "MultiThreaded"
            if runtime != "static":
                rt += "DLL"
            config_dict[build_type] = rt

            # If clang is being used the CMake check of compiler will try to create a simple
            # test application, and will fail because the Debug runtime is not there
            if compiler == "clang":
                if config_dict.get("Debug") is None:
                    clang_rt = "MultiThreadedDebug" + ("DLL" if runtime != "static" else "")
                    config_dict["Debug"] = clang_rt

        return {"vs_runtimes": config_dict}


class VSDebuggerEnvironment(Block):
    template = textwrap.dedent("""\
        # Definition of CMAKE_VS_DEBUGGER_ENVIRONMENT from "bindirs" folders of dependencies
        # for execution of applications with shared libraries within the VS IDE

        {% if vs_debugger_path %}
        set(CMAKE_VS_DEBUGGER_ENVIRONMENT "{{ vs_debugger_path }}")
        {% endif %}
        """)

    def context(self):
        os_ = self._conanfile.settings.get_safe("os")
        build_type = self._conanfile.settings.get_safe("build_type")

        if (os_ and "Windows" not in os_) or not build_type:
            return None

        if "Visual" not in self._toolchain.generator:
            return None

        config_dict = {}
        if os.path.exists(CONAN_TOOLCHAIN_FILENAME):
            existing_include = load(CONAN_TOOLCHAIN_FILENAME)
            pattern = r"set\(CMAKE_VS_DEBUGGER_ENVIRONMENT \"PATH=([^)]*);%PATH%\"\)"
            vs_debugger_environment = re.search(pattern, existing_include)
            if vs_debugger_environment:
                capture = vs_debugger_environment.group(1)
                matches = re.findall(r"\$<\$<CONFIG:([A-Za-z]*)>:([^>]*)>", capture)
                config_dict = dict(matches)

        host_deps = self._conanfile.dependencies.host.values()
        test_deps = self._conanfile.dependencies.test.values()
        bin_dirs = [p for dep in host_deps for p in dep.cpp_info.aggregated_components().bindirs]
        test_bindirs = [p for dep in test_deps for p in dep.cpp_info.aggregated_components().bindirs]
        bin_dirs.extend(test_bindirs)
        bin_dirs = [relativize_path(p, self._conanfile, "${CMAKE_CURRENT_LIST_DIR}")
                    for p in bin_dirs]
        bin_dirs = [p.replace("\\", "/") for p in bin_dirs]
        bin_dirs = ";".join(bin_dirs) if bin_dirs else None
        if bin_dirs:
            config_dict[build_type] = bin_dirs

        if not config_dict:
            return None

        vs_debugger_path = ""
        for config, value in config_dict.items():
            vs_debugger_path += f"$<$<CONFIG:{config}>:{value}>"
        vs_debugger_path = f"PATH={vs_debugger_path};%PATH%"
        return {"vs_debugger_path": vs_debugger_path}


class FPicBlock(Block):
    template = textwrap.dedent("""\
        # Defining CMAKE_POSITION_INDEPENDENT_CODE for static libraries when necessary

        {% if fpic %}
        message(STATUS "Conan toolchain: Setting CMAKE_POSITION_INDEPENDENT_CODE={{ fpic }} (options.fPIC)")
        set(CMAKE_POSITION_INDEPENDENT_CODE {{ fpic }} CACHE BOOL "Position independent code")
        {% endif %}
        """)

    def context(self):
        fpic = self._conanfile.options.get_safe("fPIC")
        if fpic is None:
            return None
        os_ = self._conanfile.settings.get_safe("os")
        if os_ and "Windows" in os_:
            self._conanfile.output.warning("Toolchain: Ignoring fPIC option defined for Windows")
            return None
        return {"fpic": "ON" if fpic else "OFF"}


class GLibCXXBlock(Block):
    template = textwrap.dedent("""\
        # Definition of libcxx from 'compiler.libcxx' setting, defining the
        # right CXX_FLAGS for that libcxx

        {% if set_libcxx %}
        message(STATUS "Conan toolchain: Defining libcxx as C++ flags: {{ set_libcxx }}")
        string(APPEND CONAN_CXX_FLAGS " {{ set_libcxx }}")
        {% endif %}
        {% if glibcxx %}
        message(STATUS "Conan toolchain: Adding glibcxx compile definition: {{ glibcxx }}")
        add_compile_definitions({{ glibcxx }})
        {% endif %}
        """)

    def context(self):
        libcxx, stdlib11 = libcxx_flags(self._conanfile)
        return {"set_libcxx": libcxx, "glibcxx": stdlib11}


class SkipRPath(Block):
    template = textwrap.dedent("""\
        # Defining CMAKE_SKIP_RPATH

        {% if skip_rpath %}
        set(CMAKE_SKIP_RPATH 1 CACHE BOOL "rpaths" FORCE)
        # Policy CMP0068
        # We want the old behavior, in CMake >= 3.9 CMAKE_SKIP_RPATH won't affect install_name in OSX
        set(CMAKE_INSTALL_NAME_DIR "")
        {% endif %}
        """)

    skip_rpath = False

    def context(self):
        return {"skip_rpath": self.skip_rpath}


class ArchitectureBlock(Block):
    template = textwrap.dedent("""\
        # Define C++ flags, C flags and linker flags from 'settings.arch'

        message(STATUS "Conan toolchain: Defining architecture flag: {{ arch_flag }}")
        string(APPEND CONAN_CXX_FLAGS " {{ arch_flag }}")
        string(APPEND CONAN_C_FLAGS " {{ arch_flag }}")
        string(APPEND CONAN_SHARED_LINKER_FLAGS " {{ arch_flag }}")
        string(APPEND CONAN_EXE_LINKER_FLAGS " {{ arch_flag }}")
        """)

    def context(self):
        arch_flag = architecture_flag(self._conanfile.settings)
        if not arch_flag:
            return
        return {"arch_flag": arch_flag}


class LinkerScriptsBlock(Block):
    template = textwrap.dedent("""\
        # Add linker flags from tools.build:linker_scripts conf

        message(STATUS "Conan toolchain: Defining linker script flag: {{ linker_script_flags }}")
        string(APPEND CONAN_EXE_LINKER_FLAGS " {{ linker_script_flags }}")
        """)

    def context(self):
        linker_scripts = self._conanfile.conf.get(
            "tools.build:linker_scripts", check_type=list, default=[])
        if not linker_scripts:
            return
        linker_scripts = [linker_script.replace('\\', '/') for linker_script in linker_scripts]
        linker_scripts = [relativize_path(p, self._conanfile, "${CMAKE_CURRENT_LIST_DIR}")
                          for p in linker_scripts]
        linker_script_flags = [r'-T\"' + linker_script + r'\"' for linker_script in linker_scripts]
        return {"linker_script_flags": " ".join(linker_script_flags)}


class CppStdBlock(Block):
<<<<<<< HEAD
    template = textwrap.dedent("""
=======
    template = textwrap.dedent("""\
        # Define the C++ and C standards from 'compiler.cppstd' and 'compiler.cstd'

        function(conan_modify_std_watch variable access value current_list_file stack)
            set(conan_watched_std_variable "{{ cppstd }}")
            if (${variable} STREQUAL "CMAKE_C_STANDARD")
                set(conan_watched_std_variable "{{ cstd }}")
            endif()
            if ("${access}" STREQUAL "MODIFIED_ACCESS" AND NOT "${value}" STREQUAL "${conan_watched_std_variable}")
                message(STATUS "Warning: Standard ${variable} value defined in conan_toolchain.cmake to ${conan_watched_std_variable} has been modified to ${value} by ${current_list_file}")
            endif()
            unset(conan_watched_std_variable)
        endfunction()

>>>>>>> d1f6e8a9
        {% if cppstd %}
        message(STATUS "Conan toolchain: C++ Standard {{ cppstd }} with extensions {{ cppstd_extensions }}")
        set(CMAKE_CXX_STANDARD {{ cppstd }})
        set(CMAKE_CXX_EXTENSIONS {{ cppstd_extensions }})
        set(CMAKE_CXX_STANDARD_REQUIRED ON)
<<<<<<< HEAD
=======
        variable_watch(CMAKE_CXX_STANDARD conan_modify_std_watch)
>>>>>>> d1f6e8a9
        {% endif %}
        {% if cstd %}
        message(STATUS "Conan toolchain: C Standard {{ cstd }} with extensions {{ cstd_extensions }}")
        set(CMAKE_C_STANDARD {{ cstd }})
        set(CMAKE_C_EXTENSIONS {{ cstd_extensions }})
        set(CMAKE_C_STANDARD_REQUIRED ON)
<<<<<<< HEAD
=======
        variable_watch(CMAKE_C_STANDARD conan_modify_std_watch)
>>>>>>> d1f6e8a9
        {% endif %}
        """)

    def context(self):
        compiler_cppstd = self._conanfile.settings.get_safe("compiler.cppstd")
        compiler_cstd = self._conanfile.settings.get_safe("compiler.cstd")
        result = {}
        if compiler_cppstd is not None:
            if compiler_cppstd.startswith("gnu"):
                result["cppstd"] = compiler_cppstd[3:]
                result["cppstd_extensions"] = "ON"
            else:
                result["cppstd"] = compiler_cppstd
                result["cppstd_extensions"] = "OFF"
        if compiler_cstd is not None:
            if compiler_cstd.startswith("gnu"):
                result["cstd"] = compiler_cstd[3:]
                result["cstd_extensions"] = "ON"
            else:
                result["cstd"] = compiler_cstd
                result["cstd_extensions"] = "OFF"
        return result or None


class SharedLibBock(Block):
    template = textwrap.dedent("""\
        # Define BUILD_SHARED_LIBS for shared libraries

        message(STATUS "Conan toolchain: Setting BUILD_SHARED_LIBS = {{ shared_libs }}")
        set(BUILD_SHARED_LIBS {{ shared_libs }} CACHE BOOL "Build shared libraries")
        """)

    def context(self):
        try:
            shared_libs = "ON" if self._conanfile.options.shared else "OFF"
            return {"shared_libs": shared_libs}
        except ConanException:
            return None


class ParallelBlock(Block):
    template = textwrap.dedent("""\
        # Define VS paralell build /MP flags

        string(APPEND CONAN_CXX_FLAGS " /MP{{ parallel }}")
        string(APPEND CONAN_C_FLAGS " /MP{{ parallel }}")
        """)

    def context(self):
        # TODO: Check this conf

        compiler = self._conanfile.settings.get_safe("compiler")
        if compiler != "msvc" or "Visual" not in self._toolchain.generator:
            return

        jobs = build_jobs(self._conanfile)
        if jobs:
            return {"parallel": jobs}


class AndroidSystemBlock(Block):

    template = textwrap.dedent("""\
        # Define Android variables ANDROID_PLATFORM, ANDROID_STL, ANDROID_ABI, etc
        # and include(.../android.toolchain.cmake) from NDK toolchain file

        # New Android toolchain definitions
        message(STATUS "Conan toolchain: Setting Android platform: {{ android_platform }}")
        set(ANDROID_PLATFORM {{ android_platform }})
        {% if android_stl %}
        message(STATUS "Conan toolchain: Setting Android stl: {{ android_stl }}")
        set(ANDROID_STL {{ android_stl }})
        {% endif %}
        message(STATUS "Conan toolchain: Setting Android abi: {{ android_abi }}")
        set(ANDROID_ABI {{ android_abi }})
        {% if android_use_legacy_toolchain_file %}
        set(ANDROID_USE_LEGACY_TOOLCHAIN_FILE {{ android_use_legacy_toolchain_file }})
        {% endif %}
        include({{ android_ndk_path }}/build/cmake/android.toolchain.cmake)
        """)

    def context(self):
        os_ = self._conanfile.settings.get_safe("os")
        if os_ != "Android":
            return

        # TODO: only 'c++_shared' y 'c++_static' supported?
        #  https://developer.android.com/ndk/guides/cpp-support
        libcxx_str = self._conanfile.settings.get_safe("compiler.libcxx")

        android_ndk_path = self._conanfile.conf.get("tools.android:ndk_path")
        if not android_ndk_path:
            raise ConanException('CMakeToolchain needs tools.android:ndk_path configuration defined')
        android_ndk_path = android_ndk_path.replace("\\", "/")
        android_ndk_path = relativize_path(android_ndk_path, self._conanfile,
                                           "${CMAKE_CURRENT_LIST_DIR}")

        use_cmake_legacy_toolchain = self._conanfile.conf.get("tools.android:cmake_legacy_toolchain",
                                                              check_type=bool)
        if use_cmake_legacy_toolchain is not None:
            use_cmake_legacy_toolchain = "ON" if use_cmake_legacy_toolchain else "OFF"

        ctxt_toolchain = {
            'android_platform': 'android-' + str(self._conanfile.settings.os.api_level),
            'android_abi': android_abi(self._conanfile),
            'android_stl': libcxx_str,
            'android_ndk_path': android_ndk_path,
            'android_use_legacy_toolchain_file': use_cmake_legacy_toolchain,
        }
        return ctxt_toolchain


class AppleSystemBlock(Block):
    template = textwrap.dedent("""\
        # Define Apple architectures, sysroot, deployment target, bitcode, etc

        # Set the architectures for which to build.
        set(CMAKE_OSX_ARCHITECTURES {{ cmake_osx_architectures }} CACHE STRING "" FORCE)
        # Setting CMAKE_OSX_SYSROOT SDK, when using Xcode generator the name is enough
        # but full path is necessary for others
        set(CMAKE_OSX_SYSROOT {{ cmake_osx_sysroot }} CACHE STRING "" FORCE)
        {% if cmake_osx_deployment_target is defined %}
        # Setting CMAKE_OSX_DEPLOYMENT_TARGET if "os.version" is defined by the used conan profile
        set(CMAKE_OSX_DEPLOYMENT_TARGET "{{ cmake_osx_deployment_target }}" CACHE STRING "")
        {% endif %}
        set(BITCODE "")
        set(FOBJC_ARC "")
        set(VISIBILITY "")
        {% if enable_bitcode %}
        # Bitcode ON
        set(CMAKE_XCODE_ATTRIBUTE_ENABLE_BITCODE "YES")
        set(CMAKE_XCODE_ATTRIBUTE_BITCODE_GENERATION_MODE "bitcode")
        {% if enable_bitcode_marker %}
        set(BITCODE "-fembed-bitcode-marker")
        {% else %}
        set(BITCODE "-fembed-bitcode")
        {% endif %}
        {% elif enable_bitcode is not none %}
        # Bitcode OFF
        set(CMAKE_XCODE_ATTRIBUTE_ENABLE_BITCODE "NO")
        {% endif %}
        {% if enable_arc %}
        # ARC ON
        set(FOBJC_ARC "-fobjc-arc")
        set(CMAKE_XCODE_ATTRIBUTE_CLANG_ENABLE_OBJC_ARC "YES")
        {% elif enable_arc is not none %}
        # ARC OFF
        set(FOBJC_ARC "-fno-objc-arc")
        set(CMAKE_XCODE_ATTRIBUTE_CLANG_ENABLE_OBJC_ARC "NO")
        {% endif %}
        {% if enable_visibility %}
        # Visibility ON
        set(CMAKE_XCODE_ATTRIBUTE_GCC_SYMBOLS_PRIVATE_EXTERN "NO")
        set(VISIBILITY "-fvisibility=default")
        {% elif enable_visibility is not none %}
        # Visibility OFF
        set(VISIBILITY "-fvisibility=hidden -fvisibility-inlines-hidden")
        set(CMAKE_XCODE_ATTRIBUTE_GCC_SYMBOLS_PRIVATE_EXTERN "YES")
        {% endif %}
        #Check if Xcode generator is used, since that will handle these flags automagically
        if(CMAKE_GENERATOR MATCHES "Xcode")
          message(DEBUG "Not setting any manual command-line buildflags, since Xcode is selected as generator.")
        else()
            string(APPEND CONAN_C_FLAGS " ${BITCODE} ${VISIBILITY} ${FOBJC_ARC}")
            string(APPEND CONAN_CXX_FLAGS " ${BITCODE} ${VISIBILITY} ${FOBJC_ARC}")
        endif()
        """)

    def context(self):
        if not is_apple_os(self._conanfile):
            return None

        def to_apple_archs(conanfile):
            f"""converts conan-style architectures into Apple-style archs
            to be used by CMake also supports multiple architectures
            separated by '{universal_arch_separator}'"""
            arch_ = conanfile.settings.get_safe("arch") if conanfile else None
            if arch_ is not None:
                return ";".join([_to_apple_arch(arch, default=arch) for arch in
                                 arch_.split(universal_arch_separator)])

        # check valid combinations of architecture - os ?
        # for iOS a FAT library valid for simulator and device can be generated
        # if multiple archs are specified "-DCMAKE_OSX_ARCHITECTURES=armv7;armv7s;arm64;i386;x86_64"
        host_architecture = to_apple_archs(self._conanfile)

        host_os_version = self._conanfile.settings.get_safe("os.version")
        host_sdk_name = self._conanfile.conf.get("tools.apple:sdk_path") or get_apple_sdk_fullname(self._conanfile)
        is_debug = self._conanfile.settings.get_safe('build_type') == "Debug"

        # Reading some configurations to enable or disable some Xcode toolchain flags and variables
        # Issue related: https://github.com/conan-io/conan/issues/9448
        # Based on https://github.com/leetal/ios-cmake repository
        enable_bitcode = self._conanfile.conf.get("tools.apple:enable_bitcode", check_type=bool)
        enable_arc = self._conanfile.conf.get("tools.apple:enable_arc", check_type=bool)
        enable_visibility = self._conanfile.conf.get("tools.apple:enable_visibility", check_type=bool)

        ctxt_toolchain = {
            "enable_bitcode": enable_bitcode,
            "enable_bitcode_marker": all([enable_bitcode, is_debug]),
            "enable_arc": enable_arc,
            "enable_visibility": enable_visibility
        }
        if host_sdk_name:
            host_sdk_name = relativize_path(host_sdk_name, self._conanfile,
                                            "${CMAKE_CURRENT_LIST_DIR}")
            ctxt_toolchain["cmake_osx_sysroot"] = host_sdk_name
        # this is used to initialize the OSX_ARCHITECTURES property on each target as it is created
        if host_architecture:
            ctxt_toolchain["cmake_osx_architectures"] = host_architecture

        if host_os_version:
            # https://cmake.org/cmake/help/latest/variable/CMAKE_OSX_DEPLOYMENT_TARGET.html
            # Despite the OSX part in the variable name(s) they apply also to other SDKs than
            # macOS like iOS, tvOS, watchOS or visionOS.
            ctxt_toolchain["cmake_osx_deployment_target"] = host_os_version

        return ctxt_toolchain


class FindFiles(Block):
    template = textwrap.dedent("""\
        # Define paths to find packages, programs, libraries, etc.

        {% if find_package_prefer_config %}
        set(CMAKE_FIND_PACKAGE_PREFER_CONFIG {{ find_package_prefer_config }})
        {% endif %}

        # Definition of CMAKE_MODULE_PATH
        {% if build_paths %}
        list(PREPEND CMAKE_MODULE_PATH {{ build_paths }})
        {% endif %}
        {% if generators_folder %}
        # the generators folder (where conan generates files, like this toolchain)
        list(PREPEND CMAKE_MODULE_PATH {{ generators_folder }})
        {% endif %}

        # Definition of CMAKE_PREFIX_PATH, CMAKE_XXXXX_PATH
        {% if build_paths %}
        # The explicitly defined "builddirs" of "host" context dependencies must be in PREFIX_PATH
        list(PREPEND CMAKE_PREFIX_PATH {{ build_paths }})
        {% endif %}
        {% if generators_folder %}
        # The Conan local "generators" folder, where this toolchain is saved.
        list(PREPEND CMAKE_PREFIX_PATH {{ generators_folder }} )
        {% endif %}
        {% if cmake_program_path %}
        list(PREPEND CMAKE_PROGRAM_PATH {{ cmake_program_path }})
        {% endif %}
        {% if cmake_library_path %}
        list(PREPEND CMAKE_LIBRARY_PATH {{ cmake_library_path }})
        {% endif %}
        {% if is_apple and cmake_framework_path %}
        list(PREPEND CMAKE_FRAMEWORK_PATH {{ cmake_framework_path }})
        {% endif %}
        {% if cmake_include_path %}
        list(PREPEND CMAKE_INCLUDE_PATH {{ cmake_include_path }})
        {% endif %}
        {% if host_runtime_dirs %}
        set(CONAN_RUNTIME_LIB_DIRS {{ host_runtime_dirs }} )
        {% endif %}

        {% if cross_building %}
        if(NOT DEFINED CMAKE_FIND_ROOT_PATH_MODE_PACKAGE OR CMAKE_FIND_ROOT_PATH_MODE_PACKAGE STREQUAL "ONLY")
            set(CMAKE_FIND_ROOT_PATH_MODE_PACKAGE "BOTH")
        endif()
        if(NOT DEFINED CMAKE_FIND_ROOT_PATH_MODE_PROGRAM OR CMAKE_FIND_ROOT_PATH_MODE_PROGRAM STREQUAL "ONLY")
            set(CMAKE_FIND_ROOT_PATH_MODE_PROGRAM "BOTH")
        endif()
        if(NOT DEFINED CMAKE_FIND_ROOT_PATH_MODE_LIBRARY OR CMAKE_FIND_ROOT_PATH_MODE_LIBRARY STREQUAL "ONLY")
            set(CMAKE_FIND_ROOT_PATH_MODE_LIBRARY "BOTH")
        endif()
        {% if is_apple %}
        if(NOT DEFINED CMAKE_FIND_ROOT_PATH_MODE_FRAMEWORK OR CMAKE_FIND_ROOT_PATH_MODE_FRAMEWORK STREQUAL "ONLY")
            set(CMAKE_FIND_ROOT_PATH_MODE_FRAMEWORK "BOTH")
        endif()
        {% endif %}
        if(NOT DEFINED CMAKE_FIND_ROOT_PATH_MODE_INCLUDE OR CMAKE_FIND_ROOT_PATH_MODE_INCLUDE STREQUAL "ONLY")
            set(CMAKE_FIND_ROOT_PATH_MODE_INCLUDE "BOTH")
        endif()
        {% endif %}
    """)

    def _runtime_dirs_value(self, dirs):
        if is_multi_configuration(self._toolchain.generator):
            return ' '.join(f'"$<$<CONFIG:{c}>:{i}>"' for c, v in dirs.items() for i in v)
        else:
            return ' '.join(f'"{item}"' for _, items in dirs.items() for item in items)

    def _get_host_runtime_dirs(self, host_req):
        settings = self._conanfile.settings
        host_runtime_dirs = {}
        is_win = self._conanfile.settings.get_safe("os") == "Windows"

        # Get the previous configuration
        if is_multi_configuration(self._toolchain.generator) and os.path.exists(CONAN_TOOLCHAIN_FILENAME):
            existing_toolchain = load(CONAN_TOOLCHAIN_FILENAME)
            pattern_lib_dirs = r"set\(CONAN_RUNTIME_LIB_DIRS ([^)]*)\)"
            variable_match = re.search(pattern_lib_dirs, existing_toolchain)
            if variable_match:
                capture = variable_match.group(1)
                matches = re.findall(r'"\$<\$<CONFIG:([A-Za-z]*)>:([^>]*)>"', capture)
                host_runtime_dirs = {}
                for k, v in matches:
                    host_runtime_dirs.setdefault(k, []).append(v)

        # Calculate the dirs for the current build_type
        runtime_dirs = []
        for req in host_req:
            cppinfo = req.cpp_info.aggregated_components()
            runtime_dirs.extend(cppinfo.bindirs if is_win else cppinfo.libdirs)

        build_type = settings.get_safe("build_type")
        host_runtime_dirs[build_type] = [s.replace("\\", "/") for s in runtime_dirs]

        return host_runtime_dirs

    def _join_paths(self, paths):
        paths = [p.replace('\\', '/').replace('$', '\\$').replace('"', '\\"') for p in paths]
        paths = [relativize_path(p, self._conanfile, "${CMAKE_CURRENT_LIST_DIR}") for p in paths]
        return " ".join([f'"{p}"' for p in paths])

    def context(self):
        # To find the generated cmake_find_package finders
        # TODO: Change this for parameterized output location of CMakeDeps
        find_package_prefer_config = "ON"  # assume ON by default if not specified in conf
        prefer_config = self._conanfile.conf.get("tools.cmake.cmaketoolchain:find_package_prefer_config",
                                                 check_type=bool)
        if prefer_config is False:
            find_package_prefer_config = "OFF"

        is_apple_ = is_apple_os(self._conanfile)

        # Read information from host context
        # TODO: Add here in 2.0 the "skip": False trait
        host_req = self._conanfile.dependencies.filter({"build": False}).values()
        build_paths = []
        host_lib_paths = []
        host_runtime_dirs = self._get_host_runtime_dirs(host_req)
        host_framework_paths = []
        host_include_paths = []
        for req in host_req:
            cppinfo = req.cpp_info.aggregated_components()
            build_paths.extend(cppinfo.builddirs)
            host_lib_paths.extend(cppinfo.libdirs)
            if is_apple_:
                host_framework_paths.extend(cppinfo.frameworkdirs)
            host_include_paths.extend(cppinfo.includedirs)

        # Read information from build context
        build_req = self._conanfile.dependencies.build.values()
        build_bin_paths = []
        for req in build_req:
            cppinfo = req.cpp_info.aggregated_components()
            build_paths.extend(cppinfo.builddirs)
            build_bin_paths.extend(cppinfo.bindirs)

        return {
            "find_package_prefer_config": find_package_prefer_config,
            "generators_folder": "${CMAKE_CURRENT_LIST_DIR}",
            "build_paths": self._join_paths(build_paths),
            "cmake_program_path": self._join_paths(build_bin_paths),
            "cmake_library_path": self._join_paths(host_lib_paths),
            "cmake_framework_path": self._join_paths(host_framework_paths),
            "cmake_include_path": self._join_paths(host_include_paths),
            "is_apple": is_apple_,
            "cross_building": cross_building(self._conanfile),
            "host_runtime_dirs": self._runtime_dirs_value(host_runtime_dirs)
        }


class PkgConfigBlock(Block):
    template = textwrap.dedent("""\
        # Define pkg-config from 'tools.gnu:pkg_config' executable and paths

        {% if pkg_config %}
        set(PKG_CONFIG_EXECUTABLE {{ pkg_config }} CACHE FILEPATH "pkg-config executable")
        {% endif %}
        {% if pkg_config_path %}
        if (DEFINED ENV{PKG_CONFIG_PATH})
        set(ENV{PKG_CONFIG_PATH} "{{ pkg_config_path }}$ENV{PKG_CONFIG_PATH}")
        else()
        set(ENV{PKG_CONFIG_PATH} "{{ pkg_config_path }}")
        endif()
        {% endif %}
        """)

    def context(self):
        pkg_config = self._conanfile.conf.get("tools.gnu:pkg_config", check_type=str)
        if pkg_config:
            pkg_config = pkg_config.replace("\\", "/")
        subsystem = deduce_subsystem(self._conanfile, "build")
        pathsep = ":" if subsystem != WINDOWS else ";"
        pkg_config_path = "${CMAKE_CURRENT_LIST_DIR}" + pathsep
        return {"pkg_config": pkg_config,
                "pkg_config_path": pkg_config_path}


class UserToolchain(Block):
    template = textwrap.dedent("""\
        # Include one or more CMake user toolchain from tools.cmake.cmaketoolchain:user_toolchain

        {% for user_toolchain in paths %}
        message(STATUS "Conan toolchain: Including user_toolchain: {{user_toolchain}}")
        include("{{user_toolchain}}")
        {% endfor %}
        """)

    def context(self):
        # This is global [conf] injection of extra toolchain files
        user_toolchain = self._conanfile.conf.get("tools.cmake.cmaketoolchain:user_toolchain",
                                                  default=[], check_type=list)
        paths = [relativize_path(p, self._conanfile, "${CMAKE_CURRENT_LIST_DIR}")
                 for p in user_toolchain]
        paths = [p.replace("\\", "/") for p in paths]
        return {"paths": paths}


class ExtraFlagsBlock(Block):
    """This block is adding flags directly from user [conf] section"""

    _template = textwrap.dedent("""\
        # Include extra C++, C and linker flags from configuration tools.build:<type>flags
        # and from CMakeToolchain.extra_<type>_flags

        # Conan conf flags start: {{config}}
        {% if cxxflags %}
        string(APPEND CONAN_CXX_FLAGS{{suffix}} "{% for cxxflag in cxxflags %} {{ cxxflag }}{% endfor %}")
        {% endif %}
        {% if cflags %}
        string(APPEND CONAN_C_FLAGS{{suffix}} "{% for cflag in cflags %} {{ cflag }}{% endfor %}")
        {% endif %}
        {% if sharedlinkflags %}
        string(APPEND CONAN_SHARED_LINKER_FLAGS{{suffix}} "{% for sharedlinkflag in sharedlinkflags %} {{ sharedlinkflag }}{% endfor %}")
        {% endif %}
        {% if exelinkflags %}
        string(APPEND CONAN_EXE_LINKER_FLAGS{{suffix}} "{% for exelinkflag in exelinkflags %} {{ exelinkflag }}{% endfor %}")
        {% endif %}
        {% if defines %}
        {% if config %}
        {% for define in defines %}
        add_compile_definitions("$<$<CONFIG:{{config}}>:{{ define }}>")
        {% endfor %}
        {% else %}
        add_compile_definitions({% for define in defines %} "{{ define }}"{% endfor %})
        {% endif %}
        {% endif %}
        # Conan conf flags end
    """)

    @property
    def template(self):
        if not is_multi_configuration(self._toolchain.generator):
            return self._template

        sections = {}
        if os.path.exists(CONAN_TOOLCHAIN_FILENAME):
            existing_toolchain = load(CONAN_TOOLCHAIN_FILENAME)
            lines = existing_toolchain.splitlines()
            current_section = None
            for line in lines:
                if line.startswith("# Conan conf flags start: "):
                    section_name = line.split(":", 1)[1].strip()
                    current_section = [line]
                    sections[section_name] = current_section
                elif line == "# Conan conf flags end":
                    current_section.append(line)
                    current_section = None
                elif current_section is not None:
                    current_section.append(line)
            sections.pop("", None)  # Just in case it had a single config before

        config = self._conanfile.settings.get_safe("build_type")
        for k, v in sections.items():
            if k != config:
                v.insert(0, "{% raw %}")
                v.append("{% endraw %}")
        sections[config] = [self._template]
        sections = ["\n".join(lines) for lines in sections.values()]
        sections = "\n".join(sections)
        return sections

    def context(self):
        # Now, it's time to get all the flags defined by the user
        cxxflags = self._toolchain.extra_cxxflags + self._conanfile.conf.get("tools.build:cxxflags", default=[], check_type=list)
        cflags = self._toolchain.extra_cflags + self._conanfile.conf.get("tools.build:cflags", default=[], check_type=list)
        sharedlinkflags = self._toolchain.extra_sharedlinkflags + self._conanfile.conf.get("tools.build:sharedlinkflags", default=[], check_type=list)
        exelinkflags = self._toolchain.extra_exelinkflags + self._conanfile.conf.get("tools.build:exelinkflags", default=[], check_type=list)
        defines = self._conanfile.conf.get("tools.build:defines", default=[], check_type=list)

        # See https://github.com/conan-io/conan/issues/13374
        android_ndk_path = self._conanfile.conf.get("tools.android:ndk_path")
        android_legacy_toolchain = self._conanfile.conf.get("tools.android:cmake_legacy_toolchain",
                                                            check_type=bool)
        if android_ndk_path and (cxxflags or cflags) and android_legacy_toolchain is not False:
            self._conanfile.output.warning("tools.build:cxxflags or cflags are defined, but Android NDK toolchain may be overriding "
                                           "the values. Consider setting tools.android:cmake_legacy_toolchain to False.")

        config = ""
        suffix = ""
        if is_multi_configuration(self._toolchain.generator):
            config = self._conanfile.settings.get_safe("build_type")
            suffix = f"_{config.upper()}" if config else ""
        return {
            "config": config,
            "suffix": suffix,
            "cxxflags": cxxflags,
            "cflags": cflags,
            "sharedlinkflags": sharedlinkflags,
            "exelinkflags": exelinkflags,
            "defines": [define.replace('"', '\\"') for define in defines]
        }


class CMakeFlagsInitBlock(Block):
    template = textwrap.dedent("""\
        # Define CMAKE_<XXX>_FLAGS from CONAN_<XXX>_FLAGS

        foreach(config IN LISTS CMAKE_CONFIGURATION_TYPES)
            string(TOUPPER ${config} config)
            if(DEFINED CONAN_CXX_FLAGS_${config})
              string(APPEND CMAKE_CXX_FLAGS_${config}_INIT " ${CONAN_CXX_FLAGS_${config}}")
            endif()
            if(DEFINED CONAN_C_FLAGS_${config})
              string(APPEND CMAKE_C_FLAGS_${config}_INIT " ${CONAN_C_FLAGS_${config}}")
            endif()
            if(DEFINED CONAN_SHARED_LINKER_FLAGS_${config})
              string(APPEND CMAKE_SHARED_LINKER_FLAGS_${config}_INIT " ${CONAN_SHARED_LINKER_FLAGS_${config}}")
            endif()
            if(DEFINED CONAN_EXE_LINKER_FLAGS_${config})
              string(APPEND CMAKE_EXE_LINKER_FLAGS_${config}_INIT " ${CONAN_EXE_LINKER_FLAGS_${config}}")
            endif()
        endforeach()

        if(DEFINED CONAN_CXX_FLAGS)
          string(APPEND CMAKE_CXX_FLAGS_INIT " ${CONAN_CXX_FLAGS}")
        endif()
        if(DEFINED CONAN_C_FLAGS)
          string(APPEND CMAKE_C_FLAGS_INIT " ${CONAN_C_FLAGS}")
        endif()
        if(DEFINED CONAN_SHARED_LINKER_FLAGS)
          string(APPEND CMAKE_SHARED_LINKER_FLAGS_INIT " ${CONAN_SHARED_LINKER_FLAGS}")
        endif()
        if(DEFINED CONAN_EXE_LINKER_FLAGS)
          string(APPEND CMAKE_EXE_LINKER_FLAGS_INIT " ${CONAN_EXE_LINKER_FLAGS}")
        endif()
        """)


class TryCompileBlock(Block):
    template = textwrap.dedent("""\
        # Blocks after this one will not be added when running CMake try/checks

        get_property( _CMAKE_IN_TRY_COMPILE GLOBAL PROPERTY IN_TRY_COMPILE )
        if(_CMAKE_IN_TRY_COMPILE)
            message(STATUS "Running toolchain IN_TRY_COMPILE")
            return()
        endif()
        """)


class CompilersBlock(Block):
    template = textwrap.dedent(r"""
        {% for lang, compiler_path in compilers.items() %}
        set(CMAKE_{{ lang }}_COMPILER "{{ compiler_path|replace('\\', '/') }}")
        {% endfor %}
    """)

    def context(self):
        # Reading configuration from "tools.build:compiler_executables" -> {"C": "/usr/bin/gcc"}
        compilers_by_conf = self._conanfile.conf.get("tools.build:compiler_executables", default={},
                                                     check_type=dict)
        # Map the possible languages
        compilers = {}
        # Allowed <LANG> variables (and <LANG>_LAUNCHER)
        compilers_mapping = {"c": "C", "cuda": "CUDA", "cpp": "CXX", "objc": "OBJC",
                             "objcpp": "OBJCXX", "rc": "RC", 'fortran': "Fortran", 'asm': "ASM",
                             "hip": "HIP", "ispc": "ISPC"}
        for comp, lang in compilers_mapping.items():
            # To set CMAKE_<LANG>_COMPILER
            if comp in compilers_by_conf:
                compilers[lang] = compilers_by_conf[comp]
        return {"compilers": compilers}


class GenericSystemBlock(Block):
    template = textwrap.dedent("""\
        # Definition of system, platform and toolset

        {% if cmake_sysroot %}
        set(CMAKE_SYSROOT {{ cmake_sysroot }})
        {% endif %}
        {% if cmake_system_name %}
        # Cross building
        if(NOT DEFINED CMAKE_SYSTEM_NAME) # It might have been defined by a user toolchain
        set(CMAKE_SYSTEM_NAME {{ cmake_system_name }})
        endif()
        {% endif %}
        {% if cmake_system_version %}
        if(NOT DEFINED CMAKE_SYSTEM_VERSION) # It might have been defined by a user toolchain
        set(CMAKE_SYSTEM_VERSION {{ cmake_system_version }})
        endif()
        {% endif %}
        {% if cmake_system_processor %}
        if(NOT DEFINED CMAKE_SYSTEM_PROCESSOR) # It might have been defined by a user toolchain
        set(CMAKE_SYSTEM_PROCESSOR {{ cmake_system_processor }})
        endif()
        {% endif %}

        {% if generator_platform and not winsdk_version %}
        set(CMAKE_GENERATOR_PLATFORM "{{ generator_platform }}" CACHE STRING "" FORCE)
        {% elif winsdk_version %}
        if(POLICY CMP0149)
            cmake_policy(GET CMP0149 _POLICY_WINSDK_VERSION)
        endif()
        if(_POLICY_WINSDK_VERSION STREQUAL "NEW")
            message(STATUS "Conan toolchain: CMAKE_GENERATOR_PLATFORM={{gen_platform_sdk_version}}")
            set(CMAKE_GENERATOR_PLATFORM "{{ gen_platform_sdk_version }}" CACHE STRING "" FORCE)
        else()
            # winsdk_version will be taken from above CMAKE_SYSTEM_VERSION
            message(STATUS "Conan toolchain: CMAKE_GENERATOR_PLATFORM={{generator_platform}}")
            set(CMAKE_GENERATOR_PLATFORM "{{ generator_platform }}" CACHE STRING "" FORCE)
        endif()
        {% endif %}

        {% if toolset %}
        message(STATUS "Conan toolchain: CMAKE_GENERATOR_TOOLSET={{ toolset }}")
        set(CMAKE_GENERATOR_TOOLSET "{{ toolset }}" CACHE STRING "" FORCE)
        {% endif %}
        """)

    @staticmethod
    def get_toolset(generator, conanfile):
        toolset = None
        if generator is None or ("Visual" not in generator and "Xcode" not in generator):
            return None
        settings = conanfile.settings
        compiler = settings.get_safe("compiler")
        if compiler == "intel-cc":
            return IntelCC(conanfile).ms_toolset
        elif compiler == "msvc":
            toolset = settings.get_safe("compiler.toolset")
            if toolset is None:
                compiler_version = str(settings.compiler.version)
                msvc_update = conanfile.conf.get("tools.microsoft:msvc_update")
                compiler_update = msvc_update or settings.get_safe("compiler.update")
                toolset = msvc_version_to_toolset_version(compiler_version)
                if compiler_update is not None:  # It is full one(19.28), not generic 19.2X
                    # The equivalent of compiler 19.26 is toolset 14.26
                    toolset += ",version=14.{}{}".format(compiler_version[-1], compiler_update)
        elif compiler == "clang":
            if generator and "Visual" in generator:
                if "Visual Studio 16" in generator or "Visual Studio 17" in generator:
                    toolset = "ClangCL"
                else:
                    raise ConanException("CMakeToolchain with compiler=clang and a CMake "
                                         "'Visual Studio' generator requires VS16 or VS17")
        toolset_arch = conanfile.conf.get("tools.cmake.cmaketoolchain:toolset_arch")
        if toolset_arch is not None:
            toolset_arch = "host={}".format(toolset_arch)
            toolset = toolset_arch if toolset is None else "{},{}".format(toolset, toolset_arch)
        toolset_cuda = conanfile.conf.get("tools.cmake.cmaketoolchain:toolset_cuda")
        if toolset_cuda is not None:
            toolset_cuda = relativize_path(toolset_cuda, conanfile, "${CMAKE_CURRENT_LIST_DIR}")
            toolset_cuda = f"cuda={toolset_cuda}"
            toolset = toolset_cuda if toolset is None else f"{toolset},{toolset_cuda}"
        return toolset

    @staticmethod
    def get_generator_platform(generator, conanfile):
        settings = conanfile.settings
        # Returns the generator platform to be used by CMake
        compiler = settings.get_safe("compiler")
        arch = settings.get_safe("arch")

        if settings.get_safe("os") == "WindowsCE":
            return settings.get_safe("os.platform")

        if compiler in ("msvc", "clang") and generator and "Visual" in generator:
            return {"x86": "Win32",
                    "x86_64": "x64",
                    "armv7": "ARM",
                    "armv8": "ARM64",
                    "arm64ec": "ARM64EC"}.get(arch)
        return None

    def _get_generic_system_name(self):
        os_host = self._conanfile.settings.get_safe("os")
        os_build = self._conanfile.settings_build.get_safe("os")
        arch_host = self._conanfile.settings.get_safe("arch")
        arch_build = self._conanfile.settings_build.get_safe("arch")
        cmake_system_name_map = {"Neutrino": "QNX",
                                 "": "Generic",
                                 "baremetal": "Generic",
                                 None: "Generic"}
        if os_host != os_build:
            # os_host would be 'baremetal' for tricore, but it's ideal to use the Generic-ELF
            # system name instead of just "Generic" because it matches how Aurix Dev Studio
            # generated makefiles behave by generating binaries with the '.elf' extension.
            if arch_host in ['tc131', 'tc16', 'tc161', 'tc162', 'tc18']:
                return "Generic-ELF"
            return cmake_system_name_map.get(os_host, os_host)
        elif arch_host is not None and arch_host != arch_build:
            if not ((arch_build == "x86_64") and (arch_host == "x86") or
                    (arch_build == "sparcv9") and (arch_host == "sparc") or
                    (arch_build == "ppc64") and (arch_host == "ppc32")):
                return cmake_system_name_map.get(os_host, os_host)

    def _is_apple_cross_building(self):

        if is_universal_arch(self._conanfile.settings.get_safe("arch"),
                             self._conanfile.settings.possible_values().get("arch")):
            return False

        os_host = self._conanfile.settings.get_safe("os")
        arch_host = self._conanfile.settings.get_safe("arch")
        arch_build = self._conanfile.settings_build.get_safe("arch")
        os_build = self._conanfile.settings_build.get_safe("os")
        return os_host in ('iOS', 'watchOS', 'tvOS', 'visionOS') or (
                os_host == 'Macos' and (arch_host != arch_build or os_build != os_host))

    @staticmethod
    def _get_darwin_version(os_name, os_version):
        # version mapping from https://en.wikipedia.org/wiki/Darwin_(operating_system)
        # but a more detailed version can be found in https://theapplewiki.com/wiki/Kernel
        version_mapping = {
            "Macos": {
                "10.6": "10", "10.7": "11", "10.8": "12", "10.9": "13", "10.10": "14", "10.11": "15",
                "10.12": "16", "10.13": "17", "10.14": "18", "10.15": "19", "11": "20", "12": "21",
                "13": "22", "14": "23", "15": "24"
            },
            "iOS": {
                "7": "14", "8": "14", "9": "15", "10": "16", "11": "17", "12": "18", "13": "19",
                "14": "20", "15": "21", "16": "22", "17": "23", "18": "24"
            },
            "watchOS": {
                "4": "17", "5": "18", "6": "19", "7": "20",
                "8": "21", "9": "22", "10": "23", "11": "24"
            },
            "tvOS": {
                "11": "17", "12": "18", "13": "19", "14": "20",
                "15": "21", "16": "22", "17": "23", "18": "24"
            },
            "visionOS": {
                "1": "23", "2": "24"
            }
        }
        os_version = Version(os_version).major if os_name != "Macos" or (os_name == "Macos" and Version(
            os_version) >= Version("11")) else os_version
        return version_mapping.get(os_name, {}).get(str(os_version))

    def _get_cross_build(self):
        system_name = self._conanfile.conf.get("tools.cmake.cmaketoolchain:system_name")
        system_version = self._conanfile.conf.get("tools.cmake.cmaketoolchain:system_version")
        system_processor = self._conanfile.conf.get("tools.cmake.cmaketoolchain:system_processor")

        # try to detect automatically
        if not is_universal_arch(self._conanfile.settings.get_safe("arch"),
                                 self._conanfile.settings.possible_values().get("arch")):
            os_host = self._conanfile.settings.get_safe("os")
            os_host_version = self._conanfile.settings.get_safe("os.version")
            arch_host = self._conanfile.settings.get_safe("arch")
            if arch_host == "armv8":
                arch_host = {"Windows": "ARM64", "Macos": "arm64"}.get(os_host, "aarch64")

            if system_name is None:  # Try to deduce
                _system_version = None
                _system_processor = None
                if self._is_apple_cross_building():
                    # cross-build in Macos also for M1
                    system_name = {'Macos': 'Darwin'}.get(os_host, os_host)
                    #  CMAKE_SYSTEM_VERSION for Apple sets the Darwin version, not the os version
                    _system_version = self._get_darwin_version(os_host, os_host_version)
                    _system_processor = to_apple_arch(self._conanfile)
                elif os_host != 'Android':
                    system_name = self._get_generic_system_name()
                    if arch_host in ['tc131', 'tc16', 'tc161', 'tc162', 'tc18']:
                        _system_processor = "tricore"
                    else:
                        _system_processor = arch_host
                    _system_version = os_host_version

                if system_name is not None and system_version is None:
                    system_version = _system_version
                if system_name is not None and system_processor is None:
                    system_processor = _system_processor

        return system_name, system_version, system_processor

    def _get_winsdk_version(self, system_version, generator_platform):
        compiler = self._conanfile.settings.get_safe("compiler")
        if compiler not in ("msvc", "clang") or "Visual" not in str(self._toolchain.generator):
            # Ninja will get it from VCVars, not from toolchain
            return system_version, None, None

        winsdk_version = self._conanfile.conf.get("tools.microsoft:winsdk_version", check_type=str)
        if winsdk_version:
            if system_version:
                self._conanfile.output.warning("Both cmake_system_version and winsdk_version confs"
                                               " defined, prioritizing winsdk_version")
            system_version = winsdk_version
        elif "Windows" in self._conanfile.settings.get_safe("os", ""):
            winsdk_version = self._conanfile.settings.get_safe("os.version")
            if system_version:
                if winsdk_version:
                    self._conanfile.output.warning("Both cmake_system_version conf and os.version"
                                                   " defined, prioritizing cmake_system_version")
                winsdk_version = system_version

        gen_platform_sdk_version = [generator_platform,
                                    f"version={winsdk_version}" if winsdk_version else None]
        gen_platform_sdk_version = ",".join(d for d in gen_platform_sdk_version if d)

        return system_version, winsdk_version, gen_platform_sdk_version

    def context(self):
        generator = self._toolchain.generator
        generator_platform = self.get_generator_platform(generator, self._conanfile)
        toolset = self.get_toolset(generator, self._conanfile)
        system_name, system_version, system_processor = self._get_cross_build()

        # This is handled by the tools.apple:sdk_path and CMAKE_OSX_SYSROOT in Apple
        cmake_sysroot = self._conanfile.conf.get("tools.build:sysroot")
        cmake_sysroot = cmake_sysroot.replace("\\", "/") if cmake_sysroot is not None else None
        if cmake_sysroot is not None:
            cmake_sysroot = relativize_path(cmake_sysroot, self._conanfile,
                                            "${CMAKE_CURRENT_LIST_DIR}")

        result = self._get_winsdk_version(system_version, generator_platform)
        system_version, winsdk_version, gen_platform_sdk_version = result

        return {"toolset": toolset,
                "generator_platform": generator_platform,
                "cmake_system_name": system_name,
                "cmake_system_version": system_version,
                "cmake_system_processor": system_processor,
                "cmake_sysroot": cmake_sysroot,
                "winsdk_version": winsdk_version,
                "gen_platform_sdk_version": gen_platform_sdk_version}


class ExtraVariablesBlock(Block):
    template = textwrap.dedent("""\
        # Definition of extra CMake variables from tools.cmake.cmaketoolchain:extra_variables

        {% if extra_variables %}
        {% for key, value in extra_variables.items() %}
        set({{ key }} {{ value }})
        {% endfor %}
        {% endif %}
    """)

    CMAKE_CACHE_TYPES = ["BOOL", "FILEPATH", "PATH", "STRING", "INTERNAL"]

    def get_exact_type(self, key, value):
        if isinstance(value, str):
            return f"\"{value}\""
        elif isinstance(value, (int, float)):
            return value
        elif isinstance(value, dict):
            var_value = self.get_exact_type(key, value.get("value"))
            is_force = value.get("force")
            if is_force:
                if not isinstance(is_force, bool):
                    raise ConanException(f'tools.cmake.cmaketoolchain:extra_variables "{key}" "force" must be a boolean')
            is_cache = value.get("cache")
            if is_cache:
                if not isinstance(is_cache, bool):
                    raise ConanException(f'tools.cmake.cmaketoolchain:extra_variables "{key}" "cache" must be a boolean')
                var_type = value.get("type")
                if not var_type:
                    raise ConanException(f'tools.cmake.cmaketoolchain:extra_variables "{key}" needs "type" defined for cache variable')
                if var_type not in self.CMAKE_CACHE_TYPES:
                    raise ConanException(f'tools.cmake.cmaketoolchain:extra_variables "{key}" invalid type "{var_type}" for cache variable. Possible types: {", ".join(self.CMAKE_CACHE_TYPES)}')
                # Set docstring as variable name if not defined
                docstring = value.get("docstring") or key
                force_str = " FORCE" if is_force else ""  # Support python < 3.11
                return f"{var_value} CACHE {var_type} \"{docstring}\"{force_str}"
            else:
                if is_force:
                    raise ConanException(f'tools.cmake.cmaketoolchain:extra_variables "{key}" "force" is only allowed for cache variables')
                return var_value

    def context(self):
        # Reading configuration from "tools.cmake.cmaketoolchain:extra_variables"
        extra_variables = self._conanfile.conf.get("tools.cmake.cmaketoolchain:extra_variables",
                                                   default={}, check_type=dict)
        parsed_extra_variables = {}
        for key, value in extra_variables.items():
            parsed_extra_variables[key] = self.get_exact_type(key, value)
        return {"extra_variables": parsed_extra_variables}


class OutputDirsBlock(Block):

    @property
    def template(self):
        return textwrap.dedent("""\
           # Definition of CMAKE_INSTALL_XXX folders

           {% if package_folder %}
           set(CMAKE_INSTALL_PREFIX "{{package_folder}}")
           {% endif %}
           {% if default_bin %}
           set(CMAKE_INSTALL_BINDIR "{{default_bin}}")
           set(CMAKE_INSTALL_SBINDIR "{{default_bin}}")
           set(CMAKE_INSTALL_LIBEXECDIR "{{default_bin}}")
           {% endif %}
           {% if default_lib %}
           set(CMAKE_INSTALL_LIBDIR "{{default_lib}}")
           {% endif %}
           {% if default_include %}
           set(CMAKE_INSTALL_INCLUDEDIR "{{default_include}}")
           set(CMAKE_INSTALL_OLDINCLUDEDIR "{{default_include}}")
           {% endif %}
           {% if default_res %}
           set(CMAKE_INSTALL_DATAROOTDIR "{{default_res}}")
           {% endif %}
        """)

    def _get_cpp_info_value(self, name):
        # Why not taking cpp.build? because this variables are used by the "cmake install"
        # that correspond to the package folder (even if the root is the build directory)
        elements = getattr(self._conanfile.cpp.package, name)
        return elements[0] if elements else None

    def context(self):
        pf = self._conanfile.package_folder
        return {"package_folder": pf.replace("\\", "/") if pf else None,
                "default_bin": self._get_cpp_info_value("bindirs"),
                "default_lib": self._get_cpp_info_value("libdirs"),
                "default_include": self._get_cpp_info_value("includedirs"),
                "default_res": self._get_cpp_info_value("resdirs")}


class VariablesBlock(Block):
    @property
    def template(self):
        return textwrap.dedent("""\
            # Definition of CMake variables from CMakeToolchain.variables values

            {% macro iterate_configs(var_config, action) %}
            {% for it, values in var_config.items() %}
                {% set genexpr = namespace(str='') %}
                {% for conf, value in values -%}
                set(CONAN_DEF_{{ conf }}{{ it }} "{{ value }}")
                {% endfor %}
                {% for conf, value in values -%}
                    {% set genexpr.str = genexpr.str +
                                          '$<IF:$<CONFIG:' + conf + '>,${CONAN_DEF_' + conf|string + it|string + '},' %}
                    {% if loop.last %}{% set genexpr.str = genexpr.str + '""' -%}{%- endif -%}
                {% endfor %}
                {% for i in range(values|count) %}{% set genexpr.str = genexpr.str + '>' %}
                {% endfor %}
                set({{ it }} {{ genexpr.str }} CACHE STRING
                    "Variable {{ it }} conan-toolchain defined")
            {% endfor %}
            {% endmacro %}
            # Variables
            {% for it, value in variables.items() %}
            {% if value is boolean %}
            set({{ it }} {{ "ON" if value else "OFF"}} CACHE BOOL "Variable {{ it }} conan-toolchain defined")
            {% else %}
            set({{ it }} "{{ value }}" CACHE STRING "Variable {{ it }} conan-toolchain defined")
            {% endif %}
            {% endfor %}
            # Variables  per configuration
            {{ iterate_configs(variables_config, action='set') }}
            """)

    def context(self):
        return {"variables": self._toolchain.variables,
                "variables_config": self._toolchain.variables.configuration_types}


class PreprocessorBlock(Block):
    @property
    def template(self):
        return textwrap.dedent("""\
        # Preprocessor definitions from CMakeToolchain.preprocessor_definitions values

        {% for it, value in preprocessor_definitions.items() %}
        {% if value is none %}
        add_compile_definitions("{{ it }}")
        {% else %}
        add_compile_definitions("{{ it }}={{ value }}")
        {% endif %}
        {% endfor %}
        # Preprocessor definitions per configuration
        {% for name, values in preprocessor_definitions_config.items() %}
        {%- for (conf, value) in values %}
        {% if value is none %}
        set(CONAN_DEF_{{conf}}_{{name}} "{{name}}")
        {% else %}
        set(CONAN_DEF_{{conf}}_{{name}} "{{name}}={{value}}")
        {% endif %}
        {% endfor %}
        add_compile_definitions(
        {%- for (conf, value) in values %}
        $<$<CONFIG:{{conf}}>:${CONAN_DEF_{{conf}}_{{name}}}>
        {%- endfor -%})
        {% endfor %}
        """)

    def context(self):
        return {"preprocessor_definitions": self._toolchain.preprocessor_definitions,
                "preprocessor_definitions_config":
                    self._toolchain.preprocessor_definitions.configuration_types}


class ToolchainBlocks:
    def __init__(self, conanfile, toolchain, items=None):
        self._blocks = OrderedDict()
        self._conanfile = conanfile
        self._toolchain = toolchain
        if items:
            for name, block in items:
                self._blocks[name] = block(conanfile, toolchain, name)

    def keys(self):
        return self._blocks.keys()

    def items(self):
        return self._blocks.items()

    def remove(self, name, *args):
        del self._blocks[name]
        for arg in args:
            del self._blocks[arg]

    def select(self, name, *args):
        """
        keep the blocks provided as arguments, remove the others, except pre-existing "variables"
        and "preprocessor", to not break behavior
        """
        self._conanfile.output.warning("CMakeToolchain.select is deprecated. Use blocks.enabled()"
                                       " instead", warn_tag="deprecated")
        to_keep = [name] + list(args) + ["variables", "preprocessor"]
        self._blocks = OrderedDict((k, v) for k, v in self._blocks.items() if k in to_keep)

    def enabled(self, name, *args):
        """
        keep the blocks provided as arguments, remove the others
        """
        to_keep = [name] + list(args)
        self._blocks = OrderedDict((k, v) for k, v in self._blocks.items() if k in to_keep)

    def __setitem__(self, name, block_type):
        # Create a new class inheriting Block with the elements of the provided one
        block_type = type('proxyUserBlock', (Block,), dict(block_type.__dict__))
        self._blocks[name] = block_type(self._conanfile, self._toolchain, name)

    def __getitem__(self, name):
        return self._blocks[name]

    def process_blocks(self):
        blocks = self._conanfile.conf.get("tools.cmake.cmaketoolchain:enabled_blocks",
                                          check_type=list)
        if blocks is not None:
            try:
                new_blocks = OrderedDict((b, self._blocks[b]) for b in blocks)
            except KeyError as e:
                raise ConanException(f"Block {e} defined in tools.cmake.cmaketoolchain"
                                     f":enabled_blocks doesn't exist in {list(self._blocks.keys())}")
            self._blocks = new_blocks
        result = []
        for b in self._blocks.values():
            content = b.get_rendered_content()
            if content:
                result.append(content)
        return result<|MERGE_RESOLUTION|>--- conflicted
+++ resolved
@@ -270,9 +270,6 @@
 
 
 class CppStdBlock(Block):
-<<<<<<< HEAD
-    template = textwrap.dedent("""
-=======
     template = textwrap.dedent("""\
         # Define the C++ and C standards from 'compiler.cppstd' and 'compiler.cstd'
 
@@ -287,26 +284,20 @@
             unset(conan_watched_std_variable)
         endfunction()
 
->>>>>>> d1f6e8a9
         {% if cppstd %}
         message(STATUS "Conan toolchain: C++ Standard {{ cppstd }} with extensions {{ cppstd_extensions }}")
         set(CMAKE_CXX_STANDARD {{ cppstd }})
         set(CMAKE_CXX_EXTENSIONS {{ cppstd_extensions }})
         set(CMAKE_CXX_STANDARD_REQUIRED ON)
-<<<<<<< HEAD
-=======
+
         variable_watch(CMAKE_CXX_STANDARD conan_modify_std_watch)
->>>>>>> d1f6e8a9
         {% endif %}
         {% if cstd %}
         message(STATUS "Conan toolchain: C Standard {{ cstd }} with extensions {{ cstd_extensions }}")
         set(CMAKE_C_STANDARD {{ cstd }})
         set(CMAKE_C_EXTENSIONS {{ cstd_extensions }})
         set(CMAKE_C_STANDARD_REQUIRED ON)
-<<<<<<< HEAD
-=======
         variable_watch(CMAKE_C_STANDARD conan_modify_std_watch)
->>>>>>> d1f6e8a9
         {% endif %}
         """)
 
