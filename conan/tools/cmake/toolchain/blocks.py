import os
import re
import textwrap
from collections import OrderedDict

from jinja2 import Template

from conan.internal.internal_tools import universal_arch_separator, is_universal_arch
from conan.tools.apple.apple import get_apple_sdk_fullname, _to_apple_arch
from conan.tools.android.utils import android_abi
from conan.tools.apple.apple import is_apple_os, to_apple_arch
from conan.tools.build import build_jobs
from conan.tools.build.flags import architecture_flag, libcxx_flags
from conan.tools.build.cross_building import cross_building
from conan.tools.cmake.toolchain import CONAN_TOOLCHAIN_FILENAME
from conan.tools.cmake.utils import is_multi_configuration
from conan.tools.intel import IntelCC
from conan.tools.microsoft.visual import msvc_version_to_toolset_version
from conans.client.generators import relativize_path
from conans.client.subsystems import deduce_subsystem, WINDOWS
from conan.errors import ConanException
from conans.model.version import Version
from conans.util.files import load


class Block(object):
    def __init__(self, conanfile, toolchain):
        self._conanfile = conanfile
        self._toolchain = toolchain
        self._context_values = None

    @property
    def values(self):
        if self._context_values is None:
            self._context_values = self.context()
        return self._context_values

    @values.setter
    def values(self, context_values):
        self._context_values = context_values

    def get_rendered_content(self):
        context = self.values
        if context is None:
            return

        template = Template(self.template, trim_blocks=True, lstrip_blocks=True)
        return template.render(**context)

    def context(self):
        return {}

    @property
    def template(self):
        raise NotImplementedError()


class VSRuntimeBlock(Block):
    template = textwrap.dedent("""
        # Definition of VS runtime, defined from build_type, compiler.runtime, compiler.runtime_type
        {% set genexpr = namespace(str='') %}
        {% for config, value in vs_runtimes.items() %}
            {% set genexpr.str = genexpr.str +
                                  '$<$<CONFIG:' + config + '>:' + value|string + '>' %}
        {% endfor %}
        cmake_policy(GET CMP0091 POLICY_CMP0091)
        if(NOT "${POLICY_CMP0091}" STREQUAL NEW)
            message(FATAL_ERROR "The CMake policy CMP0091 must be NEW, but is '${POLICY_CMP0091}'")
        endif()
        set(CMAKE_MSVC_RUNTIME_LIBRARY "{{ genexpr.str }}")
        """)

    def context(self):
        # Parsing existing toolchain file to get existing configured runtimes
        settings = self._conanfile.settings
        if settings.get_safe("os") != "Windows":
            return

        compiler = settings.get_safe("compiler")
        if compiler not in ("msvc", "clang", "intel-cc"):
            return

        runtime = settings.get_safe("compiler.runtime")
        if runtime is None:
            return

        config_dict = {}
        if os.path.exists(CONAN_TOOLCHAIN_FILENAME):
            existing_include = load(CONAN_TOOLCHAIN_FILENAME)
            msvc_runtime_value = re.search(r"set\(CMAKE_MSVC_RUNTIME_LIBRARY \"([^)]*)\"\)",
                                           existing_include)
            if msvc_runtime_value:
                capture = msvc_runtime_value.group(1)
                matches = re.findall(r"\$<\$<CONFIG:([A-Za-z]*)>:([A-Za-z]*)>", capture)
                config_dict = dict(matches)

        build_type = settings.get_safe("build_type")  # FIXME: change for configuration
        if build_type is None:
            return None

        if compiler == "msvc" or compiler == "intel-cc" or compiler == "clang":
            runtime_type = settings.get_safe("compiler.runtime_type")
            rt = "MultiThreadedDebug" if runtime_type == "Debug" else "MultiThreaded"
            if runtime != "static":
                rt += "DLL"
            config_dict[build_type] = rt

            # If clang is being used the CMake check of compiler will try to create a simple
            # test application, and will fail because the Debug runtime is not there
            if compiler == "clang":
                if config_dict.get("Debug") is None:
                    clang_rt = "MultiThreadedDebug" + ("DLL" if runtime != "static" else "")
                    config_dict["Debug"] = clang_rt

        return {"vs_runtimes": config_dict}


class VSDebuggerEnvironment(Block):
    template = textwrap.dedent("""
        {% if vs_debugger_path %}
        # Definition of CMAKE_VS_DEBUGGER_ENVIRONMENT
        set(CMAKE_VS_DEBUGGER_ENVIRONMENT "{{ vs_debugger_path }}")
        {% endif %}
        """)

    def context(self):
        os_ = self._conanfile.settings.get_safe("os")
        build_type = self._conanfile.settings.get_safe("build_type")

        if (os_ and "Windows" not in os_) or not build_type:
            return None

        if "Visual" not in self._toolchain.generator:
            return None

        config_dict = {}
        if os.path.exists(CONAN_TOOLCHAIN_FILENAME):
            existing_include = load(CONAN_TOOLCHAIN_FILENAME)
            pattern = r"set\(CMAKE_VS_DEBUGGER_ENVIRONMENT \"PATH=([^)]*);%PATH%\"\)"
            vs_debugger_environment = re.search(pattern, existing_include)
            if vs_debugger_environment:
                capture = vs_debugger_environment.group(1)
                matches = re.findall(r"\$<\$<CONFIG:([A-Za-z]*)>:([^>]*)>", capture)
                config_dict = dict(matches)

        host_deps = self._conanfile.dependencies.host.values()
        test_deps = self._conanfile.dependencies.test.values()
        bin_dirs = [p for dep in host_deps for p in dep.cpp_info.aggregated_components().bindirs]
        test_bindirs = [p for dep in test_deps for p in dep.cpp_info.aggregated_components().bindirs]
        bin_dirs.extend(test_bindirs)
        bin_dirs = [relativize_path(p, self._conanfile, "${CMAKE_CURRENT_LIST_DIR}")
                    for p in bin_dirs]
        bin_dirs = [p.replace("\\", "/") for p in bin_dirs]
        bin_dirs = ";".join(bin_dirs) if bin_dirs else None
        if bin_dirs:
            config_dict[build_type] = bin_dirs

        if not config_dict:
            return None

        vs_debugger_path = ""
        for config, value in config_dict.items():
            vs_debugger_path += f"$<$<CONFIG:{config}>:{value}>"
        vs_debugger_path = f"PATH={vs_debugger_path};%PATH%"
        return {"vs_debugger_path": vs_debugger_path}


class FPicBlock(Block):
    template = textwrap.dedent("""
        {% if fpic %}
        message(STATUS "Conan toolchain: Setting CMAKE_POSITION_INDEPENDENT_CODE={{ fpic }} (options.fPIC)")
        set(CMAKE_POSITION_INDEPENDENT_CODE {{ fpic }} CACHE BOOL "Position independent code")
        {% endif %}
        """)

    def context(self):
        fpic = self._conanfile.options.get_safe("fPIC")
        if fpic is None:
            return None
        os_ = self._conanfile.settings.get_safe("os")
        if os_ and "Windows" in os_:
            self._conanfile.output.warning("Toolchain: Ignoring fPIC option defined for Windows")
            return None
        return {"fpic": "ON" if fpic else "OFF"}


class GLibCXXBlock(Block):
    template = textwrap.dedent("""
        {% if set_libcxx %}
        string(APPEND CONAN_CXX_FLAGS " {{ set_libcxx }}")
        {% endif %}
        {% if glibcxx %}
        add_compile_definitions({{ glibcxx }})
        {% endif %}
        """)

    def context(self):
        libcxx, stdlib11 = libcxx_flags(self._conanfile)
        return {"set_libcxx": libcxx, "glibcxx": stdlib11}


class SkipRPath(Block):
    template = textwrap.dedent("""
        {% if skip_rpath %}
        set(CMAKE_SKIP_RPATH 1 CACHE BOOL "rpaths" FORCE)
        # Policy CMP0068
        # We want the old behavior, in CMake >= 3.9 CMAKE_SKIP_RPATH won't affect install_name in OSX
        set(CMAKE_INSTALL_NAME_DIR "")
        {% endif %}
        """)

    skip_rpath = False

    def context(self):
        return {"skip_rpath": self.skip_rpath}


class ArchitectureBlock(Block):
    template = textwrap.dedent("""
        string(APPEND CONAN_CXX_FLAGS " {{ arch_flag }}")
        string(APPEND CONAN_C_FLAGS " {{ arch_flag }}")
        string(APPEND CONAN_SHARED_LINKER_FLAGS " {{ arch_flag }}")
        string(APPEND CONAN_EXE_LINKER_FLAGS " {{ arch_flag }}")
        """)

    def context(self):
        arch_flag = architecture_flag(self._conanfile.settings)
        if not arch_flag:
            return
        return {"arch_flag": arch_flag}


class LinkerScriptsBlock(Block):
    template = textwrap.dedent("""
        string(APPEND CONAN_EXE_LINKER_FLAGS {{ linker_script_flags }})
        """)

    def context(self):
        linker_scripts = self._conanfile.conf.get(
            "tools.build:linker_scripts", check_type=list, default=[])
        if not linker_scripts:
            return
        linker_scripts = [linker_script.replace('\\', '/') for linker_script in linker_scripts]
        linker_scripts = [relativize_path(p, self._conanfile, "${CMAKE_CURRENT_LIST_DIR}")
                          for p in linker_scripts]
        linker_script_flags = ['-T"' + linker_script + '"' for linker_script in linker_scripts]
        return {"linker_script_flags": " ".join(linker_script_flags)}


class CppStdBlock(Block):
    template = textwrap.dedent("""
        message(STATUS "Conan toolchain: C++ Standard {{ cppstd }} with extensions {{ cppstd_extensions }}")
        set(CMAKE_CXX_STANDARD {{ cppstd }})
        set(CMAKE_CXX_EXTENSIONS {{ cppstd_extensions }})
        set(CMAKE_CXX_STANDARD_REQUIRED ON)
        """)

    def context(self):
        compiler_cppstd = self._conanfile.settings.get_safe("compiler.cppstd")
        if compiler_cppstd is None:
            return None

        if compiler_cppstd.startswith("gnu"):
            cppstd = compiler_cppstd[3:]
            cppstd_extensions = "ON"
        else:
            cppstd = compiler_cppstd
            cppstd_extensions = "OFF"
        return {"cppstd": cppstd, "cppstd_extensions": cppstd_extensions}


class SharedLibBock(Block):
    template = textwrap.dedent("""
        message(STATUS "Conan toolchain: Setting BUILD_SHARED_LIBS = {{ shared_libs }}")
        set(BUILD_SHARED_LIBS {{ shared_libs }} CACHE BOOL "Build shared libraries")
        """)

    def context(self):
        try:
            shared_libs = "ON" if self._conanfile.options.shared else "OFF"
            return {"shared_libs": shared_libs}
        except ConanException:
            return None


class ParallelBlock(Block):
    template = textwrap.dedent("""
        string(APPEND CONAN_CXX_FLAGS " /MP{{ parallel }}")
        string(APPEND CONAN_C_FLAGS " /MP{{ parallel }}")
        """)

    def context(self):
        # TODO: Check this conf

        compiler = self._conanfile.settings.get_safe("compiler")
        if compiler != "msvc" or "Visual" not in self._toolchain.generator:
            return

        jobs = build_jobs(self._conanfile)
        if jobs:
            return {"parallel": jobs}


class AndroidSystemBlock(Block):

    template = textwrap.dedent("""
        # New toolchain things
        set(ANDROID_PLATFORM {{ android_platform }})
        {% if android_stl %}
        set(ANDROID_STL {{ android_stl }})
        {% endif %}
        set(ANDROID_ABI {{ android_abi }})
        {% if android_use_legacy_toolchain_file %}
        set(ANDROID_USE_LEGACY_TOOLCHAIN_FILE {{ android_use_legacy_toolchain_file }})
        {% endif %}
        include({{ android_ndk_path }}/build/cmake/android.toolchain.cmake)
        """)

    def context(self):
        os_ = self._conanfile.settings.get_safe("os")
        if os_ != "Android":
            return

        # TODO: only 'c++_shared' y 'c++_static' supported?
        #  https://developer.android.com/ndk/guides/cpp-support
        libcxx_str = self._conanfile.settings.get_safe("compiler.libcxx")

        android_ndk_path = self._conanfile.conf.get("tools.android:ndk_path")
        if not android_ndk_path:
            raise ConanException('CMakeToolchain needs tools.android:ndk_path configuration defined')
        android_ndk_path = android_ndk_path.replace("\\", "/")
        android_ndk_path = relativize_path(android_ndk_path, self._conanfile,
                                           "${CMAKE_CURRENT_LIST_DIR}")

        use_cmake_legacy_toolchain = self._conanfile.conf.get("tools.android:cmake_legacy_toolchain",
                                                              check_type=bool)
        if use_cmake_legacy_toolchain is not None:
            use_cmake_legacy_toolchain = "ON" if use_cmake_legacy_toolchain else "OFF"

        ctxt_toolchain = {
            'android_platform': 'android-' + str(self._conanfile.settings.os.api_level),
            'android_abi': android_abi(self._conanfile),
            'android_stl': libcxx_str,
            'android_ndk_path': android_ndk_path,
            'android_use_legacy_toolchain_file': use_cmake_legacy_toolchain,
        }
        return ctxt_toolchain


class AppleSystemBlock(Block):
    template = textwrap.dedent("""
        # Set the architectures for which to build.
        set(CMAKE_OSX_ARCHITECTURES {{ cmake_osx_architectures }} CACHE STRING "" FORCE)
        # Setting CMAKE_OSX_SYSROOT SDK, when using Xcode generator the name is enough
        # but full path is necessary for others
        set(CMAKE_OSX_SYSROOT {{ cmake_osx_sysroot }} CACHE STRING "" FORCE)
        {% if cmake_osx_deployment_target is defined %}
        # Setting CMAKE_OSX_DEPLOYMENT_TARGET if "os.version" is defined by the used conan profile
        set(CMAKE_OSX_DEPLOYMENT_TARGET "{{ cmake_osx_deployment_target }}" CACHE STRING "")
        {% endif %}
        set(BITCODE "")
        set(FOBJC_ARC "")
        set(VISIBILITY "")
        {% if enable_bitcode %}
        # Bitcode ON
        set(CMAKE_XCODE_ATTRIBUTE_ENABLE_BITCODE "YES")
        set(CMAKE_XCODE_ATTRIBUTE_BITCODE_GENERATION_MODE "bitcode")
        {% if enable_bitcode_marker %}
        set(BITCODE "-fembed-bitcode-marker")
        {% else %}
        set(BITCODE "-fembed-bitcode")
        {% endif %}
        {% elif enable_bitcode is not none %}
        # Bitcode OFF
        set(CMAKE_XCODE_ATTRIBUTE_ENABLE_BITCODE "NO")
        {% endif %}
        {% if enable_arc %}
        # ARC ON
        set(FOBJC_ARC "-fobjc-arc")
        set(CMAKE_XCODE_ATTRIBUTE_CLANG_ENABLE_OBJC_ARC "YES")
        {% elif enable_arc is not none %}
        # ARC OFF
        set(FOBJC_ARC "-fno-objc-arc")
        set(CMAKE_XCODE_ATTRIBUTE_CLANG_ENABLE_OBJC_ARC "NO")
        {% endif %}
        {% if enable_visibility %}
        # Visibility ON
        set(CMAKE_XCODE_ATTRIBUTE_GCC_SYMBOLS_PRIVATE_EXTERN "NO")
        set(VISIBILITY "-fvisibility=default")
        {% elif enable_visibility is not none %}
        # Visibility OFF
        set(VISIBILITY "-fvisibility=hidden -fvisibility-inlines-hidden")
        set(CMAKE_XCODE_ATTRIBUTE_GCC_SYMBOLS_PRIVATE_EXTERN "YES")
        {% endif %}
        #Check if Xcode generator is used, since that will handle these flags automagically
        if(CMAKE_GENERATOR MATCHES "Xcode")
          message(DEBUG "Not setting any manual command-line buildflags, since Xcode is selected as generator.")
        else()
            string(APPEND CONAN_C_FLAGS " ${BITCODE} ${VISIBILITY} ${FOBJC_ARC}")
            string(APPEND CONAN_CXX_FLAGS " ${BITCODE} ${VISIBILITY} ${FOBJC_ARC}")
        endif()
        """)

    def context(self):
        if not is_apple_os(self._conanfile):
            return None

        def to_apple_archs(conanfile):
            f"""converts conan-style architectures into Apple-style archs
            to be used by CMake also supports multiple architectures
            separated by '{universal_arch_separator}'"""
            arch_ = conanfile.settings.get_safe("arch") if conanfile else None
            if arch_ is not None:
                return ";".join([_to_apple_arch(arch, default=arch) for arch in
                                 arch_.split(universal_arch_separator)])

        # check valid combinations of architecture - os ?
        # for iOS a FAT library valid for simulator and device can be generated
        # if multiple archs are specified "-DCMAKE_OSX_ARCHITECTURES=armv7;armv7s;arm64;i386;x86_64"
        host_architecture = to_apple_archs(self._conanfile)

        host_os_version = self._conanfile.settings.get_safe("os.version")
        host_sdk_name = self._conanfile.conf.get("tools.apple:sdk_path") or get_apple_sdk_fullname(self._conanfile)
        is_debug = self._conanfile.settings.get_safe('build_type') == "Debug"

        # Reading some configurations to enable or disable some Xcode toolchain flags and variables
        # Issue related: https://github.com/conan-io/conan/issues/9448
        # Based on https://github.com/leetal/ios-cmake repository
        enable_bitcode = self._conanfile.conf.get("tools.apple:enable_bitcode", check_type=bool)
        enable_arc = self._conanfile.conf.get("tools.apple:enable_arc", check_type=bool)
        enable_visibility = self._conanfile.conf.get("tools.apple:enable_visibility", check_type=bool)

        ctxt_toolchain = {
            "enable_bitcode": enable_bitcode,
            "enable_bitcode_marker": all([enable_bitcode, is_debug]),
            "enable_arc": enable_arc,
            "enable_visibility": enable_visibility
        }
        if host_sdk_name:
            host_sdk_name = relativize_path(host_sdk_name, self._conanfile,
                                            "${CMAKE_CURRENT_LIST_DIR}")
            ctxt_toolchain["cmake_osx_sysroot"] = host_sdk_name
        # this is used to initialize the OSX_ARCHITECTURES property on each target as it is created
        if host_architecture:
            ctxt_toolchain["cmake_osx_architectures"] = host_architecture

        if host_os_version:
            # https://cmake.org/cmake/help/latest/variable/CMAKE_OSX_DEPLOYMENT_TARGET.html
            # Despite the OSX part in the variable name(s) they apply also to other SDKs than
            # macOS like iOS, tvOS, watchOS or visionOS.
            ctxt_toolchain["cmake_osx_deployment_target"] = host_os_version

        return ctxt_toolchain


class FindFiles(Block):
    template = textwrap.dedent("""
        {% if find_package_prefer_config %}
        set(CMAKE_FIND_PACKAGE_PREFER_CONFIG {{ find_package_prefer_config }})
        {% endif %}

        # Definition of CMAKE_MODULE_PATH
        {% if build_paths %}
        list(PREPEND CMAKE_MODULE_PATH {{ build_paths }})
        {% endif %}
        {% if generators_folder %}
        # the generators folder (where conan generates files, like this toolchain)
        list(PREPEND CMAKE_MODULE_PATH {{ generators_folder }})
        {% endif %}

        # Definition of CMAKE_PREFIX_PATH, CMAKE_XXXXX_PATH
        {% if build_paths %}
        # The explicitly defined "builddirs" of "host" context dependencies must be in PREFIX_PATH
        list(PREPEND CMAKE_PREFIX_PATH {{ build_paths }})
        {% endif %}
        {% if generators_folder %}
        # The Conan local "generators" folder, where this toolchain is saved.
        list(PREPEND CMAKE_PREFIX_PATH {{ generators_folder }} )
        {% endif %}
        {% if cmake_program_path %}
        list(PREPEND CMAKE_PROGRAM_PATH {{ cmake_program_path }})
        {% endif %}
        {% if cmake_library_path %}
        list(PREPEND CMAKE_LIBRARY_PATH {{ cmake_library_path }})
        {% endif %}
        {% if is_apple and cmake_framework_path %}
        list(PREPEND CMAKE_FRAMEWORK_PATH {{ cmake_framework_path }})
        {% endif %}
        {% if cmake_include_path %}
        list(PREPEND CMAKE_INCLUDE_PATH {{ cmake_include_path }})
        {% endif %}
        {% if host_runtime_dirs %}
        set(CONAN_RUNTIME_LIB_DIRS {{ host_runtime_dirs }} )
        {% endif %}

        {% if cross_building %}
        if(NOT DEFINED CMAKE_FIND_ROOT_PATH_MODE_PACKAGE OR CMAKE_FIND_ROOT_PATH_MODE_PACKAGE STREQUAL "ONLY")
            set(CMAKE_FIND_ROOT_PATH_MODE_PACKAGE "BOTH")
        endif()
        if(NOT DEFINED CMAKE_FIND_ROOT_PATH_MODE_PROGRAM OR CMAKE_FIND_ROOT_PATH_MODE_PROGRAM STREQUAL "ONLY")
            set(CMAKE_FIND_ROOT_PATH_MODE_PROGRAM "BOTH")
        endif()
        if(NOT DEFINED CMAKE_FIND_ROOT_PATH_MODE_LIBRARY OR CMAKE_FIND_ROOT_PATH_MODE_LIBRARY STREQUAL "ONLY")
            set(CMAKE_FIND_ROOT_PATH_MODE_LIBRARY "BOTH")
        endif()
        {% if is_apple %}
        if(NOT DEFINED CMAKE_FIND_ROOT_PATH_MODE_FRAMEWORK OR CMAKE_FIND_ROOT_PATH_MODE_FRAMEWORK STREQUAL "ONLY")
            set(CMAKE_FIND_ROOT_PATH_MODE_FRAMEWORK "BOTH")
        endif()
        {% endif %}
        if(NOT DEFINED CMAKE_FIND_ROOT_PATH_MODE_INCLUDE OR CMAKE_FIND_ROOT_PATH_MODE_INCLUDE STREQUAL "ONLY")
            set(CMAKE_FIND_ROOT_PATH_MODE_INCLUDE "BOTH")
        endif()
        {% endif %}
    """)

    def _runtime_dirs_value(self, dirs):
        if is_multi_configuration(self._toolchain.generator):
            return ' '.join(f'"$<$<CONFIG:{c}>:{i}>"' for c, v in dirs.items() for i in v)
        else:
            return ' '.join(f'"{item}"' for _, items in dirs.items() for item in items)

    def _get_host_runtime_dirs(self, host_req):
        settings = self._conanfile.settings
        host_runtime_dirs = {}
        is_win = self._conanfile.settings.get_safe("os") == "Windows"

        # Get the previous configuration
        if is_multi_configuration(self._toolchain.generator) and os.path.exists(CONAN_TOOLCHAIN_FILENAME):
            existing_toolchain = load(CONAN_TOOLCHAIN_FILENAME)
            pattern_lib_dirs = r"set\(CONAN_RUNTIME_LIB_DIRS ([^)]*)\)"
            variable_match = re.search(pattern_lib_dirs, existing_toolchain)
            if variable_match:
                capture = variable_match.group(1)
                matches = re.findall(r'"\$<\$<CONFIG:([A-Za-z]*)>:([^>]*)>"', capture)
                host_runtime_dirs = {}
                for k, v in matches:
                    host_runtime_dirs.setdefault(k, []).append(v)

        # Calculate the dirs for the current build_type
        runtime_dirs = []
        for req in host_req:
            cppinfo = req.cpp_info.aggregated_components()
            runtime_dirs.extend(cppinfo.bindirs if is_win else cppinfo.libdirs)

        build_type = settings.get_safe("build_type")
        host_runtime_dirs[build_type] = [s.replace("\\", "/") for s in runtime_dirs]

        return host_runtime_dirs

    def _join_paths(self, paths):
        paths = [relativize_path(p, self._conanfile, "${CMAKE_CURRENT_LIST_DIR}") for p in paths]
        paths = [p.replace('\\', '/').replace('$', '\\$').replace('"', '\\"') for p in paths]
        return " ".join([f'"{p}"' for p in paths])

    def context(self):
        # To find the generated cmake_find_package finders
        # TODO: Change this for parameterized output location of CMakeDeps
        find_package_prefer_config = "ON"  # assume ON by default if not specified in conf
        prefer_config = self._conanfile.conf.get("tools.cmake.cmaketoolchain:find_package_prefer_config",
                                                 check_type=bool)
        if prefer_config is False:
            find_package_prefer_config = "OFF"

        is_apple_ = is_apple_os(self._conanfile)

        # Read information from host context
        # TODO: Add here in 2.0 the "skip": False trait
        host_req = self._conanfile.dependencies.filter({"build": False}).values()
        build_paths = []
        host_lib_paths = []
        host_runtime_dirs = self._get_host_runtime_dirs(host_req)
        host_framework_paths = []
        host_include_paths = []
        for req in host_req:
            cppinfo = req.cpp_info.aggregated_components()
            build_paths.extend(cppinfo.builddirs)
            host_lib_paths.extend(cppinfo.libdirs)
            if is_apple_:
                host_framework_paths.extend(cppinfo.frameworkdirs)
            host_include_paths.extend(cppinfo.includedirs)

        # Read information from build context
        build_req = self._conanfile.dependencies.build.values()
        build_bin_paths = []
        for req in build_req:
            cppinfo = req.cpp_info.aggregated_components()
            build_paths.extend(cppinfo.builddirs)
            build_bin_paths.extend(cppinfo.bindirs)

        return {
            "find_package_prefer_config": find_package_prefer_config,
            "generators_folder": "${CMAKE_CURRENT_LIST_DIR}",
            "build_paths": self._join_paths(build_paths),
            "cmake_program_path": self._join_paths(build_bin_paths),
            "cmake_library_path": self._join_paths(host_lib_paths),
            "cmake_framework_path": self._join_paths(host_framework_paths),
            "cmake_include_path": self._join_paths(host_include_paths),
            "is_apple": is_apple_,
            "cross_building": cross_building(self._conanfile),
            "host_runtime_dirs": self._runtime_dirs_value(host_runtime_dirs)
        }


class PkgConfigBlock(Block):
    template = textwrap.dedent("""
        {% if pkg_config %}
        set(PKG_CONFIG_EXECUTABLE {{ pkg_config }} CACHE FILEPATH "pkg-config executable")
        {% endif %}
        {% if pkg_config_path %}
        if (DEFINED ENV{PKG_CONFIG_PATH})
        set(ENV{PKG_CONFIG_PATH} "{{ pkg_config_path }}$ENV{PKG_CONFIG_PATH}")
        else()
        set(ENV{PKG_CONFIG_PATH} "{{ pkg_config_path }}")
        endif()
        {% endif %}
        """)

    def context(self):
        pkg_config = self._conanfile.conf.get("tools.gnu:pkg_config", check_type=str)
        if pkg_config:
            pkg_config = pkg_config.replace("\\", "/")
        subsystem = deduce_subsystem(self._conanfile, "build")
        pathsep = ":" if subsystem != WINDOWS else ";"
        pkg_config_path = "${CMAKE_CURRENT_LIST_DIR}" + pathsep
        return {"pkg_config": pkg_config,
                "pkg_config_path": pkg_config_path}


class UserToolchain(Block):
    template = textwrap.dedent("""
        {% for user_toolchain in paths %}
        include("{{user_toolchain}}")
        {% endfor %}
        """)

    def context(self):
        # This is global [conf] injection of extra toolchain files
        user_toolchain = self._conanfile.conf.get("tools.cmake.cmaketoolchain:user_toolchain",
                                                  default=[], check_type=list)
        paths = [relativize_path(p, self._conanfile, "${CMAKE_CURRENT_LIST_DIR}")
                 for p in user_toolchain]
        paths = [p.replace("\\", "/") for p in paths]
        return {"paths": paths}


class ExtraFlagsBlock(Block):
    """This block is adding flags directly from user [conf] section"""

    _template = textwrap.dedent("""
        # Conan conf flags start: {{config}}
        {% if cxxflags %}
        string(APPEND CONAN_CXX_FLAGS{{suffix}} "{% for cxxflag in cxxflags %} {{ cxxflag }}{% endfor %}")
        {% endif %}
        {% if cflags %}
        string(APPEND CONAN_C_FLAGS{{suffix}} "{% for cflag in cflags %} {{ cflag }}{% endfor %}")
        {% endif %}
        {% if sharedlinkflags %}
        string(APPEND CONAN_SHARED_LINKER_FLAGS{{suffix}} "{% for sharedlinkflag in sharedlinkflags %} {{ sharedlinkflag }}{% endfor %}")
        {% endif %}
        {% if exelinkflags %}
        string(APPEND CONAN_EXE_LINKER_FLAGS{{suffix}} "{% for exelinkflag in exelinkflags %} {{ exelinkflag }}{% endfor %}")
        {% endif %}
        {% if defines %}
        {% if config %}
        {% for define in defines %}
        add_compile_definitions($<$<CONFIG:{{config}}>:"{{ define }}">)
        {% endfor %}
        {% else %}
        add_compile_definitions({% for define in defines %} "{{ define }}"{% endfor %})
        {% endif %}
        {% endif %}
        # Conan conf flags end
    """)

    @property
    def template(self):
        if not is_multi_configuration(self._toolchain.generator):
            return self._template

        sections = {}
        if os.path.exists(CONAN_TOOLCHAIN_FILENAME):
            existing_toolchain = load(CONAN_TOOLCHAIN_FILENAME)
            lines = existing_toolchain.splitlines()
            current_section = None
            for line in lines:
                if line.startswith("# Conan conf flags start: "):
                    section_name = line.split(":", 1)[1].strip()
                    current_section = [line]
                    sections[section_name] = current_section
                elif line == "# Conan conf flags end":
                    current_section.append(line)
                    current_section = None
                elif current_section is not None:
                    current_section.append(line)
            sections.pop("", None)  # Just in case it had a single config before

        config = self._conanfile.settings.get_safe("build_type")
        for k, v in sections.items():
            if k != config:
                v.insert(0, "{% raw %}")
                v.append("{% endraw %}")
        sections[config] = [self._template]
        sections = ["\n".join(lines) for lines in sections.values()]
        sections = "\n".join(sections)
        return sections

    def context(self):
        # Now, it's time to get all the flags defined by the user
        cxxflags = self._toolchain.extra_cxxflags + self._conanfile.conf.get("tools.build:cxxflags", default=[], check_type=list)
        cflags = self._toolchain.extra_cflags + self._conanfile.conf.get("tools.build:cflags", default=[], check_type=list)
        sharedlinkflags = self._toolchain.extra_sharedlinkflags + self._conanfile.conf.get("tools.build:sharedlinkflags", default=[], check_type=list)
        exelinkflags = self._toolchain.extra_exelinkflags + self._conanfile.conf.get("tools.build:exelinkflags", default=[], check_type=list)
        defines = self._conanfile.conf.get("tools.build:defines", default=[], check_type=list)

        # See https://github.com/conan-io/conan/issues/13374
        android_ndk_path = self._conanfile.conf.get("tools.android:ndk_path")
        android_legacy_toolchain = self._conanfile.conf.get("tools.android:cmake_legacy_toolchain",
                                                            check_type=bool)
        if android_ndk_path and (cxxflags or cflags) and android_legacy_toolchain is not False:
            self._conanfile.output.warning("tools.build:cxxflags or cflags are defined, but Android NDK toolchain may be overriding "
                                           "the values. Consider setting tools.android:cmake_legacy_toolchain to False.")

        config = ""
        suffix = ""
        if is_multi_configuration(self._toolchain.generator):
            config = self._conanfile.settings.get_safe("build_type")
            suffix = f"_{config.upper()}" if config else ""
        return {
            "config": config,
            "suffix": suffix,
            "cxxflags": cxxflags,
            "cflags": cflags,
            "sharedlinkflags": sharedlinkflags,
            "exelinkflags": exelinkflags,
            "defines": [define.replace('"', '\\"') for define in defines]
        }


class CMakeFlagsInitBlock(Block):
    template = textwrap.dedent("""
        foreach(config IN LISTS CMAKE_CONFIGURATION_TYPES)
            string(TOUPPER ${config} config)
            if(DEFINED CONAN_CXX_FLAGS_${config})
              string(APPEND CMAKE_CXX_FLAGS_${config}_INIT " ${CONAN_CXX_FLAGS_${config}}")
            endif()
            if(DEFINED CONAN_C_FLAGS_${config})
              string(APPEND CMAKE_C_FLAGS_${config}_INIT " ${CONAN_C_FLAGS_${config}}")
            endif()
            if(DEFINED CONAN_SHARED_LINKER_FLAGS_${config})
              string(APPEND CMAKE_SHARED_LINKER_FLAGS_${config}_INIT " ${CONAN_SHARED_LINKER_FLAGS_${config}}")
            endif()
            if(DEFINED CONAN_EXE_LINKER_FLAGS_${config})
              string(APPEND CMAKE_EXE_LINKER_FLAGS_${config}_INIT " ${CONAN_EXE_LINKER_FLAGS_${config}}")
            endif()
        endforeach()

        if(DEFINED CONAN_CXX_FLAGS)
          string(APPEND CMAKE_CXX_FLAGS_INIT " ${CONAN_CXX_FLAGS}")
        endif()
        if(DEFINED CONAN_C_FLAGS)
          string(APPEND CMAKE_C_FLAGS_INIT " ${CONAN_C_FLAGS}")
        endif()
        if(DEFINED CONAN_SHARED_LINKER_FLAGS)
          string(APPEND CMAKE_SHARED_LINKER_FLAGS_INIT " ${CONAN_SHARED_LINKER_FLAGS}")
        endif()
        if(DEFINED CONAN_EXE_LINKER_FLAGS)
          string(APPEND CMAKE_EXE_LINKER_FLAGS_INIT " ${CONAN_EXE_LINKER_FLAGS}")
        endif()

        """)


class TryCompileBlock(Block):
    template = textwrap.dedent("""
        get_property( _CMAKE_IN_TRY_COMPILE GLOBAL PROPERTY IN_TRY_COMPILE )
        if(_CMAKE_IN_TRY_COMPILE)
            message(STATUS "Running toolchain IN_TRY_COMPILE")
            return()
        endif()
        """)


class CompilersBlock(Block):
    template = textwrap.dedent(r"""
        {% for lang, compiler_path in compilers.items() %}
        set(CMAKE_{{ lang }}_COMPILER "{{ compiler_path|replace('\\', '/') }}")
        {% endfor %}
    """)

    def context(self):
        # Reading configuration from "tools.build:compiler_executables" -> {"C": "/usr/bin/gcc"}
        compilers_by_conf = self._conanfile.conf.get("tools.build:compiler_executables", default={},
                                                     check_type=dict)
        # Map the possible languages
        compilers = {}
        # Allowed <LANG> variables (and <LANG>_LAUNCHER)
        compilers_mapping = {"c": "C", "cuda": "CUDA", "cpp": "CXX", "objc": "OBJC",
                             "objcpp": "OBJCXX", "rc": "RC", 'fortran': "Fortran", 'asm': "ASM",
                             "hip": "HIP", "ispc": "ISPC"}
        for comp, lang in compilers_mapping.items():
            # To set CMAKE_<LANG>_COMPILER
            if comp in compilers_by_conf:
                compilers[lang] = compilers_by_conf[comp]
        return {"compilers": compilers}


class GenericSystemBlock(Block):
    template = textwrap.dedent("""
        ########## generic_system block #############
        # Definition of system, platform and toolset
        #############################################
        {% if cmake_sysroot %}
        set(CMAKE_SYSROOT {{ cmake_sysroot }})
        {% endif %}

        {% if cmake_system_name %}
        # Cross building
        set(CMAKE_SYSTEM_NAME {{ cmake_system_name }})
        {% endif %}
        {% if cmake_system_version %}
        set(CMAKE_SYSTEM_VERSION {{ cmake_system_version }})
        {% endif %}
        {% if cmake_system_processor %}
        set(CMAKE_SYSTEM_PROCESSOR {{ cmake_system_processor }})
        {% endif %}

        {% if generator_platform and not winsdk_version %}
        set(CMAKE_GENERATOR_PLATFORM "{{ generator_platform }}" CACHE STRING "" FORCE)
        {% elif winsdk_version %}
        if(POLICY CMP0149)
            cmake_policy(GET CMP0149 _POLICY_WINSDK_VERSION)
        endif()
        if(_POLICY_WINSDK_VERSION STREQUAL "NEW")
            message(STATUS "Conan toolchain: CMAKE_GENERATOR_PLATFORM={{gen_platform_sdk_version}}")
            set(CMAKE_GENERATOR_PLATFORM "{{ gen_platform_sdk_version }}" CACHE STRING "" FORCE)
        else()
            # winsdk_version will be taken from above CMAKE_SYSTEM_VERSION
            message(STATUS "Conan toolchain: CMAKE_GENERATOR_PLATFORM={{generator_platform}}")
            set(CMAKE_GENERATOR_PLATFORM "{{ generator_platform }}" CACHE STRING "" FORCE)
        endif()
        {% endif %}

        {% if toolset %}
        message(STATUS "Conan toolchain: CMAKE_GENERATOR_TOOLSET={{ toolset }}")
        set(CMAKE_GENERATOR_TOOLSET "{{ toolset }}" CACHE STRING "" FORCE)
        {% endif %}
        """)

    @staticmethod
    def get_toolset(generator, conanfile):
        toolset = None
        if generator is None or ("Visual" not in generator and "Xcode" not in generator):
            return None
        settings = conanfile.settings
        compiler = settings.get_safe("compiler")
        if compiler == "intel-cc":
            return IntelCC(conanfile).ms_toolset
        elif compiler == "msvc":
            toolset = settings.get_safe("compiler.toolset")
            if toolset is None:
                compiler_version = str(settings.compiler.version)
                msvc_update = conanfile.conf.get("tools.microsoft:msvc_update")
                compiler_update = msvc_update or settings.get_safe("compiler.update")
                toolset = msvc_version_to_toolset_version(compiler_version)
                if compiler_update is not None:  # It is full one(19.28), not generic 19.2X
                    # The equivalent of compiler 19.26 is toolset 14.26
                    toolset += ",version=14.{}{}".format(compiler_version[-1], compiler_update)
        elif compiler == "clang":
            if generator and "Visual" in generator:
                if "Visual Studio 16" in generator or "Visual Studio 17" in generator:
                    toolset = "ClangCL"
                else:
                    raise ConanException("CMakeToolchain with compiler=clang and a CMake "
                                         "'Visual Studio' generator requires VS16 or VS17")
        toolset_arch = conanfile.conf.get("tools.cmake.cmaketoolchain:toolset_arch")
        if toolset_arch is not None:
            toolset_arch = "host={}".format(toolset_arch)
            toolset = toolset_arch if toolset is None else "{},{}".format(toolset, toolset_arch)
        toolset_cuda = conanfile.conf.get("tools.cmake.cmaketoolchain:toolset_cuda")
        if toolset_cuda is not None:
            toolset_cuda = relativize_path(toolset_cuda, conanfile, "${CMAKE_CURRENT_LIST_DIR}")
            toolset_cuda = f"cuda={toolset_cuda}"
            toolset = toolset_cuda if toolset is None else f"{toolset},{toolset_cuda}"
        return toolset

    @staticmethod
    def get_generator_platform(generator, conanfile):
        settings = conanfile.settings
        # Returns the generator platform to be used by CMake
        compiler = settings.get_safe("compiler")
        arch = settings.get_safe("arch")

        if settings.get_safe("os") == "WindowsCE":
            return settings.get_safe("os.platform")

        if compiler in ("msvc", "clang") and generator and "Visual" in generator:
            return {"x86": "Win32",
                    "x86_64": "x64",
                    "armv7": "ARM",
                    "armv8": "ARM64",
                    "arm64ec": "ARM64EC"}.get(arch)
        return None

    def _get_generic_system_name(self):
        os_host = self._conanfile.settings.get_safe("os")
        os_build = self._conanfile.settings_build.get_safe("os")
        arch_host = self._conanfile.settings.get_safe("arch")
        arch_build = self._conanfile.settings_build.get_safe("arch")
        cmake_system_name_map = {"Neutrino": "QNX",
                                 "": "Generic",
                                 "baremetal": "Generic",
                                 None: "Generic"}
        if os_host != os_build:
            # os_host would be 'baremetal' for tricore, but it's ideal to use the Generic-ELF
            # system name instead of just "Generic" because it matches how Aurix Dev Studio
            # generated makefiles behave by generating binaries with the '.elf' extension.
            if arch_host in ['tc131', 'tc16', 'tc161', 'tc162', 'tc18']:
                return "Generic-ELF"
            return cmake_system_name_map.get(os_host, os_host)
        elif arch_host is not None and arch_host != arch_build:
            if not ((arch_build == "x86_64") and (arch_host == "x86") or
                    (arch_build == "sparcv9") and (arch_host == "sparc") or
                    (arch_build == "ppc64") and (arch_host == "ppc32")):
                return cmake_system_name_map.get(os_host, os_host)

    def _is_apple_cross_building(self):

        if is_universal_arch(self._conanfile.settings.get_safe("arch"),
                             self._conanfile.settings.possible_values().get("arch")):
            return False

        os_host = self._conanfile.settings.get_safe("os")
        arch_host = self._conanfile.settings.get_safe("arch")
        arch_build = self._conanfile.settings_build.get_safe("arch")
        os_build = self._conanfile.settings_build.get_safe("os")
        return os_host in ('iOS', 'watchOS', 'tvOS', 'visionOS') or (
                os_host == 'Macos' and (arch_host != arch_build or os_build != os_host))

    def _get_darwin_version(self, os_name, os_version):
        # version mapping from https://en.wikipedia.org/wiki/Darwin_(operating_system)
        version_mapping = {
            "Macos": {
                "10.6": "10", "10.7": "11", "10.8": "12", "10.9": "13", "10.10": "14", "10.11": "15",
                "10.12": "16", "10.13": "17", "10.14": "18", "10.15": "19", "11": "20", "12": "21",
                "13": "22", "14": "23",
            },
            "iOS": {
                "7": "14", "8": "14", "9": "15", "10": "16", "11": "17", "12": "18", "13": "19",
                "14": "20", "15": "21", "16": "22", "17": "23"
            },
            "watchOS": {
                "4": "17", "5": "18", "6": "19", "7": "20",
                "8": "21", "9": "22", "10": "23"
            },
            "tvOS": {
                "11": "17", "12": "18", "13": "19", "14": "20",
                "15": "21", "16": "22", "17": "23"
            },
            "visionOS": {
                "1": "23"
            }
        }
        os_version = Version(os_version).major if os_name != "Macos" or (os_name == "Macos" and Version(
            os_version) >= Version("11")) else os_version
        return version_mapping.get(os_name, {}).get(str(os_version))

    def _get_cross_build(self):
        user_toolchain = self._conanfile.conf.get("tools.cmake.cmaketoolchain:user_toolchain")

        system_name = self._conanfile.conf.get("tools.cmake.cmaketoolchain:system_name")
        system_version = self._conanfile.conf.get("tools.cmake.cmaketoolchain:system_version")
        system_processor = self._conanfile.conf.get("tools.cmake.cmaketoolchain:system_processor")

        # try to detect automatically
        if not user_toolchain and not is_universal_arch(self._conanfile.settings.get_safe("arch"),
                                                        self._conanfile.settings.possible_values().get("arch")):
            os_host = self._conanfile.settings.get_safe("os")
            os_host_version = self._conanfile.settings.get_safe("os.version")
            arch_host = self._conanfile.settings.get_safe("arch")
            if arch_host == "armv8":
                arch_host = {"Windows": "ARM64", "Macos": "arm64"}.get(os_host, "aarch64")

            if system_name is None:  # Try to deduce
                _system_version = None
                _system_processor = None
                if self._is_apple_cross_building():
                    # cross-build in Macos also for M1
                    system_name = {'Macos': 'Darwin'}.get(os_host, os_host)
                    #  CMAKE_SYSTEM_VERSION for Apple sets the Darwin version, not the os version
                    _system_version = self._get_darwin_version(os_host, os_host_version)
                    _system_processor = to_apple_arch(self._conanfile)
                elif os_host != 'Android':
                    system_name = self._get_generic_system_name()
<<<<<<< HEAD
                    _system_version = self._conanfile.settings.get_safe("os.version")
                    if arch_host in ['tc131', 'tc16', 'tc161', 'tc162', 'tc18']:
                        _system_processor = "tricore"
                    else:
                        _system_processor = arch_host
=======
                    _system_version = os_host_version
                    _system_processor = arch_host
>>>>>>> f0425378

                if system_name is not None and system_version is None:
                    system_version = _system_version
                if system_name is not None and system_processor is None:
                    system_processor = _system_processor

        return system_name, system_version, system_processor

    def _get_winsdk_version(self, system_version, generator_platform):
        compiler = self._conanfile.settings.get_safe("compiler")
        if compiler not in ("msvc", "clang") or "Visual" not in str(self._toolchain.generator):
            # Ninja will get it from VCVars, not from toolchain
            return system_version, None, None

        winsdk_version = self._conanfile.conf.get("tools.microsoft:winsdk_version", check_type=str)
        if winsdk_version:
            if system_version:
                self._conanfile.output.warning("Both cmake_system_version and winsdk_version confs"
                                               " defined, prioritizing winsdk_version")
            system_version = winsdk_version
        elif "Windows" in self._conanfile.settings.get_safe("os", ""):
            winsdk_version = self._conanfile.settings.get_safe("os.version")
            if system_version:
                if winsdk_version:
                    self._conanfile.output.warning("Both cmake_system_version conf and os.version"
                                                   " defined, prioritizing cmake_system_version")
                winsdk_version = system_version

        gen_platform_sdk_version = [generator_platform,
                                    f"version={winsdk_version}" if winsdk_version else None]
        gen_platform_sdk_version = ",".join(d for d in gen_platform_sdk_version if d)

        return system_version, winsdk_version, gen_platform_sdk_version

    def context(self):
        generator = self._toolchain.generator
        generator_platform = self.get_generator_platform(generator, self._conanfile)
        toolset = self.get_toolset(generator, self._conanfile)
        system_name, system_version, system_processor = self._get_cross_build()

        # This is handled by the tools.apple:sdk_path and CMAKE_OSX_SYSROOT in Apple
        cmake_sysroot = self._conanfile.conf.get("tools.build:sysroot")
        cmake_sysroot = cmake_sysroot.replace("\\", "/") if cmake_sysroot is not None else None
        if cmake_sysroot is not None:
            cmake_sysroot = relativize_path(cmake_sysroot, self._conanfile,
                                            "${CMAKE_CURRENT_LIST_DIR}")

        result = self._get_winsdk_version(system_version, generator_platform)
        system_version, winsdk_version, gen_platform_sdk_version = result

        return {"toolset": toolset,
                "generator_platform": generator_platform,
                "cmake_system_name": system_name,
                "cmake_system_version": system_version,
                "cmake_system_processor": system_processor,
                "cmake_sysroot": cmake_sysroot,
                "winsdk_version": winsdk_version,
                "gen_platform_sdk_version": gen_platform_sdk_version}


class OutputDirsBlock(Block):

    @property
    def template(self):
        return textwrap.dedent("""
           {% if package_folder %}
           set(CMAKE_INSTALL_PREFIX "{{package_folder}}")
           {% endif %}
           {% if default_bin %}
           set(CMAKE_INSTALL_BINDIR "{{default_bin}}")
           set(CMAKE_INSTALL_SBINDIR "{{default_bin}}")
           set(CMAKE_INSTALL_LIBEXECDIR "{{default_bin}}")
           {% endif %}
           {% if default_lib %}
           set(CMAKE_INSTALL_LIBDIR "{{default_lib}}")
           {% endif %}
           {% if default_include %}
           set(CMAKE_INSTALL_INCLUDEDIR "{{default_include}}")
           set(CMAKE_INSTALL_OLDINCLUDEDIR "{{default_include}}")
           {% endif %}
           {% if default_res %}
           set(CMAKE_INSTALL_DATAROOTDIR "{{default_res}}")
           {% endif %}
        """)

    def _get_cpp_info_value(self, name):
        # Why not taking cpp.build? because this variables are used by the "cmake install"
        # that correspond to the package folder (even if the root is the build directory)
        elements = getattr(self._conanfile.cpp.package, name)
        return elements[0] if elements else None

    def context(self):
        pf = self._conanfile.package_folder
        return {"package_folder": pf.replace("\\", "/") if pf else None,
                "default_bin": self._get_cpp_info_value("bindirs"),
                "default_lib": self._get_cpp_info_value("libdirs"),
                "default_include": self._get_cpp_info_value("includedirs"),
                "default_res": self._get_cpp_info_value("resdirs")}


class ToolchainBlocks:
    def __init__(self, conanfile, toolchain, items=None):
        self._blocks = OrderedDict()
        self._conanfile = conanfile
        self._toolchain = toolchain
        if items:
            for name, block in items:
                self._blocks[name] = block(conanfile, toolchain)

    def keys(self):
        return self._blocks.keys()

    def items(self):
        return self._blocks.items()

    def remove(self, name, *args):
        del self._blocks[name]
        for arg in args:
            del self._blocks[arg]

    def select(self, name, *args):
        """
        keep the blocks provided as arguments, remove the others
        """
        to_keep = [name] + list(args)
        self._blocks = OrderedDict((k, v) for k, v in self._blocks.items() if k in to_keep)

    def __setitem__(self, name, block_type):
        # Create a new class inheriting Block with the elements of the provided one
        block_type = type('proxyUserBlock', (Block,), dict(block_type.__dict__))
        self._blocks[name] = block_type(self._conanfile, self._toolchain)

    def __getitem__(self, name):
        return self._blocks[name]

    def process_blocks(self):
        result = []
        for b in self._blocks.values():
            content = b.get_rendered_content()
            if content:
                result.append(content)
        return result<|MERGE_RESOLUTION|>--- conflicted
+++ resolved
@@ -992,16 +992,12 @@
                     _system_processor = to_apple_arch(self._conanfile)
                 elif os_host != 'Android':
                     system_name = self._get_generic_system_name()
-<<<<<<< HEAD
-                    _system_version = self._conanfile.settings.get_safe("os.version")
                     if arch_host in ['tc131', 'tc16', 'tc161', 'tc162', 'tc18']:
                         _system_processor = "tricore"
                     else:
                         _system_processor = arch_host
-=======
                     _system_version = os_host_version
-                    _system_processor = arch_host
->>>>>>> f0425378
+
 
                 if system_name is not None and system_version is None:
                     system_version = _system_version
