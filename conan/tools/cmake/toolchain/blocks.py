import os
import re
import textwrap
from collections import OrderedDict

from jinja2 import Template

from conan.internal.internal_tools import universal_arch_separator, is_universal_arch
from conan.tools.apple.apple import get_apple_sdk_fullname, _to_apple_arch
from conan.tools.android.utils import android_abi
from conan.tools.apple.apple import is_apple_os, to_apple_arch
from conan.tools.build import build_jobs
from conan.tools.build.flags import architecture_flag, libcxx_flags
from conan.tools.build.cross_building import cross_building
from conan.tools.cmake.toolchain import CONAN_TOOLCHAIN_FILENAME
from conan.tools.cmake.utils import is_multi_configuration
from conan.tools.intel import IntelCC
from conan.tools.microsoft.visual import msvc_version_to_toolset_version
from conans.client.subsystems import deduce_subsystem, WINDOWS
from conan.errors import ConanException
from conans.util.files import load


class Block(object):
    def __init__(self, conanfile, toolchain):
        self._conanfile = conanfile
        self._toolchain = toolchain
        self._context_values = None

    @property
    def values(self):
        if self._context_values is None:
            self._context_values = self.context()
        return self._context_values

    @values.setter
    def values(self, context_values):
        self._context_values = context_values

    def get_rendered_content(self):
        context = self.values
        if context is None:
            return

        template = Template(self.template, trim_blocks=True, lstrip_blocks=True)
        return template.render(**context)

    def context(self):
        return {}

    @property
    def template(self):
        raise NotImplementedError()


class VSRuntimeBlock(Block):
    template = textwrap.dedent("""
        # Definition of VS runtime, defined from build_type, compiler.runtime, compiler.runtime_type
        {% set genexpr = namespace(str='') %}
        {% for config, value in vs_runtimes.items() %}
            {% set genexpr.str = genexpr.str +
                                  '$<$<CONFIG:' + config + '>:' + value|string + '>' %}
        {% endfor %}
        cmake_policy(GET CMP0091 POLICY_CMP0091)
        if(NOT "${POLICY_CMP0091}" STREQUAL NEW)
            message(FATAL_ERROR "The CMake policy CMP0091 must be NEW, but is '${POLICY_CMP0091}'")
        endif()
        set(CMAKE_MSVC_RUNTIME_LIBRARY "{{ genexpr.str }}")
        """)

    def context(self):
        # Parsing existing toolchain file to get existing configured runtimes
        settings = self._conanfile.settings
        if settings.get_safe("os") != "Windows":
            return

        compiler = settings.get_safe("compiler")
        if compiler not in ("msvc", "clang", "intel-cc"):
            return

        runtime = settings.get_safe("compiler.runtime")
        if runtime is None:
            return

        config_dict = {}
        if os.path.exists(CONAN_TOOLCHAIN_FILENAME):
            existing_include = load(CONAN_TOOLCHAIN_FILENAME)
            msvc_runtime_value = re.search(r"set\(CMAKE_MSVC_RUNTIME_LIBRARY \"([^)]*)\"\)",
                                           existing_include)
            if msvc_runtime_value:
                capture = msvc_runtime_value.group(1)
                matches = re.findall(r"\$<\$<CONFIG:([A-Za-z]*)>:([A-Za-z]*)>", capture)
                config_dict = dict(matches)

        build_type = settings.get_safe("build_type")  # FIXME: change for configuration
        if build_type is None:
            return None

        if compiler == "msvc" or compiler == "intel-cc" or compiler == "clang":
            runtime_type = settings.get_safe("compiler.runtime_type")
            rt = "MultiThreadedDebug" if runtime_type == "Debug" else "MultiThreaded"
            if runtime != "static":
                rt += "DLL"
            config_dict[build_type] = rt

            # If clang is being used the CMake check of compiler will try to create a simple
            # test application, and will fail because the Debug runtime is not there
            if compiler == "clang":
                if config_dict.get("Debug") is None:
                    clang_rt = "MultiThreadedDebug" + ("DLL" if runtime != "static" else "")
                    config_dict["Debug"] = clang_rt

        return {"vs_runtimes": config_dict}


class VSDebuggerEnvironment(Block):
    template = textwrap.dedent("""
        {% if vs_debugger_path %}
        # Definition of CMAKE_VS_DEBUGGER_ENVIRONMENT
        set(CMAKE_VS_DEBUGGER_ENVIRONMENT "{{ vs_debugger_path }}")
        {% endif %}
        """)

    def context(self):
        os_ = self._conanfile.settings.get_safe("os")
        build_type = self._conanfile.settings.get_safe("build_type")

        if (os_ and "Windows" not in os_) or not build_type:
            return None

        if "Visual" not in self._toolchain.generator:
            return None

        config_dict = {}
        if os.path.exists(CONAN_TOOLCHAIN_FILENAME):
            existing_include = load(CONAN_TOOLCHAIN_FILENAME)
            pattern = r"set\(CMAKE_VS_DEBUGGER_ENVIRONMENT \"PATH=([^)]*);%PATH%\"\)"
            vs_debugger_environment = re.search(pattern, existing_include)
            if vs_debugger_environment:
                capture = vs_debugger_environment.group(1)
                matches = re.findall(r"\$<\$<CONFIG:([A-Za-z]*)>:([^>]*)>", capture)
                config_dict = dict(matches)

        host_deps = self._conanfile.dependencies.host.values()
        test_deps = self._conanfile.dependencies.test.values()
        bin_dirs = [p for dep in host_deps for p in dep.cpp_info.aggregated_components().bindirs]
        test_bindirs = [p for dep in test_deps for p in dep.cpp_info.aggregated_components().bindirs]
        bin_dirs.extend(test_bindirs)
        bin_dirs = [p.replace("\\", "/") for p in bin_dirs]

        bin_dirs = ";".join(bin_dirs) if bin_dirs else None
        if bin_dirs:
            config_dict[build_type] = bin_dirs

        if not config_dict:
            return None
        
        vs_debugger_path = ""
        for config, value in config_dict.items():
            vs_debugger_path += f"$<$<CONFIG:{config}>:{value}>"
        vs_debugger_path = f"PATH={vs_debugger_path};%PATH%"
        return {"vs_debugger_path": vs_debugger_path}


class FPicBlock(Block):
    template = textwrap.dedent("""
        {% if fpic %}
        message(STATUS "Conan toolchain: Setting CMAKE_POSITION_INDEPENDENT_CODE={{ fpic }} (options.fPIC)")
        set(CMAKE_POSITION_INDEPENDENT_CODE {{ fpic }} CACHE BOOL "Position independent code")
        {% endif %}
        """)

    def context(self):
        fpic = self._conanfile.options.get_safe("fPIC")
        if fpic is None:
            return None
        os_ = self._conanfile.settings.get_safe("os")
        if os_ and "Windows" in os_:
            self._conanfile.output.warning("Toolchain: Ignoring fPIC option defined for Windows")
            return None
        return {"fpic": "ON" if fpic else "OFF"}


class GLibCXXBlock(Block):
    template = textwrap.dedent("""
        {% if set_libcxx %}
        string(APPEND CONAN_CXX_FLAGS " {{ set_libcxx }}")
        {% endif %}
        {% if glibcxx %}
        add_compile_definitions({{ glibcxx }})
        {% endif %}
        """)

    def context(self):
        libcxx, stdlib11 = libcxx_flags(self._conanfile)
        return {"set_libcxx": libcxx, "glibcxx": stdlib11}


class SkipRPath(Block):
    template = textwrap.dedent("""
        {% if skip_rpath %}
        set(CMAKE_SKIP_RPATH 1 CACHE BOOL "rpaths" FORCE)
        # Policy CMP0068
        # We want the old behavior, in CMake >= 3.9 CMAKE_SKIP_RPATH won't affect install_name in OSX
        set(CMAKE_INSTALL_NAME_DIR "")
        {% endif %}
        """)

    skip_rpath = False

    def context(self):
        return {"skip_rpath": self.skip_rpath}


class ArchitectureBlock(Block):
    template = textwrap.dedent("""
        string(APPEND CONAN_CXX_FLAGS " {{ arch_flag }}")
        string(APPEND CONAN_C_FLAGS " {{ arch_flag }}")
        string(APPEND CONAN_SHARED_LINKER_FLAGS " {{ arch_flag }}")
        string(APPEND CONAN_EXE_LINKER_FLAGS " {{ arch_flag }}")
        """)

    def context(self):
        arch_flag = architecture_flag(self._conanfile.settings)
        if not arch_flag:
            return
        return {"arch_flag": arch_flag}


class LinkerScriptsBlock(Block):
    template = textwrap.dedent("""
        string(APPEND CONAN_EXE_LINKER_FLAGS {{ linker_script_flags }})
        """)

    def context(self):
        linker_scripts = self._conanfile.conf.get(
            "tools.build:linker_scripts", check_type=list, default=[])
        if not linker_scripts:
            return
        linker_scripts = [linker_script.replace('\\', '/') for linker_script in linker_scripts]
        linker_script_flags = ['-T"' + linker_script + '"' for linker_script in linker_scripts]
        return {"linker_script_flags": " ".join(linker_script_flags)}


class CppStdBlock(Block):
    template = textwrap.dedent("""
        message(STATUS "Conan toolchain: C++ Standard {{ cppstd }} with extensions {{ cppstd_extensions }}")
        set(CMAKE_CXX_STANDARD {{ cppstd }})
        set(CMAKE_CXX_EXTENSIONS {{ cppstd_extensions }})
        set(CMAKE_CXX_STANDARD_REQUIRED ON)
        """)

    def context(self):
        compiler_cppstd = self._conanfile.settings.get_safe("compiler.cppstd")
        if compiler_cppstd is None:
            return None

        if compiler_cppstd.startswith("gnu"):
            cppstd = compiler_cppstd[3:]
            cppstd_extensions = "ON"
        else:
            cppstd = compiler_cppstd
            cppstd_extensions = "OFF"
        return {"cppstd": cppstd, "cppstd_extensions": cppstd_extensions}


class SharedLibBock(Block):
    template = textwrap.dedent("""
        message(STATUS "Conan toolchain: Setting BUILD_SHARED_LIBS = {{ shared_libs }}")
        set(BUILD_SHARED_LIBS {{ shared_libs }} CACHE BOOL "Build shared libraries")
        """)

    def context(self):
        try:
            shared_libs = "ON" if self._conanfile.options.shared else "OFF"
            return {"shared_libs": shared_libs}
        except ConanException:
            return None


class ParallelBlock(Block):
    template = textwrap.dedent("""
        string(APPEND CONAN_CXX_FLAGS " /MP{{ parallel }}")
        string(APPEND CONAN_C_FLAGS " /MP{{ parallel }}")
        """)

    def context(self):
        # TODO: Check this conf

        compiler = self._conanfile.settings.get_safe("compiler")
        if compiler != "msvc" or "Visual" not in self._toolchain.generator:
            return

        jobs = build_jobs(self._conanfile)
        if jobs:
            return {"parallel": jobs}


class AndroidSystemBlock(Block):

    template = textwrap.dedent("""
        # New toolchain things
        set(ANDROID_PLATFORM {{ android_platform }})
        {% if android_stl %}
        set(ANDROID_STL {{ android_stl }})
        {% endif %}
        set(ANDROID_ABI {{ android_abi }})
        {% if android_use_legacy_toolchain_file %}
        set(ANDROID_USE_LEGACY_TOOLCHAIN_FILE {{ android_use_legacy_toolchain_file }})
        {% endif %}
        include({{ android_ndk_path }}/build/cmake/android.toolchain.cmake)
        """)

    def context(self):
        os_ = self._conanfile.settings.get_safe("os")
        if os_ != "Android":
            return

        # TODO: only 'c++_shared' y 'c++_static' supported?
        #  https://developer.android.com/ndk/guides/cpp-support
        libcxx_str = self._conanfile.settings.get_safe("compiler.libcxx")

        android_ndk_path = self._conanfile.conf.get("tools.android:ndk_path")
        if not android_ndk_path:
            raise ConanException('CMakeToolchain needs tools.android:ndk_path configuration defined')
        android_ndk_path = android_ndk_path.replace("\\", "/")

        use_cmake_legacy_toolchain = self._conanfile.conf.get("tools.android:cmake_legacy_toolchain",
                                                              check_type=bool)
        if use_cmake_legacy_toolchain is not None:
            use_cmake_legacy_toolchain = "ON" if use_cmake_legacy_toolchain else "OFF"

        ctxt_toolchain = {
            'android_platform': 'android-' + str(self._conanfile.settings.os.api_level),
            'android_abi': android_abi(self._conanfile),
            'android_stl': libcxx_str,
            'android_ndk_path': android_ndk_path,
            'android_use_legacy_toolchain_file': use_cmake_legacy_toolchain,
        }
        return ctxt_toolchain


class AppleSystemBlock(Block):
    template = textwrap.dedent("""
        # Set the architectures for which to build.
        set(CMAKE_OSX_ARCHITECTURES {{ cmake_osx_architectures }} CACHE STRING "" FORCE)
        # Setting CMAKE_OSX_SYSROOT SDK, when using Xcode generator the name is enough
        # but full path is necessary for others
        set(CMAKE_OSX_SYSROOT {{ cmake_osx_sysroot }} CACHE STRING "" FORCE)
        {% if cmake_osx_deployment_target is defined %}
        # Setting CMAKE_OSX_DEPLOYMENT_TARGET if "os.version" is defined by the used conan profile
        set(CMAKE_OSX_DEPLOYMENT_TARGET "{{ cmake_osx_deployment_target }}" CACHE STRING "")
        {% endif %}
        set(BITCODE "")
        set(FOBJC_ARC "")
        set(VISIBILITY "")
        {% if enable_bitcode %}
        # Bitcode ON
        set(CMAKE_XCODE_ATTRIBUTE_ENABLE_BITCODE "YES")
        set(CMAKE_XCODE_ATTRIBUTE_BITCODE_GENERATION_MODE "bitcode")
        {% if enable_bitcode_marker %}
        set(BITCODE "-fembed-bitcode-marker")
        {% else %}
        set(BITCODE "-fembed-bitcode")
        {% endif %}
        {% elif enable_bitcode is not none %}
        # Bitcode OFF
        set(CMAKE_XCODE_ATTRIBUTE_ENABLE_BITCODE "NO")
        {% endif %}
        {% if enable_arc %}
        # ARC ON
        set(FOBJC_ARC "-fobjc-arc")
        set(CMAKE_XCODE_ATTRIBUTE_CLANG_ENABLE_OBJC_ARC "YES")
        {% elif enable_arc is not none %}
        # ARC OFF
        set(FOBJC_ARC "-fno-objc-arc")
        set(CMAKE_XCODE_ATTRIBUTE_CLANG_ENABLE_OBJC_ARC "NO")
        {% endif %}
        {% if enable_visibility %}
        # Visibility ON
        set(CMAKE_XCODE_ATTRIBUTE_GCC_SYMBOLS_PRIVATE_EXTERN "NO")
        set(VISIBILITY "-fvisibility=default")
        {% elif enable_visibility is not none %}
        # Visibility OFF
        set(VISIBILITY "-fvisibility=hidden -fvisibility-inlines-hidden")
        set(CMAKE_XCODE_ATTRIBUTE_GCC_SYMBOLS_PRIVATE_EXTERN "YES")
        {% endif %}
        #Check if Xcode generator is used, since that will handle these flags automagically
        if(CMAKE_GENERATOR MATCHES "Xcode")
          message(DEBUG "Not setting any manual command-line buildflags, since Xcode is selected as generator.")
        else()
            string(APPEND CONAN_C_FLAGS " ${BITCODE} ${VISIBILITY} ${FOBJC_ARC}")
            string(APPEND CONAN_CXX_FLAGS " ${BITCODE} ${VISIBILITY} ${FOBJC_ARC}")
        endif()
        """)

    def context(self):
        if not is_apple_os(self._conanfile):
            return None

        def to_apple_archs(conanfile, default=None):
            f"""converts conan-style architectures into Apple-style archs
            to be used by CMake also supports multiple architectures
            separated by '{universal_arch_separator}'"""
            arch_ = conanfile.settings.get_safe("arch") if conanfile else None
            if arch_ is not None:
                return ";".join([_to_apple_arch(arch, default) for arch in
                                 arch_.split(universal_arch_separator)])

        # check valid combinations of architecture - os ?
        # for iOS a FAT library valid for simulator and device can be generated
        # if multiple archs are specified "-DCMAKE_OSX_ARCHITECTURES=armv7;armv7s;arm64;i386;x86_64"
        host_architecture = to_apple_archs(self._conanfile)

        host_os_version = self._conanfile.settings.get_safe("os.version")
        host_sdk_name = self._conanfile.conf.get("tools.apple:sdk_path") or get_apple_sdk_fullname(self._conanfile)
        is_debug = self._conanfile.settings.get_safe('build_type') == "Debug"

        # Reading some configurations to enable or disable some Xcode toolchain flags and variables
        # Issue related: https://github.com/conan-io/conan/issues/9448
        # Based on https://github.com/leetal/ios-cmake repository
        enable_bitcode = self._conanfile.conf.get("tools.apple:enable_bitcode", check_type=bool)
        enable_arc = self._conanfile.conf.get("tools.apple:enable_arc", check_type=bool)
        enable_visibility = self._conanfile.conf.get("tools.apple:enable_visibility", check_type=bool)

        ctxt_toolchain = {
            "enable_bitcode": enable_bitcode,
            "enable_bitcode_marker": all([enable_bitcode, is_debug]),
            "enable_arc": enable_arc,
            "enable_visibility": enable_visibility
        }
        if host_sdk_name:
            ctxt_toolchain["cmake_osx_sysroot"] = host_sdk_name
        # this is used to initialize the OSX_ARCHITECTURES property on each target as it is created
        if host_architecture:
            ctxt_toolchain["cmake_osx_architectures"] = host_architecture

        if host_os_version:
            # https://cmake.org/cmake/help/latest/variable/CMAKE_OSX_DEPLOYMENT_TARGET.html
            # Despite the OSX part in the variable name(s) they apply also to other SDKs than
            # macOS like iOS, tvOS, watchOS or visionOS.
            ctxt_toolchain["cmake_osx_deployment_target"] = host_os_version

        return ctxt_toolchain


class FindFiles(Block):
    template = textwrap.dedent("""
        {% if find_package_prefer_config %}
        set(CMAKE_FIND_PACKAGE_PREFER_CONFIG {{ find_package_prefer_config }})
        {% endif %}

        # Definition of CMAKE_MODULE_PATH
        {% if build_paths %}
        list(PREPEND CMAKE_MODULE_PATH {{ build_paths }})
        {% endif %}
        {% if generators_folder %}
        # the generators folder (where conan generates files, like this toolchain)
        list(PREPEND CMAKE_MODULE_PATH {{ generators_folder }})
        {% endif %}

        # Definition of CMAKE_PREFIX_PATH, CMAKE_XXXXX_PATH
        {% if build_paths %}
        # The explicitly defined "builddirs" of "host" context dependencies must be in PREFIX_PATH
        list(PREPEND CMAKE_PREFIX_PATH {{ build_paths }})
        {% endif %}
        {% if generators_folder %}
        # The Conan local "generators" folder, where this toolchain is saved.
        list(PREPEND CMAKE_PREFIX_PATH {{ generators_folder }} )
        {% endif %}
        {% if cmake_program_path %}
        list(PREPEND CMAKE_PROGRAM_PATH {{ cmake_program_path }})
        {% endif %}
        {% if cmake_library_path %}
        list(PREPEND CMAKE_LIBRARY_PATH {{ cmake_library_path }})
        {% endif %}
        {% if is_apple and cmake_framework_path %}
        list(PREPEND CMAKE_FRAMEWORK_PATH {{ cmake_framework_path }})
        {% endif %}
        {% if cmake_include_path %}
        list(PREPEND CMAKE_INCLUDE_PATH {{ cmake_include_path }})
        {% endif %}

        {% if cross_building %}
        if(NOT DEFINED CMAKE_FIND_ROOT_PATH_MODE_PACKAGE OR CMAKE_FIND_ROOT_PATH_MODE_PACKAGE STREQUAL "ONLY")
            set(CMAKE_FIND_ROOT_PATH_MODE_PACKAGE "BOTH")
        endif()
        if(NOT DEFINED CMAKE_FIND_ROOT_PATH_MODE_PROGRAM OR CMAKE_FIND_ROOT_PATH_MODE_PROGRAM STREQUAL "ONLY")
            set(CMAKE_FIND_ROOT_PATH_MODE_PROGRAM "BOTH")
        endif()
        if(NOT DEFINED CMAKE_FIND_ROOT_PATH_MODE_LIBRARY OR CMAKE_FIND_ROOT_PATH_MODE_LIBRARY STREQUAL "ONLY")
            set(CMAKE_FIND_ROOT_PATH_MODE_LIBRARY "BOTH")
        endif()
        {% if is_apple %}
        if(NOT DEFINED CMAKE_FIND_ROOT_PATH_MODE_FRAMEWORK OR CMAKE_FIND_ROOT_PATH_MODE_FRAMEWORK STREQUAL "ONLY")
            set(CMAKE_FIND_ROOT_PATH_MODE_FRAMEWORK "BOTH")
        endif()
        {% endif %}
        if(NOT DEFINED CMAKE_FIND_ROOT_PATH_MODE_INCLUDE OR CMAKE_FIND_ROOT_PATH_MODE_INCLUDE STREQUAL "ONLY")
            set(CMAKE_FIND_ROOT_PATH_MODE_INCLUDE "BOTH")
        endif()
        {% endif %}
    """)

    @staticmethod
    def _join_paths(paths):
        return " ".join(['"{}"'.format(p.replace('\\', '/')
                                        .replace('$', '\\$')
                                        .replace('"', '\\"')) for p in paths])

    def context(self):
        # To find the generated cmake_find_package finders
        # TODO: Change this for parameterized output location of CMakeDeps
        find_package_prefer_config = "ON"  # assume ON by default if not specified in conf
        prefer_config = self._conanfile.conf.get("tools.cmake.cmaketoolchain:find_package_prefer_config",
                                                 check_type=bool)
        if prefer_config is False:
            find_package_prefer_config = "OFF"

        is_apple_ = is_apple_os(self._conanfile)

        # Read information from host context
        # TODO: Add here in 2.0 the "skip": False trait
        host_req = self._conanfile.dependencies.filter({"build": False}).values()
        build_paths = []
        host_lib_paths = []
        host_framework_paths = []
        host_include_paths = []
        for req in host_req:
            cppinfo = req.cpp_info.aggregated_components()
            build_paths.extend(cppinfo.builddirs)
            host_lib_paths.extend(cppinfo.libdirs)
            if is_apple_:
                host_framework_paths.extend(cppinfo.frameworkdirs)
            host_include_paths.extend(cppinfo.includedirs)

        # Read information from build context
        build_req = self._conanfile.dependencies.build.values()
        build_bin_paths = []
        for req in build_req:
            cppinfo = req.cpp_info.aggregated_components()
            build_paths.extend(cppinfo.builddirs)
            build_bin_paths.extend(cppinfo.bindirs)

        return {
            "find_package_prefer_config": find_package_prefer_config,
            "generators_folder": "${CMAKE_CURRENT_LIST_DIR}",
            "build_paths": self._join_paths(build_paths),
            "cmake_program_path": self._join_paths(build_bin_paths),
            "cmake_library_path": self._join_paths(host_lib_paths),
            "cmake_framework_path": self._join_paths(host_framework_paths),
            "cmake_include_path": self._join_paths(host_include_paths),
            "is_apple": is_apple_,
            "cross_building": cross_building(self._conanfile),
        }


class PkgConfigBlock(Block):
    template = textwrap.dedent("""
        {% if pkg_config %}
        set(PKG_CONFIG_EXECUTABLE {{ pkg_config }} CACHE FILEPATH "pkg-config executable")
        {% endif %}
        {% if pkg_config_path %}
        if (DEFINED ENV{PKG_CONFIG_PATH})
        set(ENV{PKG_CONFIG_PATH} "{{ pkg_config_path }}$ENV{PKG_CONFIG_PATH}")
        else()
        set(ENV{PKG_CONFIG_PATH} "{{ pkg_config_path }}")
        endif()
        {% endif %}
        """)

    def context(self):
        pkg_config = self._conanfile.conf.get("tools.gnu:pkg_config", check_type=str)
        if pkg_config:
            pkg_config = pkg_config.replace("\\", "/")
        subsystem = deduce_subsystem(self._conanfile, "build")
        pathsep = ":" if subsystem != WINDOWS else ";"
        pkg_config_path = "${CMAKE_CURRENT_LIST_DIR}" + pathsep
        return {"pkg_config": pkg_config,
                "pkg_config_path": pkg_config_path}


class UserToolchain(Block):
    template = textwrap.dedent("""
        {% for user_toolchain in paths %}
        include("{{user_toolchain}}")
        {% endfor %}
        """)

    def context(self):
        # This is global [conf] injection of extra toolchain files
        user_toolchain = self._conanfile.conf.get("tools.cmake.cmaketoolchain:user_toolchain",
                                                  default=[], check_type=list)
        return {"paths": [ut.replace("\\", "/") for ut in user_toolchain]}


class ExtraFlagsBlock(Block):
    """This block is adding flags directly from user [conf] section"""

    _template = textwrap.dedent("""
        # Conan conf flags start: {{config}}
        {% if cxxflags %}
        string(APPEND CONAN_CXX_FLAGS{{suffix}} "{% for cxxflag in cxxflags %} {{ cxxflag }}{% endfor %}")
        {% endif %}
        {% if cflags %}
        string(APPEND CONAN_C_FLAGS{{suffix}} "{% for cflag in cflags %} {{ cflag }}{% endfor %}")
        {% endif %}
        {% if sharedlinkflags %}
        string(APPEND CONAN_SHARED_LINKER_FLAGS{{suffix}} "{% for sharedlinkflag in sharedlinkflags %} {{ sharedlinkflag }}{% endfor %}")
        {% endif %}
        {% if exelinkflags %}
        string(APPEND CONAN_EXE_LINKER_FLAGS{{suffix}} "{% for exelinkflag in exelinkflags %} {{ exelinkflag }}{% endfor %}")
        {% endif %}
        {% if defines %}
        {% if config %}
        add_compile_definitions($<$<CONFIG:{{config}}>:{% for define in defines %}" {{ define }}"{% endfor %}>)
        {% else %}
        add_compile_definitions({% for define in defines %} "{{ define }}"{% endfor %})
        {% endif %}
        {% endif %}
        # Conan conf flags end
    """)

    @property
    def template(self):
        if not is_multi_configuration(self._toolchain.generator):
            return self._template

        sections = {}
        if os.path.exists(CONAN_TOOLCHAIN_FILENAME):
            existing_toolchain = load(CONAN_TOOLCHAIN_FILENAME)
            lines = existing_toolchain.splitlines()
            current_section = None
            for line in lines:
                if line.startswith("# Conan conf flags start: "):
                    section_name = line.split(":", 1)[1].strip()
                    current_section = [line]
                    sections[section_name] = current_section
                elif line == "# Conan conf flags end":
                    current_section.append(line)
                    current_section = None
                elif current_section is not None:
                    current_section.append(line)
            sections.pop("", None)  # Just in case it had a single config before

        config = self._conanfile.settings.get_safe("build_type")
        for k, v in sections.items():
            if k != config:
                v.insert(0, "{% raw %}")
                v.append("{% endraw %}")
        sections[config] = [self._template]
        sections = ["\n".join(lines) for lines in sections.values()]
        sections = "\n".join(sections)
        return sections

    def context(self):
        # Now, it's time to get all the flags defined by the user
        cxxflags = self._toolchain.extra_cxxflags + self._conanfile.conf.get("tools.build:cxxflags", default=[], check_type=list)
        cflags = self._toolchain.extra_cflags + self._conanfile.conf.get("tools.build:cflags", default=[], check_type=list)
        sharedlinkflags = self._toolchain.extra_sharedlinkflags + self._conanfile.conf.get("tools.build:sharedlinkflags", default=[], check_type=list)
        exelinkflags = self._toolchain.extra_exelinkflags + self._conanfile.conf.get("tools.build:exelinkflags", default=[], check_type=list)
        defines = self._conanfile.conf.get("tools.build:defines", default=[], check_type=list)

        # See https://github.com/conan-io/conan/issues/13374
        android_ndk_path = self._conanfile.conf.get("tools.android:ndk_path")
        android_legacy_toolchain = self._conanfile.conf.get("tools.android:cmake_legacy_toolchain",
                                                            check_type=bool)
        if android_ndk_path and (cxxflags or cflags) and android_legacy_toolchain is not False:
            self._conanfile.output.warning("tools.build:cxxflags or cflags are defined, but Android NDK toolchain may be overriding "
                                           "the values. Consider setting tools.android:cmake_legacy_toolchain to False.")

        config = ""
        suffix = ""
        if is_multi_configuration(self._toolchain.generator):
            config = self._conanfile.settings.get_safe("build_type")
            suffix = f"_{config.upper()}" if config else ""
        return {
            "config": config,
            "suffix": suffix,
            "cxxflags": cxxflags,
            "cflags": cflags,
            "sharedlinkflags": sharedlinkflags,
            "exelinkflags": exelinkflags,
            "defines": [define.replace('"', '\\"') for define in defines]
        }


class CMakeFlagsInitBlock(Block):
    template = textwrap.dedent("""
        foreach(config IN LISTS CMAKE_CONFIGURATION_TYPES)
            string(TOUPPER ${config} config)
            if(DEFINED CONAN_CXX_FLAGS_${config})
              string(APPEND CMAKE_CXX_FLAGS_${config}_INIT " ${CONAN_CXX_FLAGS_${config}}")
            endif()
            if(DEFINED CONAN_C_FLAGS_${config})
              string(APPEND CMAKE_C_FLAGS_${config}_INIT " ${CONAN_C_FLAGS_${config}}")
            endif()
            if(DEFINED CONAN_SHARED_LINKER_FLAGS_${config})
              string(APPEND CMAKE_SHARED_LINKER_FLAGS_${config}_INIT " ${CONAN_SHARED_LINKER_FLAGS_${config}}")
            endif()
            if(DEFINED CONAN_EXE_LINKER_FLAGS_${config})
              string(APPEND CMAKE_EXE_LINKER_FLAGS_${config}_INIT " ${CONAN_EXE_LINKER_FLAGS_${config}}")
            endif()
        endforeach()

        if(DEFINED CONAN_CXX_FLAGS)
          string(APPEND CMAKE_CXX_FLAGS_INIT " ${CONAN_CXX_FLAGS}")
        endif()
        if(DEFINED CONAN_C_FLAGS)
          string(APPEND CMAKE_C_FLAGS_INIT " ${CONAN_C_FLAGS}")
        endif()
        if(DEFINED CONAN_SHARED_LINKER_FLAGS)
          string(APPEND CMAKE_SHARED_LINKER_FLAGS_INIT " ${CONAN_SHARED_LINKER_FLAGS}")
        endif()
        if(DEFINED CONAN_EXE_LINKER_FLAGS)
          string(APPEND CMAKE_EXE_LINKER_FLAGS_INIT " ${CONAN_EXE_LINKER_FLAGS}")
        endif()

        """)


class TryCompileBlock(Block):
    template = textwrap.dedent("""
        get_property( _CMAKE_IN_TRY_COMPILE GLOBAL PROPERTY IN_TRY_COMPILE )
        if(_CMAKE_IN_TRY_COMPILE)
            message(STATUS "Running toolchain IN_TRY_COMPILE")
            return()
        endif()
        """)


class CompilersBlock(Block):
    template = textwrap.dedent(r"""
        {% for lang, compiler_path in compilers.items() %}
        set(CMAKE_{{ lang }}_COMPILER "{{ compiler_path|replace('\\', '/') }}")
        {% endfor %}
    """)

    def context(self):
        # Reading configuration from "tools.build:compiler_executables" -> {"C": "/usr/bin/gcc"}
        compilers_by_conf = self._conanfile.conf.get("tools.build:compiler_executables", default={},
                                                     check_type=dict)
        # Map the possible languages
        compilers = {}
        # Allowed <LANG> variables (and <LANG>_LAUNCHER)
        compilers_mapping = {"c": "C", "cuda": "CUDA", "cpp": "CXX", "objc": "OBJC",
                             "objcpp": "OBJCXX", "rc": "RC", 'fortran': "Fortran", 'asm': "ASM",
                             "hip": "HIP", "ispc": "ISPC"}
        for comp, lang in compilers_mapping.items():
            # To set CMAKE_<LANG>_COMPILER
            if comp in compilers_by_conf:
                compilers[lang] = compilers_by_conf[comp]
        return {"compilers": compilers}


class GenericSystemBlock(Block):
    template = textwrap.dedent("""
        ########## generic_system block #############
        # Definition of system, platform and toolset
        #############################################
        {% if cmake_sysroot %}
        set(CMAKE_SYSROOT {{ cmake_sysroot }})
        {% endif %}

        {% if cmake_system_name %}
        # Cross building
        set(CMAKE_SYSTEM_NAME {{ cmake_system_name }})
        {% endif %}
        {% if cmake_system_version %}
        set(CMAKE_SYSTEM_VERSION {{ cmake_system_version }})
        {% endif %}
        {% if cmake_system_processor %}
        set(CMAKE_SYSTEM_PROCESSOR {{ cmake_system_processor }})
        {% endif %}

        {% if generator_platform and not winsdk_version %}
        set(CMAKE_GENERATOR_PLATFORM "{{ generator_platform }}" CACHE STRING "" FORCE)
        {% elif winsdk_version %}
        if(POLICY CMP0149)
            cmake_policy(GET CMP0149 _POLICY_WINSDK_VERSION)
        endif()
        if(_POLICY_WINSDK_VERSION STREQUAL "NEW")
            message(STATUS "Conan toolchain: CMAKE_GENERATOR_PLATFORM={{gen_platform_sdk_version}}")
            set(CMAKE_GENERATOR_PLATFORM "{{ gen_platform_sdk_version }}" CACHE STRING "" FORCE)
        else()
            # winsdk_version will be taken from above CMAKE_SYSTEM_VERSION
            message(STATUS "Conan toolchain: CMAKE_GENERATOR_PLATFORM={{generator_platform}}")
            set(CMAKE_GENERATOR_PLATFORM "{{ generator_platform }}" CACHE STRING "" FORCE)
        endif()
        {% endif %}

        {% if toolset %}
        message(STATUS "Conan toolchain: CMAKE_GENERATOR_TOOLSET={{ toolset }}")
        set(CMAKE_GENERATOR_TOOLSET "{{ toolset }}" CACHE STRING "" FORCE)
        {% endif %}
        """)

    @staticmethod
    def get_toolset(generator, conanfile):
        toolset = None
        if generator is None or ("Visual" not in generator and "Xcode" not in generator):
            return None
        settings = conanfile.settings
        compiler = settings.get_safe("compiler")
        if compiler == "intel-cc":
            return IntelCC(conanfile).ms_toolset
        elif compiler == "msvc":
            toolset = settings.get_safe("compiler.toolset")
            if toolset is None:
                compiler_version = str(settings.compiler.version)
                compiler_update = str(settings.compiler.update)
                toolset = msvc_version_to_toolset_version(compiler_version)
                if compiler_update != "None":  # It is full one(19.28), not generic 19.2X
                    # The equivalent of compiler 19.26 is toolset 14.26
<<<<<<< HEAD
                    compiler_ver = int(compiler_version[-1]) * 10 + int(compiler_update)
                    toolset = "version=14.{}".format(compiler_ver)
                else:
                    toolset = msvc_version_to_toolset_version(compiler_version)
=======
                    toolset += ",version=14.{}{}".format(compiler_version[-1], compiler_update)
>>>>>>> 59029095
        elif compiler == "clang":
            if generator and "Visual" in generator:
                if "Visual Studio 16" in generator or "Visual Studio 17" in generator:
                    toolset = "ClangCL"
                else:
                    raise ConanException("CMakeToolchain with compiler=clang and a CMake "
                                         "'Visual Studio' generator requires VS16 or VS17")
        toolset_arch = conanfile.conf.get("tools.cmake.cmaketoolchain:toolset_arch")
        if toolset_arch is not None:
            toolset_arch = "host={}".format(toolset_arch)
            toolset = toolset_arch if toolset is None else "{},{}".format(toolset, toolset_arch)
        toolset_cuda = conanfile.conf.get("tools.cmake.cmaketoolchain:toolset_cuda")
        if toolset_cuda is not None:
            toolset_cuda = f"cuda={toolset_cuda}"
            toolset = toolset_cuda if toolset is None else f"{toolset},{toolset_cuda}"
        return toolset

    @staticmethod
    def get_generator_platform(generator, conanfile):
        settings = conanfile.settings
        # Returns the generator platform to be used by CMake
        compiler = settings.get_safe("compiler")
        arch = settings.get_safe("arch")

        if settings.get_safe("os") == "WindowsCE":
            return settings.get_safe("os.platform")

        if compiler in ("msvc", "clang") and generator and "Visual" in generator:
            return {"x86": "Win32",
                    "x86_64": "x64",
                    "armv7": "ARM",
                    "armv8": "ARM64",
                    "arm64ec": "ARM64EC"}.get(arch)
        return None

    def _get_generic_system_name(self):
        os_host = self._conanfile.settings.get_safe("os")
        os_build = self._conanfile.settings_build.get_safe("os")
        arch_host = self._conanfile.settings.get_safe("arch")
        arch_build = self._conanfile.settings_build.get_safe("arch")
        cmake_system_name_map = {"Neutrino": "QNX",
                                 "": "Generic",
                                 "baremetal": "Generic",
                                 None: "Generic"}
        if os_host != os_build:
            return cmake_system_name_map.get(os_host, os_host)
        elif arch_host is not None and arch_host != arch_build:
            if not ((arch_build == "x86_64") and (arch_host == "x86") or
                    (arch_build == "sparcv9") and (arch_host == "sparc") or
                    (arch_build == "ppc64") and (arch_host == "ppc32")):
                return cmake_system_name_map.get(os_host, os_host)

    def _is_apple_cross_building(self):

        if is_universal_arch(self._conanfile.settings.get_safe("arch"),
                             self._conanfile.settings.possible_values().get("arch")):
            return False

        os_host = self._conanfile.settings.get_safe("os")
        arch_host = self._conanfile.settings.get_safe("arch")
        arch_build = self._conanfile.settings_build.get_safe("arch")
        os_build = self._conanfile.settings_build.get_safe("os")
        return os_host in ('iOS', 'watchOS', 'tvOS', 'visionOS') or (
                os_host == 'Macos' and (arch_host != arch_build or os_build != os_host))

    def _get_cross_build(self):
        user_toolchain = self._conanfile.conf.get("tools.cmake.cmaketoolchain:user_toolchain")

        system_name = self._conanfile.conf.get("tools.cmake.cmaketoolchain:system_name")
        system_version = self._conanfile.conf.get("tools.cmake.cmaketoolchain:system_version")
        system_processor = self._conanfile.conf.get("tools.cmake.cmaketoolchain:system_processor")

        # try to detect automatically
        if not user_toolchain and not is_universal_arch(self._conanfile.settings.get_safe("arch"),
                                                        self._conanfile.settings.possible_values().get("arch")):
            os_host = self._conanfile.settings.get_safe("os")
            arch_host = self._conanfile.settings.get_safe("arch")
            if arch_host == "armv8":
                arch_host = {"Windows": "ARM64", "Macos": "arm64"}.get(os_host, "aarch64")

            if system_name is None:  # Try to deduce
                _system_version = None
                _system_processor = None
                if self._is_apple_cross_building():
                    # cross-build in Macos also for M1
                    system_name = {'Macos': 'Darwin'}.get(os_host, os_host)
                    #  CMAKE_SYSTEM_VERSION for Apple sets the sdk version, not the os version
                    _system_version = self._conanfile.settings.get_safe("os.sdk_version")
                    _system_processor = to_apple_arch(self._conanfile)
                elif os_host != 'Android':
                    system_name = self._get_generic_system_name()
                    _system_version = self._conanfile.settings.get_safe("os.version")
                    _system_processor = arch_host

                if system_name is not None and system_version is None:
                    system_version = _system_version
                if system_name is not None and system_processor is None:
                    system_processor = _system_processor

        return system_name, system_version, system_processor

    def _get_winsdk_version(self, system_version, generator_platform):
        compiler = self._conanfile.settings.get_safe("compiler")
        if compiler not in ("msvc", "clang") or "Visual" not in str(self._toolchain.generator):
            # Ninja will get it from VCVars, not from toolchain
            return system_version, None, None

        winsdk_version = self._conanfile.conf.get("tools.microsoft:winsdk_version", check_type=str)
        if winsdk_version:
            if system_version:
                self._conanfile.output.warning("Both cmake_system_version and winsdk_version confs"
                                               " defined, prioritizing winsdk_version")
            system_version = winsdk_version
        elif "Windows" in self._conanfile.settings.get_safe("os", ""):
            winsdk_version = self._conanfile.settings.get_safe("os.version")
            if system_version:
                if winsdk_version:
                    self._conanfile.output.warning("Both cmake_system_version conf and os.version"
                                                   " defined, prioritizing cmake_system_version")
                winsdk_version = system_version

        gen_platform_sdk_version = [generator_platform,
                                    f"version={winsdk_version}" if winsdk_version else None]
        gen_platform_sdk_version = ",".join(d for d in gen_platform_sdk_version if d)

        return system_version, winsdk_version, gen_platform_sdk_version

    def context(self):
        generator = self._toolchain.generator
        generator_platform = self.get_generator_platform(generator, self._conanfile)
        toolset = self.get_toolset(generator, self._conanfile)
        system_name, system_version, system_processor = self._get_cross_build()

        # This is handled by the tools.apple:sdk_path and CMAKE_OSX_SYSROOT in Apple
        cmake_sysroot = self._conanfile.conf.get("tools.build:sysroot")
        cmake_sysroot = cmake_sysroot.replace("\\", "/") if cmake_sysroot is not None else None

        result = self._get_winsdk_version(system_version, generator_platform)
        system_version, winsdk_version, gen_platform_sdk_version = result

        return {"toolset": toolset,
                "generator_platform": generator_platform,
                "cmake_system_name": system_name,
                "cmake_system_version": system_version,
                "cmake_system_processor": system_processor,
                "cmake_sysroot": cmake_sysroot,
                "winsdk_version": winsdk_version,
                "gen_platform_sdk_version": gen_platform_sdk_version}


class OutputDirsBlock(Block):

    @property
    def template(self):
        if not self._conanfile.package_folder:
            return ""

        return textwrap.dedent("""
           set(CMAKE_INSTALL_PREFIX "{{package_folder}}")
           {% if default_bin %}
           set(CMAKE_INSTALL_BINDIR "{{default_bin}}")
           set(CMAKE_INSTALL_SBINDIR "{{default_bin}}")
           set(CMAKE_INSTALL_LIBEXECDIR "{{default_bin}}")
           {% endif %}
           {% if default_lib %}
           set(CMAKE_INSTALL_LIBDIR "{{default_lib}}")
           {% endif %}
           {% if default_include %}
           set(CMAKE_INSTALL_INCLUDEDIR "{{default_include}}")
           set(CMAKE_INSTALL_OLDINCLUDEDIR "{{default_include}}")
           {% endif %}
           {% if default_res %}
           set(CMAKE_INSTALL_DATAROOTDIR "{{default_res}}")
           {% endif %}
        """)

    def _get_cpp_info_value(self, name):
        # Why not taking cpp.build? because this variables are used by the "cmake install"
        # that correspond to the package folder (even if the root is the build directory)
        elements = getattr(self._conanfile.cpp.package, name)
        return elements[0] if elements else None

    def context(self):
        if not self._conanfile.package_folder:
            return {}
        return {"package_folder": self._conanfile.package_folder.replace("\\", "/"),
                "default_bin": self._get_cpp_info_value("bindirs"),
                "default_lib": self._get_cpp_info_value("libdirs"),
                "default_include": self._get_cpp_info_value("includedirs"),
                "default_res": self._get_cpp_info_value("resdirs")}


class ToolchainBlocks:
    def __init__(self, conanfile, toolchain, items=None):
        self._blocks = OrderedDict()
        self._conanfile = conanfile
        self._toolchain = toolchain
        if items:
            for name, block in items:
                self._blocks[name] = block(conanfile, toolchain)

    def keys(self):
        return self._blocks.keys()

    def items(self):
        return self._blocks.items()

    def remove(self, name, *args):
        del self._blocks[name]
        for arg in args:
            del self._blocks[arg]

    def select(self, name, *args):
        """
        keep the blocks provided as arguments, remove the others
        """
        to_keep = [name] + list(args)
        self._blocks = OrderedDict((k, v) for k, v in self._blocks.items() if k in to_keep)

    def __setitem__(self, name, block_type):
        # Create a new class inheriting Block with the elements of the provided one
        block_type = type('proxyUserBlock', (Block,), dict(block_type.__dict__))
        self._blocks[name] = block_type(self._conanfile, self._toolchain)

    def __getitem__(self, name):
        return self._blocks[name]

    def process_blocks(self):
        result = []
        for b in self._blocks.values():
            content = b.get_rendered_content()
            if content:
                result.append(content)
        return result<|MERGE_RESOLUTION|>--- conflicted
+++ resolved
@@ -154,7 +154,7 @@
 
         if not config_dict:
             return None
-        
+
         vs_debugger_path = ""
         for config, value in config_dict.items():
             vs_debugger_path += f"$<$<CONFIG:{config}>:{value}>"
@@ -812,14 +812,7 @@
                 toolset = msvc_version_to_toolset_version(compiler_version)
                 if compiler_update != "None":  # It is full one(19.28), not generic 19.2X
                     # The equivalent of compiler 19.26 is toolset 14.26
-<<<<<<< HEAD
-                    compiler_ver = int(compiler_version[-1]) * 10 + int(compiler_update)
-                    toolset = "version=14.{}".format(compiler_ver)
-                else:
-                    toolset = msvc_version_to_toolset_version(compiler_version)
-=======
                     toolset += ",version=14.{}{}".format(compiler_version[-1], compiler_update)
->>>>>>> 59029095
         elif compiler == "clang":
             if generator and "Visual" in generator:
                 if "Visual Studio 16" in generator or "Visual Studio 17" in generator:
