--- conflicted
+++ resolved
@@ -191,11 +191,10 @@
         content = relativize_generated_file(content, self._conanfile, "${CMAKE_CURRENT_LIST_DIR}")
         return content
 
-<<<<<<< HEAD
     @property
     def is_multi_configuration(self):
         return is_multi_configuration(self.generator)
-=======
+
     def _find_cmake_exe(self):
         for req in self._conanfile.dependencies.direct_build.values():
             if req.ref.name == "cmake":
@@ -207,7 +206,6 @@
                         return cmake_path
                     elif os.path.exists(cmake_exe_path):
                         return cmake_exe_path
->>>>>>> 1940c9fe
 
     def generate(self):
         """
