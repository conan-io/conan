--- conflicted
+++ resolved
@@ -42,21 +42,12 @@
 
     def quote_preprocessor_strings(self):
         for key, var in self.items():
-<<<<<<< HEAD
             if isinstance(var, str):
-                self[key] = '"{}"'.format(var)
+                self[key] = str(var).replace('"', '\\"')
         for config, data in self._configuration_types.items():
             for key, var in data.items():
                 if isinstance(var, str):
-                    data[key] = '"{}"'.format(var)
-=======
-            if isinstance(var, six.string_types):
-                self[key] = str(var).replace('"', '\\"')
-        for config, data in self._configuration_types.items():
-            for key, var in data.items():
-                if isinstance(var, six.string_types):
                     data[key] = str(var).replace('"', '\\"')
->>>>>>> 39b0c0be
 
 
 class CMakeToolchain(object):
