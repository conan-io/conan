--- conflicted
+++ resolved
@@ -48,7 +48,7 @@
 
     compiler = conanfile.settings.get_safe("compiler")
     compiler_version = conanfile.settings.get_safe("compiler.version")
-<<<<<<< HEAD
+
     if compiler == "msvc":
         version = compiler_version[:4]  # Remove the latest version number 19.1X if existing
         _visuals = {'19.0': '14 2015',
@@ -57,8 +57,6 @@
         base = "Visual Studio %s" % _visuals
         return base
 
-=======
->>>>>>> 28599c83
     compiler_base = conanfile.settings.get_safe("compiler.base")
     arch = conanfile.settings.get_safe("arch")
 
