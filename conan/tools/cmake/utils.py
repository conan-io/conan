def is_multi_configuration(generator):
    if not generator:
        return False
<<<<<<< HEAD
    return "Visual" in generator or "Xcode" in generator
=======
    return "Visual" in generator or "Xcode" in generator or "Multi-Config" in generator


def get_generator(conanfile):
    # Returns the name of the generator to be used by CMake
    if "CONAN_CMAKE_GENERATOR" in os.environ:
        return os.environ["CONAN_CMAKE_GENERATOR"]

    compiler = conanfile.settings.get_safe("compiler")
    compiler_version = conanfile.settings.get_safe("compiler.version")

    if compiler == "msvc":
        if compiler_version is None:
            raise ConanException("compiler.version must be defined")
        version = compiler_version[:4]  # Remove the latest version number 19.1X if existing
        try:
            _visuals = {'19.0': '14 2015',
                        '19.1': '15 2017',
                        '19.2': '16 2019'}[version]
        except KeyError:
            raise ConanException("compiler.version '{}' doesn't map "
                                 "to a known VS version".format(version))
        base = "Visual Studio %s" % _visuals
        return base

    compiler_base = conanfile.settings.get_safe("compiler.base")
    compiler_base_version = conanfile.settings.get_safe("compiler.base.version")

    if compiler == "Visual Studio" or compiler_base == "Visual Studio":
        version = compiler_base_version or compiler_version
        major_version = version.split('.', 1)[0]
        _visuals = {'8': '8 2005',
                    '9': '9 2008',
                    '10': '10 2010',
                    '11': '11 2012',
                    '12': '12 2013',
                    '14': '14 2015',
                    '15': '15 2017',
                    '16': '16 2019'}.get(major_version, "UnknownVersion %s" % version)
        base = "Visual Studio %s" % _visuals
        return base

    if use_win_mingw(conanfile):
        return "MinGW Makefiles"

    return "Unix Makefiles"
>>>>>>> 4dc6c8e9
<|MERGE_RESOLUTION|>--- conflicted
+++ resolved
@@ -1,53 +1,4 @@
 def is_multi_configuration(generator):
     if not generator:
         return False
-<<<<<<< HEAD
-    return "Visual" in generator or "Xcode" in generator
-=======
-    return "Visual" in generator or "Xcode" in generator or "Multi-Config" in generator
-
-
-def get_generator(conanfile):
-    # Returns the name of the generator to be used by CMake
-    if "CONAN_CMAKE_GENERATOR" in os.environ:
-        return os.environ["CONAN_CMAKE_GENERATOR"]
-
-    compiler = conanfile.settings.get_safe("compiler")
-    compiler_version = conanfile.settings.get_safe("compiler.version")
-
-    if compiler == "msvc":
-        if compiler_version is None:
-            raise ConanException("compiler.version must be defined")
-        version = compiler_version[:4]  # Remove the latest version number 19.1X if existing
-        try:
-            _visuals = {'19.0': '14 2015',
-                        '19.1': '15 2017',
-                        '19.2': '16 2019'}[version]
-        except KeyError:
-            raise ConanException("compiler.version '{}' doesn't map "
-                                 "to a known VS version".format(version))
-        base = "Visual Studio %s" % _visuals
-        return base
-
-    compiler_base = conanfile.settings.get_safe("compiler.base")
-    compiler_base_version = conanfile.settings.get_safe("compiler.base.version")
-
-    if compiler == "Visual Studio" or compiler_base == "Visual Studio":
-        version = compiler_base_version or compiler_version
-        major_version = version.split('.', 1)[0]
-        _visuals = {'8': '8 2005',
-                    '9': '9 2008',
-                    '10': '10 2010',
-                    '11': '11 2012',
-                    '12': '12 2013',
-                    '14': '14 2015',
-                    '15': '15 2017',
-                    '16': '16 2019'}.get(major_version, "UnknownVersion %s" % version)
-        base = "Visual Studio %s" % _visuals
-        return base
-
-    if use_win_mingw(conanfile):
-        return "MinGW Makefiles"
-
-    return "Unix Makefiles"
->>>>>>> 4dc6c8e9
+    return "Visual" in generator or "Xcode" in generator or "Multi-Config" in generator