import textwrap
import warnings
from collections import OrderedDict, defaultdict

from jinja2 import DictLoader, Environment

from conans.util.files import save


class Variables(OrderedDict):
    _configuration_types = None  # Needed for py27 to avoid infinite recursion

    def __init__(self):
        super(Variables, self).__init__()
        self._configuration_types = {}

    def __getattribute__(self, config):
        try:
            return super(Variables, self).__getattribute__(config)
        except AttributeError:
            return self._configuration_types.setdefault(config, dict())

    @property
    def configuration_types(self):
        # Reverse index for the configuration_types variables
        ret = defaultdict(list)
        for conf, definitions in self._configuration_types.items():
            for k, v in definitions.items():
                ret[k].append((conf, v))
        return ret


class CMakeToolchainBase(object):
    filename = "conan_toolchain.cmake"

    _toolchain_macros_tpl = textwrap.dedent("""
        {% macro iterate_configs(var_config, action) -%}
            {% for it, values in var_config.items() -%}
                {%- set genexpr = namespace(str='') %}
                {%- for conf, value in values -%}
                    {%- set genexpr.str = genexpr.str +
                                          '$<IF:$<CONFIG:' + conf + '>,"' + value|string + '",' %}
                    {%- if loop.last %}{% set genexpr.str = genexpr.str + '""' -%}{%- endif -%}
                {%- endfor -%}
                {% for i in range(values|count) %}{%- set genexpr.str = genexpr.str + '>' %}
                {%- endfor -%}
                {% if action=='set' %}
                set({{ it }} {{ genexpr.str }} CACHE STRING
                    "Variable {{ it }} conan-toolchain defined")
                {% elif action=='add_definitions' %}
                add_definitions(-D{{ it }}={{ genexpr.str }})
                {% endif %}
            {%- endfor %}
        {% endmacro %}
        """)

    _base_toolchain_tpl = textwrap.dedent("""
        {% import 'toolchain_macros' as toolchain_macros %}

        # Conan automatically generated toolchain file
        # DO NOT EDIT MANUALLY, it will be overwritten

        # Avoid including toolchain file several times (bad if appending to variables like
        #   CMAKE_CXX_FLAGS. See https://github.com/android/ndk/issues/323
        if(CONAN_TOOLCHAIN_INCLUDED)
          return()
        endif()
        set(CONAN_TOOLCHAIN_INCLUDED TRUE)

        {% block before_try_compile %}
            {# build_type (Release, Debug, etc) is only defined for single-config generators #}
            {%- if build_type %}
            set(CMAKE_BUILD_TYPE "{{ build_type }}" CACHE STRING "Choose the type of build." FORCE)
            {%- endif %}
        {% endblock %}

        get_property( _CMAKE_IN_TRY_COMPILE GLOBAL PROPERTY IN_TRY_COMPILE )
        if(_CMAKE_IN_TRY_COMPILE)
            message(STATUS "Running toolchain IN_TRY_COMPILE")
            return()
        endif()

        message("Using Conan toolchain through ${CMAKE_TOOLCHAIN_FILE}.")

<<<<<<< HEAD
        {% if conan_project_include_cmake %}
        # Will be executed after the 'project()' command
        set(CMAKE_PROJECT_INCLUDE "{{ conan_project_include_cmake }}")
        {% endif %}

=======
>>>>>>> 28599c83
        {% block main %}
            # We are going to adjust automagically many things as requested by Conan
            #   these are the things done by 'conan_basic_setup()'
            set(CMAKE_EXPORT_NO_PACKAGE_REGISTRY ON)
            # To support the cmake_find_package generators
            {% if cmake_module_path -%}
            set(CMAKE_MODULE_PATH {{ cmake_module_path }} ${CMAKE_MODULE_PATH})
            {%- endif %}
            {% if cmake_prefix_path -%}
            set(CMAKE_PREFIX_PATH {{ cmake_prefix_path }} ${CMAKE_PREFIX_PATH})
            {%- endif %}
        {% endblock %}

        # Variables
        {% for it, value in variables.items() %}
        set({{ it }} "{{ value }}" CACHE STRING "Variable {{ it }} conan-toolchain defined")
        {%- endfor %}
        # Variables  per configuration
        {{ toolchain_macros.iterate_configs(variables_config, action='set') }}

        # Preprocessor definitions
        {% for it, value in preprocessor_definitions.items() -%}
        # add_compile_definitions only works in cmake >= 3.12
        add_definitions(-D{{ it }}="{{ value }}")
        {%- endfor %}
        # Preprocessor definitions per configuration
        {{ toolchain_macros.iterate_configs(preprocessor_definitions_config,
                                            action='add_definitions') }}
        """)

    def __init__(self, conanfile, **kwargs):
        self._conanfile = conanfile
        self.variables = Variables()
        self.preprocessor_definitions = Variables()

        # To find the generated cmake_find_package finders
        self.cmake_prefix_path = "${CMAKE_BINARY_DIR}"
        self.cmake_module_path = "${CMAKE_BINARY_DIR}"

        self.build_type = None

    def _get_templates(self):
        return {
            'toolchain_macros': self._toolchain_macros_tpl,
            'base_toolchain': self._base_toolchain_tpl
        }

    def _get_template_context_data(self):
        """ Returns dict, the context for the '_template_toolchain'
        """
        ctxt_toolchain = {
            "variables": self.variables,
            "variables_config": self.variables.configuration_types,
            "preprocessor_definitions": self.preprocessor_definitions,
            "preprocessor_definitions_config": self.preprocessor_definitions.configuration_types,
            "cmake_prefix_path": self.cmake_prefix_path,
            "cmake_module_path": self.cmake_module_path,
            "build_type": self.build_type,
        }
        return ctxt_toolchain

    def write_toolchain_files(self):
        # Warning
        msg = ("\n*****************************************************************\n"
               "******************************************************************\n"
               "'write_toolchain_files()' has been deprecated and moved.\n"
               "It will be removed in next Conan release.\n"
               "Use 'generate()' method instead.\n"
               "********************************************************************\n"
               "********************************************************************\n")
        from conans.client.output import Color, ConanOutput
        ConanOutput(self._conanfile.output._stream,
                    color=self._conanfile.output._color).writeln(msg, front=Color.BRIGHT_RED)
        warnings.warn(msg)
        self.generate()

    def generate(self):
        # Prepare templates to be loaded
        dict_loader = DictLoader(self._get_templates())
        env = Environment(loader=dict_loader)

        ctxt_toolchain = self._get_template_context_data()
        t = env.get_template(self.filename)
        content = t.render(**ctxt_toolchain)
        save(self.filename, content)<|MERGE_RESOLUTION|>--- conflicted
+++ resolved
@@ -82,14 +82,6 @@
 
         message("Using Conan toolchain through ${CMAKE_TOOLCHAIN_FILE}.")
 
-<<<<<<< HEAD
-        {% if conan_project_include_cmake %}
-        # Will be executed after the 'project()' command
-        set(CMAKE_PROJECT_INCLUDE "{{ conan_project_include_cmake }}")
-        {% endif %}
-
-=======
->>>>>>> 28599c83
         {% block main %}
             # We are going to adjust automagically many things as requested by Conan
             #   these are the things done by 'conan_basic_setup()'
