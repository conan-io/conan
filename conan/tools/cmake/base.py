--- conflicted
+++ resolved
@@ -175,11 +175,7 @@
         ConanOutput(self._conanfile.output._stream,
                     color=self._conanfile.output._color).writeln(msg, front=Color.BRIGHT_RED)
         warnings.warn(msg)
-<<<<<<< HEAD
-        return self.generate()
-=======
         self.generate()
->>>>>>> 6e25cc80
 
     def generate(self):
         # Prepare templates to be loaded
