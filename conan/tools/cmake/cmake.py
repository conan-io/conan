import os

from conan.tools.build import build_jobs
from conan.tools.cmake.presets import load_cmake_presets, get_configure_preset
from conan.tools.cmake.utils import is_multi_configuration
from conan.tools.files import chdir, mkdir
from conan.tools.microsoft.msbuild import msbuild_verbosity_cmd_line_arg
from conans.client.tools.oss import args_to_string
from conans.errors import ConanException


def _validate_recipe(conanfile):
    forbidden_generators = ["cmake", "cmake_multi"]
    if any(it in conanfile.generators for it in forbidden_generators):
        raise ConanException("Usage of toolchain is only supported with 'cmake_find_package'"
                             " or 'cmake_find_package_multi' generators")


def _cmake_cmd_line_args(conanfile, generator):
    args = []
    if not generator:
        return args

    # Arguments related to parallel
    njobs = build_jobs(conanfile)
    if njobs and ("Makefiles" in generator or "Ninja" in generator) and "NMake" not in generator:
        args.append("-j{}".format(njobs))

    maxcpucount = conanfile.conf.get("tools.microsoft.msbuild:max_cpu_count", check_type=int)
    if maxcpucount and "Visual Studio" in generator:
        args.append("/m:{}".format(njobs))

    # Arguments for verbosity
    if "Visual Studio" in generator:
        verbosity = msbuild_verbosity_cmd_line_arg(conanfile)
        if verbosity:
            args.append(verbosity)

    return args


class CMake(object):
    """ CMake helper to use together with the toolchain feature. It implements a very simple
    wrapper to call the cmake executable, but without passing compile flags, preprocessor
    definitions... all that is set by the toolchain. Only the generator and the CMAKE_TOOLCHAIN_FILE
    are passed to the command line, plus the ``--config Release`` for builds in multi-config
    """

    def __init__(self, conanfile):
        _validate_recipe(conanfile)

        # Store a reference to useful data
        self._conanfile = conanfile

        cmake_presets = load_cmake_presets(conanfile.generators_folder)
        configure_preset = get_configure_preset(cmake_presets, conanfile)

        self._generator = configure_preset["generator"]
        self._toolchain_file = configure_preset.get("toolchainFile")
        self._cache_variables = configure_preset["cacheVariables"]

        self._cmake_program = "cmake"  # Path to CMake should be handled by environment

    def configure(self, variables=None, build_script_folder=None):
        cmakelist_folder = self._conanfile.source_folder
        if build_script_folder:
            cmakelist_folder = os.path.join(self._conanfile.source_folder, build_script_folder)

        build_folder = self._conanfile.build_folder
        generator_folder = self._conanfile.generators_folder

        mkdir(self._conanfile, build_folder)

        arg_list = [self._cmake_program]
        if self._generator:
            arg_list.append('-G "{}"'.format(self._generator))
        if self._toolchain_file:
            if os.path.isabs(self._toolchain_file):
                toolpath = self._toolchain_file
            else:
                toolpath = os.path.join(generator_folder, self._toolchain_file)
            arg_list.append('-DCMAKE_TOOLCHAIN_FILE="{}"'.format(toolpath.replace("\\", "/")))
        if self._conanfile.package_folder:
            pkg_folder = self._conanfile.package_folder.replace("\\", "/")
            arg_list.append('-DCMAKE_INSTALL_PREFIX="{}"'.format(pkg_folder))

        if not variables:
            variables = {}
        self._cache_variables.update(variables)

        arg_list.extend(['-D{}="{}"'.format(k, v) for k, v in self._cache_variables.items()])
        arg_list.append('"{}"'.format(cmakelist_folder))

        command = " ".join(arg_list)
        self._conanfile.output.info("CMake command: %s" % command)
        with chdir(self, build_folder):
            self._conanfile.run(command)

    def _build(self, build_type=None, target=None, cli_args=None, build_tool_args=None):
        bf = self._conanfile.build_folder
        is_multi = is_multi_configuration(self._generator)
        if build_type and not is_multi:
            self._conanfile.output.error("Don't specify 'build_type' at build time for "
                                         "single-config build systems")

        bt = build_type or self._conanfile.settings.get_safe("build_type")
        if not bt:
            raise ConanException("build_type setting should be defined.")
        build_config = "--config {}".format(bt) if bt and is_multi else ""

        args = []
        if target is not None:
            args = ["--target", target]
        if cli_args:
            args.extend(cli_args)

        cmd_line_args = _cmake_cmd_line_args(self._conanfile, self._generator)
        if build_tool_args:
            cmd_line_args.extend(build_tool_args)
        if cmd_line_args:
            args += ['--'] + cmd_line_args

        arg_list = ['"{}"'.format(bf), build_config, args_to_string(args)]
        arg_list = " ".join(filter(None, arg_list))
        command = "%s --build %s" % (self._cmake_program, arg_list)
        self._conanfile.output.info("CMake command: %s" % command)
        self._conanfile.run(command)

    def build(self, build_type=None, target=None, cli_args=None, build_tool_args=None):
        self._build(build_type, target, cli_args, build_tool_args)

    def install(self, build_type=None):
        mkdir(self._conanfile, self._conanfile.package_folder)

        bt = build_type or self._conanfile.settings.get_safe("build_type")
        if not bt:
            raise ConanException("build_type setting should be defined.")
        is_multi = is_multi_configuration(self._generator)
        build_config = "--config {}".format(bt) if bt and is_multi else ""

        pkg_folder = '"{}"'.format(self._conanfile.package_folder.replace("\\", "/"))
<<<<<<< HEAD
        build_folder = '"{}"'.format(self._conanfile.build_folder.replace("\\", "/"))
=======
        build_folder = '"{}"'.format(self._conanfile.build_folder)
>>>>>>> fc2004ed
        arg_list = ["--install", build_folder, build_config, "--prefix", pkg_folder]
        arg_list = " ".join(filter(None, arg_list))
        command = "%s %s" % (self._cmake_program, arg_list)
        self._conanfile.output.info("CMake command: %s" % command)
        self._conanfile.run(command)

    def test(self, build_type=None, target=None, cli_args=None, build_tool_args=None):
        if self._conanfile.conf.get("tools.build:skip_test", check_type=bool):
            return
        if not target:
            is_multi = is_multi_configuration(self._generator)
            is_ninja = "Ninja" in self._generator
            target = "RUN_TESTS" if is_multi and not is_ninja else "test"

        self._build(build_type=build_type, target=target, cli_args=cli_args,
                    build_tool_args=build_tool_args)<|MERGE_RESOLUTION|>--- conflicted
+++ resolved
@@ -139,11 +139,7 @@
         build_config = "--config {}".format(bt) if bt and is_multi else ""
 
         pkg_folder = '"{}"'.format(self._conanfile.package_folder.replace("\\", "/"))
-<<<<<<< HEAD
         build_folder = '"{}"'.format(self._conanfile.build_folder.replace("\\", "/"))
-=======
-        build_folder = '"{}"'.format(self._conanfile.build_folder)
->>>>>>> fc2004ed
         arg_list = ["--install", build_folder, build_config, "--prefix", pkg_folder]
         arg_list = " ".join(filter(None, arg_list))
         command = "%s %s" % (self._cmake_program, arg_list)
