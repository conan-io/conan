import os
import platform

from conan.tools.cmake import CMakeToolchain
from conan.tools.cmake.utils import get_generator, is_multi_configuration
from conan.tools.gnu.make import make_jobs_cmd_line_arg
from conan.tools.meson.meson import ninja_jobs_cmd_line_arg
from conan.tools.microsoft.msbuild import msbuild_verbosity_cmd_line_arg, \
    msbuild_max_cpu_count_cmd_line_arg
from conans.client import tools
from conans.client.build import join_arguments
from conans.client.tools.files import chdir
from conans.client.tools.oss import cpu_count, args_to_string
from conans.errors import ConanException
from conans.util.conan_v2_mode import conan_v2_error
from conans.util.files import mkdir


def _validate_recipe(conanfile):
    forbidden_generators = ["cmake", "cmake_multi"]
    if any(it in conanfile.generators for it in forbidden_generators):
        raise ConanException("Usage of toolchain is only supported with 'cmake_find_package'"
                             " or 'cmake_find_package_multi' generators")


def _cmake_cmd_line_args(conanfile, generator, parallel):
    args = []
    if not generator:
        return args

    # Arguments related to parallel
    if parallel:
        if "Makefiles" in generator and "NMake" not in generator:
            njobs = make_jobs_cmd_line_arg(conanfile)
            if njobs:
                args.append(njobs)

        if "Ninja" in generator and "NMake" not in generator:
            njobs = ninja_jobs_cmd_line_arg(conanfile)
            if njobs:
                args.append(njobs)

        if "Visual Studio" in generator:
            max_cpu_count = msbuild_max_cpu_count_cmd_line_arg(conanfile)
            if max_cpu_count:
                args.append(max_cpu_count)

    # Arguments for verbosity
    if "Visual Studio" in generator:
        verbosity = msbuild_verbosity_cmd_line_arg(conanfile)
        if verbosity:
            args.append(verbosity)

    return args


class CMake(object):
    """ CMake helper to use together with the toolchain feature. It implements a very simple
    wrapper to call the cmake executable, but without passing compile flags, preprocessor
    definitions... all that is set by the toolchain. Only the generator and the CMAKE_TOOLCHAIN_FILE
    are passed to the command line, plus the ``--config Release`` for builds in multi-config
    """

    def __init__(self, conanfile, generator=None, parallel=True):

        _validate_recipe(conanfile)

        # assert generator is None, "'generator' is handled by the toolchain"
        self._generator = generator or get_generator(conanfile)
        self._is_multiconfiguration = is_multi_configuration(self._generator)

        # Store a reference to useful data
        self._conanfile = conanfile
        self._parallel = parallel

        self._cmake_program = "cmake"  # Path to CMake should be handled by environment

    def configure(self, source_folder=None):
        # TODO: environment?
        if not self._conanfile.should_configure:
            return

        source = self._conanfile.source_folder
        if source_folder:
            source = os.path.join(self._conanfile.source_folder, source_folder)

        build_folder = self._conanfile.build_folder
        generator_folder = self._conanfile.generators_folder

        mkdir(build_folder)
        arg_list = '-DCMAKE_TOOLCHAIN_FILE="{}" -DCMAKE_INSTALL_PREFIX="{}" "{}"'.format(
<<<<<<< HEAD
            os.path.join(generator_folder, CMakeToolchainBase.filename).replace("\\", "/"),
=======
            CMakeToolchain.filename,
>>>>>>> 4dc6c8e9
            self._conanfile.package_folder.replace("\\", "/"),
            source)

        if platform.system() == "Windows" and self._generator == "MinGW Makefiles":
            arg_list += ' -DCMAKE_SH="CMAKE_SH-NOTFOUND"'

        generator = '-G "{}" '.format(self._generator) if self._generator else ""
        command = "%s %s%s" % (self._cmake_program, generator, arg_list)

        self._conanfile.output.info("CMake command: %s" % command)
        with chdir(build_folder):
            self._conanfile.run(command)

    def _build(self, build_type=None, target=None):
        bf = self._conanfile.build_folder
        if build_type and not self._is_multiconfiguration:
            self._conanfile.output.error("Don't specify 'build_type' at build time for "
                                         "single-config build systems")

        bt = build_type or self._conanfile.settings.get_safe("build_type")
        conan_v2_error("build_type setting should be defined.", not bt)

        if bt and self._is_multiconfiguration:
            build_config = "--config %s" % bt
        else:
            build_config = ""

        args = []
        if target is not None:
            args = ["--target", target]

        cmd_line_args = _cmake_cmd_line_args(self._conanfile, self._generator, self._parallel)
        if cmd_line_args:
            args += ['--'] + cmd_line_args

        arg_list = [args_to_string([bf]), build_config, args_to_string(args)]
        command = "%s --build %s" % (self._cmake_program, join_arguments(arg_list))
        self._conanfile.output.info("CMake command: %s" % command)
        self._conanfile.run(command)

    def build(self, build_type=None, target=None):
        if not self._conanfile.should_build:
            return
        self._build(build_type, target)

    def install(self, build_type=None):
        if not self._conanfile.should_install:
            return
        mkdir(self._conanfile.package_folder)
        self._build(build_type=build_type, target="install")

    def test(self, build_type=None, target=None, output_on_failure=False):
        if not self._conanfile.should_test:
            return
        if not target:
            target = "RUN_TESTS" if self._is_multiconfiguration else "test"

        env = {'CTEST_OUTPUT_ON_FAILURE': '1' if output_on_failure else '0'}
        if self._parallel:
            env['CTEST_PARALLEL_LEVEL'] = str(cpu_count(self._conanfile.output))
        with tools.environment_append(env):
            self._build(build_type=build_type, target=target)<|MERGE_RESOLUTION|>--- conflicted
+++ resolved
@@ -12,6 +12,7 @@
 from conans.client.tools.files import chdir
 from conans.client.tools.oss import cpu_count, args_to_string
 from conans.errors import ConanException
+from conans.model.version import Version
 from conans.util.conan_v2_mode import conan_v2_error
 from conans.util.files import mkdir
 
@@ -89,11 +90,7 @@
 
         mkdir(build_folder)
         arg_list = '-DCMAKE_TOOLCHAIN_FILE="{}" -DCMAKE_INSTALL_PREFIX="{}" "{}"'.format(
-<<<<<<< HEAD
-            os.path.join(generator_folder, CMakeToolchainBase.filename).replace("\\", "/"),
-=======
-            CMakeToolchain.filename,
->>>>>>> 4dc6c8e9
+            os.path.join(generator_folder, CMakeToolchain.filename).replace("\\", "/"),
             self._conanfile.package_folder.replace("\\", "/"),
             source)
 
