import os
import platform

from conan.tools.build import build_jobs, args_to_string
from conan.tools.cmake.utils import is_multi_configuration
from conan.tools.files import chdir, mkdir
from conan.tools.files.files import load_toolchain_args
from conan.tools.microsoft.msbuild import msbuild_verbosity_cmd_line_arg
from conans.errors import ConanException


def _cmake_cmd_line_args(conanfile, generator):
    args = []
    if not generator:
        return args

    # Arguments related to parallel
    njobs = build_jobs(conanfile)
    if njobs and ("Makefiles" in generator or "Ninja" in generator) and "NMake" not in generator:
        args.append("-j{}".format(njobs))

<<<<<<< HEAD
    maxcpucount = conanfile.conf.get("tools.microsoft.msbuild:max_cpu_count")
=======
    maxcpucount = conanfile.conf.get("tools.microsoft.msbuild:max_cpu_count", check_type=int)
>>>>>>> 1bb2975b
    if maxcpucount and "Visual Studio" in generator:
        args.append("/m:{}".format(njobs))

    # Arguments for verbosity
    if "Visual Studio" in generator:
        verbosity = msbuild_verbosity_cmd_line_arg(conanfile)
        if verbosity:
            args.append(verbosity)

    return args


class CMake(object):
    """ CMake helper to use together with the toolchain feature. It implements a very simple
    wrapper to call the cmake executable, but without passing compile flags, preprocessor
    definitions... all that is set by the toolchain. Only the generator and the CMAKE_TOOLCHAIN_FILE
    are passed to the command line, plus the ``--config Release`` for builds in multi-config
    """

    def __init__(self, conanfile, namespace=None):
        # Store a reference to useful data
        self._conanfile = conanfile
        self._namespace = namespace

        toolchain_file_content = load_toolchain_args(self._conanfile.generators_folder,
                                                     namespace=self._namespace)
        self._generator = toolchain_file_content.get("cmake_generator")
        self._toolchain_file = toolchain_file_content.get("cmake_toolchain_file")

        self._cmake_program = "cmake"  # Path to CMake should be handled by environment

    def configure(self, variables=None, build_script_folder=None):
        cmakelist_folder = self._conanfile.source_folder
        if build_script_folder:
            cmakelist_folder = os.path.join(self._conanfile.source_folder, build_script_folder)

        build_folder = self._conanfile.build_folder
        generator_folder = self._conanfile.generators_folder

        mkdir(self._conanfile, build_folder)

        arg_list = [self._cmake_program]
        if self._generator:
            arg_list.append('-G "{}"'.format(self._generator))
        if self._toolchain_file:
            if os.path.isabs(self._toolchain_file):
                toolpath = self._toolchain_file
            else:
                toolpath = os.path.join(generator_folder, self._toolchain_file)
            arg_list.append('-DCMAKE_TOOLCHAIN_FILE="{}"'.format(toolpath.replace("\\", "/")))
        if self._conanfile.package_folder:
            pkg_folder = self._conanfile.package_folder.replace("\\", "/")
            arg_list.append('-DCMAKE_INSTALL_PREFIX="{}"'.format(pkg_folder))
        if platform.system() == "Windows" and self._generator == "MinGW Makefiles":
            # It seems this doesn't work in the toolchain file, it needs to be here in command line
            arg_list.append('-DCMAKE_SH="CMAKE_SH-NOTFOUND"')
        if variables:
            arg_list.extend(["-D{}={}".format(k, v) for k, v in variables.items()])
        arg_list.append('"{}"'.format(cmakelist_folder))

        command = " ".join(arg_list)
        self._conanfile.output.info("CMake command: %s" % command)
        with chdir(self, build_folder):
            self._conanfile.run(command)

    def _build(self, build_type=None, target=None, cli_args=None, build_tool_args=None):
        bf = self._conanfile.build_folder
        is_multi = is_multi_configuration(self._generator)
        if build_type and not is_multi:
            self._conanfile.output.error("Don't specify 'build_type' at build time for "
                                         "single-config build systems")

        bt = build_type or self._conanfile.settings.get_safe("build_type")
        if not bt:
            raise ConanException("build_type setting should be defined.")
        build_config = "--config {}".format(bt) if bt and is_multi else ""

        args = []
        if target is not None:
            args = ["--target", target]
        if cli_args:
            args.extend(cli_args)

        cmd_line_args = _cmake_cmd_line_args(self._conanfile, self._generator)
        if build_tool_args:
            cmd_line_args.extend(build_tool_args)
        if cmd_line_args:
            args += ['--'] + cmd_line_args

        arg_list = [args_to_string([bf]), build_config, args_to_string(args)]
        arg_list = " ".join(filter(None, arg_list))
        command = "%s --build %s" % (self._cmake_program, arg_list)
        self._conanfile.output.info("CMake command: %s" % command)
        self._conanfile.run(command)

    def build(self, build_type=None, target=None, cli_args=None, build_tool_args=None):
        self._build(build_type, target, cli_args, build_tool_args)

    def install(self, build_type=None):
        mkdir(self._conanfile, self._conanfile.package_folder)

        bt = build_type or self._conanfile.settings.get_safe("build_type")
        if not bt:
            raise ConanException("build_type setting should be defined.")
        is_multi = is_multi_configuration(self._generator)
        build_config = "--config {}".format(bt) if bt and is_multi else ""

        pkg_folder = args_to_string([self._conanfile.package_folder.replace("\\", "/")])
        build_folder = args_to_string([self._conanfile.build_folder])
        arg_list = ["--install", build_folder, build_config, "--prefix", pkg_folder]
        arg_list = " ".join(filter(None, arg_list))
        command = "%s %s" % (self._cmake_program, arg_list)
        self._conanfile.output.info("CMake command: %s" % command)
        self._conanfile.run(command)

    def test(self, build_type=None, target=None, cli_args=None, build_tool_args=None):
<<<<<<< HEAD
        if self._conanfile.conf.get("tools.build:skip_test"):
=======
        if self._conanfile.conf.get("tools.build:skip_test", check_type=bool):
>>>>>>> 1bb2975b
            return
        if not target:
            is_multi = is_multi_configuration(self._generator)
            target = "RUN_TESTS" if is_multi else "test"

        # CTest behavior controlled by CTEST_ env-vars should be directly defined in [buildenv]
        self._build(build_type=build_type, target=target, cli_args=cli_args,
                    build_tool_args=build_tool_args)<|MERGE_RESOLUTION|>--- conflicted
+++ resolved
@@ -19,11 +19,7 @@
     if njobs and ("Makefiles" in generator or "Ninja" in generator) and "NMake" not in generator:
         args.append("-j{}".format(njobs))
 
-<<<<<<< HEAD
-    maxcpucount = conanfile.conf.get("tools.microsoft.msbuild:max_cpu_count")
-=======
     maxcpucount = conanfile.conf.get("tools.microsoft.msbuild:max_cpu_count", check_type=int)
->>>>>>> 1bb2975b
     if maxcpucount and "Visual Studio" in generator:
         args.append("/m:{}".format(njobs))
 
@@ -140,11 +136,7 @@
         self._conanfile.run(command)
 
     def test(self, build_type=None, target=None, cli_args=None, build_tool_args=None):
-<<<<<<< HEAD
-        if self._conanfile.conf.get("tools.build:skip_test"):
-=======
         if self._conanfile.conf.get("tools.build:skip_test", check_type=bool):
->>>>>>> 1bb2975b
             return
         if not target:
             is_multi = is_multi_configuration(self._generator)
