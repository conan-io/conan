import json
import os
import platform

from conan.tools import CONAN_TOOLCHAIN_ARGS_FILE
from conan.tools.cmake.utils import is_multi_configuration
from conan.tools.gnu.make import make_jobs_cmd_line_arg
from conan.tools.meson.meson import ninja_jobs_cmd_line_arg
from conan.tools.microsoft.msbuild import msbuild_verbosity_cmd_line_arg, \
    msbuild_max_cpu_count_cmd_line_arg
from conans.client import tools
from conans.client.tools.files import chdir
from conans.client.tools.oss import cpu_count, args_to_string
from conans.errors import ConanException
from conans.util.files import mkdir, load


def _validate_recipe(conanfile):
    forbidden_generators = ["cmake", "cmake_multi"]
    if any(it in conanfile.generators for it in forbidden_generators):
        raise ConanException("Usage of toolchain is only supported with 'cmake_find_package'"
                             " or 'cmake_find_package_multi' generators")


def _cmake_cmd_line_args(conanfile, generator, parallel):
    args = []
    if not generator:
        return args

    # Arguments related to parallel
    if parallel:
        if "Makefiles" in generator and "NMake" not in generator:
            njobs = make_jobs_cmd_line_arg(conanfile)
            if njobs:
                args.append(njobs)

        if "Ninja" in generator and "NMake" not in generator:
            njobs = ninja_jobs_cmd_line_arg(conanfile)
            if njobs:
                args.append(njobs)

        if "Visual Studio" in generator:
            max_cpu_count = msbuild_max_cpu_count_cmd_line_arg(conanfile)
            if max_cpu_count:
                args.append(max_cpu_count)

    # Arguments for verbosity
    if "Visual Studio" in generator:
        verbosity = msbuild_verbosity_cmd_line_arg(conanfile)
        if verbosity:
            args.append(verbosity)

    return args


class CMake(object):
    """ CMake helper to use together with the toolchain feature. It implements a very simple
    wrapper to call the cmake executable, but without passing compile flags, preprocessor
    definitions... all that is set by the toolchain. Only the generator and the CMAKE_TOOLCHAIN_FILE
    are passed to the command line, plus the ``--config Release`` for builds in multi-config
    """

    def __init__(self, conanfile, parallel=True):
        _validate_recipe(conanfile)

        # Store a reference to useful data
        self._conanfile = conanfile
        self._parallel = parallel
        self._generator = None
<<<<<<< HEAD
        if os.path.exists(CONAN_TOOLCHAIN_ARGS_FILE):
            json_args = json.loads(load(CONAN_TOOLCHAIN_ARGS_FILE))
            self._generator = json_args.get("cmake_generator")
            self._toolchain_file = json_args.get("cmake_toolchain_file")
        self._build_folder = build_folder
=======
        args_file = os.path.join(self._conanfile.generators_folder, CONAN_TOOLCHAIN_ARGS_FILE)
        if os.path.exists(args_file):
            self._generator = json.loads(load(args_file))["cmake_generator"]

>>>>>>> 3f20b222
        self._cmake_program = "cmake"  # Path to CMake should be handled by environment

    def configure(self, source_folder=None):
        # TODO: environment?
        if not self._conanfile.should_configure:
            return

        source = self._conanfile.source_folder
        if source_folder:
            source = os.path.join(self._conanfile.source_folder, source_folder)

        build_folder = self._conanfile.build_folder
        generator_folder = self._conanfile.generators_folder

        mkdir(build_folder)
<<<<<<< HEAD
=======
        arg_list = '-DCMAKE_TOOLCHAIN_FILE="{}" -DCMAKE_INSTALL_PREFIX="{}" "{}"'.format(
            os.path.join(generator_folder, CMakeToolchain.filename).replace("\\", "/"),
            self._conanfile.package_folder.replace("\\", "/"),
            source)
>>>>>>> 3f20b222

        arg_list = [self._cmake_program]
        if self._generator:
            arg_list.append('-G "{}"'.format(self._generator))
        if self._toolchain_file:
            arg_list.append('-DCMAKE_TOOLCHAIN_FILE="{}"'.format(self._toolchain_file))
        if self._conanfile.package_folder:
            pkg_folder = self._conanfile.package_folder.replace("\\", "/")
            arg_list.append('-DCMAKE_INSTALL_PREFIX="{}"'.format(pkg_folder))
        if platform.system() == "Windows" and self._generator == "MinGW Makefiles":
            arg_list.append('-DCMAKE_SH="CMAKE_SH-NOTFOUND"')
        arg_list.append('"{}"'.format(source))

        command = " ".join(arg_list)
        self._conanfile.output.info("CMake command: %s" % command)
        with chdir(build_folder):
            vcvars = os.path.join(self._conanfile.install_folder, "conanvcvars")
            self._conanfile.run(command, env=["conanbuildenv", vcvars])

    def _build(self, build_type=None, target=None):
        bf = self._conanfile.build_folder
        is_multi = is_multi_configuration(self._generator)
        if build_type and not is_multi:
            self._conanfile.output.error("Don't specify 'build_type' at build time for "
                                         "single-config build systems")

        bt = build_type or self._conanfile.settings.get_safe("build_type")
        if not bt:
            raise ConanException("build_type setting should be defined.")
        build_config = "--config {}".format(bt) if bt and is_multi else ""

        args = []
        if target is not None:
            args = ["--target", target]

        cmd_line_args = _cmake_cmd_line_args(self._conanfile, self._generator, self._parallel)
        if cmd_line_args:
            args += ['--'] + cmd_line_args

        arg_list = [args_to_string([bf]), build_config, args_to_string(args)]
        arg_list = " ".join(filter(None, arg_list))
        command = "%s --build %s" % (self._cmake_program, arg_list)
        self._conanfile.output.info("CMake command: %s" % command)
        vcvars = os.path.join(self._conanfile.install_folder, "conanvcvars")
        self._conanfile.run(command, env=["conanbuildenv", vcvars])

    def build(self, build_type=None, target=None):
        if not self._conanfile.should_build:
            return
        self._build(build_type, target)

    def install(self, build_type=None):
        if not self._conanfile.should_install:
            return
        mkdir(self._conanfile.package_folder)
        self._build(build_type=build_type, target="install")

    def test(self, build_type=None, target=None, output_on_failure=False):
        if not self._conanfile.should_test:
            return
        if not target:
            is_multi = is_multi_configuration(self._generator)
            target = "RUN_TESTS" if is_multi else "test"

        env = {'CTEST_OUTPUT_ON_FAILURE': '1' if output_on_failure else '0'}
        if self._parallel:
            env['CTEST_PARALLEL_LEVEL'] = str(cpu_count(self._conanfile.output))
        with tools.environment_append(env):
            self._build(build_type=build_type, target=target)<|MERGE_RESOLUTION|>--- conflicted
+++ resolved
@@ -67,18 +67,13 @@
         self._conanfile = conanfile
         self._parallel = parallel
         self._generator = None
-<<<<<<< HEAD
-        if os.path.exists(CONAN_TOOLCHAIN_ARGS_FILE):
+
+        args_file = os.path.join(self._conanfile.generators_folder, CONAN_TOOLCHAIN_ARGS_FILE)
+        if os.path.exists(args_file):
             json_args = json.loads(load(CONAN_TOOLCHAIN_ARGS_FILE))
             self._generator = json_args.get("cmake_generator")
             self._toolchain_file = json_args.get("cmake_toolchain_file")
-        self._build_folder = build_folder
-=======
-        args_file = os.path.join(self._conanfile.generators_folder, CONAN_TOOLCHAIN_ARGS_FILE)
-        if os.path.exists(args_file):
-            self._generator = json.loads(load(args_file))["cmake_generator"]
 
->>>>>>> 3f20b222
         self._cmake_program = "cmake"  # Path to CMake should be handled by environment
 
     def configure(self, source_folder=None):
@@ -94,19 +89,16 @@
         generator_folder = self._conanfile.generators_folder
 
         mkdir(build_folder)
-<<<<<<< HEAD
-=======
-        arg_list = '-DCMAKE_TOOLCHAIN_FILE="{}" -DCMAKE_INSTALL_PREFIX="{}" "{}"'.format(
-            os.path.join(generator_folder, CMakeToolchain.filename).replace("\\", "/"),
-            self._conanfile.package_folder.replace("\\", "/"),
-            source)
->>>>>>> 3f20b222
 
         arg_list = [self._cmake_program]
         if self._generator:
             arg_list.append('-G "{}"'.format(self._generator))
         if self._toolchain_file:
-            arg_list.append('-DCMAKE_TOOLCHAIN_FILE="{}"'.format(self._toolchain_file))
+            if os.path.isabs(self._toolchain_file):
+                toolpath = self._toolchain_file
+            else:
+                toolpath = os.path.join(generator_folder, self._toolchain_file)
+            arg_list.append('-DCMAKE_TOOLCHAIN_FILE="{}"'.format(toolpath))
         if self._conanfile.package_folder:
             pkg_folder = self._conanfile.package_folder.replace("\\", "/")
             arg_list.append('-DCMAKE_INSTALL_PREFIX="{}"'.format(pkg_folder))
