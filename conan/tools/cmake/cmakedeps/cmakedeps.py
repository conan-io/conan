--- conflicted
+++ resolved
@@ -53,28 +53,6 @@
                                      "generator.".format(common_name))
 
         # Iterate all the transitive requires
-<<<<<<< HEAD
-        for req, dep in list(self._conanfile.dependencies.host_requires.items()) + \
-                        list(self._conanfile.dependencies.direct_build_requires.items()):
-            # Filter the build_requires not activated with cmakedeps.build_context_activated
-            if dep.is_build_context and req.ref.name not in self.build_context_activated:
-                continue
-
-            config_version = ConfigVersionTemplate(self, dep)
-            ret[config_version.filename] = config_version.render()
-
-            self.require = req  # FIXME: This is the ugly pattern to pass info that should be fixed
-            data_target = ConfigDataTemplate(self, dep)
-            ret[data_target.filename] = data_target.render()
-
-            target_configuration = TargetConfigurationTemplate(self, dep)
-            ret[target_configuration.filename] = target_configuration.render()
-
-            targets = TargetsTemplate(self, dep)
-            ret[targets.filename] = targets.render()
-
-            config = ConfigTemplate(self, dep)
-=======
         for require, dep in list(host_req.items()) + list(build_req.items()):
             # Require is not used at the moment, but its information could be used,
             # and will be used in Conan 2.0
@@ -95,7 +73,6 @@
             ret[targets.filename] = targets.render()
 
             config = ConfigTemplate(self, require, dep)
->>>>>>> 1d43ec15
             # Check if the XXConfig.cmake exists to keep the first generated configuration
             # to only include the build_modules from the first conan install. The rest of the
             # file is common for the different configurations.
