--- conflicted
+++ resolved
@@ -37,13 +37,8 @@
         macros = MacrosTemplate()
         ret = {macros.filename: macros.render()}
 
-<<<<<<< HEAD
-        host_req = self._conanfile.dependencies.transitive_host_requires
-        build_req = self._conanfile.dependencies.build_requires
-=======
         host_req = self._conanfile.dependencies.host_requires.values()
         build_req = self._conanfile.dependencies.direct_build_requires.values()
->>>>>>> 2c988318
 
         # Check if the same package is at host and build and the same time
         activated_br = {r.ref.name for r in build_req if r.ref.name in self.build_context_activated}
@@ -57,12 +52,8 @@
                                      "generator.".format(common_name))
 
         # Iterate all the transitive requires
-<<<<<<< HEAD
-        for req, dep in self._conanfile.dependencies.non_skipped.items():
-=======
-        for req in list(host_req) + list(build_req):
->>>>>>> 2c988318
-
+        for req, dep in list(self._conanfile.dependencies.host_requires.items()) + \
+                        list(self._conanfile.dependencies.direct_build_requires.items()):
             # Filter the build_requires not activated with cmakedeps.build_context_activated
             if dep.is_build_context and req.ref.name not in self.build_context_activated:
                 continue
