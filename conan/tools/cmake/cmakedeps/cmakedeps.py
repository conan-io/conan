import os

from conan.tools._check_build_profile import check_using_build_profile
from conan.tools.cmake.cmakedeps.templates.config import ConfigTemplate
from conan.tools.cmake.cmakedeps.templates.config_version import ConfigVersionTemplate
from conan.tools.cmake.cmakedeps.templates.macros import MacrosTemplate
from conan.tools.cmake.cmakedeps.templates.target_configuration import TargetConfigurationTemplate
from conan.tools.cmake.cmakedeps.templates.target_data import ConfigDataTemplate
from conan.tools.cmake.cmakedeps.templates.targets import TargetsTemplate
from conans.errors import ConanException
from conans.util.files import save


FIND_MODE_MODULE = "module"
FIND_MODE_CONFIG = "config"
FIND_MODE_NONE = "none"
FIND_MODE_BOTH = "both"


class CMakeDeps(object):

    def __init__(self, conanfile):
        self._conanfile = conanfile
        self.arch = self._conanfile.settings.get_safe("arch")
        self.configuration = str(self._conanfile.settings.build_type)

        self.configurations = [v for v in conanfile.settings.build_type.values_range if v != "None"]
        # Activate the build config files for the specified libraries
        self.build_context_activated = []
        # By default, the build modules are generated for host context only
        self.build_context_build_modules = []
        # If specified, the files/targets/variables for the build context will be renamed appending
        # a suffix. It is necessary in case of same require and build_require and will cause an error
        self.build_context_suffix = {}

        check_using_build_profile(self._conanfile)

        # Enable/Disable checking if a component target exists or not
        self.check_components_exist = False

    def generate(self):
        # FIXME: Remove this in 2.0
        if not hasattr(self._conanfile, "settings_build") and \
                      (self.build_context_activated or self.build_context_build_modules or
                       self.build_context_suffix):
            raise ConanException("The 'build_context_activated' and 'build_context_build_modules' of"
                                 " the CMakeDeps generator cannot be used without specifying a build"
                                 " profile. e.g: -pr:b=default")

        # Current directory is the generators_folder
        generator_files = self.content
        for generator_file, content in generator_files.items():
            save(generator_file, content)

    @property
    def content(self):
        macros = MacrosTemplate()
        ret = {macros.filename: macros.render()}

        host_req = self._conanfile.dependencies.host
        build_req = self._conanfile.dependencies.direct_build
        test_req = self._conanfile.dependencies.test

        # Check if the same package is at host and build and the same time
        activated_br = {r.ref.name for r in build_req.values()
                        if r.ref.name in self.build_context_activated}
        common_names = {r.ref.name for r in host_req.values()}.intersection(activated_br)
        for common_name in common_names:
            suffix = self.build_context_suffix.get(common_name)
            if not suffix:
                raise ConanException("The package '{}' exists both as 'require' and as "
                                     "'build require'. You need to specify a suffix using the "
                                     "'build_context_suffix' attribute at the CMakeDeps "
                                     "generator.".format(common_name))

        # Iterate all the transitive requires
        for require, dep in list(host_req.items()) + list(build_req.items()) + list(test_req.items()):
            # Require is not used at the moment, but its information could be used,
            # and will be used in Conan 2.0
            # Filter the build_requires not activated with cmakedeps.build_context_activated
            if dep.is_build_context and dep.ref.name not in self.build_context_activated:
                continue

<<<<<<< HEAD
            cmake_find_mode = dep.cpp_info.get_property("cmake_find_mode", "CMakeDeps") or FIND_MODE_CONFIG
=======
            cmake_find_mode = dep.new_cpp_info.get_property("cmake_find_mode", "CMakeDeps")
            cmake_find_mode = cmake_find_mode or FIND_MODE_CONFIG
>>>>>>> af5504e4
            cmake_find_mode = cmake_find_mode.lower()
            # Skip from the requirement
            if cmake_find_mode == FIND_MODE_NONE:
                # Skip the generation of config files for this node, it will be located externally
                continue

            if cmake_find_mode in (FIND_MODE_CONFIG, FIND_MODE_BOTH):
                self._generate_files(require, dep, ret, find_module_mode=False)

            if cmake_find_mode in (FIND_MODE_MODULE, FIND_MODE_BOTH):
                self._generate_files(require, dep, ret, find_module_mode=True)

        return ret

    def _generate_files(self, require, dep, ret, find_module_mode):
        if not find_module_mode:
            config_version = ConfigVersionTemplate(self, require, dep)
            ret[config_version.filename] = config_version.render()

        data_target = ConfigDataTemplate(self, require, dep, find_module_mode)
        ret[data_target.filename] = data_target.render()

        target_configuration = TargetConfigurationTemplate(self, require, dep, find_module_mode)
        ret[target_configuration.filename] = target_configuration.render()

        targets = TargetsTemplate(self, require, dep, find_module_mode)
        ret[targets.filename] = targets.render()

        config = ConfigTemplate(self, require, dep, find_module_mode)
        # Check if the XXConfig.cmake exists to keep the first generated configuration
        # to only include the build_modules from the first conan install. The rest of the
        # file is common for the different configurations.
        if not os.path.exists(config.filename):
            ret[config.filename] = config.render()<|MERGE_RESOLUTION|>--- conflicted
+++ resolved
@@ -81,12 +81,8 @@
             if dep.is_build_context and dep.ref.name not in self.build_context_activated:
                 continue
 
-<<<<<<< HEAD
-            cmake_find_mode = dep.cpp_info.get_property("cmake_find_mode", "CMakeDeps") or FIND_MODE_CONFIG
-=======
-            cmake_find_mode = dep.new_cpp_info.get_property("cmake_find_mode", "CMakeDeps")
+            cmake_find_mode = dep.cpp_info.get_property("cmake_find_mode", "CMakeDeps")
             cmake_find_mode = cmake_find_mode or FIND_MODE_CONFIG
->>>>>>> af5504e4
             cmake_find_mode = cmake_find_mode.lower()
             # Skip from the requirement
             if cmake_find_mode == FIND_MODE_NONE:
