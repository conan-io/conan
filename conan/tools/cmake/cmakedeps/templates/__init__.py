--- conflicted
+++ resolved
@@ -83,7 +83,6 @@
         return get_file_name(self.conanfile, find_module_mode=self.find_module_mode)
 
     def get_target_namespace(self, req):
-<<<<<<< HEAD
         return get_target_namespace(req, self.find_module_mode)
 
     def get_global_target_name(self, req):
@@ -94,71 +93,33 @@
 
 def get_target_namespace(req, find_module_mode=False):
     if find_module_mode:
-        ret = req.new_cpp_info.get_property("cmake_module_target_namespace", "CMakeDeps")
+        ret = req.cpp_info.get_property("cmake_module_target_namespace", "CMakeDeps")
         if ret:
             return ret
 
-    ret = req.new_cpp_info.get_property("cmake_target_namespace", "CMakeDeps")
+    ret = req.cpp_info.get_property("cmake_target_namespace", "CMakeDeps")
     return ret or get_global_target_name(req, find_module_mode)
 
 def get_global_target_name(req, find_module_mode=False):
     if find_module_mode:
-        ret = req.new_cpp_info.get_property("cmake_module_target_name", "CMakeDeps")
+        ret = req.cpp_info.get_property("cmake_module_target_name", "CMakeDeps")
         if ret:
             return ret
 
-    ret = req.new_cpp_info.get_property("cmake_target_name", "CMakeDeps")
-    if not ret:
-        ret = req.cpp_info.get_name("cmake_find_package_multi", default_name=False)
+    ret = req.cpp_info.get_property("cmake_target_name", "CMakeDeps")
     return ret or req.ref.name
 
 def get_component_alias(req, comp_name, find_module_mode=False):
-    if comp_name not in req.new_cpp_info.components:
+    if comp_name not in req.cpp_info.components:
         # foo::foo might be referencing the root cppinfo
         if req.ref.name == comp_name:
             return get_target_namespace(req, find_module_mode)
         raise ConanException("Component '{name}::{cname}' not found in '{name}' "
                              "package requirement".format(name=req.ref.name, cname=comp_name))
     if find_module_mode:
-        ret = req.new_cpp_info.components[comp_name].get_property("cmake_module_target_name",
-                                                                  "CMakeDeps")
+        ret = req.cpp_info.components[comp_name].get_property("cmake_module_target_name",
+                                                              "CMakeDeps")
         if ret:
             return ret
-    ret = req.new_cpp_info.components[comp_name].get_property("cmake_target_name", "CMakeDeps")
-    if not ret:
-        ret = req.cpp_info.components[comp_name].get_name("cmake_find_package_multi",
-                                                          default_name=False)
-    return ret or comp_name
-=======
-        if self.find_module_mode:
-            ret = req.cpp_info.get_property("cmake_module_target_namespace", "CMakeDeps")
-            if ret:
-                return ret
-
-        ret = req.cpp_info.get_property("cmake_target_namespace", "CMakeDeps")
-        return ret or self.get_global_target_name(req)
-
-    def get_global_target_name(self, req):
-        if self.find_module_mode:
-            ret = req.cpp_info.get_property("cmake_module_target_name", "CMakeDeps")
-            if ret:
-                return ret
-
-        ret = req.cpp_info.get_property("cmake_target_name", "CMakeDeps")
-        return ret or req.ref.name
-
-    def get_component_alias(self, req, comp_name):
-        if comp_name not in req.cpp_info.components:
-            # foo::foo might be referencing the root cppinfo
-            if req.ref.name == comp_name:
-                return self.get_target_namespace(req)
-            raise ConanException("Component '{name}::{cname}' not found in '{name}' "
-                                 "package requirement".format(name=req.ref.name, cname=comp_name))
-        if self.find_module_mode:
-            ret = req.cpp_info.components[comp_name].get_property("cmake_module_target_name",
-                                                                  "CMakeDeps")
-            if ret:
-                return ret
-        ret = req.cpp_info.components[comp_name].get_property("cmake_target_name", "CMakeDeps")
-        return ret or comp_name
->>>>>>> e17ab7e0
+    ret = req.cpp_info.components[comp_name].get_property("cmake_target_name", "CMakeDeps")
+    return ret or comp_name