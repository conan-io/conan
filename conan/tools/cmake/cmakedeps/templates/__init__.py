--- conflicted
+++ resolved
@@ -109,11 +109,7 @@
                                  "package requirement".format(name=req.ref.name, cname=comp_name))
         if self.find_module_mode:
             ret = req.cpp_info.components[comp_name].get_property("cmake_module_target_name",
-<<<<<<< HEAD
-                                                                      "CMakeDeps")
-=======
                                                                   "CMakeDeps")
->>>>>>> 018d2d3f
             if ret:
                 return ret
         ret = req.cpp_info.components[comp_name].get_property("cmake_target_name", "CMakeDeps")
