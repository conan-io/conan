--- conflicted
+++ resolved
@@ -78,49 +78,6 @@
     def get_file_name(self):
         return get_file_name(self.conanfile, find_module_mode=self.find_module_mode)
 
-<<<<<<< HEAD
-    def get_target_namespace(self, req):
-        return get_target_namespace(req, self.find_module_mode)
-
-    def get_global_target_name(self, req):
-        return get_global_target_name(req, self.find_module_mode)
-
-    def get_component_alias(self, req, comp_name):
-        return get_component_alias(req, comp_name, self.find_module_mode)
-
-def get_target_namespace(req, find_module_mode=False):
-    if find_module_mode:
-        ret = req.cpp_info.get_property("cmake_module_target_namespace", "CMakeDeps")
-        if ret:
-            return ret
-
-    ret = req.cpp_info.get_property("cmake_target_namespace", "CMakeDeps")
-    return ret or get_global_target_name(req, find_module_mode)
-
-def get_global_target_name(req, find_module_mode=False):
-    if find_module_mode:
-        ret = req.cpp_info.get_property("cmake_module_target_name", "CMakeDeps")
-        if ret:
-            return ret
-
-    ret = req.cpp_info.get_property("cmake_target_name", "CMakeDeps")
-    return ret or req.ref.name
-
-def get_component_alias(req, comp_name, find_module_mode=False):
-    if comp_name not in req.cpp_info.components:
-        # foo::foo might be referencing the root cppinfo
-        if req.ref.name == comp_name:
-            return get_target_namespace(req, find_module_mode)
-        raise ConanException("Component '{name}::{cname}' not found in '{name}' "
-                             "package requirement".format(name=req.ref.name, cname=comp_name))
-    if find_module_mode:
-        ret = req.cpp_info.components[comp_name].get_property("cmake_module_target_name",
-                                                              "CMakeDeps")
-        if ret:
-            return ret
-    ret = req.cpp_info.components[comp_name].get_property("cmake_target_name", "CMakeDeps")
-    return ret or comp_name
-=======
     @staticmethod
     def _get_target_default_name(req, component_name="", suffix=""):
         return "{name}{suffix}::{cname}{suffix}".format(cname=component_name or req.ref.name,
@@ -150,5 +107,4 @@
         # fallback to the pkg_name::comp_name, it wont use the root cpp_info cmake_target_name
         # property because that is also an absolute name (Greetings::Greetings), it is not a namespace
         # and we don't want to split and do tricks.
-        return ret or self._get_target_default_name(req, component_name=comp_name)
->>>>>>> 45d79835
+        return ret or self._get_target_default_name(req, component_name=comp_name)