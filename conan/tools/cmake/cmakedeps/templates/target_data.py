import os
import textwrap

from conan.tools.cmake.cmakedeps.templates import CMakeDepsFileTemplate
from conan.tools.cmake.utils import get_file_name

"""

foo-release-x86_64-data.cmake

"""


class ConfigDataTemplate(CMakeDepsFileTemplate):

    @property
    def filename(self):
        data_fname = "" if not self.find_module_mode else "module-"
        data_fname += "{}-{}".format(self.file_name, self.configuration.lower())
        if self.arch:
            data_fname += "-{}".format(self.arch)
        data_fname += "-data.cmake"
        return data_fname

    @property
    def context(self):
        global_cpp = self.get_global_cpp_cmake()
        if not self.build_modules_activated:
            global_cpp.build_modules_paths = ""

        components_cpp = self.get_required_components_cpp()
        components_renames = " ".join([component_rename for component_rename, _ in
                                       reversed(components_cpp)])
        # For the build requires, we don't care about the transitive (only runtime for the br)
        # so as the xxx-conf.cmake files won't be generated, don't include them as find_dependency
        # This is because in Conan 2.0 model, only the pure tools like CMake will be build_requires
        # for example a framework test won't be a build require but a "test/not public" require.
        dependency_filenames = self._get_dependency_filenames()
        package_folder = self.conanfile.package_folder.replace('\\', '/')\
                                                      .replace('$', '\\$').replace('"', '\\"')
        return {"global_cpp": global_cpp,
                "pkg_name": self.pkg_name,
                "package_folder": package_folder,
                "config_suffix": self.config_suffix,
                "components_renames": components_renames,
                "components_cpp": components_cpp,
                "dependency_filenames": " ".join(dependency_filenames)}

    @property
    def template(self):
        # This will be at: XXX-release-data.cmake
        ret = textwrap.dedent("""\
              ########### AGGREGATED COMPONENTS AND DEPENDENCIES FOR THE MULTI CONFIG #####################
              #############################################################################################

              set({{ pkg_name }}_COMPONENT_NAMES {{ '${'+ pkg_name }}_COMPONENT_NAMES} {{ components_renames }})
              list(REMOVE_DUPLICATES {{ pkg_name }}_COMPONENT_NAMES)
              set({{ pkg_name }}_FIND_DEPENDENCY_NAMES {{ '${'+ pkg_name }}_FIND_DEPENDENCY_NAMES} {{ dependency_filenames }})
              list(REMOVE_DUPLICATES {{ pkg_name }}_FIND_DEPENDENCY_NAMES)

              ########### VARIABLES #######################################################################
              #############################################################################################
              set({{ pkg_name }}_PACKAGE_FOLDER{{ config_suffix }} "{{ package_folder }}")
              set({{ pkg_name }}_INCLUDE_DIRS{{ config_suffix }} {{ global_cpp.include_paths }})
              set({{ pkg_name }}_RES_DIRS{{ config_suffix }} {{ global_cpp.res_paths }})
              set({{ pkg_name }}_DEFINITIONS{{ config_suffix }} {{ global_cpp.defines }})
              set({{ pkg_name }}_SHARED_LINK_FLAGS{{ config_suffix }} {{ global_cpp.sharedlinkflags_list }})
              set({{ pkg_name }}_EXE_LINK_FLAGS{{ config_suffix }} {{ global_cpp.exelinkflags_list }})
              set({{ pkg_name }}_COMPILE_DEFINITIONS{{ config_suffix }} {{ global_cpp.compile_definitions }})
              set({{ pkg_name }}_COMPILE_OPTIONS_C{{ config_suffix }} {{ global_cpp.cflags_list }})
              set({{ pkg_name }}_COMPILE_OPTIONS_CXX{{ config_suffix }} {{ global_cpp.cxxflags_list}})
              set({{ pkg_name }}_LIB_DIRS{{ config_suffix }} {{ global_cpp.lib_paths }})
              set({{ pkg_name }}_LIBS{{ config_suffix }} {{ global_cpp.libs }})
              set({{ pkg_name }}_SYSTEM_LIBS{{ config_suffix }} {{ global_cpp.system_libs }})
              set({{ pkg_name }}_FRAMEWORK_DIRS{{ config_suffix }} {{ global_cpp.framework_paths }})
              set({{ pkg_name }}_FRAMEWORKS{{ config_suffix }} {{ global_cpp.frameworks }})
              set({{ pkg_name }}_BUILD_MODULES_PATHS{{ config_suffix }} {{ global_cpp.build_modules_paths }})
              set({{ pkg_name }}_BUILD_DIRS{{ config_suffix }} {{ global_cpp.build_paths }})

              set({{ pkg_name }}_COMPONENTS{{ config_suffix }} {{ components_renames }})

              {%- for comp_name, cpp in components_cpp %}

              ########### COMPONENT {{ comp_name }} VARIABLES #############################################
              set({{ pkg_name }}_{{ comp_name }}_INCLUDE_DIRS{{ config_suffix }} {{ cpp.include_paths }})
              set({{ pkg_name }}_{{ comp_name }}_LIB_DIRS{{ config_suffix }} {{ cpp.lib_paths }})
              set({{ pkg_name }}_{{ comp_name }}_RES_DIRS{{ config_suffix }} {{ cpp.res_paths }})
              set({{ pkg_name }}_{{ comp_name }}_DEFINITIONS{{ config_suffix }} {{ cpp.defines }})
              set({{ pkg_name }}_{{ comp_name }}_COMPILE_DEFINITIONS{{ config_suffix }} {{ cpp.compile_definitions }})
              set({{ pkg_name }}_{{ comp_name }}_COMPILE_OPTIONS_C{{ config_suffix }} "{{ cpp.cflags_list }}")
              set({{ pkg_name }}_{{ comp_name }}_COMPILE_OPTIONS_CXX{{ config_suffix }} "{{ cpp.cxxflags_list }}")
              set({{ pkg_name }}_{{ comp_name }}_LIBS{{ config_suffix }} {{ cpp.libs }})
              set({{ pkg_name }}_{{ comp_name }}_SYSTEM_LIBS{{ config_suffix }} {{ cpp.system_libs }})
              set({{ pkg_name }}_{{ comp_name }}_FRAMEWORK_DIRS{{ config_suffix }} {{ cpp.framework_paths }})
              set({{ pkg_name }}_{{ comp_name }}_FRAMEWORKS{{ config_suffix }} {{ cpp.frameworks }})
              set({{ pkg_name }}_{{ comp_name }}_DEPENDENCIES{{ config_suffix }} {{ cpp.public_deps }})
              set({{ pkg_name }}_{{ comp_name }}_LINKER_FLAGS{{ config_suffix }}
                      $<$<STREQUAL:$<TARGET_PROPERTY:TYPE>,SHARED_LIBRARY>:{{ cpp.sharedlinkflags_list }}>
                      $<$<STREQUAL:$<TARGET_PROPERTY:TYPE>,MODULE_LIBRARY>:{{ cpp.sharedlinkflags_list }}>
                      $<$<STREQUAL:$<TARGET_PROPERTY:TYPE>,EXECUTABLE>:{{ cpp.exelinkflags_list }}>
              )
              {%- endfor %}
          """)
        return ret

    def get_global_cpp_cmake(self):
        global_cppinfo = self.conanfile.new_cpp_info.copy()
        global_cppinfo.aggregate_components()
        pfolder_var_name = "{}_PACKAGE_FOLDER{}".format(self.pkg_name, self.config_suffix)
        return DepsCppCmake(global_cppinfo, pfolder_var_name)

    def get_required_components_cpp(self):
        """Returns a list of (component_name, DepsCppCMake)"""
        ret = []
        sorted_comps = self.conanfile.new_cpp_info.get_sorted_components()

        direct_visible_host = self.conanfile.dependencies.filter({"build": False, "visible": True,
                                                                  "direct": True})
        for comp_name, comp in sorted_comps.items():
            pfolder_var_name = "{}_PACKAGE_FOLDER{}".format(self.pkg_name, self.config_suffix)
            deps_cpp_cmake = DepsCppCmake(comp, pfolder_var_name)
            public_comp_deps = []
            for require in comp.requires:
                if "::" in require:  # Points to a component of a different package
                    pkg, cmp_name = require.split("::")
<<<<<<< HEAD
                    req = direct_visible_host[pkg]
                    public_comp_deps.append("{}::{}".format(get_target_namespace(req),
                                                            get_component_alias(req, cmp_name)))
=======
                    req = self.conanfile.dependencies.direct_host[pkg]
                    public_comp_deps.append("{}::{}".format(self.get_target_namespace(req),
                                                            self.get_component_alias(req, cmp_name)))
>>>>>>> aae78eac
                else:  # Points to a component of same package
                    public_comp_deps.append("{}::{}".format(self.target_namespace,
                                                            self.get_component_alias(self.conanfile,
                                                                                     require)))
            deps_cpp_cmake.public_deps = " ".join(public_comp_deps)
            component_rename = self.get_component_alias(self.conanfile, comp_name)
            ret.append((component_rename, deps_cpp_cmake))
        ret.reverse()
        return ret

    def _get_dependency_filenames(self):
        if self.conanfile.is_build_context:
            return []
        ret = []
        direct_visible_host = self.conanfile.dependencies.filter({"build": False, "visible": True,
                                                                  "direct": True})
        if self.conanfile.new_cpp_info.required_components:
            for dep_name, _ in self.conanfile.new_cpp_info.required_components:
                if dep_name and dep_name not in ret:  # External dep
<<<<<<< HEAD
                    req = direct_visible_host[dep_name]
                    ret.append(get_file_name(req))
        elif direct_visible_host:
            ret = [get_file_name(r) for r in direct_visible_host.values()]
=======
                    req = direct_host[dep_name]
                    ret.append(get_file_name(req, self.find_module_mode))
        elif direct_host:
            ret = [get_file_name(r, self.find_module_mode) for r in direct_host.values()]
>>>>>>> aae78eac

        return ret


class DepsCppCmake(object):

    def __init__(self, cpp_info, pfolder_var_name):

        def join_paths(paths):
            """
            Paths are doubled quoted, and escaped (but spaces)
            e.g: set(LIBFOO_INCLUDE_DIRS "/path/to/included/dir" "/path/to/included/dir2")
            """
            ret = []
            for p in paths:
                norm_path = p.replace('\\', '/').replace('$', '\\$').replace('"', '\\"')
                if os.path.isabs(p):
                    ret.append('"{}"'.format(norm_path))
                else:
                    # Prepend the {{ pkg_name }}_PACKAGE_FOLDER{{ config_suffix }}
                    ret.append('"${%s}/%s"' % (pfolder_var_name, norm_path))
            return "\n\t\t\t".join(ret)

        def join_flags(separator, values):
            # Flags have to be escaped
            return separator.join(v.replace('\\', '\\\\').replace('$', '\\$').replace('"', '\\"')
                                  for v in values)

        def join_defines(values, prefix=""):
            # Defines have to be escaped, included spaces
            return "\n\t\t\t".join('"%s%s"' % (prefix, v.replace('\\', '\\\\').replace('$', '\\$').
                                   replace('"', '\\"'))
                                   for v in values)

        def join_paths_single_var(values):
            """
            semicolon-separated list of dirs:
            e.g: set(LIBFOO_INCLUDE_DIR "/path/to/included/dir;/path/to/included/dir2")
            """
            return '"%s"' % ";".join(p.replace('\\', '/').replace('$', '\\$') for p in values)

        self.include_paths = join_paths(cpp_info.includedirs)
        self.include_path = join_paths_single_var(cpp_info.includedirs)
        self.lib_paths = join_paths(cpp_info.libdirs)
        self.res_paths = join_paths(cpp_info.resdirs)
        self.bin_paths = join_paths(cpp_info.bindirs)
        self.build_paths = join_paths(cpp_info.builddirs)
        self.src_paths = join_paths(cpp_info.srcdirs)
        self.framework_paths = join_paths(cpp_info.frameworkdirs)
        self.libs = join_flags(" ", cpp_info.libs)
        self.system_libs = join_flags(" ", cpp_info.system_libs)
        self.frameworks = join_flags(" ", cpp_info.frameworks)
        self.defines = join_defines(cpp_info.defines, "-D")
        self.compile_definitions = join_defines(cpp_info.defines)

        # For modern CMake targets we need to prepare a list to not
        # loose the elements in the list by replacing " " with ";". Example "-framework Foundation"
        # Issue: #1251
        self.cxxflags_list = join_flags(";", cpp_info.cxxflags)
        self.cflags_list = join_flags(";", cpp_info.cflags)

        # linker flags without magic: trying to mess with - and / =>
        # https://github.com/conan-io/conan/issues/8811
        # frameworks should be declared with cppinfo.frameworks not "-framework Foundation"
        self.sharedlinkflags_list = join_flags(";", cpp_info.sharedlinkflags)
        self.exelinkflags_list = join_flags(";", cpp_info.exelinkflags)

        build_modules = cpp_info.get_property("cmake_build_modules", "CMakeDeps") or []
        self.build_modules_paths = join_paths(build_modules)<|MERGE_RESOLUTION|>--- conflicted
+++ resolved
@@ -123,15 +123,9 @@
             for require in comp.requires:
                 if "::" in require:  # Points to a component of a different package
                     pkg, cmp_name = require.split("::")
-<<<<<<< HEAD
                     req = direct_visible_host[pkg]
-                    public_comp_deps.append("{}::{}".format(get_target_namespace(req),
-                                                            get_component_alias(req, cmp_name)))
-=======
-                    req = self.conanfile.dependencies.direct_host[pkg]
                     public_comp_deps.append("{}::{}".format(self.get_target_namespace(req),
                                                             self.get_component_alias(req, cmp_name)))
->>>>>>> aae78eac
                 else:  # Points to a component of same package
                     public_comp_deps.append("{}::{}".format(self.target_namespace,
                                                             self.get_component_alias(self.conanfile,
@@ -146,22 +140,15 @@
         if self.conanfile.is_build_context:
             return []
         ret = []
-        direct_visible_host = self.conanfile.dependencies.filter({"build": False, "visible": True,
-                                                                  "direct": True})
+        direct_host = self.conanfile.dependencies.filter({"build": False, "visible": True,
+                                                          "direct": True})
         if self.conanfile.new_cpp_info.required_components:
             for dep_name, _ in self.conanfile.new_cpp_info.required_components:
                 if dep_name and dep_name not in ret:  # External dep
-<<<<<<< HEAD
-                    req = direct_visible_host[dep_name]
-                    ret.append(get_file_name(req))
-        elif direct_visible_host:
-            ret = [get_file_name(r) for r in direct_visible_host.values()]
-=======
                     req = direct_host[dep_name]
                     ret.append(get_file_name(req, self.find_module_mode))
         elif direct_host:
             ret = [get_file_name(r, self.find_module_mode) for r in direct_host.values()]
->>>>>>> aae78eac
 
         return ret
 
