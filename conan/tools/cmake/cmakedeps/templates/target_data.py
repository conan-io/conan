--- conflicted
+++ resolved
@@ -334,14 +334,11 @@
                     # FIXME: This is very week, only matching if dll name starts with the same
                     implib_name, _ = os.path.splitext(lib_filename)
                     ret_imported_location = get_dll_file_path(cppinfo.bindirs, implib_name)
-<<<<<<< HEAD
+                    ret_imported_location = cmake_norm_path(ret_imported_location)
                     # If we don't manage to locate the DLL then pass imported location to the lib
                     if not ret_imported_location:
                         ret_implib_path = None
                         ret_imported_location = path
-=======
-                    ret_imported_location = cmake_norm_path(ret_imported_location)
->>>>>>> dc9fdcaa
                 else:
                     ret_type = "STATIC"
 
