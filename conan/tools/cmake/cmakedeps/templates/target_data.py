import os
import textwrap

from conan.tools.cmake.cmakedeps import FIND_MODE_NONE, FIND_MODE_CONFIG, FIND_MODE_MODULE, \
    FIND_MODE_BOTH
from conan.tools.cmake.cmakedeps.templates import CMakeDepsFileTemplate
from conan.tools.cmake.utils import get_cmake_package_name, get_find_mode
"""

foo-release-x86_64-data.cmake

"""


class ConfigDataTemplate(CMakeDepsFileTemplate):

    @property
    def filename(self):
        data_fname = "" if not self.generating_module else "module-"
        data_fname += "{}-{}".format(self.file_name, self.configuration.lower())
        if self.arch:
            data_fname += "-{}".format(self.arch)
        data_fname += "-data.cmake"
        return data_fname

    @property
    def context(self):
        global_cpp = self._get_global_cpp_cmake()
        if not self.build_modules_activated:
            global_cpp.build_modules_paths = ""

        components = self._get_required_components_cpp()
        # using the target names to name components, may change in the future?
        components_names = " ".join([components_target_name for components_target_name, _ in
                                    reversed(components)])

        components_cpp = [(cmake_target_name.replace("::", "_"), cmake_target_name, cpp)
                          for cmake_target_name, cpp in components]

        # For the build requires, we don't care about the transitive (only runtime for the br)
        # so as the xxx-conf.cmake files won't be generated, don't include them as find_dependency
        # This is because in Conan 2.0 model, only the pure tools like CMake will be build_requires
        # for example a framework test won't be a build require but a "test/not public" require.
        dependency_filenames = self._get_dependency_filenames()
        # Get the nodes that have the property cmake_find_mode=None (no files to generate)
        dependency_find_modes = self._get_dependencies_find_modes()
        # package_folder might not be defined if Editable and layout()
        package_folder = self.conanfile.package_folder or ""
        package_folder = package_folder.replace('\\', '/').replace('$', '\\$').replace('"', '\\"')

        return {"global_cpp": global_cpp,
                "has_components": self.conanfile.cpp_info.has_components,
                "pkg_name": self.pkg_name,
                "file_name": self.file_name,
                "package_folder": package_folder,
                "config_suffix": self.config_suffix,
                "components_names": components_names,
                "components_cpp": components_cpp,
                "dependency_filenames": " ".join(dependency_filenames),
                "dependency_find_modes": dependency_find_modes}

    @property
    def cmake_package_type(self):
        return {"shared-library": "SHARED",
                "static-library": "STATIC"}.get(str(self.conanfile.package_type), "UNKNOWN")

    @property
    def is_host_windows(self):
        # to account for all WindowsStore, WindowsCE and Windows OS in settings
        return "Windows" in self.conanfile.settings.get_safe("os", "")

    @property
    def template(self):
        # This will be at: XXX-release-data.cmake
        ret = textwrap.dedent("""\
              ########### AGGREGATED COMPONENTS AND DEPENDENCIES FOR THE MULTI CONFIG #####################
              #############################################################################################

              {% if components_names %}
              list(APPEND {{ pkg_name }}_COMPONENT_NAMES {{ components_names }})
              list(REMOVE_DUPLICATES {{ pkg_name }}_COMPONENT_NAMES)
              {% else %}
              set({{ pkg_name }}_COMPONENT_NAMES "")
              {% endif %}
              {% if dependency_filenames %}
              list(APPEND {{ pkg_name }}_FIND_DEPENDENCY_NAMES {{ dependency_filenames }})
              list(REMOVE_DUPLICATES {{ pkg_name }}_FIND_DEPENDENCY_NAMES)
              {% else %}
              set({{ pkg_name }}_FIND_DEPENDENCY_NAMES "")
              {% endif %}
              {% for dep_name, mode in dependency_find_modes.items() %}
              set({{ dep_name }}_FIND_MODE "{{ mode }}")
              {% endfor %}

              ########### VARIABLES #######################################################################
              #############################################################################################
              set({{ pkg_name }}_PACKAGE_FOLDER{{ config_suffix }} "{{ package_folder }}")
              set({{ pkg_name }}_BUILD_MODULES_PATHS{{ config_suffix }} {{ global_cpp.build_modules_paths }})

              {% if not has_components %}

              set({{ pkg_name }}_INCLUDE_DIRS{{ config_suffix }} {{ global_cpp.include_paths }})
              set({{ pkg_name }}_RES_DIRS{{ config_suffix }} {{ global_cpp.res_paths }})
              set({{ pkg_name }}_DEFINITIONS{{ config_suffix }} {{ global_cpp.defines }})
              set({{ pkg_name }}_SHARED_LINK_FLAGS{{ config_suffix }} {{ global_cpp.sharedlinkflags_list }})
              set({{ pkg_name }}_EXE_LINK_FLAGS{{ config_suffix }} {{ global_cpp.exelinkflags_list }})
              set({{ pkg_name }}_OBJECTS{{ config_suffix }} {{ global_cpp.objects_list }})
              set({{ pkg_name }}_COMPILE_DEFINITIONS{{ config_suffix }} {{ global_cpp.compile_definitions }})
              set({{ pkg_name }}_COMPILE_OPTIONS_C{{ config_suffix }} {{ global_cpp.cflags_list }})
              set({{ pkg_name }}_COMPILE_OPTIONS_CXX{{ config_suffix }} {{ global_cpp.cxxflags_list}})
              set({{ pkg_name }}_LIB_DIRS{{ config_suffix }} {{ global_cpp.lib_paths }})
              set({{ pkg_name }}_BIN_DIRS{{ config_suffix }} {{ global_cpp.bin_paths }})
              set({{ pkg_name }}_LIBRARY_TYPE{{ config_suffix }} {{ global_cpp.library_type }})
              set({{ pkg_name }}_IS_HOST_WINDOWS{{ config_suffix }} {{ global_cpp.is_host_windows }})
              set({{ pkg_name }}_LIBS{{ config_suffix }} {{ global_cpp.libs }})
              set({{ pkg_name }}_SYSTEM_LIBS{{ config_suffix }} {{ global_cpp.system_libs }})
              set({{ pkg_name }}_FRAMEWORK_DIRS{{ config_suffix }} {{ global_cpp.framework_paths }})
              set({{ pkg_name }}_FRAMEWORKS{{ config_suffix }} {{ global_cpp.frameworks }})
              set({{ pkg_name }}_BUILD_DIRS{{ config_suffix }} {{ global_cpp.build_paths }})
<<<<<<< HEAD
              set({{ pkg_name }}_NO_SONAME_MODE{{ config_suffix }} {{ global_cpp.no_soname }})

              {% else %}

=======
              {% else %}

>>>>>>> b2ddd7a7
              set({{ pkg_name }}_COMPONENTS{{ config_suffix }} {{ components_names }})
              {%- for comp_variable_name, comp_target_name, cpp in components_cpp %}
              ########### COMPONENT {{ comp_target_name }} VARIABLES #############################################
              set({{ pkg_name }}_{{ comp_variable_name }}_INCLUDE_DIRS{{ config_suffix }} {{ cpp.include_paths }})
              set({{ pkg_name }}_{{ comp_variable_name }}_LIB_DIRS{{ config_suffix }} {{ cpp.lib_paths }})
              set({{ pkg_name }}_{{ comp_variable_name }}_BIN_DIRS{{ config_suffix }} {{ cpp.bin_paths }})
              set({{ pkg_name }}_{{ comp_variable_name }}_LIBRARY_TYPE{{ config_suffix }} {{ cpp.library_type }})
              set({{ pkg_name }}_{{ comp_variable_name }}_IS_HOST_WINDOWS{{ config_suffix }} {{ cpp.is_host_windows }})
              set({{ pkg_name }}_{{ comp_variable_name }}_RES_DIRS{{ config_suffix }} {{ cpp.res_paths }})
              set({{ pkg_name }}_{{ comp_variable_name }}_DEFINITIONS{{ config_suffix }} {{ cpp.defines }})
              set({{ pkg_name }}_{{ comp_variable_name }}_OBJECTS{{ config_suffix }} {{ cpp.objects_list }})
              set({{ pkg_name }}_{{ comp_variable_name }}_COMPILE_DEFINITIONS{{ config_suffix }} {{ cpp.compile_definitions }})
              set({{ pkg_name }}_{{ comp_variable_name }}_COMPILE_OPTIONS_C{{ config_suffix }} "{{ cpp.cflags_list }}")
              set({{ pkg_name }}_{{ comp_variable_name }}_COMPILE_OPTIONS_CXX{{ config_suffix }} "{{ cpp.cxxflags_list }}")
              set({{ pkg_name }}_{{ comp_variable_name }}_LIBS{{ config_suffix }} {{ cpp.libs }})
              set({{ pkg_name }}_{{ comp_variable_name }}_SYSTEM_LIBS{{ config_suffix }} {{ cpp.system_libs }})
              set({{ pkg_name }}_{{ comp_variable_name }}_FRAMEWORK_DIRS{{ config_suffix }} {{ cpp.framework_paths }})
              set({{ pkg_name }}_{{ comp_variable_name }}_FRAMEWORKS{{ config_suffix }} {{ cpp.frameworks }})
              set({{ pkg_name }}_{{ comp_variable_name }}_DEPENDENCIES{{ config_suffix }} {{ cpp.public_deps }})
              set({{ pkg_name }}_{{ comp_variable_name }}_SHARED_LINK_FLAGS{{ config_suffix }} {{ cpp.sharedlinkflags_list }})
              set({{ pkg_name }}_{{ comp_variable_name }}_EXE_LINK_FLAGS{{ config_suffix }} {{ cpp.exelinkflags_list }})
              set({{ pkg_name }}_{{ comp_variable_name }}_NO_SONAME_MODE{{ config_suffix }} {{ cpp.no_soname }})

              set({{ pkg_name }}_{{ comp_variable_name }}_LINKER_FLAGS{{ config_suffix }}
                      $<$<STREQUAL:$<TARGET_PROPERTY:TYPE>,SHARED_LIBRARY>{{ ':${' }}{{ pkg_name }}_{{ comp_variable_name }}_SHARED_LINK_FLAGS{{ config_suffix }}}>
                      $<$<STREQUAL:$<TARGET_PROPERTY:TYPE>,MODULE_LIBRARY>{{ ':${' }}{{ pkg_name }}_{{ comp_variable_name }}_SHARED_LINK_FLAGS{{ config_suffix }}}>
                      $<$<STREQUAL:$<TARGET_PROPERTY:TYPE>,EXECUTABLE>{{ ':${' }}{{ pkg_name }}_{{ comp_variable_name }}_EXE_LINK_FLAGS{{ config_suffix }}}>
              )
              {%- endfor %}

              {%- endif %}
          """)
        return ret

    def _get_global_cpp_cmake(self):
        pfolder_var_name = "{}_PACKAGE_FOLDER{}".format(self.pkg_name, self.config_suffix)
<<<<<<< HEAD
        # TODO: Read a property to discard this is shared
        return _TargetDataContext(self.conanfile.cpp_info, pfolder_var_name, self.conanfile.package_folder,
                                  self.require, self.cmake_package_type, self.is_host_windows)
=======
        return _TargetDataContext(self.conanfile.cpp_info, pfolder_var_name,
                                  self.conanfile.package_folder)
>>>>>>> b2ddd7a7

    def _get_required_components_cpp(self):
        """Returns a list of (component_name, DepsCppCMake)"""
        ret = []
        sorted_comps = self.conanfile.cpp_info.get_sorted_components()
        pfolder_var_name = "{}_PACKAGE_FOLDER{}".format(self.pkg_name, self.config_suffix)
        direct_visible_host = self.conanfile.dependencies.filter({"build": False, "visible": True,
                                                                  "direct": True})
        for comp_name, comp in sorted_comps.items():
            # TODO: Read a property from the component to discard this is shared
            deps_cpp_cmake = _TargetDataContext(comp, pfolder_var_name,
                                                self.conanfile.package_folder, self.require,
                                                self.cmake_package_type, self.is_host_windows)
            public_comp_deps = []
            for require in comp.requires:
                if "::" in require:  # Points to a component of a different package
                    pkg, cmp_name = require.split("::")
                    req = direct_visible_host[pkg]
                    public_comp_deps.append(self.get_component_alias(req, cmp_name))
                else:  # Points to a component of same package
                    public_comp_deps.append(self.get_component_alias(self.conanfile, require))
            deps_cpp_cmake.public_deps = " ".join(public_comp_deps)
            component_target_name = self.get_component_alias(self.conanfile, comp_name)
            ret.append((component_target_name, deps_cpp_cmake))
        ret.reverse()
        return ret

    def _get_dependency_filenames(self):
        if self.conanfile.is_build_context:
            return []
        ret = []
        direct_host = self.conanfile.dependencies.filter({"build": False, "visible": True,
                                                          "direct": True})
        if self.conanfile.cpp_info.required_components:
            for dep_name, _ in self.conanfile.cpp_info.required_components:
                if dep_name and dep_name not in ret:  # External dep
                    req = direct_host[dep_name]
                    ret.append(get_cmake_package_name(req))
        elif direct_host:
            ret = [get_cmake_package_name(r, self.generating_module) for r in direct_host.values()]

        return ret

    def _get_dependencies_find_modes(self):
        ret = {}
        if self.conanfile.is_build_context:
            return ret
        deps = self.conanfile.dependencies.filter({"build": False, "visible": True, "direct": True})
        for dep in deps.values():
            dep_file_name = get_cmake_package_name(dep, self.generating_module)
            find_mode = get_find_mode(dep)
            default_value = "NO_MODULE" if not self.generating_module else "MODULE"
            values = {
                FIND_MODE_NONE: "",
                FIND_MODE_CONFIG: "NO_MODULE",
                FIND_MODE_MODULE: "MODULE",
                # When the dependency is "both" or not defined, we use the one is forced
                # by self.find_module_mode (creating modules files-> modules, config -> config)
                FIND_MODE_BOTH: default_value,
                None: default_value}
            ret[dep_file_name] = values[find_mode]
        return ret


class _TargetDataContext(object):

    def __init__(self, cpp_info, pfolder_var_name, package_folder, require, library_type,
                 is_host_windows):

        def join_paths(paths):
            """
            Paths are doubled quoted, and escaped (but spaces)
            e.g: set(LIBFOO_INCLUDE_DIRS "/path/to/included/dir" "/path/to/included/dir2")
            """
            ret = []
            for p in paths:
                assert os.path.isabs(p), "{} is not absolute".format(p)

                # Trying to use a ${mypkg_PACKAGE_FOLDER}/include path instead of full
                # TODO: We could do something similar for some build_folder for editables
                # package_folder can be None if editable and layout()
                if package_folder is not None and p.startswith(package_folder):
                    # Prepend the {{ pkg_name }}_PACKAGE_FOLDER{{ config_suffix }}
                    rel = p[len(package_folder):]
                    rel = rel.replace('\\', '/').replace('$', '\\$').replace('"', '\\"').lstrip("/")
                    norm_path = ("${%s}/%s" % (pfolder_var_name, rel))
                else:
                    norm_path = p.replace('\\', '/').replace('$', '\\$').replace('"', '\\"')
                ret.append('"{}"'.format(norm_path))

            return "\n\t\t\t".join(ret)

        def join_flags(separator, values):
            # Flags have to be escaped
            ret = separator.join(v.replace('\\', '\\\\').replace('$', '\\$').replace('"', '\\"')
                                 for v in values)
            return ret

        def join_defines(values, prefix=""):
            # Defines have to be escaped, included spaces
            return "\n\t\t\t".join('"%s%s"' % (prefix, v.replace('\\', '\\\\').replace('$', '\\$').
                                   replace('"', '\\"'))
                                   for v in values)

        self.include_paths = join_paths(cpp_info.includedirs)
        if require and not require.headers:
            self.include_paths = ""
        self.lib_paths = join_paths(cpp_info.libdirs)
        self.res_paths = join_paths(cpp_info.resdirs)
        self.bin_paths = join_paths(cpp_info.bindirs)
        self.build_paths = join_paths(cpp_info.builddirs)
        self.framework_paths = join_paths(cpp_info.frameworkdirs)
        self.libs = join_flags(" ", cpp_info.libs)
        self.system_libs = join_flags(" ", cpp_info.system_libs)
        self.frameworks = join_flags(" ", cpp_info.frameworks)
        self.defines = join_defines(cpp_info.defines, "-D")
        self.compile_definitions = join_defines(cpp_info.defines)
        self.library_type = library_type
        self.is_host_windows = "1" if is_host_windows else "0"
        if require and not require.libs:
            self.lib_paths = ""
            self.libs = ""
            self.system_libs = ""
            self.frameworks = ""

        # For modern CMake targets we need to prepare a list to not
        # loose the elements in the list by replacing " " with ";". Example "-framework Foundation"
        # Issue: #1251
        self.cxxflags_list = join_flags(";", cpp_info.cxxflags)
        self.cflags_list = join_flags(";", cpp_info.cflags)

        # linker flags without magic: trying to mess with - and / =>
        # https://github.com/conan-io/conan/issues/8811
        # frameworks should be declared with cppinfo.frameworks not "-framework Foundation"
        self.sharedlinkflags_list = '"{}"'.format(join_flags(";", cpp_info.sharedlinkflags)) \
            if cpp_info.sharedlinkflags else ''
        self.exelinkflags_list = '"{}"'.format(join_flags(";", cpp_info.exelinkflags)) \
            if cpp_info.exelinkflags else ''

        self.objects_list = join_paths(cpp_info.objects)

        if require and not require.libs and not require.headers:
            self.defines = ""
            self.compile_definitions = ""
            self.cxxflags_list = ""
            self.cflags_list = ""
            self.sharedlinkflags_list = ""
            self.exelinkflags_list = ""
            self.objects_list = ""

        build_modules = cpp_info.get_property("cmake_build_modules") or []
        self.build_modules_paths = join_paths(build_modules)
        # SONAME flag only makes sense for SHARED libraries
        self.no_soname = str((cpp_info.get_property("nosoname") if self.library_type == "SHARED" else False) or False).upper()<|MERGE_RESOLUTION|>--- conflicted
+++ resolved
@@ -117,15 +117,10 @@
               set({{ pkg_name }}_FRAMEWORK_DIRS{{ config_suffix }} {{ global_cpp.framework_paths }})
               set({{ pkg_name }}_FRAMEWORKS{{ config_suffix }} {{ global_cpp.frameworks }})
               set({{ pkg_name }}_BUILD_DIRS{{ config_suffix }} {{ global_cpp.build_paths }})
-<<<<<<< HEAD
               set({{ pkg_name }}_NO_SONAME_MODE{{ config_suffix }} {{ global_cpp.no_soname }})
 
               {% else %}
 
-=======
-              {% else %}
-
->>>>>>> b2ddd7a7
               set({{ pkg_name }}_COMPONENTS{{ config_suffix }} {{ components_names }})
               {%- for comp_variable_name, comp_target_name, cpp in components_cpp %}
               ########### COMPONENT {{ comp_target_name }} VARIABLES #############################################
@@ -162,14 +157,9 @@
 
     def _get_global_cpp_cmake(self):
         pfolder_var_name = "{}_PACKAGE_FOLDER{}".format(self.pkg_name, self.config_suffix)
-<<<<<<< HEAD
         # TODO: Read a property to discard this is shared
         return _TargetDataContext(self.conanfile.cpp_info, pfolder_var_name, self.conanfile.package_folder,
                                   self.require, self.cmake_package_type, self.is_host_windows)
-=======
-        return _TargetDataContext(self.conanfile.cpp_info, pfolder_var_name,
-                                  self.conanfile.package_folder)
->>>>>>> b2ddd7a7
 
     def _get_required_components_cpp(self):
         """Returns a list of (component_name, DepsCppCMake)"""
