import os
import textwrap

from conan.tools.cmake.cmakedeps import FIND_MODE_NONE, FIND_MODE_CONFIG, FIND_MODE_MODULE, \
    FIND_MODE_BOTH
from conan.tools.cmake.cmakedeps.templates import CMakeDepsFileTemplate
from conan.tools.cmake.utils import get_cmake_package_name, get_find_mode
from conans.model.dependencies import get_transitive_requires

"""

foo-release-x86_64-data.cmake

"""


class ConfigDataTemplate(CMakeDepsFileTemplate):

    @property
    def filename(self):
        data_fname = "" if not self.generating_module else "module-"
        data_fname += "{}-{}".format(self.file_name, self.configuration.lower())
        if self.arch:
            data_fname += "-{}".format(self.arch)
        data_fname += "-data.cmake"
        return data_fname

    @property
    def context(self):
        global_cpp = self._get_global_cpp_cmake()
        if not self.build_modules_activated:
            global_cpp.build_modules_paths = ""

        components = self._get_required_components_cpp()
        # using the target names to name components, may change in the future?
        components_names = " ".join([components_target_name for components_target_name, _ in
                                    reversed(components)])

        components_cpp = [(cmake_target_name.replace("::", "_"), cmake_target_name, cpp)
                          for cmake_target_name, cpp in components]

        # For the build requires, we don't care about the transitive (only runtime for the br)
        # so as the xxx-conf.cmake files won't be generated, don't include them as find_dependency
        # This is because in Conan 2.0 model, only the pure tools like CMake will be build_requires
        # for example a framework test won't be a build require but a "test/not public" require.
        dependency_filenames = self._get_dependency_filenames()
        # Get the nodes that have the property cmake_find_mode=None (no files to generate)
        dependency_find_modes = self._get_dependencies_find_modes()
        # package_folder might not be defined if Editable and layout()
        package_folder = self.conanfile.package_folder or ""
        package_folder = package_folder.replace('\\', '/').replace('$', '\\$').replace('"', '\\"')

        return {"global_cpp": global_cpp,
                "has_components": self.conanfile.cpp_info.has_components,
                "pkg_name": self.pkg_name,
                "file_name": self.file_name,
                "package_folder": package_folder,
                "config_suffix": self.config_suffix,
                "components_names": components_names,
                "components_cpp": components_cpp,
                "dependency_filenames": " ".join(dependency_filenames),
                "dependency_find_modes": dependency_find_modes}

    @property
    def cmake_package_type(self):
        return {"shared-library": "SHARED",
                "static-library": "STATIC"}.get(str(self.conanfile.package_type), "UNKNOWN")

    @property
    def is_host_windows(self):
        # to account for all WindowsStore, WindowsCE and Windows OS in settings
        return "Windows" in self.conanfile.settings.get_safe("os", "")

    @property
    def template(self):
        # This will be at: XXX-release-data.cmake
        ret = textwrap.dedent("""\
              ########### AGGREGATED COMPONENTS AND DEPENDENCIES FOR THE MULTI CONFIG #####################
              #############################################################################################

              {% if components_names %}
              list(APPEND {{ pkg_name }}_COMPONENT_NAMES {{ components_names }})
              list(REMOVE_DUPLICATES {{ pkg_name }}_COMPONENT_NAMES)
              {% else %}
              set({{ pkg_name }}_COMPONENT_NAMES "")
              {% endif %}
              {% if dependency_filenames %}
              list(APPEND {{ pkg_name }}_FIND_DEPENDENCY_NAMES {{ dependency_filenames }})
              list(REMOVE_DUPLICATES {{ pkg_name }}_FIND_DEPENDENCY_NAMES)
              {% else %}
              set({{ pkg_name }}_FIND_DEPENDENCY_NAMES "")
              {% endif %}
              {% for dep_name, mode in dependency_find_modes.items() %}
              set({{ dep_name }}_FIND_MODE "{{ mode }}")
              {% endfor %}

              ########### VARIABLES #######################################################################
              #############################################################################################
              set({{ pkg_name }}_PACKAGE_FOLDER{{ config_suffix }} "{{ package_folder }}")
              set({{ pkg_name }}_BUILD_MODULES_PATHS{{ config_suffix }} {{ global_cpp.build_modules_paths }})


              set({{ pkg_name }}_INCLUDE_DIRS{{ config_suffix }} {{ global_cpp.include_paths }})
              set({{ pkg_name }}_RES_DIRS{{ config_suffix }} {{ global_cpp.res_paths }})
              set({{ pkg_name }}_DEFINITIONS{{ config_suffix }} {{ global_cpp.defines }})
              set({{ pkg_name }}_SHARED_LINK_FLAGS{{ config_suffix }} {{ global_cpp.sharedlinkflags_list }})
              set({{ pkg_name }}_EXE_LINK_FLAGS{{ config_suffix }} {{ global_cpp.exelinkflags_list }})
              set({{ pkg_name }}_OBJECTS{{ config_suffix }} {{ global_cpp.objects_list }})
              set({{ pkg_name }}_COMPILE_DEFINITIONS{{ config_suffix }} {{ global_cpp.compile_definitions }})
              set({{ pkg_name }}_COMPILE_OPTIONS_C{{ config_suffix }} {{ global_cpp.cflags_list }})
              set({{ pkg_name }}_COMPILE_OPTIONS_CXX{{ config_suffix }} {{ global_cpp.cxxflags_list}})
              set({{ pkg_name }}_LIB_DIRS{{ config_suffix }} {{ global_cpp.lib_paths }})
              set({{ pkg_name }}_BIN_DIRS{{ config_suffix }} {{ global_cpp.bin_paths }})
              set({{ pkg_name }}_LIBRARY_TYPE{{ config_suffix }} {{ global_cpp.library_type }})
              set({{ pkg_name }}_IS_HOST_WINDOWS{{ config_suffix }} {{ global_cpp.is_host_windows }})
              set({{ pkg_name }}_LIBS{{ config_suffix }} {{ global_cpp.libs }})
              set({{ pkg_name }}_SYSTEM_LIBS{{ config_suffix }} {{ global_cpp.system_libs }})
              set({{ pkg_name }}_FRAMEWORK_DIRS{{ config_suffix }} {{ global_cpp.framework_paths }})
              set({{ pkg_name }}_FRAMEWORKS{{ config_suffix }} {{ global_cpp.frameworks }})
              set({{ pkg_name }}_BUILD_DIRS{{ config_suffix }} {{ global_cpp.build_paths }})
              set({{ pkg_name }}_NO_SONAME_MODE{{ config_suffix }} {{ global_cpp.no_soname }})



              set({{ pkg_name }}_COMPONENTS{{ config_suffix }} {{ components_names }})
              {%- for comp_variable_name, comp_target_name, cpp in components_cpp %}

              ########### COMPONENT {{ comp_target_name }} VARIABLES ############################################

              set({{ pkg_name }}_{{ comp_variable_name }}_INCLUDE_DIRS{{ config_suffix }} {{ cpp.include_paths }})
              set({{ pkg_name }}_{{ comp_variable_name }}_LIB_DIRS{{ config_suffix }} {{ cpp.lib_paths }})
              set({{ pkg_name }}_{{ comp_variable_name }}_BIN_DIRS{{ config_suffix }} {{ cpp.bin_paths }})
              set({{ pkg_name }}_{{ comp_variable_name }}_LIBRARY_TYPE{{ config_suffix }} {{ cpp.library_type }})
              set({{ pkg_name }}_{{ comp_variable_name }}_IS_HOST_WINDOWS{{ config_suffix }} {{ cpp.is_host_windows }})
              set({{ pkg_name }}_{{ comp_variable_name }}_RES_DIRS{{ config_suffix }} {{ cpp.res_paths }})
              set({{ pkg_name }}_{{ comp_variable_name }}_DEFINITIONS{{ config_suffix }} {{ cpp.defines }})
              set({{ pkg_name }}_{{ comp_variable_name }}_OBJECTS{{ config_suffix }} {{ cpp.objects_list }})
              set({{ pkg_name }}_{{ comp_variable_name }}_COMPILE_DEFINITIONS{{ config_suffix }} {{ cpp.compile_definitions }})
              set({{ pkg_name }}_{{ comp_variable_name }}_COMPILE_OPTIONS_C{{ config_suffix }} "{{ cpp.cflags_list }}")
              set({{ pkg_name }}_{{ comp_variable_name }}_COMPILE_OPTIONS_CXX{{ config_suffix }} "{{ cpp.cxxflags_list }}")
              set({{ pkg_name }}_{{ comp_variable_name }}_LIBS{{ config_suffix }} {{ cpp.libs }})
              set({{ pkg_name }}_{{ comp_variable_name }}_SYSTEM_LIBS{{ config_suffix }} {{ cpp.system_libs }})
              set({{ pkg_name }}_{{ comp_variable_name }}_FRAMEWORK_DIRS{{ config_suffix }} {{ cpp.framework_paths }})
              set({{ pkg_name }}_{{ comp_variable_name }}_FRAMEWORKS{{ config_suffix }} {{ cpp.frameworks }})
              set({{ pkg_name }}_{{ comp_variable_name }}_DEPENDENCIES{{ config_suffix }} {{ cpp.public_deps }})
              set({{ pkg_name }}_{{ comp_variable_name }}_SHARED_LINK_FLAGS{{ config_suffix }} {{ cpp.sharedlinkflags_list }})
              set({{ pkg_name }}_{{ comp_variable_name }}_EXE_LINK_FLAGS{{ config_suffix }} {{ cpp.exelinkflags_list }})
              set({{ pkg_name }}_{{ comp_variable_name }}_NO_SONAME_MODE{{ config_suffix }} {{ cpp.no_soname }})

              set({{ pkg_name }}_{{ comp_variable_name }}_LINKER_FLAGS{{ config_suffix }}
                      $<$<STREQUAL:$<TARGET_PROPERTY:TYPE>,SHARED_LIBRARY>{{ ':${' }}{{ pkg_name }}_{{ comp_variable_name }}_SHARED_LINK_FLAGS{{ config_suffix }}}>
                      $<$<STREQUAL:$<TARGET_PROPERTY:TYPE>,MODULE_LIBRARY>{{ ':${' }}{{ pkg_name }}_{{ comp_variable_name }}_SHARED_LINK_FLAGS{{ config_suffix }}}>
                      $<$<STREQUAL:$<TARGET_PROPERTY:TYPE>,EXECUTABLE>{{ ':${' }}{{ pkg_name }}_{{ comp_variable_name }}_EXE_LINK_FLAGS{{ config_suffix }}}>
              )


              {%- endfor %}
          """)
        return ret

    def _get_global_cpp_cmake(self):
        global_cppinfo = self.conanfile.cpp_info.aggregated_components()
        pfolder_var_name = "{}_PACKAGE_FOLDER{}".format(self.pkg_name, self.config_suffix)
        # TODO: Read a property to discard this is shared
        return _TargetDataContext(global_cppinfo, pfolder_var_name, self.conanfile.package_folder,
                                  self.require, self.cmake_package_type, self.is_host_windows)

    def _get_required_components_cpp(self):
        """Returns a list of (component_name, DepsCppCMake)"""
        ret = []
        sorted_comps = self.conanfile.cpp_info.get_sorted_components()
        pfolder_var_name = "{}_PACKAGE_FOLDER{}".format(self.pkg_name, self.config_suffix)
        transitive_requires = get_transitive_requires(self.cmakedeps._conanfile, self.conanfile)
        for comp_name, comp in sorted_comps.items():
            # TODO: Read a property from the component to discard this is shared
            deps_cpp_cmake = _TargetDataContext(comp, pfolder_var_name,
                                                self.conanfile.package_folder, self.require,
                                                self.cmake_package_type, self.is_host_windows)
            public_comp_deps = []
            for require in comp.requires:
                if "::" in require:  # Points to a component of a different package
                    pkg, cmp_name = require.split("::")
                    req = transitive_requires[pkg]
                    public_comp_deps.append(self.get_component_alias(req, cmp_name))
                else:  # Points to a component of same package
                    public_comp_deps.append(self.get_component_alias(self.conanfile, require))
            deps_cpp_cmake.public_deps = " ".join(public_comp_deps)
            component_target_name = self.get_component_alias(self.conanfile, comp_name)
            ret.append((component_target_name, deps_cpp_cmake))
        ret.reverse()
        return ret

    def _get_dependency_filenames(self):
        if self.conanfile.is_build_context:
            return []
        ret = []
        transitive_reqs = get_transitive_requires(self.cmakedeps._conanfile, self.conanfile)
        if self.conanfile.cpp_info.required_components:
            for dep_name, _ in self.conanfile.cpp_info.required_components:
                if dep_name and dep_name not in ret:  # External dep
<<<<<<< HEAD
                    try:
                        req = direct_host[dep_name]
                    except KeyError:
                        # if it raises it means the required component is not in the direct_host
                        # dependencies, maybe it has been filtered out by traits => Skip
                        pass
                    else:
                        ret.append(get_cmake_package_name(req))
        elif direct_host:
            ret = [get_cmake_package_name(r, self.generating_module) for r in direct_host.values()]
=======
                    req = transitive_reqs[dep_name]
                    ret.append(get_cmake_package_name(req))
        elif transitive_reqs:
            ret = [get_cmake_package_name(r, self.generating_module) for r in transitive_reqs.values()]
>>>>>>> f12a5973

        return ret

    def _get_dependencies_find_modes(self):
        ret = {}
        if self.conanfile.is_build_context:
            return ret
        deps = get_transitive_requires(self.cmakedeps._conanfile, self.conanfile)
        for dep in deps.values():
            dep_file_name = get_cmake_package_name(dep, self.generating_module)
            find_mode = get_find_mode(dep)
            default_value = "NO_MODULE" if not self.generating_module else "MODULE"
            values = {
                FIND_MODE_NONE: "",
                FIND_MODE_CONFIG: "NO_MODULE",
                FIND_MODE_MODULE: "MODULE",
                # When the dependency is "both" or not defined, we use the one is forced
                # by self.find_module_mode (creating modules files-> modules, config -> config)
                FIND_MODE_BOTH: default_value,
                None: default_value}
            ret[dep_file_name] = values[find_mode]
        return ret


class _TargetDataContext(object):

    def __init__(self, cpp_info, pfolder_var_name, package_folder, require, library_type,
                 is_host_windows):

        def join_paths(paths):
            """
            Paths are doubled quoted, and escaped (but spaces)
            e.g: set(LIBFOO_INCLUDE_DIRS "/path/to/included/dir" "/path/to/included/dir2")
            """
            ret = []
            for p in paths:
                assert os.path.isabs(p), "{} is not absolute".format(p)

                # Trying to use a ${mypkg_PACKAGE_FOLDER}/include path instead of full
                # TODO: We could do something similar for some build_folder for editables
                # package_folder can be None if editable and layout()
                if package_folder is not None and p.startswith(package_folder):
                    # Prepend the {{ pkg_name }}_PACKAGE_FOLDER{{ config_suffix }}
                    rel = p[len(package_folder):]
                    rel = rel.replace('\\', '/').replace('$', '\\$').replace('"', '\\"').lstrip("/")
                    norm_path = ("${%s}/%s" % (pfolder_var_name, rel))
                else:
                    norm_path = p.replace('\\', '/').replace('$', '\\$').replace('"', '\\"')
                ret.append('"{}"'.format(norm_path))

            return "\n\t\t\t".join(ret)

        def join_flags(separator, values):
            # Flags have to be escaped
            ret = separator.join(v.replace('\\', '\\\\').replace('$', '\\$').replace('"', '\\"')
                                 for v in values)
            return ret

        def join_defines(values, prefix=""):
            # Defines have to be escaped, included spaces
            return "\n\t\t\t".join('"%s%s"' % (prefix, v.replace('\\', '\\\\').replace('$', '\\$').
                                   replace('"', '\\"'))
                                   for v in values)

        self.include_paths = join_paths(cpp_info.includedirs)
        self.lib_paths = join_paths(cpp_info.libdirs)
        self.res_paths = join_paths(cpp_info.resdirs)
        self.bin_paths = join_paths(cpp_info.bindirs)
        self.build_paths = join_paths(cpp_info.builddirs)
        self.framework_paths = join_paths(cpp_info.frameworkdirs)
        self.libs = join_flags(" ", cpp_info.libs)
        self.system_libs = join_flags(" ", cpp_info.system_libs)
        self.frameworks = join_flags(" ", cpp_info.frameworks)
        self.defines = join_defines(cpp_info.defines, "-D")
        self.compile_definitions = join_defines(cpp_info.defines)
        self.library_type = library_type
        self.is_host_windows = "1" if is_host_windows else "0"

        # For modern CMake targets we need to prepare a list to not
        # loose the elements in the list by replacing " " with ";". Example "-framework Foundation"
        # Issue: #1251
        self.cxxflags_list = join_flags(";", cpp_info.cxxflags)
        self.cflags_list = join_flags(";", cpp_info.cflags)

        # linker flags without magic: trying to mess with - and / =>
        # https://github.com/conan-io/conan/issues/8811
        # frameworks should be declared with cppinfo.frameworks not "-framework Foundation"
        self.sharedlinkflags_list = '"{}"'.format(join_flags(";", cpp_info.sharedlinkflags)) \
            if cpp_info.sharedlinkflags else ''
        self.exelinkflags_list = '"{}"'.format(join_flags(";", cpp_info.exelinkflags)) \
            if cpp_info.exelinkflags else ''

        self.objects_list = join_paths(cpp_info.objects)

        # traits logic
        if require and not require.headers:
            self.include_paths = ""
        if require and not require.libs:
            self.lib_paths = ""
            self.libs = ""
            self.system_libs = ""
            self.frameworks = ""
        if require and not require.libs and not require.headers:
            self.defines = ""
            self.compile_definitions = ""
            self.cxxflags_list = ""
            self.cflags_list = ""
            self.sharedlinkflags_list = ""
            self.exelinkflags_list = ""
            self.objects_list = ""
        if require and not require.run:
            self.bin_paths = ""

        build_modules = cpp_info.get_property("cmake_build_modules") or []
        self.build_modules_paths = join_paths(build_modules)
        # SONAME flag only makes sense for SHARED libraries
        self.no_soname = str((cpp_info.get_property("nosoname") if self.library_type == "SHARED" else False) or False).upper()<|MERGE_RESOLUTION|>--- conflicted
+++ resolved
@@ -193,29 +193,11 @@
     def _get_dependency_filenames(self):
         if self.conanfile.is_build_context:
             return []
-        ret = []
         transitive_reqs = get_transitive_requires(self.cmakedeps._conanfile, self.conanfile)
-        if self.conanfile.cpp_info.required_components:
-            for dep_name, _ in self.conanfile.cpp_info.required_components:
-                if dep_name and dep_name not in ret:  # External dep
-<<<<<<< HEAD
-                    try:
-                        req = direct_host[dep_name]
-                    except KeyError:
-                        # if it raises it means the required component is not in the direct_host
-                        # dependencies, maybe it has been filtered out by traits => Skip
-                        pass
-                    else:
-                        ret.append(get_cmake_package_name(req))
-        elif direct_host:
-            ret = [get_cmake_package_name(r, self.generating_module) for r in direct_host.values()]
-=======
-                    req = transitive_reqs[dep_name]
-                    ret.append(get_cmake_package_name(req))
-        elif transitive_reqs:
-            ret = [get_cmake_package_name(r, self.generating_module) for r in transitive_reqs.values()]
->>>>>>> f12a5973
-
+        # Previously it was filtering here components, but not clear why the file dependency
+        # should be skipped if components are not being required, why would it declare a
+        # dependency to it?
+        ret = [get_cmake_package_name(r, self.generating_module) for r in transitive_reqs.values()]
         return ret
 
     def _get_dependencies_find_modes(self):
