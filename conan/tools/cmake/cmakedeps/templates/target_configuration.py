import textwrap

from conan.tools.cmake.cmakedeps.templates import CMakeDepsFileTemplate

"""

FooTarget-release.cmake

"""


class TargetConfigurationTemplate(CMakeDepsFileTemplate):

    @property
    def filename(self):
        name = "" if not self.find_module_mode else "module-"
        name += "{}-Target-{}.cmake".format(self.file_name, self.cmakedeps.configuration.lower())
        return name

    @property
    def context(self):
        deps_targets_names = self.get_deps_targets_names() \
            if not self.conanfile.is_build_context else []
        return {"pkg_name": self.pkg_name,
                "target_namespace": self.target_namespace,
                "config_suffix": self.config_suffix,
                "deps_targets_names": ";".join(deps_targets_names),
                "components_names":  self.get_required_components_names(),
                "configuration": self.cmakedeps.configuration}

    @property
    def template(self):
        return textwrap.dedent("""\

        {%- macro tvalue(pkg_name, comp_name, var, config_suffix) -%}
            {{'${'+pkg_name+'_'+comp_name+'_'+var+config_suffix+'}'}}
        {%- endmacro -%}

        ########### VARIABLES #######################################################################
        #############################################################################################

        set({{ pkg_name }}_COMPILE_OPTIONS{{ config_suffix }}
            "$<$<COMPILE_LANGUAGE:CXX>{{ ':${' }}{{ pkg_name }}_COMPILE_OPTIONS_CXX{{ config_suffix }}}>"
            "$<$<COMPILE_LANGUAGE:C>{{ ':${' }}{{ pkg_name }}_COMPILE_OPTIONS_C{{ config_suffix }}}>")

        set({{ pkg_name }}_LINKER_FLAGS{{ config_suffix }}
            "$<$<STREQUAL{{ ':$' }}<TARGET_PROPERTY:TYPE>,SHARED_LIBRARY>{{ ':${' }}{{ pkg_name }}_SHARED_LINK_FLAGS{{ config_suffix }}}>"
            "$<$<STREQUAL{{ ':$' }}<TARGET_PROPERTY:TYPE>,MODULE_LIBRARY>{{ ':${' }}{{ pkg_name }}_SHARED_LINK_FLAGS{{ config_suffix }}}>"
            "$<$<STREQUAL{{ ':$' }}<TARGET_PROPERTY:TYPE>,EXECUTABLE>{{ ':${' }}{{ pkg_name }}_EXE_LINK_FLAGS{{ config_suffix }}}>")

        set({{ pkg_name }}_FRAMEWORKS_FOUND{{ config_suffix }} "") # Will be filled later
        conan_find_apple_frameworks({{ pkg_name }}_FRAMEWORKS_FOUND{{ config_suffix }} "{{ '${' }}{{ pkg_name }}_FRAMEWORKS{{ config_suffix }}}" "{{ '${' }}{{ pkg_name }}_FRAMEWORK_DIRS{{ config_suffix }}}")

        # Gather all the libraries that should be linked to the targets (do not touch existing variables)
        set(_{{ pkg_name }}_DEPENDENCIES{{ config_suffix }} "{{ '${' }}{{ pkg_name }}_FRAMEWORKS_FOUND{{ config_suffix }}} {{ '${' }}{{ pkg_name }}_SYSTEM_LIBS{{ config_suffix }}} {{ deps_targets_names }}")

        set({{ pkg_name }}_LIBRARIES_TARGETS{{ config_suffix }} "") # Will be filled later
        set({{ pkg_name }}_LIBRARIES{{ config_suffix }} "") # Will be filled later
        conan_package_library_targets("{{ '${' }}{{ pkg_name }}_LIBS{{ config_suffix }}}"    # libraries
                                      "{{ '${' }}{{ pkg_name }}_LIB_DIRS{{ config_suffix }}}" # package_libdir
                                      "{{ '${' }}_{{ pkg_name }}_DEPENDENCIES{{ config_suffix }}}" # deps
                                      {{ pkg_name }}_LIBRARIES{{ config_suffix }}   # out_libraries
                                      {{ pkg_name }}_LIBRARIES_TARGETS{{ config_suffix }}  # out_libraries_targets
                                      "{{ config_suffix }}"  # config_suffix
                                      "{{ pkg_name }}")    # package_name

        foreach(_FRAMEWORK {{ '${' }}{{ pkg_name }}_FRAMEWORKS_FOUND{{ config_suffix }}})
            list(APPEND {{ pkg_name }}_LIBRARIES_TARGETS{{ config_suffix }} ${_FRAMEWORK})
            list(APPEND {{ pkg_name }}_LIBRARIES{{ config_suffix }} ${_FRAMEWORK})
        endforeach()

        foreach(_SYSTEM_LIB {{ '${' }}{{ pkg_name }}_SYSTEM_LIBS{{ config_suffix }}})
            list(APPEND {{ pkg_name }}_LIBRARIES_TARGETS{{ config_suffix }} ${_SYSTEM_LIB})
            list(APPEND {{ pkg_name }}_LIBRARIES{{ config_suffix }} ${_SYSTEM_LIB})
        endforeach()

        # We need to add our requirements too
        set({{ pkg_name }}_LIBRARIES_TARGETS{{ config_suffix }} {{ '"${' }}{{ pkg_name }}_LIBRARIES_TARGETS{{ config_suffix }}{{ '};' }}{{ deps_targets_names }}")
        set({{ pkg_name }}_LIBRARIES{{ config_suffix }} {{ '"${' }}{{ pkg_name }}_LIBRARIES{{ config_suffix }}{{ '};' }}{{ deps_targets_names }}")

        # FIXME: What is the result of this for multi-config? All configs adding themselves to path?
        set(CMAKE_MODULE_PATH {{ '${' }}{{ pkg_name }}_BUILD_DIRS{{ config_suffix }}} {{ '${' }}CMAKE_MODULE_PATH})
        set(CMAKE_PREFIX_PATH {{ '${' }}{{ pkg_name }}_BUILD_DIRS{{ config_suffix }}} {{ '${' }}CMAKE_PREFIX_PATH})

        {%- for comp_name in components_names %}

        ########## COMPONENT {{ comp_name }} FIND LIBRARIES & FRAMEWORKS / DYNAMIC VARS #############

        set({{ pkg_name }}_{{ comp_name }}_FRAMEWORKS_FOUND{{ config_suffix }} "")
        conan_find_apple_frameworks({{ pkg_name }}_{{ comp_name }}_FRAMEWORKS_FOUND{{ config_suffix }} "{{ '${'+pkg_name+'_'+comp_name+'_FRAMEWORKS'+config_suffix+'}' }}" "{{ '${'+pkg_name+'_'+comp_name+'_FRAMEWORK_DIRS'+config_suffix+'}' }}")

        set({{ pkg_name }}_{{ comp_name }}_LIB_TARGETS{{ config_suffix }} "")
        set({{ pkg_name }}_{{ comp_name }}_NOT_USED{{ config_suffix }} "")
        set({{ pkg_name }}_{{ comp_name }}_LIBS_FRAMEWORKS_DEPS{{ config_suffix }} {{ '${'+pkg_name+'_'+comp_name+'_FRAMEWORKS_FOUND'+config_suffix+'}' }} {{ '${'+pkg_name+'_'+comp_name+'_SYSTEM_LIBS'+config_suffix+'}' }} {{ '${'+pkg_name+'_'+comp_name+'_DEPENDENCIES'+config_suffix+'}' }})
        conan_package_library_targets("{{ '${'+pkg_name+'_'+comp_name+'_LIBS'+config_suffix+'}' }}"
                                      "{{ '${'+pkg_name+'_'+comp_name+'_LIB_DIRS'+config_suffix+'}' }}"
                                      "{{ '${'+pkg_name+'_'+comp_name+'_LIBS_FRAMEWORKS_DEPS'+config_suffix+'}' }}"
                                      {{ pkg_name }}_{{ comp_name }}_NOT_USED{{ config_suffix }}
                                      {{ pkg_name }}_{{ comp_name }}_LIB_TARGETS{{ config_suffix }}
                                      "{{ config_suffix }}"
                                      "{{ pkg_name }}_{{ comp_name }}")

        set({{ pkg_name }}_{{ comp_name }}_LINK_LIBS{{ config_suffix }} {{ '${'+pkg_name+'_'+comp_name+'_LIB_TARGETS'+config_suffix+'}' }} {{ '${'+pkg_name+'_'+comp_name+'_LIBS_FRAMEWORKS_DEPS'+config_suffix+'}' }})
        {%- endfor %}



        ########## GLOBAL TARGET PROPERTIES {{ configuration }} ########################################
        set_property(TARGET {{target_namespace}}::{{target_namespace}}
                     PROPERTY INTERFACE_LINK_LIBRARIES
                     $<$<CONFIG:{{configuration}}>:${{'{'}}{{pkg_name}}_LIBRARIES_TARGETS{{config_suffix}}}
                                                   ${{'{'}}{{pkg_name}}_LINKER_FLAGS{{config_suffix}}}> APPEND)
        set_property(TARGET {{target_namespace}}::{{target_namespace}}
                     PROPERTY INTERFACE_INCLUDE_DIRECTORIES
                     $<$<CONFIG:{{configuration}}>:${{'{'}}{{pkg_name}}_INCLUDE_DIRS{{config_suffix}}}> APPEND)
        set_property(TARGET {{target_namespace}}::{{target_namespace}}
                     PROPERTY INTERFACE_COMPILE_DEFINITIONS
                     $<$<CONFIG:{{configuration}}>:${{'{'}}{{pkg_name}}_COMPILE_DEFINITIONS{{config_suffix}}}> APPEND)
        set_property(TARGET {{target_namespace}}::{{target_namespace}}
                     PROPERTY INTERFACE_COMPILE_OPTIONS
                     $<$<CONFIG:{{configuration}}>:${{'{'}}{{pkg_name}}_COMPILE_OPTIONS{{config_suffix}}}> APPEND)

        ########## COMPONENTS TARGET PROPERTIES {{ configuration }} ########################################

        {%- for comp_name in components_names %}

        ########## COMPONENT {{ comp_name }} TARGET PROPERTIES ######################################
        set_property(TARGET {{ target_namespace }}::{{ comp_name }} PROPERTY INTERFACE_LINK_LIBRARIES
                     $<$<CONFIG:{{ configuration }}>:{{tvalue(pkg_name, comp_name, 'LINK_LIBS', config_suffix)}}
                     {{tvalue(pkg_name, comp_name, 'LINKER_FLAGS', config_suffix)}}> APPEND)
        set_property(TARGET {{ target_namespace }}::{{ comp_name }} PROPERTY INTERFACE_INCLUDE_DIRECTORIES
                     $<$<CONFIG:{{ configuration }}>:{{tvalue(pkg_name, comp_name, 'INCLUDE_DIRS', config_suffix)}}> APPEND)
        set_property(TARGET {{ target_namespace }}::{{ comp_name }} PROPERTY INTERFACE_COMPILE_DEFINITIONS
                     $<$<CONFIG:{{ configuration }}>:{{tvalue(pkg_name, comp_name, 'COMPILE_DEFINITIONS', config_suffix)}}> APPEND)
        set_property(TARGET {{ target_namespace }}::{{ comp_name }} PROPERTY INTERFACE_COMPILE_OPTIONS
                     $<$<CONFIG:{{ configuration }}>:
                     {{tvalue(pkg_name, comp_name, 'COMPILE_OPTIONS_C', config_suffix)}}
                     {{tvalue(pkg_name, comp_name, 'COMPILE_OPTIONS_CXX', config_suffix)}}> APPEND)
        set({{ pkg_name }}_{{ comp_name }}_TARGET_PROPERTIES TRUE)

        {%- endfor %}

        """)

    def get_required_components_names(self):
        """Returns a list of component_name"""
        ret = []
        sorted_comps = self.conanfile.new_cpp_info.get_sorted_components()
        for comp_name, comp in sorted_comps.items():
            ret.append(self.get_component_alias(self.conanfile, comp_name))
        ret.reverse()
        return ret

    def get_deps_targets_names(self):
        """
          - [{foo}::{bar}, ] of the required
        """
        ret = []

        # Get a list of dependencies target names
        # Declared cppinfo.requires or .components[].requires
        visible_host = self.conanfile.dependencies.filter({"build": False, "visible": True})
        visible_host_direct = visible_host.filter({"direct": True})
        if self.conanfile.new_cpp_info.required_components:
            for dep_name, component_name in self.conanfile.new_cpp_info.required_components:
                if not dep_name:
                    # Internal dep (no another component)
                    req = self.conanfile
                else:
<<<<<<< HEAD
                    req = visible_host[dep_name]
                    dep_name = get_target_namespace(req)
=======
                    req = self.conanfile.dependencies.host[dep_name]
>>>>>>> aae78eac

                dep_name = self.get_target_namespace(req)
                component_name = self.get_component_alias(req, component_name)
                ret.append("{}::{}".format(dep_name, component_name))
        elif visible_host_direct:
            # Regular external "conanfile.requires" declared, not cpp_info requires
<<<<<<< HEAD
            ret = ["{p}::{p}".format(p=get_target_namespace(r))
                   for r in visible_host_direct.values()]
=======
            ret = ["{p}::{p}".format(p=self.get_target_namespace(r))
                   for r in self.conanfile.dependencies.direct_host.values()]
>>>>>>> aae78eac
        return ret<|MERGE_RESOLUTION|>--- conflicted
+++ resolved
@@ -167,23 +167,13 @@
                     # Internal dep (no another component)
                     req = self.conanfile
                 else:
-<<<<<<< HEAD
                     req = visible_host[dep_name]
-                    dep_name = get_target_namespace(req)
-=======
-                    req = self.conanfile.dependencies.host[dep_name]
->>>>>>> aae78eac
 
                 dep_name = self.get_target_namespace(req)
                 component_name = self.get_component_alias(req, component_name)
                 ret.append("{}::{}".format(dep_name, component_name))
         elif visible_host_direct:
             # Regular external "conanfile.requires" declared, not cpp_info requires
-<<<<<<< HEAD
-            ret = ["{p}::{p}".format(p=get_target_namespace(r))
+            ret = ["{p}::{p}".format(p=self.get_target_namespace(r))
                    for r in visible_host_direct.values()]
-=======
-            ret = ["{p}::{p}".format(p=self.get_target_namespace(r))
-                   for r in self.conanfile.dependencies.direct_host.values()]
->>>>>>> aae78eac
         return ret