--- conflicted
+++ resolved
@@ -1,11 +1,6 @@
 import textwrap
 
-<<<<<<< HEAD
-from conan.tools.cmake.cmakedeps.templates import CMakeDepsFileTemplate, get_component_alias, \
-    get_target_namespace, get_global_target_name
-=======
 from conan.tools.cmake.cmakedeps.templates import CMakeDepsFileTemplate
->>>>>>> aae78eac
 
 """
 
@@ -178,10 +173,6 @@
                 ret.append("{}::{}".format(dep_name, component_name))
         elif self.conanfile.dependencies.direct_host:
             # Regular external "conanfile.requires" declared, not cpp_info requires
-<<<<<<< HEAD
-            ret = ["{p}::{n}".format(p=get_target_namespace(r), n=get_global_target_name(r))
-=======
-            ret = ["{p}::{p}".format(p=self.get_target_namespace(r))
->>>>>>> aae78eac
+            ret = ["{p}::{n}".format(p=self.get_target_namespace(r), n=self.get_global_target_name(r))
                    for r in self.conanfile.dependencies.direct_host.values()]
         return ret