import textwrap

from conan.tools.cmake.cmakedeps.templates import CMakeDepsFileTemplate

"""

FooTarget-release.cmake

"""


class TargetConfigurationTemplate(CMakeDepsFileTemplate):

    @property
    def filename(self):
        name = "" if not self.generating_module else "module-"
        name += "{}-Target-{}.cmake".format(self.file_name, self.cmakedeps.configuration.lower())
        return name

    @property
    def context(self):
        deps_targets_names = self.get_deps_targets_names() \
            if not self.require.build else []

        components_targets_names = self.get_declared_components_targets_names()
        components_names = [(components_target_name.replace("::", "_"), components_target_name)
                            for components_target_name in components_targets_names]

        is_win = self.conanfile.settings.get_safe("os") == "Windows"
        auto_link = self.cmakedeps.get_property("cmake_set_interface_link_directories",
<<<<<<< HEAD
                                                self.conanfile)
        link_languages = [lang if lang != "C++" else "CXX" for lang in self.conanfile.languages]
        link_languages = ";".join(link_languages)
=======
                                                self.conanfile, check_type=bool)
>>>>>>> d1f6e8a9
        return {"pkg_name": self.pkg_name,
                "root_target_name": self.root_target_name,
                "config_suffix": self.config_suffix,
                "config": self.configuration.upper(),
                "deps_targets_names": ";".join(deps_targets_names),
                "components_names": components_names,
                "configuration": self.cmakedeps.configuration,
                "set_interface_link_directories": auto_link and is_win,
                "link_languages": link_languages}

    @property
    def template(self):
        return textwrap.dedent("""\
        # Avoid multiple calls to find_package to append duplicated properties to the targets
        include_guard()

        {%- macro comp_var(pkg_name, comp_name, var, config_suffix) -%}
            {{'${'+pkg_name+'_'+comp_name+'_'+var+config_suffix+'}'}}
        {%- endmacro -%}
        {%- macro pkg_var(pkg_name, var, config_suffix) -%}
            {{'${'+pkg_name+'_'+var+config_suffix+'}'}}
        {%- endmacro -%}

        ########### VARIABLES #######################################################################
        #############################################################################################
        set({{ pkg_name }}_FRAMEWORKS_FOUND{{ config_suffix }} "") # Will be filled later
        conan_find_apple_frameworks({{ pkg_name }}_FRAMEWORKS_FOUND{{ config_suffix }} "{{ pkg_var(pkg_name, 'FRAMEWORKS', config_suffix) }}" "{{ pkg_var(pkg_name, 'FRAMEWORK_DIRS', config_suffix) }}")

        set({{ pkg_name }}_LIBRARIES_TARGETS "") # Will be filled later


        ######## Create an interface target to contain all the dependencies (frameworks, system and conan deps)
        if(NOT TARGET {{ pkg_name+'_DEPS_TARGET'}})
            add_library({{ pkg_name+'_DEPS_TARGET'}} INTERFACE IMPORTED)
        endif()

        set_property(TARGET {{ pkg_name + '_DEPS_TARGET'}}
                     APPEND PROPERTY INTERFACE_LINK_LIBRARIES
                     $<$<CONFIG:{{configuration}}>:{{ pkg_var(pkg_name, 'FRAMEWORKS_FOUND', config_suffix) }}>
                     $<$<CONFIG:{{configuration}}>:{{ pkg_var(pkg_name, 'SYSTEM_LIBS', config_suffix) }}>
                     $<$<CONFIG:{{configuration}}>:{{ deps_targets_names }}>)

        ####### Find the libraries declared in cpp_info.libs, create an IMPORTED target for each one and link the
        ####### {{pkg_name}}_DEPS_TARGET to all of them
        conan_package_library_targets("{{ pkg_var(pkg_name, 'LIBS', config_suffix) }}"    # libraries
                                      "{{ pkg_var(pkg_name, 'LIB_DIRS', config_suffix) }}" # package_libdir
                                      "{{ pkg_var(pkg_name, 'BIN_DIRS', config_suffix) }}" # package_bindir
                                      "{{ pkg_var(pkg_name, 'LIBRARY_TYPE', config_suffix) }}"
                                      "{{ pkg_var(pkg_name, 'IS_HOST_WINDOWS', config_suffix) }}"
                                      {{ pkg_name + '_DEPS_TARGET'}}
                                      {{ pkg_name }}_LIBRARIES_TARGETS  # out_libraries_targets
                                      "{{ config_suffix }}"
                                      "{{ pkg_name }}"    # package_name
                                      "{{ pkg_var(pkg_name, 'NO_SONAME_MODE', config_suffix) }}")  # soname

        # FIXME: What is the result of this for multi-config? All configs adding themselves to path?
        set(CMAKE_MODULE_PATH {{ pkg_var(pkg_name, 'BUILD_DIRS', config_suffix) }} {{ '${' }}CMAKE_MODULE_PATH})
        {% if not components_names %}

        ########## GLOBAL TARGET PROPERTIES {{ configuration }} ########################################
            set_property(TARGET {{root_target_name}}
                         APPEND PROPERTY INTERFACE_LINK_LIBRARIES
                         $<$<CONFIG:{{configuration}}>:{{ pkg_var(pkg_name, 'OBJECTS', config_suffix) }}>
                         $<$<CONFIG:{{configuration}}>:{{ pkg_var(pkg_name, 'LIBRARIES_TARGETS', '') }}>
                         )

            if("{{ pkg_var(pkg_name, 'LIBS', config_suffix) }}" STREQUAL "")
                # If the package is not declaring any "cpp_info.libs" the package deps, system libs,
                # frameworks etc are not linked to the imported targets and we need to do it to the
                # global target
                set_property(TARGET {{root_target_name}}
                             APPEND PROPERTY INTERFACE_LINK_LIBRARIES
                             {{pkg_name}}_DEPS_TARGET)
            endif()

            set_property(TARGET {{root_target_name}}
                         APPEND PROPERTY INTERFACE_LINK_OPTIONS
                         $<$<CONFIG:{{configuration}}>:{{ pkg_var(pkg_name, 'LINKER_FLAGS', config_suffix) }}>)
            set_property(TARGET {{root_target_name}}
                         APPEND PROPERTY INTERFACE_INCLUDE_DIRECTORIES
                         $<$<CONFIG:{{configuration}}>:{{ pkg_var(pkg_name, 'INCLUDE_DIRS', config_suffix) }}>)
            # Necessary to find LINK shared libraries in Linux
            set_property(TARGET {{root_target_name}}
                         APPEND PROPERTY INTERFACE_LINK_DIRECTORIES
                         $<$<CONFIG:{{configuration}}>:{{ pkg_var(pkg_name, 'LIB_DIRS', config_suffix) }}>)
            set_property(TARGET {{root_target_name}}
                         APPEND PROPERTY INTERFACE_COMPILE_DEFINITIONS
                         $<$<CONFIG:{{configuration}}>:{{ pkg_var(pkg_name, 'COMPILE_DEFINITIONS', config_suffix) }}>)
            set_property(TARGET {{root_target_name}}
                         APPEND PROPERTY INTERFACE_COMPILE_OPTIONS
                         $<$<CONFIG:{{configuration}}>:{{ pkg_var(pkg_name, 'COMPILE_OPTIONS', config_suffix) }}>)

            {%- if set_interface_link_directories %}

            # This is only used for '#pragma comment(lib, "foo")' (automatic link)
            set_property(TARGET {{root_target_name}}
                         APPEND PROPERTY INTERFACE_LINK_DIRECTORIES
                         $<$<CONFIG:{{configuration}}>:{{ pkg_var(pkg_name, 'LIB_DIRS', config_suffix) }}>)
            {%- endif %}

            {% if link_languages %}
            set_target_properties({{root_target_name}} PROPERTIES IMPORTED_LINK_INTERFACE_LANGUAGES "{{link_languages}}")
            {%- endif %}

        {%- else %}

        ########## COMPONENTS TARGET PROPERTIES {{ configuration }} ########################################

            {%- for comp_variable_name, comp_target_name in components_names %}


            ########## COMPONENT {{ comp_target_name }} #############

                set({{ pkg_name }}_{{ comp_variable_name }}_FRAMEWORKS_FOUND{{ config_suffix }} "")
                conan_find_apple_frameworks({{ pkg_name }}_{{ comp_variable_name }}_FRAMEWORKS_FOUND{{ config_suffix }} "{{ comp_var(pkg_name, comp_variable_name, 'FRAMEWORKS', config_suffix) }}" "{{ comp_var(pkg_name, comp_variable_name, 'FRAMEWORK_DIRS', config_suffix) }}")

                set({{ pkg_name }}_{{ comp_variable_name }}_LIBRARIES_TARGETS "")

                ######## Create an interface target to contain all the dependencies (frameworks, system and conan deps)
                if(NOT TARGET {{ pkg_name + '_' + comp_variable_name + '_DEPS_TARGET'}})
                    add_library({{ pkg_name + '_' + comp_variable_name + '_DEPS_TARGET'}} INTERFACE IMPORTED)
                endif()

                set_property(TARGET {{ pkg_name + '_' + comp_variable_name + '_DEPS_TARGET'}}
                             APPEND PROPERTY INTERFACE_LINK_LIBRARIES
                             $<$<CONFIG:{{configuration}}>:{{ comp_var(pkg_name, comp_variable_name, 'FRAMEWORKS_FOUND', config_suffix) }}>
                             $<$<CONFIG:{{configuration}}>:{{ comp_var(pkg_name, comp_variable_name, 'SYSTEM_LIBS', config_suffix) }}>
                             $<$<CONFIG:{{configuration}}>:{{ comp_var(pkg_name, comp_variable_name, 'DEPENDENCIES', config_suffix) }}>
                             )

                ####### Find the libraries declared in cpp_info.component["xxx"].libs,
                ####### create an IMPORTED target for each one and link the '{{pkg_name}}_{{comp_variable_name}}_DEPS_TARGET' to all of them
                conan_package_library_targets("{{ comp_var(pkg_name, comp_variable_name, 'LIBS', config_suffix) }}"
                                      "{{ comp_var(pkg_name, comp_variable_name, 'LIB_DIRS', config_suffix) }}"
                                      "{{ comp_var(pkg_name, comp_variable_name, 'BIN_DIRS', config_suffix) }}" # package_bindir
                                      "{{ comp_var(pkg_name, comp_variable_name, 'LIBRARY_TYPE', config_suffix) }}"
                                      "{{ comp_var(pkg_name, comp_variable_name, 'IS_HOST_WINDOWS', config_suffix) }}"
                                      {{ pkg_name + '_' + comp_variable_name + '_DEPS_TARGET'}}
                                      {{ pkg_name + '_' + comp_variable_name + '_LIBRARIES_TARGETS'}}
                                      "{{ config_suffix }}"
                                      "{{ pkg_name }}_{{ comp_variable_name }}"
                                      "{{ comp_var(pkg_name, comp_variable_name, 'NO_SONAME_MODE', config_suffix) }}")


                ########## TARGET PROPERTIES #####################################
                set_property(TARGET {{comp_target_name}}
                             APPEND PROPERTY INTERFACE_LINK_LIBRARIES
                             $<$<CONFIG:{{configuration}}>:{{ comp_var(pkg_name, comp_variable_name, 'OBJECTS', config_suffix) }}>
                             $<$<CONFIG:{{configuration}}>:{{ comp_var(pkg_name, comp_variable_name, 'LIBRARIES_TARGETS', '') }}>
                             )

                if("{{ comp_var(pkg_name, comp_variable_name, 'LIBS', config_suffix) }}" STREQUAL "")
                    # If the component is not declaring any "cpp_info.components['foo'].libs" the system, frameworks etc are not
                    # linked to the imported targets and we need to do it to the global target
                    set_property(TARGET {{comp_target_name}}
                                 APPEND PROPERTY INTERFACE_LINK_LIBRARIES
                                 {{pkg_name}}_{{comp_variable_name}}_DEPS_TARGET)
                endif()

                set_property(TARGET {{ comp_target_name }} APPEND PROPERTY INTERFACE_LINK_OPTIONS
                             $<$<CONFIG:{{ configuration }}>:{{ comp_var(pkg_name, comp_variable_name, 'LINKER_FLAGS', config_suffix) }}>)
                set_property(TARGET {{ comp_target_name }} APPEND PROPERTY INTERFACE_INCLUDE_DIRECTORIES
                             $<$<CONFIG:{{ configuration }}>:{{ comp_var(pkg_name, comp_variable_name, 'INCLUDE_DIRS', config_suffix) }}>)
                set_property(TARGET {{comp_target_name }} APPEND PROPERTY INTERFACE_LINK_DIRECTORIES
                             $<$<CONFIG:{{ configuration }}>:{{ comp_var(pkg_name, comp_variable_name, 'LIB_DIRS', config_suffix) }}>)
                set_property(TARGET {{ comp_target_name }} APPEND PROPERTY INTERFACE_COMPILE_DEFINITIONS
                             $<$<CONFIG:{{ configuration }}>:{{ comp_var(pkg_name, comp_variable_name, 'COMPILE_DEFINITIONS', config_suffix) }}>)
                set_property(TARGET {{ comp_target_name }} APPEND PROPERTY INTERFACE_COMPILE_OPTIONS
                             $<$<CONFIG:{{ configuration }}>:{{ comp_var(pkg_name, comp_variable_name, 'COMPILE_OPTIONS', config_suffix) }}>)

                {%- if set_interface_link_directories %}
                # This is only used for '#pragma comment(lib, "foo")' (automatic link)
                set_property(TARGET {{ comp_target_name }} APPEND PROPERTY INTERFACE_LINK_DIRECTORIES
                             $<$<CONFIG:{{ configuration }}>:{{ comp_var(pkg_name, comp_variable_name, 'LIB_DIRS', config_suffix) }}>)

                {%- endif %}
            {%endfor %}


            ########## AGGREGATED GLOBAL TARGET WITH THE COMPONENTS #####################
            {%- for comp_variable_name, comp_target_name in components_names %}

            set_property(TARGET {{root_target_name}} APPEND PROPERTY INTERFACE_LINK_LIBRARIES {{ comp_target_name }})

            {%- endfor %}


        {%- endif %}


        ########## For the modules (FindXXX)
        set({{ pkg_name }}_LIBRARIES{{ config_suffix }} {{root_target_name}})

        """)

    def get_declared_components_targets_names(self):
        """Returns a list of component_name"""
        ret = []
        sorted_comps = self.conanfile.cpp_info.get_sorted_components()
        for comp_name, comp in sorted_comps.items():
            ret.append(self.get_component_alias(self.conanfile, comp_name))
        ret.reverse()
        return ret

    def get_deps_targets_names(self):
        """
          - [{foo}::{bar}, ] of the required
        """
        ret = []

        # Get a list of dependencies target names
        # Declared cppinfo.requires or .components[].requires
        transitive_reqs = self.cmakedeps.get_transitive_requires(self.conanfile)
        if self.conanfile.cpp_info.required_components:
            for dep_name, component_name in self.conanfile.cpp_info.required_components:
                try:
                    # if not dep_name, it is internal, from current self.conanfile
                    req = transitive_reqs[dep_name] if dep_name is not None else self.conanfile
                except KeyError:
                    # if it raises it means the required component is not in the direct_host
                    # dependencies, maybe it has been filtered out by traits => Skip
                    pass
                else:
                    component_name = self.get_component_alias(req, component_name)
                    ret.append(component_name)
        elif transitive_reqs:
            # Regular external "conanfile.requires" declared, not cpp_info requires
            ret = [self.get_root_target_name(r) for r in transitive_reqs.values()]
        return ret<|MERGE_RESOLUTION|>--- conflicted
+++ resolved
@@ -28,13 +28,10 @@
 
         is_win = self.conanfile.settings.get_safe("os") == "Windows"
         auto_link = self.cmakedeps.get_property("cmake_set_interface_link_directories",
-<<<<<<< HEAD
-                                                self.conanfile)
+                                                self.conanfile, check_type=bool)
         link_languages = [lang if lang != "C++" else "CXX" for lang in self.conanfile.languages]
         link_languages = ";".join(link_languages)
-=======
-                                                self.conanfile, check_type=bool)
->>>>>>> d1f6e8a9
+
         return {"pkg_name": self.pkg_name,
                 "root_target_name": self.root_target_name,
                 "config_suffix": self.config_suffix,
