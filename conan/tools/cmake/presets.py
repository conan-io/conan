--- conflicted
+++ resolved
@@ -51,11 +51,6 @@
         if cmake_make_program:
             cmake_make_program = cmake_make_program.replace("\\", "/")
             cache_variables["CMAKE_MAKE_PROGRAM"] = cmake_make_program
-<<<<<<< HEAD
-    tmp = _contents(conanfile, toolchain_file, cache_variables, generator)
-    tmp = json.dumps(tmp, indent=4)
-    save(os.path.join(conanfile.generators_folder, "CMakePresets.json"), tmp)
-=======
 
     preset_path = os.path.join(conanfile.generators_folder, "CMakePresets.json")
     multiconfig = is_multi_configuration(generator)
@@ -72,7 +67,6 @@
 
     data = json.dumps(data, indent=4)
     save(preset_path, data)
->>>>>>> 8ce1c508
 
 
 def load_cmake_presets(folder):
