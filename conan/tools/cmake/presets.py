--- conflicted
+++ resolved
@@ -117,7 +117,7 @@
 
 
 def _insert_preset(data, preset_name, preset):
-    position = _get_already_existing_preset_index(preset["name"], data[preset_name])
+    position = _get_already_existing_preset_index(preset["name"], data.setdefault(preset_name, []))
     if position is not None:
         data[preset_name][position] = preset
     else:
@@ -191,18 +191,10 @@
     if os.path.exists(preset_path):
         data = json.loads(load(preset_path))
         build_preset = _build_preset(conanfile, multiconfig)
-<<<<<<< HEAD
-        position = _get_already_existing_preset_index(build_preset["name"], data.setdefault("buildPresets", []))
-        if position is not None:
-            data["buildPresets"][position] = build_preset
-        else:
-            data["buildPresets"].append(build_preset)
-=======
         _insert_preset(data, "buildPresets", build_preset)
 
         test_preset = _test_preset(conanfile, multiconfig)
         _insert_preset(data, "testPresets", test_preset)
->>>>>>> cd6e7ea1
 
         configure_preset = _configure_preset(conanfile, generator, cache_variables, toolchain_file,
                                              multiconfig)
