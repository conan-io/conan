--- conflicted
+++ resolved
@@ -1,9 +1,6 @@
 from conan.api.conan_api import ConanAPI
 from conan.api.model import ListPattern, MultiPackagesList
-<<<<<<< HEAD
-=======
 from conan.api.output import cli_out_write, ConanOutput
->>>>>>> 3e44054e
 from conan.cli import make_abs_path
 from conan.cli.command import conan_command, OnceArgument
 from conan.cli.commands.list import print_list_json, print_serial
@@ -72,25 +69,6 @@
     if args.list:
         listfile = make_abs_path(args.list)
         multi_package_list = MultiPackagesList.load(listfile)
-<<<<<<< HEAD
-        package_list = multi_package_list["Local Cache" if not args.remote else args.remote]
-    else:
-        ref_pattern = ListPattern(args.pattern, rrev="*", prev="*")
-        package_list = conan_api.list.select(ref_pattern, args.package_query, remote)
-
-    if ref_pattern.package_id is None:
-        if args.package_query is not None:
-            raise ConanException('--package-query supplied but the pattern does not match packages')
-        for ref, _ in package_list.refs():
-            if confirmation("Remove the recipe and all the packages of '{}'?"
-                            "".format(ref.repr_notime())):
-                conan_api.remove.recipe(ref, remote=remote)
-    else:
-        for ref, ref_bundle in package_list.refs():
-            for pref, _ in package_list.prefs(ref, ref_bundle):
-                if confirmation("Remove the package '{}'?".format(pref.repr_notime())):
-                    conan_api.remove.package(pref, remote=remote)
-=======
         package_list = multi_package_list["Local Cache" if not remote else remote.name]
         refs_to_remove = package_list.refs()
         if not refs_to_remove:  # the package list might contain only refs, no revs
@@ -115,5 +93,4 @@
     return {
         "results": multi_package_list.serialize(),
         "conan_api": conan_api
-    }
->>>>>>> 3e44054e
+    }