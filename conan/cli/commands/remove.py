from conan.api.conan_api import ConanAPI
from conan.api.model import ListPattern, MultiPackagesList
from conan.api.output import cli_out_write, ConanOutput
from conan.cli import make_abs_path
from conan.cli.command import conan_command, OnceArgument
from conan.cli.commands.list import print_list_json, print_serial
from conans.client.userio import UserInput
from conans.errors import ConanException


def summary_remove_list(results):
    """ Do a little format modification to serialized
    list bundle, so it looks prettier on text output
    """
    cli_out_write("Remove summary:")
    info = results["results"]
    result = {}
    for remote, remote_info in info.items():
        new_info = result.setdefault(remote, {})
        for ref, content in remote_info.items():
            for rev, rev_content in content.get("revisions", {}).items():
                pkgids = rev_content.get('packages')
                if pkgids is None:
                    new_info.setdefault(f"{ref}#{rev}", "Removed recipe and all binaries")
                else:
                    new_info.setdefault(f"{ref}#{rev}", f"Removed binaries: {list(pkgids)}")
    print_serial(result)


@conan_command(group="Consumer", formatters={"text": summary_remove_list,
                                             "json": print_list_json})
def remove(conan_api: ConanAPI, parser, *args):
    """
    Remove recipes or packages from local cache or a remote.

    - If no remote is specified (-r), the removal will be done in the local conan cache.
    - If a recipe reference is specified, it will remove the recipe and all the packages, unless -p
      is specified, in that case, only the packages matching the specified query (and not the recipe)
      will be removed.
    - If a package reference is specified, it will remove only the package.
    """
    parser.add_argument('pattern', nargs="?",
                        help="A pattern in the form 'pkg/version#revision:package_id#revision', "
                             "e.g: zlib/1.2.13:* means all binaries for zlib/1.2.13. "
                             "If revision is not specified, it is assumed latest one.")
    parser.add_argument('-c', '--confirm', default=False, action='store_true',
                        help='Remove without requesting a confirmation')
    parser.add_argument('-p', '--package-query', action=OnceArgument,
                        help="Remove all packages (empty) or provide a query: "
                             "os=Windows AND (arch=x86 OR compiler=gcc)")
    parser.add_argument('-r', '--remote', action=OnceArgument,
                        help='Will remove from the specified remote')
    parser.add_argument("-l", "--list", help="Package list file")
<<<<<<< HEAD
    parser.add_argument('--lru', default=None, action=OnceArgument,
                        help="Remove recipes and binaries that have not been recently used. Use a"
                             " time limit like --lru=5d (days) or --lru=4w (weeks),"
                             " h (hours), m(minutes)")
=======
    parser.add_argument("--dry-run", default=False, action="store_true",
                        help="Do not remove any items, only print those which would be removed")
>>>>>>> 1bc18fb5
    args = parser.parse_args(*args)

    if args.pattern is None and args.list is None:
        raise ConanException("Missing pattern or package list file")
    if args.pattern and args.list:
        raise ConanException("Cannot define both the pattern and the package list file")
    if args.package_query and args.list:
        raise ConanException("Cannot define package-query and the package list file")
    if args.remote and args.lru:
        raise ConanException("'--lru' cannot be used in remotes, only in cache")
    if args.list and args.lru:
        raise ConanException("'--lru' cannot be used with input package list")

    ui = UserInput(conan_api.config.get("core:non_interactive"))
    remote = conan_api.remotes.get(args.remote) if args.remote else None
    cache_name = "Local Cache" if not remote else remote.name

    def confirmation(message):
        return args.confirm or ui.request_boolean(message)

    if args.list:
        listfile = make_abs_path(args.list)
        multi_package_list = MultiPackagesList.load(listfile)
        package_list = multi_package_list[cache_name]
        refs_to_remove = package_list.refs()
        if not refs_to_remove:  # the package list might contain only refs, no revs
            ConanOutput().warning("Nothing to remove, package list do not contain recipe revisions")
    else:
        ref_pattern = ListPattern(args.pattern, rrev="*", prev="*")
        if ref_pattern.package_id is None and args.package_query is not None:
            raise ConanException('--package-query supplied but the pattern does not match packages')
        package_list = conan_api.list.select(ref_pattern, args.package_query, remote, lru=args.lru)
        multi_package_list = MultiPackagesList()
        multi_package_list.add(cache_name, package_list)

    # TODO: This iteration and removal of not-confirmed is ugly and complicated, improve it
    for ref, ref_bundle in package_list.refs().items():
        ref_dict = package_list.recipes[str(ref)]["revisions"]
        packages = ref_bundle.get("packages")
        if packages is None:
            if confirmation(f"Remove the recipe and all the packages of '{ref.repr_notime()}'?"):
                if not args.dry_run:
                    conan_api.remove.recipe(ref, remote=remote)
            else:
                ref_dict.pop(ref.revision)
                if not ref_dict:
                    package_list.recipes.pop(str(ref))
            continue
        prefs = package_list.prefs(ref, ref_bundle)
        if not prefs:
            ConanOutput().info(f"No binaries to remove for '{ref.repr_notime()}'")
            ref_dict.pop(ref.revision)
            if not ref_dict:
                package_list.recipes.pop(str(ref))
            continue

        for pref, _ in prefs.items():
            if confirmation(f"Remove the package '{pref.repr_notime()}'?"):
                if not args.dry_run:
                    conan_api.remove.package(pref, remote=remote)
            else:
                pref_dict = packages[pref.package_id]["revisions"]
                pref_dict.pop(pref.revision)
                if not pref_dict:
                    packages.pop(pref.package_id)

    return {
        "results": multi_package_list.serialize(),
        "conan_api": conan_api
    }<|MERGE_RESOLUTION|>--- conflicted
+++ resolved
@@ -51,15 +51,12 @@
     parser.add_argument('-r', '--remote', action=OnceArgument,
                         help='Will remove from the specified remote')
     parser.add_argument("-l", "--list", help="Package list file")
-<<<<<<< HEAD
     parser.add_argument('--lru', default=None, action=OnceArgument,
                         help="Remove recipes and binaries that have not been recently used. Use a"
                              " time limit like --lru=5d (days) or --lru=4w (weeks),"
                              " h (hours), m(minutes)")
-=======
     parser.add_argument("--dry-run", default=False, action="store_true",
                         help="Do not remove any items, only print those which would be removed")
->>>>>>> 1bc18fb5
     args = parser.parse_args(*args)
 
     if args.pattern is None and args.list is None:
