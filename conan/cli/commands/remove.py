--- conflicted
+++ resolved
@@ -88,11 +88,7 @@
         ref_pattern = ListPattern(args.pattern, rrev="*", prev="*")
         if ref_pattern.package_id is None and args.package_query is not None:
             raise ConanException('--package-query supplied but the pattern does not match packages')
-<<<<<<< HEAD
-        package_list = conan_api.list.select(ref_pattern, args.package_query, remote=remote)
-=======
         package_list = conan_api.list.select(ref_pattern, args.package_query, remote, lru=args.lru)
->>>>>>> 0d9f52f1
         multi_package_list = MultiPackagesList()
         multi_package_list.add(cache_name, package_list)
 
