--- conflicted
+++ resolved
@@ -76,14 +76,11 @@
     subparser.add_argument("-f", "--force", action='store_true',
                            help="Force the definition of the remote even if duplicated")
     subparser.add_argument("-ap", "--allowed-packages", action="append", default=None,
-<<<<<<< HEAD
                            help="Add recipe reference pattern to list of allowed packages for "
                                 "this remote")
     subparser.add_argument("-t", "--type", choices=[LOCAL_RECIPES_INDEX],
                            help="Define the remote type")
-=======
-                           help="Add recipe reference pattern to the list of allowed packages for this remote")
->>>>>>> 32718f18
+
     subparser.set_defaults(secure=True)
     args = parser.parse_args(*args)
 
