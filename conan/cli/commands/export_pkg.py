import json
import os

from conan.api.output import cli_out_write
from conan.cli.command import conan_command
from conan.cli.args import add_lockfile_args, add_profiles_args, add_reference_args
from conans.errors import ConanInvalidConfiguration


def json_export_pkg(info):
    deps_graph = info
    cli_out_write(json.dumps({"graph": deps_graph.serialize()}, indent=4))


@conan_command(group="Creator", formatters={"json": json_export_pkg})
def export_pkg(conan_api, parser, *args):
    """
    Export recipe to the Conan package cache, and create a package directly from pre-compiled binaries
    """
    parser.add_argument("path", help="Path to a folder containing a recipe (conanfile.py)")
    add_reference_args(parser)
    add_lockfile_args(parser)
    add_profiles_args(parser)
    args = parser.parse_args(*args)

    cwd = os.getcwd()
    path = conan_api.local.get_conanfile_path(args.path, cwd, py=True)
    lockfile = conan_api.lockfile.get_lockfile(lockfile=args.lockfile,
                                               conanfile_path=path,
                                               cwd=cwd,
                                               partial=args.lockfile_partial)

    profile_host, profile_build = conan_api.profiles.get_profiles_from_args(args)

    ref, conanfile = conan_api.export.export(path=path,
                                             name=args.name, version=args.version,
                                             user=args.user, channel=args.channel,
                                             lockfile=lockfile)
    # The package_type is not fully processed at export
    assert conanfile.package_type != "python-require", "A python-require cannot be export-pkg"
    lockfile = conan_api.lockfile.update_lockfile_export(lockfile, conanfile, ref)

    # TODO: Maybe we want to be able to export-pkg it as --build-require
<<<<<<< HEAD
    scope_options(profile_host, requires=[ref], tool_requires=None)
    root_node = conan_api.graph.load_root_consumer_conanfile(path, profile_host, profile_build,
                                                             name=args.name,
                                                             version=args.version,
                                                             user=args.user,
                                                             channel=args.channel,
                                                             lockfile=lockfile)
    # Imbue the root node with the ref revision computed during export
    root_node.ref = ref
    deps_graph = conan_api.graph.load_graph(root_node, profile_host=profile_host,
                                            profile_build=profile_build,
                                            lockfile=lockfile,
                                            remotes=None,
                                            update=None)

=======
    deps_graph = conan_api.graph.load_graph_requires([ref], tool_requires=None,
                                                     profile_host=profile_host,
                                                     profile_build=profile_build,
                                                     lockfile=lockfile,
                                                     remotes=None,
                                                     update=None)
>>>>>>> 64a64b87
    deps_graph.report_graph_error()
    conan_api.graph.analyze_binaries(deps_graph, build_mode=[ref.name], lockfile=lockfile)
    deps_graph.report_graph_error()

    # FIXME: This code is duplicated from install_consumer() from InstallAPI
    root_node = deps_graph.root
    conanfile = root_node.conanfile

    if conanfile.info is not None and conanfile.info.invalid:
        binary, reason = "Invalid", conanfile.info.invalid
        msg = "{}: Invalid ID: {}: {}".format(conanfile, binary, reason)
        raise ConanInvalidConfiguration(msg)

    if root_node.cant_build:
        binary, reason = "Cannot build for this configuration", root_node.cant_build
        msg = "{}: {}: {}".format(conanfile, binary, reason)
        raise ConanInvalidConfiguration(msg)

    conan_api.export.export_pkg(deps_graph, path)

    lockfile = conan_api.lockfile.update_lockfile(lockfile, deps_graph, args.lockfile_packages,
                                                  clean=args.lockfile_clean)
    conan_api.lockfile.save_lockfile(lockfile, args.lockfile_out, cwd)
    return deps_graph<|MERGE_RESOLUTION|>--- conflicted
+++ resolved
@@ -41,36 +41,21 @@
     lockfile = conan_api.lockfile.update_lockfile_export(lockfile, conanfile, ref)
 
     # TODO: Maybe we want to be able to export-pkg it as --build-require
-<<<<<<< HEAD
-    scope_options(profile_host, requires=[ref], tool_requires=None)
-    root_node = conan_api.graph.load_root_consumer_conanfile(path, profile_host, profile_build,
-                                                             name=args.name,
-                                                             version=args.version,
-                                                             user=args.user,
-                                                             channel=args.channel,
-                                                             lockfile=lockfile)
-    # Imbue the root node with the ref revision computed during export
-    root_node.ref = ref
-    deps_graph = conan_api.graph.load_graph(root_node, profile_host=profile_host,
-                                            profile_build=profile_build,
-                                            lockfile=lockfile,
-                                            remotes=None,
-                                            update=None)
-
-=======
-    deps_graph = conan_api.graph.load_graph_requires([ref], tool_requires=None,
+    deps_graph = conan_api.graph.load_graph_consumer(path,
+                                                     ref.name, ref.version, ref.user, ref.channel,
                                                      profile_host=profile_host,
                                                      profile_build=profile_build,
                                                      lockfile=lockfile,
                                                      remotes=None,
                                                      update=None)
->>>>>>> 64a64b87
+
     deps_graph.report_graph_error()
     conan_api.graph.analyze_binaries(deps_graph, build_mode=[ref.name], lockfile=lockfile)
     deps_graph.report_graph_error()
 
     # FIXME: This code is duplicated from install_consumer() from InstallAPI
     root_node = deps_graph.root
+    root_node.ref = ref
     conanfile = root_node.conanfile
 
     if conanfile.info is not None and conanfile.info.invalid:
