import json
import os
import shutil

from conan.api.output import ConanOutput, cli_out_write
from conan.cli.command import conan_command, OnceArgument
from conan.cli.commands.export import common_args_export
from conan.cli.args import add_lockfile_args, _add_common_install_arguments, _help_build_policies
from conan.internal.conan_app import ConanApp
from conan.cli.printers.graph import print_graph_packages
from conans.client.conanfile.build import run_build_method
from conans.errors import ConanException, conanfile_exception_formatter
from conans.util.files import chdir, mkdir


def json_create(deps_graph):
    if deps_graph is None:
        return
    cli_out_write(json.dumps({"graph": deps_graph.serialize()}, indent=4))


@conan_command(group="Creator", formatters={"json": json_create})
def create(conan_api, parser, *args):
    """
    Create a package
    """
    common_args_export(parser)
    add_lockfile_args(parser)
    _add_common_install_arguments(parser, build_help=_help_build_policies.format("never"))
    parser.add_argument("--build-require", action='store_true', default=False,
                        help='The provided reference is a build-require')
    parser.add_argument("-tf", "--test-folder", action=OnceArgument,
                        help='Alternative test folder name. By default it is "test_package". '
                             'Use "" to skip the test stage')
    args = parser.parse_args(*args)

    cwd = os.getcwd()
    path = conan_api.local.get_conanfile_path(args.path, cwd, py=True)
    test_conanfile_path = _get_test_conanfile_path(args.test_folder, path)

    lockfile = conan_api.lockfile.get_lockfile(lockfile=args.lockfile,
                                               conanfile_path=path,
                                               cwd=cwd,
                                               partial=args.lockfile_partial)
    remotes = conan_api.remotes.list(args.remote) if not args.no_remote else []
    profile_host, profile_build = conan_api.profiles.get_profiles_from_args(args)

    out = ConanOutput()
    out.highlight("Exporting the recipe")
    ref, conanfile = conan_api.export.export(path=path,
                                             name=args.name, version=args.version,
                                             user=args.user, channel=args.channel,
                                             lockfile=lockfile,
                                             remotes=remotes)
    # The package_type is not fully processed at export
    is_python_require = conanfile.package_type == "python-require"
    lockfile = conan_api.lockfile.update_lockfile_export(lockfile, conanfile, ref,
                                                         args.build_require)

    out.title("Input profiles")
    out.info("Profile host:")
    out.info(profile_host.dumps())
    out.info("Profile build:")
    out.info(profile_build.dumps())

    deps_graph = None
    if not is_python_require:
        # TODO: This section might be overlapping with ``graph_compute()``
        requires = [ref] if not args.build_require else None
        tool_requires = [ref] if args.build_require else None

        out.title("Computing dependency graph")
        deps_graph = conan_api.graph.load_graph_requires(requires, tool_requires,
                                                         profile_host=profile_host,
                                                         profile_build=profile_build,
                                                         lockfile=lockfile,
                                                         remotes=remotes, update=args.update)
        deps_graph.report_graph_error()

        out.title("Computing necessary packages")
        # Not specified, force build the tested library
        build_modes = [ref.repr_notime()] if args.build is None else args.build
        conan_api.graph.analyze_binaries(deps_graph, build_modes, remotes=remotes,
                                         update=args.update, lockfile=lockfile)
        print_graph_packages(deps_graph)

        out.title("Installing packages")
        conan_api.install.install_binaries(deps_graph=deps_graph, remotes=remotes)
        # We update the lockfile, so it will be updated for later ``test_package``
        lockfile = conan_api.lockfile.update_lockfile(lockfile, deps_graph, args.lockfile_packages,
                                                      clean=args.lockfile_clean)

    if test_conanfile_path:
        # TODO: We need arguments for:
        #  - decide build policy for test_package deps "--test_package_build=missing"
        #  - decide update policy "--test_package_update"
        tested_python_requires = ref.repr_notime() if is_python_require else None
        from conan.cli.commands.test import run_test
        deps_graph = run_test(conan_api, test_conanfile_path, ref, profile_host, profile_build,
                              remotes, lockfile, update=False, build_modes=None,
                              tested_python_requires=tested_python_requires)
        lockfile = conan_api.lockfile.update_lockfile(lockfile, deps_graph, args.lockfile_packages,
                                                      clean=args.lockfile_clean)

    conan_api.lockfile.save_lockfile(lockfile, args.lockfile_out, cwd)
    return deps_graph


def _check_tested_reference_matches(deps_graph, tested_ref, out):
    """ Check the test_profile_override_conflict test. If we are testing a build require
    but we specify the build require with a different version in the profile, it has priority,
    it is correct but weird and likely a mistake"""
    # https://github.com/conan-io/conan/issues/10453
    direct_refs = [n.conanfile.ref for n in deps_graph.root.neighbors()]
    # There is a reference with same name but different
    missmatch = [ref for ref in direct_refs if ref.name == tested_ref.name and ref != tested_ref]
    if missmatch:
        out.warning("The package created was '{}' but the reference being "
                    "tested is '{}'".format(missmatch[0], tested_ref))


def test_package(conan_api, deps_graph, test_conanfile_path, tested_python_requires=None):
    out = ConanOutput()
    out.title("Testing the package")
    # TODO: Better modeling when we are testing a python_requires
    if len(deps_graph.nodes) == 1 and not tested_python_requires:
        raise ConanException("The conanfile at '{}' doesn't declare any requirement, "
                             "use `self.tested_reference_str` to require the "
                             "package being created.".format(test_conanfile_path))
    conanfile_folder = os.path.dirname(test_conanfile_path)
    conanfile = deps_graph.root.conanfile
<<<<<<< HEAD
    # To make sure the folders are correct
=======
>>>>>>> c2e33ca1
    conanfile.folders.set_base_folders(conanfile_folder, output_folder=None)
    if conanfile.build_folder and conanfile.build_folder != conanfile.source_folder:
        # should be the same as build folder, but we can remove it
        out.info("Removing previously existing 'test_package' build folder: "
                 f"{conanfile.build_folder}")
        shutil.rmtree(conanfile.build_folder, ignore_errors=True)
        mkdir(conanfile.build_folder)
    conanfile.output.info(f"Test package build: {conanfile.folders.build}")
    conanfile.output.info(f"Test package build folder: {conanfile.build_folder}")
    conan_api.install.install_consumer(deps_graph=deps_graph,
                                       source_folder=conanfile_folder)

    out.title("Testing the package: Building")
    app = ConanApp(conan_api.cache_folder)
    conanfile.folders.set_base_package(conanfile.folders.base_build)
    run_build_method(conanfile, app.hook_manager)

    out.title("Testing the package: Running test()")
    conanfile.output.highlight("Running test()")
    with conanfile_exception_formatter(conanfile, "test"):
        with chdir(conanfile.build_folder):
            conanfile.test()


def _get_test_conanfile_path(tf, conanfile_path):
    """Searches in the declared test_folder or in the standard "test_package"
    """
    if tf == "":  # Now if parameter --test-folder="" we have to skip tests
        return None
    base_folder = os.path.dirname(conanfile_path)
    test_conanfile_path = os.path.join(base_folder, tf or "test_package", "conanfile.py")
    if os.path.exists(test_conanfile_path):
        return test_conanfile_path
    elif tf:
        raise ConanException(f"test folder '{tf}' not available, or it doesn't have a conanfile.py")<|MERGE_RESOLUTION|>--- conflicted
+++ resolved
@@ -129,10 +129,7 @@
                              "package being created.".format(test_conanfile_path))
     conanfile_folder = os.path.dirname(test_conanfile_path)
     conanfile = deps_graph.root.conanfile
-<<<<<<< HEAD
     # To make sure the folders are correct
-=======
->>>>>>> c2e33ca1
     conanfile.folders.set_base_folders(conanfile_folder, output_folder=None)
     if conanfile.build_folder and conanfile.build_folder != conanfile.source_folder:
         # should be the same as build folder, but we can remove it
