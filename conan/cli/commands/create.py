--- conflicted
+++ resolved
@@ -81,13 +81,8 @@
                                          update=args.update, lockfile=lockfile)
         print_graph_packages(deps_graph)
 
-<<<<<<< HEAD
-        conan_api.install.install_binaries(deps_graph=deps_graph, remotes=remotes,
-                                           update=args.update)
-=======
         out.title("Installing packages")
         conan_api.install.install_binaries(deps_graph=deps_graph, remotes=remotes)
->>>>>>> 71331546
         # We update the lockfile, so it will be updated for later ``test_package``
         lockfile = conan_api.lockfile.update_lockfile(lockfile, deps_graph, args.lockfile_packages,
                                                       clean=args.lockfile_clean)
