--- conflicted
+++ resolved
@@ -102,53 +102,13 @@
                 timestamp = rrev_info.pop("timestamp", None)
                 if timestamp:
                     new_rrev += f" ({timestamp_to_str(timestamp)})"
-<<<<<<< HEAD
-                # collect all options
-                common_options = {}
-                for pid, pid_info in rrev_info.get("packages", {}).items():
-                    options = pid_info.get("info", {}).get("options", {})
-                    common_options.update(options)
-                for pid, pid_info in rrev_info.get("packages", {}).items():
-                    options = pid_info.get("info", {}).get("options")
-                    if options:  # If a package has no options, like header-only, skip
-                        common_options = {k: v for k, v in common_options.items()
-                                          if k in options and v == options[k]}
-                for pid, pid_info in rrev_info.get("packages", {}).items():
-                    options = pid_info.get("info", {}).get("options")
-                    if options:
-                        for k, v in options.items():
-                            if v != common_options.get(k):
-                                common_options.pop(k, None)
-                # format options
-                for pid, pid_info in rrev_info.get("packages", {}).items():
-                    new_pid = f"{ref}#{rrev}:{pid}"
-                    new_pid_info = {}
-                    info = pid_info.get("info")
-                    settings = info.get("settings")
-                    if settings:  # A bit of pretty order, first OS-ARCH
-                        values = [settings.pop(s, None)
-                                  for s in ("os", "arch", "build_type", "compiler")]
-                        values = [v for v in values if v is not None]
-                        values.extend(settings.values())
-                        new_pid_info["settings"] = ", ".join(values)
-                    options = info.get("options")
-                    if options:
-                        diff_options = {k: v for k, v in options.items() if k not in common_options}
-                        options = ", ".join(f"{k}={v}" for k, v in diff_options.items())
-                        new_pid_info["options(diff)"] = options
-                    new_diff = pid_info.get("diff")  # for listx binaries
-                    if new_diff:
-                        new_pid_info["diff"] = new_diff
-                    new_rrev_info[new_pid] = new_pid_info
-                new_ref_info[new_rrev] = new_rrev_info
-=======
+
                 packages = rrev_info.pop("packages", None)
                 if packages:
                     for pid, pid_info in packages.items():
                         new_pid = f"{ref}#{rrev}:{pid}"
                         rrev_info[new_pid] = pid_info
                 new_ref_info[new_rrev] = rrev_info
->>>>>>> 106deffa
             new_remote_info[ref] = new_ref_info
         new_info[remote] = new_remote_info
     return new_info
@@ -200,7 +160,8 @@
                 v = ", ".join(f"{kv}={vv}" for kv, vv in v.items())
             elif isinstance(v, type([])):
                 v = ", ".join(v)
-            result[k] = v
+            if v:
+                result[k] = v
         return result
 
     for remote, remote_info in info.items():
@@ -213,6 +174,9 @@
                 for pref, pref_contents in prefs.items():
                     pref_info = pref_contents.pop("info")
                     pref_contents.update(compact_format_info(pref_info, pkg_common_options))
+                    diff_info = pref_contents.pop("diff", None)
+                    if diff_info is not None:
+                        pref_contents["diff"] = compact_format_info(diff_info)
 
     print_serial(info)
 
