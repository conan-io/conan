--- conflicted
+++ resolved
@@ -81,12 +81,8 @@
     print_graph_packages(deps_graph)
 
     out = ConanOutput()
-<<<<<<< HEAD
-    conan_api.install.install_binaries(deps_graph=deps_graph, remotes=remotes, update=args.update)
-=======
     out.title("Installing packages")
     conan_api.install.install_binaries(deps_graph=deps_graph, remotes=remotes)
->>>>>>> 71331546
 
     out.title("Finalizing install (deploy, generators)")
     conan_api.install.install_consumer(deps_graph=deps_graph,
