--- conflicted
+++ resolved
@@ -91,12 +91,7 @@
     if not args.list and not args.confirm and "*" in args.pattern:
         _ask_confirm_upload(conan_api, package_list)
 
-<<<<<<< HEAD
     conan_api.upload.prepare(package_list, enabled_remotes, args.metadata)
-    conan_api.upload.upload(package_list, remote)
-=======
-    conan_api.upload.prepare(package_list, enabled_remotes)
->>>>>>> 4f97fead
 
     if not args.dry_run:
         conan_api.upload.upload(package_list, remote)
