from conan.api.conan_api import ConanAPI
from conan.api.model import ListPattern, MultiPackagesList
from conan.cli import make_abs_path
from conan.cli.command import conan_command, OnceArgument
from conans.client.userio import UserInput
from conan.errors import ConanException


@conan_command(group="Creator")
def upload(conan_api: ConanAPI, parser, *args):
    """
    Upload packages to a remote.

    By default, all the matching references are uploaded (all revisions).
    By default, if a recipe reference is specified, it will upload all the revisions for all the
    binary packages, unless --only-recipe is specified. You can use the "latest" placeholder at the
    "reference" argument to specify the latest revision of the recipe or the package.
    """
    parser.add_argument('pattern', nargs="?",
                        help="A pattern in the form 'pkg/version#revision:package_id#revision', "
                             "e.g: zlib/1.2.13:* means all binaries for zlib/1.2.13. "
                             "If revision is not specified, it is assumed latest one.")
    parser.add_argument('-p', '--package-query', default=None, action=OnceArgument,
                        help="Only upload packages matching a specific query. e.g: os=Windows AND "
                             "(arch=x86 OR compiler=gcc)")
    # using required, we may want to pass this as a positional argument?
    parser.add_argument("-r", "--remote", action=OnceArgument, required=True,
                        help='Upload to this specific remote')
    parser.add_argument("--only-recipe", action='store_true', default=False,
                        help='Upload only the recipe/s, not the binary packages.')
    parser.add_argument("--force", action='store_true', default=False,
                        help='Force the upload of the artifacts even if the revision already exists'
                             ' in the server')
    parser.add_argument("--check", action='store_true', default=False,
                        help='Perform an integrity check, using the manifests, before upload')
    parser.add_argument('-c', '--confirm', default=False, action='store_true',
                        help='Upload all matching recipes without confirmation')
<<<<<<< HEAD
    parser.add_argument("--metadata", action='append',
                        help='Upload the metadata, even if the package is not uploaded')
=======
    parser.add_argument("-l", "--list", help="Package list file")
>>>>>>> 82f62d11

    args = parser.parse_args(*args)

    remote = conan_api.remotes.get(args.remote)
    enabled_remotes = conan_api.remotes.list()

    if args.pattern is None and args.list is None:
        raise ConanException("Missing pattern or package list file")
    if args.pattern and args.list:
        raise ConanException("Cannot define both the pattern and the package list file")
    if args.list:
        listfile = make_abs_path(args.list)
        multi_package_list = MultiPackagesList.load(listfile)
        package_list = multi_package_list["Local Cache"]
    else:
        ref_pattern = ListPattern(args.pattern, package_id="*", only_recipe=args.only_recipe)
        package_list = conan_api.list.select(ref_pattern, package_query=args.package_query)

    if not package_list.recipes:
        raise ConanException("No recipes found matching pattern '{}'".format(args.pattern))

    if args.check:
        conan_api.cache.check_integrity(package_list)
    # Check if the recipes/packages are in the remote
    conan_api.upload.check_upstream(package_list, remote, args.force)

    # If only if search with "*" we ask for confirmation
    if not args.list and not args.confirm and "*" in args.pattern:
        _ask_confirm_upload(conan_api, package_list)

    conan_api.upload.prepare(package_list, enabled_remotes, args.metadata)
    conan_api.upload.upload(package_list, remote)

    conan_api.upload.upload_backup_sources(package_list)


def _ask_confirm_upload(conan_api, upload_data):
    ui = UserInput(conan_api.config.get("core:non_interactive"))
    for ref, bundle in upload_data.refs():
        msg = "Are you sure you want to upload recipe '%s'?" % ref.repr_notime()
        if not ui.request_boolean(msg):
            bundle["upload"] = False
            for _, prev_bundle in upload_data.prefs(ref, bundle):
                prev_bundle["upload"] = False

        else:
            for pref, prev_bundle in upload_data.prefs(ref, bundle):
                msg = "Are you sure you want to upload package '%s'?" % pref.repr_notime()
                if not ui.request_boolean(msg):
                    prev_bundle["upload"] = False<|MERGE_RESOLUTION|>--- conflicted
+++ resolved
@@ -35,12 +35,10 @@
                         help='Perform an integrity check, using the manifests, before upload')
     parser.add_argument('-c', '--confirm', default=False, action='store_true',
                         help='Upload all matching recipes without confirmation')
-<<<<<<< HEAD
-    parser.add_argument("--metadata", action='append',
-                        help='Upload the metadata, even if the package is not uploaded')
-=======
     parser.add_argument("-l", "--list", help="Package list file")
->>>>>>> 82f62d11
+    parser.add_argument("-m", "--metadata", action='append',
+                        help='Upload the metadata, even if the package is already in the server and '
+                             'not uploaded')
 
     args = parser.parse_args(*args)
 
