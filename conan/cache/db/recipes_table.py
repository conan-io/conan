import sqlite3

from conan.cache.db.table import BaseDbTable
from conans.errors import ConanReferenceDoesNotExistInDB, ConanReferenceAlreadyExistsInDB
from conans.model.recipe_ref import RecipeReference


class RecipesDBTable(BaseDbTable):
    table_name = 'recipes'
    columns_description = [('reference', str),
                           ('rrev', str),
                           ('path', str, False, None, True),
                           ('timestamp', float)]
    unique_together = ('reference', 'rrev')

    @staticmethod
    def _as_dict(row):
        ref = RecipeReference.loads(row.reference)
        ref.revision = row.rrev
        ref.timestamp = row.timestamp
        return {
            "ref": ref,
            "path": row.path,
        }

    def _where_clause(self, ref):
<<<<<<< HEAD
        assert isinstance(ref, RecipeReference)
        where_dict = {
            self.columns.reference: str(ref),
            self.columns.rrev: ref.revision,
        }
=======
        if isinstance(ref, ConanReference):
            where_dict = {
                self.columns.reference: ref.reference,
                self.columns.rrev: ref.rrev,
            }
        else:
            assert isinstance(ref, RecipeReference)
            where_dict = {
                self.columns.reference: str(ref),
                self.columns.rrev: ref.revision,
            }
>>>>>>> cf3a4389
        where_expr = ' AND '.join(
            [f'{k}="{v}" ' if v is not None else f'{k} IS NULL' for k, v in where_dict.items()])
        return where_expr

    def _set_clause(self, ref: RecipeReference, path=None):
        set_dict = {
            self.columns.reference: str(ref),
            self.columns.rrev: ref.revision,
            self.columns.path: path,
            self.columns.timestamp: ref.timestamp,
        }
        set_expr = ', '.join([f'{k} = "{v}"' for k, v in set_dict.items() if v is not None])
        return set_expr

    def get(self, ref: RecipeReference):
        """ Returns the row matching the reference or fails """
        where_clause = self._where_clause(ref)
        query = f'SELECT * FROM {self.table_name} ' \
                f'WHERE {where_clause};'
        r = self._conn.execute(query)
        row = r.fetchone()
        if not row:
            raise ConanReferenceDoesNotExistInDB(f"No entry for recipe '{repr(ref)}'")
        return self._as_dict(self.row_type(*row))

    def create(self, path, ref: RecipeReference):
        assert ref is not None
        assert ref.revision is not None
        placeholders = ', '.join(['?' for _ in range(len(self.columns))])
        try:
            r = self._conn.execute(f'INSERT INTO {self.table_name} '
                                   f'VALUES ({placeholders})',
                                   [str(ref), ref.revision, path, ref.timestamp])
        except sqlite3.IntegrityError:
            raise ConanReferenceAlreadyExistsInDB(f"Reference '{repr(ref)}' already exists")

    def update_timestamp(self, ref: RecipeReference):
        assert ref.revision is not None
        assert ref.timestamp is not None
        where_clause = self._where_clause(ref)
        query = f"UPDATE {self.table_name} " \
                f'SET {self.columns.timestamp} = "{ref.timestamp}" ' \
                f"WHERE {where_clause};"
        self._conn.execute(query)

    def remove(self, ref: RecipeReference):
        where_clause = self._where_clause(ref)
        query = f"DELETE FROM {self.table_name} " \
                f"WHERE {where_clause};"
        r = self._conn.execute(query)

    # returns all different conan references (name/version@user/channel)
    def all_references(self):
        query = f'SELECT DISTINCT {self.columns.reference}, ' \
                f'{self.columns.rrev}, ' \
                f'MAX({self.columns.timestamp}) ' \
                f'{self.columns.path}, ' \
                f'FROM {self.table_name} ' \
                f'GROUP BY {self.columns.reference} '  # OTHERWISE IT FAILS THE MAX()
        r = self._conn.execute(query)
        return [self._as_dict(self.row_type(*row)) for row in r.fetchall()]

    def get_recipe_revisions_references(self, ref: RecipeReference, only_latest_rrev=False):
        # FIXME: This is very fragile, we should disambiguate the function and check that revision
        #        is always None if we want to check the revisions. Do another function to get the
        #        time or check existence if needed
        check_rrev = f'AND {self.columns.rrev} = "{ref.revision}" ' if ref.revision else ''
        if only_latest_rrev:
            query = f'SELECT {self.columns.reference}, ' \
                    f'{self.columns.rrev}, ' \
                    f'{self.columns.path}, ' \
                    f'MAX({self.columns.timestamp}) ' \
                    f'FROM {self.table_name} ' \
                    f'WHERE {self.columns.reference}="{str(ref)}" ' \
                    f'{check_rrev} '\
                    f'GROUP BY {self.columns.reference} '  # OTHERWISE IT FAILS THE MAX()
        else:
            query = f'SELECT * FROM {self.table_name} ' \
                    f'WHERE {self.columns.reference} = "{str(ref)}" ' \
                    f'{check_rrev} ' \
                    f'ORDER BY {self.columns.timestamp} DESC'

        r = self._conn.execute(query)
        return [self._as_dict(self.row_type(*row)) for row in r.fetchall()]<|MERGE_RESOLUTION|>--- conflicted
+++ resolved
@@ -10,7 +10,7 @@
     columns_description = [('reference', str),
                            ('rrev', str),
                            ('path', str, False, None, True),
-                           ('timestamp', float)]
+                           ('timestamp', int)]
     unique_together = ('reference', 'rrev')
 
     @staticmethod
@@ -24,25 +24,11 @@
         }
 
     def _where_clause(self, ref):
-<<<<<<< HEAD
         assert isinstance(ref, RecipeReference)
         where_dict = {
             self.columns.reference: str(ref),
             self.columns.rrev: ref.revision,
         }
-=======
-        if isinstance(ref, ConanReference):
-            where_dict = {
-                self.columns.reference: ref.reference,
-                self.columns.rrev: ref.rrev,
-            }
-        else:
-            assert isinstance(ref, RecipeReference)
-            where_dict = {
-                self.columns.reference: str(ref),
-                self.columns.rrev: ref.revision,
-            }
->>>>>>> cf3a4389
         where_expr = ' AND '.join(
             [f'{k}="{v}" ' if v is not None else f'{k} IS NULL' for k, v in where_dict.items()])
         return where_expr
@@ -73,10 +59,11 @@
         assert ref.revision is not None
         placeholders = ', '.join(['?' for _ in range(len(self.columns))])
         try:
-            r = self._conn.execute(f'INSERT INTO {self.table_name} '
-                                   f'VALUES ({placeholders})',
-                                   [str(ref), ref.revision, path, ref.timestamp])
-        except sqlite3.IntegrityError:
+            self._conn.execute(f'INSERT INTO {self.table_name} '
+                               f'VALUES ({placeholders})',
+                               [str(ref), ref.revision, path, ref.timestamp])
+        except sqlite3.IntegrityError as e:
+            print(e)
             raise ConanReferenceAlreadyExistsInDB(f"Reference '{repr(ref)}' already exists")
 
     def update_timestamp(self, ref: RecipeReference):
@@ -92,7 +79,7 @@
         where_clause = self._where_clause(ref)
         query = f"DELETE FROM {self.table_name} " \
                 f"WHERE {where_clause};"
-        r = self._conn.execute(query)
+        self._conn.execute(query)
 
     # returns all different conan references (name/version@user/channel)
     def all_references(self):
