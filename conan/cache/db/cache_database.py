--- conflicted
+++ resolved
@@ -57,12 +57,4 @@
 
     def get_recipe_revisions(self, ref: ConanReference, only_latest_rrev=False):
         for it in self._references.get_recipe_revisions(ref, only_latest_rrev):
-            yield it
-
-<<<<<<< HEAD
-    def get_timestamp(self, ref: ConanReference):
-        return self._references.get_timestamp(ref)
-=======
-    def set_remote(self, ref: ConanReference, remote):
-        return self._references.set_remote(ref, remote)
->>>>>>> 0499e9fe
+            yield it