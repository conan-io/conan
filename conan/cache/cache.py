import copy
import hashlib
import os
import shutil
import time
import uuid

from conan.cache.conan_reference_layout import RecipeLayout, PackageLayout
# TODO: Random folders are no longer accessible, how to get rid of them asap?
# TODO: Add timestamp for LRU
# TODO: We need the workflow to remove existing references.
from conan.cache.db.cache_database import CacheDatabase
from conans.errors import ConanReferenceAlreadyExistsInDB, ConanReferenceDoesNotExistInDB, \
    ConanException
<<<<<<< HEAD
from conans.model.package_ref import PkgReference
=======
>>>>>>> cf3a4389
from conans.model.recipe_ref import RecipeReference
from conans.util.files import rmdir


class DataCache:

    def __init__(self, base_folder, db_filename):
        self._base_folder = os.path.realpath(base_folder)
        self._db = CacheDatabase(filename=db_filename)

    def closedb(self):
        self._db.close()

    def _create_path(self, relative_path, remove_contents=True):
        path = self._full_path(relative_path)
        if os.path.exists(path) and remove_contents:
            self._remove_path(relative_path)
        os.makedirs(path, exist_ok=True)

    def _remove_path(self, relative_path):
        rmdir(self._full_path(relative_path))

    def _full_path(self, relative_path):
        path = os.path.realpath(os.path.join(self._base_folder, relative_path))
        return path

    @property
    def base_folder(self):
        return self._base_folder

    @staticmethod
    def _short_hash_path(h):
        """:param h: Unicode text to reduce"""
        h = h.encode("utf-8")
        md = hashlib.sha256()
        md.update(h)
        sha_bytes = md.hexdigest()
        # len based on: https://github.com/conan-io/conan/pull/9595#issuecomment-918976451
        return sha_bytes[0:16]

    @staticmethod
    def _get_tmp_path():
        h = DataCache._short_hash_path(str(uuid.uuid4()))
        return os.path.join("tmp", h)

    @staticmethod
    def _get_path(ref):
        t = copy.copy(ref)
        t.timestamp = None
        return DataCache._short_hash_path(repr(t))

    def create_export_recipe_layout(self, ref: RecipeReference):
        # This is a temporary layout, because the revision is not computed yet, until it is
        # The entry is not added to DB, just a temp folder is created
        assert not ref.revision, "Recipe revision should be None"
        reference_path = self._get_tmp_path()
        self._create_path(reference_path)
        return RecipeLayout(ref, os.path.join(self.base_folder, reference_path))

    def create_tmp_package_layout(self, pref: PkgReference):
        # Temporary layout to build a new package
        assert pref.ref.revision, "Recipe revision must be known to get or create the package layout"
        assert pref.package_id, "Package id must be known to get or create the package layout"
        assert not pref.revision, "Package revision should be unknown"
        package_path = self._get_tmp_path()
        self._create_path(package_path)
        return PackageLayout(pref, os.path.join(self.base_folder, package_path))

    def get_reference_layout(self, ref: RecipeReference):
        assert ref.revision, "Recipe revision must be known to get the reference layout"
        ref_data = self._db.try_get_recipe(ref)
        ref_path = ref_data.get("path")
        return RecipeLayout(ref, os.path.join(self.base_folder, ref_path))

    def get_package_layout(self, pref: PkgReference):
        assert pref.ref.revision, "Recipe revision must be known to get the package layout"
        assert pref.package_id, "Package id must be known to get the package layout"
        assert pref.revision, "Package revision must be known to get the package layout"
        pref_data = self._db.try_get_package(pref)
        pref_path = pref_data.get("path")
        return PackageLayout(pref, os.path.join(self.base_folder, pref_path))

    def get_or_create_ref_layout(self, ref: RecipeReference):
        try:
            return self.get_reference_layout(ref)
        except ConanReferenceDoesNotExistInDB:
            assert ref.revision, "Recipe revision must be known to create the package layout"
            reference_path = self._get_path(ref)
            self._db.create_recipe(reference_path, ref)
            self._create_path(reference_path, remove_contents=False)
            return RecipeLayout(ref, os.path.join(self.base_folder, reference_path))

    def get_or_create_pkg_layout(self, pref: PkgReference):
        try:
            return self.get_package_layout(pref)
        except ConanReferenceDoesNotExistInDB:
            assert pref.ref.revision, "Recipe revision must be known to create the package layout"
            assert pref.package_id, "Package id must be known to create the package layout"
            assert pref.revision, "Package revision should be known to create the package layout"
            package_path = self._get_path(pref)
            self._db.create_package(package_path, pref, None)
            self._create_path(package_path, remove_contents=False)
            return PackageLayout(pref, os.path.join(self.base_folder, package_path))

    def update_recipe_timestamp(self, ref: RecipeReference):
        assert ref.revision
        assert ref.timestamp
        self._db.update_recipe_timestamp(ref)

    def update_package_timestamp(self, ref: PkgReference):
        self._db.update_package_timestamp(ref)

    def list_references(self):
        """ Returns an iterator to all the references inside cache. The argument 'only_latest_rrev'
            can be used to filter and return only the latest recipe revision for each reference.
        """
        return self._db.list_references()

    def exists_rrev(self, ref):
        matching_rrevs = self.get_recipe_revisions_references(ref)
        return len(matching_rrevs) > 0

    def exists_prev(self, ref):
        matching_prevs = self.get_package_revisions_references(ref)
        return len(matching_prevs) > 0

    def get_latest_recipe_reference(self, ref):
        rrevs = self._db.get_recipe_revisions_references(ref, True)
        return rrevs[0] if rrevs else None

    def get_latest_package_reference(self, ref):
        prevs = self._db.get_package_revisions_references(ref, True)
        return prevs[0] if prevs else None

    def get_recipe_revisions_references(self, ref: RecipeReference, only_latest_rrev=False):
        for it in self._db.get_recipe_revisions_references(ref, only_latest_rrev):
            yield it

    def get_package_references(self, ref: RecipeReference):
        for it in self._db.get_package_references(ref):
            yield it

    def get_package_revisions_references(self, ref: PkgReference, only_latest_prev=False):
        for it in self._db.get_package_revisions_references(ref, only_latest_prev):
            yield it

    def get_build_id(self, ref):
        ref_data = self._db.try_get_package(ref)
        return ref_data.get("build_id")

    def get_recipe_timestamp(self, ref):
        # TODO: Remove this once the ref contains the timestamp
        ref_data = self._db.try_get_recipe(ref)
        return ref_data.get("timestamp")

    def get_package_timestamp(self, ref):
        ref_data = self._db.try_get_package(ref)
        return ref_data.get("timestamp")

    def remove_recipe(self, layout: RecipeLayout):
        layout.remove()
        self._db.remove_recipe(layout.reference)

    def remove_package(self, layout: RecipeLayout):
        layout.remove()
        self._db.remove_package(layout.reference)

    def assign_prev(self, layout: PackageLayout):
        pref = layout.reference

        new_path = self._get_path(pref)

        full_path = self._full_path(new_path)
        if os.path.exists(full_path):
            try:
                rmdir(full_path)
            except Exception:
                raise ConanException(f"Couldn't remove folder, might be busy or open: {full_path}")
        shutil.move(self._full_path(layout.base_folder), full_path)
        layout._base_folder = os.path.join(self.base_folder, new_path)

        build_id = layout.build_id
        # Wait until it finish to really update the DB
        try:
            self._db.create_package(new_path, pref, build_id)
        except ConanReferenceAlreadyExistsInDB:
            # This was exported before, making it latest again, update timestamp
            pref.timestamp = time.time()
            self._db.update_package_timestamp(pref)

        return new_path

    def assign_rrev(self, layout: RecipeLayout):
        # This is the entry point for a new exported recipe revision
        ref = layout.reference
        assert ref.revision, "It only makes sense to change if you are providing a revision"

        # TODO: here maybe we should block the recipe and all the packages too
        new_path = self._get_path(ref)

        # TODO: Here we are always overwriting the contents of the rrev folder where
        #  we are putting the exported files for the reference, but maybe we could
        #  just check the the files in the destination folder are the same so we don't
        #  have to do write operations (maybe other process is reading these files, this could
        #  also be managed by locks anyway)
        # TODO: cache2.0 probably we should not check this and move to other place or just
        #  avoid getting here if old and new paths are the same
        full_path = self._full_path(new_path)
        try:
            rmdir(full_path)
        except Exception:
            raise ConanException(f"Couldn't remove folder, might be busy or open: {full_path}")
        shutil.move(self._full_path(layout.base_folder), full_path)
        layout._base_folder = os.path.join(self.base_folder, new_path)

        # Wait until it finish to really update the DB
        try:
            self._db.create_recipe(new_path, ref)
        except ConanReferenceAlreadyExistsInDB:
            # This was exported before, making it latest again, update timestamp
            ref = layout.reference
            ref.timestamp = time.time()
            self._db.update_recipe_timestamp(ref)<|MERGE_RESOLUTION|>--- conflicted
+++ resolved
@@ -2,7 +2,6 @@
 import hashlib
 import os
 import shutil
-import time
 import uuid
 
 from conan.cache.conan_reference_layout import RecipeLayout, PackageLayout
@@ -12,11 +11,9 @@
 from conan.cache.db.cache_database import CacheDatabase
 from conans.errors import ConanReferenceAlreadyExistsInDB, ConanReferenceDoesNotExistInDB, \
     ConanException
-<<<<<<< HEAD
 from conans.model.package_ref import PkgReference
-=======
->>>>>>> cf3a4389
 from conans.model.recipe_ref import RecipeReference
+from conans.util.dates import timestamp_now
 from conans.util.files import rmdir
 
 
@@ -129,51 +126,37 @@
         self._db.update_package_timestamp(ref)
 
     def list_references(self):
-        """ Returns an iterator to all the references inside cache. The argument 'only_latest_rrev'
-            can be used to filter and return only the latest recipe revision for each reference.
-        """
         return self._db.list_references()
 
     def exists_rrev(self, ref):
-        matching_rrevs = self.get_recipe_revisions_references(ref)
-        return len(matching_rrevs) > 0
-
-    def exists_prev(self, ref):
-        matching_prevs = self.get_package_revisions_references(ref)
-        return len(matching_prevs) > 0
+        return self._db.exists_rrev(ref)
+
+    def exists_prev(self, pref):
+        return self._db.exists_prev(pref)
 
     def get_latest_recipe_reference(self, ref):
-        rrevs = self._db.get_recipe_revisions_references(ref, True)
-        return rrevs[0] if rrevs else None
-
-    def get_latest_package_reference(self, ref):
-        prevs = self._db.get_package_revisions_references(ref, True)
-        return prevs[0] if prevs else None
+        return self._db.get_latest_recipe_reference(ref)
+
+    def get_latest_package_reference(self, pref):
+        return self._db.get_latest_package_reference(pref)
 
     def get_recipe_revisions_references(self, ref: RecipeReference, only_latest_rrev=False):
-        for it in self._db.get_recipe_revisions_references(ref, only_latest_rrev):
-            yield it
+        return self._db.get_recipe_revisions_references(ref, only_latest_rrev)
 
     def get_package_references(self, ref: RecipeReference):
-        for it in self._db.get_package_references(ref):
-            yield it
+        return self._db.get_package_references(ref)
 
     def get_package_revisions_references(self, ref: PkgReference, only_latest_prev=False):
-        for it in self._db.get_package_revisions_references(ref, only_latest_prev):
-            yield it
-
-    def get_build_id(self, ref):
-        ref_data = self._db.try_get_package(ref)
-        return ref_data.get("build_id")
+        return self._db.get_package_revisions_references(ref, only_latest_prev)
+
+    def get_build_id(self, pref):
+        return self._db.get_build_id(pref)
 
     def get_recipe_timestamp(self, ref):
-        # TODO: Remove this once the ref contains the timestamp
-        ref_data = self._db.try_get_recipe(ref)
-        return ref_data.get("timestamp")
-
-    def get_package_timestamp(self, ref):
-        ref_data = self._db.try_get_package(ref)
-        return ref_data.get("timestamp")
+        return self._db.get_recipe_timestamp(ref)
+
+    def get_package_timestamp(self, pref):
+        return self._db.get_package_timestamp(pref)
 
     def remove_recipe(self, layout: RecipeLayout):
         layout.remove()
@@ -198,12 +181,12 @@
         layout._base_folder = os.path.join(self.base_folder, new_path)
 
         build_id = layout.build_id
+        pref.timestamp = timestamp_now()
         # Wait until it finish to really update the DB
         try:
             self._db.create_package(new_path, pref, build_id)
         except ConanReferenceAlreadyExistsInDB:
             # This was exported before, making it latest again, update timestamp
-            pref.timestamp = time.time()
             self._db.update_package_timestamp(pref)
 
         return new_path
@@ -231,11 +214,13 @@
         shutil.move(self._full_path(layout.base_folder), full_path)
         layout._base_folder = os.path.join(self.base_folder, new_path)
 
+        self._db._recipes.dump()
+        ref.timestamp = timestamp_now()
         # Wait until it finish to really update the DB
         try:
             self._db.create_recipe(new_path, ref)
         except ConanReferenceAlreadyExistsInDB:
             # This was exported before, making it latest again, update timestamp
             ref = layout.reference
-            ref.timestamp = time.time()
-            self._db.update_recipe_timestamp(ref)+            self._db.update_recipe_timestamp(ref)
+        self._db._recipes.dump()