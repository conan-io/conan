import os
import shutil
import time
import uuid
from io import StringIO

# TODO: Random folders are no longer accessible, how to get rid of them asap?
# TODO: Add timestamp for LRU
# TODO: We need the workflow to remove existing references.
from conan.cache.db.cache_database import CacheDatabase
from conan.cache.conan_reference import ConanReference
from conan.cache.conan_reference_layout import RecipeLayout, PackageLayout
from conan.cache.db.references import ReferencesDbTable
from conans.errors import ConanException
from conans.model.info import RREV_UNKNOWN, PREV_UNKNOWN
from conans.util.files import md5, rmdir


class DataCache:

    def __init__(self, base_folder, db_filename):
        self._base_folder = os.path.realpath(base_folder)
        self._db = CacheDatabase(filename=db_filename)

    def closedb(self):
        self._db.close()

    def dump(self, output: StringIO):
        """ Maybe just for debugging purposes """
        output.write("*" * 40)
        output.write(f"\nBase folder: {self._base_folder}\n\n")
        self._db.dump(output)

    def _create_path(self, relative_path, remove_contents=True):
        path = self._full_path(relative_path)
        if os.path.exists(path) and remove_contents:
            self._remove_path(relative_path)
        os.makedirs(path, exist_ok=True)

    def _remove_path(self, relative_path):
        rmdir(self._full_path(relative_path))

    def _full_path(self, relative_path):
        path = os.path.realpath(os.path.join(self._base_folder, relative_path))
        return path

    @property
    def base_folder(self):
        return self._base_folder

    @staticmethod
    def _get_tmp_path():
        return os.path.join("tmp", str(uuid.uuid4()))

    @staticmethod
    def _get_path(ref: ConanReference):
        return md5(ref.full_reference)

    def create_tmp_reference_layout(self, ref: ConanReference):
        assert not ref.rrev, "Recipe revision should be unknown"
        # even if they are temporal, we have to assign unique revisions to temporal references
        # until we know the calculated revision so that we don't store multiple references
        # with same rrev or prev
        temp_rrev = f"{RREV_UNKNOWN}-{str(uuid.uuid4())}"
        ref = ConanReference(ref.name, ref.version, ref.user, ref.channel, temp_rrev,
                             ref.pkgid, ref.prev)
        reference_path = self._get_tmp_path()
        self._db.create_tmp_reference(reference_path, ref)
        self._create_path(reference_path)
        return RecipeLayout(ref, os.path.join(self.base_folder, reference_path))

    def create_tmp_package_layout(self, pref: ConanReference):
        assert pref.rrev, "Recipe revision must be known to get or create the package layout"
        assert pref.pkgid, "Package id must be known to get or create the package layout"
        assert not pref.prev, "Package revision should be unknown"
        temp_prev = f"{PREV_UNKNOWN}-{str(uuid.uuid4())}"
        pref = ConanReference(pref.name, pref.version, pref.user, pref.channel, pref.rrev,
                              pref.pkgid, temp_prev)
        package_path = self._get_tmp_path()
        self._db.create_tmp_reference(package_path, pref)
        self._create_path(package_path)
        return PackageLayout(pref, os.path.join(self.base_folder, package_path))

    def create_reference_layout(self, ref: ConanReference):
        assert ref.rrev, "Recipe revision must be known to create the package layout"
        ref = ConanReference(ref.name, ref.version, ref.user, ref.channel, ref.rrev,
                             ref.pkgid, ref.prev)
        reference_path = self._get_path(ref)
        self._db.create_reference(reference_path, ref)
        self._create_path(reference_path, remove_contents=False)
        return RecipeLayout(ref, os.path.join(self.base_folder, reference_path))

    def create_package_layout(self, pref: ConanReference):
        assert pref.rrev, "Recipe revision must be known to create the package layout"
        assert pref.pkgid, "Package id must be known to create the package layout"
        assert pref.prev, "Package revision should be known to create the package layout"
        pref = ConanReference(pref.name, pref.version, pref.user, pref.channel, pref.rrev,
                              pref.pkgid, pref.prev)
        package_path = self._get_path(pref)
        self._db.create_reference(package_path, pref)
        self._create_path(package_path, remove_contents=False)
        return PackageLayout(pref, os.path.join(self.base_folder, package_path))

    def get_reference_layout(self, ref: ConanReference):
        assert ref.rrev, "Recipe revision must be known to get the reference layout"
        reference_path = self._get_path(ref)
        return RecipeLayout(ref, os.path.join(self.base_folder, reference_path))

    def get_package_layout(self, pref: ConanReference):
        assert pref.rrev, "Recipe revision must be known to get the package layout"
        assert pref.pkgid, "Package id must be known to get the package layout"
        assert pref.prev, "Package revision must be known to get the package layout"
        package_path = self._get_path(pref)
        return PackageLayout(pref, os.path.join(self.base_folder, package_path))

    def _move_rrev(self, old_ref: ConanReference, new_ref: ConanReference):
        old_path = self._db.try_get_reference_directory(old_ref)
        new_path = self._get_path(new_ref)

        try:
            self._db.update_reference(old_ref, new_ref, new_path=new_path, new_timestamp=time.time())
        except ReferencesDbTable.ReferenceAlreadyExist:
            # This happens when we create a recipe revision but we already had that one in the cache
            # we remove the new created one and update the date of the existing one
            self._db.delete_ref_by_path(old_path)
            # TODO: cache2.0 check this, we update the timestamp here
            self._db.update_reference(new_ref, new_timestamp=time.time())

        # TODO: Here we are always overwriting the contents of the rrev folder where
        #  we are putting the exported files for the reference, but maybe we could
        #  just check the the files in the destination folder are the same so we don't
        #  have to do write operations (maybe other process is reading these files, this could
        #  also be managed by locks anyway)
        # TODO: cache2.0 probably we should not check this and move to other place or just
        #  avoid getting here if old and new paths are the same
        if new_path != old_path:
            if os.path.exists(self._full_path(new_path)):
                rmdir(self._full_path(new_path))
            shutil.move(self._full_path(old_path), self._full_path(new_path))
        return new_path

    def _move_prev(self, old_pref: ConanReference, new_pref: ConanReference):
        old_path = self._db.try_get_reference_directory(old_pref)
        new_path = self._get_path(new_pref)
        if os.path.exists(self._full_path(new_path)):
            try:
                rmdir(self._full_path(new_path))
            except OSError as e:
                raise ConanException(f"{self._full_path(new_path)}\n\nFolder: {str(e)}\n"
                                     "Couldn't remove folder, might be busy or open\n"
                                     "Close any app using it, and retry")
        try:
            self._db.update_reference(old_pref, new_pref, new_path=new_path, new_timestamp=time.time())
        except ReferencesDbTable.ReferenceAlreadyExist:
            # This happens when we create a recipe revision but we already had that one in the cache
            # we remove the new created one and update the date of the existing one
            # TODO: cache2.0 locks
            self._db.delete_ref_by_path(old_path)
<<<<<<< HEAD
            if os.path.exists(self._full_path(new_path)):
                try:
                    rmdir(self._full_path(new_path))
                except OSError as e:
                    raise ConanException(f"{self._full_path(new_path)}\n\nFolder: {str(e)}\n"
                                         "Couldn't remove folder, might be busy or open\n"
                                         "Close any app using it, and retry")
            else:
                raise ConanException(f"Cache folder: {self._full_path(new_path)} associated to "
                                     f"reference: {new_pref.full_reference} should exist.")
            # TODO: cache2.0 check this, we update the timestamp here
            self._db.update_reference(new_pref, new_timestamp=time.time())
=======
            self._db.update_reference(new_pref)
>>>>>>> 33160d7a

        shutil.move(self._full_path(old_path), self._full_path(new_path))

        return new_path

    def update_reference(self, old_ref: ConanReference, new_ref: ConanReference = None,
                         new_path=None, new_remote=None, new_timestamp=None, new_build_id=None):
        self._db.update_reference(old_ref, new_ref, new_path, new_remote, new_timestamp, new_build_id)

    def list_references(self, only_latest_rrev=False):
        """ Returns an iterator to all the references inside cache. The argument 'only_latest_rrev'
            can be used to filter and return only the latest recipe revision for each reference.
        """
        for it in self._db.list_references(only_latest_rrev):
            yield it

    def get_recipe_revisions(self, ref: ConanReference, only_latest_rrev=False):
        for it in self._db.get_recipe_revisions(ref, only_latest_rrev):
            yield it

    def get_package_ids(self, ref: ConanReference):
        for it in self._db.get_package_ids(ref):
            yield it

    def get_build_id(self, ref):
        return self._db.get_build_id(ref)

    def get_package_revisions(self, ref: ConanReference, only_latest_prev=False):
        for it in self._db.get_package_revisions(ref, only_latest_prev):
            yield it

    def get_remote(self, ref: ConanReference):
        return self._db.get_remote(ref)

    def get_timestamp(self, ref):
        return self._db.get_timestamp(ref)

    def set_remote(self, ref: ConanReference, new_remote):
        self._db.set_remote(ref, new_remote)

    def remove(self, ref: ConanReference):
        self._db.remove(ref)

    def assign_prev(self, layout: PackageLayout, ref: ConanReference):
        layout_conan_reference = ConanReference(layout.reference)
        assert ref.reference == layout_conan_reference.reference, "You cannot change the reference here"
        assert ref.prev, "It only makes sense to change if you are providing a package revision"
        assert ref.pkgid, "It only makes sense to change if you are providing a package id"
        new_path = self._move_prev(layout_conan_reference, ref)
        layout.reference = ref
        if new_path:
            layout._base_folder = os.path.join(self.base_folder, new_path)

    def assign_rrev(self, layout: RecipeLayout, ref: ConanReference):
        layout_conan_reference = ConanReference(layout.reference)
        assert ref.reference == layout_conan_reference.reference, "You cannot change reference name here"
        assert ref.rrev, "It only makes sense to change if you are providing a revision"
        assert not ref.prev, "The reference for the recipe should not have package revision"
        assert not ref.pkgid, "The reference for the recipe should not have package id"
        # TODO: here maybe we should block the recipe and all the packages too
        new_path = self._move_rrev(layout_conan_reference, ref)
        layout.reference = ref
        if new_path:
            layout._base_folder = os.path.join(self.base_folder, new_path)<|MERGE_RESOLUTION|>--- conflicted
+++ resolved
@@ -156,22 +156,8 @@
             # we remove the new created one and update the date of the existing one
             # TODO: cache2.0 locks
             self._db.delete_ref_by_path(old_path)
-<<<<<<< HEAD
-            if os.path.exists(self._full_path(new_path)):
-                try:
-                    rmdir(self._full_path(new_path))
-                except OSError as e:
-                    raise ConanException(f"{self._full_path(new_path)}\n\nFolder: {str(e)}\n"
-                                         "Couldn't remove folder, might be busy or open\n"
-                                         "Close any app using it, and retry")
-            else:
-                raise ConanException(f"Cache folder: {self._full_path(new_path)} associated to "
-                                     f"reference: {new_pref.full_reference} should exist.")
             # TODO: cache2.0 check this, we update the timestamp here
             self._db.update_reference(new_pref, new_timestamp=time.time())
-=======
-            self._db.update_reference(new_pref)
->>>>>>> 33160d7a
 
         shutil.move(self._full_path(old_path), self._full_path(new_path))
 
