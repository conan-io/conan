--- conflicted
+++ resolved
@@ -45,13 +45,8 @@
             try:
                 conn.execute(f'INSERT INTO {self.table_name} '
                              f'VALUES ({placeholders})',
-<<<<<<< HEAD
                              [str(ref), ref.revision, path, ref.timestamp, lru])
-            except sqlite3.IntegrityError as e:
-=======
-                             [str(ref), ref.revision, path, ref.timestamp])
             except sqlite3.IntegrityError:
->>>>>>> 3e44054e
                 raise ConanReferenceAlreadyExistsInDB(f"Reference '{repr(ref)}' already exists")
 
     def update_timestamp(self, ref: RecipeReference):
@@ -97,28 +92,6 @@
             result = [self._as_dict(self.row_type(*row)) for row in r.fetchall()]
         return result
 
-<<<<<<< HEAD
-    def get_recipe_revisions_references(self, ref: RecipeReference, only_latest_rrev=False):
-        # FIXME: This is very fragile, we should disambiguate the function and check that revision
-        #        is always None if we want to check the revisions. Do another function to get the
-        #        time or check existence if needed
-        check_rrev = f'AND {self.columns.rrev} = "{ref.revision}" ' if ref.revision else ''
-        if only_latest_rrev:
-            query = f'SELECT {self.columns.reference}, ' \
-                    f'{self.columns.rrev}, ' \
-                    f'{self.columns.path}, ' \
-                    f'MAX({self.columns.timestamp}), ' \
-                    f'{self.columns.lru} ' \
-                    f'FROM {self.table_name} ' \
-                    f'WHERE {self.columns.reference}="{str(ref)}" ' \
-                    f'{check_rrev} '\
-                    f'GROUP BY {self.columns.reference} '  # OTHERWISE IT FAILS THE MAX()
-        else:
-            query = f'SELECT * FROM {self.table_name} ' \
-                    f'WHERE {self.columns.reference} = "{str(ref)}" ' \
-                    f'{check_rrev} ' \
-                    f'ORDER BY {self.columns.timestamp} DESC'
-=======
     def get_recipe(self, ref: RecipeReference):
         query = f'SELECT * FROM {self.table_name} ' \
                 f'WHERE {self.columns.reference}="{str(ref)}" ' \
@@ -135,7 +108,8 @@
         query = f'SELECT {self.columns.reference}, ' \
                 f'{self.columns.rrev}, ' \
                 f'{self.columns.path}, ' \
-                f'MAX({self.columns.timestamp}) ' \
+                f'MAX({self.columns.timestamp}), ' \
+                f'{self.columns.lru} ' \
                 f'FROM {self.table_name} ' \
                 f'WHERE {self.columns.reference} = "{str(ref)}" ' \
                 f'GROUP BY {self.columns.reference} '  # OTHERWISE IT FAILS THE MAX()
@@ -153,7 +127,6 @@
         query = f'SELECT * FROM {self.table_name} ' \
                 f'WHERE {self.columns.reference} = "{str(ref)}" ' \
                 f'ORDER BY {self.columns.timestamp} DESC'
->>>>>>> 3e44054e
 
         with self.db_connection() as conn:
             r = conn.execute(query)
