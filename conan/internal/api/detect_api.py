--- conflicted
+++ resolved
@@ -382,7 +382,6 @@
         return None, None, None
 
     if platform.system() == "Windows":
-<<<<<<< HEAD
         ide_version = _detect_vs_ide_version()
         version = {"17": "193", "16": "192", "15": "191"}.get(str(ide_version))  # Map to compiler
         if ide_version == "17":
@@ -391,11 +390,6 @@
                 version = "194"
         if version:
             return 'msvc', Version(version), None
-=======
-        compiler, version, compiler_exe = detect_msvc_compiler()
-        if compiler:
-            return compiler, version, compiler_exe
->>>>>>> 01888084
 
     if platform.system() == "SunOS":
         sun_cc, sun_cc_version, compiler_exe = detect_suncc_compiler()
