--- conflicted
+++ resolved
@@ -38,18 +38,11 @@
         self.home_folder = home_folder
 
 
-<<<<<<< HEAD
-class ConanApp(object):
-    def __init__(self, cache_folder, global_conf):
-        self.global_conf = global_conf
-
-=======
 class ConanApp:
     def __init__(self, conan_api):
         global_conf = conan_api.config.global_conf
         cache_folder = conan_api.home_folder
         self._configure(global_conf)
->>>>>>> 707efce1
         self.cache_folder = cache_folder
         self.cache = PkgCache(self.cache_folder, global_conf)
 
