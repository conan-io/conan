# Allow conans to import ConanFile from here
# to allow refactors
import warnings

from conans.client.build.autotools_environment import AutoToolsBuildEnvironment
from conans.client.build.cmake import CMake
<<<<<<< HEAD
from conans.client.output import Color, ConanOutput
=======
from conans.client.toolchain.cmake import CMakeToolchain
from conans.client.toolchain.make import MakeToolchain
from conans.client.toolchain.msbuild import MSBuildToolchain
from conans.client.toolchain.meson import MesonToolchain
>>>>>>> e4c37abc
from conans.client.build.meson import Meson
from conans.client.build.msbuild import MSBuild
from conans.client.build.visual_environment import VisualStudioBuildEnvironment
from conans.client.run_environment import RunEnvironment
from conans.model.conan_file import ConanFile
from conans.model.options import Options
from conans.model.settings import Settings
from conans.util.files import load


try:
    from conan.tools.gnu import MakeToolchain as _MakeToolchain
    class MakeToolchain(_MakeToolchain):
        def __init__(self, conanfile, *args, **kwargs):
            msg = ("\n*****************************************************************\n"
                   "*****************************************************************\n"
                   "'from conans import MakeToolchain' has been deprecated and moved.\n"
                   "It will be removed in next Conan release.\n"
                   "Use 'from conan.tools.gnu import MakeToolchain' instead.\n"
                   "*****************************************************************\n"
                   "*****************************************************************\n")
            ConanOutput(conanfile.output._stream,
                        color=conanfile.output._color).writeln(msg, front=Color.BRIGHT_RED)
            warnings.warn(msg)
            super(MakeToolchain, self).__init__(conanfile, *args, **kwargs)
except ImportError:
    class MakeToolchain(object):
        def __init__(self, conanfile, *args, **kwargs):
            raise Exception("Python 2.7 is no longer supported for MakeToolchain")


try:
    from conan.tools.microsoft import MSBuildToolchain as _MSBuildToolchain
    class MSBuildToolchain(_MSBuildToolchain):
        def __init__(self, conanfile, *args, **kwargs):
            msg = ("\n*****************************************************************\n"
                   "*****************************************************************\n"
                   "'from conans import MSBuildToolchain' has been deprecated and moved.\n"
                   "It will be removed in next Conan release.\n"
                   "Use 'from conan.tools.microsoft import MSBuildToolchain' instead.\n"
                   "*****************************************************************\n"
                   "*****************************************************************\n")
            ConanOutput(conanfile.output._stream,
                        color=conanfile.output._color).writeln(msg, front=Color.BRIGHT_RED)
            warnings.warn(msg)
            super(MSBuildToolchain, self).__init__(conanfile, *args, **kwargs)
except ImportError:
    class MSBuildToolchain(object):
        def __init__(self, conanfile, *args, **kwargs):
            raise Exception("Python 2.7 is no longer supported for MSBuildToolchain")


def CMakeToolchain(conanfile, **kwargs):
    # Warning
    msg = ("\n*****************************************************************\n"
           "*****************************************************************\n"
           "'from conans import CMakeToolchain' has been deprecated and moved.\n"
           "It will be removed in next Conan release.\n"
           "Use 'from conan.tools.cmake import CMakeToolchain' instead.\n"
           "*****************************************************************\n"
           "*****************************************************************\n")
    ConanOutput(conanfile.output._stream,
                color=conanfile.output._color).writeln(msg, front=Color.BRIGHT_RED)
    warnings.warn(msg)
    try:
        from conan.tools.cmake import CMakeToolchain as _CMakeToolchain
        return _CMakeToolchain(conanfile, **kwargs)
    except ImportError:
        raise Exception("Python 2.7 is no longer supported for CMakeToolchain")


# complex_search: With ORs and not filtering by not restricted settings
COMPLEX_SEARCH_CAPABILITY = "complex_search"
CHECKSUM_DEPLOY = "checksum_deploy"  # Only when v2
REVISIONS = "revisions"  # Only when enabled in config, not by default look at server_launcher.py
ONLY_V2 = "only_v2"  # Remotes and virtuals from Artifactory returns this capability
MATRIX_PARAMS = "matrix_params"
OAUTH_TOKEN = "oauth_token"
SERVER_CAPABILITIES = [COMPLEX_SEARCH_CAPABILITY, REVISIONS]  # Server is always with revisions
DEFAULT_REVISION_V1 = "0"

__version__ = '1.32.0-dev'<|MERGE_RESOLUTION|>--- conflicted
+++ resolved
@@ -4,14 +4,6 @@
 
 from conans.client.build.autotools_environment import AutoToolsBuildEnvironment
 from conans.client.build.cmake import CMake
-<<<<<<< HEAD
-from conans.client.output import Color, ConanOutput
-=======
-from conans.client.toolchain.cmake import CMakeToolchain
-from conans.client.toolchain.make import MakeToolchain
-from conans.client.toolchain.msbuild import MSBuildToolchain
-from conans.client.toolchain.meson import MesonToolchain
->>>>>>> e4c37abc
 from conans.client.build.meson import Meson
 from conans.client.build.msbuild import MSBuild
 from conans.client.build.visual_environment import VisualStudioBuildEnvironment
@@ -24,6 +16,7 @@
 
 try:
     from conan.tools.gnu import MakeToolchain as _MakeToolchain
+    from conans.client.output import Color, ConanOutput
     class MakeToolchain(_MakeToolchain):
         def __init__(self, conanfile, *args, **kwargs):
             msg = ("\n*****************************************************************\n"
@@ -45,6 +38,7 @@
 
 try:
     from conan.tools.microsoft import MSBuildToolchain as _MSBuildToolchain
+    from conans.client.output import Color, ConanOutput
     class MSBuildToolchain(_MSBuildToolchain):
         def __init__(self, conanfile, *args, **kwargs):
             msg = ("\n*****************************************************************\n"
@@ -73,6 +67,7 @@
            "Use 'from conan.tools.cmake import CMakeToolchain' instead.\n"
            "*****************************************************************\n"
            "*****************************************************************\n")
+    from conans.client.output import Color, ConanOutput
     ConanOutput(conanfile.output._stream,
                 color=conanfile.output._color).writeln(msg, front=Color.BRIGHT_RED)
     warnings.warn(msg)
