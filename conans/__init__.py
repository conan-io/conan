CHECKSUM_DEPLOY = "checksum_deploy"  # Only when v2
REVISIONS = "revisions"  # Only when enabled in config, not by default look at server_launcher.py
OAUTH_TOKEN = "oauth_token"

<<<<<<< HEAD
__version__ = '2.0.10'
=======
__version__ = '2.0.13'
>>>>>>> 1bc18fb5
<|MERGE_RESOLUTION|>--- conflicted
+++ resolved
@@ -2,8 +2,4 @@
 REVISIONS = "revisions"  # Only when enabled in config, not by default look at server_launcher.py
 OAUTH_TOKEN = "oauth_token"
 
-<<<<<<< HEAD
-__version__ = '2.0.10'
-=======
-__version__ = '2.0.13'
->>>>>>> 1bc18fb5
+__version__ = '2.0.13'