--- conflicted
+++ resolved
@@ -9,8 +9,4 @@
 from conans.util.files import load
 import os
 
-<<<<<<< HEAD
 __version__ = '0.14.0-dev'
-=======
-__version__ = '0.13.3'
->>>>>>> ca2c729e
