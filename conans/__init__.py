--- conflicted
+++ resolved
@@ -15,8 +15,4 @@
 COMPLEX_SEARCH_CAPABILITY = "complex_search"
 SERVER_CAPABILITIES = [COMPLEX_SEARCH_CAPABILITY, ]
 
-<<<<<<< HEAD
-__version__ = '1.1.0-dev'
-=======
-__version__ = '1.0.3'
->>>>>>> 0de27100
+__version__ = '1.0.3'