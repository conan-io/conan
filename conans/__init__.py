--- conflicted
+++ resolved
@@ -18,8 +18,4 @@
 SERVER_CAPABILITIES = [COMPLEX_SEARCH_CAPABILITY, REVISIONS]  # Server is always with revisions
 DEFAULT_REVISION_V1 = "0"
 
-<<<<<<< HEAD
-__version__ = '1.10.0-dev'
-=======
-__version__ = '1.10.1'
->>>>>>> cbfd1830
+__version__ = '1.11.0-dev'
