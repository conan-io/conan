--- conflicted
+++ resolved
@@ -23,15 +23,8 @@
 
 
 CLI_V1_COMMANDS = [
-<<<<<<< HEAD
-    'config', 'get', 'info', 'new', 'create', 'upload',
-    'test', 'source', 'build', 'editable', 'imports', 'alias',
-    'download', 'inspect', 'lock', 'frogarian', 'graph'
-=======
-    'config', 'get', 'new', 'create', 'upload',
-    'test', 'source', 'build', 'editable', 'imports', 'remove', 'alias',
-    'download', 'inspect', 'lock'
->>>>>>> 6be37f3b
+    'config', 'get', 'new', 'create', 'upload', 'test', 'source', 'build', 'editable',
+    'imports', 'alias', 'download', 'inspect', 'lock'
 ]
 
 
