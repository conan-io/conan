--- conflicted
+++ resolved
@@ -23,13 +23,8 @@
 
 CLI_V1_COMMANDS = [
     'get', 'create', 'upload',
-<<<<<<< HEAD
     'test', 'source', 'build', 'editable', 'imports', 'alias',
-    'download', 'inspect', 'lock'
-=======
-    'test', 'source', 'build', 'editable', 'imports', 'remove', 'alias',
     'download', 'inspect'
->>>>>>> fcbb804a
 ]
 
 
