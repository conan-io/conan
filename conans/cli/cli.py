--- conflicted
+++ resolved
@@ -13,10 +13,6 @@
 from conans.cli.command import ConanSubCommand
 from conans.cli.exit_codes import SUCCESS, ERROR_MIGRATION, ERROR_GENERAL, USER_CTRL_C, \
     ERROR_SIGTERM, USER_CTRL_BREAK, ERROR_INVALID_CONFIGURATION
-<<<<<<< HEAD
-from conans.cli.output import ConanOutput, should_color_output, CliOutput
-=======
->>>>>>> 06312b7f
 from conans.client.api.conan_api import Conan
 from conans.errors import ConanException, ConanInvalidConfiguration, ConanMigrationError
 from conans.util.files import exception_message_safe
@@ -34,7 +30,6 @@
             type(conan_api))
         self._conan_api = conan_api
         self._out = conan_api.out
-        self._cli_out = CliOutput(self._out.color)
         self._groups = defaultdict(list)
         self._commands = {}
         conan_commands_path = os.path.join(os.path.dirname(os.path.abspath(__file__)), "commands")
@@ -131,11 +126,7 @@
             self._print_similar(command_argument)
             raise ConanException("Unknown command %s" % str(exc))
 
-<<<<<<< HEAD
-        command.run(self.conan_api, self._cli_out, self.commands[command_argument].parser,
-=======
         command.run(self.conan_api, self.commands[command_argument].parser,
->>>>>>> 06312b7f
                     args[0][1:], commands=self.commands, groups=self.groups)
 
         return SUCCESS
@@ -161,13 +152,7 @@
         6: Invalid configuration (done)
     """
     try:
-<<<<<<< HEAD
-        use_color = should_color_output()
-        output = ConanOutput(sys.stderr, use_color)
-        conan_api = Conan(output=output)
-=======
         conan_api = Conan(quiet=False)
->>>>>>> 06312b7f
     except ConanMigrationError:  # Error migrating
         sys.exit(ERROR_MIGRATION)
     except ConanException as e:
