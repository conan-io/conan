--- conflicted
+++ resolved
@@ -39,15 +39,6 @@
         # Handle remote connections
         self.remote_manager = RemoteManager(self.cache, auth_manager, self.hook_manager)
 
-<<<<<<< HEAD
-        self.runner = ConanRunner(self.config.print_commands_to_output,
-                                  self.config.generate_run_log_file,
-                                  self.config.log_run_to_output)
-=======
-        # Adjust global tool variables
-        set_global_instances(self.requester, self.config)
->>>>>>> 8ecf662a
-
         self.proxy = ConanProxy(self)
         self.range_resolver = RangeResolver(self)
 
