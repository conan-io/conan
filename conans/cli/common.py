--- conflicted
+++ resolved
@@ -87,19 +87,6 @@
     add_profiles_args(parser)
 
 
-<<<<<<< HEAD
-def add_lockfile_args(parser, default_strict=False):
-    parser.add_argument("-l", "--lockfile", action=OnceArgument,
-                        help="Path to a lockfile")
-    parser.add_argument("--lockfile-out", action=OnceArgument,
-                        help="Filename of the updated lockfile")
-    if default_strict:
-        parser.add_argument("--lockfile-nostrict", action='store_true', default=False,
-                            help="If not necessary that all packages are found in the lockfile")
-    else:
-        parser.add_argument("--lockfile-strict", action='store_true', default=False,
-                            help="If all packages must be found in the lockfile")
-=======
 def add_lockfile_args(parser):
     parser.add_argument("-l", "--lockfile", action=OnceArgument,
                         help="Path to a lockfile.")
@@ -107,7 +94,6 @@
                         help="Raise an error if some dependency is not found in lockfile")
     parser.add_argument("--lockfile-out", action=OnceArgument,
                         help="Filename of the updated lockfile")
->>>>>>> e3727ab6
 
 
 def get_profiles_from_args(conan_api, args):
