import json
import os

from conans.cli.command import conan_command, COMMAND_GROUPS, conan_subcommand, \
    Extender
from conans.cli.commands import make_abs_path
from conans.cli.commands.install import graph_compute, common_graph_args
from conans.cli.common import add_lockfile_args
from conans.cli.formatters.graph import format_graph_html, format_graph_json, format_graph_dot, \
    print_graph_info
from conans.cli.output import ConanOutput
from conans.client.graph.install_graph import InstallGraph
from conans.errors import ConanException


@conan_command(group=COMMAND_GROUPS['consumer'])
def graph(conan_api, parser, *args):
    """
    Computes a dependency graph, without  installing or building the binaries
    """


def cli_build_order(build_order):
    # TODO: Very simple cli output, probably needs to be improved
    output = ConanOutput()
    for level in build_order:
        for item in level:
            output.writeln(item["ref"])


def json_build_order(build_order):
    return json.dumps(build_order, indent=4)


@conan_subcommand(formatters={"json": json_build_order})
def graph_build_order(conan_api, parser, subparser, *args):
    """
    Computes the build order of a dependency graph
    """
    common_graph_args(subparser)
    add_lockfile_args(subparser, default_strict=True)
    args = parser.parse_args(*args)

    # parameter validation
    if args.reference and (args.name or args.version or args.user or args.channel):
        raise ConanException("Can't use --name, --version, --user or --channel arguments with "
                             "--reference")

<<<<<<< HEAD
    deps_graph, lockfile = graph_compute(args, conan_api, strict_lockfile=not args.lockfile_nostrict)
=======
    deps_graph, lockfile = graph_compute(args, conan_api, strict=args.lockfile_strict)
>>>>>>> e3727ab6

    out = ConanOutput()
    out.highlight("-------- Computing the build order ----------")
    install_graph = InstallGraph(deps_graph)
    install_order_serialized = install_graph.install_build_order()
    cli_build_order(install_order_serialized)
    return install_order_serialized


@conan_subcommand(formatters={"json": json_build_order})
def graph_build_order_merge(conan_api, parser, subparser, *args):
    """
    Merges more than 1 build-order file
    """
    subparser.add_argument("--file", nargs="?", action=Extender, help="Files to be merged")
    args = parser.parse_args(*args)

    result = InstallGraph()
    for f in args.file:
        f = make_abs_path(f)
        install_graph = InstallGraph.load(f)
        result.merge(install_graph)

    install_order_serialized = result.install_build_order()
    cli_build_order(install_order_serialized)
    return install_order_serialized


@conan_subcommand(formatters={"html": format_graph_html,
                              "json": format_graph_json,
                              "dot": format_graph_dot})
def graph_info(conan_api, parser, subparser, *args):
    """
    Computes the dependency graph and shows information about it
    """
    common_graph_args(subparser)
    add_lockfile_args(subparser, default_strict=True)
    subparser.add_argument("--check-updates", default=False, action="store_true")
    subparser.add_argument("--filter", nargs=1, action=Extender,
                           help="Show only the specified fields")
    subparser.add_argument("--package-filter", nargs=1, action=Extender,
                           help='Print information only for packages that match the patterns')
    args = parser.parse_args(*args)

    # parameter validation
    if args.reference and (args.name or args.version or args.user or args.channel):
        raise ConanException("Can't use --name, --version, --user or --channel arguments with "
                             "--reference")

    if args.format is not None and (args.filter or args.package_filter):
        raise ConanException("Formatted outputs cannot be filtered")

<<<<<<< HEAD
    deps_graph, lockfile = graph_compute(args, conan_api, strict_lockfile=not args.lockfile_nostrict)
=======
    deps_graph, lockfile = graph_compute(args, conan_api, strict=args.lockfile_strict)
>>>>>>> e3727ab6
    if not args.format:
        print_graph_info(deps_graph, args.filter, args.package_filter)

    if args.lockfile_out:
        lockfile_out = make_abs_path(args.lockfile_out, os.getcwd())
        ConanOutput().info(f"Saving lockfile: {lockfile_out}")
        lockfile.save(lockfile_out)

    return deps_graph, os.path.join(conan_api.cache_folder, "templates")
<|MERGE_RESOLUTION|>--- conflicted
+++ resolved
@@ -5,7 +5,6 @@
     Extender
 from conans.cli.commands import make_abs_path
 from conans.cli.commands.install import graph_compute, common_graph_args
-from conans.cli.common import add_lockfile_args
 from conans.cli.formatters.graph import format_graph_html, format_graph_json, format_graph_dot, \
     print_graph_info
 from conans.cli.output import ConanOutput
@@ -38,7 +37,6 @@
     Computes the build order of a dependency graph
     """
     common_graph_args(subparser)
-    add_lockfile_args(subparser, default_strict=True)
     args = parser.parse_args(*args)
 
     # parameter validation
@@ -46,11 +44,7 @@
         raise ConanException("Can't use --name, --version, --user or --channel arguments with "
                              "--reference")
 
-<<<<<<< HEAD
-    deps_graph, lockfile = graph_compute(args, conan_api, strict_lockfile=not args.lockfile_nostrict)
-=======
     deps_graph, lockfile = graph_compute(args, conan_api, strict=args.lockfile_strict)
->>>>>>> e3727ab6
 
     out = ConanOutput()
     out.highlight("-------- Computing the build order ----------")
@@ -87,7 +81,6 @@
     Computes the dependency graph and shows information about it
     """
     common_graph_args(subparser)
-    add_lockfile_args(subparser, default_strict=True)
     subparser.add_argument("--check-updates", default=False, action="store_true")
     subparser.add_argument("--filter", nargs=1, action=Extender,
                            help="Show only the specified fields")
@@ -103,11 +96,7 @@
     if args.format is not None and (args.filter or args.package_filter):
         raise ConanException("Formatted outputs cannot be filtered")
 
-<<<<<<< HEAD
-    deps_graph, lockfile = graph_compute(args, conan_api, strict_lockfile=not args.lockfile_nostrict)
-=======
     deps_graph, lockfile = graph_compute(args, conan_api, strict=args.lockfile_strict)
->>>>>>> e3727ab6
     if not args.format:
         print_graph_info(deps_graph, args.filter, args.package_filter)
 
