import os
import shutil

from conans.cli.command import conan_command, COMMAND_GROUPS, OnceArgument
from conans.cli.commands import make_abs_path
from conans.cli.commands.export import common_args_export
from conans.cli.commands.install import _get_conanfile_path
from conans.cli.common import get_lockfile, get_profiles_from_args, _add_common_install_arguments, \
    _help_build_policies, get_multiple_remotes
from conans.cli.conan_app import ConanApp
from conans.cli.formatters.graph import print_graph_basic, print_graph_packages
from conans.cli.output import ConanOutput
from conans.client.conanfile.build import run_build_method
from conans.errors import ConanException, conanfile_exception_formatter
from conans.util.files import chdir


@conan_command(group=COMMAND_GROUPS['creator'])
def create(conan_api, parser, *args):
    """
    Create a package
    """
    common_args_export(parser)
    _add_common_install_arguments(parser, build_help=_help_build_policies.format("never"),
                                  lockfile=False)
    parser.add_argument("--build-require", action='store_true', default=False,
                        help='The provided reference is a build-require')
    parser.add_argument("--require-override", action="append",
                        help="Define a requirement override")
    parser.add_argument("-tbf", "--test-build-folder", action=OnceArgument,
                        help='Working directory for the build of the test project.')
    parser.add_argument("-tf", "--test-folder", action=OnceArgument,
                        help='Alternative test folder name. By default it is "test_package". '
                             'Use "None" to skip the test stage')
    args = parser.parse_args(*args)

    cwd = os.getcwd()
    path = _get_conanfile_path(args.path, cwd, py=True)
    lockfile_path = make_abs_path(args.lockfile, cwd)
    lockfile = get_lockfile(lockfile=lockfile_path, strict=False)  # Create is NOT strict!
    remotes = get_multiple_remotes(conan_api, args.remote)
    profile_host, profile_build = get_profiles_from_args(conan_api, args)

    out = ConanOutput()
    out.highlight("-------- Exporting the recipe ----------")
    ref = conan_api.export.export(path=path,
                                  name=args.name, version=args.version,
                                  user=args.user, channel=args.channel,
                                  lockfile=lockfile,
                                  ignore_dirty=args.ignore_dirty)

    out.highlight("\n-------- Input profiles ----------")
    out.info("Profile host:")
    out.info(profile_host.dumps())
    out.info("Profile build:")
    out.info(profile_build.dumps())

    if args.test_folder == "None":
        # Now if parameter --test-folder=None (string None) we have to skip tests
        args.test_folder = False
    test_conanfile_path = _get_test_conanfile_path(args.test_folder, path)
    if test_conanfile_path:
        if args.build_require:
            raise ConanException("--build-require should not be specified, test_package does it")
        root_node = conan_api.graph.load_root_test_conanfile(test_conanfile_path, ref,
                                                             profile_host, profile_build,
                                                             require_overrides=args.require_override,
                                                             remotes=remotes,
                                                             update=args.update,
                                                             lockfile=lockfile)
    else:
        req_override = args.require_override
        root_node = conan_api.graph.load_root_virtual_conanfile(ref, profile_host,
                                                                is_build_require=args.build_require,
                                                                require_overrides=req_override)

    out.highlight("-------- Computing dependency graph ----------")
    check_updates = args.check_updates if "check_updates" in args else False
    deps_graph = conan_api.graph.load_graph(root_node, profile_host=profile_host,
                                            profile_build=profile_build,
                                            lockfile=lockfile,
                                            remotes=remotes,
                                            update=args.update,
                                            check_update=check_updates)
    print_graph_basic(deps_graph)
    out.highlight("\n-------- Computing necessary packages ----------")
    if args.build is None:  # Not specified, force build the tested library
        build_modes = [ref.name]
    else:
        build_modes = args.build
    conan_api.graph.analyze_binaries(deps_graph, build_modes, remotes=remotes, update=args.update)
    print_graph_packages(deps_graph)

    out.highlight("\n-------- Installing packages ----------")
    conan_api.install.install_binaries(deps_graph=deps_graph, remotes=remotes, update=args.update)

    if args.lockfile_out:
        lockfile_out = make_abs_path(args.lockfile_out, cwd)
        out.info(f"Saving lockfile: {lockfile_out}")
        lockfile.save(lockfile_out)

    if test_conanfile_path:
        out.highlight("\n-------- Testing the package ----------")
        if len(deps_graph.nodes) == 1:
            raise ConanException("The conanfile at '{}' doesn't declare any requirement, "
                                 "use `self.tested_reference_str` to require the "
                                 "package being created.".format(test_conanfile_path))
        conanfile_folder = os.path.dirname(test_conanfile_path)
        output_folder = os.path.join(conanfile_folder, "test_output")
        shutil.rmtree(output_folder, ignore_errors=True)
        mkdir(output_folder)
        conan_api.install.install_consumer(deps_graph=deps_graph,
                                           source_folder=conanfile_folder,
                                           output_folder=output_folder)
        conanfile = deps_graph.root.conanfile

<<<<<<< HEAD
        if hasattr(conanfile, "layout"):
            conanfile.folders.set_base_build(output_folder)
            conanfile.folders.set_base_source(conanfile_folder)
            conanfile.folders.set_base_package(output_folder)
            conanfile.folders.set_base_generators(output_folder)
        else:
            conanfile.folders.set_base_build(output_folder)
            conanfile.folders.set_base_source(conanfile_folder)
            conanfile.folders.set_base_package(output_folder)
            conanfile.folders.set_base_generators(output_folder)
=======
        conanfile.folders.set_base_build(conanfile_folder)
        conanfile.folders.set_base_source(conanfile_folder)
        conanfile.folders.set_base_package(conanfile_folder)
        conanfile.folders.set_base_generators(conanfile_folder)
>>>>>>> f250e4ed

        out.highlight("\n-------- Testing the package: Building ----------")
        app = ConanApp(conan_api.cache_folder)
        run_build_method(conanfile, app.hook_manager, conanfile_path=test_conanfile_path)

        out.highlight("\n-------- Testing the package: Running test() ----------")
        conanfile.output.highlight("Running test()")
        with conanfile_exception_formatter(conanfile, "test"):
            with chdir(conanfile.build_folder):
                conanfile.test()


def _get_test_conanfile_path(tf, conanfile_path):
    """Searches in the declared test_folder or in the standard locations"""

    if tf is False:
        # Look up for testing conanfile can be disabled if tf (test folder) is False
        return None

    test_folders = [tf] if tf else ["test_package", "test"]
    base_folder = os.path.dirname(conanfile_path)
    for test_folder_name in test_folders:
        test_folder = os.path.join(base_folder, test_folder_name)
        test_conanfile_path = os.path.join(test_folder, "conanfile.py")
        if os.path.exists(test_conanfile_path):
            return test_conanfile_path
    else:
        if tf:
            raise ConanException("test folder '%s' not available, or it doesn't have a conanfile.py"
                                 % tf)<|MERGE_RESOLUTION|>--- conflicted
+++ resolved
@@ -113,24 +113,10 @@
                                            source_folder=conanfile_folder,
                                            output_folder=output_folder)
         conanfile = deps_graph.root.conanfile
-
-<<<<<<< HEAD
-        if hasattr(conanfile, "layout"):
-            conanfile.folders.set_base_build(output_folder)
-            conanfile.folders.set_base_source(conanfile_folder)
-            conanfile.folders.set_base_package(output_folder)
-            conanfile.folders.set_base_generators(output_folder)
-        else:
-            conanfile.folders.set_base_build(output_folder)
-            conanfile.folders.set_base_source(conanfile_folder)
-            conanfile.folders.set_base_package(output_folder)
-            conanfile.folders.set_base_generators(output_folder)
-=======
-        conanfile.folders.set_base_build(conanfile_folder)
+        conanfile.folders.set_base_build(output_folder)
         conanfile.folders.set_base_source(conanfile_folder)
-        conanfile.folders.set_base_package(conanfile_folder)
-        conanfile.folders.set_base_generators(conanfile_folder)
->>>>>>> f250e4ed
+        conanfile.folders.set_base_package(output_folder)
+        conanfile.folders.set_base_generators(output_folder)
 
         out.highlight("\n-------- Testing the package: Building ----------")
         app = ConanApp(conan_api.cache_folder)
