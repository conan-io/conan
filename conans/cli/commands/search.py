--- conflicted
+++ resolved
@@ -5,20 +5,6 @@
 from conans.cli.command import conan_command, Extender
 
 
-<<<<<<< HEAD
-def output_search_cli(info, out):
-    for remote_info in info:
-        source = "cache" if remote_info["remote"] is None else str(remote_info["remote"])
-        out.write("{}:".format(source), Color.BRIGHT_WHITE)
-        for conan_item in remote_info["items"]:
-            reference = conan_item["recipe"]["id"]
-            out.write(" {}".format(reference))
-
-
-def output_search_json(info, out):
-    myjson = json.dumps(info, indent=4)
-    out.write(myjson)
-=======
 def output_search_cli(info):
     for remote_info in info:
         source = "cache" if remote_info["remote"] is None else str(remote_info["remote"])
@@ -31,7 +17,6 @@
 def output_search_json(info):
     myjson = json.dumps(info, indent=4)
     cli_out_write(myjson)
->>>>>>> 06312b7f
 
 
 @conan_command(group="Consumer", formatters={"cli": output_search_cli,
