import os

from conans.cli.command import conan_command, COMMAND_GROUPS, OnceArgument
from conans.cli.commands import make_abs_path
from conans.cli.commands.install import _get_conanfile_path
from conans.cli.common import get_lockfile, add_profiles_args, get_profiles_from_args, \
    add_lockfile_args


@conan_command(group=COMMAND_GROUPS['creator'])
def export_pkg(conan_api, parser, *args, **kwargs):
    """
    Export recipe to the Conan package cache
    """
    parser.add_argument("path", help="Path to a folder containing a recipe (conanfile.py)")

    parser.add_argument("--name", action=OnceArgument,
                        help='Provide a package name if not specified in conanfile')
    parser.add_argument("--version", action=OnceArgument,
                        help='Provide a package version if not specified in conanfile')
    parser.add_argument("--user", action=OnceArgument,
                        help='Provide a user')
    parser.add_argument("--channel", action=OnceArgument,
                        help='Provide a channel')
    parser.add_argument("-j", "--json", default=None, action=OnceArgument,
                        help='Path to a json file where the install information will be '
                             'written')
<<<<<<< HEAD
=======
    add_lockfile_args(parser)
>>>>>>> e3727ab6
    parser.add_argument("--ignore-dirty", default=False, action='store_true',
                        help='When using the "scm" feature with "auto" values, capture the'
                             ' revision and url even if there are uncommitted changes')
    add_lockfile_args(parser)
    add_profiles_args(parser)
    args = parser.parse_args(*args)

    cwd = os.getcwd()
    lockfile_path = make_abs_path(args.lockfile, cwd)
    lockfile = get_lockfile(lockfile=lockfile_path, strict=args.lockfile_strict)
    path = _get_conanfile_path(args.path, cwd, py=None) if args.path else None
    profile_host, profile_build = get_profiles_from_args(conan_api, args)

    ref = conan_api.export.export(path=path,
                                  name=args.name,
                                  version=args.version,
                                  user=args.user,
                                  channel=args.channel,
                                  lockfile=lockfile,
                                  ignore_dirty=args.ignore_dirty)

    # TODO: Maybe we want to be able to export-pkg it as --build-require
    root_node = conan_api.graph.load_root_virtual_conanfile(ref, profile_host)
    deps_graph = conan_api.graph.load_graph(root_node, profile_host=profile_host,
                                            profile_build=profile_build,
                                            lockfile=lockfile,
                                            remotes=None,
                                            update=None)
    conan_api.graph.analyze_binaries(deps_graph, build_mode=[ref.name])
    deps_graph.report_graph_error()

    conan_api.export.export_pkg(deps_graph, path)

    if args.lockfile_out:
        lockfile_out = make_abs_path(args.lockfile_out, cwd)
        lockfile.save(lockfile_out)<|MERGE_RESOLUTION|>--- conflicted
+++ resolved
@@ -25,14 +25,10 @@
     parser.add_argument("-j", "--json", default=None, action=OnceArgument,
                         help='Path to a json file where the install information will be '
                              'written')
-<<<<<<< HEAD
-=======
     add_lockfile_args(parser)
->>>>>>> e3727ab6
     parser.add_argument("--ignore-dirty", default=False, action='store_true',
                         help='When using the "scm" feature with "auto" values, capture the'
                              ' revision and url even if there are uncommitted changes')
-    add_lockfile_args(parser)
     add_profiles_args(parser)
     args = parser.parse_args(*args)
 
