--- conflicted
+++ resolved
@@ -169,14 +169,8 @@
 
     out = ConanOutput()
     out.highlight("\n-------- Installing packages ----------")
-<<<<<<< HEAD
-    conan_api.install.install_binaries(deps_graph=deps_graph, build_modes=args.build,
-                                       remotes=remote, update=args.update)
+    conan_api.install.install_binaries(deps_graph=deps_graph, remotes=remote, update=args.update)
     out.highlight("\n-------- Finalizing install (generators) ----------")
-=======
-    conan_api.install.install_binaries(deps_graph=deps_graph, remotes=remote, update=args.update)
-    out.highlight("\n-------- Finalizing install (imports, deploy, generators) ----------")
->>>>>>> c4f84d15
     conan_api.install.install_consumer(deps_graph=deps_graph,
                                        generators=args.generator,
                                        source_folder=source_folder,
