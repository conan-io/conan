import os

from conans.cli.command import conan_command, Extender, COMMAND_GROUPS, OnceArgument
from conans.cli.commands import make_abs_path
from conans.cli.common import _add_common_install_arguments, _help_build_policies, \
    get_profiles_from_args, get_lockfile, get_multiple_remotes, add_lockfile_args
from conans.cli.formatters.graph import print_graph_basic, print_graph_packages
from conans.cli.output import ConanOutput
from conans.errors import ConanException
from conans.model.recipe_ref import RecipeReference


def _get_conanfile_path(path, cwd, py):
    """
    param py= True: Must be .py, False: Must be .txt, None: Try .py, then .txt
    """
    candidate_paths = list()
    path = make_abs_path(path, cwd)

    if os.path.isdir(path):  # Can be a folder
        if py:
            path = os.path.join(path, "conanfile.py")
            candidate_paths.append(path)
        elif py is False:
            path = os.path.join(path, "conanfile.txt")
            candidate_paths.append(path)
        else:
            path_py = os.path.join(path, "conanfile.py")
            candidate_paths.append(path_py)
            if os.path.exists(path_py):
                path = path_py
            else:
                path = os.path.join(path, "conanfile.txt")
                candidate_paths.append(path)
    else:
        candidate_paths.append(path)

    if not os.path.isfile(path):  # Must exist
        raise ConanException("Conanfile not found at %s" % " or ".join(candidate_paths))

    if py and not path.endswith(".py"):
        raise ConanException("A conanfile.py is needed, " + path + " is not acceptable")

    return path


def graph_compute(args, conan_api, strict=False):
    cwd = os.getcwd()
    lockfile_path = make_abs_path(args.lockfile, cwd)
    path = _get_conanfile_path(args.path, cwd, py=None) if args.path else None
    reference = RecipeReference.loads(args.reference) \
        if ("reference" in args and args.reference) else None
    if not path and not reference:
        raise ConanException("Please specify at least a path to a conanfile or a valid reference.")

    # Basic collaborators, remotes, lockfile, profiles
    remotes = get_multiple_remotes(conan_api, args.remote)
    lockfile = get_lockfile(lockfile=lockfile_path, strict=strict)
    profile_host, profile_build = get_profiles_from_args(conan_api, args)

    out = ConanOutput()
    out.highlight("-------- Input profiles ----------")
    out.info("Profile host:")
    out.info(profile_host.dumps())
    out.info("Profile build:")
    out.info(profile_build.dumps())

    build_require = args.build_require if "build_require" in args else None
    require_override = args.require_override if "require_override" in args else None
    if reference is None:
        root_node = conan_api.graph.load_root_consumer_conanfile(path, profile_host, profile_build,
                                                                 name=args.name,
                                                                 version=args.version,
                                                                 user=args.user,
                                                                 channel=args.channel,
                                                                 lockfile=lockfile,
                                                                 require_overrides=require_override,
                                                                 remotes=remotes,
                                                                 update=args.update)
    else:
        root_node = conan_api.graph.load_root_virtual_conanfile(reference, profile_host,
                                                                is_build_require=build_require,
                                                                require_overrides=require_override)

    out.highlight("-------- Computing dependency graph ----------")
    check_updates = args.check_updates if "check_updates" in args else False
    deps_graph = conan_api.graph.load_graph(root_node, profile_host=profile_host,
                                            profile_build=profile_build,
                                            lockfile=lockfile,
                                            remotes=remotes,
                                            update=args.update,
                                            check_update=check_updates)
    print_graph_basic(deps_graph)
    out.highlight("\n-------- Computing necessary packages ----------")
    conan_api.graph.analyze_binaries(deps_graph, args.build, remotes=remotes, update=args.update)
    print_graph_packages(deps_graph)

    return deps_graph, lockfile


def common_graph_args(subparser):
    subparser.add_argument("path", nargs="?",
                           help="Path to a folder containing a recipe (conanfile.py "
                                "or conanfile.txt) or to a recipe file. e.g., "
                                "./my_project/conanfile.txt.")
    subparser.add_argument("--name", action=OnceArgument,
                           help='Provide a package name if not specified in conanfile')
    subparser.add_argument("--version", action=OnceArgument,
                           help='Provide a package version if not specified in conanfile')
    subparser.add_argument("--user", action=OnceArgument,
                           help='Provide a user')
    subparser.add_argument("--channel", action=OnceArgument,
                           help='Provide a channel')

    subparser.add_argument("--reference", action=OnceArgument,
                           help='Provide a package reference instead of a conanfile')

    _add_common_install_arguments(subparser, build_help=_help_build_policies.format("never"))
    add_lockfile_args(subparser)
    subparser.add_argument("--build-require", action='store_true', default=False,
                           help='The provided reference is a build-require')
    subparser.add_argument("--require-override", action="append",
                           help="Define a requirement override")


@conan_command(group=COMMAND_GROUPS['consumer'])
def install(conan_api, parser, *args):
    """
    Installs the requirements specified in a recipe (conanfile.py or conanfile.txt).

    It can also be used to install a concrete package specifying a
    reference. If any requirement is not found in the local cache, it will
    retrieve the recipe from a remote, looking for it sequentially in the
    configured remotes. When the recipes have been downloaded it will try
    to download a binary package matching the specified settings, only from
    the remote from which the recipe was retrieved. If no binary package is
    found, it can be built from sources using the '--build' option. When
    the package is installed, Conan will write the files for the specified
    generators.
    """
    common_graph_args(parser)
    add_lockfile_args(parser, default_strict=True)
    parser.add_argument("-g", "--generator", nargs=1, action=Extender,
                        help='Generators to use')
    parser.add_argument("-of", "--output-folder",
                        help='The root output folder for generated and build files')
    parser.add_argument("--deploy", action=Extender,
                        help='Deploy using the provided deployer to the output folder')
    args = parser.parse_args(*args)

    # parameter validation
    if args.reference and (args.name or args.version or args.user or args.channel):
        raise ConanException("Can't use --name, --version, --user or --channel arguments with "
                             "--reference")

    cwd = os.getcwd()
    if args.path:
        path = _get_conanfile_path(args.path, cwd, py=None)
        source_folder = output_folder = os.path.dirname(path)
    else:
        source_folder = output_folder = cwd
    if args.output_folder:
        output_folder = make_abs_path(args.output_folder, cwd)

    remote = get_multiple_remotes(conan_api, args.remote)

<<<<<<< HEAD
    deps_graph, lockfile = graph_compute(args, conan_api, strict_lockfile=not args.lockfile_nostrict)
=======
    deps_graph, lockfile = graph_compute(args, conan_api, strict=args.lockfile_strict)
>>>>>>> e3727ab6

    out = ConanOutput()
    out.highlight("\n-------- Installing packages ----------")
    conan_api.install.install_binaries(deps_graph=deps_graph, remotes=remote, update=args.update)

    out.highlight("\n-------- Finalizing install (deploy, generators) ----------")
    conan_api.install.install_consumer(deps_graph=deps_graph,
                                       generators=args.generator,
                                       output_folder=output_folder,
                                       source_folder=source_folder,
                                       deploy=args.deploy
                                       )

    if args.lockfile_out:
        lockfile_out = make_abs_path(args.lockfile_out, cwd)
        out.info(f"Saving lockfile: {lockfile_out}")
        lockfile.save(lockfile_out)<|MERGE_RESOLUTION|>--- conflicted
+++ resolved
@@ -139,7 +139,6 @@
     generators.
     """
     common_graph_args(parser)
-    add_lockfile_args(parser, default_strict=True)
     parser.add_argument("-g", "--generator", nargs=1, action=Extender,
                         help='Generators to use')
     parser.add_argument("-of", "--output-folder",
@@ -164,11 +163,7 @@
 
     remote = get_multiple_remotes(conan_api, args.remote)
 
-<<<<<<< HEAD
-    deps_graph, lockfile = graph_compute(args, conan_api, strict_lockfile=not args.lockfile_nostrict)
-=======
     deps_graph, lockfile = graph_compute(args, conan_api, strict=args.lockfile_strict)
->>>>>>> e3727ab6
 
     out = ConanOutput()
     out.highlight("\n-------- Installing packages ----------")
