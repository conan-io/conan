from conan import ConanFile
from conans.cli.api.subapi import api_method
from conans.cli.conan_app import ConanApp
from conans.client.generators import write_generators
from conans.client.graph.build_mode import BuildMode
from conans.client.importer import run_imports
from conans.client.installer import BinaryInstaller, call_system_requirements


class InstallAPI:

    def __init__(self, conan_api):
        self.conan_api = conan_api

    @api_method
    def install_binaries(self, deps_graph, build_modes=None, remotes=None, update=False):
        """ Install binaries for dependency graph
        @param deps_graph: Dependency graph to intall packages for
        @param build_modes:
        @param remotes:
        @param update:
        """
        app = ConanApp(self.conan_api.cache_folder)
        app.load_remotes(remotes, update=update)
        installer = BinaryInstaller(app)
        # TODO: Extract this from the GraphManager, reuse same object, check args earlier
        build_modes = BuildMode(build_modes)
        installer.install(deps_graph, build_modes)

    # TODO: Look for a better name
    @staticmethod
    def install_consumer(deps_graph, generators=None, no_imports=False, deploy=False,
                         source_folder=None, output_folder=None):
        """ Once a dependency graph has been installed, there are things to be done, like invoking
        generators for the root consumer, or calling imports()/deploy() to copy things to user space.
        This is necessary for example for conanfile.txt/py, or for "conan install <ref> -g
        """
        root_node = deps_graph.root
        conanfile = root_node.conanfile

<<<<<<< HEAD
        if hasattr(conanfile, "layout") and not test:
            conanfile.folders.set_base_source(source_folder or conanfile_folder)
            conanfile.folders.set_base_install(output_folder or conanfile_folder)
            conanfile.folders.set_base_imports(output_folder or conanfile_folder)
            conanfile.folders.set_base_generators(output_folder or conanfile_folder)
        else:
            conanfile.folders.set_base_install(install_folder)
            conanfile.folders.set_base_imports(install_folder)
            conanfile.folders.set_base_generators(base_folder)

        if install_folder:
            # Add cli -g generators
            conanfile.generators = list(set(conanfile.generators).union(generators or []))
            write_generators(conanfile)

            if not no_imports:
                run_imports(conanfile)
            if type(conanfile).system_requirements != ConanFile.system_requirements:
                call_system_requirements(conanfile)
=======
        conanfile.folders.set_base_source(source_folder)
        conanfile.folders.set_base_imports(output_folder)
        conanfile.folders.set_base_generators(output_folder)

        # Add cli -g generators
        conanfile.generators = list(set(conanfile.generators).union(generators or []))
        write_generators(conanfile)

        if not no_imports:
            run_imports(conanfile)
        if type(conanfile).system_requirements != ConanFile.system_requirements:
            call_system_requirements(conanfile)

        if deploy:
            # The conanfile loaded is a virtual one. The one w deploy is the first level one
            neighbours = deps_graph.root.neighbors()
            deploy_conanfile = neighbours[0].conanfile
            deploy_conanfile.folders.set_base_imports(output_folder)
            if hasattr(deploy_conanfile, "deploy") and callable(deploy_conanfile.deploy):
                run_deploy(deploy_conanfile, output_folder)
>>>>>>> 3de56cbf
<|MERGE_RESOLUTION|>--- conflicted
+++ resolved
@@ -38,27 +38,6 @@
         root_node = deps_graph.root
         conanfile = root_node.conanfile
 
-<<<<<<< HEAD
-        if hasattr(conanfile, "layout") and not test:
-            conanfile.folders.set_base_source(source_folder or conanfile_folder)
-            conanfile.folders.set_base_install(output_folder or conanfile_folder)
-            conanfile.folders.set_base_imports(output_folder or conanfile_folder)
-            conanfile.folders.set_base_generators(output_folder or conanfile_folder)
-        else:
-            conanfile.folders.set_base_install(install_folder)
-            conanfile.folders.set_base_imports(install_folder)
-            conanfile.folders.set_base_generators(base_folder)
-
-        if install_folder:
-            # Add cli -g generators
-            conanfile.generators = list(set(conanfile.generators).union(generators or []))
-            write_generators(conanfile)
-
-            if not no_imports:
-                run_imports(conanfile)
-            if type(conanfile).system_requirements != ConanFile.system_requirements:
-                call_system_requirements(conanfile)
-=======
         conanfile.folders.set_base_source(source_folder)
         conanfile.folders.set_base_imports(output_folder)
         conanfile.folders.set_base_generators(output_folder)
@@ -70,13 +49,4 @@
         if not no_imports:
             run_imports(conanfile)
         if type(conanfile).system_requirements != ConanFile.system_requirements:
-            call_system_requirements(conanfile)
-
-        if deploy:
-            # The conanfile loaded is a virtual one. The one w deploy is the first level one
-            neighbours = deps_graph.root.neighbors()
-            deploy_conanfile = neighbours[0].conanfile
-            deploy_conanfile.folders.set_base_imports(output_folder)
-            if hasattr(deploy_conanfile, "deploy") and callable(deploy_conanfile.deploy):
-                run_deploy(deploy_conanfile, output_folder)
->>>>>>> 3de56cbf
+            call_system_requirements(conanfile)