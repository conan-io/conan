import os
import shutil

from conan import ConanFile
from conans.cli.api.subapi import api_method
from conans.cli.conan_app import ConanApp
from conans.client.generators import write_generators

from conans.client.installer import BinaryInstaller, call_system_requirements


class InstallAPI:

    def __init__(self, conan_api):
        self.conan_api = conan_api

    @api_method
    def install_binaries(self, deps_graph, remotes=None, update=False):
        """ Install binaries for dependency graph
        @param deps_graph: Dependency graph to intall packages for
        @param remotes:
        @param update:
        """
        app = ConanApp(self.conan_api.cache_folder)
        app.load_remotes(remotes, update=update)
        installer = BinaryInstaller(app)
        # TODO: Extract this from the GraphManager, reuse same object, check args earlier
        installer.install(deps_graph)

    # TODO: Look for a better name
    @staticmethod
    def install_consumer(deps_graph, generators=None, source_folder=None, output_folder=None):
        """ Once a dependency graph has been installed, there are things to be done, like invoking
        generators for the root consumer.
        This is necessary for example for conanfile.txt/py, or for "conan install <ref> -g
        """
        root_node = deps_graph.root
        conanfile = root_node.conanfile

        conanfile.folders.set_base_source(source_folder)
        conanfile.folders.set_base_generators(output_folder)
        conanfile.folders.set_base_build(output_folder)

        # Add cli -g generators
        conanfile.generators = list(set(conanfile.generators).union(generators or []))
        write_generators(conanfile)

        if type(conanfile).system_requirements != ConanFile.system_requirements:
<<<<<<< HEAD
            call_system_requirements(conanfile)

        if deploy:
            # The conanfile loaded is a virtual one. The one w deploy is the first level one
            neighbours = deps_graph.root.neighbors()
            deploy_conanfile = neighbours[0].conanfile
            deploy_conanfile.folders.set_base_imports(output_folder)
            if hasattr(deploy_conanfile, "deploy") and callable(deploy_conanfile.deploy):
                run_deploy(deploy_conanfile, output_folder)

    @staticmethod
    def deploy_consumer(deps_graph, generators=None, source_folder=None, output_folder=None):
        """ Once a dependency graph has been installed, there are things to be done, like invoking
        generators for the root consumer, or calling imports()/deploy() to copy things to user space.
        This is necessary for example for conanfile.txt/py, or for "conan install <ref> -g
        """
        root_node = deps_graph.root
        conanfile = root_node.conanfile

        conanfile.folders.set_base_source(source_folder)
        conanfile.folders.set_base_imports(output_folder)
        conanfile.folders.set_base_generators(output_folder)

        if type(conanfile).system_requirements != ConanFile.system_requirements:
            call_system_requirements(conanfile)

        for r, d in conanfile.dependencies.items():
            new_folder = os.path.join(output_folder, d.ref.name)
            shutil.copytree(d.package_folder, new_folder)
            # FIXME: Ugly definition of package folder
            d._conanfile.cpp_info.deploy_base_folder(d.package_folder, new_folder)
            d._conanfile.folders.set_base_package(new_folder)

        # Add cli -g generators
        conanfile.generators = list(set(conanfile.generators).union(generators or []))
        write_generators(conanfile)
=======
            call_system_requirements(conanfile)
>>>>>>> 481dd69a
<|MERGE_RESOLUTION|>--- conflicted
+++ resolved
@@ -46,28 +46,18 @@
         write_generators(conanfile)
 
         if type(conanfile).system_requirements != ConanFile.system_requirements:
-<<<<<<< HEAD
             call_system_requirements(conanfile)
-
-        if deploy:
-            # The conanfile loaded is a virtual one. The one w deploy is the first level one
-            neighbours = deps_graph.root.neighbors()
-            deploy_conanfile = neighbours[0].conanfile
-            deploy_conanfile.folders.set_base_imports(output_folder)
-            if hasattr(deploy_conanfile, "deploy") and callable(deploy_conanfile.deploy):
-                run_deploy(deploy_conanfile, output_folder)
 
     @staticmethod
     def deploy_consumer(deps_graph, generators=None, source_folder=None, output_folder=None):
-        """ Once a dependency graph has been installed, there are things to be done, like invoking
-        generators for the root consumer, or calling imports()/deploy() to copy things to user space.
-        This is necessary for example for conanfile.txt/py, or for "conan install <ref> -g
+        """ POC: Call the deployment of the consumer, at the moment doing a raw copy of everything
+        and then hijacking the cpp_info/folders of the depedencies to point to the deployed
+        location
         """
         root_node = deps_graph.root
         conanfile = root_node.conanfile
 
         conanfile.folders.set_base_source(source_folder)
-        conanfile.folders.set_base_imports(output_folder)
         conanfile.folders.set_base_generators(output_folder)
 
         if type(conanfile).system_requirements != ConanFile.system_requirements:
@@ -82,7 +72,4 @@
 
         # Add cli -g generators
         conanfile.generators = list(set(conanfile.generators).union(generators or []))
-        write_generators(conanfile)
-=======
-            call_system_requirements(conanfile)
->>>>>>> 481dd69a
+        write_generators(conanfile)