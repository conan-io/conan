--- conflicted
+++ resolved
@@ -60,15 +60,10 @@
 """
 
 source_h = """#pragma once
-<<<<<<< HEAD
+
 {% set define_name = name.replace("-", "_").replace("+", "_").replace(".", "_").upper() %}
-#ifdef WIN32
+#ifdef _WIN32
   #define {{define_name}}_EXPORT __declspec(dllexport)
-=======
-
-#ifdef _WIN32
-  #define {{name}}_EXPORT __declspec(dllexport)
->>>>>>> 80c81f40
 #else
   #define {{define_name}}_EXPORT
 #endif
