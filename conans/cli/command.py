--- conflicted
+++ resolved
@@ -118,24 +118,6 @@
         self._subcommands[subcommand.name] = subcommand
 
     def run(self, *args, conan_api, **kwargs):
-<<<<<<< HEAD
-        try:
-            info = self._method(*args, conan_api=conan_api, **kwargs)
-            if not self._subcommands:
-                parser_args = self._parser.parse_args(*args)
-                if info:
-                    self._formatters[parser_args.output](info, conan_api.out)
-            else:
-                arg_list, = args
-                subcommand = arg_list[0]
-                if subcommand in self._subcommands:
-                    self._subcommands[subcommand].run(*args, conan_api=conan_api, **kwargs)
-                else:
-                    self._parser.parse_args(*args)
-
-        except Exception:
-            raise
-=======
         info = self._method(*args, conan_api=conan_api, **kwargs)
         if not self._subcommands:
             parser_args = self._parser.parse_args(*args)
@@ -148,7 +130,6 @@
                 self._subcommands[subcommand].run(*args, conan_api=conan_api, **kwargs)
             else:
                 self._parser.parse_args(*args)
->>>>>>> ae212d8b
 
     @property
     def group(self):
@@ -163,22 +144,11 @@
         self._name = "-".join(method.__name__.split("_")[1:])
 
     def run(self, *args, conan_api, **kwargs):
-<<<<<<< HEAD
-        try:
-            info = self._method(*args, conan_api=conan_api, parser=self._parent_parser,
-                                subparser=self._parser)
-            parser_args = self._parent_parser.parse_args(*args)
-            if info:
-                self._formatters[parser_args.output](info, conan_api.out)
-        except Exception:
-            raise
-=======
         info = self._method(*args, conan_api=conan_api, parser=self._parent_parser,
                             subparser=self._parser)
         parser_args = self._parent_parser.parse_args(*args)
         if info:
             self._formatters[parser_args.output](info, conan_api.out)
->>>>>>> ae212d8b
 
     def set_parser(self, parent_parser, subcommand_parser):
         self._parser = subcommand_parser.add_parser(self._name, help=self._doc)
