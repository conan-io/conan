import argparse
import textwrap

from conans.errors import ConanException


class Extender(argparse.Action):
    """Allows using the same flag several times in command and creates a list with the values.
    For example:
        conan install MyPackage/1.2@user/channel -o qt:value -o mode:2 -s cucumber:true
      It creates:
          options = ['qt:value', 'mode:2']
          settings = ['cucumber:true']
    """

    def __call__(self, parser, namespace, values, option_strings=None):  # @UnusedVariable
        # Need None here incase `argparse.SUPPRESS` was supplied for `dest`
        dest = getattr(namespace, self.dest, None)
        if not hasattr(dest, 'extend') or dest == self.default:
            dest = []
            setattr(namespace, self.dest, dest)
            # if default isn't set to None, this method might be called
            # with the default as `values` for other arguments which
            # share this destination.
            parser.set_defaults(**{self.dest: None})

        if isinstance(values, str):
            dest.append(values)
        elif values:
            try:
                dest.extend(values)
            except ValueError:
                dest.append(values)


class OnceArgument(argparse.Action):
    """Allows declaring a parameter that can have only one value, by default argparse takes the
    latest declared and it's very confusing.
    """

    def __call__(self, parser, namespace, values, option_string=None):
        if getattr(namespace, self.dest) is not None and self.default is None:
            msg = '{o} can only be specified once'.format(o=option_string)
            raise argparse.ArgumentError(None, msg)
        setattr(namespace, self.dest, values)


class SmartFormatter(argparse.HelpFormatter):

    def _fill_text(self, text, width, indent):
        text = textwrap.dedent(text)
        return ''.join(indent + line for line in text.splitlines(True))


class BaseConanCommand(object):
    def __init__(self, method, formatters=None):
        self._formatters = {}
        self._method = method
        if formatters:
            for kind, action in formatters.items():
                if callable(action):
                    self._formatters[kind] = action
                else:
                    raise ConanException("Invalid formatter for {}. The formatter must be"
                                         "a valid function".format(kind))
        if method.__doc__:
            self._doc = method.__doc__
        else:
            raise ConanException("No documentation string defined for command: '{}'. Conan "
                                 "commands should provide a documentation string explaining "
                                 "its use briefly.".format(self._name))

    def _init_formatters(self):
        if self._formatters:
            formatters_list = list(self._formatters.keys())
            default_output = "cli" if "cli" in formatters_list else formatters_list[0]
            output_help_message = "Select the output format: {}. '{}' is the default output." \
                .format(", ".join(formatters_list), default_output)
            self._parser.add_argument('-o', '--output', default=default_output,
                                      choices=formatters_list,
                                      action=OnceArgument, help=output_help_message)

    @property
    def name(self):
        return self._name

    @property
    def method(self):
        return self._method

    @property
    def doc(self):
        return self._doc

    @property
    def parser(self):
        return self._parser


class ConanCommand(BaseConanCommand):
    def __init__(self, method, group, formatters=None):
        super().__init__(method, formatters=formatters)
        self._subcommands = {}
        self._subcommand_parser = None
        self._group = group or "Misc commands"
        self._name = method.__name__.replace("_", "-")
        self._parser = argparse.ArgumentParser(description=self._doc,
                                               prog="conan {}".format(self._name),
                                               formatter_class=SmartFormatter)
        self._init_formatters()

    def add_subcommand(self, subcommand):
        if not self._subcommand_parser:
            self._subcommand_parser = self._parser.add_subparsers(dest='subcommand',
                                                                  help='sub-command help')
            self._subcommand_parser.required = True
        subcommand.set_parser(self._parser, self._subcommand_parser)
        self._subcommands[subcommand.name] = subcommand

<<<<<<< HEAD
    def run(self, conan_api, cli_out, parser, *args, **kwargs):
=======
    def run(self, conan_api, parser, *args, **kwargs):
>>>>>>> 06312b7f
        info = self._method(conan_api, parser, *args, **kwargs)
        if not self._subcommands:
            parser_args = self._parser.parse_args(*args)
            if info:
<<<<<<< HEAD
                self._formatters[parser_args.output](info, cli_out)
        else:
            subcommand = args[0][0] if args[0] else None
            if subcommand in self._subcommands:
                self._subcommands[subcommand].run(conan_api, cli_out, *args)
=======
                self._formatters[parser_args.output](info)
        else:
            subcommand = args[0][0] if args[0] else None
            if subcommand in self._subcommands:
                self._subcommands[subcommand].run(conan_api, *args)
>>>>>>> 06312b7f
            else:
                self._parser.parse_args(*args)

    @property
    def group(self):
        return self._group


class ConanSubCommand(BaseConanCommand):
    def __init__(self, method, formatters=None):
        super().__init__(method, formatters=formatters)
        self._parent_parser = None
        self._parser = None
        self._name = "-".join(method.__name__.split("_")[1:])

<<<<<<< HEAD
    def run(self, conan_api, cli_out, *args):
        info = self._method(conan_api, self._parent_parser, self._parser, *args)
        parser_args = self._parent_parser.parse_args(*args)
        if info:
            self._formatters[parser_args.output](info, cli_out)
=======
    def run(self, conan_api, *args):
        info = self._method(conan_api, self._parent_parser, self._parser, *args)
        parser_args = self._parent_parser.parse_args(*args)
        if info:
            self._formatters[parser_args.output](info)
>>>>>>> 06312b7f

    def set_parser(self, parent_parser, subcommand_parser):
        self._parser = subcommand_parser.add_parser(self._name, help=self._doc)
        self._parent_parser = parent_parser
        self._init_formatters()


def conan_command(group, formatters=None):
    def decorator(f):
        cmd = ConanCommand(f, group, formatters=formatters)
        return cmd

    return decorator


def conan_subcommand(formatters=None):
    def decorator(f):
        cmd = ConanSubCommand(f, formatters=formatters)
        return cmd

    return decorator<|MERGE_RESOLUTION|>--- conflicted
+++ resolved
@@ -117,28 +117,16 @@
         subcommand.set_parser(self._parser, self._subcommand_parser)
         self._subcommands[subcommand.name] = subcommand
 
-<<<<<<< HEAD
-    def run(self, conan_api, cli_out, parser, *args, **kwargs):
-=======
     def run(self, conan_api, parser, *args, **kwargs):
->>>>>>> 06312b7f
         info = self._method(conan_api, parser, *args, **kwargs)
         if not self._subcommands:
             parser_args = self._parser.parse_args(*args)
             if info:
-<<<<<<< HEAD
-                self._formatters[parser_args.output](info, cli_out)
-        else:
-            subcommand = args[0][0] if args[0] else None
-            if subcommand in self._subcommands:
-                self._subcommands[subcommand].run(conan_api, cli_out, *args)
-=======
                 self._formatters[parser_args.output](info)
         else:
             subcommand = args[0][0] if args[0] else None
             if subcommand in self._subcommands:
                 self._subcommands[subcommand].run(conan_api, *args)
->>>>>>> 06312b7f
             else:
                 self._parser.parse_args(*args)
 
@@ -154,19 +142,11 @@
         self._parser = None
         self._name = "-".join(method.__name__.split("_")[1:])
 
-<<<<<<< HEAD
-    def run(self, conan_api, cli_out, *args):
-        info = self._method(conan_api, self._parent_parser, self._parser, *args)
-        parser_args = self._parent_parser.parse_args(*args)
-        if info:
-            self._formatters[parser_args.output](info, cli_out)
-=======
     def run(self, conan_api, *args):
         info = self._method(conan_api, self._parent_parser, self._parser, *args)
         parser_args = self._parent_parser.parse_args(*args)
         if info:
             self._formatters[parser_args.output](info)
->>>>>>> 06312b7f
 
     def set_parser(self, parent_parser, subcommand_parser):
         self._parser = subcommand_parser.add_parser(self._name, help=self._doc)
