import os
from os.path import join, normpath, relpath

from conans import DEFAULT_REVISION_V1
from conans.errors import ConanException, NotFoundException
from conans.model.ref import ConanFileReference, PackageReference
from conans.paths import EXPORT_FOLDER, PACKAGES_FOLDER
from conans.paths.simple_paths import SimplePaths
from conans.server.revision_list import RevisionList

REVISIONS_FILE = "revisions.txt"


class ServerStore(SimplePaths):

    def __init__(self, storage_adapter):
        super(ServerStore, self).__init__(storage_adapter.base_storage_folder())
        self._storage_adapter = storage_adapter

    def conan(self, ref, resolve_latest=True):
        ref = self.ref_with_rev(ref) if resolve_latest else ref
        tmp = normpath(join(self.store, ref.dir_repr()))
        return join(tmp, ref.revision) if ref.revision else tmp

    def packages(self, ref):
        ref = self.ref_with_rev(ref)
        return join(self.conan(ref), PACKAGES_FOLDER)

    def package(self, pref, short_paths=None):
        pref = self.p_ref_with_rev(pref)
        tmp = join(self.packages(pref.ref), pref.id)
        return join(tmp, pref.revision) if pref.revision else tmp

    def export(self, ref):
        return join(self.conan(ref), EXPORT_FOLDER)

    def get_conanfile_file_path(self, ref, filename):
        ref = self.ref_with_rev(ref)
        abspath = join(self.export(ref), filename)
        return abspath

    def get_package_file_path(self, pref, filename):
        pref = self.p_ref_with_rev(pref)
        p_path = self.package(pref)
        abspath = join(p_path, filename)
        return abspath

    def path_exists(self, path):
        return self._storage_adapter.path_exists(path)

    # ############ SNAPSHOTS (APIv1)
    def get_recipe_snapshot(self, ref):
        """Returns a {filepath: md5} """
        assert isinstance(ref, ConanFileReference)
        return self._get_snapshot_of_files(self.export(ref))

    def get_package_snapshot(self, pref):
        """Returns a {filepath: md5} """
        assert isinstance(pref, PackageReference)
        pref = self.p_ref_with_rev(pref)
        path = self.package(pref)
        return self._get_snapshot_of_files(path)

    def _get_snapshot_of_files(self, relative_path):
        snapshot = self._storage_adapter.get_snapshot(relative_path)
        snapshot = self._relativize_keys(snapshot, relative_path)
        return snapshot

    # ############ ONLY FILE LIST SNAPSHOTS (APIv2)
    def get_recipe_file_list(self, ref):
        """Returns a {filepath: md5} """
        assert isinstance(ref, ConanFileReference)
        return self._get_file_list(self.export(ref))

    def get_package_file_list(self, pref):
        """Returns a {filepath: md5} """
        assert isinstance(pref, PackageReference)
        return self._get_file_list(self.package(pref))

    def _get_file_list(self, relative_path):
        file_list = self._storage_adapter.get_file_list(relative_path)
        file_list = [relpath(old_key, relative_path) for old_key in file_list]
        return file_list

    # ######### DELETE (APIv1 and APIv2)
    def remove_conanfile(self, ref):
        assert isinstance(ref, ConanFileReference)
        result = self._storage_adapter.delete_folder(self.conan(ref, resolve_latest=False))
        if ref.revision:
            self._remove_revision_from_index(ref)
        self._storage_adapter.delete_empty_dirs([ref])
        return result

    def remove_packages(self, ref, package_ids_filter):
        assert isinstance(ref, ConanFileReference)
        assert isinstance(package_ids_filter, list)

        if not package_ids_filter:  # Remove all packages
            packages_folder = self.packages(ref)
            self._storage_adapter.delete_folder(packages_folder)
        else:
            for package_id in package_ids_filter:
                pref = PackageReference(ref, package_id)
                package_folder = self.package(pref)
                self._storage_adapter.delete_folder(package_folder)
        self._storage_adapter.delete_empty_dirs([ref])

    def remove_package(self, pref):
        assert isinstance(pref, PackageReference)
        assert pref.revision is not None
        assert pref.ref.revision is not None
        package_folder = self.package(pref)
        self._storage_adapter.delete_folder(package_folder)
        self._remove_package_revision_from_index(pref)

    def remove_all_packages(self, ref):
        assert ref.revision is not None
        assert isinstance(ref, ConanFileReference)
        packages_folder = self.packages(ref)
        self._storage_adapter.delete_folder(packages_folder)

    def remove_conanfile_files(self, ref, files):
        subpath = self.export(ref)
        for filepath in files:
            path = join(subpath, filepath)
            self._storage_adapter.delete_file(path)

    def remove_package_files(self, pref, files):
        subpath = self.package(pref)
        for filepath in files:
            path = join(subpath, filepath)
            self._storage_adapter.delete_file(path)

    # ONLY APIv1 URLS
    # ############ DOWNLOAD URLS
    def get_download_conanfile_urls(self, ref, files_subset=None, user=None):
        """Returns a {filepath: url} """
        assert isinstance(ref, ConanFileReference)
        return self._get_download_urls(self.export(ref), files_subset, user)

    def get_download_package_urls(self, pref, files_subset=None, user=None):
        """Returns a {filepath: url} """
        assert isinstance(pref, PackageReference)
        return self._get_download_urls(self.package(pref), files_subset, user)

    # ############ UPLOAD URLS
    def get_upload_conanfile_urls(self, ref, filesizes, user):
        """
        :param ref: ConanFileReference
        :param filesizes: {filepath: bytes}
        :return {filepath: url} """
        assert isinstance(ref, ConanFileReference)
        assert isinstance(filesizes, dict)
        return self._get_upload_urls(self.export(ref), filesizes, user)

    def get_upload_package_urls(self, pref, filesizes, user):
        """
        :param pref: PackageReference
        :param filesizes: {filepath: bytes}
        :return {filepath: url} """
        assert isinstance(pref, PackageReference)
        assert isinstance(filesizes, dict)

        return self._get_upload_urls(self.package(pref), filesizes, user)

    def _get_download_urls(self, relative_path, files_subset=None, user=None):
        """Get the download urls for the whole relative_path or just
        for a subset of files. files_subset has to be a list with paths
        relative to relative_path"""
        relative_snap = self._storage_adapter.get_snapshot(relative_path, files_subset)
        urls = self._storage_adapter.get_download_urls(list(relative_snap.keys()), user)
        urls = self._relativize_keys(urls, relative_path)
        return urls

    def _get_upload_urls(self, relative_path, filesizes, user=None):
        abs_paths = {}
        for path, filesize in filesizes.items():
            abs_paths[join(relative_path, path)] = filesize
        urls = self._storage_adapter.get_upload_urls(abs_paths, user)
        urls = self._relativize_keys(urls, relative_path)
        return urls

    @staticmethod
    def _relativize_keys(the_dict, basepath):
        """Relativize the keys in the dict relative to basepath"""
        ret = {}
        for old_key, value in the_dict.items():
            new_key = relpath(old_key, basepath)
            ret[new_key] = value
        return ret

    # Methods to manage revisions
    def get_last_revision(self, ref):
        assert(isinstance(ref, ConanFileReference))
        rev_file_path = self._recipe_revisions_file(ref)
        return self._get_latest_revision(rev_file_path)

<<<<<<< HEAD
    def get_recipe_revisions(self, reference):
        rev_file_path = self._recipe_revisions_file(reference)
        revs = self._get_revisions(rev_file_path)
        if not revs:
            return []
        return [(rev.revision, rev.time)
                for rev in revs.items()]
=======
    def get_recipe_revisions(self, ref):
        rev_file_path = self._recipe_revisions_file(ref)
        return [ref.copy_with_rev(rev.revision)
                for rev in self._get_revisions(rev_file_path).items()]
>>>>>>> 3e2b3502

    def get_latest_package_reference(self, pref):
        assert(isinstance(pref, PackageReference))
        rev_file_path = self._recipe_revisions_file(pref.ref)
        revs = self._get_revisions(rev_file_path)
        if not revs:
            raise NotFoundException("Recipe not found: '%s'" % str(pref.ref))

        for rev in revs.items():
            pref = PackageReference(pref.ref.copy_with_rev(rev.revision), pref.id)
            tmp = self.get_last_package_revision(pref)
            if tmp:
                pref = pref.copy_with_revs(rev.revision, tmp.revision)
            try:
                folder = self.package(pref)
                if self._storage_adapter.path_exists(folder):
                    return pref
            except NotFoundException:
                pass
        raise NotFoundException("Package not found: '%s'" % str(pref))

    def get_last_package_revision(self, pref):
        assert(isinstance(pref, PackageReference))
        rev_file_path = self._package_revisions_file(pref)
        return self._get_latest_revision(rev_file_path)

    def update_last_revision(self, ref):
        assert(isinstance(ref, ConanFileReference))
        rev_file_path = self._recipe_revisions_file(ref)
        self._update_last_revision(rev_file_path, ref)

    def update_last_package_revision(self, pref):
        assert(isinstance(pref, PackageReference))
        rev_file_path = self._package_revisions_file(pref)
        self._update_last_revision(rev_file_path, pref)

    def _update_last_revision(self, rev_file_path, ref):
        if self._storage_adapter.path_exists(rev_file_path):
            rev_file = self._storage_adapter.read_file(rev_file_path,
                                                       lock_file=rev_file_path + ".lock")
            rev_list = RevisionList.loads(rev_file)
        else:
            rev_list = RevisionList()
        if ref.revision is None:
            raise ConanException("Invalid revision for: %s" % ref.full_repr())
        rev_list.add_revision(ref.revision)
        self._storage_adapter.write_file(rev_file_path, rev_list.dumps(),
                                         lock_file=rev_file_path + ".lock")

    def get_package_revisions(self, pref):
        assert pref.ref.revision is not None
        tmp = self._package_revisions_file(pref)
        ret = self._get_revisions(tmp)
        return ret.items()

    def _get_revisions(self, rev_file_path):
        if self._storage_adapter.path_exists(rev_file_path):
            rev_file = self._storage_adapter.read_file(rev_file_path,
                                                       lock_file=rev_file_path + ".lock")
            rev_list = RevisionList.loads(rev_file)
            return rev_list
        else:
            return None

    def _get_latest_revision(self, rev_file_path):
        rev_list = self._get_revisions(rev_file_path)
        if not rev_list:
            # FIXING BREAK MIGRATION NOT CREATING INDEXES
            # BOTH FOR RREV AND PREV THE FILE SHOULD BE CREATED WITH "0" REVISION
            if self.path_exists(os.path.join(os.path.dirname(rev_file_path), DEFAULT_REVISION_V1)):
                rev_list = RevisionList()
                rev_list.add_revision(DEFAULT_REVISION_V1)
                self._storage_adapter.write_file(rev_file_path, rev_list.dumps(),
                                                 lock_file=rev_file_path + ".lock")
                return DEFAULT_REVISION_V1
            else:
                return None
        return rev_list.latest_revision()

    def _recipe_revisions_file(self, ref):
        recipe_folder = normpath(join(self._store_folder, ref.dir_repr()))
        return join(recipe_folder, REVISIONS_FILE)

    def _package_revisions_file(self, pref):
        tmp = normpath(join(self._store_folder, pref.ref.dir_repr()))
        revision = {None: ""}.get(pref.ref.revision, pref.ref.revision)
        p_folder = join(tmp, revision, PACKAGES_FOLDER, pref.id)
        return join(p_folder, REVISIONS_FILE)

    def ref_with_rev(self, ref):
        if ref.revision:
            return ref

        latest = self.get_last_revision(ref)
        if not latest:
            raise NotFoundException("Recipe not found: '%s'" % ref.full_repr())

        return ref.copy_with_rev(latest.revision)

    def get_revision_time(self, ref):
        try:
            rev_list = self._load_revision_list(ref)
        except IOError:
            return None
        return rev_list.get_time(ref.revision)

    def get_package_revision_time(self, pref):
        try:
            rev_list = self._load_package_revision_list(pref)
        except FileNotFoundError:
            return None

        return rev_list.get_time(pref.revision)

    def p_ref_with_rev(self, pref):
        if pref.revision and pref.ref.revision:
            return pref

        if not pref.ref.revision:
            # Search the latest recipe revision with the requested package
            pref = self.get_latest_package_reference(pref)
            return pref

        ref = self.ref_with_rev(pref.ref)
        ret = PackageReference(ref, pref.id)

        latest_p = self.get_last_package_revision(ret)
        if not latest_p:
            raise NotFoundException("Package not found: '%s'" % str(pref))

        return ret.copy_with_revs(ref.revision, latest_p.revision)

    def _remove_revision_from_index(self, ref):
        rev_list = self._load_revision_list(ref)
        rev_list.remove_revision(ref.revision)
        self._save_revision_list(rev_list, ref)

    def _remove_package_revision_from_index(self, pref):
        rev_list = self._load_package_revision_list(pref)
        rev_list.remove_revision(pref.revision)
        self._save_package_revision_list(rev_list, pref)

    def _load_revision_list(self, ref):
        path = self._recipe_revisions_file(ref)
        rev_file = self._storage_adapter.read_file(path, lock_file=path + ".lock")
        return RevisionList.loads(rev_file)

    def _save_revision_list(self, rev_list, ref):
        path = self._recipe_revisions_file(ref)
        self._storage_adapter.write_file(path, rev_list.dumps(), lock_file=path + ".lock")

    def _save_package_revision_list(self, rev_list, pref):
        path = self._package_revisions_file(pref)
        self._storage_adapter.write_file(path, rev_list.dumps(), lock_file=path + ".lock")

    def _load_package_revision_list(self, pref):
        path = self._package_revisions_file(pref)
        rev_file = self._storage_adapter.read_file(path, lock_file=path + ".lock")
        return RevisionList.loads(rev_file)<|MERGE_RESOLUTION|>--- conflicted
+++ resolved
@@ -195,20 +195,13 @@
         rev_file_path = self._recipe_revisions_file(ref)
         return self._get_latest_revision(rev_file_path)
 
-<<<<<<< HEAD
-    def get_recipe_revisions(self, reference):
-        rev_file_path = self._recipe_revisions_file(reference)
+    def get_recipe_revisions(self, ref):
+        rev_file_path = self._recipe_revisions_file(ref)
         revs = self._get_revisions(rev_file_path)
         if not revs:
             return []
         return [(rev.revision, rev.time)
                 for rev in revs.items()]
-=======
-    def get_recipe_revisions(self, ref):
-        rev_file_path = self._recipe_revisions_file(ref)
-        return [ref.copy_with_rev(rev.revision)
-                for rev in self._get_revisions(rev_file_path).items()]
->>>>>>> 3e2b3502
 
     def get_latest_package_reference(self, pref):
         assert(isinstance(pref, PackageReference))
