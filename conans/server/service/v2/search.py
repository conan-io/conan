import copy
import os
import re
from fnmatch import translate

from conans.errors import ForbiddenException, RecipeNotFoundException
from conans.model.package_ref import PkgReference
from conans.model.recipe_ref import RecipeReference
from conans.paths import CONANINFO
from conans.search.search import _partial_match
from conans.server.utils.files import list_folder_subdirs
from conans.util.files import load


def _get_local_infos_min(server_store, ref):
    result = {}
<<<<<<< HEAD
    rrevs = server_store.get_recipe_revisions_references(ref) if look_in_all_rrevs else [None]

    for rrev in rrevs:
        new_ref = copy.copy(ref)
        if rrev:
            new_ref.revision = rrev.revision
        subdirs = list_folder_subdirs(server_store.packages(new_ref), level=1)
        for package_id in subdirs:
            if package_id in result:
                continue
            # Read conaninfo
            try:
                pref = PkgReference(new_ref, package_id)
                revision_entry = server_store.get_last_package_revision(pref)
                if not revision_entry:
                    raise NotFoundException("")
                pref.revision = revision_entry.revision
                info_path = os.path.join(server_store.package(pref), CONANINFO)
                if not os.path.exists(info_path):
                    raise NotFoundException("")
                content = load(info_path)
                # From Conan 1.48 the conaninfo.txt is sent raw.
                result[package_id] = {"content": content}
            except Exception as exc:  # FIXME: Too wide
                ConanOutput().error("Package %s has no ConanInfo file" % str(pref))
                if str(exc):
                    ConanOutput().error(str(exc))
                raise
=======
    new_ref = ref
    subdirs = list_folder_subdirs(server_store.packages(new_ref), level=1)
    for package_id in subdirs:
        if package_id in result:
            continue
        # Read conaninfo
        pref = PkgReference(new_ref, package_id)
        revision_entry = server_store.get_last_package_revision(pref)
        if not revision_entry:
            continue  # server can store empty package-revision list files
        pref.revision = revision_entry.revision
        info_path = os.path.join(server_store.package(pref), CONANINFO)
        if not os.path.exists(info_path):
            raise Exception(f"No conaninfo.txt file for listed {pref}")
        content = load(info_path)
        # From Conan 1.48 the conaninfo.txt is sent raw.
        result[package_id] = {"content": content}
>>>>>>> 613478e6

    return result


def search_packages(server_store, ref):
    """
    Return a dict like this:

            {package_ID: {name: "OpenCV",
                           version: "2.14",
                           settings: {os: Windows}}}
    param ref: RecipeReference object
    """
    if ref.revision is None:  # TODO: Verify this sometimes happen
        latest_rev = server_store.get_last_revision(ref).revision
        ref.revision = latest_rev

    ref_norev = copy.copy(ref)
    ref_norev.revision = None
    if not os.path.exists(server_store.conan_revisions_root(ref_norev)):
        raise RecipeNotFoundException(ref)
    infos = _get_local_infos_min(server_store, ref)
    return infos


class SearchService(object):

    def __init__(self, authorizer, server_store, auth_user):
        self._authorizer = authorizer
        self._server_store = server_store
        self._auth_user = auth_user

    def search_packages(self, reference):
        """Shared between v1 and v2, v1 will iterate rrevs"""
        self._authorizer.check_read_conan(self._auth_user, reference)
        info = search_packages(self._server_store, reference)
        return info

    def _search_recipes(self, pattern=None, ignorecase=True):
        subdirs = list_folder_subdirs(basedir=self._server_store.store, level=5)

        def underscore_to_none(field):
            return field if field != "_" else None

        if not pattern:
            ret = []
            for folder in subdirs:
                fields_dir = [underscore_to_none(d) for d in folder.split("/")]
                r = RecipeReference(*fields_dir)
                r.revision = None
                ret.append(r)
            return sorted(ret)
        else:
            # Conan references in main storage
            pattern = str(pattern)
            b_pattern = translate(pattern)
            b_pattern = re.compile(b_pattern, re.IGNORECASE) if ignorecase else re.compile(b_pattern)
            ret = set()
            for subdir in subdirs:
                fields_dir = [underscore_to_none(d) for d in subdir.split("/")]
                new_ref = RecipeReference(*fields_dir)
                new_ref.revision = None
                if _partial_match(b_pattern, repr(new_ref)):
                    ret.add(new_ref)

            return sorted(ret)

    def search(self, pattern=None, ignorecase=True):
        """ Get all the info about any package
            Attributes:
                pattern = wildcards like opencv/*
        """
        refs = self._search_recipes(pattern, ignorecase)
        filtered = []
        # Filter out restricted items
        for ref in refs:
            try:
                self._authorizer.check_read_conan(self._auth_user, ref)
                filtered.append(ref)
            except ForbiddenException:
                pass
        return filtered<|MERGE_RESOLUTION|>--- conflicted
+++ resolved
@@ -14,36 +14,6 @@
 
 def _get_local_infos_min(server_store, ref):
     result = {}
-<<<<<<< HEAD
-    rrevs = server_store.get_recipe_revisions_references(ref) if look_in_all_rrevs else [None]
-
-    for rrev in rrevs:
-        new_ref = copy.copy(ref)
-        if rrev:
-            new_ref.revision = rrev.revision
-        subdirs = list_folder_subdirs(server_store.packages(new_ref), level=1)
-        for package_id in subdirs:
-            if package_id in result:
-                continue
-            # Read conaninfo
-            try:
-                pref = PkgReference(new_ref, package_id)
-                revision_entry = server_store.get_last_package_revision(pref)
-                if not revision_entry:
-                    raise NotFoundException("")
-                pref.revision = revision_entry.revision
-                info_path = os.path.join(server_store.package(pref), CONANINFO)
-                if not os.path.exists(info_path):
-                    raise NotFoundException("")
-                content = load(info_path)
-                # From Conan 1.48 the conaninfo.txt is sent raw.
-                result[package_id] = {"content": content}
-            except Exception as exc:  # FIXME: Too wide
-                ConanOutput().error("Package %s has no ConanInfo file" % str(pref))
-                if str(exc):
-                    ConanOutput().error(str(exc))
-                raise
-=======
     new_ref = ref
     subdirs = list_folder_subdirs(server_store.packages(new_ref), level=1)
     for package_id in subdirs:
@@ -61,7 +31,6 @@
         content = load(info_path)
         # From Conan 1.48 the conaninfo.txt is sent raw.
         result[package_id] = {"content": content}
->>>>>>> 613478e6
 
     return result
 
