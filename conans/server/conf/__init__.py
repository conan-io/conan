--- conflicted
+++ resolved
@@ -1,15 +1,7 @@
 """
 Server's configuration variables
 """
-<<<<<<< HEAD
-import six
-
-from conans.server.store.server_store import ServerStore
-from conans.server.store.server_store_revisions import ServerStoreRevisions
-from conans.util.env_reader import get_env
-from datetime import timedelta
-=======
->>>>>>> 754006c4
+
 import os
 import random
 import string
@@ -27,11 +19,10 @@
 from conans.util.env_reader import get_env
 from conans.util.files import save, mkdir
 from conans.util.log import logger
-<<<<<<< HEAD
+
 from conans.server.conf.default_server_conf import default_server_conf
 from conans.client import tools
-=======
->>>>>>> 754006c4
+
 
 MIN_CLIENT_COMPATIBLE_VERSION = '0.25.0'
 
