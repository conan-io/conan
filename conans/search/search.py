--- conflicted
+++ resolved
@@ -100,11 +100,7 @@
 
     subdirs = list_folder_subdirs(basedir=cache.store, level=4)
     refs = [ConanFileReference(*folder.split("/")) for folder in subdirs]
-<<<<<<< HEAD
-    refs.extend(cache.editable_packages.refs().keys())
-=======
     refs.extend(cache.editable_packages.edited_refs.keys())
->>>>>>> 83053d02
     if pattern:
         refs = [r for r in refs if _partial_match(pattern, r)]
     refs = sorted(refs)
