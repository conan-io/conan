--- conflicted
+++ resolved
@@ -74,70 +74,6 @@
     return False
 
 
-<<<<<<< HEAD
-class DiskSearchManager(object):
-    """Will search recipes and packages using a file system.
-    Can be used with a SearchAdapter"""
-
-    def __init__(self, paths):
-        self._paths = paths
-
-    def search_recipes(self, pattern=None, ignorecase=True):
-        # Conan references in main storage
-        if pattern:
-            if isinstance(pattern, ConanFileReference):
-                pattern = str(pattern)
-            pattern = translate(pattern)
-            pattern = re.compile(pattern, re.IGNORECASE) if ignorecase else re.compile(pattern)
-
-        subdirs = list_folder_subdirs(basedir=self._paths.store, level=4)
-        if not pattern:
-            return sorted([ConanFileReference(*folder.split("/")) for folder in subdirs])
-        else:
-            ret = []
-            for subdir in subdirs:
-                conan_ref = ConanFileReference(*subdir.split("/"))
-                if pattern:
-                    if pattern.match(str(conan_ref)):
-                        ret.append(conan_ref)
-            return sorted(ret)
-
-    def search_packages(self, reference, query):
-        """ Return a dict like this:
-
-                {package_ID: {name: "OpenCV",
-                               version: "2.14",
-                               settings: {os: Windows}}}
-        param conan_ref: ConanFileReference object
-        """
-        if not self.search_recipes(reference):
-            raise ConanException("Recipe not found: %s" % str(reference))
-        infos = self._get_local_infos_min(reference)
-        return filter_packages(query, infos)
-
-    def _get_local_infos_min(self, reference):
-        result = {}
-        packages_path = self._paths.packages(reference)
-        subdirs = list_folder_subdirs(packages_path, level=1)
-        for package_id in subdirs:
-            # Read conaninfo
-            try:
-                package_reference = PackageReference(reference, package_id)
-                info_path = os.path.join(self._paths.package(package_reference,
-                                                             short_paths=None), CONANINFO)
-                if not os.path.exists(info_path):
-                    raise NotFoundException("")
-                conan_info_content = load(info_path)
-                conan_vars_info = ConanInfo.loads(conan_info_content).serialize_min()
-                result[package_id] = conan_vars_info
-
-            except Exception as exc:
-                logger.error("Package %s has no ConanInfo file" % str(package_reference))
-                if str(exc):
-                    logger.error(str(exc))
-
-        return result
-=======
 def search_recipes(paths, pattern=None, ignorecase=True):
     # Conan references in main storage
     if pattern:
@@ -167,6 +103,8 @@
                            settings: {os: Windows}}}
     param conan_ref: ConanFileReference object
     """
+    if not search_recipes(paths, reference):
+        raise ConanException("Recipe not found: %s" % str(reference))
     infos = _get_local_infos_min(paths, reference)
     return filter_packages(query, infos)
 
@@ -191,6 +129,4 @@
             logger.error("Package %s has no ConanInfo file" % str(package_reference))
             if str(exc):
                 logger.error(str(exc))
-
-    return result
->>>>>>> fc501709
+    return result