--- conflicted
+++ resolved
@@ -87,7 +87,6 @@
         return compatible_prop(info_settings.get(prop_name, None), prop_value)
     else:
         return compatible_prop(info_options.get(prop_name, None), prop_value)
-    return False
 
 
 def search_recipes(cache, pattern=None, ignorecase=True):
@@ -134,18 +133,11 @@
                            settings: {os: Windows}}}
     param package_layout: Layout for the given reference
     """
-<<<<<<< HEAD
     if not os.path.exists(package_layout.conan()) or (
             package_layout.ref.revision and
-            package_layout.recipe_revision()[0] != package_layout.ref.revision):
-        raise NotFoundException("Recipe not found: %s" % package_layout.ref.full_repr())
+            package_layout.recipe_revision() != package_layout.ref.revision):
+        raise RecipeNotFoundException(package_layout.ref, print_rev=True)
     infos = _get_local_infos_min(package_layout)
-=======
-    if not os.path.exists(cache.conan(ref)) or (
-           ref.revision and cache.package_layout(ref).recipe_revision() != ref.revision):
-        raise RecipeNotFoundException(ref, print_rev=True)
-    infos = _get_local_infos_min(cache, ref)
->>>>>>> e7644003
     return filter_packages(query, infos)
 
 
