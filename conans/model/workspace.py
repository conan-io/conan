import os

from collections import OrderedDict

import yaml

from conans.client.graph.graph import RECIPE_EDITABLE
from conans.errors import ConanException
from conans.model.editable_cpp_info import get_editable_abs_path, EditableLayout
from conans.model.ref import ConanFileReference
from conans.util.files import load, save
<<<<<<< HEAD
from conans.model.editable_cpp_info import get_editable_abs_path
from conans.client.graph.graph import RECIPE_EDITABLE


class LocalPackage(object):
    def __init__(self, base_folder, data, cache, ws_layout, ws_generators):
        self._base_folder = base_folder
        self._conanfile_folder = data.get("path")  # The folder with the conanfile
        layout = data.get("layout")
        if layout:
            self.layout = get_editable_abs_path(data.get("layout"), self._base_folder,
=======


class LocalPackage(object):
    def __init__(self, base_folder, data, cache, ws_layout, ws_generators, ref):
        if not data or not data.get("path"):
            raise ConanException("Workspace editable %s does not define path" % str(ref))
        self._base_folder = base_folder
        self._conanfile_folder = data.pop("path", None)  # The folder with the conanfile
        layout = data.pop("layout", None)
        if layout:
            self.layout = get_editable_abs_path(layout, self._base_folder,
>>>>>>> 83053d02
                                                cache.conan_folder)
        else:
            self.layout = ws_layout

<<<<<<< HEAD
        generators = data.get("generators")
=======
        generators = data.pop("generators", None)
>>>>>>> 83053d02
        if isinstance(generators, str):
            generators = [generators]
        if generators is None:
            generators = ws_generators
        self.generators = generators

<<<<<<< HEAD
=======
        if data:
            raise ConanException("Workspace unrecognized fields: %s" % data)

>>>>>>> 83053d02
    @property
    def root_folder(self):
        return os.path.abspath(os.path.join(self._base_folder, self._conanfile_folder))


class Workspace(object):

<<<<<<< HEAD
    def generate(self, cwd, graph):
        editables = {node.ref: node.conanfile for node in graph.nodes
                     if node.recipe == RECIPE_EDITABLE}
=======
    def generate(self, cwd, graph, output):
>>>>>>> 83053d02
        if self._ws_generator == "cmake":
            cmake = ""
            add_subdirs = ""
            for node in graph.ordered_iterate():
                if node.recipe != RECIPE_EDITABLE:
                    continue
                ref = node.ref
                ws_pkg = self._workspace_packages[ref]
                layout = self._cache.package_layout(ref)
                editable = layout.editable_cpp_info()
<<<<<<< HEAD
                conanfile = editables[ref]
                build = editable.folder(ref, "build_folder", conanfile.settings, conanfile.options)
                src = editable.folder(ref, "source_folder", conanfile.settings, conanfile.options)
                if src:
                    src = os.path.join(ws_pkg.root_folder, src).replace("\\", "/")
                    cmake += 'set(PACKAGE_%s_SRC "%s")\n' % (ref.name, src)
                if build:
                    build = os.path.join(ws_pkg.root_folder, build).replace("\\", "/")
                    cmake += 'set(PACKAGE_%s_BUILD "%s")\n' % (ref.name, build)
=======
                conanfile = node.conanfile
                build = editable.folder(ref, EditableLayout.BUILD_FOLDER, conanfile.settings,
                                        conanfile.options)
                src = editable.folder(ref, EditableLayout.SOURCE_FOLDER, conanfile.settings,
                                      conanfile.options)
                if src is not None:
                    src = os.path.join(ws_pkg.root_folder, src).replace("\\", "/")
                    cmake += 'set(PACKAGE_%s_SRC "%s")\n' % (ref.name, src)
                else:
                    output.warn("CMake workspace: source_folder is not defined for %s" % str(ref))
                if build is not None:
                    build = os.path.join(ws_pkg.root_folder, build).replace("\\", "/")
                    cmake += 'set(PACKAGE_%s_BUILD "%s")\n' % (ref.name, build)
                else:
                    output.warn("CMake workspace: build_folder is not defined for %s" % str(ref))
>>>>>>> 83053d02

                if src and build:
                    add_subdirs += ('    add_subdirectory(${PACKAGE_%s_SRC} ${PACKAGE_%s_BUILD})\n'
                                    % (ref.name, ref.name))
<<<<<<< HEAD
=======
                else:
                    output.warn("CMake workspace: cannot 'add_subdirectory()'")
>>>>>>> 83053d02
            if add_subdirs:
                cmake += "macro(conan_workspace_subdirectories)\n"
                cmake += add_subdirs
                cmake += "endmacro()"
            cmake_path = os.path.join(cwd, "conanworkspace.cmake")
            save(cmake_path, cmake)

    def __init__(self, path, cache):
        self._cache = cache
        self._ws_generator = None
        self._workspace_packages = OrderedDict()  # {reference: LocalPackage}
        self._base_folder = os.path.dirname(path)
        try:
            content = load(path)
        except IOError:
            raise ConanException("Couldn't load workspace file in %s" % path)
        try:
            self._loads(content)
        except Exception as e:
            raise ConanException("There was an error parsing %s: %s" % (path, str(e)))

    def get_editable_dict(self):
        return {ref: {"path": ws_package.root_folder, "layout": ws_package.layout}
                for ref, ws_package in self._workspace_packages.items()}

    def __getitem__(self, ref):
        return self._workspace_packages.get(ref)

    @property
    def root(self):
        return self._root

    def _loads(self, text):
        yml = yaml.safe_load(text)
        self._ws_generator = yml.pop("workspace_generator", None)
        yml.pop("name", None)
        ws_layout = yml.pop("layout", None)
        if ws_layout:
            ws_layout = get_editable_abs_path(ws_layout, self._base_folder,
                                              self._cache.conan_folder)
        generators = yml.pop("generators", None)
        if isinstance(generators, str):
            generators = [generators]
        self._root = [ConanFileReference.loads(s.strip())
                      for s in yml.pop("root", "").split(",") if s.strip()]
        if not self._root:
            raise ConanException("Conan workspace needs at least 1 root conanfile")

<<<<<<< HEAD
        editables = yml.pop("editables", None)
        for package_name, data in editables.items():
            workspace_package = LocalPackage(self._base_folder, data,
                                             self._cache, ws_layout, generators)
            package_name = ConanFileReference.loads(package_name)
            self._workspace_packages[package_name] = workspace_package
        for package_name in self._root:
            if package_name not in self._workspace_packages:
                raise ConanException("Root %s is not a local package" % package_name)
=======
        editables = yml.pop("editables", {})
        for ref, data in editables.items():
            workspace_package = LocalPackage(self._base_folder, data,
                                             self._cache, ws_layout, generators, ref)
            package_name = ConanFileReference.loads(ref)
            self._workspace_packages[package_name] = workspace_package
        for package_name in self._root:
            if package_name not in self._workspace_packages:
                raise ConanException("Root %s is not defined as editable" % str(package_name))

        if yml:
            raise ConanException("Workspace unrecognized fields: %s" % yml)
>>>>>>> 83053d02
<|MERGE_RESOLUTION|>--- conflicted
+++ resolved
@@ -9,19 +9,6 @@
 from conans.model.editable_cpp_info import get_editable_abs_path, EditableLayout
 from conans.model.ref import ConanFileReference
 from conans.util.files import load, save
-<<<<<<< HEAD
-from conans.model.editable_cpp_info import get_editable_abs_path
-from conans.client.graph.graph import RECIPE_EDITABLE
-
-
-class LocalPackage(object):
-    def __init__(self, base_folder, data, cache, ws_layout, ws_generators):
-        self._base_folder = base_folder
-        self._conanfile_folder = data.get("path")  # The folder with the conanfile
-        layout = data.get("layout")
-        if layout:
-            self.layout = get_editable_abs_path(data.get("layout"), self._base_folder,
-=======
 
 
 class LocalPackage(object):
@@ -32,29 +19,20 @@
         self._conanfile_folder = data.pop("path", None)  # The folder with the conanfile
         layout = data.pop("layout", None)
         if layout:
-            self.layout = get_editable_abs_path(layout, self._base_folder,
->>>>>>> 83053d02
-                                                cache.conan_folder)
+            self.layout = get_editable_abs_path(layout, self._base_folder, cache.conan_folder)
         else:
             self.layout = ws_layout
 
-<<<<<<< HEAD
-        generators = data.get("generators")
-=======
         generators = data.pop("generators", None)
->>>>>>> 83053d02
         if isinstance(generators, str):
             generators = [generators]
         if generators is None:
             generators = ws_generators
         self.generators = generators
 
-<<<<<<< HEAD
-=======
         if data:
             raise ConanException("Workspace unrecognized fields: %s" % data)
 
->>>>>>> 83053d02
     @property
     def root_folder(self):
         return os.path.abspath(os.path.join(self._base_folder, self._conanfile_folder))
@@ -62,13 +40,7 @@
 
 class Workspace(object):
 
-<<<<<<< HEAD
-    def generate(self, cwd, graph):
-        editables = {node.ref: node.conanfile for node in graph.nodes
-                     if node.recipe == RECIPE_EDITABLE}
-=======
     def generate(self, cwd, graph, output):
->>>>>>> 83053d02
         if self._ws_generator == "cmake":
             cmake = ""
             add_subdirs = ""
@@ -79,17 +51,7 @@
                 ws_pkg = self._workspace_packages[ref]
                 layout = self._cache.package_layout(ref)
                 editable = layout.editable_cpp_info()
-<<<<<<< HEAD
-                conanfile = editables[ref]
-                build = editable.folder(ref, "build_folder", conanfile.settings, conanfile.options)
-                src = editable.folder(ref, "source_folder", conanfile.settings, conanfile.options)
-                if src:
-                    src = os.path.join(ws_pkg.root_folder, src).replace("\\", "/")
-                    cmake += 'set(PACKAGE_%s_SRC "%s")\n' % (ref.name, src)
-                if build:
-                    build = os.path.join(ws_pkg.root_folder, build).replace("\\", "/")
-                    cmake += 'set(PACKAGE_%s_BUILD "%s")\n' % (ref.name, build)
-=======
+
                 conanfile = node.conanfile
                 build = editable.folder(ref, EditableLayout.BUILD_FOLDER, conanfile.settings,
                                         conanfile.options)
@@ -105,16 +67,13 @@
                     cmake += 'set(PACKAGE_%s_BUILD "%s")\n' % (ref.name, build)
                 else:
                     output.warn("CMake workspace: build_folder is not defined for %s" % str(ref))
->>>>>>> 83053d02
 
                 if src and build:
                     add_subdirs += ('    add_subdirectory(${PACKAGE_%s_SRC} ${PACKAGE_%s_BUILD})\n'
                                     % (ref.name, ref.name))
-<<<<<<< HEAD
-=======
                 else:
                     output.warn("CMake workspace: cannot 'add_subdirectory()'")
->>>>>>> 83053d02
+
             if add_subdirs:
                 cmake += "macro(conan_workspace_subdirectories)\n"
                 cmake += add_subdirs
@@ -163,17 +122,6 @@
         if not self._root:
             raise ConanException("Conan workspace needs at least 1 root conanfile")
 
-<<<<<<< HEAD
-        editables = yml.pop("editables", None)
-        for package_name, data in editables.items():
-            workspace_package = LocalPackage(self._base_folder, data,
-                                             self._cache, ws_layout, generators)
-            package_name = ConanFileReference.loads(package_name)
-            self._workspace_packages[package_name] = workspace_package
-        for package_name in self._root:
-            if package_name not in self._workspace_packages:
-                raise ConanException("Root %s is not a local package" % package_name)
-=======
         editables = yml.pop("editables", {})
         for ref, data in editables.items():
             workspace_package = LocalPackage(self._base_folder, data,
@@ -185,5 +133,4 @@
                 raise ConanException("Root %s is not defined as editable" % str(package_name))
 
         if yml:
-            raise ConanException("Workspace unrecognized fields: %s" % yml)
->>>>>>> 83053d02
+            raise ConanException("Workspace unrecognized fields: %s" % yml)