--- conflicted
+++ resolved
@@ -12,7 +12,8 @@
 
 
 class LocalPackage(object):
-    def __init__(self, base_folder, data, cache, ws_layout, ws_generators, ref):
+    def __init__(self, base_folder, data, cache, ws_layout, ws_generators, ref, output):
+        self._output = output
         if not data or not data.get("path"):
             raise ConanException("Workspace editable %s does not define path" % str(ref))
         self._base_folder = base_folder
@@ -31,7 +32,7 @@
         self.generators = generators
 
         if data:
-            raise ConanException("Workspace unrecognized fields: %s" % data)
+            self._output.warn("Workspace editable '%s' unrecognized fields: %s" % (str(ref), data))
 
     @property
     def root_folder(self):
@@ -87,8 +88,9 @@
             cmake_path = os.path.join(install_folder, "conanworkspace.cmake")
             save(cmake_path, cmake)
 
-    def __init__(self, path, cache):
+    def __init__(self, path, cache, output):
         self._cache = cache
+        self._output = output
         self._ws_generator = None
         self._workspace_packages = OrderedDict()  # {reference: LocalPackage}
 
@@ -117,25 +119,6 @@
         return self._root
 
     def _loads(self, text):
-<<<<<<< HEAD
-        try:
-            yml = yaml.load(text)
-            self._generator = yml.pop("generator", None)
-            self._name = yml.pop("name", None)
-            self._root = [s.strip() for s in yml.pop("root", "").split(",") if s.strip()]
-            if not self._root:
-                raise ConanException("Conan workspace needs at least 1 root conanfile")
-            for package_name, data in yml.items():
-                if type(data) is not dict or data.get("folder") is None:
-                    continue
-                workspace_package = LocalPackage(self._base_folder, self._install_folder, data)
-                self._workspace_packages[package_name] = workspace_package
-            for package_name in self._root:
-                if package_name not in self._workspace_packages:
-                    raise ConanException("Root %s is not a local package" % package_name)
-        except Exception as e:
-            raise ConanException("There was an error parsing %s: %s" % (WORKSPACE_FILE, str(e)))
-=======
         yml = yaml.safe_load(text)
         self._ws_generator = yml.pop("workspace_generator", None)
         yml.pop("name", None)
@@ -159,7 +142,7 @@
         editables = yml.pop("editables", {})
         for ref, data in editables.items():
             workspace_package = LocalPackage(self._base_folder, data,
-                                             self._cache, ws_layout, generators, ref)
+                                             self._cache, ws_layout, generators, ref, self._output)
             package_name = ConanFileReference.loads(ref)
             self._workspace_packages[package_name] = workspace_package
         for package_name in self._root:
@@ -167,5 +150,4 @@
                 raise ConanException("Root %s is not defined as editable" % str(package_name))
 
         if yml:
-            raise ConanException("Workspace unrecognized fields: %s" % yml)
->>>>>>> bda97a2a
+            self._output.warn("Workspace unrecognized fields: %s" % yml)