from conans.client.graph.graph import BINARY_INVALID
from conans.errors import ConanException
from conans.model.dependencies import UserRequirementsDict
from conans.model.options import Options
from conans.model.package_ref import PkgReference
from conans.model.recipe_ref import RecipeReference, Version
from conans.util.config_parser import ConfigParser
from conans.util.sha import sha1


class _VersionRepr:
    """Class to return strings like 1.Y.Z from a Version object"""

    def __init__(self, version: Version):
        self._version = version

    def stable(self):
        if self._version.major == 0:
            return str(self._version)
        else:
            return self.major()

    def major(self):
        if not isinstance(self._version.major.value, int):
            return str(self._version.major)
        return ".".join([str(self._version.major), 'Y', 'Z'])

    def minor(self, fill=True):
        if not isinstance(self._version.major.value, int):
            return str(self._version.major)

        v0 = str(self._version.major)
        v1 = str(self._version.minor) if self._version.minor is not None else "0"
        if fill:
            return ".".join([v0, v1, 'Z'])
        return ".".join([v0, v1])

    def patch(self):
        if not isinstance(self._version.major.value, int):
            return str(self._version.major)

        v0 = str(self._version.major)
        v1 = str(self._version.minor) if self._version.minor is not None else "0"
        v2 = str(self._version.patch) if self._version.patch is not None else "0"
        return ".".join([v0, v1, v2])

    def pre(self):
        if not isinstance(self._version.major.value, int):
            return str(self._version.major)

        v0 = str(self._version.major)
        v1 = str(self._version.minor) if self._version.minor is not None else "0"
        v2 = str(self._version.patch) if self._version.patch is not None else "0"
        v = ".".join([v0, v1, v2])
        if self._version.pre is not None:
            v += "-%s" % self._version.pre
        return v

    @property
    def build(self):
        return self._version.build if self._version.build is not None else ""


class RequirementInfo:

    def __init__(self, ref, package_id, default_package_id_mode):
        self._ref = ref
        self._package_id = package_id
        self.name = self.version = self.user = self.channel = self.package_id = None
        self.recipe_revision = None

        try:
            func_package_id_mode = getattr(self, default_package_id_mode)
        except AttributeError:
            raise ConanException("'%s' is not a known package_id_mode" % default_package_id_mode)
        else:
            func_package_id_mode()

    def copy(self):
        # Useful for build_id()
        result = RequirementInfo(self._ref, self._package_id, "unrelated_mode")
        for f in ("name", "version", "user", "channel", "recipe_revision", "package_id"):
            setattr(result, f, getattr(self, f))
        return result

    def pref(self):
        ref = RecipeReference(self.name, self.version, self.user, self.channel, self.recipe_revision)
        return PkgReference(ref, self.package_id)

    def dumps(self):
        return repr(self.pref())

    def unrelated_mode(self):
        self.name = self.version = self.user = self.channel = self.package_id = None
        self.recipe_revision = None

    def semver_mode(self):
        self.name = self._ref.name
        self.version = _VersionRepr(self._ref.version).stable()
        self.user = self.channel = self.package_id = None
        self.recipe_revision = None

    def full_version_mode(self):
        self.name = self._ref.name
        self.version = self._ref.version
        self.user = self.channel = self.package_id = None
        self.recipe_revision = None

    def patch_mode(self):
        self.name = self._ref.name
        self.version = _VersionRepr(self._ref.version).patch()
        self.user = self.channel = self.package_id = None
        self.recipe_revision = None

    def minor_mode(self):
        self.name = self._ref.name
        self.version = _VersionRepr(self._ref.version).minor()
        self.user = self.channel = self.package_id = None
        self.recipe_revision = None

    def major_mode(self):
        self.name = self._ref.name
        self.version = _VersionRepr(self._ref.version).major()
        self.user = self.channel = self.package_id = None
        self.recipe_revision = None

    def full_recipe_mode(self):
        self.name = self._ref.name
        self.version = self._ref.version
        self.user = self._ref.user
        self.channel = self._ref.channel
        self.package_id = None
        self.recipe_revision = None

    def full_package_mode(self):
        self.name = self._ref.name
        self.version = self._ref.version
        self.user = self._ref.user
        self.channel = self._ref.channel
        self.package_id = self._package_id
        self.recipe_revision = None

    def full_mode(self):
        self.name = self._ref.name
        self.version = self._ref.version
        self.user = self._ref.user
        self.channel = self._ref.channel
        self.package_id = self._package_id
        self.recipe_revision = self._ref.revision

    recipe_revision_mode = full_mode  # to not break everything and help in upgrade


class RequirementsInfo(UserRequirementsDict):

    def copy(self):
        # For build_id() implementation
        data = {pref: req_info.copy() for pref, req_info in self._data.items()}
        return RequirementsInfo(data)

    def serialize(self):
        return [str(r) for r in sorted(self._data.values())]

    def __bool__(self):
        return bool(self._data)

    def clear(self):
        self._data = {}

    def remove(self, *args):
        for name in args:
            del self[name]

    @property
    def pkg_names(self):
        return [r.ref.name for r in self._data.keys()]

    def dumps(self):
        result = []
        for req_info in self._data.values():
            dumped = req_info.dumps()
            if dumped:
                result.append(dumped)
        return "\n".join(sorted(result))

    def unrelated_mode(self):
        self.clear()

    def semver_mode(self):
        for r in self._data.values():
            r.semver_mode()

    def patch_mode(self):
        for r in self._data.values():
            r.patch_mode()

    def minor_mode(self):
        for r in self._data.values():
            r.minor_mode()

    def major_mode(self):
        for r in self._data.values():
            r.major_mode()

    def full_version_mode(self):
        for r in self._data.values():
            r.full_version_mode()

    def full_recipe_mode(self):
        for r in self._data.values():
            r.full_recipe_mode()

    def full_package_mode(self):
        for r in self._data.values():
            r.full_package_mode()

    def full_mode(self):
        for r in self._data.values():
            r.full_mode()

    recipe_revision_mode = full_mode  # to not break everything and help in upgrade


class PythonRequiresInfo:

    def __init__(self, refs, default_package_id_mode):
        self._default_package_id_mode = default_package_id_mode
        if refs:
            self._refs = [RequirementInfo(r, None, default_package_id_mode=default_package_id_mode)
                          for r in sorted(refs)]
        else:
            self._refs = None

    def copy(self):
        # For build_id() implementation
        refs = [r._ref for r in self._refs] if self._refs else None
        return PythonRequiresInfo(refs, self._default_package_id_mode)

    def __bool__(self):
        return bool(self._refs)

    def clear(self):
        self._refs = None

    def dumps(self):
        return '\n'.join(r.dumps() for r in self._refs)

    def unrelated_mode(self):
        self._refs = None

    def semver_mode(self):
        for r in self._refs:
            r.semver_mode()

    def patch_mode(self):
        for r in self._refs:
            r.patch_mode()

    def minor_mode(self):
        for r in self._refs:
            r.minor_mode()

    def major_mode(self):
        for r in self._refs:
            r.major_mode()

    def full_version_mode(self):
        for r in self._refs:
            r.full_version_mode()

    def full_recipe_mode(self):
        for r in self._refs:
            r.full_recipe_mode()

    def full_mode(self):
        for r in self._refs:
            r.full_mode()

    recipe_revision_mode = full_mode


def load_binary_info(text):
    # This is used for search functionality, search prints info from this file
    # TODO: Generalize
    parser = ConfigParser(text, ["settings", "settings_target", "options", "requires", "conf"],
                          raise_unexpected_field=False)

    def _loads_settings(settings_text):
        settings_result = []
        for line in settings_text.splitlines():
            if not line.strip():
                continue
            name, value = line.split("=", 1)
            settings_result.append((name.strip(), value.strip()))
        return settings_result

    settings = _loads_settings(parser.settings)
    settings_target = _loads_settings(parser.settings_target)
    options = Options.loads(parser.options)
    # TODO: We need to generalize this reading.
    requires = parser.requires.splitlines() if parser.requires else []
    requires = [r for r in requires if r]
    # TODO: Temporary reading of conf as raw lines
    conf = parser.conf.splitlines() if parser.conf else []

    conan_info_json = {"settings": dict(settings),
                       "options": dict(options.serialize())["options"],
                       "requires": requires,
                       "settings_target": dict(settings_target),
                       "conf": conf
                       }
    return conan_info_json


class ConanInfo:

    def __init__(self, settings=None, options=None, reqs_info=None, build_requires_info=None,
                 python_requires=None, conf=None):
        self.invalid = None
        self.settings = settings
        self.settings_target = None  # needs to be explicitly defined by recipe package_id()
        self.options = options
        self.requires = reqs_info
        self.build_requires = build_requires_info
        self.python_requires = python_requires
        self.conf = conf

    def clone(self):
        """ Useful for build_id implementation and for compatibility()
        """
        result = ConanInfo()
        result.invalid = self.invalid
        result.settings = self.settings.copy()
        result.options = self.options.copy_conaninfo_options()
        result.requires = self.requires.copy()
        result.build_requires = self.build_requires.copy()
        result.python_requires = self.python_requires.copy()
        result.conf = self.conf.copy()
        return result

    def dumps(self):
        """
        Get all the information contained in settings, options, requires,
        python_requires, build_requires and conf.
        :return: `str` with the result of joining all the information, e.g.,
            `"[settings]\nos=Windows\n[options]\nuse_Qt=True"`
        """
        result = []
        settings_dumps = self.settings.dumps()
        if settings_dumps:
            result.append("[settings]")
            result.append(settings_dumps)
        if self.settings_target:
            settings_target_dumps = self.settings_target.dumps()
            if settings_target_dumps:
                result.append("[settings_target]")
                result.append(settings_target_dumps)
        options_dumps = self.options.dumps()
        if options_dumps:
            result.append("[options]")
            result.append(options_dumps)
        requires_dumps = self.requires.dumps()
        if requires_dumps:
            result.append("[requires]")
            result.append(requires_dumps)
        if self.python_requires:
            result.append("[python_requires]")
            result.append(self.python_requires.dumps())
        if self.build_requires:
            result.append("[build_requires]")
            result.append(self.build_requires.dumps())
        if self.conf:
<<<<<<< HEAD
=======
            # TODO: Think about the serialization of Conf, not 100% sure if dumps() is the best
>>>>>>> d3c9a7a6
            result.append("[conf]")
            result.append(self.conf.dumps())
        result.append("")  # Append endline so file ends with LF
        return '\n'.join(result)

    def package_id(self):
        """
        Get the `package_id` that is the result of applying the has function SHA-1 to the
        `self.dumps()` return.
        :return: `str` the `package_id`, e.g., `"040ce2bd0189e377b2d15eb7246a4274d1c63317"`
        """
        text = self.dumps()
        package_id = sha1(text.encode())
        return package_id

    def header_only(self):
        self.settings.clear()
        self.options.clear()
        self.requires.clear()

    def validate(self):
        # If the options are not fully defined, this is also an invalid case
        try:
            self.options.validate()
        except ConanException as e:
            self.invalid = BINARY_INVALID, str(e)

        try:
            self.settings.validate()
        except ConanException as e:
            self.invalid = BINARY_INVALID, str(e)<|MERGE_RESOLUTION|>--- conflicted
+++ resolved
@@ -370,10 +370,7 @@
             result.append("[build_requires]")
             result.append(self.build_requires.dumps())
         if self.conf:
-<<<<<<< HEAD
-=======
             # TODO: Think about the serialization of Conf, not 100% sure if dumps() is the best
->>>>>>> d3c9a7a6
             result.append("[conf]")
             result.append(self.conf.dumps())
         result.append("")  # Append endline so file ends with LF
