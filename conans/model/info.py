import os

from conans.client.build.cppstd_flags import cppstd_default
from conans.client.graph.graph import BINARY_INVALID
from conans.client.tools.win import MSVS_DEFAULT_TOOLSETS_INVERSE
from conans.errors import ConanException
<<<<<<< HEAD
=======
from conans.model.dependencies import UserRequirementsDict
from conans.model.env_info import EnvValues
>>>>>>> 6a5bd19b
from conans.model.options import OptionsValues
from conans.model.ref import PackageReference, ConanFileReference
from conans.model.values import Values
from conans.paths import CONANINFO
from conans.util.config_parser import ConfigParser
from conans.util.files import load
from conans.util.sha import sha1

PREV_UNKNOWN = "PREV unknown"
RREV_UNKNOWN = "RREV unknown"
PACKAGE_ID_UNKNOWN = "Package_ID_unknown"
PACKAGE_ID_INVALID = "INVALID"


class RequirementInfo(object):

    def __init__(self, pref, default_package_id_mode, indirect=False):
        self.package = pref
        self.full_name = pref.ref.name
        self.full_version = pref.ref.version
        self.full_user = pref.ref.user
        self.full_channel = pref.ref.channel
        self.full_recipe_revision = pref.ref.revision
        self.full_package_id = pref.id
        self.full_package_revision = pref.revision
        self._indirect = indirect

        try:
            func_package_id_mode = getattr(self, default_package_id_mode)
        except AttributeError:
            raise ConanException("'%s' is not a known package_id_mode" % default_package_id_mode)
        else:
            func_package_id_mode()

    def copy(self):
        # Useful for build_id()
        result = RequirementInfo(self.package, "unrelated_mode")
        for f in ("name", "version", "user", "channel", "recipe_revision", "package_id",
                  "package_revision"):

            setattr(result, f, getattr(self, f))
            f = "full_%s" % f
            setattr(result, f, getattr(self, f))
        return result

    def dumps(self):
        if not self.name:
            return ""
        result = ["%s/%s" % (self.name, self.version)]
        if self.user or self.channel:
            result.append("@%s/%s" % (self.user, self.channel))
        if self.recipe_revision:
            result.append("#%s" % self.recipe_revision)
        if self.package_id:
            result.append(":%s" % self.package_id)
        if self.package_revision:
            result.append("#%s" % self.package_revision)
        return "".join(result)

    @property
    def sha(self):
        if self.package_id == PACKAGE_ID_UNKNOWN or self.package_revision == PREV_UNKNOWN:
            return None
        if self.package_id == PACKAGE_ID_INVALID:
            return PACKAGE_ID_INVALID

        ref = ConanFileReference(self.name, self.version, self.user, self.channel,
                                 self.recipe_revision, validate=False)
        pref = repr(ref)
        if self.package_id:
            pref += ":{}".format(self.package_id)
            if self.package_revision:
                pref += "#{}".format(self.package_revision)

        return pref

    def unrelated_mode(self):
        self.name = self.version = self.user = self.channel = self.package_id = None
        self.recipe_revision = self.package_revision = None

    def semver_direct_mode(self):
        if self._indirect:
            self.unrelated_mode()
        else:
            self.semver_mode()

    def semver_mode(self):
        self.name = self.full_name
        self.version = self.full_version.stable()
        self.user = self.channel = self.package_id = None
        self.recipe_revision = self.package_revision = None

    semver = semver_mode  # Remove Conan 2.0

    def full_version_mode(self):
        self.name = self.full_name
        self.version = self.full_version
        self.user = self.channel = self.package_id = None
        self.recipe_revision = self.package_revision = None

    def patch_mode(self):
        self.name = self.full_name
        self.version = self.full_version.patch()
        self.user = self.channel = self.package_id = None
        self.recipe_revision = self.package_revision = None

    def base_mode(self):
        self.name = self.full_name
        self.version = self.full_version.base
        self.user = self.channel = self.package_id = None
        self.recipe_revision = self.package_revision = None

    def minor_mode(self):
        self.name = self.full_name
        self.version = self.full_version.minor()
        self.user = self.channel = self.package_id = None
        self.recipe_revision = self.package_revision = None

    def major_mode(self):
        self.name = self.full_name
        self.version = self.full_version.major()
        self.user = self.channel = self.package_id = None
        self.recipe_revision = self.package_revision = None

    def full_recipe_mode(self):
        self.name = self.full_name
        self.version = self.full_version
        self.user = self.full_user
        self.channel = self.full_channel
        self.package_id = None
        self.recipe_revision = self.package_revision = None

    def full_package_mode(self):
        self.name = self.full_name
        self.version = self.full_version
        self.user = self.full_user
        self.channel = self.full_channel
        self.package_id = self.full_package_id
        self.recipe_revision = self.package_revision = None

    def recipe_revision_mode(self):
        self.name = self.full_name
        self.version = self.full_version
        self.user = self.full_user
        self.channel = self.full_channel
        self.package_id = self.full_package_id
        self.recipe_revision = self.full_recipe_revision
        self.package_revision = None

    def package_revision_mode(self):
        self.name = self.full_name
        self.version = self.full_version
        self.user = self.full_user
        self.channel = self.full_channel
        self.package_id = self.full_package_id
        self.recipe_revision = self.full_recipe_revision
        # It is requested to use, but not defined (binary not build yet)
        self.package_revision = self.full_package_revision or PREV_UNKNOWN


class RequirementsInfo(UserRequirementsDict):

    def copy(self):
        # For build_id() implementation
        data = {pref: req_info.copy() for pref, req_info in self._data.items()}
        return RequirementsInfo(data)

    def __bool__(self):
        return bool(self._data)

    def clear(self):
        self._data = {}

    def remove(self, *args):
        for name in args:
            del self[name]

    @property
    def pkg_names(self):
        return [r.ref.name for r in self._data.keys()]

    @property
    def sha(self):
        result = []
        for req_info in self._data.values():
            s = req_info.sha
            if s is None:
                return None
            if s == PACKAGE_ID_INVALID:
                return PACKAGE_ID_INVALID
            result.append(s)
        result.sort()  # Show always in alphabetical order
        result.insert(0, "[requires]")
        return '\n'.join(result)

    def dumps(self):
        result = []
        for req_info in self._data.values():
            dumped = req_info.dumps()
            if dumped:
                result.append(dumped)
        return "\n".join(sorted(result))

    def unrelated_mode(self):
        self.clear()

    def semver_direct_mode(self):
        for r in self._data.values():
            r.semver_direct_mode()

    def semver_mode(self):
        for r in self._data.values():
            r.semver_mode()

    def patch_mode(self):
        for r in self._data.values():
            r.patch_mode()

    def minor_mode(self):
        for r in self._data.values():
            r.minor_mode()

    def major_mode(self):
        for r in self._data.values():
            r.major_mode()

    def base_mode(self):
        for r in self._data.values():
            r.base_mode()

    def full_version_mode(self):
        for r in self._data.values():
            r.full_version_mode()

    def full_recipe_mode(self):
        for r in self._data.values():
            r.full_recipe_mode()

    def full_package_mode(self):
        for r in self._data.values():
            r.full_package_mode()

    def recipe_revision_mode(self):
        for r in self._data.values():
            r.recipe_revision_mode()

    def package_revision_mode(self):
        for r in self._data.values():
            r.package_revision_mode()


class PythonRequireInfo(object):

    def __init__(self, ref, default_package_id_mode):
        self._ref = ref
        self._name = None
        self._version = None
        self._user = None
        self._channel = None
        self._revision = None

        try:
            func_package_id_mode = getattr(self, default_package_id_mode)
        except AttributeError:
            raise ConanException("'%s' is not a known package_id_mode" % default_package_id_mode)
        else:
            func_package_id_mode()

    @property
    def sha(self):
        ref = ConanFileReference(self._name, self._version, self._user, self._channel,
                                 self._revision, validate=False)
        return repr(ref)

    def semver_mode(self):
        self._name = self._ref.name
        self._version = self._ref.version.stable()
        self._user = self._channel = None
        self._revision = None

    def full_version_mode(self):
        self._name = self._ref.name
        self._version = self._ref.version
        self._user = self._channel = None
        self._revision = None

    def patch_mode(self):
        self._name = self._ref.name
        self._version = self._ref.version.patch()
        self._user = self._channel = None
        self._revision = None

    def minor_mode(self):
        self._name = self._ref.name
        self._version = self._ref.version.minor()
        self._user = self._channel = None
        self._revision = None

    def major_mode(self):
        self._name = self._ref.name
        self._version = self._ref.version.major()
        self._user = self._channel = None
        self._revision = None

    def full_recipe_mode(self):
        self._name = self._ref.name
        self._version = self._ref.version
        self._user = self._ref.user
        self._channel = self._ref.channel
        self._revision = None

    def recipe_revision_mode(self):
        self._name = self._ref.name
        self._version = self._ref.version
        self._user = self._ref.user
        self._channel = self._ref.channel
        self._revision = self._ref.revision


class PythonRequiresInfo(object):

    def __init__(self, refs, default_package_id_mode):
        self._default_package_id_mode = default_package_id_mode
        if refs:
            self._refs = [PythonRequireInfo(r, default_package_id_mode=default_package_id_mode)
                          for r in sorted(refs)]
        else:
            self._refs = None

    def copy(self):
        # For build_id() implementation
        refs = [r._ref for r in self._refs] if self._refs else None
        return PythonRequiresInfo(refs, self._default_package_id_mode)

    def __bool__(self):
        return bool(self._refs)

    def __nonzero__(self):
        return self.__bool__()

    def clear(self):
        self._refs = None

    @property
    def sha(self):
        result = ['[python_requires]']
        result.extend(r.sha for r in self._refs)
        return '\n'.join(result)

    def unrelated_mode(self):
        self._refs = None

    def semver_mode(self):
        for r in self._refs:
            r.semver_mode()

    def patch_mode(self):
        for r in self._refs:
            r.patch_mode()

    def minor_mode(self):
        for r in self._refs:
            r.minor_mode()

    def major_mode(self):
        for r in self._refs:
            r.major_mode()

    def full_version_mode(self):
        for r in self._refs:
            r.full_version_mode()

    def full_recipe_mode(self):
        for r in self._refs:
            r.full_recipe_mode()

    def recipe_revision_mode(self):
        for r in self._refs:
            r.recipe_revision_mode()


class _PackageReferenceList(list):
    @staticmethod
    def loads(text):
        return _PackageReferenceList([PackageReference.loads(package_reference)
                                     for package_reference in text.splitlines()])

    def dumps(self):
        return "\n".join(self.serialize())

    def serialize(self):
        return [str(r) for r in sorted(self)]


class ConanInfo(object):

    def copy(self):
        """ Useful for build_id implementation
        """
        result = ConanInfo()
        result.invalid = self.invalid
        result.settings = self.settings.copy()
        result.options = self.options.copy()
        result.requires = self.requires.copy()
        result.build_requires = self.build_requires.copy()
        result.python_requires = self.python_requires.copy()
        return result

    @staticmethod
    def create(settings, options, reqs_info, build_requires_info,
               python_requires, default_python_requires_id_mode):
        result = ConanInfo()
        result.invalid = None
        result.full_settings = settings
        result.settings = settings.copy()
        result.full_options = options
        result.options = options.copy()
        result.options.clear_indirect()
<<<<<<< HEAD
        result.full_requires = _PackageReferenceList(prefs_direct)
        result.requires = RequirementsInfo(prefs_direct, default_package_id_mode)
        result.requires.add(prefs_indirect, default_package_id_mode)
        result.full_requires.extend(prefs_indirect)
=======
        result.requires = reqs_info
        result.build_requires = build_requires_info
        result.full_requires = _PackageReferenceList()
        result.env_values = EnvValues()
>>>>>>> 6a5bd19b
        result.vs_toolset_compatible()
        result.discard_build_settings()
        result.default_std_matching()
        result.python_requires = PythonRequiresInfo(python_requires, default_python_requires_id_mode)
        return result

    @staticmethod
    def loads(text):
        # This is used for search functionality, search prints info from this file
        parser = ConfigParser(text, ["settings", "full_settings", "options", "full_options",
                                     "requires", "full_requires", "env"],
                              raise_unexpected_field=False)
        result = ConanInfo()
        result.invalid = None
        result.settings = Values.loads(parser.settings)
        result.full_settings = Values.loads(parser.full_settings)
        result.options = OptionsValues.loads(parser.options)
        result.full_options = OptionsValues.loads(parser.full_options)
        result.full_requires = _PackageReferenceList.loads(parser.full_requires)
        # Requires after load are not used for any purpose, CAN'T be used, they are not correct
        # FIXME: remove this uglyness
        result.requires = RequirementsInfo({})
        result.build_requires = RequirementsInfo({})

        return result

    def dumps(self):
        def indent(text):
            if not text:
                return ""
            return '\n'.join("    " + line for line in text.splitlines())
        result = list()

        result.append("[settings]")
        result.append(indent(self.settings.dumps()))
        result.append("\n[requires]")
        result.append(indent(self.requires.dumps()))
        result.append("\n[options]")
        result.append(indent(self.options.dumps()))
        result.append("\n[full_settings]")
        result.append(indent(self.full_settings.dumps()))
        result.append("\n[full_requires]")
        result.append(indent(self.full_requires.dumps()))
        result.append("\n[full_options]")
        result.append(indent(self.full_options.dumps()))
        result.append("\n[env]\n")

        return '\n'.join(result) + "\n"

    def clone(self):
        q = self.copy()
        q.full_settings = self.full_settings.copy()
        q.full_options = self.full_options.copy()
        q.full_requires = _PackageReferenceList.loads(self.full_requires.dumps())
        return q

    def __eq__(self, other):
        """ currently just for testing purposes
        """
        return self.dumps() == other.dumps()

    def __ne__(self, other):
        return not self.__eq__(other)

    @staticmethod
    def load_file(conan_info_path):
        """ load from file
        """
        try:
            config_text = load(conan_info_path)
        except IOError:
            raise ConanException("Does not exist %s" % conan_info_path)
        else:
            return ConanInfo.loads(config_text)

    @staticmethod
    def load_from_package(package_folder):
        info_path = os.path.join(package_folder, CONANINFO)
        return ConanInfo.load_file(info_path)

    def package_id(self):
        """ The package_id of a conans is the sha1 of its specific requirements,
        options and settings
        """
        result = [self.settings.sha,
                  self.options.sha]
        requires_sha = self.requires.sha
        if requires_sha is None:
            return PACKAGE_ID_UNKNOWN
        if requires_sha == PACKAGE_ID_INVALID:
            self.invalid = BINARY_INVALID, "Invalid transitive dependencies"
            return PACKAGE_ID_INVALID
        result.append(requires_sha)
        if self.python_requires:
            result.append(self.python_requires.sha)
        if self.build_requires:
            result.append(self.build_requires.sha.replace("[requires]", "[build_requires]"))
        if hasattr(self, "conf"):
            result.append(self.conf.sha)
        result.append("")  # Append endline so file ends with LF
        text = '\n'.join(result)
        #print("HASING ", text)
        package_id = sha1(text.encode())
        return package_id

    def serialize_min(self):
        """
        This info will be shown in search results.
        """
        conan_info_json = {"settings": dict(self.settings.serialize()),
                           "options": dict(self.options.serialize()["options"]),
                           "full_requires": self.full_requires.serialize()
                           }
        return conan_info_json

    def header_only(self):
        self.settings.clear()
        self.options.clear()
        self.requires.clear()

    def msvc_compatible(self):
        if self.settings.compiler != "msvc":
            return

        compatible = self.clone()
        version = compatible.settings.compiler.version
        runtime = compatible.settings.compiler.runtime
        runtime_type = compatible.settings.compiler.runtime_type

        compatible.settings.compiler = "Visual Studio"
        version = str(version)[:4]
        _visuals = {'19.0': '14',
                    '19.1': '15',
                    '19.2': '16'}
        compatible.settings.compiler.version = _visuals[version]
        runtime = "MT" if runtime == "static" else "MD"
        if  runtime_type == "Debug":
            runtime = "{}d".format(runtime)
        compatible.settings.compiler.runtime = runtime
        return compatible

    def vs_toolset_compatible(self):
        """Default behaviour, same package for toolset v140 with compiler=Visual Studio 15 than
        using Visual Studio 14"""
        if self.full_settings.compiler != "Visual Studio":
            return

        toolset = str(self.full_settings.compiler.toolset)
        version = MSVS_DEFAULT_TOOLSETS_INVERSE.get(toolset)
        if version is not None:
            self.settings.compiler.version = version
            del self.settings.compiler.toolset

    def vs_toolset_incompatible(self):
        """Will generate different packages for v140 and visual 15 than the visual 14"""
        if self.full_settings.compiler != "Visual Studio":
            return
        self.settings.compiler.version = self.full_settings.compiler.version
        self.settings.compiler.toolset = self.full_settings.compiler.toolset

    def discard_build_settings(self):
        # When os is defined, os_build is irrelevant for the consumer.
        # only when os_build is alone (installers, etc) it has to be present in the package_id
        if self.full_settings.os and self.full_settings.os_build:
            del self.settings.os_build
        if self.full_settings.arch and self.full_settings.arch_build:
            del self.settings.arch_build

    def include_build_settings(self):
        self.settings.os_build = self.full_settings.os_build
        self.settings.arch_build = self.full_settings.arch_build

    def default_std_matching(self):
        """
        If we are building with gcc 7, and we specify -s cppstd=gnu14, it's the default, so the
        same as specifying None, packages are the same
        """
        if self.full_settings.compiler == "msvc":
            # This post-processing of package_id was a hack to introduce this in a non-breaking way
            # This whole function will be removed in Conan 2.0, and the responsibility will be
            # of the input profile
            return
        if (self.full_settings.compiler and
                self.full_settings.compiler.version):
            default = cppstd_default(self.full_settings)

            if str(self.full_settings.compiler.cppstd) == default:
                self.settings.compiler.cppstd = None

    def default_std_non_matching(self):
        if self.full_settings.compiler.cppstd:
            self.settings.compiler.cppstd = self.full_settings.compiler.cppstd

    def parent_compatible(self, *_, **kwargs):
        """If a built package for Intel has to be compatible for a Visual/GCC compiler
        (consumer). Transform the visual/gcc full_settings into an intel one"""

        if "compiler" not in kwargs:
            raise ConanException("Specify 'compiler' as a keywork argument. e.g: "
                                 "'parent_compiler(compiler=\"intel\")' ")

        self.settings.compiler = kwargs["compiler"]
        # You have to use here a specific version or create more than one version of
        # compatible packages
        kwargs.pop("compiler")
        for setting_name in kwargs:
            # Won't fail even if the setting is not valid, there is no validation at info
            setattr(self.settings.compiler, setting_name, kwargs[setting_name])
        self.settings.compiler.base = self.full_settings.compiler
        for field in self.full_settings.compiler.fields:
            value = getattr(self.full_settings.compiler, field)
            setattr(self.settings.compiler.base, field, value)

    def base_compatible(self):
        """If a built package for Visual/GCC has to be compatible for an Intel compiler
          (consumer). Transform the Intel profile into an visual/gcc one"""
        if not self.full_settings.compiler.base:
            raise ConanException("The compiler '{}' has "
                                 "no 'base' sub-setting".format(self.full_settings.compiler))

        self.settings.compiler = self.full_settings.compiler.base
        for field in self.full_settings.compiler.base.fields:
            value = getattr(self.full_settings.compiler.base, field)
            setattr(self.settings.compiler, field, value)<|MERGE_RESOLUTION|>--- conflicted
+++ resolved
@@ -4,11 +4,7 @@
 from conans.client.graph.graph import BINARY_INVALID
 from conans.client.tools.win import MSVS_DEFAULT_TOOLSETS_INVERSE
 from conans.errors import ConanException
-<<<<<<< HEAD
-=======
 from conans.model.dependencies import UserRequirementsDict
-from conans.model.env_info import EnvValues
->>>>>>> 6a5bd19b
 from conans.model.options import OptionsValues
 from conans.model.ref import PackageReference, ConanFileReference
 from conans.model.values import Values
@@ -427,17 +423,9 @@
         result.full_options = options
         result.options = options.copy()
         result.options.clear_indirect()
-<<<<<<< HEAD
-        result.full_requires = _PackageReferenceList(prefs_direct)
-        result.requires = RequirementsInfo(prefs_direct, default_package_id_mode)
-        result.requires.add(prefs_indirect, default_package_id_mode)
-        result.full_requires.extend(prefs_indirect)
-=======
         result.requires = reqs_info
         result.build_requires = build_requires_info
         result.full_requires = _PackageReferenceList()
-        result.env_values = EnvValues()
->>>>>>> 6a5bd19b
         result.vs_toolset_compatible()
         result.discard_build_settings()
         result.default_std_matching()
