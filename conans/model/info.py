from conans.errors import ConanException
from conans.model.env_info import EnvValues
from conans.model.options import OptionsValues
from conans.model.ref import PackageReference
from conans.model.scope import Scopes
from conans.model.values import Values
from conans.util.config_parser import ConfigParser
from conans.util.files import load
from conans.util.sha import sha1


class RequirementInfo(object):
    def __init__(self, value_str, indirect=False):
        """ parse the input into fields name, version...
        """
        ref = PackageReference.loads(value_str)
        self.package = ref
        self.full_name = ref.conan.name
        self.full_version = ref.conan.version
        self.full_user = ref.conan.user
        self.full_channel = ref.conan.channel
        self.full_package_id = ref.package_id

        # sha values
        if indirect:
            self.unrelated_mode()
        else:
            self.semver()

    def dumps(self):
        if not self.name:
            return ""
        result = ["%s/%s" % (self.name, self.version)]
        if self.user or self.channel:
            result.append("@%s/%s" % (self.user, self.channel))
        if self.package_id:
            result.append(":%s" % self.package_id)
        return "".join(result)

    @property
    def sha(self):
        return "/".join([str(n) for n in [self.name, self.version, self.user, self.channel,
                                          self.package_id]])

    def serialize(self):
        return str(self.package)

    @staticmethod
    def deserialize(data):
        ret = RequirementInfo(data)
        return ret

    def unrelated_mode(self):
        self.name = self.version = self.user = self.channel = self.package_id = None

    def semver_mode(self):
        self.name = self.full_name
        self.version = self.full_version.stable()
        self.user = self.channel = self.package_id = None

    semver = semver_mode

    def full_version_mode(self):
        self.name = self.full_name
        self.version = self.full_version
        self.user = self.channel = self.package_id = None

    def patch_mode(self):
        self.name = self.full_name
        self.version = self.full_version.patch()
        self.user = self.channel = self.package_id = None

    def base_mode(self):
        self.name = self.full_name
        self.version = self.full_version.base
        self.user = self.channel = self.package_id = None

    def minor_mode(self):
        self.name = self.full_name
        self.version = self.full_version.minor()
        self.user = self.channel = self.package_id = None

    def major_mode(self):
        self.name = self.full_name
        self.version = self.full_version.major()
        self.user = self.channel = self.package_id = None

    def full_recipe_mode(self):
        self.name = self.full_name
        self.version = self.full_version
        self.user = self.full_user
        self.channel = self.full_channel
        self.package_id = None

    def full_package_mode(self):
        self.name = self.full_name
        self.version = self.full_version
        self.user = self.full_user
        self.channel = self.full_channel
        self.package_id = self.full_package_id


class RequirementsInfo(object):
    def __init__(self, requires, non_devs_requirements):
        # {PackageReference: RequirementInfo}
        self._non_devs_requirements = non_devs_requirements
        self._data = {r: RequirementInfo(str(r)) for r in requires}

    def copy(self):
        return RequirementsInfo(self._data.keys(), self._non_devs_requirements.copy()
                                if self._non_devs_requirements else None)

    def clear(self):
        self._data = {}

    def remove(self, *args):
        for name in args:
            del self._data[self._get_key(name)]

    def add(self, indirect_reqs):
        """ necessary to propagate from upstream the real
        package requirements
        """
        for r in indirect_reqs:
            self._data[r] = RequirementInfo(str(r), indirect=True)

    def refs(self):
        """ used for updating downstream requirements with this
        """
        return list(self._data.keys())

    def _get_key(self, item):
        for reference in self._data:
            if reference.conan.name == item:
                return reference
        raise ConanException("No requirement matching for %s" % (item))

    def __getitem__(self, item):
        """get by package name
        Necessary to access from conaninfo
        self.requires["Boost"].version = "2.X"
        """
        return self._data[self._get_key(item)]

    @property
    def pkg_names(self):
        return [r.conan.name for r in self._data.keys()]

    @property
    def sha(self):
        result = []
        # Remove requirements without a name, i.e. indirect transitive requirements
        data = {k: v for k, v in self._data.items() if v.name}
        if self._non_devs_requirements is None:
            for key in sorted(data):
                result.append(data[key].sha)
        else:
            for key in sorted(data):
                non_dev = key.conan.name in self._non_devs_requirements
                if non_dev:
                    result.append(data[key].sha)
        return sha1('\n'.join(result).encode())

    def dumps(self):
        result = []
        for ref in sorted(self._data):
            dumped = self._data[ref].dumps()
            if dumped:
                dev = (self._non_devs_requirements is not None and
                       ref.conan.name not in self._non_devs_requirements)
                if dev:
                    dumped += " DEV"
                result.append(dumped)
        return "\n".join(result)

    def serialize(self):
        return {str(ref): requinfo.serialize() for ref, requinfo in self._data.items()}

    @staticmethod
    def deserialize(data):
        ret = RequirementsInfo({}, None)
        for ref, requinfo in data.items():
            ref = PackageReference.loads(ref)
            ret._data[ref] = RequirementInfo.deserialize(requinfo)
        return ret

    def unrelated_mode(self):
        self.clear()

    def semver_mode(self):
        for r in self._data.values():
            r.semver_mode()

    def patch_mode(self):
        for r in self._data.values():
            r.patch_mode()

    def minor_mode(self):
        for r in self._data.values():
            r.minor_mode()

    def major_mode(self):
        for r in self._data.values():
            r.major_mode()

    def base_mode(self):
        for r in self._data.values():
            r.base_mode()

    def full_version_mode(self):
        for r in self._data.values():
            r.full_version_mode()

    def full_recipe_mode(self):
        for r in self._data.values():
            r.full_recipe_mode()

    def full_package_mode(self):
        for r in self._data.values():
            r.full_package_mode()


class RequirementsList(list):
    @staticmethod
    def loads(text):
        return RequirementsList.deserialize(text.splitlines())

    def dumps(self):
        return "\n".join(self.serialize())

    def serialize(self):
        return [str(r) for r in sorted(self)]

    @staticmethod
    def deserialize(data):
        return RequirementsList([PackageReference.loads(line) for line in data])


class ConanInfo(object):

    def copy(self):
        """ Useful for build_id implementation
        """
        result = ConanInfo()
        result.settings = self.settings.copy()
        result.options = self.options.copy()
        result.requires = self.requires.copy()
        result._non_devs_requirements = self._non_devs_requirements
        return result

    @staticmethod
    def create(settings, options, requires, indirect_requires, non_devs_requirements):
        result = ConanInfo()
        result.full_settings = settings
        result.settings = settings.copy()
        result.full_options = options
        result.options = options.copy()
        result.options.clear_indirect()
        result.full_requires = RequirementsList(requires)
        result.requires = RequirementsInfo(requires, non_devs_requirements)
        result.scope = None
        result.requires.add(indirect_requires)
        result.full_requires.extend(indirect_requires)
        result.recipe_hash = None
        result._non_devs_requirements = non_devs_requirements  # Can be None
        result.env_values = EnvValues()
        return result

    @staticmethod
    def loads(text):
        parser = ConfigParser(text, ["settings", "full_settings", "options", "full_options",
                                     "requires", "full_requires", "scope", "recipe_hash",
                                     "env"], raise_unexpected_field=False)
        result = ConanInfo()
        result.settings = Values.loads(parser.settings)
        result.full_settings = Values.loads(parser.full_settings)
        result.options = OptionsValues.loads(parser.options)
        result.full_options = OptionsValues.loads(parser.full_options)
        result.full_requires = RequirementsList.loads(parser.full_requires)
        result.requires = RequirementsInfo(result.full_requires, None)
        result.recipe_hash = parser.recipe_hash or None

        # TODO: Missing handling paring of requires, but not necessary now
        result.scope = Scopes.loads(parser.scope)
        result.env_values = EnvValues.loads(parser.env)
        return result

    def dumps(self):
        def indent(text):
<<<<<<< HEAD
            return '\n'.join("" + line for line in text.splitlines())
        result = []
=======
            if not text:
                return ""
            return '\n'.join("    " + line for line in text.splitlines())
        result = list()
>>>>>>> 15fdd336

        result.append("[settings]")
        result.append(indent(self.settings.dumps()))
        result.append("\n[requires]")
        result.append(indent(self.requires.dumps()))
        result.append("\n[options]")
        result.append(indent(self.options.dumps()))
        result.append("\n[full_settings]")
        result.append(indent(self.full_settings.dumps()))
        result.append("\n[full_requires]")
        result.append(indent(self.full_requires.dumps()))
        result.append("\n[full_options]")
        result.append(indent(self.full_options.dumps()))
        result.append("\n[scope]")
        if self.scope:
            result.append(indent(self.scope.dumps()))
        result.append("\n[recipe_hash]\n%s" % indent(self.recipe_hash))
        result.append("\n[env]")
        result.append(indent(self.env_values.dumps()))

        return '\n'.join(result) + "\n"

    def __eq__(self, other):
        """ currently just for testing purposes
        """
        return self.dumps() == other.dumps()

    def __ne__(self, other):
        return not self.__eq__(other)

    @staticmethod
    def load_file(conan_info_path):
        """ load from file
        """
        try:
            config_text = load(conan_info_path)
        except IOError:
            raise ConanException("Does not exist %s" % conan_info_path)
        else:
            return ConanInfo.loads(config_text)

    def package_id(self):
        """ The package_id of a conans is the sha1 of its specific requirements,
        options and settings
        """
        computed_id = getattr(self, "_package_id", None)
        if computed_id:
            return computed_id
        result = []
        result.append(self.settings.sha)
        # Only are valid requires for OPtions those Non-Dev who are still in requires

        self.options.filter_used(self.requires.pkg_names)
        result.append(self.options.sha(self._non_devs_requirements))
        result.append(self.requires.sha)
        self._package_id = sha1('\n'.join(result).encode())
        return self._package_id

    def serialize(self):
        conan_info_json = {"settings": self.settings.serialize(),
                           "full_settings": self.full_settings.serialize(),
                           "options": self.options.serialize(),
                           "full_options": self.full_options.serialize(),
                           "requires": self.requires.serialize(),
                           "full_requires": self.full_requires.serialize(),
                           "recipe_hash": self.recipe_hash}
        return conan_info_json

    def serialize_min(self):
        """
        This info will be shown in search results.
        """
        conan_info_json = {"settings": dict(self.settings.serialize()),
                           "options": dict(self.options.serialize()["options"]),
                           "full_requires": self.full_requires.serialize(),
                           "recipe_hash": self.recipe_hash}
        return conan_info_json

    def header_only(self):
        self.settings.clear()
        self.options.clear()
        self.requires.unrelated_mode()<|MERGE_RESOLUTION|>--- conflicted
+++ resolved
@@ -287,15 +287,10 @@
 
     def dumps(self):
         def indent(text):
-<<<<<<< HEAD
-            return '\n'.join("" + line for line in text.splitlines())
-        result = []
-=======
             if not text:
                 return ""
-            return '\n'.join("    " + line for line in text.splitlines())
+            return '\n'.join("" + line for line in text.splitlines())
         result = list()
->>>>>>> 15fdd336
 
         result.append("[settings]")
         result.append(indent(self.settings.dumps()))
