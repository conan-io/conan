import os

from conans.client.build.cppstd_flags import cppstd_default
from conans.client.tools.win import MSVS_DEFAULT_TOOLSETS_INVERSE
from conans.errors import ConanException
from conans.model.env_info import EnvValues
from conans.model.options import OptionsValues
from conans.model.ref import PackageReference
from conans.model.values import Values
from conans.paths import CONANINFO
from conans.util.config_parser import ConfigParser
from conans.util.files import load
from conans.util.sha import sha1

PREV_UNKNOWN = "PREV unknown"
PACKAGE_ID_UNKNOWN = "Package_ID_unknown"


class RequirementInfo(object):

<<<<<<< HEAD
    def __init__(self, pref, node, default_package_id_mode, indirect=False):
        self._node = node
=======
    def __init__(self, pref, default_package_id_mode, indirect=False):
>>>>>>> 5a03f47a
        self.package = pref
        self.full_name = pref.ref.name
        self.full_version = pref.ref.version
        self.full_user = pref.ref.user
        self.full_channel = pref.ref.channel
<<<<<<< HEAD
        self.full_revision = pref.ref.revision
=======
        self.full_recipe_revision = pref.ref.revision
>>>>>>> 5a03f47a
        self.full_package_id = pref.id
        self.full_package_revision = pref.revision
        self._indirect = indirect

        try:
            getattr(self, default_package_id_mode)()
        except AttributeError:
            raise ConanException("'%s' is not a known package_id_mode" % default_package_id_mode)

    def copy(self):
        # Useful for build_id()
<<<<<<< HEAD
        result = RequirementInfo(self.package, None, "unrelated_mode")
        for f in ("name", "version", "user", "channel", "revision", "package_id",
=======
        result = RequirementInfo(self.package, "unrelated_mode")
        for f in ("name", "version", "user", "channel", "recipe_revision", "package_id",
>>>>>>> 5a03f47a
                  "package_revision"):

            setattr(result, f, getattr(self, f))
            f = "full_%s" % f
            setattr(result, f, getattr(self, f))
        return result

    def dumps(self):
        if not self.name:
            return ""
        result = ["%s/%s" % (self.name, self.version)]
        if self.user or self.channel:
            result.append("@%s/%s" % (self.user, self.channel))
        if self.recipe_revision:
            result.append("#%s" % self.recipe_revision)
        if self.package_id:
            result.append(":%s" % self.package_id)
        if self.package_revision:
            result.append("#%s" % self.package_revision)
        return "".join(result)

    def update_prev(self):
        if self.package_revision == PREV_UNKNOWN and self._node.prev:
            self.package_revision = self._node.prev
        if self.package_id == PACKAGE_ID_UNKNOWN and self._node.package_id:
            self.package_id = self._node.package_id

    @property
    def sha(self):
        if self.package_id == PACKAGE_ID_UNKNOWN or self.package_revision == PREV_UNKNOWN:
            return None
        vals = [str(n) for n in (self.name, self.version, self.user, self.channel, self.package_id)]
        # This is done later to NOT affect existing package-IDs (before revisions)
<<<<<<< HEAD
        if self.revision:
            vals.append(self.revision)
=======
        if self.recipe_revision:
            vals.append(self.recipe_revision)
>>>>>>> 5a03f47a
        if self.package_revision:
            # A package revision is required = True, but didn't get a real value
            vals.append(self.package_revision)
        return "/".join(vals)

    def unrelated_mode(self):
        self.name = self.version = self.user = self.channel = self.package_id = None
<<<<<<< HEAD
        self.revision = self.package_revision = None
=======
        self.recipe_revision = self.package_revision = None
>>>>>>> 5a03f47a

    def semver_direct_mode(self):
        if self._indirect:
            self.unrelated_mode()
        else:
            self.semver_mode()

    def semver_mode(self):
        self.name = self.full_name
        self.version = self.full_version.stable()
        self.user = self.channel = self.package_id = None
<<<<<<< HEAD
        self.revision = self.package_revision = None
=======
        self.recipe_revision = self.package_revision = None
>>>>>>> 5a03f47a

    semver = semver_mode  # Remove Conan 2.0

    def full_version_mode(self):
        self.name = self.full_name
        self.version = self.full_version
        self.user = self.channel = self.package_id = None
<<<<<<< HEAD
        self.revision = self.package_revision = None
=======
        self.recipe_revision = self.package_revision = None
>>>>>>> 5a03f47a

    def patch_mode(self):
        self.name = self.full_name
        self.version = self.full_version.patch()
        self.user = self.channel = self.package_id = None
<<<<<<< HEAD
        self.revision = self.package_revision = None
=======
        self.recipe_revision = self.package_revision = None
>>>>>>> 5a03f47a

    def base_mode(self):
        self.name = self.full_name
        self.version = self.full_version.base
        self.user = self.channel = self.package_id = None
<<<<<<< HEAD
        self.revision = self.package_revision = None
=======
        self.recipe_revision = self.package_revision = None
>>>>>>> 5a03f47a

    def minor_mode(self):
        self.name = self.full_name
        self.version = self.full_version.minor()
        self.user = self.channel = self.package_id = None
<<<<<<< HEAD
        self.revision = self.package_revision = None
=======
        self.recipe_revision = self.package_revision = None
>>>>>>> 5a03f47a

    def major_mode(self):
        self.name = self.full_name
        self.version = self.full_version.major()
        self.user = self.channel = self.package_id = None
<<<<<<< HEAD
        self.revision = self.package_revision = None
=======
        self.recipe_revision = self.package_revision = None
>>>>>>> 5a03f47a

    def full_recipe_mode(self):
        self.name = self.full_name
        self.version = self.full_version
        self.user = self.full_user
        self.channel = self.full_channel
        self.package_id = None
<<<<<<< HEAD
        self.revision = self.package_revision = None
=======
        self.recipe_revision = self.package_revision = None
>>>>>>> 5a03f47a

    def full_package_mode(self):
        self.name = self.full_name
        self.version = self.full_version
        self.user = self.full_user
        self.channel = self.full_channel
        self.package_id = self.full_package_id
<<<<<<< HEAD
        self.revision = self.package_revision = None

    def full_revision_mode(self):
=======
        self.recipe_revision = self.package_revision = None

    def recipe_revision_mode(self):
>>>>>>> 5a03f47a
        self.name = self.full_name
        self.version = self.full_version
        self.user = self.full_user
        self.channel = self.full_channel
<<<<<<< HEAD
        self.revision = self.full_revision
        self.package_id = None
        self.package_revision = None

    def full_package_revision_mode(self):
=======
        self.recipe_revision = self.full_recipe_revision
        self.package_id = None
        self.package_revision = None

    def package_revision_mode(self):
>>>>>>> 5a03f47a
        self.name = self.full_name
        self.version = self.full_version
        self.user = self.full_user
        self.channel = self.full_channel
        self.package_id = self.full_package_id
<<<<<<< HEAD
        self.revision = self.full_revision
=======
        self.recipe_revision = self.full_recipe_revision
>>>>>>> 5a03f47a
        # It is requested to use, but not defined (binary not build yet)
        self.package_revision = self.full_package_revision or PREV_UNKNOWN


class RequirementsInfo(object):

<<<<<<< HEAD
    def __init__(self, nodes, default_package_id_mode):
=======
    def __init__(self, prefs, default_package_id_mode):
>>>>>>> 5a03f47a
        # {PackageReference: RequirementInfo}
        self._data = {pref: RequirementInfo(pref, node,
                                            default_package_id_mode=default_package_id_mode)
                      for (pref, node) in nodes}

    def update_prevs(self):
        for d in self._data.values():
            d.update_prev()

    def copy(self):
        # For build_id() implementation
        result = RequirementsInfo([], None)
        result._data = {pref: req_info.copy() for pref, req_info in self._data.items()}
        return result

    def clear(self):
        self._data = {}

    def remove(self, *args):
        for name in args:
            del self._data[self._get_key(name)]

    def add(self, nodes_indirect, default_package_id_mode):
        """ necessary to propagate from upstream the real
        package requirements
        """
        for pref, node in nodes_indirect.items():
            self._data[pref] = RequirementInfo(pref, node, indirect=True,
                                               default_package_id_mode=default_package_id_mode)

    def nodes(self):
        """ used for updating downstream requirements with this
        """
        return {pref: req._node for pref, req in self._data.items()}

    def _get_key(self, item):
        for reference in self._data:
            if reference.ref.name == item:
                return reference
        raise ConanException("No requirement matching for %s" % (item))

    def __getitem__(self, item):
        """get by package name
        Necessary to access from conaninfo
        self.requires["Boost"].version = "2.X"
        """
        return self._data[self._get_key(item)]

    @property
    def pkg_names(self):
        return [r.ref.name for r in self._data.keys()]

    @property
    def sha(self):
        result = []
        # Remove requirements without a name, i.e. indirect transitive requirements
        data = {k: v for k, v in self._data.items() if v.name}
        for key in sorted(data):
            s = data[key].sha
            if s is None:
                return None
            result.append(s)
        return sha1('\n'.join(result).encode())

    def dumps(self):
        result = []
        for ref in sorted(self._data):
            dumped = self._data[ref].dumps()
            if dumped:
                result.append(dumped)
        return "\n".join(result)

    def unrelated_mode(self):
        self.clear()

    def semver_direct_mode(self):
        for r in self._data.values():
            r.semver_direct_mode()

    def semver_mode(self):
        for r in self._data.values():
            r.semver_mode()

    def patch_mode(self):
        for r in self._data.values():
            r.patch_mode()

    def minor_mode(self):
        for r in self._data.values():
            r.minor_mode()

    def major_mode(self):
        for r in self._data.values():
            r.major_mode()

    def base_mode(self):
        for r in self._data.values():
            r.base_mode()

    def full_version_mode(self):
        for r in self._data.values():
            r.full_version_mode()

    def full_recipe_mode(self):
        for r in self._data.values():
            r.full_recipe_mode()

    def full_package_mode(self):
        for r in self._data.values():
            r.full_package_mode()

    def recipe_revision_mode(self):
        for r in self._data.values():
            r.recipe_revision_mode()

    def package_revision_mode(self):
        for r in self._data.values():
            r.package_revision_mode()


class _PackageReferenceList(list):
    @staticmethod
    def loads(text):
        return _PackageReferenceList([PackageReference.loads(package_reference)
                                     for package_reference in text.splitlines()])

    def dumps(self):
        return "\n".join(self.serialize())

    def serialize(self):
        return [str(r) for r in sorted(self)]


class ConanInfo(object):

    def copy(self):
        """ Useful for build_id implementation
        """
        result = ConanInfo()
        result.settings = self.settings.copy()
        result.options = self.options.copy()
        result.requires = self.requires.copy()
        return result

    @staticmethod
    def create(settings, options, nodes_direct, nodes_indirect, default_package_id_mode):
        result = ConanInfo()
        result.full_settings = settings
        result.settings = settings.copy()
        result.full_options = options
        result.options = options.copy()
        result.options.clear_indirect()
        result.full_requires = _PackageReferenceList([pref for (pref, _) in nodes_direct])
        result.full_requires.extend(nodes_indirect)
        result.requires = RequirementsInfo(nodes_direct, default_package_id_mode)
        result.requires.add(nodes_indirect, default_package_id_mode)
        result.recipe_hash = None
        result.env_values = EnvValues()
        result.vs_toolset_compatible()
        result.discard_build_settings()
        result.default_std_matching()

        return result

    @staticmethod
    def loads(text):
        # This is used for search functionality, search prints info from this file
        # Other use is from the BinariesAnalyzer, to get the recipe_hash and know
        # if package is outdated
        parser = ConfigParser(text, ["settings", "full_settings", "options", "full_options",
                                     "requires", "full_requires", "scope", "recipe_hash", "env"],
                              raise_unexpected_field=False)
        result = ConanInfo()
        result.settings = Values.loads(parser.settings)
        result.full_settings = Values.loads(parser.full_settings)
        result.options = OptionsValues.loads(parser.options)
        result.full_options = OptionsValues.loads(parser.full_options)
        result.full_requires = _PackageReferenceList.loads(parser.full_requires)
        # Requires after load are not used for any purpose, CAN'T be used, they are not correct
        result.requires = RequirementsInfo([(r, None) for r in result.full_requires],
                                           "semver_direct_mode")
        result.recipe_hash = parser.recipe_hash or None

        # TODO: Missing handling paring of requires, but not necessary now
        result.env_values = EnvValues.loads(parser.env)
        return result

    def dumps(self):
        def indent(text):
            if not text:
                return ""
            return '\n'.join("    " + line for line in text.splitlines())
        result = list()

        result.append("[settings]")
        result.append(indent(self.settings.dumps()))
        result.append("\n[requires]")
        result.append(indent(self.requires.dumps()))
        result.append("\n[options]")
        result.append(indent(self.options.dumps()))
        result.append("\n[full_settings]")
        result.append(indent(self.full_settings.dumps()))
        result.append("\n[full_requires]")
        result.append(indent(self.full_requires.dumps()))
        result.append("\n[full_options]")
        result.append(indent(self.full_options.dumps()))
        result.append("\n[recipe_hash]\n%s" % indent(self.recipe_hash))
        result.append("\n[env]")
        result.append(indent(self.env_values.dumps()))

        return '\n'.join(result) + "\n"

    def __eq__(self, other):
        """ currently just for testing purposes
        """
        return self.dumps() == other.dumps()

    def __ne__(self, other):
        return not self.__eq__(other)

    @staticmethod
    def load_file(conan_info_path):
        """ load from file
        """
        try:
            config_text = load(conan_info_path)
        except IOError:
            raise ConanException("Does not exist %s" % conan_info_path)
        else:
            return ConanInfo.loads(config_text)

    @staticmethod
    def load_from_package(package_folder):
        info_path = os.path.join(package_folder, CONANINFO)
        return ConanInfo.load_file(info_path)

    def package_id(self, update_prevs=False):
        """ The package_id of a conans is the sha1 of its specific requirements,
        options and settings
        """
        result = []
        result.append(self.settings.sha)
        # Only are valid requires for OPtions those Non-Dev who are still in requires
        self.options.filter_used(self.requires.pkg_names)
        result.append(self.options.sha)
        if update_prevs:
            self.requires.update_prevs()
        requires_sha = self.requires.sha
        if requires_sha is None:
            return PACKAGE_ID_UNKNOWN
        result.append(requires_sha)

        package_id = sha1('\n'.join(result).encode())
        return package_id

    def serialize_min(self):
        """
        This info will be shown in search results.
        """
        conan_info_json = {"settings": dict(self.settings.serialize()),
                           "options": dict(self.options.serialize()["options"]),
                           "full_requires": self.full_requires.serialize(),
                           "recipe_hash": self.recipe_hash}
        return conan_info_json

    def header_only(self):
        self.settings.clear()
        self.options.clear()
        self.requires.clear()

    def vs_toolset_compatible(self):
        """Default behaviour, same package for toolset v140 with compiler=Visual Studio 15 than
        using Visual Studio 14"""
        if self.full_settings.compiler != "Visual Studio":
            return

        toolset = str(self.full_settings.compiler.toolset)
        version = MSVS_DEFAULT_TOOLSETS_INVERSE.get(toolset)
        if version is not None:
            self.settings.compiler.version = version
            del self.settings.compiler.toolset

    def vs_toolset_incompatible(self):
        """Will generate different packages for v140 and visual 15 than the visual 14"""
        if self.full_settings.compiler != "Visual Studio":
            return
        self.settings.compiler.version = self.full_settings.compiler.version
        self.settings.compiler.toolset = self.full_settings.compiler.toolset

    def discard_build_settings(self):
        # When os is defined, os_build is irrelevant for the consumer.
        # only when os_build is alone (installers, etc) it has to be present in the package_id
        if self.full_settings.os and self.full_settings.os_build:
            del self.settings.os_build
        if self.full_settings.arch and self.full_settings.arch_build:
            del self.settings.arch_build

    def include_build_settings(self):
        self.settings.os_build = self.full_settings.os_build
        self.settings.arch_build = self.full_settings.arch_build

    def default_std_matching(self):
        """
        If we are building with gcc 7, and we specify -s cppstd=gnu14, it's the default, so the
        same as specifying None, packages are the same
        """

        if (self.full_settings.compiler and
                self.full_settings.compiler.version):
            default = cppstd_default(str(self.full_settings.compiler),
                                     str(self.full_settings.compiler.version))

            if str(self.full_settings.cppstd) == default:
                self.settings.cppstd = None

            if str(self.full_settings.compiler.cppstd) == default:
                self.settings.compiler.cppstd = None

    def default_std_non_matching(self):
        if self.full_settings.cppstd:
            self.settings.cppstd = self.full_settings.cppstd

        if self.full_settings.compiler.cppstd:
            self.settings.compiler.cppstd = self.full_settings.compiler.cppstd<|MERGE_RESOLUTION|>--- conflicted
+++ resolved
@@ -18,22 +18,14 @@
 
 class RequirementInfo(object):
 
-<<<<<<< HEAD
     def __init__(self, pref, node, default_package_id_mode, indirect=False):
         self._node = node
-=======
-    def __init__(self, pref, default_package_id_mode, indirect=False):
->>>>>>> 5a03f47a
         self.package = pref
         self.full_name = pref.ref.name
         self.full_version = pref.ref.version
         self.full_user = pref.ref.user
         self.full_channel = pref.ref.channel
-<<<<<<< HEAD
-        self.full_revision = pref.ref.revision
-=======
         self.full_recipe_revision = pref.ref.revision
->>>>>>> 5a03f47a
         self.full_package_id = pref.id
         self.full_package_revision = pref.revision
         self._indirect = indirect
@@ -45,13 +37,8 @@
 
     def copy(self):
         # Useful for build_id()
-<<<<<<< HEAD
         result = RequirementInfo(self.package, None, "unrelated_mode")
-        for f in ("name", "version", "user", "channel", "revision", "package_id",
-=======
-        result = RequirementInfo(self.package, "unrelated_mode")
         for f in ("name", "version", "user", "channel", "recipe_revision", "package_id",
->>>>>>> 5a03f47a
                   "package_revision"):
 
             setattr(result, f, getattr(self, f))
@@ -85,13 +72,8 @@
             return None
         vals = [str(n) for n in (self.name, self.version, self.user, self.channel, self.package_id)]
         # This is done later to NOT affect existing package-IDs (before revisions)
-<<<<<<< HEAD
-        if self.revision:
-            vals.append(self.revision)
-=======
         if self.recipe_revision:
             vals.append(self.recipe_revision)
->>>>>>> 5a03f47a
         if self.package_revision:
             # A package revision is required = True, but didn't get a real value
             vals.append(self.package_revision)
@@ -99,11 +81,7 @@
 
     def unrelated_mode(self):
         self.name = self.version = self.user = self.channel = self.package_id = None
-<<<<<<< HEAD
-        self.revision = self.package_revision = None
-=======
-        self.recipe_revision = self.package_revision = None
->>>>>>> 5a03f47a
+        self.recipe_revision = self.package_revision = None
 
     def semver_direct_mode(self):
         if self._indirect:
@@ -115,11 +93,7 @@
         self.name = self.full_name
         self.version = self.full_version.stable()
         self.user = self.channel = self.package_id = None
-<<<<<<< HEAD
-        self.revision = self.package_revision = None
-=======
-        self.recipe_revision = self.package_revision = None
->>>>>>> 5a03f47a
+        self.recipe_revision = self.package_revision = None
 
     semver = semver_mode  # Remove Conan 2.0
 
@@ -127,51 +101,31 @@
         self.name = self.full_name
         self.version = self.full_version
         self.user = self.channel = self.package_id = None
-<<<<<<< HEAD
-        self.revision = self.package_revision = None
-=======
-        self.recipe_revision = self.package_revision = None
->>>>>>> 5a03f47a
+        self.recipe_revision = self.package_revision = None
 
     def patch_mode(self):
         self.name = self.full_name
         self.version = self.full_version.patch()
         self.user = self.channel = self.package_id = None
-<<<<<<< HEAD
-        self.revision = self.package_revision = None
-=======
-        self.recipe_revision = self.package_revision = None
->>>>>>> 5a03f47a
+        self.recipe_revision = self.package_revision = None
 
     def base_mode(self):
         self.name = self.full_name
         self.version = self.full_version.base
         self.user = self.channel = self.package_id = None
-<<<<<<< HEAD
-        self.revision = self.package_revision = None
-=======
-        self.recipe_revision = self.package_revision = None
->>>>>>> 5a03f47a
+        self.recipe_revision = self.package_revision = None
 
     def minor_mode(self):
         self.name = self.full_name
         self.version = self.full_version.minor()
         self.user = self.channel = self.package_id = None
-<<<<<<< HEAD
-        self.revision = self.package_revision = None
-=======
-        self.recipe_revision = self.package_revision = None
->>>>>>> 5a03f47a
+        self.recipe_revision = self.package_revision = None
 
     def major_mode(self):
         self.name = self.full_name
         self.version = self.full_version.major()
         self.user = self.channel = self.package_id = None
-<<<<<<< HEAD
-        self.revision = self.package_revision = None
-=======
-        self.recipe_revision = self.package_revision = None
->>>>>>> 5a03f47a
+        self.recipe_revision = self.package_revision = None
 
     def full_recipe_mode(self):
         self.name = self.full_name
@@ -179,11 +133,7 @@
         self.user = self.full_user
         self.channel = self.full_channel
         self.package_id = None
-<<<<<<< HEAD
-        self.revision = self.package_revision = None
-=======
-        self.recipe_revision = self.package_revision = None
->>>>>>> 5a03f47a
+        self.recipe_revision = self.package_revision = None
 
     def full_package_mode(self):
         self.name = self.full_name
@@ -191,53 +141,31 @@
         self.user = self.full_user
         self.channel = self.full_channel
         self.package_id = self.full_package_id
-<<<<<<< HEAD
-        self.revision = self.package_revision = None
-
-    def full_revision_mode(self):
-=======
         self.recipe_revision = self.package_revision = None
 
     def recipe_revision_mode(self):
->>>>>>> 5a03f47a
         self.name = self.full_name
         self.version = self.full_version
         self.user = self.full_user
         self.channel = self.full_channel
-<<<<<<< HEAD
-        self.revision = self.full_revision
-        self.package_id = None
-        self.package_revision = None
-
-    def full_package_revision_mode(self):
-=======
         self.recipe_revision = self.full_recipe_revision
         self.package_id = None
         self.package_revision = None
 
     def package_revision_mode(self):
->>>>>>> 5a03f47a
         self.name = self.full_name
         self.version = self.full_version
         self.user = self.full_user
         self.channel = self.full_channel
         self.package_id = self.full_package_id
-<<<<<<< HEAD
-        self.revision = self.full_revision
-=======
         self.recipe_revision = self.full_recipe_revision
->>>>>>> 5a03f47a
         # It is requested to use, but not defined (binary not build yet)
         self.package_revision = self.full_package_revision or PREV_UNKNOWN
 
 
 class RequirementsInfo(object):
 
-<<<<<<< HEAD
     def __init__(self, nodes, default_package_id_mode):
-=======
-    def __init__(self, prefs, default_package_id_mode):
->>>>>>> 5a03f47a
         # {PackageReference: RequirementInfo}
         self._data = {pref: RequirementInfo(pref, node,
                                             default_package_id_mode=default_package_id_mode)
