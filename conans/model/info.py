import os

from conans.client.build.cppstd_flags import cppstd_default
from conans.client.tools.win import MSVS_DEFAULT_TOOLSETS_INVERSE
from conans.errors import ConanException
from conans.model.env_info import EnvValues
from conans.model.options import OptionsValues
from conans.model.ref import PackageReference
from conans.model.values import Values
from conans.paths import CONANINFO
from conans.util.config_parser import ConfigParser
from conans.util.files import load
from conans.util.sha import sha1

PREV_UNKNOWN = "PREV unknown"
PACKAGE_ID_UNKNOWN = "Package_ID_unknown"


class RequirementInfo(object):

    def __init__(self, pref, default_package_id_mode, indirect=False):
        self.package = pref
        self.full_name = pref.ref.name
        self.full_version = pref.ref.version
        self.full_user = pref.ref.user
        self.full_channel = pref.ref.channel
        self.full_recipe_revision = pref.ref.revision
        self.full_package_id = pref.id
        self.full_package_revision = pref.revision
        self._indirect = indirect

        try:
            getattr(self, default_package_id_mode)()
        except AttributeError:
            raise ConanException("'%s' is not a known package_id_mode" % default_package_id_mode)

    def copy(self):
        # Useful for build_id()
        result = RequirementInfo(self.package, "unrelated_mode")
        for f in ("name", "version", "user", "channel", "recipe_revision", "package_id",
                  "package_revision"):

            setattr(result, f, getattr(self, f))
            f = "full_%s" % f
            setattr(result, f, getattr(self, f))
        return result

    def dumps(self):
        if not self.name:
            return ""
        result = ["%s/%s" % (self.name, self.version)]
        if self.user or self.channel:
            result.append("@%s/%s" % (self.user, self.channel))
        if self.recipe_revision:
            result.append("#%s" % self.recipe_revision)
        if self.package_id:
            result.append(":%s" % self.package_id)
        if self.package_revision:
            result.append("#%s" % self.package_revision)
        return "".join(result)

    @property
    def sha(self):
        if self.package_id == PACKAGE_ID_UNKNOWN or self.package_revision == PREV_UNKNOWN:
            return None
        vals = [str(n) for n in (self.name, self.version, self.user, self.channel, self.package_id)]
        # This is done later to NOT affect existing package-IDs (before revisions)
        if self.recipe_revision:
            vals.append(self.recipe_revision)
        if self.package_revision:
            # A package revision is required = True, but didn't get a real value
            vals.append(self.package_revision)
        return "/".join(vals)

    def unrelated_mode(self):
        self.name = self.version = self.user = self.channel = self.package_id = None
        self.recipe_revision = self.package_revision = None

    def semver_direct_mode(self):
        if self._indirect:
            self.unrelated_mode()
        else:
            self.semver_mode()

    def semver_mode(self):
        self.name = self.full_name
        self.version = self.full_version.stable()
        self.user = self.channel = self.package_id = None
        self.recipe_revision = self.package_revision = None

    semver = semver_mode  # Remove Conan 2.0

    def full_version_mode(self):
        self.name = self.full_name
        self.version = self.full_version
        self.user = self.channel = self.package_id = None
        self.recipe_revision = self.package_revision = None

    def patch_mode(self):
        self.name = self.full_name
        self.version = self.full_version.patch()
        self.user = self.channel = self.package_id = None
        self.recipe_revision = self.package_revision = None

    def base_mode(self):
        self.name = self.full_name
        self.version = self.full_version.base
        self.user = self.channel = self.package_id = None
        self.recipe_revision = self.package_revision = None

    def minor_mode(self):
        self.name = self.full_name
        self.version = self.full_version.minor()
        self.user = self.channel = self.package_id = None
        self.recipe_revision = self.package_revision = None

    def major_mode(self):
        self.name = self.full_name
        self.version = self.full_version.major()
        self.user = self.channel = self.package_id = None
        self.recipe_revision = self.package_revision = None

    def full_recipe_mode(self):
        self.name = self.full_name
        self.version = self.full_version
        self.user = self.full_user
        self.channel = self.full_channel
        self.package_id = None
        self.recipe_revision = self.package_revision = None

    def full_package_mode(self):
        self.name = self.full_name
        self.version = self.full_version
        self.user = self.full_user
        self.channel = self.full_channel
        self.package_id = self.full_package_id
        self.recipe_revision = self.package_revision = None

    def recipe_revision_mode(self):
        self.name = self.full_name
        self.version = self.full_version
        self.user = self.full_user
        self.channel = self.full_channel
        self.package_id = self.full_package_id
        self.recipe_revision = self.full_recipe_revision
        self.package_revision = None

    def package_revision_mode(self):
        self.name = self.full_name
        self.version = self.full_version
        self.user = self.full_user
        self.channel = self.full_channel
        self.package_id = self.full_package_id
        self.recipe_revision = self.full_recipe_revision
        # It is requested to use, but not defined (binary not build yet)
        self.package_revision = self.full_package_revision or PREV_UNKNOWN


class RequirementsInfo(object):

    def __init__(self, prefs, default_package_id_mode):
        # {PackageReference: RequirementInfo}
        self._data = {pref: RequirementInfo(pref, default_package_id_mode=default_package_id_mode)
                      for pref in prefs}

    def copy(self):
        # For build_id() implementation
        result = RequirementsInfo([], None)
        result._data = {pref: req_info.copy() for pref, req_info in self._data.items()}
        return result

    def clear(self):
        self._data = {}

    def remove(self, *args):
        for name in args:
            del self._data[self._get_key(name)]

    def add(self, prefs_indirect, default_package_id_mode):
        """ necessary to propagate from upstream the real
        package requirements
        """
        for r in prefs_indirect:
            self._data[r] = RequirementInfo(r, indirect=True,
                                            default_package_id_mode=default_package_id_mode)

    def refs(self):
        """ used for updating downstream requirements with this
        """
        return list(self._data.keys())

    def _get_key(self, item):
        for reference in self._data:
            if reference.ref.name == item:
                return reference
        raise ConanException("No requirement matching for %s" % (item))

    def __getitem__(self, item):
        """get by package name
        Necessary to access from conaninfo
        self.requires["Boost"].version = "2.X"
        """
        return self._data[self._get_key(item)]

    @property
    def pkg_names(self):
        return [r.ref.name for r in self._data.keys()]

    @property
    def sha(self):
        result = []
        # Remove requirements without a name, i.e. indirect transitive requirements
        data = {k: v for k, v in self._data.items() if v.name}
        for key in sorted(data):
            s = data[key].sha
            if s is None:
                return None
            result.append(s)
        return sha1('\n'.join(result).encode())

    def dumps(self):
        result = []
        for ref in sorted(self._data):
            dumped = self._data[ref].dumps()
            if dumped:
                result.append(dumped)
        return "\n".join(result)

    def unrelated_mode(self):
        self.clear()

    def semver_direct_mode(self):
        for r in self._data.values():
            r.semver_direct_mode()

    def semver_mode(self):
        for r in self._data.values():
            r.semver_mode()

    def patch_mode(self):
        for r in self._data.values():
            r.patch_mode()

    def minor_mode(self):
        for r in self._data.values():
            r.minor_mode()

    def major_mode(self):
        for r in self._data.values():
            r.major_mode()

    def base_mode(self):
        for r in self._data.values():
            r.base_mode()

    def full_version_mode(self):
        for r in self._data.values():
            r.full_version_mode()

    def full_recipe_mode(self):
        for r in self._data.values():
            r.full_recipe_mode()

    def full_package_mode(self):
        for r in self._data.values():
            r.full_package_mode()

    def recipe_revision_mode(self):
        for r in self._data.values():
            r.recipe_revision_mode()

    def package_revision_mode(self):
        for r in self._data.values():
            r.package_revision_mode()


class _PackageReferenceList(list):
    @staticmethod
    def loads(text):
        return _PackageReferenceList([PackageReference.loads(package_reference)
                                     for package_reference in text.splitlines()])

    def dumps(self):
        return "\n".join(self.serialize())

    def serialize(self):
        return [str(r) for r in sorted(self)]


class ConanInfo(object):

    def copy(self):
        """ Useful for build_id implementation
        """
        result = ConanInfo()
        result.settings = self.settings.copy()
        result.options = self.options.copy()
        result.requires = self.requires.copy()
        return result

    @staticmethod
    def create(settings, options, prefs_direct, prefs_indirect, default_package_id_mode):
        result = ConanInfo()
        result.full_settings = settings
        result.settings = settings.copy()
        result.full_options = options
        result.options = options.copy()
        result.options.clear_indirect()
        result.full_requires = _PackageReferenceList(prefs_direct)
        result.requires = RequirementsInfo(prefs_direct, default_package_id_mode)
        result.requires.add(prefs_indirect, default_package_id_mode)
        result.full_requires.extend(prefs_indirect)
        result.recipe_hash = None
        result.env_values = EnvValues()
        result.vs_toolset_compatible()
        result.discard_build_settings()
        result.default_std_matching()
        result.intel_compatibility()

        return result

    @staticmethod
    def loads(text):
        # This is used for search functionality, search prints info from this file
        # Other use is from the BinariesAnalyzer, to get the recipe_hash and know
        # if package is outdated
        parser = ConfigParser(text, ["settings", "full_settings", "options", "full_options",
                                     "requires", "full_requires", "scope", "recipe_hash", "env"],
                              raise_unexpected_field=False)
        result = ConanInfo()
        result.settings = Values.loads(parser.settings)
        result.full_settings = Values.loads(parser.full_settings)
        result.options = OptionsValues.loads(parser.options)
        result.full_options = OptionsValues.loads(parser.full_options)
        result.full_requires = _PackageReferenceList.loads(parser.full_requires)
        # Requires after load are not used for any purpose, CAN'T be used, they are not correct
        result.requires = RequirementsInfo(result.full_requires, "semver_direct_mode")
        result.recipe_hash = parser.recipe_hash or None

        # TODO: Missing handling paring of requires, but not necessary now
        result.env_values = EnvValues.loads(parser.env)
        return result

    def dumps(self):
        def indent(text):
            if not text:
                return ""
            return '\n'.join("    " + line for line in text.splitlines())
        result = list()

        result.append("[settings]")
        result.append(indent(self.settings.dumps()))
        result.append("\n[requires]")
        result.append(indent(self.requires.dumps()))
        result.append("\n[options]")
        result.append(indent(self.options.dumps()))
        result.append("\n[full_settings]")
        result.append(indent(self.full_settings.dumps()))
        result.append("\n[full_requires]")
        result.append(indent(self.full_requires.dumps()))
        result.append("\n[full_options]")
        result.append(indent(self.full_options.dumps()))
        result.append("\n[recipe_hash]\n%s" % indent(self.recipe_hash))
        result.append("\n[env]")
        result.append(indent(self.env_values.dumps()))

        return '\n'.join(result) + "\n"

    def __eq__(self, other):
        """ currently just for testing purposes
        """
        return self.dumps() == other.dumps()

    def __ne__(self, other):
        return not self.__eq__(other)

    @staticmethod
    def load_file(conan_info_path):
        """ load from file
        """
        try:
            config_text = load(conan_info_path)
        except IOError:
            raise ConanException("Does not exist %s" % conan_info_path)
        else:
            return ConanInfo.loads(config_text)

    @staticmethod
    def load_from_package(package_folder):
        info_path = os.path.join(package_folder, CONANINFO)
        return ConanInfo.load_file(info_path)

    def package_id(self):
        """ The package_id of a conans is the sha1 of its specific requirements,
        options and settings
        """
        result = []
        result.append(self.settings.sha)
        # Only are valid requires for OPtions those Non-Dev who are still in requires
        self.options.filter_used(self.requires.pkg_names)
        result.append(self.options.sha)
        requires_sha = self.requires.sha
        if requires_sha is None:
            return PACKAGE_ID_UNKNOWN
        result.append(requires_sha)

        package_id = sha1('\n'.join(result).encode())
        return package_id

    def serialize_min(self):
        """
        This info will be shown in search results.
        """
        conan_info_json = {"settings": dict(self.settings.serialize()),
                           "options": dict(self.options.serialize()["options"]),
                           "full_requires": self.full_requires.serialize(),
                           "recipe_hash": self.recipe_hash}
        return conan_info_json

    def header_only(self):
        self.settings.clear()
        self.options.clear()
        self.requires.clear()

    def vs_toolset_compatible(self):
        """Default behaviour, same package for toolset v140 with compiler=Visual Studio 15 than
        using Visual Studio 14"""
        if self.full_settings.compiler != "Visual Studio":
            return

        toolset = str(self.full_settings.compiler.toolset)
        version = MSVS_DEFAULT_TOOLSETS_INVERSE.get(toolset)
        if version is not None:
            self.settings.compiler.version = version
            del self.settings.compiler.toolset

    def vs_toolset_incompatible(self):
        """Will generate different packages for v140 and visual 15 than the visual 14"""
        if self.full_settings.compiler != "Visual Studio":
            return
        self.settings.compiler.version = self.full_settings.compiler.version
        self.settings.compiler.toolset = self.full_settings.compiler.toolset

    def discard_build_settings(self):
        # When os is defined, os_build is irrelevant for the consumer.
        # only when os_build is alone (installers, etc) it has to be present in the package_id
        if self.full_settings.os and self.full_settings.os_build:
            del self.settings.os_build
        if self.full_settings.arch and self.full_settings.arch_build:
            del self.settings.arch_build

    def include_build_settings(self):
        self.settings.os_build = self.full_settings.os_build
        self.settings.arch_build = self.full_settings.arch_build

    def default_std_matching(self):
        """
        If we are building with gcc 7, and we specify -s cppstd=gnu14, it's the default, so the
        same as specifying None, packages are the same
        """

        if (self.full_settings.compiler and
                self.full_settings.compiler.version):
            default = cppstd_default(str(self.full_settings.compiler),
                                     str(self.full_settings.compiler.version))

            if str(self.full_settings.cppstd) == default:
                self.settings.cppstd = None

            if str(self.full_settings.compiler.cppstd) == default:
                self.settings.compiler.cppstd = None

    def default_std_non_matching(self):
        if self.full_settings.cppstd:
            self.settings.cppstd = self.full_settings.cppstd

        if self.full_settings.compiler.cppstd:
            self.settings.compiler.cppstd = self.full_settings.compiler.cppstd

<<<<<<< HEAD
    def intel_compatibility(self):
        if self.full_settings.compiler != "intel":
            return
        if self.full_settings.compiler.base_compatible is None or \
                self.full_settings.compiler.base_compatible == "None":
            if self.full_settings.compiler.runtime == "static":
                self._base_compatible()
            else:
                self.base_incompatible()
        elif self.full_settings.compiler.base_compatible:
            self._base_compatible()
        else:  # False
            self._base_incompatible()

    def _base_compatible(self):
        """
        Make Intel compiler compatible with the base compiler by assigning base compiler settings
        to the package ID instead of the full Intel ones.
        """
        if self.full_settings.compiler != "intel":
            return
        # Unfortunately assigning values is shallow
        self.settings.compiler = (
            self.full_settings.compiler.base
        )  # So now self.settings.compiler is basically just a string

        # Deep copy everything
        for field, value in self.full_settings.compiler.base.as_list():
            tokens = field.split(".")
            attr = self.settings.compiler
            for token in tokens[:-1]:
                attr = getattr(attr, token)
            setattr(attr, tokens[-1], value)

    def _base_incompatible(self):
        """
        Make intel compiler incompatible with the base compiler by assigning the full settings of
        the compiler to the package ID
        """
        if self.full_settings.compiler != "intel":
            return
        # Method to opt out of binary compatibility
        self.settings.compiler = (
            self.full_settings.compiler
        )

        # Deep copy everything
        for field, value in self.full_settings.compiler.as_list():
            tokens = field.split(".")
            attr = self.settings.compiler
            for token in tokens[:-1]:
                attr = getattr(attr, token)
            setattr(attr, tokens[-1], value)

        # Set base_compatible=False in order to make packages incompatible
        self.settings.compiler.base_compatible = False

    def base_compatible(self):
        if self.full_settings.compiler != "intel":
            return
        if self.full_settings.compiler.base_compatible == "False":
            return
        else:
            self._base_compatible()

    def base_incompatible(self):
        if self.full_settings.compiler != "intel":
            return
        if self.full_settings.compiler.base_compatible == "True":
            return
        else:
            self._base_incompatible()
=======
    def shared_library_package_id(self):
        if self.full_options.shared:
            for dep_name in self.requires.pkg_names:
                dep_options = self.full_options[dep_name]
                if "shared" not in dep_options or not self.full_options[dep_name].shared:
                    self.requires[dep_name].package_revision_mode()
>>>>>>> 8eb07fa6
<|MERGE_RESOLUTION|>--- conflicted
+++ resolved
@@ -477,84 +477,9 @@
         if self.full_settings.compiler.cppstd:
             self.settings.compiler.cppstd = self.full_settings.compiler.cppstd
 
-<<<<<<< HEAD
-    def intel_compatibility(self):
-        if self.full_settings.compiler != "intel":
-            return
-        if self.full_settings.compiler.base_compatible is None or \
-                self.full_settings.compiler.base_compatible == "None":
-            if self.full_settings.compiler.runtime == "static":
-                self._base_compatible()
-            else:
-                self.base_incompatible()
-        elif self.full_settings.compiler.base_compatible:
-            self._base_compatible()
-        else:  # False
-            self._base_incompatible()
-
-    def _base_compatible(self):
-        """
-        Make Intel compiler compatible with the base compiler by assigning base compiler settings
-        to the package ID instead of the full Intel ones.
-        """
-        if self.full_settings.compiler != "intel":
-            return
-        # Unfortunately assigning values is shallow
-        self.settings.compiler = (
-            self.full_settings.compiler.base
-        )  # So now self.settings.compiler is basically just a string
-
-        # Deep copy everything
-        for field, value in self.full_settings.compiler.base.as_list():
-            tokens = field.split(".")
-            attr = self.settings.compiler
-            for token in tokens[:-1]:
-                attr = getattr(attr, token)
-            setattr(attr, tokens[-1], value)
-
-    def _base_incompatible(self):
-        """
-        Make intel compiler incompatible with the base compiler by assigning the full settings of
-        the compiler to the package ID
-        """
-        if self.full_settings.compiler != "intel":
-            return
-        # Method to opt out of binary compatibility
-        self.settings.compiler = (
-            self.full_settings.compiler
-        )
-
-        # Deep copy everything
-        for field, value in self.full_settings.compiler.as_list():
-            tokens = field.split(".")
-            attr = self.settings.compiler
-            for token in tokens[:-1]:
-                attr = getattr(attr, token)
-            setattr(attr, tokens[-1], value)
-
-        # Set base_compatible=False in order to make packages incompatible
-        self.settings.compiler.base_compatible = False
-
-    def base_compatible(self):
-        if self.full_settings.compiler != "intel":
-            return
-        if self.full_settings.compiler.base_compatible == "False":
-            return
-        else:
-            self._base_compatible()
-
-    def base_incompatible(self):
-        if self.full_settings.compiler != "intel":
-            return
-        if self.full_settings.compiler.base_compatible == "True":
-            return
-        else:
-            self._base_incompatible()
-=======
     def shared_library_package_id(self):
         if self.full_options.shared:
             for dep_name in self.requires.pkg_names:
                 dep_options = self.full_options[dep_name]
                 if "shared" not in dep_options or not self.full_options[dep_name].shared:
-                    self.requires[dep_name].package_revision_mode()
->>>>>>> 8eb07fa6
+                    self.requires[dep_name].package_revision_mode()