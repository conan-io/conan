import os

from conans.client.build.cppstd_flags import cppstd_default
from conans.client.tools.win import MSVS_DEFAULT_TOOLSETS_INVERSE
from conans.errors import ConanException
from conans.model.env_info import EnvValues
from conans.model.options import OptionsValues
from conans.model.ref import PackageReference
from conans.model.values import Values
from conans.paths import CONANINFO
from conans.util.config_parser import ConfigParser
from conans.util.files import load
from conans.util.sha import sha1


class RequirementInfo(object):
    def __init__(self, value_str, indirect=False):
        """ parse the input into fields name, version...
        """
        pref = PackageReference.loads(value_str)
        self.package = pref
        self.full_name = pref.ref.name
        self.full_version = pref.ref.version
        self.full_user = pref.ref.user
        self.full_channel = pref.ref.channel
        self.full_package_id = pref.id

        # sha values
        if indirect:
            self.unrelated_mode()
        else:
            self.semver()

    def dumps(self):
        if not self.name:
            return ""
        result = ["%s/%s" % (self.name, self.version)]
        if self.user or self.channel:
            result.append("@%s/%s" % (self.user, self.channel))
        if self.package_id:
            result.append(":%s" % self.package_id)
        return "".join(result)

    @property
    def sha(self):
        return "/".join([str(n) for n in [self.name, self.version, self.user, self.channel,
                                          self.package_id]])

    def unrelated_mode(self):
        self.name = self.version = self.user = self.channel = self.package_id = None

    def semver_mode(self):
        self.name = self.full_name
        self.version = self.full_version.stable()
        self.user = self.channel = self.package_id = None

    semver = semver_mode

    def full_version_mode(self):
        self.name = self.full_name
        self.version = self.full_version
        self.user = self.channel = self.package_id = None

    def patch_mode(self):
        self.name = self.full_name
        self.version = self.full_version.patch()
        self.user = self.channel = self.package_id = None

    def base_mode(self):
        self.name = self.full_name
        self.version = self.full_version.base
        self.user = self.channel = self.package_id = None

    def minor_mode(self):
        self.name = self.full_name
        self.version = self.full_version.minor()
        self.user = self.channel = self.package_id = None

    def major_mode(self):
        self.name = self.full_name
        self.version = self.full_version.major()
        self.user = self.channel = self.package_id = None

    def full_recipe_mode(self):
        self.name = self.full_name
        self.version = self.full_version
        self.user = self.full_user
        self.channel = self.full_channel
        self.package_id = None

    def full_package_mode(self):
        self.name = self.full_name
        self.version = self.full_version
        self.user = self.full_user
        self.channel = self.full_channel
        self.package_id = self.full_package_id


class RequirementsInfo(object):
    def __init__(self, requires):
        # {PackageReference: RequirementInfo}
        self._data = {r: RequirementInfo(str(r)) for r in requires}

    def copy(self):
        return RequirementsInfo(self._data.keys())

    def clear(self):
        self._data = {}

    def remove(self, *args):
        for name in args:
            del self._data[self._get_key(name)]

    def add(self, indirect_reqs):
        """ necessary to propagate from upstream the real
        package requirements
        """
        for r in indirect_reqs:
            self._data[r] = RequirementInfo(str(r), indirect=True)

    def refs(self):
        """ used for updating downstream requirements with this
        """
        return list(self._data.keys())

    def _get_key(self, item):
        for reference in self._data:
            if reference.ref.name == item:
                return reference
        raise ConanException("No requirement matching for %s" % (item))

    def __getitem__(self, item):
        """get by package name
        Necessary to access from conaninfo
        self.requires["Boost"].version = "2.X"
        """
        return self._data[self._get_key(item)]

    @property
    def pkg_names(self):
        return [r.ref.name for r in self._data.keys()]

    @property
    def sha(self):
        result = []
        # Remove requirements without a name, i.e. indirect transitive requirements
        data = {k: v for k, v in self._data.items() if v.name}
        for key in sorted(data):
            result.append(data[key].sha)
        return sha1('\n'.join(result).encode())

    def dumps(self):
        result = []
        for ref in sorted(self._data):
            dumped = self._data[ref].dumps()
            if dumped:
                result.append(dumped)
        return "\n".join(result)

    def unrelated_mode(self):
        self.clear()

    def semver_mode(self):
        for r in self._data.values():
            r.semver_mode()

    def patch_mode(self):
        for r in self._data.values():
            r.patch_mode()

    def minor_mode(self):
        for r in self._data.values():
            r.minor_mode()

    def major_mode(self):
        for r in self._data.values():
            r.major_mode()

    def base_mode(self):
        for r in self._data.values():
            r.base_mode()

    def full_version_mode(self):
        for r in self._data.values():
            r.full_version_mode()

    def full_recipe_mode(self):
        for r in self._data.values():
            r.full_recipe_mode()

    def full_package_mode(self):
        for r in self._data.values():
            r.full_package_mode()


class _PackageReferenceList(list):
    @staticmethod
    def loads(text):
        return _PackageReferenceList([PackageReference.loads(package_reference)
                                     for package_reference in text.splitlines()])

    def dumps(self):
        return "\n".join(self.serialize())

    def serialize(self):
        return [str(r) for r in sorted(self)]


class ConanInfo(object):

    def copy(self):
        """ Useful for build_id implementation
        """
        result = ConanInfo()
        result.settings = self.settings.copy()
        result.options = self.options.copy()
        result.requires = self.requires.copy()
        return result

    @staticmethod
    def create(settings, options, requires, indirect_requires):
        result = ConanInfo()
        result.full_settings = settings
        result.settings = settings.copy()
        result.full_options = options
        result.options = options.copy()
        result.options.clear_indirect()
        result.full_requires = _PackageReferenceList(requires)
        result.requires = RequirementsInfo(requires)
        result.requires.add(indirect_requires)
        result.full_requires.extend(indirect_requires)
        result.recipe_hash = None
        result.env_values = EnvValues()
        result.vs_toolset_compatible()
        result.discard_build_settings()
        result.default_std_matching()

        return result

    @staticmethod
    def loads(text):
        parser = ConfigParser(text, ["settings", "full_settings", "options", "full_options",
                                     "requires", "full_requires", "scope", "recipe_hash", "env"],
                              raise_unexpected_field=False)
        result = ConanInfo()
        result.settings = Values.loads(parser.settings)
        result.full_settings = Values.loads(parser.full_settings)
        result.options = OptionsValues.loads(parser.options)
        result.full_options = OptionsValues.loads(parser.full_options)
        result.full_requires = _PackageReferenceList.loads(parser.full_requires)
        result.requires = RequirementsInfo(result.full_requires)
        result.recipe_hash = parser.recipe_hash or None

        # TODO: Missing handling paring of requires, but not necessary now
        result.env_values = EnvValues.loads(parser.env)
        return result

    def dumps(self):
        def indent(text):
            if not text:
                return ""
            return '\n'.join("    " + line for line in text.splitlines())
        result = list()

        result.append("[settings]")
        result.append(indent(self.settings.dumps()))
        result.append("\n[requires]")
        result.append(indent(self.requires.dumps()))
        result.append("\n[options]")
        result.append(indent(self.options.dumps()))
        result.append("\n[full_settings]")
        result.append(indent(self.full_settings.dumps()))
        result.append("\n[full_requires]")
        result.append(indent(self.full_requires.dumps()))
        result.append("\n[full_options]")
        result.append(indent(self.full_options.dumps()))
        result.append("\n[recipe_hash]\n%s" % indent(self.recipe_hash))
        result.append("\n[env]")
        result.append(indent(self.env_values.dumps()))

        return '\n'.join(result) + "\n"

    def __eq__(self, other):
        """ currently just for testing purposes
        """
        return self.dumps() == other.dumps()

    def __ne__(self, other):
        return not self.__eq__(other)

    @staticmethod
    def load_file(conan_info_path):
        """ load from file
        """
        try:
            config_text = load(conan_info_path)
        except IOError:
            raise ConanException("Does not exist %s" % conan_info_path)
        else:
            return ConanInfo.loads(config_text)

    @staticmethod
    def load_from_package(package_folder):
        info_path = os.path.join(package_folder, CONANINFO)
        return ConanInfo.load_file(info_path)

    def package_id(self):
        """ The package_id of a conans is the sha1 of its specific requirements,
        options and settings
        """
<<<<<<< HEAD
        bid = getattr(self, "_package_id", None)
        if bid:
            return bid
=======
        package_id = getattr(self, "_package_id", None)
        if package_id:
            return package_id
>>>>>>> 1d032d26

        result = []
        result.append(self.settings.sha)
        # Only are valid requires for OPtions those Non-Dev who are still in requires
        self.options.filter_used(self.requires.pkg_names)
        result.append(self.options.sha)
        result.append(self.requires.sha)
        package_id = sha1('\n'.join(result).encode())
        self._package_id = package_id
        return package_id

    def serialize_min(self):
        """
        This info will be shown in search results.
        """
        conan_info_json = {"settings": dict(self.settings.serialize()),
                           "options": dict(self.options.serialize()["options"]),
                           "full_requires": self.full_requires.serialize(),
                           "recipe_hash": self.recipe_hash}
        return conan_info_json

    def header_only(self):
        self.settings.clear()
        self.options.clear()
        self.requires.unrelated_mode()

    def vs_toolset_compatible(self):
        """Default behaviour, same package for toolset v140 with compiler=Visual Studio 15 than
        using Visual Studio 14"""
        if self.full_settings.compiler != "Visual Studio":
            return

        toolset = str(self.full_settings.compiler.toolset)
        version = MSVS_DEFAULT_TOOLSETS_INVERSE.get(toolset)
        if version is not None:
            self.settings.compiler.version = version
            del self.settings.compiler.toolset

    def vs_toolset_incompatible(self):
        """Will generate different packages for v140 and visual 15 than the visual 14"""
        if self.full_settings.compiler != "Visual Studio":
            return
        self.settings.compiler.version = self.full_settings.compiler.version
        self.settings.compiler.toolset = self.full_settings.compiler.toolset

    def discard_build_settings(self):
        # When os is defined, os_build is irrelevant for the consumer.
        # only when os_build is alone (installers, etc) it has to be present in the package_id
        if self.full_settings.os and self.full_settings.os_build:
            del self.settings.os_build
        if self.full_settings.arch and self.full_settings.arch_build:
            del self.settings.arch_build

    def include_build_settings(self):
        self.settings.os_build = self.full_settings.os_build
        self.settings.arch_build = self.full_settings.arch_build

    def default_std_matching(self):
        """
        If we are building with gcc 7, and we specify -s cppstd=gnu14, it's the default, so the
        same as specifying None, packages are the same
        """

        if self.full_settings.cppstd and \
                self.full_settings.compiler and \
                self.full_settings.compiler.version:
            default = cppstd_default(str(self.full_settings.compiler),
                                     str(self.full_settings.compiler.version))
            if default == str(self.full_settings.cppstd):
                self.settings.cppstd = None

    def default_std_non_matching(self):
        if self.full_settings.cppstd:
            self.settings.cppstd = self.full_settings.cppstd<|MERGE_RESOLUTION|>--- conflicted
+++ resolved
@@ -308,15 +308,9 @@
         """ The package_id of a conans is the sha1 of its specific requirements,
         options and settings
         """
-<<<<<<< HEAD
-        bid = getattr(self, "_package_id", None)
-        if bid:
-            return bid
-=======
         package_id = getattr(self, "_package_id", None)
         if package_id:
             return package_id
->>>>>>> 1d032d26
 
         result = []
         result.append(self.settings.sha)
