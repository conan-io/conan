--- conflicted
+++ resolved
@@ -515,17 +515,8 @@
         """ The package_id of a conans is the sha1 of its specific requirements,
         options and settings
         """
-<<<<<<< HEAD
-        if self.invalid:
-            return PACKAGE_ID_INVALID
         result = [self.settings.sha,
                   self.options.sha]
-=======
-        result = [self.settings.sha]
-        # Only are valid requires for OPtions those Non-Dev who are still in requires
-        self.options.filter_used(self.requires.pkg_names)
-        result.append(self.options.sha)
->>>>>>> dacfec97
         requires_sha = self.requires.sha
         if requires_sha is None:
             return PACKAGE_ID_UNKNOWN
