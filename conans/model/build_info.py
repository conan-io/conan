import os
from collections import OrderedDict
from copy import copy

from conans.errors import ConanException
from conans.util.conan_v2_mode import conan_v2_error

DEFAULT_INCLUDE = "include"
DEFAULT_LIB = "lib"
DEFAULT_BIN = "bin"
DEFAULT_RES = "res"
DEFAULT_SHARE = "share"
DEFAULT_BUILD = ""
DEFAULT_FRAMEWORK = "Frameworks"

COMPONENT_SCOPE = "::"


class DefaultOrderedDict(OrderedDict):

    def __init__(self, factory):
        self.factory = factory
        super(DefaultOrderedDict, self).__init__()

    def __getitem__(self, key):
        if key not in self.keys():
            super(DefaultOrderedDict, self).__setitem__(key, self.factory())
            super(DefaultOrderedDict, self).__getitem__(key).name = key
        return super(DefaultOrderedDict, self).__getitem__(key)

    def __copy__(self):
        the_copy = DefaultOrderedDict(self.factory)
        for key, value in super(DefaultOrderedDict, self).items():
            the_copy[key] = value
        return the_copy


class BuildModulesDict(dict):
    """
    A dictionary with append and extend for cmake build modules to keep it backwards compatible
    with the list interface
    """

    def __getitem__(self, key):
        if key not in self.keys():
            super(BuildModulesDict, self).__setitem__(key, list())
        return super(BuildModulesDict, self).__getitem__(key)

    def _append(self, item):
        if item.endswith(".cmake"):
            self["cmake"].append(item)
            self["cmake_multi"].append(item)
            self["cmake_find_package"].append(item)
            self["cmake_find_package_multi"].append(item)

    def append(self, item):
        conan_v2_error("Use 'self.cpp_info.build_modules[\"<generator>\"].append(\"{item}\")' "
                       'instead'.format(item=item))
        self._append(item)

    def extend(self, items):
        conan_v2_error("Use 'self.cpp_info.build_modules[\"<generator>\"].extend({items})' "
                       "instead".format(items=items))
        for item in items:
            self._append(item)

    @classmethod
    def from_list(cls, build_modules):
        the_dict = BuildModulesDict()
        the_dict.extend(build_modules)
        return the_dict


def dict_to_abs_paths(the_dict, rootpath):
    new_dict = {}
    for generator, values in the_dict.items():
        new_dict[generator] = [os.path.join(rootpath, p) if not os.path.isabs(p) else p
                               for p in values]
    return new_dict


def merge_lists(seq1, seq2):
    return seq1 + [s for s in seq2 if s not in seq1]


def merge_dicts(d1, d2):
    def merge_lists(seq1, seq2):
        return [s for s in seq1 if s not in seq2] + seq2

    result = d1.copy()
    for k, v in d2.items():
        if k not in d1.keys():
            result[k] = v
        else:
            result[k] = merge_lists(d1[k], d2[k])
    return result


class _CppInfo(object):
    """ Object that stores all the necessary information to build in C/C++.
    It is intended to be system independent, translation to
    specific systems will be produced from this info
    """

    def __init__(self):
        self._name = None
        self._generator_properties = {}
        self.names = {}
        self.system_libs = []  # Ordered list of system libraries
        self.includedirs = []  # Ordered list of include paths
        self.srcdirs = []  # Ordered list of source paths
        self.libdirs = []  # Directories to find libraries
        self.resdirs = []  # Directories to find resources, data, etc
        self.bindirs = []  # Directories to find executables and shared libs
        self.builddirs = []
        self.frameworks = []  # Macos .framework
        self.frameworkdirs = []
        self.rootpaths = []
        self.libs = []  # The libs to link against
        self.defines = []  # preprocessor definitions
        self.cflags = []  # pure C flags
        self.cxxflags = []  # C++ compilation flags
        self.sharedlinkflags = []  # linker flags
        self.exelinkflags = []  # linker flags
        self.build_modules = BuildModulesDict()  # FIXME: This should be just a plain dict
        self.filenames = {}  # name of filename to create for various generators
        self._rootpath = ""
        self.sysroot = ""
        self.requires = []
        self._build_modules_paths = None
        self._build_modules = None
        self._include_paths = None
        self._lib_paths = None
        self._bin_paths = None
        self._build_paths = None
        self._res_paths = None
        self._src_paths = None
        self._framework_paths = None
        self.version = None  # Version of the conan package
        self.description = None  # Description of the conan package
        # By default we don't filter empty, because we want to filter ONLY when the final cppinfo
        # from package is full of files but before that we will play with the build and source layout
        # and cppinfo and it mess a lot
        self.filter_empty = False

    @property
    def rootpath(self):
        return self._rootpath

    def _filter_paths(self, paths):
        abs_paths = [os.path.join(self._rootpath, p)
                     if not os.path.isabs(p) else p for p in paths]
        if self.filter_empty:
            return [p for p in abs_paths if os.path.isdir(p)]
        else:
            return abs_paths

    @property
    def build_modules_paths(self):
        if self._build_modules_paths is None:
            if isinstance(self.build_modules, list):  # FIXME: This should be just a plain dict
                conan_v2_error("Use 'self.cpp_info.build_modules[\"<generator>\"] = "
                               "{the_list}' instead".format(the_list=self.build_modules))
                self.build_modules = BuildModulesDict.from_list(self.build_modules)
<<<<<<< HEAD
            tmp = dict_to_abs_paths(BuildModulesDict(self.build_modules), self._rootpath)
=======
                # Invalidate necessary, get_build_modules used raise_incorrect_components_definition
                self._build_modules = None
            tmp = dict_to_abs_paths(BuildModulesDict(self.get_build_modules()), self.rootpath)
>>>>>>> 4dc6c8e9
            self._build_modules_paths = tmp
        return self._build_modules_paths

    @property
    def include_paths(self):
        if self._include_paths is None:
            self._include_paths = self._filter_paths(self.includedirs)
        return self._include_paths

    @property
    def lib_paths(self):
        if self._lib_paths is None:
            self._lib_paths = self._filter_paths(self.libdirs)
        return self._lib_paths

    @property
    def src_paths(self):
        if self._src_paths is None:
            self._src_paths = self._filter_paths(self.srcdirs)
        return self._src_paths

    @property
    def bin_paths(self):
        if self._bin_paths is None:
            self._bin_paths = self._filter_paths(self.bindirs)
        return self._bin_paths

    @property
    def build_paths(self):
        if self._build_paths is None:
            self._build_paths = self._filter_paths(self.builddirs)
        return self._build_paths

    @property
    def res_paths(self):
        if self._res_paths is None:
            self._res_paths = self._filter_paths(self.resdirs)
        return self._res_paths

    @property
    def framework_paths(self):
        if self._framework_paths is None:
            self._framework_paths = self._filter_paths(self.frameworkdirs)
        return self._framework_paths

    @property
    def name(self):
        conan_v2_error("Use 'get_name(generator)' instead")
        return self._name

    @name.setter
    def name(self, value):
        self._name = value

    # TODO: Deprecate for 2.0. Only cmake and pkg_config generators should access this.
    #  Use get_property for 2.0
    def get_name(self, generator):
        property_name = None
        if "cmake" in generator:
            property_name = "cmake_target_name"
        elif "pkg_config" in generator:
            property_name = "pkg_config_name"
        return self.get_property(property_name, generator) or self.names.get(generator, self._name)

    # TODO: Deprecate for 2.0. Only cmake generators should access this. Use get_property for 2.0
    def get_filename(self, generator):
        result = self.get_property("cmake_file_name", generator) or self.filenames.get(generator)
        if result:
            return result
        return self.get_name(generator)

    # TODO: Deprecate for 2.0. Use get_property for 2.0
    def get_build_modules(self):
        if self._build_modules is None:  # Not cached yet
            try:
                default_build_modules_value = self._generator_properties[None]["cmake_build_modules"]
            except KeyError:
                ret_dict = {}
            else:
                ret_dict = {"cmake_find_package": default_build_modules_value,
                            "cmake_find_package_multi": default_build_modules_value,
                            "cmake": default_build_modules_value,
                            "cmake_multi": default_build_modules_value}

            for generator, values in self._generator_properties.items():
                if generator:
                    v = values.get("cmake_build_modules")
                    if v:
                        ret_dict[generator] = v
            self._build_modules = ret_dict if ret_dict else self.build_modules
        return self._build_modules

    def set_property(self, property_name, value, generator=None):
        self._generator_properties.setdefault(generator, {})[property_name] = value

    def get_property(self, property_name, generator=None):
        if generator:
            try:
                return self._generator_properties[generator][property_name]
            except KeyError:
                pass
        try:
            return self._generator_properties[None][property_name]
        except KeyError:
            pass

    # Compatibility for 'cppflags' (old style property to allow decoration)
    def get_cppflags(self):
        conan_v2_error("'cpp_info.cppflags' is deprecated, use 'cxxflags' instead")
        return self.cxxflags

    def set_cppflags(self, value):
        conan_v2_error("'cpp_info.cppflags' is deprecated, use 'cxxflags' instead")
        self.cxxflags = value

    cppflags = property(get_cppflags, set_cppflags)

    def merge(self, other, rootpath):
        """Accumulate in a cppinfo object another one containing entries of a subdirectory,
        for example the editable root containing two cppinfos, the source one and the build one"""
        relpath = os.path.relpath(other._rootpath, rootpath)

        def _merge_dir_list(seq1, seq2):
            news = ["%s/%s" % (relpath, rs) if relpath != "." else rs for rs in seq2]
            seq1.extend([n for n in news if n not in seq1])

        def _merge_list(seq1, seq2):
            seq1.extend([rs for rs in seq2 if rs not in seq1])

        def _merge_build_modules_dict(seq1, seq2):
            for k, v in seq2.items():
                seq1[k] = v if k not in seq1 else _merge_list(seq1[k], seq2[k])

        _merge_dir_list(self.includedirs, other.includedirs)
        _merge_dir_list(self.libdirs, other.libdirs)
        _merge_dir_list(self.bindirs, other.bindirs)
        _merge_dir_list(self.resdirs, other.resdirs)
        _merge_dir_list(self.builddirs, other.builddirs)
        _merge_dir_list(self.frameworkdirs, other.frameworkdirs)
        _merge_list(self.libs, other.libs)
        _merge_list(self.defines, other.defines)
        _merge_list(self.cflags, other.cflags)
        _merge_list(self.cxxflags, other.cxxflags)
        _merge_list(self.sharedlinkflags, other.sharedlinkflags)
        _merge_list(self.exelinkflags, other.exelinkflags)
        _merge_list(self.system_libs, other.system_libs)
        _merge_list(self.rootpaths, other.rootpaths)
        self.filenames.update(other.filenames)
        _merge_list(self.requires, other.requires)
        _merge_build_modules_dict(self.build_modules, other.build_modules)


class Component(_CppInfo):

    def __init__(self, rootpath, version, default_values, filter_empty):
        super(Component, self).__init__()

        self._rootpath = rootpath

        if default_values.includedir is not None:
            self.includedirs.append(default_values.includedir)
        if default_values.libdir is not None:
            self.libdirs.append(default_values.libdir)
        if default_values.bindir is not None:
            self.bindirs.append(default_values.bindir)
        if default_values.resdir is not None:
            self.resdirs.append(default_values.resdir)
        if default_values.builddir is not None:
            self.builddirs.append(default_values.builddir)
        if default_values.frameworkdir is not None:
            self.frameworkdirs.append(default_values.frameworkdir)
        self.requires = []
        self.version = version
        self.filter_empty = filter_empty


class CppInfoDefaultValues(object):

    def __init__(self, includedir=None, libdir=None, bindir=None, resdir=None, builddir=None,
                 frameworkdir=None):

        self.includedir = includedir
        self.libdir = libdir
        self.bindir = bindir
        self.resdir = resdir
        self.builddir = builddir
        self.frameworkdir = frameworkdir


class CppInfo(_CppInfo):
    """ Build Information declared to be used by the CONSUMERS of a
    conans. That means that consumers must use this flags and configs i order
    to build properly.
    Defined in user CONANFILE, directories are relative at user definition time
    """

    def __init__(self, ref_name, root_folder, default_values=None):
        super(CppInfo, self).__init__()
        self._ref_name = ref_name
        self._name = ref_name
        self._rootpath = root_folder  # the full path of the package in which the conans is found
        self._default_values = default_values or CppInfoDefaultValues(DEFAULT_INCLUDE, DEFAULT_LIB,
                                                                      DEFAULT_BIN, DEFAULT_RES,
                                                                      DEFAULT_BUILD,
                                                                      DEFAULT_FRAMEWORK)
        if self._default_values.includedir is not None:
            self.includedirs.append(self._default_values.includedir)
        if self._default_values.libdir is not None:
            self.libdirs.append(self._default_values.libdir)
        if self._default_values.bindir is not None:
            self.bindirs.append(self._default_values.bindir)
        if self._default_values.resdir is not None:
            self.resdirs.append(self._default_values.resdir)
        if self._default_values.builddir is not None:
            self.builddirs.append(self._default_values.builddir)
        if self._default_values.frameworkdir is not None:
            self.frameworkdirs.append(self._default_values.frameworkdir)

        self.components = DefaultOrderedDict(lambda: Component(self._rootpath,
                                                               self.version, self._default_values,
                                                               self.filter_empty))
        # public_deps is needed to accumulate list of deps for cmake targets
        self.public_deps = []
        self._configs = {}

    @property
    def rootpath(self):
        return self._rootpath

    @rootpath.setter
    def rootpath(self, path):
        self._rootpath = path
        for c in self.components.values():
            c._rootpath = path
        for c in self._configs.values():
            c._rootpath = path

    def merge(self, other, rootpath=None):
        """ Used to aggregate build info objects when we have build and source declared
        in the recipe layout and it is consumed as an editable package"""
        super(CppInfo, self).merge(other, rootpath or self.rootpath)

        for k, v in other.components.items():
            # Use the rootpath from this general build info, not from the component
            self.components[k].merge(v, self.rootpath)

    def __str__(self):
        return self._ref_name

    def get_name(self, generator):
        name = super(CppInfo, self).get_name(generator)

        # Legacy logic for pkg_config generator
        from conans.client.generators.pkg_config import PkgConfigGenerator
        if generator == PkgConfigGenerator.name:
            fallback = self._name.lower() if self._name != self._ref_name else self._ref_name
            if PkgConfigGenerator.name not in self.names and self._name != self._name.lower():
                conan_v2_error("Generated file and name for {gen} generator will change in"
                               " Conan v2 to '{name}'. Use 'self.cpp_info.names[\"{gen}\"]"
                               " = \"{fallback}\"' in your recipe to continue using current name."
                               .format(gen=PkgConfigGenerator.name, name=name, fallback=fallback))
            name = self.names.get(generator, fallback)
        return name

    @property
    def configs(self):
        return self._configs

    def __getattr__(self, config):
        def _get_cpp_info():
            result = _CppInfo()
            result.filter_empty = self.filter_empty
            result._rootpath = self._rootpath
            result.sysroot = self.sysroot
            result.includedirs.append(self._default_values.includedir)
            result.libdirs.append(self._default_values.libdir)
            result.bindirs.append(self._default_values.bindir)
            result.resdirs.append(self._default_values.resdir)
            result.builddirs.append(self._default_values.builddir)
            result.frameworkdirs.append(self._default_values.frameworkdir)
            return result

        return self._configs.setdefault(config, _get_cpp_info())

    def _raise_incorrect_components_definition(self, package_name, package_requires):
        if not self.components and not self.requires:
            return

        # Raise if mixing components
        if self.components and \
            (self.includedirs != [self._default_values.includedir] or
             self.libdirs != [self._default_values.libdir] or
             self.bindirs != [self._default_values.bindir] or
             self.resdirs != [self._default_values.resdir] or
             self.builddirs != [self._default_values.builddir] or
             self.frameworkdirs != [self._default_values.frameworkdir] or
             self.libs or
             self.system_libs or
             self.frameworks or
             self.defines or
             self.cflags or
             self.cxxflags or
             self.sharedlinkflags or
             self.exelinkflags or
             self.get_build_modules() or
             self.requires):
            raise ConanException("self.cpp_info.components cannot be used with self.cpp_info "
                                 "global values at the same time")
        if self._configs:
            raise ConanException("self.cpp_info.components cannot be used with self.cpp_info configs"
                                 " (release/debug/...) at the same time")

        pkg_requires = [require.ref.name for require in package_requires.values()]

        def _check_components_requires_instersection(comp_requires):
            reqs = [it.split(COMPONENT_SCOPE)[0] for it in comp_requires if COMPONENT_SCOPE in it]
            # Raise on components requires without package requires
            for pkg_require in pkg_requires:
                if package_requires[pkg_require].private or package_requires[pkg_require].override:
                    # Not standard requires, skip
                    continue
                if pkg_require not in reqs:
                    raise ConanException("Package require '%s' not used in components requires"
                                         % pkg_require)
            # Raise on components requires requiring inexistent package requires
            for comp_require in reqs:
                reason = None
                if comp_require not in pkg_requires:
                    reason = "not defined as a recipe requirement"
                elif package_requires[comp_require].private and package_requires[
                    comp_require].override:
                    reason = "it was defined as an overridden private recipe requirement"
                elif package_requires[comp_require].private:
                    reason = "it was defined as a private recipe requirement"
                elif package_requires[comp_require].override:
                    reason = "it was defined as an overridden recipe requirement"

                if reason is not None:
                    raise ConanException("Package require '%s' declared in components requires "
                                         "but %s" % (comp_require, reason))

        if self.components:
            # Raise on component name
            for comp_name, comp in self.components.items():
                if comp_name == package_name:
                    raise ConanException(
                        "Component name cannot be the same as the package name: '%s'"
                        % comp_name)

            # check that requires are used in components and check that components exists in requires
            requires_from_components = set()
            for comp_name, comp in self.components.items():
                requires_from_components.update(comp.requires)
            _check_components_requires_instersection(requires_from_components)
        else:
            _check_components_requires_instersection(self.requires)


class _BaseDepsCppInfo(_CppInfo):
    def __init__(self):
        super(_BaseDepsCppInfo, self).__init__()

    def update(self, dep_cpp_info):
        def merge_lists(seq1, seq2):
            return [s for s in seq1 if s not in seq2] + seq2

        self.system_libs = merge_lists(self.system_libs, dep_cpp_info.system_libs)
        self.includedirs = merge_lists(self.includedirs, dep_cpp_info.include_paths)
        self.srcdirs = merge_lists(self.srcdirs, dep_cpp_info.src_paths)
        self.libdirs = merge_lists(self.libdirs, dep_cpp_info.lib_paths)
        self.bindirs = merge_lists(self.bindirs, dep_cpp_info.bin_paths)
        self.resdirs = merge_lists(self.resdirs, dep_cpp_info.res_paths)
        self.builddirs = merge_lists(self.builddirs, dep_cpp_info.build_paths)
        self.frameworkdirs = merge_lists(self.frameworkdirs, dep_cpp_info.framework_paths)
        self.libs = merge_lists(self.libs, dep_cpp_info.libs)
        self.frameworks = merge_lists(self.frameworks, dep_cpp_info.frameworks)
        self.build_modules = merge_dicts(self.build_modules, dep_cpp_info.build_modules_paths)
        self.requires = merge_lists(self.requires, dep_cpp_info.requires)
        self.rootpaths.append(dep_cpp_info.rootpath)

        # Note these are in reverse order
        self.defines = merge_lists(dep_cpp_info.defines, self.defines)
        self.cxxflags = merge_lists(dep_cpp_info.cxxflags, self.cxxflags)
        self.cflags = merge_lists(dep_cpp_info.cflags, self.cflags)
        self.sharedlinkflags = merge_lists(dep_cpp_info.sharedlinkflags, self.sharedlinkflags)
        self.exelinkflags = merge_lists(dep_cpp_info.exelinkflags, self.exelinkflags)
        if not self.sysroot:
            self.sysroot = dep_cpp_info.sysroot

    @property
    def build_modules_paths(self):
        return self.build_modules

    @property
    def include_paths(self):
        return self.includedirs

    @property
    def lib_paths(self):
        return self.libdirs

    @property
    def src_paths(self):
        return self.srcdirs

    @property
    def bin_paths(self):
        return self.bindirs

    @property
    def build_paths(self):
        return self.builddirs

    @property
    def res_paths(self):
        return self.resdirs

    @property
    def framework_paths(self):
        return self.frameworkdirs


class DepCppInfo(object):

    def __init__(self, cpp_info):
        self._cpp_info = cpp_info
        self._libs = None
        self._system_libs = None
        self._frameworks = None
        self._defines = None
        self._cxxflags = None
        self._cflags = None
        self._sharedlinkflags = None
        self._exelinkflags = None
        self._requires = None

        self._include_paths = None
        self._lib_paths = None
        self._bin_paths = None
        self._build_paths = None
        self._res_paths = None
        self._src_paths = None
        self._framework_paths = None
        self._build_modules_paths = None
        self._sorted_components = None
        self._check_component_requires()

    def __str__(self):
        return str(self._cpp_info)

    def __getattr__(self, item):
        try:
            attr = self._cpp_info.__getattribute__(item)
        except AttributeError:  # item is not defined, get config (CppInfo)
            attr = self._cpp_info.__getattr__(item)
        return attr

    def _aggregated_values(self, item, agg_func=merge_lists):
        values = getattr(self, "_%s" % item)
        if values is not None:
            return values
        values = getattr(self._cpp_info, item)
        if self._cpp_info.components:
            for component in self._get_sorted_components().values():
                values = agg_func(values, getattr(component, item))
        setattr(self, "_%s" % item, values)
        return values

    @staticmethod
    def _filter_component_requires(requires):
        return [r for r in requires if COMPONENT_SCOPE not in r]

    def _check_component_requires(self):
        for comp_name, comp in self._cpp_info.components.items():
            missing_deps = [require for require in self._filter_component_requires(comp.requires)
                            if require not in self._cpp_info.components]
            if missing_deps:
                raise ConanException("Component '%s' required components not found in this package: "
                                     "%s" % (comp_name, ", ".join("'%s'" % d for d in missing_deps)))
            bad_requires = [r for r in comp.requires if r.startswith(COMPONENT_SCOPE)]
            if bad_requires:
                msg = "Leading character '%s' not allowed in %s requires: %s. Omit it to require " \
                      "components inside the same package." \
                      % (COMPONENT_SCOPE, comp_name, bad_requires)
                raise ConanException(msg)

    def _get_sorted_components(self):
        """
        Sort Components from most dependent one first to the less dependent one last
        :return: List of sorted components
        """
        if not self._sorted_components:
            if any([[require for require in self._filter_component_requires(comp.requires)]
                    for comp in self._cpp_info.components.values()]):
                ordered = OrderedDict()
                components = copy(self._cpp_info.components)
                while len(ordered) != len(self._cpp_info.components):
                    # Search next element to be processed
                    for comp_name, comp in components.items():
                        # Check if component is not required and can be added to ordered
                        if comp_name not in [require for dep in components.values() for require in
                                             self._filter_component_requires(dep.requires)]:
                            ordered[comp_name] = comp
                            del components[comp_name]
                            break
                    else:
                        raise ConanException("There is a dependency loop in "
                                             "'self.cpp_info.components' requires")
                self._sorted_components = ordered
            else:  # If components do not have requirements, keep them in the same order
                self._sorted_components = self._cpp_info.components
        return self._sorted_components

    @property
    def build_modules_paths(self):
        return self._aggregated_values("build_modules_paths", agg_func=merge_dicts)

    @property
    def include_paths(self):
        return self._aggregated_values("include_paths")

    @property
    def lib_paths(self):
        return self._aggregated_values("lib_paths")

    @property
    def src_paths(self):
        return self._aggregated_values("src_paths")

    @property
    def bin_paths(self):
        return self._aggregated_values("bin_paths")

    @property
    def build_paths(self):
        return self._aggregated_values("build_paths")

    @property
    def res_paths(self):
        return self._aggregated_values("res_paths")

    @property
    def framework_paths(self):
        return self._aggregated_values("framework_paths")

    @property
    def libs(self):
        return self._aggregated_values("libs")

    @property
    def system_libs(self):
        return self._aggregated_values("system_libs")

    @property
    def frameworks(self):
        return self._aggregated_values("frameworks")

    @property
    def defines(self):
        return self._aggregated_values("defines")

    @property
    def cxxflags(self):
        return self._aggregated_values("cxxflags")

    @property
    def cflags(self):
        return self._aggregated_values("cflags")

    @property
    def sharedlinkflags(self):
        return self._aggregated_values("sharedlinkflags")

    @property
    def exelinkflags(self):
        return self._aggregated_values("exelinkflags")

    @property
    def requires(self):
        return self._aggregated_values("requires")


class DepsCppInfo(_BaseDepsCppInfo):
    """ Build Information necessary to build a given conans. It contains the
    flags, directories and options if its dependencies. The conans CONANFILE
    should use these flags to pass them to the underlaying build system (Cmake, make),
    so deps info is managed
    """

    def __init__(self):
        super(DepsCppInfo, self).__init__()
        self._dependencies = OrderedDict()
        self._configs = {}

    def __getattr__(self, config):
        return self._configs.setdefault(config, _BaseDepsCppInfo())

    @property
    def configs(self):
        return self._configs

    @property
    def dependencies(self):
        return self._dependencies.items()

    @property
    def deps(self):
        return self._dependencies.keys()

    def __getitem__(self, item):
        return self._dependencies[item]

    def add(self, pkg_name, cpp_info):
        assert pkg_name == str(cpp_info), "'{}' != '{}'".format(pkg_name, cpp_info)
        assert isinstance(cpp_info, (CppInfo, DepCppInfo))
        self._dependencies[pkg_name] = cpp_info
        super(DepsCppInfo, self).update(cpp_info)
        for config, cpp_info in cpp_info.configs.items():
            self._configs.setdefault(config, _BaseDepsCppInfo()).update(cpp_info)<|MERGE_RESOLUTION|>--- conflicted
+++ resolved
@@ -124,7 +124,7 @@
         self.exelinkflags = []  # linker flags
         self.build_modules = BuildModulesDict()  # FIXME: This should be just a plain dict
         self.filenames = {}  # name of filename to create for various generators
-        self._rootpath = ""
+        self.rootpath = ""
         self.sysroot = ""
         self.requires = []
         self._build_modules_paths = None
@@ -138,17 +138,11 @@
         self._framework_paths = None
         self.version = None  # Version of the conan package
         self.description = None  # Description of the conan package
-        # By default we don't filter empty, because we want to filter ONLY when the final cppinfo
-        # from package is full of files but before that we will play with the build and source layout
-        # and cppinfo and it mess a lot
-        self.filter_empty = False
-
-    @property
-    def rootpath(self):
-        return self._rootpath
+        # When package is editable, filter_empty=False, so empty dirs are maintained
+        self.filter_empty = True
 
     def _filter_paths(self, paths):
-        abs_paths = [os.path.join(self._rootpath, p)
+        abs_paths = [os.path.join(self.rootpath, p)
                      if not os.path.isabs(p) else p for p in paths]
         if self.filter_empty:
             return [p for p in abs_paths if os.path.isdir(p)]
@@ -162,13 +156,9 @@
                 conan_v2_error("Use 'self.cpp_info.build_modules[\"<generator>\"] = "
                                "{the_list}' instead".format(the_list=self.build_modules))
                 self.build_modules = BuildModulesDict.from_list(self.build_modules)
-<<<<<<< HEAD
-            tmp = dict_to_abs_paths(BuildModulesDict(self.build_modules), self._rootpath)
-=======
                 # Invalidate necessary, get_build_modules used raise_incorrect_components_definition
                 self._build_modules = None
             tmp = dict_to_abs_paths(BuildModulesDict(self.get_build_modules()), self.rootpath)
->>>>>>> 4dc6c8e9
             self._build_modules_paths = tmp
         return self._build_modules_paths
 
@@ -286,48 +276,12 @@
 
     cppflags = property(get_cppflags, set_cppflags)
 
-    def merge(self, other, rootpath):
-        """Accumulate in a cppinfo object another one containing entries of a subdirectory,
-        for example the editable root containing two cppinfos, the source one and the build one"""
-        relpath = os.path.relpath(other._rootpath, rootpath)
-
-        def _merge_dir_list(seq1, seq2):
-            news = ["%s/%s" % (relpath, rs) if relpath != "." else rs for rs in seq2]
-            seq1.extend([n for n in news if n not in seq1])
-
-        def _merge_list(seq1, seq2):
-            seq1.extend([rs for rs in seq2 if rs not in seq1])
-
-        def _merge_build_modules_dict(seq1, seq2):
-            for k, v in seq2.items():
-                seq1[k] = v if k not in seq1 else _merge_list(seq1[k], seq2[k])
-
-        _merge_dir_list(self.includedirs, other.includedirs)
-        _merge_dir_list(self.libdirs, other.libdirs)
-        _merge_dir_list(self.bindirs, other.bindirs)
-        _merge_dir_list(self.resdirs, other.resdirs)
-        _merge_dir_list(self.builddirs, other.builddirs)
-        _merge_dir_list(self.frameworkdirs, other.frameworkdirs)
-        _merge_list(self.libs, other.libs)
-        _merge_list(self.defines, other.defines)
-        _merge_list(self.cflags, other.cflags)
-        _merge_list(self.cxxflags, other.cxxflags)
-        _merge_list(self.sharedlinkflags, other.sharedlinkflags)
-        _merge_list(self.exelinkflags, other.exelinkflags)
-        _merge_list(self.system_libs, other.system_libs)
-        _merge_list(self.rootpaths, other.rootpaths)
-        self.filenames.update(other.filenames)
-        _merge_list(self.requires, other.requires)
-        _merge_build_modules_dict(self.build_modules, other.build_modules)
-
 
 class Component(_CppInfo):
 
-    def __init__(self, rootpath, version, default_values, filter_empty):
+    def __init__(self, rootpath, version, default_values):
         super(Component, self).__init__()
-
-        self._rootpath = rootpath
-
+        self.rootpath = rootpath
         if default_values.includedir is not None:
             self.includedirs.append(default_values.includedir)
         if default_values.libdir is not None:
@@ -342,14 +296,11 @@
             self.frameworkdirs.append(default_values.frameworkdir)
         self.requires = []
         self.version = version
-        self.filter_empty = filter_empty
 
 
 class CppInfoDefaultValues(object):
 
-    def __init__(self, includedir=None, libdir=None, bindir=None, resdir=None, builddir=None,
-                 frameworkdir=None):
-
+    def __init__(self, includedir, libdir, bindir, resdir, builddir, frameworkdir):
         self.includedir = includedir
         self.libdir = libdir
         self.bindir = bindir
@@ -369,7 +320,7 @@
         super(CppInfo, self).__init__()
         self._ref_name = ref_name
         self._name = ref_name
-        self._rootpath = root_folder  # the full path of the package in which the conans is found
+        self.rootpath = root_folder  # the full path of the package in which the conans is found
         self._default_values = default_values or CppInfoDefaultValues(DEFAULT_INCLUDE, DEFAULT_LIB,
                                                                       DEFAULT_BIN, DEFAULT_RES,
                                                                       DEFAULT_BUILD,
@@ -386,34 +337,11 @@
             self.builddirs.append(self._default_values.builddir)
         if self._default_values.frameworkdir is not None:
             self.frameworkdirs.append(self._default_values.frameworkdir)
-
-        self.components = DefaultOrderedDict(lambda: Component(self._rootpath,
-                                                               self.version, self._default_values,
-                                                               self.filter_empty))
+        self.components = DefaultOrderedDict(lambda: Component(self.rootpath,
+                                                               self.version, self._default_values))
         # public_deps is needed to accumulate list of deps for cmake targets
         self.public_deps = []
         self._configs = {}
-
-    @property
-    def rootpath(self):
-        return self._rootpath
-
-    @rootpath.setter
-    def rootpath(self, path):
-        self._rootpath = path
-        for c in self.components.values():
-            c._rootpath = path
-        for c in self._configs.values():
-            c._rootpath = path
-
-    def merge(self, other, rootpath=None):
-        """ Used to aggregate build info objects when we have build and source declared
-        in the recipe layout and it is consumed as an editable package"""
-        super(CppInfo, self).merge(other, rootpath or self.rootpath)
-
-        for k, v in other.components.items():
-            # Use the rootpath from this general build info, not from the component
-            self.components[k].merge(v, self.rootpath)
 
     def __str__(self):
         return self._ref_name
@@ -441,7 +369,7 @@
         def _get_cpp_info():
             result = _CppInfo()
             result.filter_empty = self.filter_empty
-            result._rootpath = self._rootpath
+            result.rootpath = self.rootpath
             result.sysroot = self.sysroot
             result.includedirs.append(self._default_values.includedir)
             result.libdirs.append(self._default_values.libdir)
@@ -522,6 +450,7 @@
             requires_from_components = set()
             for comp_name, comp in self.components.items():
                 requires_from_components.update(comp.requires)
+
             _check_components_requires_instersection(requires_from_components)
         else:
             _check_components_requires_instersection(self.requires)
