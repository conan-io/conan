--- conflicted
+++ resolved
@@ -247,24 +247,6 @@
             return
 
         # Raise if mixing components
-<<<<<<< HEAD
-        if (self.includedirs != [DEFAULT_INCLUDE] or
-            self.libdirs != [DEFAULT_LIB] or
-            self.bindirs != [DEFAULT_BIN] or
-            self.resdirs != [DEFAULT_RES] or
-            self.builddirs != [DEFAULT_BUILD] or
-            self.frameworkdirs != [DEFAULT_FRAMEWORK] or
-            self.libs or
-            self.exes or
-            self.system_libs or
-            self.frameworks or
-            self.defines or
-            self.cflags or
-            self.cxxflags or
-            self.sharedlinkflags or
-            self.exelinkflags or
-            self.build_modules):
-=======
         if self.components and \
             (self.includedirs != [DEFAULT_INCLUDE] or
              self.libdirs != [DEFAULT_LIB] or
@@ -273,6 +255,7 @@
              self.builddirs != [DEFAULT_BUILD] or
              self.frameworkdirs != [DEFAULT_FRAMEWORK] or
              self.libs or
+             self.exes or
              self.system_libs or
              self.frameworks or
              self.defines or
@@ -282,7 +265,6 @@
              self.exelinkflags or
              self.build_modules or
              self.requires):
->>>>>>> 722f58fa
             raise ConanException("self.cpp_info.components cannot be used with self.cpp_info "
                                  "global values at the same time")
         if self._configs:
