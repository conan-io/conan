import copy
import glob
import json
import os
from collections import OrderedDict, defaultdict

from conan.api.output import ConanOutput
<<<<<<< HEAD
from conans.errors import ConanException
from conans.model.pkg_type import PackageType
=======
from conan.errors import ConanException
>>>>>>> 2e3f5178
from conans.util.files import load, save

_DIRS_VAR_NAMES = ["_includedirs", "_srcdirs", "_libdirs", "_resdirs", "_bindirs", "_builddirs",
                   "_frameworkdirs", "_objects"]
_FIELD_VAR_NAMES = ["_system_libs", "_frameworks", "_libs", "_defines", "_cflags", "_cxxflags",
                    "_sharedlinkflags", "_exelinkflags"]
_ALL_NAMES = _DIRS_VAR_NAMES + _FIELD_VAR_NAMES


class MockInfoProperty:
    """
    # TODO: Remove in 2.X
    to mock user_info and env_info
    """
    counter = {}
    package = None

    def __init__(self, name):
        self._name = name

    @staticmethod
    def message():
        if not MockInfoProperty.counter:
            return
        ConanOutput().warning("Usage of deprecated Conan 1.X features that will be removed in "
                              "Conan 2.X:", warn_tag="deprecated")
        for k, v in MockInfoProperty.counter.items():
            ConanOutput().warning(f"    '{k}' used in: {', '.join(v)}", warn_tag="deprecated")
        MockInfoProperty.counter = {}

    def __getitem__(self, key):
        MockInfoProperty.counter.setdefault(self._name, set()).add(self.package)
        return []

    def __setitem__(self, key, value):
        MockInfoProperty.counter.setdefault(self._name, set()).add(self.package)

    def __getattr__(self, attr):
        MockInfoProperty.counter.setdefault(self._name, set()).add(self.package)
        return []

    def __setattr__(self, attr, value):
        if attr != "_name":
            MockInfoProperty.counter.setdefault(self._name, set()).add(self.package)
        return super(MockInfoProperty, self).__setattr__(attr, value)


class _Component:

    def __init__(self, set_defaults=False):
        # ###### PROPERTIES
        self._properties = None

        # ###### DIRECTORIES
        self._includedirs = None  # Ordered list of include paths
        self._srcdirs = None  # Ordered list of source paths
        self._libdirs = None  # Directories to find libraries
        self._resdirs = None  # Directories to find resources, data, etc
        self._bindirs = None  # Directories to find executables and shared libs
        self._builddirs = None
        self._frameworkdirs = None

        # ##### FIELDS
        self._system_libs = None  # Ordered list of system libraries
        self._frameworks = None  # Macos .framework
        self._libs = None  # The libs to link against
        self._defines = None  # preprocessor definitions
        self._cflags = None  # pure C flags
        self._cxxflags = None  # C++ compilation flags
        self._sharedlinkflags = None  # linker flags
        self._exelinkflags = None  # linker flags
        self._objects = None  # linker flags

        self._sysroot = None
        self._requires = None

        # LEGACY 1.X fields, can be removed in 2.X
        self.names = MockInfoProperty("cpp_info.names")
        self.filenames = MockInfoProperty("cpp_info.filenames")
        self.build_modules = MockInfoProperty("cpp_info.build_modules")

        if set_defaults:
            self.includedirs = ["include"]
            self.libdirs = ["lib"]
            self.bindirs = ["bin"]

        # CPS
        self._type = None
        self._location = None
        self._link_location = None

    def serialize(self):
        return {
            "includedirs": self._includedirs,
            "srcdirs": self._srcdirs,
            "libdirs": self._libdirs,
            "resdirs": self._resdirs,
            "bindirs": self._bindirs,
            "builddirs": self._builddirs,
            "frameworkdirs": self._frameworkdirs,
            "system_libs": self._system_libs,
            "frameworks": self._frameworks,
            "libs": self._libs,
            "defines": self._defines,
            "cflags": self._cflags,
            "cxxflags": self._cxxflags,
            "sharedlinkflags": self._sharedlinkflags,
            "exelinkflags": self._exelinkflags,
            "objects": self._objects,
            "sysroot": self._sysroot,
            "requires": self._requires,
            "properties": self._properties,
            "type": self._type,
            "location": self._location,
            "link_location": self._link_location
        }

    @staticmethod
    def deserialize(contents):
        result = _Component()
        for field, value in contents.items():
            setattr(result, f"_{field}", value)
        return result

    @property
    def includedirs(self):
        if self._includedirs is None:
            self._includedirs = []
        return self._includedirs

    @includedirs.setter
    def includedirs(self, value):
        self._includedirs = value

    @property
    def srcdirs(self):
        if self._srcdirs is None:
            self._srcdirs = []
        return self._srcdirs

    @srcdirs.setter
    def srcdirs(self, value):
        self._srcdirs = value

    @property
    def libdirs(self):
        if self._libdirs is None:
            self._libdirs = []
        return self._libdirs

    @libdirs.setter
    def libdirs(self, value):
        self._libdirs = value

    @property
    def resdirs(self):
        if self._resdirs is None:
            self._resdirs = []
        return self._resdirs

    @resdirs.setter
    def resdirs(self, value):
        self._resdirs = value

    @property
    def bindirs(self):
        if self._bindirs is None:
            self._bindirs = []
        return self._bindirs

    @bindirs.setter
    def bindirs(self, value):
        self._bindirs = value

    @property
    def builddirs(self):
        if self._builddirs is None:
            self._builddirs = []
        return self._builddirs

    @builddirs.setter
    def builddirs(self, value):
        self._builddirs = value

    @property
    def frameworkdirs(self):
        if self._frameworkdirs is None:
            self._frameworkdirs = []
        return self._frameworkdirs

    @frameworkdirs.setter
    def frameworkdirs(self, value):
        self._frameworkdirs = value

    @property
    def bindir(self):
        bindirs = self.bindirs
        if not bindirs or len(bindirs) != 1:
            raise ConanException(f"The bindir property is undefined because bindirs "
                                 f"{'is empty' if not bindirs else 'has more than one element'}."
                                 f" Consider using the bindirs property.")
        return bindirs[0]

    @property
    def libdir(self):
        libdirs = self.libdirs
        if not libdirs or len(libdirs) != 1:
            raise ConanException(f"The libdir property is undefined because libdirs "
                                 f"{'is empty' if not libdirs else 'has more than one element'}."
                                 f" Consider using the libdirs property.")
        return libdirs[0]

    @property
    def includedir(self):
        includedirs = self.includedirs
        if not includedirs or len(includedirs) != 1:
            raise ConanException(f"The includedir property is undefined because includedirs "
                                 f"{'is empty' if not includedirs else 'has more than one element'}."
                                 f" Consider using the includedirs property.")
        return includedirs[0]

    @property
    def system_libs(self):
        if self._system_libs is None:
            self._system_libs = []
        return self._system_libs

    @system_libs.setter
    def system_libs(self, value):
        self._system_libs = value

    @property
    def frameworks(self):
        if self._frameworks is None:
            self._frameworks = []
        return self._frameworks

    @frameworks.setter
    def frameworks(self, value):
        self._frameworks = value

    @property
    def libs(self):
        if self._libs is None:
            self._libs = []
        return self._libs

    @libs.setter
    def libs(self, value):
        self._libs = value

    @property
    def type(self):
        return self._type

    @type.setter
    def type(self, value):
        self._type = value

    @property
    def location(self):
        return self._location

    @location.setter
    def location(self, value):
        self._location = value

    @property
    def link_location(self):
        return self._link_location

    @link_location.setter
    def link_location(self, value):
        self._link_location = value

    @property
    def defines(self):
        if self._defines is None:
            self._defines = []
        return self._defines

    @defines.setter
    def defines(self, value):
        self._defines = value

    @property
    def cflags(self):
        if self._cflags is None:
            self._cflags = []
        return self._cflags

    @cflags.setter
    def cflags(self, value):
        self._cflags = value

    @property
    def cxxflags(self):
        if self._cxxflags is None:
            self._cxxflags = []
        return self._cxxflags

    @cxxflags.setter
    def cxxflags(self, value):
        self._cxxflags = value

    @property
    def sharedlinkflags(self):
        if self._sharedlinkflags is None:
            self._sharedlinkflags = []
        return self._sharedlinkflags

    @sharedlinkflags.setter
    def sharedlinkflags(self, value):
        self._sharedlinkflags = value

    @property
    def exelinkflags(self):
        if self._exelinkflags is None:
            self._exelinkflags = []
        return self._exelinkflags

    @exelinkflags.setter
    def exelinkflags(self, value):
        self._exelinkflags = value

    @property
    def objects(self):
        if self._objects is None:
            self._objects = []
        return self._objects

    @objects.setter
    def objects(self, value):
        self._objects = value

    @property
    def sysroot(self):
        if self._sysroot is None:
            self._sysroot = ""
        return self._sysroot

    @sysroot.setter
    def sysroot(self, value):
        self._sysroot = value

    @property
    def requires(self):
        if self._requires is None:
            self._requires = []
        return self._requires

    @requires.setter
    def requires(self, value):
        self._requires = value

    @property
    def required_component_names(self):
        """ Names of the required INTERNAL components of the same package (not scoped with ::)"""
        if self.requires is None:
            return []
        return [r for r in self.requires if "::" not in r]

    def set_property(self, property_name, value):
        if self._properties is None:
            self._properties = {}
        self._properties[property_name] = value

    def get_property(self, property_name, check_type=None):
        if self._properties is None:
            return None
        try:
            value = self._properties[property_name]
            if check_type is not None and not isinstance(value, check_type):
                raise ConanException(
                    f'The expected type for {property_name} is "{check_type.__name__}", but "{type(value).__name__}" was found')
            return value
        except KeyError:
            pass

    def get_init(self, attribute, default):
        # Similar to dict.setdefault
        item = getattr(self, attribute)
        if item is not None:
            return item
        setattr(self, attribute, default)
        return default

    def merge(self, other, overwrite=False):
        """
        @param overwrite:
        @type other: _Component
        """
        def merge_list(o, d):
            d.extend(e for e in o if e not in d)

        for varname in _ALL_NAMES:
            other_values = getattr(other, varname)
            if other_values is not None:
                if not overwrite:
                    current_values = self.get_init(varname, [])
                    merge_list(other_values, current_values)
                else:
                    setattr(self, varname, other_values)

        if other.requires:
            current_values = self.get_init("requires", [])
            merge_list(other.requires, current_values)

        if other._properties:
            current_values = self.get_init("_properties", {})
            current_values.update(other._properties)

    def set_relative_base_folder(self, folder):
        for varname in _DIRS_VAR_NAMES:
            origin = getattr(self, varname)
            if origin is not None:
                origin[:] = [os.path.join(folder, el) for el in origin]
        properties = self._properties
        if properties is not None:
            modules = properties.get("cmake_build_modules")  # Only this prop at this moment
            if modules is not None:
                assert isinstance(modules, list), "cmake_build_modules must be a list"
                properties["cmake_build_modules"] = [os.path.join(folder, v) for v in modules]

    def deploy_base_folder(self, package_folder, deploy_folder):
        def relocate(el):
            rel_path = os.path.relpath(el, package_folder)
            if rel_path.startswith(".."):
                # If it is pointing to a folder outside of the package, then do not relocate
                return el
            return os.path.join(deploy_folder, rel_path)

        for varname in _DIRS_VAR_NAMES:
            origin = getattr(self, varname)
            if origin is not None:
                origin[:] = [relocate(f) for f in origin]
        properties = self._properties
        if properties is not None:
            modules = properties.get("cmake_build_modules")  # Only this prop at this moment
            if modules is not None:
                assert isinstance(modules, list), "cmake_build_modules must be a list"
                properties["cmake_build_modules"] = [relocate(f) for f in modules]

    def parsed_requires(self):
        return [r.split("::", 1) if "::" in r else (None, r) for r in self.requires]

    def deduce_cps(self, pkg_type):
        if self._location or self._link_location:
            if self._type is None or self._type is PackageType.HEADER:
                raise ConanException("Incorrect cpp_info defining location without type or header")
            return
        if self._type not in [None, PackageType.SHARED, PackageType.STATIC, PackageType.APP]:
            return

        # Recipe didn't specify things, need to auto deduce
        libdirs = [x.replace("\\", "/") for x in self.libdirs]
        bindirs = [x.replace("\\", "/") for x in self.bindirs]

        if len(self.libs) != 1:
            raise ConanException("More than 1 library defined in cpp_info.libs, cannot deduce CPS")

        # TODO: Do a better handling of pre-defined type
        libname = self.libs[0]
        static_patterns = [f"{libname}.lib", f"{libname}.a", f"lib{libname}.a"]
        shared_patterns = [f"lib{libname}.so", f"lib{libname}.so.*", f"lib{libname}.dylib",
                           f"lib{libname}.*dylib"]
        dll_patterns = [f"{libname}.dll"]

        def _find_matching(patterns, dirs):
            matches = set()
            for pattern in patterns:
                for d in dirs:
                    matches.update(glob.glob(f"{d}/{pattern}"))
            if len(matches) == 1:
                return next(iter(matches))

        static_location = _find_matching(static_patterns, libdirs)
        shared_location = _find_matching(shared_patterns, libdirs)
        dll_location = _find_matching(dll_patterns, bindirs)
        if static_location:
            if shared_location:
                ConanOutput().warning(f"Lib {libname} has both static {static_location} and "
                                      f"shared {shared_location} in the same package")
                if pkg_type is PackageType.STATIC:
                    self._location = static_location
                    self._type = PackageType.STATIC
                else:
                    self._location = shared_location
                    self._type = PackageType.SHARED
            elif dll_location:
                self._location = dll_location
                self._link_location = static_location
                self._type = PackageType.SHARED
            else:
                self._location = static_location
                self._type = PackageType.STATIC
        elif shared_location:
            self._location = shared_location
            self._type = PackageType.SHARED
        elif dll_location:
            # Only .dll but no link library
            self._location = dll_location
            self._type = PackageType.SHARED
        if self._type != pkg_type:
            ConanOutput().warning(f"Lib {libname} deduced as '{self._type}, "
                                  f"but 'package_type={pkg_type}'")


class CppInfo:

    def __init__(self, set_defaults=False):
        self.components = defaultdict(lambda: _Component(set_defaults))
        self._package = _Component(set_defaults)

    def __getattr__(self, attr):
        # all cpp_info.xxx of not defined things will go to the global package
        return getattr(self._package, attr)

    def __setattr__(self, attr, value):
        if attr in ("components", "_package", "_aggregated"):
            super(CppInfo, self).__setattr__(attr, value)
        else:
            setattr(self._package, attr, value)

    def serialize(self):
        ret = {"root": self._package.serialize()}
        for component_name, info in self.components.items():
            ret[component_name] = info.serialize()
        return ret

    def deserialize(self, content):
        self._package = _Component.deserialize(content.pop("root"))
        for component_name, info in content.items():
            self.components[component_name] = _Component.deserialize(info)
        return self

    def save(self, path):
        save(path, json.dumps(self.serialize()))

    def load(self, path):
        content = json.loads(load(path))
        return self.deserialize(content)

    @property
    def has_components(self):
        return len(self.components) > 0

    def merge(self, other, overwrite=False):
        """Merge 'other' into self. 'other' can be an old cpp_info object
        Used to merge Layout source + build cpp objects info (editables)
        @type other: CppInfo
        @param other: The other CppInfo to merge
        @param overwrite: New values from other overwrite the existing ones
        """
        # Global merge
        self._package.merge(other._package, overwrite)
        # sysroot only of package, not components, first defined wins
        self._package.sysroot = self._package.sysroot or other._package.sysroot
        # COMPONENTS
        for cname, c in other.components.items():
            # Make sure each component created on the fly does not bring new defaults
            self.components.setdefault(cname, _Component(set_defaults=False)).merge(c, overwrite)

    def set_relative_base_folder(self, folder):
        """Prepend the folder to all the directories definitions, that are relative"""
        self._package.set_relative_base_folder(folder)
        for component in self.components.values():
            component.set_relative_base_folder(folder)

    def deploy_base_folder(self, package_folder, deploy_folder):
        """Prepend the folder to all the directories"""
        self._package.deploy_base_folder(package_folder, deploy_folder)
        for component in self.components.values():
            component.deploy_base_folder(package_folder, deploy_folder)

    def get_sorted_components(self):
        """
        Order the components taking into account if they depend on another component in the
        same package (not scoped with ::). First less dependant.

        :return: ``OrderedDict`` {component_name: component}
        """
        result = OrderedDict()
        opened = self.components.copy()
        while opened:
            new_open = OrderedDict()
            for name, c in opened.items():
                if not any(n in opened for n in c.required_component_names):
                    result[name] = c
                else:
                    new_open[name] = c
            if len(opened) == len(new_open):
                msg = ["There is a dependency loop in 'self.cpp_info.components' requires:"]
                for name, c in opened.items():
                    loop_reqs = ", ".join(n for n in c.required_component_names if n in opened)
                    msg.append(f"   {name} requires {loop_reqs}")
                raise ConanException("\n".join(msg))
            opened = new_open
        return result

    def aggregated_components(self):
        """Aggregates all the components as global values, returning a new CppInfo
        Used by many generators to obtain a unified, aggregated view of all components
        """
        # This method had caching before, but after a ``--deployer``, the package changes
        # location, and this caching was invalid, still pointing to the Conan cache instead of
        # the deployed
        if self.has_components:
            result = _Component()
            # Reversed to make more dependant first
            for component in reversed(self.get_sorted_components().values()):
                result.merge(component)
            # NOTE: The properties are not aggregated because they might refer only to the
            # component like "cmake_target_name" describing the target name FOR THE component
            # not the namespace.
            # FIXME: What to do about sysroot?
            result._properties = copy.copy(self._package._properties)
        else:
            result = copy.copy(self._package)
        aggregated = CppInfo()
        aggregated._package = result
        return aggregated

    def check_component_requires(self, conanfile):
        """ quality check for component requires, called by BinaryInstaller after package_info()
        - Check that all recipe ``requires`` are used if consumer recipe explicit opt-in to use
          component requires
        - Check that component external dep::comp dependency "dep" is a recipe "requires"
        - Check that every internal component require actually exist
        It doesn't check that external components do exist
        """
        if not self.has_components and not self._package.requires:
            return
        # Accumulate all external requires
        comps = self.required_components
        missing_internal = [c[1] for c in comps if c[0] is None and c[1] not in self.components]
        if missing_internal:
            raise ConanException(f"{conanfile}: Internal components not found: {missing_internal}")
        external = [c[0] for c in comps if c[0] is not None]
        if not external:
            return
        # Only direct host (not test) dependencies can define required components
        # We use conanfile.dependencies to use the already replaced ones by "replace_requires"
        # So consumers can keep their ``self.cpp_info.requires = ["pkg_name::comp"]``
        direct_dependencies = [r.ref.name for r, d in conanfile.dependencies.items() if r.direct
                               and not r.build and not r.is_test and r.visible and not r.override]

        for e in external:
            if e not in direct_dependencies:
                raise ConanException(
                    f"{conanfile}: required component package '{e}::' not in dependencies")
        # TODO: discuss if there are cases that something is required but not transitive
        for e in direct_dependencies:
            if e not in external:
                raise ConanException(
                    f"{conanfile}: Required package '{e}' not in component 'requires'")

    @property
    def required_components(self):
        """Returns a list of tuples with (require, component_name) required by the package
        If the require is internal (to another component), the require will be None"""
        # FIXME: Cache the value
        # First aggregate without repetition, respecting the order
        ret = [r for r in self._package.requires]
        for comp in self.components.values():
            for r in comp.requires:
                if r not in ret:
                    ret.append(r)
        # Then split the names
        ret = [r.split("::") if "::" in r else (None, r) for r in ret]
        return ret<|MERGE_RESOLUTION|>--- conflicted
+++ resolved
@@ -5,12 +5,8 @@
 from collections import OrderedDict, defaultdict
 
 from conan.api.output import ConanOutput
-<<<<<<< HEAD
-from conans.errors import ConanException
+from conan.errors import ConanException
 from conans.model.pkg_type import PackageType
-=======
-from conan.errors import ConanException
->>>>>>> 2e3f5178
 from conans.util.files import load, save
 
 _DIRS_VAR_NAMES = ["_includedirs", "_srcdirs", "_libdirs", "_resdirs", "_bindirs", "_builddirs",
