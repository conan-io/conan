from collections import namedtuple

from conans.model.recipe_ref import Version


_Condition = namedtuple("_Condition", ["operator", "version"])


class _ConditionSet:
<<<<<<< HEAD
    def __init__(self, expression, prerelease):
=======
    def __init__(self, expression):
>>>>>>> eb4169ab
        expressions = expression.split()
        self.prerelease = prerelease
        self.conditions = []
        for e in expressions:
<<<<<<< HEAD
            e = e.strip()
            if e[-1] == "-":  # Include pre-releases
                e = e[:-1]
                self.prerelease = True
=======
>>>>>>> eb4169ab
            self.conditions.extend(self._parse_expression(e))

    @staticmethod
    def _parse_expression(expression):
<<<<<<< HEAD
=======
        expression = expression.strip()
>>>>>>> eb4169ab
        if expression == "" or expression == "*":
            return [_Condition(">=", Version("0.0.0"))]

        operator = expression[0]
        if operator not in (">", "<", "^", "~", "="):
            operator = "="
            index = 0
        else:
            index = 1
        if operator in (">", "<"):
            if expression[1] == "=":
                operator += "="
                index = 2
        version = expression[index:]
        if operator == "~":  # tilde minor
            v = Version(version)
            index = 1 if len(v.main) > 1 else 0
            return [_Condition(">=", v), _Condition("<", v.bump(index))]
        elif operator == "^":  # caret major
            v = Version(version)

            def first_non_zero(main):
                for i, m in enumerate(main):
                    if m != 0:
                        return i
                return len(main)

            initial_index = first_non_zero(v.main)
            return [_Condition(">=", v), _Condition("<", v.bump(initial_index))]
        else:
            return [_Condition(operator, Version(version))]

    def valid(self, version):
<<<<<<< HEAD
        if version.pre:
            if not self.prerelease:
                return False
=======
>>>>>>> eb4169ab
        for condition in self.conditions:
            if condition.operator == ">":
                if not version > condition.version:
                    return False
            elif condition.operator == "<":
                if not version < condition.version:
                    return False
            elif condition.operator == ">=":
                if not version >= condition.version:
                    return False
            elif condition.operator == "<=":
                if not version <= condition.version:
                    return False
            elif condition.operator == "=":
                if not version == condition.version:
                    return False
        return True


class VersionRange:
    def __init__(self, expression):
        self._expression = expression
<<<<<<< HEAD
        tokens = expression.split(",")
        prereleases = None
        for t in tokens[1:]:
            if "include_prerelease" in t:
                prereleases = True
                break
        version_expr = tokens[0]
        self.condition_sets = []
        for alternative in version_expr.split("||"):
            self.condition_sets.append(_ConditionSet(alternative, prereleases))

    def __str__(self):
        return self._expression
=======
        self.condition_sets = []
        for alternative in expression.split("||"):
            self.condition_sets.append(_ConditionSet(alternative))
>>>>>>> eb4169ab

    def __contains__(self, version):
        assert isinstance(version, Version), type(version)
        for condition_set in self.condition_sets:
            if condition_set.valid(version):
                return True
        return False<|MERGE_RESOLUTION|>--- conflicted
+++ resolved
@@ -7,30 +7,20 @@
 
 
 class _ConditionSet:
-<<<<<<< HEAD
+
     def __init__(self, expression, prerelease):
-=======
-    def __init__(self, expression):
->>>>>>> eb4169ab
         expressions = expression.split()
         self.prerelease = prerelease
         self.conditions = []
         for e in expressions:
-<<<<<<< HEAD
             e = e.strip()
             if e[-1] == "-":  # Include pre-releases
                 e = e[:-1]
                 self.prerelease = True
-=======
->>>>>>> eb4169ab
             self.conditions.extend(self._parse_expression(e))
 
     @staticmethod
     def _parse_expression(expression):
-<<<<<<< HEAD
-=======
-        expression = expression.strip()
->>>>>>> eb4169ab
         if expression == "" or expression == "*":
             return [_Condition(">=", Version("0.0.0"))]
 
@@ -64,12 +54,9 @@
             return [_Condition(operator, Version(version))]
 
     def valid(self, version):
-<<<<<<< HEAD
         if version.pre:
             if not self.prerelease:
                 return False
-=======
->>>>>>> eb4169ab
         for condition in self.conditions:
             if condition.operator == ">":
                 if not version > condition.version:
@@ -92,7 +79,6 @@
 class VersionRange:
     def __init__(self, expression):
         self._expression = expression
-<<<<<<< HEAD
         tokens = expression.split(",")
         prereleases = None
         for t in tokens[1:]:
@@ -106,11 +92,6 @@
 
     def __str__(self):
         return self._expression
-=======
-        self.condition_sets = []
-        for alternative in expression.split("||"):
-            self.condition_sets.append(_ConditionSet(alternative))
->>>>>>> eb4169ab
 
     def __contains__(self, version):
         assert isinstance(version, Version), type(version)
