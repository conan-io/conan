from collections import namedtuple

from conans.model.recipe_ref import Version


_Condition = namedtuple("_Condition", ["operator", "version"])


class _ConditionSet:
    def __init__(self, expression):
        expressions = expression.split()
        self.conditions = []
        for e in expressions:
            self.conditions.extend(self._parse_expression(e))

    @staticmethod
    def _parse_expression(expression):
        expression = expression.strip()
        if expression == "" or expression == "*":
            return [_Condition(">=", Version("0.0.0"))]

        operator = expression[0]
        if operator not in (">", "<", "^", "~", "="):
            operator = "="
            index = 0
        else:
            index = 1
        if operator in (">", "<"):
            if expression[1] == "=":
                operator += "="
                index = 2
        version = expression[index:]
        if operator == "~":  # tilde minor
            v = Version(version)
            return [_Condition(">=", v), _Condition("<", v.bump(1))]
        elif operator == "^":  # caret major
            v = Version(version)

            def first_non_zero(main):
                for i, m in enumerate(main):
                    if m != 0:
                        return i
                return len(main)

            initial_index = first_non_zero(v.main)
            return [_Condition(">=", v), _Condition("<", v.bump(initial_index))]
        else:
            return [_Condition(operator, Version(version))]

<<<<<<< HEAD
    def __str__(self):
        return self._expression

    def __contains__(self, version):
        assert isinstance(version, Version), type(version)
=======
    def valid(self, version):
>>>>>>> c8291832
        for condition in self.conditions:
            if condition.operator == ">":
                if not version > condition.version:
                    return False
            elif condition.operator == "<":
                if not version < condition.version:
                    return False
            elif condition.operator == ">=":
                if not version >= condition.version:
                    return False
            elif condition.operator == "<=":
                if not version <= condition.version:
                    return False
            elif condition.operator == "=":
                if not version == condition.version:
                    return False
        return True


class VersionRange:
    def __init__(self, expression):
        self._expression = expression
        self.condition_sets = []
        for alternative in expression.split("||"):
            self.condition_sets.append(_ConditionSet(alternative))

    def __contains__(self, version):
        assert isinstance(version, Version), type(version)
        for condition_set in self.condition_sets:
            if condition_set.valid(version):
                return True
        return False<|MERGE_RESOLUTION|>--- conflicted
+++ resolved
@@ -47,15 +47,7 @@
         else:
             return [_Condition(operator, Version(version))]
 
-<<<<<<< HEAD
-    def __str__(self):
-        return self._expression
-
-    def __contains__(self, version):
-        assert isinstance(version, Version), type(version)
-=======
     def valid(self, version):
->>>>>>> c8291832
         for condition in self.conditions:
             if condition.operator == ">":
                 if not version > condition.version:
@@ -82,6 +74,9 @@
         for alternative in expression.split("||"):
             self.condition_sets.append(_ConditionSet(alternative))
 
+    def __str__(self):
+        return self._expression
+
     def __contains__(self, version):
         assert isinstance(version, Version), type(version)
         for condition_set in self.condition_sets:
