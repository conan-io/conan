--- conflicted
+++ resolved
@@ -1,18 +1,10 @@
 from collections import OrderedDict
 
 from conans.client.graph.graph import BINARY_SKIP
-<<<<<<< HEAD
-from conans.model.conanfile_interface import ConanFileInterface
-from conans.model.ref import ConanFileReference
-
-from conans.model.requires import Requirement
-
-=======
 from conans.model.requires import Requirement
 from conans.model.conanfile_interface import ConanFileInterface
 from conans.model.ref import ConanFileReference
 
->>>>>>> 73e3351a
 
 class UserRequirementsDict(object):
     """ user facing dict to allow access of dependencies by name
@@ -70,10 +62,7 @@
 
     @staticmethod
     def from_node(node):
-<<<<<<< HEAD
-=======
         # TODO: Probably the BINARY_SKIP should be filtered later at the user level, not forced here
->>>>>>> 73e3351a
         d = OrderedDict((require, ConanFileInterface(transitive.node.conanfile))
                         for require, transitive in node.transitive_deps.items()
                         if transitive.node.binary != BINARY_SKIP)
