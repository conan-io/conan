--- conflicted
+++ resolved
@@ -1,9 +1,5 @@
 from collections import OrderedDict
 
-<<<<<<< HEAD
-from conans.client.graph.graph import BINARY_SKIP, BINARY_DEFERRED
-=======
->>>>>>> ab657385
 from conans.errors import ConanException
 from conans.model.recipe_ref import RecipeReference
 from conans.model.conanfile_interface import ConanFileInterface
@@ -82,13 +78,7 @@
     @staticmethod
     def from_node(node):
         d = OrderedDict((require, ConanFileInterface(transitive.node.conanfile))
-<<<<<<< HEAD
-                        for require, transitive in node.transitive_deps.items()
-                        if transitive.node.binary != BINARY_SKIP and
-                        transitive.node.binary != BINARY_DEFERRED)
-=======
                         for require, transitive in node.transitive_deps.items())
->>>>>>> ab657385
         return ConanFileDependencies(d)
 
     def filter(self, require_filter):
