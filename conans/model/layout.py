--- conflicted
+++ resolved
@@ -19,12 +19,9 @@
         self._base_build = None
         self._base_package = None
         self._base_generators = None
-<<<<<<< HEAD
-=======
-        self._base_imports = None
+
         self._base_export = None
         self._base_export_sources = None
->>>>>>> 83976a69
 
         self.source = ""
         self.build = ""
@@ -113,26 +110,7 @@
         return os.path.join(self._base_generators, self.generators)
 
     def set_base_generators(self, folder):
-<<<<<<< HEAD
         self._base_generators = folder
-=======
-        self._base_generators = folder
-
-    @property
-    def imports_folder(self):
-        if self._base_imports is None:
-            return None
-        if not self.imports:
-            return self._base_imports
-
-        return os.path.join(self._base_imports, self.imports)
-
-    @property
-    def base_imports(self):
-        return self._base_imports
-
-    def set_base_imports(self, folder):
-        self._base_imports = folder
 
     @property
     def base_export(self):
@@ -147,4 +125,3 @@
 
     def set_base_export_sources(self, folder):
         self._base_export_sources = folder
->>>>>>> 83976a69
