--- conflicted
+++ resolved
@@ -6,14 +6,8 @@
 class Infos(object):
 
     def __init__(self):
-<<<<<<< HEAD
-        self.source = CppInfo()
-        self.build = CppInfo()
+        self.local = CppInfo()
         self.package = CppInfo(set_defaults=True)
-=======
-        self.local = NewCppInfo()
-        self.package = NewCppInfo()
->>>>>>> 8b9e0da6
 
 
 class Folders(object):
