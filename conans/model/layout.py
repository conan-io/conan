--- conflicted
+++ resolved
@@ -30,14 +30,12 @@
         self.source.include_patterns = ["*.h", "*.hpp", "*.hxx"]
 
         self.build = _LayoutEntry()
-<<<<<<< HEAD
+
         self.build.lib_patterns = ["*.so", "*.so.*", "*.a", "*.lib", "*.dylib"]
         self.build.bin_patterns = ["*.exe", "*.dll"]
 
         self.package = _LayoutEntry()
-=======
         self.generators = _LayoutEntry()
->>>>>>> 6e937189
 
     def __repr__(self):
         return str(self.__dict__)
@@ -88,7 +86,6 @@
         self._base_package_folder = folder
 
     @property
-<<<<<<< HEAD
     def base_package_folder(self):
         return self._base_package_folder
 
@@ -115,7 +112,7 @@
         cpp_info.resdirs.extend(self.source.cpp_info.res_paths)
         # TODO: only supported these things from source layout
         return cpp_info
-=======
+
     def generators_folder(self):
         if not self.generators.folder:
             return self.base_install_folder
@@ -123,4 +120,3 @@
 
     def set_base_generators_folder(self, folder):
         self._base_generators_folder = folder
->>>>>>> 6e937189
