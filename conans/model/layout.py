--- conflicted
+++ resolved
@@ -8,27 +8,17 @@
 
 
 class Layout(object):
-
     def __init__(self):
-        self._install_folder = None
 
         self._base_install_folder = None
         self._base_source_folder = None
         self._base_build_folder = None
-<<<<<<< HEAD
+        self._base_package_folder = None
         self._base_generators_folder = None
-        self._base_package_folder = None
-
-        self.generators = _LayoutEntry()
-        self.source = _LayoutEntry()
-        self.build = _LayoutEntry()
-        self.package = _LayoutEntry()
-=======
-        self._base_package_folder = None
 
         self.source = _LayoutEntry()
         self.build = _LayoutEntry()
->>>>>>> 01d00d25
+        self.generators = _LayoutEntry()
 
     def __repr__(self):
         return str(self.__dict__)
@@ -61,34 +51,28 @@
         self._base_build_folder = folder
 
     @property
-<<<<<<< HEAD
-    def generators_folder(self):
-        if not self._base_generators_folder or not self.generators.folder:
-            return self.install_folder
-        return os.path.join(self._base_generators_folder, self.generators.folder)
-
-    def set_base_generators_folder(self, folder):
-        self._base_generators_folder = folder
-
-    @property
-    def install_folder(self):
-        return self._install_folder
-=======
     def base_build_folder(self):
         return self._base_build_folder
 
     @property
     def base_install_folder(self):
         return self._base_install_folder
->>>>>>> 01d00d25
 
-    @install_folder.setter
-    def install_folder(self, folder):
-        self._install_folder = folder
+    def set_base_install_folder(self, folder):
+        self._base_install_folder = folder
+
+    @property
+    def base_package_folder(self):
+        return self._base_package_folder
 
     def set_base_package_folder(self, folder):
         self._base_package_folder = folder
 
     @property
-    def base_package_folder(self):
-        return self._base_package_folder+    def generators_folder(self):
+        if not self.generators.folder:
+            return self.base_install_folder
+        return os.path.join(self._base_generators_folder, self.generators.folder)
+
+    def set_base_generators_folder(self, folder):
+        self._base_generators_folder = folder