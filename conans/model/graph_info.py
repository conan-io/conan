import json
import os

from conans.errors import ConanException
from conans.model.graph_lock import GraphLockFile, LOCKFILE
from conans.model.options import OptionsValues
from conans.model.ref import ConanFileReference
from conans.tools import save
from conans.util.files import load

GRAPH_INFO_FILE = "graph_info.json"


class GraphInfo(object):

<<<<<<< HEAD
    def __init__(self, profile=None, profile_build=None, options=None, root_ref=None):
        # This field is a temporary hack, to store dependencies options for the local flow
        self.options = options
        self.root = root_ref
        self.profile_host = profile
        self.profile_build = profile_build
=======
    def __init__(self, profile_host=None, options=None, root_ref=None):
        # This field is a temporary hack, to store dependencies options for the local flow
        self.options = options
        self.root = root_ref
        self.profile_host = profile_host
>>>>>>> 22eb4d9c
        self.graph_lock = None

    @staticmethod
    def load(path):
        if not path:
            raise IOError("Invalid path")
        p = os.path.join(path, GRAPH_INFO_FILE)
        content = load(p)
        try:
            graph_info = GraphInfo.loads(content)
            return graph_info
        except Exception as e:
            raise ConanException("Error parsing GraphInfo from file '{}': {}".format(p, e))

    @staticmethod
    def loads(text):
        graph_json = json.loads(text)
        try:
            options = graph_json["options"]
        except KeyError:
            options = None
        else:
            options = OptionsValues(options)
        root = graph_json.get("root", {"name": None, "version": None, "user": None, "channel": None})
        root_ref = ConanFileReference(root["name"], root["version"], root["user"], root["channel"],
                                      validate=False)

        return GraphInfo(options=options, root_ref=root_ref)

    def save(self, folder, filename=None):
        filename = filename or GRAPH_INFO_FILE
        p = os.path.join(folder, filename)
        serialized_graph_str = self._dumps()
        save(p, serialized_graph_str)

        # A bit hacky, but to avoid repetition by now
<<<<<<< HEAD
        graph_lock_file = GraphLockFile(self.profile_host, self.profile_build, self.graph_lock)
        graph_lock_file.save(os.path.join(folder, LOCKFILE))

    def save_lock(self, lockfile):
        graph_lock_file = GraphLockFile(self.profile_host, self.profile_build, self.graph_lock)
=======
        graph_lock_file = GraphLockFile(self.profile_host, self.graph_lock)
        graph_lock_file.save(os.path.join(folder, LOCKFILE))

    def save_lock(self, lockfile):
        graph_lock_file = GraphLockFile(self.profile_host, self.graph_lock)
>>>>>>> 22eb4d9c
        graph_lock_file.save(lockfile)

    def _dumps(self):
        result = {}
        if self.options is not None:
            result["options"] = self.options.as_list()
        result["root"] = {"name": self.root.name,
                          "version": self.root.version,
                          "user": self.root.user,
                          "channel": self.root.channel}
        return json.dumps(result, indent=True)<|MERGE_RESOLUTION|>--- conflicted
+++ resolved
@@ -13,20 +13,12 @@
 
 class GraphInfo(object):
 
-<<<<<<< HEAD
-    def __init__(self, profile=None, profile_build=None, options=None, root_ref=None):
-        # This field is a temporary hack, to store dependencies options for the local flow
-        self.options = options
-        self.root = root_ref
-        self.profile_host = profile
-        self.profile_build = profile_build
-=======
-    def __init__(self, profile_host=None, options=None, root_ref=None):
+    def __init__(self, profile_host=None, profile_build=None, options=None, root_ref=None):
         # This field is a temporary hack, to store dependencies options for the local flow
         self.options = options
         self.root = root_ref
         self.profile_host = profile_host
->>>>>>> 22eb4d9c
+        self.profile_build = profile_build
         self.graph_lock = None
 
     @staticmethod
@@ -63,19 +55,11 @@
         save(p, serialized_graph_str)
 
         # A bit hacky, but to avoid repetition by now
-<<<<<<< HEAD
         graph_lock_file = GraphLockFile(self.profile_host, self.profile_build, self.graph_lock)
         graph_lock_file.save(os.path.join(folder, LOCKFILE))
 
     def save_lock(self, lockfile):
         graph_lock_file = GraphLockFile(self.profile_host, self.profile_build, self.graph_lock)
-=======
-        graph_lock_file = GraphLockFile(self.profile_host, self.graph_lock)
-        graph_lock_file.save(os.path.join(folder, LOCKFILE))
-
-    def save_lock(self, lockfile):
-        graph_lock_file = GraphLockFile(self.profile_host, self.graph_lock)
->>>>>>> 22eb4d9c
         graph_lock_file.save(lockfile)
 
     def _dumps(self):
