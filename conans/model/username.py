from conans.errors import InvalidNameException
import re


class Username(str):

<<<<<<< HEAD
    base_er = "[a-zA-Z][a-zA-Z0-9_-]{1,49}"
=======
    base_er = "[a-zA-Z][a-zA-Z0-9_]{1,29}"
>>>>>>> 86b33376
    pattern = re.compile("^%s$" % base_er)

    def __new__(cls, name):
        """Simple name creation.

        @param name:        string containing the desired name
        @param validate:    checks for valid simple name. default True
        """
        Username.validate(name)
        return str.__new__(cls, name)

    @staticmethod
    def validate(name, pattern=False):
        """Check for name compliance with pattern rules. User names can be
           with upper/lower case
        """
        if Username.pattern.match(name) is None:
            if pattern and name == "*":
                return
            if len(name) > 30:
                message = "'%s' is too long. Valid names must contain at most 30 characters."
            elif len(name) < 2:
                message = "'%s' is too short. Valid names must contain at least 2 characters."
            else:
                message = "'%s' is an invalid name. "\
                          "Valid names should begin with alphanumerical characters."
            raise InvalidNameException(message % name)<|MERGE_RESOLUTION|>--- conflicted
+++ resolved
@@ -4,11 +4,7 @@
 
 class Username(str):
 
-<<<<<<< HEAD
     base_er = "[a-zA-Z][a-zA-Z0-9_-]{1,49}"
-=======
-    base_er = "[a-zA-Z][a-zA-Z0-9_]{1,29}"
->>>>>>> 86b33376
     pattern = re.compile("^%s$" % base_er)
 
     def __new__(cls, name):
