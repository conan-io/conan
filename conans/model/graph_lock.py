--- conflicted
+++ resolved
@@ -65,13 +65,8 @@
         if profile_host:
             profile_host = ProfileValueParser.get_profile(profile_host)
         if profile_build:
-<<<<<<< HEAD
             profile_build = ProfileValueParser.get_profile(profile_build)
-        graph_lock = GraphLock.deserialize(graph_json["graph_lock"], revisions_enabled)
-=======
-            profile_build, _ = _load_profile(profile_build, None, None)
         graph_lock = GraphLock.deserialize(graph_json["graph_lock"])
->>>>>>> 88fdd88f
         graph_lock_file = GraphLockFile(profile_host, profile_build, graph_lock)
         return graph_lock_file
 
