import json
import os
from collections import OrderedDict

from conan.api.output import ConanOutput
from conans.client.graph.graph import RECIPE_VIRTUAL, RECIPE_CONSUMER, CONTEXT_BUILD, Overrides
from conans.errors import ConanException
from conans.model.recipe_ref import RecipeReference
from conans.util.files import load, save

LOCKFILE = "conan.lock"
LOCKFILE_VERSION = "0.5"


class _LockRequires:
    """
    This is an ordered set of locked references.
    It is implemented this way to allow adding package_id:prev information later,
    otherwise it could be a bare list
    """
    def __init__(self):
        self._requires = OrderedDict()  # {require: package_ids}

    def __contains__(self, item):
        return item in self._requires

    def refs(self):
        return self._requires.keys()

    def get(self, item):
        return self._requires.get(item)

    def serialize(self):
        result = []
        for k, v in self._requires.items():
            if v is None:
                result.append(repr(k))
            else:
                result.append((repr(k), v))
        return result

    @staticmethod
    def deserialize(data):
        result = _LockRequires()
        for d in data:
            if isinstance(d, str):
                result._requires[RecipeReference.loads(d)] = None
            else:
                result._requires[RecipeReference.loads(d[0])] = d[1]
        return result

    def add(self, ref, package_ids=None):
        if ref.revision is not None:
            old_package_ids = self._requires.pop(ref, None)  # Get existing one
            if old_package_ids is not None:
                if package_ids is not None:
                    package_ids = old_package_ids.update(package_ids)
                else:
                    package_ids = old_package_ids
            self._requires[ref] = package_ids
        else:  # Manual addition of something without revision
            existing = {r: r for r in self._requires}.get(ref)
            if existing and existing.revision is not None:
                raise ConanException(f"Cannot add {ref} to lockfile, already exists")
            self._requires[ref] = package_ids

    def sort(self):
        self._requires = OrderedDict(reversed(sorted(self._requires.items())))

    def merge(self, other):
        """
        :type other: _LockRequires
        """
        # TODO: What happens when merging incomplete refs? Probably str(ref) should be used
        for k, v in other._requires.items():
            if k in self._requires:
                if v is not None:
                    self._requires.setdefault(k, {}).update(v)
            else:
                self._requires[k] = v
        self.sort()


class Lockfile(object):

    def __init__(self, deps_graph=None, lock_packages=False):
        self._requires = _LockRequires()
        self._python_requires = _LockRequires()
        self._build_requires = _LockRequires()
        self._alias = {}
        self._overrides = Overrides()
        self.partial = False

        if deps_graph is None:
            return

        self.update_lock(deps_graph, lock_packages)

    def update_lock(self, deps_graph, lock_packages=False):
        for graph_node in deps_graph.nodes:
            try:
                for r in graph_node.conanfile.python_requires.all_refs():
                    self._python_requires.add(r)
            except AttributeError:
                pass
            if graph_node.recipe in (RECIPE_VIRTUAL, RECIPE_CONSUMER) or graph_node.ref is None:
                continue
            assert graph_node.conanfile is not None

            pids = {graph_node.package_id: graph_node.prev} if lock_packages else None
            if graph_node.context == CONTEXT_BUILD:
                self._build_requires.add(graph_node.ref, pids)
            else:
                self._requires.add(graph_node.ref, pids)

        self._alias.update(deps_graph.aliased)
        self._overrides.update(deps_graph.overrides())

        self._requires.sort()
        self._build_requires.sort()
        self._python_requires.sort()

    @staticmethod
    def load(path):
        if not path:
            raise IOError("Invalid path")
        if not os.path.isfile(path):
            raise ConanException("Missing lockfile in: %s" % path)
        content = load(path)
        try:
            return Lockfile.loads(content)
        except Exception as e:
            raise ConanException("Error parsing lockfile '{}': {}".format(path, e))

    @staticmethod
    def loads(content):
        return Lockfile.deserialize(json.loads(content))

    def dumps(self):
        return json.dumps(self.serialize(), indent=4)

    def save(self, path):
        save(path, self.dumps())

    def merge(self, other):
        """
        :type other: Lockfile
        """
        self._requires.merge(other._requires)
        self._build_requires.merge(other._build_requires)
        self._python_requires.merge(other._python_requires)
<<<<<<< HEAD
        # TODO: Check if this holds for merges
        self._alias.update(other._alias)
        self._overrides.update(other._overrides)
=======
        self._alias.update(other._alias)
>>>>>>> 731dd1c4

    def add(self, requires=None, build_requires=None, python_requires=None):
        """ adding new things manually will trigger the sort() of the locked list, so lockfiles
        alwasys keep the ordered lists. This means that for some especial edge cases it might
        be necessary to allow removing from a lockfile, for example to test an older version
        than the one locked (in general adding works better for moving forward to newer versions)
        """
        if requires:
            for r in requires:
                self._requires.add(r)
            self._requires.sort()
        if build_requires:
            for r in build_requires:
                self._build_requires.add(r)
            self._build_requires.sort()
        if python_requires:
            for r in python_requires:
                self._python_requires.add(r)
            self._python_requires.sort()

    @staticmethod
    def deserialize(data):
        """ constructs a GraphLock from a json like dict
        """
        graph_lock = Lockfile()
        version = data.get("version")
        if version and version != LOCKFILE_VERSION:
            raise ConanException("This lockfile was created with an incompatible "
                                 "version. Please regenerate the lockfile")
        if "requires" in data:
            graph_lock._requires = _LockRequires.deserialize(data["requires"])
        if "build_requires" in data:
            graph_lock._build_requires = _LockRequires.deserialize(data["build_requires"])
        if "python_requires" in data:
            graph_lock._python_requires = _LockRequires.deserialize(data["python_requires"])
        if "alias" in data:
            graph_lock._alias = {RecipeReference.loads(k): RecipeReference.loads(v)
                                 for k, v in data["alias"].items()}
        if "overrides" in data:
            graph_lock._overrides = Overrides.deserialize(data["overrides"])
        return graph_lock

    def serialize(self):
        """ returns the object serialized as a dict of plain python types
        that can be converted to json
        """
        result = {"version": LOCKFILE_VERSION}
        if self._requires:
            result["requires"] = self._requires.serialize()
        if self._build_requires:
            result["build_requires"] = self._build_requires.serialize()
        if self._python_requires:
            result["python_requires"] = self._python_requires.serialize()
        if self._alias:
            result["alias"] = {repr(k): repr(v) for k, v in self._alias.items()}
        if self._overrides:
            result["overrides"] = self._overrides.serialize()
        return result

    def resolve_locked(self, node, require, resolve_prereleases):
        if require.build or node.context == CONTEXT_BUILD:
            locked_refs = self._build_requires.refs()
        else:
            locked_refs = self._requires.refs()
        self._resolve_overrides(require)
        try:
            self._resolve(require, locked_refs, resolve_prereleases)
        except ConanException:
            overrides = self._overrides.get(require.ref)
            if overrides is not None and len(overrides) > 1:
                msg = f"Override defined for {require.ref}, but multiple possible overrides" \
                      f" {overrides}. You might need to apply the 'conan graph build-order'" \
                      f" overrides for correctly building this package with this lockfile"
                ConanOutput().error(msg)
            raise

    def _resolve_overrides(self, require):
        existing = self._overrides.get(require.ref)
        if existing is None:
            return
        if len(existing) == 1:
            require.overriden_ref = require.ref  # Store that the require has been overriden
            require.ref = next(iter(existing))
            return

    def resolve_prev(self, node):
        if node.context == CONTEXT_BUILD:
            prevs = self._build_requires.get(node.ref)
        else:
            prevs = self._requires.get(node.ref)
        if prevs:
            return prevs.get(node.package_id)

    def _resolve(self, require, locked_refs, resolve_prereleases):
        version_range = require.version_range
        ref = require.ref
        matches = [r for r in locked_refs if r.name == ref.name and r.user == ref.user and
                   r.channel == ref.channel]
        if version_range:
            for m in matches:
                if version_range.contains(m.version, resolve_prereleases):
                    require.ref = m
                    break
            else:
                if not self.partial:
                    raise ConanException(f"Requirement '{ref}' not in lockfile")
        else:
            ref = require.ref
            if ref.revision is None:
                for m in matches:
                    if m.version == ref.version:
                        require.ref = m
                        break
                else:
                    if not self.partial:
                        raise ConanException(f"Requirement '{ref}' not in lockfile")
            else:
                if ref not in matches and not self.partial:
                    raise ConanException(f"Requirement '{repr(ref)}' not in lockfile")

    def replace_alias(self, require, alias):
        locked_alias = self._alias.get(alias)
        if locked_alias is not None:
            require.ref = locked_alias
            return True
        elif not self.partial:
            raise ConanException(f"Requirement alias '{alias}' not in lockfile")

    def resolve_locked_pyrequires(self, require, resolve_prereleases=None):
        locked_refs = self._python_requires.refs()  # CHANGE
        self._resolve(require, locked_refs, resolve_prereleases)<|MERGE_RESOLUTION|>--- conflicted
+++ resolved
@@ -149,13 +149,8 @@
         self._requires.merge(other._requires)
         self._build_requires.merge(other._build_requires)
         self._python_requires.merge(other._python_requires)
-<<<<<<< HEAD
-        # TODO: Check if this holds for merges
         self._alias.update(other._alias)
         self._overrides.update(other._overrides)
-=======
-        self._alias.update(other._alias)
->>>>>>> 731dd1c4
 
     def add(self, requires=None, build_requires=None, python_requires=None):
         """ adding new things manually will trigger the sort() of the locked list, so lockfiles
