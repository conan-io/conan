--- conflicted
+++ resolved
@@ -51,12 +51,8 @@
         if profile_build:
             profile_build, _ = _load_profile(profile_build, None, None)
         graph_lock = GraphLock.from_dict(graph_json["graph_lock"])
-<<<<<<< HEAD
+        graph_lock.revisions_enabled = revisions_enabled
         graph_lock_file = GraphLockFile(profile_host, profile_build, graph_lock)
-=======
-        graph_lock.revisions_enabled = revisions_enabled
-        graph_lock_file = GraphLockFile(profile, graph_lock)
->>>>>>> 122f7c32
         return graph_lock_file
 
     def save(self, path):
