--- conflicted
+++ resolved
@@ -272,18 +272,11 @@
                 if ref not in matches and not self.partial:
                     raise ConanException(f"Requirement '{repr(ref)}' not in lockfile")
 
-<<<<<<< HEAD
-    def resolve_alias(self, require, alias):
-        locked_alias = self._alias.get(alias)
-        if locked_alias is not None:
-            require.ref = locked_alias
-=======
     def replace_alias(self, require, alias):
         locked_alias = self._alias.get(alias)
         if locked_alias is not None:
             require.ref = locked_alias
             return True
->>>>>>> 825d02ba
         elif not self.partial:
             raise ConanException(f"Requirement alias '{alias}' not in lockfile")
 
