import json
import os

from conans.client.graph.graph import RECIPE_VIRTUAL, RECIPE_CONSUMER, CONTEXT_BUILD
from conans.client.graph.range_resolver import range_satisfies
from conans.errors import ConanException
from conans.model.ref import ConanFileReference
from conans.model.version import Version
from conans.util.files import load, save

LOCKFILE = "conan.lock"
LOCKFILE_VERSION = "0.5"


class GraphLockFile(object):

    def __init__(self, graph_lock):
        self._graph_lock = graph_lock

    @property
    def graph_lock(self):
        return self._graph_lock

    @staticmethod
    def load(path):
        if not path:
            raise IOError("Invalid path")
        if not os.path.isfile(path):
            raise ConanException("Missing lockfile in: %s" % path)
        content = load(path)
        try:
            return GraphLockFile._loads(content)
        except Exception as e:
            raise ConanException("Error parsing lockfile '{}': {}".format(path, e))

    def save(self, path):
        serialized_graph_str = self._dumps()
        save(path, serialized_graph_str)

    @staticmethod
    def _loads(text):
        graph_json = json.loads(text)
        version = graph_json.get("version")
        if version:
            if version != LOCKFILE_VERSION:
                raise ConanException("This lockfile was created with an incompatible "
                                     "version. Please regenerate the lockfile")
            # Do something with it, migrate, raise...

        graph_lock = GraphLock.deserialize(graph_json["graph_lock"])
        graph_lock_file = GraphLockFile(graph_lock)
        return graph_lock_file

    def _dumps(self):
        serial_lock = self._graph_lock.serialize()
        result = {"graph_lock": serial_lock,
                  "version": LOCKFILE_VERSION}
        return json.dumps(result, indent=True)


class ConanLockReference:
    def __init__(self, name, version, user=None, channel=None, rrev=None,
                 package_id=None, prev=None):
        self.name = name
        self.version = Version(version)
        self.user = user
        self.channel = channel
        self.rrev = rrev
        self.package_id = package_id
        self.prev = prev

    def __lt__(self, other):
        return (self.name, self.version, self.user, self.channel, self.rrev, self.package_id,
                self.prev) \
               < \
               (other.name, other.version, other.user, other.channel, other.rrev, other.package_id,
                other.prev)

    def __eq__(self, other):
        return self.__dict__ == other.__dict__

    def __ne__(self, other):
        return self.__dict__ != other.__dict__

    def __hash__(self):
        return hash((self.name, self.version, self.user, self.channel, self.rrev,
                     self.package_id, self.prev))

    @staticmethod
    def loads(text):
        tokens = text.split(":", 1)
        if len(tokens) == 2:
            ref = tokens[0]
            tokens = tokens[1].split("#", 1)
            if len(tokens) == 2:
                package_id, prev = tokens
            else:
                package_id = tokens[0]
                prev = None
        else:
            ref = text
            package_id = prev = None

        tokens = ref.split("#", 1)
        if len(tokens) == 2:
            ref = tokens[0]
            rrev = tokens[1]
        else:
            rrev = None

        tokens = ref.split("@", 1)
        if len(tokens) == 2:
            ref = tokens[0]
            user, channel = tokens[1].split("/", 1)
        else:
            user = channel = None

        name, version = ref.split("/", 1)
        return ConanLockReference(name, version, user, channel, rrev, package_id, prev)

    def __repr__(self):
        if self.name is None:
            return ""
        result = "/".join([self.name, self.version])
        if self.user:
            result += "@{}/{}".format(self.user, self.channel)
        if self.rrev:
            result += "#{}".format(self.rrev)
        if self.package_id:
            result += ":{}".format(self.package_id)
        if self.prev:
            result += "#{}".format(self.prev)
        return result

    def get_ref(self):
        return ConanFileReference(self.name, self.version, self.user, self.channel, self.rrev)


class GraphLock(object):

    def __init__(self, deps_graph):
        self.root = None
        self.requires = []
        self.python_requires = []
        self.build_requires = []
        self.alias = {}

        if deps_graph is None:
            return

        requires = set()
        python_requires = set()
        build_requires = set()
        for graph_node in deps_graph.nodes:
            try:
                python_requires.update(graph_node.conanfile.python_requires.all_refs())
            except AttributeError:
                pass
            if graph_node.recipe in (RECIPE_VIRTUAL, RECIPE_CONSUMER) or graph_node.ref is None:
                continue
            assert graph_node.conanfile is not None

            self.root = self.root or graph_node.ref.name
            if graph_node.context == CONTEXT_BUILD:
                build_requires.add(ConanLockReference.loads(repr(graph_node.ref)))
            else:
                requires.add(ConanLockReference.loads(repr(graph_node.ref)))

        # Sorted, newer versions first, so first found is valid for version ranges
        # TODO: Need to impmlement same ordering for revisions, based on revision time
        self.requires = list(reversed(sorted(requires)))
        self.python_requires = list(reversed(sorted(python_requires)))
        self.build_requires = list(reversed(sorted(build_requires)))
        self.alias = deps_graph.aliased

    def update_lock(self, deps_graph):
        """ add new things at the beginning, to give more priority
        """
        requires = set()
        build_requires = set()
        for graph_node in deps_graph.nodes:
            if graph_node.recipe == RECIPE_VIRTUAL or graph_node.ref is None:
                continue
            assert graph_node.conanfile is not None

            if graph_node.context == CONTEXT_BUILD:
                build_requires.add(ConanLockReference.loads(repr(graph_node.ref)))
            else:
                requires.add(ConanLockReference.loads(repr(graph_node.ref)))

        requires.update(self.requires)
        self.requires = list(reversed(sorted(requires)))
        build_requires.update(self.build_requires)
        self.build_requires = list(reversed(sorted(build_requires)))
        # TODO other members

    def merge(self, other):
        self.requires = list(reversed(sorted(set(other.requires + self.requires))))
        self.build_requires = list(reversed(sorted(set(other.build_requires + self.build_requires))))

    @staticmethod
    def deserialize(data):
        """ constructs a GraphLock from a json like dict
        """
        graph_lock = GraphLock(deps_graph=None)
        graph_lock.root = data["root"]
        for r in data["requires"]:
            graph_lock.requires.append(ConanLockReference.loads(r))
        for r in data["python_requires"]:
            graph_lock.python_requires.append(ConanLockReference.loads(r))
        for r in data["build_requires"]:
            graph_lock.build_requires.append(ConanLockReference.loads(r))
        return graph_lock

    def serialize(self):
        """ returns the object serialized as a dict of plain python types
        that can be converted to json
        """
        return {"root": self.root,
                "requires": [repr(r) for r in self.requires],
                "python_requires": [repr(r) for r in self.python_requires],
                "build_requires": [repr(r) for r in self.build_requires]}

    def resolve_locked(self, node, require):
        ref = require.ref
        if require.build or node.context == CONTEXT_BUILD:
            locked_refs = self.build_requires
        else:
<<<<<<< HEAD
            locked_refs = self.requires
        version_range = require.version_range
=======
            node.graph_lock_node = locked_node
            if locked_node.options is not None:  # This was a "partial" one, not a "base" one
                node.conanfile.options.values = locked_node.options

    def lock_node(self, node, requires, build_requires=False):
        """ apply options and constraints on requirements of a node, given the information from
        the lockfile. Requires remove their version ranges.
        """
        # Important to remove the overrides, they do not need to be locked or evaluated
        requires = [r for r in requires if not r.override]
        if not node.graph_lock_node:
            # For --build-require case, this is the moment the build require can be locked
            if build_requires and node.recipe == RECIPE_VIRTUAL:
                for require in requires:
                    node_id = self._find_node_by_requirement(require.ref)
                    locked_ref = self._nodes[node_id].ref
                    require.lock(locked_ref, node_id)
            # This node is not locked yet, but if it is relaxed, one requirement might
            # match the root node of the exising lockfile
            # If it is a test_package, with a build_require, it shouldn't even try to find it in
            # lock, build_requires are private, if node is not locked, dont lokk for them
            # https://github.com/conan-io/conan/issues/8744
            # TODO: What if a test_package contains extra requires?
            if self._relaxed and not build_requires:
                for require in requires:
                    locked_id = self._match_relaxed_require(require.ref)
                    if locked_id:
                        locked_node = self._nodes[locked_id]
                        require.lock(locked_node.ref, locked_id)
            return

        locked_node = node.graph_lock_node
        if build_requires:
            locked_requires = locked_node.build_requires or []
        else:
            locked_requires = locked_node.requires or []

        refs = {self._nodes[id_].ref.name: (self._nodes[id_].ref, id_) for id_ in locked_requires}

        for require in requires:
            try:
                locked_ref, locked_id = refs[require.ref.name]
            except KeyError:
                t = "Build-require" if build_requires else "Require"
                msg = "%s '%s' cannot be found in lockfile" % (t, require.ref.name)
                if self._relaxed:
                    node.conanfile.output.warning(msg)
                else:
                    raise ConanException(msg)
            else:
                require.lock(locked_ref, locked_id)

        # Check all refs are locked (not checking build_requires atm, as they come from
        # 2 sources (profile, recipe), can't be checked at once
        if not self._relaxed and not build_requires:
            declared_requires = set([r.ref.name for r in requires])
            for require in locked_requires:
                req_node = self._nodes[require]
                if req_node.ref.name not in declared_requires:
                    raise ConanException("'%s' locked requirement '%s' not found"
                                         % (str(node.ref), str(req_node.ref)))

    def check_locked_build_requires(self, node, package_build_requires, profile_build_requires):
        if self._relaxed:
            return
        locked_node = node.graph_lock_node
        if locked_node is None:
            return
        locked_requires = locked_node.build_requires
        if not locked_requires:
            return
        package_br = [r for r, _ in package_build_requires]
        profile_br = [r.name for r, _ in profile_build_requires]
        declared_requires = set(package_br + profile_br)
        for require in locked_requires:
            req_node = self._nodes[require]
            if req_node.ref.name not in declared_requires:
                raise ConanException("'%s' locked requirement '%s' not found"
                                     % (str(node.ref), str(req_node.ref)))

    def python_requires(self, node_id):
        if node_id is None and self._relaxed:
            return None
        return self._nodes[node_id].python_requires

    def _match_relaxed_require(self, ref):
        assert self._relaxed
        assert isinstance(ref, ConanFileReference)

        version = ref.version
        version_range = None
        if version.startswith("[") and version.endswith("]"):
            version_range = version[1:-1]

>>>>>>> 841c93ce
        if version_range:
            matches = [r for r in locked_refs if r.name == ref.name and r.user == ref.user and
                       r.channel == ref.channel]
            for m in matches:
                if range_satisfies(version_range, m.version):
                    require.ref = m.get_ref()
                    break
        else:
            alias = require.alias
            if alias:
                require.ref = self.alias.get(require.ref, require.ref)
            elif require.ref.revision is None:
                # find exact revision
                pass

    def resolve_locked_pyrequires(self, require):
        ref = require.ref
        locked_refs = self.python_requires  # CHANGE
        version_range = require.version_range
        if version_range:
            matches = [r for r in locked_refs if r.name == ref.name and r.user == ref.user and
                       r.channel == ref.channel]
            for m in matches:
                if range_satisfies(version_range, m.version):
                    require.ref = m.get_ref()
                    break
        else:
            # find exact
            pass

    def update_lock_export_ref(self, ref):
        """ when the recipe is exported, it will complete the missing RREV, otherwise it should
        match the existing RREV
        """
        # Filter existing matching
        ref = ConanLockReference.loads(repr(ref))
        if ref not in self.requires:
            self.requires.insert(0, ref)<|MERGE_RESOLUTION|>--- conflicted
+++ resolved
@@ -226,105 +226,9 @@
         if require.build or node.context == CONTEXT_BUILD:
             locked_refs = self.build_requires
         else:
-<<<<<<< HEAD
             locked_refs = self.requires
         version_range = require.version_range
-=======
-            node.graph_lock_node = locked_node
-            if locked_node.options is not None:  # This was a "partial" one, not a "base" one
-                node.conanfile.options.values = locked_node.options
-
-    def lock_node(self, node, requires, build_requires=False):
-        """ apply options and constraints on requirements of a node, given the information from
-        the lockfile. Requires remove their version ranges.
-        """
-        # Important to remove the overrides, they do not need to be locked or evaluated
-        requires = [r for r in requires if not r.override]
-        if not node.graph_lock_node:
-            # For --build-require case, this is the moment the build require can be locked
-            if build_requires and node.recipe == RECIPE_VIRTUAL:
-                for require in requires:
-                    node_id = self._find_node_by_requirement(require.ref)
-                    locked_ref = self._nodes[node_id].ref
-                    require.lock(locked_ref, node_id)
-            # This node is not locked yet, but if it is relaxed, one requirement might
-            # match the root node of the exising lockfile
-            # If it is a test_package, with a build_require, it shouldn't even try to find it in
-            # lock, build_requires are private, if node is not locked, dont lokk for them
-            # https://github.com/conan-io/conan/issues/8744
-            # TODO: What if a test_package contains extra requires?
-            if self._relaxed and not build_requires:
-                for require in requires:
-                    locked_id = self._match_relaxed_require(require.ref)
-                    if locked_id:
-                        locked_node = self._nodes[locked_id]
-                        require.lock(locked_node.ref, locked_id)
-            return
-
-        locked_node = node.graph_lock_node
-        if build_requires:
-            locked_requires = locked_node.build_requires or []
-        else:
-            locked_requires = locked_node.requires or []
-
-        refs = {self._nodes[id_].ref.name: (self._nodes[id_].ref, id_) for id_ in locked_requires}
-
-        for require in requires:
-            try:
-                locked_ref, locked_id = refs[require.ref.name]
-            except KeyError:
-                t = "Build-require" if build_requires else "Require"
-                msg = "%s '%s' cannot be found in lockfile" % (t, require.ref.name)
-                if self._relaxed:
-                    node.conanfile.output.warning(msg)
-                else:
-                    raise ConanException(msg)
-            else:
-                require.lock(locked_ref, locked_id)
-
-        # Check all refs are locked (not checking build_requires atm, as they come from
-        # 2 sources (profile, recipe), can't be checked at once
-        if not self._relaxed and not build_requires:
-            declared_requires = set([r.ref.name for r in requires])
-            for require in locked_requires:
-                req_node = self._nodes[require]
-                if req_node.ref.name not in declared_requires:
-                    raise ConanException("'%s' locked requirement '%s' not found"
-                                         % (str(node.ref), str(req_node.ref)))
-
-    def check_locked_build_requires(self, node, package_build_requires, profile_build_requires):
-        if self._relaxed:
-            return
-        locked_node = node.graph_lock_node
-        if locked_node is None:
-            return
-        locked_requires = locked_node.build_requires
-        if not locked_requires:
-            return
-        package_br = [r for r, _ in package_build_requires]
-        profile_br = [r.name for r, _ in profile_build_requires]
-        declared_requires = set(package_br + profile_br)
-        for require in locked_requires:
-            req_node = self._nodes[require]
-            if req_node.ref.name not in declared_requires:
-                raise ConanException("'%s' locked requirement '%s' not found"
-                                     % (str(node.ref), str(req_node.ref)))
-
-    def python_requires(self, node_id):
-        if node_id is None and self._relaxed:
-            return None
-        return self._nodes[node_id].python_requires
-
-    def _match_relaxed_require(self, ref):
-        assert self._relaxed
-        assert isinstance(ref, ConanFileReference)
-
-        version = ref.version
-        version_range = None
-        if version.startswith("[") and version.endswith("]"):
-            version_range = version[1:-1]
-
->>>>>>> 841c93ce
+
         if version_range:
             matches = [r for r in locked_refs if r.name == ref.name and r.user == ref.user and
                        r.channel == ref.channel]
