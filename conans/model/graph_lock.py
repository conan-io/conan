import json
import os

from conans.client.graph.graph import RECIPE_VIRTUAL, RECIPE_CONSUMER
<<<<<<< HEAD
from conans.client.graph.range_resolver import range_satisfies
=======
from conans.client.graph.python_requires import PyRequires
from conans.client.graph.range_resolver import satisfying
from conans.client.profile_loader import ProfileValueParser
>>>>>>> 73e3351a
from conans.errors import ConanException
from conans.model.ref import ConanFileReference
from conans.model.version import Version
from conans.util.files import load, save

LOCKFILE = "conan.lock"
LOCKFILE_VERSION = "0.5"


class GraphLockFile(object):

    def __init__(self, graph_lock):
        self._graph_lock = graph_lock

    @property
    def graph_lock(self):
        return self._graph_lock

    @staticmethod
    def load(path):
        if not path:
            raise IOError("Invalid path")
        if not os.path.isfile(path):
            raise ConanException("Missing lockfile in: %s" % path)
        content = load(path)
        try:
            return GraphLockFile._loads(content)
        except Exception as e:
            raise ConanException("Error parsing lockfile '{}': {}".format(path, e))

    def save(self, path):
        serialized_graph_str = self._dumps()
        save(path, serialized_graph_str)

    @staticmethod
    def _loads(text):
        graph_json = json.loads(text)
        version = graph_json.get("version")
        if version:
            if version != LOCKFILE_VERSION:
                raise ConanException("This lockfile was created with an incompatible "
                                     "version. Please regenerate the lockfile")
            # Do something with it, migrate, raise...
<<<<<<< HEAD
=======
        profile_host = graph_json.get("profile_host", None)
        profile_build = graph_json.get("profile_build", None)
        if profile_host:
            profile_host = ProfileValueParser.get_profile(profile_host)
        if profile_build:
            profile_build = ProfileValueParser.get_profile(profile_build)
>>>>>>> 73e3351a
        graph_lock = GraphLock.deserialize(graph_json["graph_lock"])
        graph_lock_file = GraphLockFile(graph_lock)
        return graph_lock_file

    def _dumps(self):
        serial_lock = self._graph_lock.serialize()
        result = {"graph_lock": serial_lock,
                  "version": LOCKFILE_VERSION}
        return json.dumps(result, indent=True)


class ConanLockReference:
    def __init__(self, name, version, user=None, channel=None, rrev=None,
                 package_id=None, prev=None):
        self.name = name
        self.version = Version(version)
        self.user = user
        self.channel = channel
        self.rrev = rrev
        self.package_id = package_id
        self.prev = prev

    def __lt__(self, other):
        return (self.name, self.version, self.user, self.channel, self.rrev, self.package_id,
                self.prev) \
               < \
               (other.name, other.version, other.user, other.channel, other.rrev, other.package_id,
                other.prev)

    def __eq__(self, other):
        return self.__dict__ == other.__dict__

    def __ne__(self, other):
        return self.__dict__ != other.__dict__

    def __hash__(self):
        return hash((self.name, self.version, self.user, self.channel, self.rrev,
                     self.package_id, self.prev))

    @staticmethod
    def loads(text):
        tokens = text.split(":", 1)
        if len(tokens) == 2:
            ref = tokens[0]
            tokens = tokens[1].split("#", 1)
            if len(tokens) == 2:
                package_id, prev = tokens
            else:
                package_id = tokens[0]
                prev = None
        else:
            ref = text
            package_id = prev = None

        tokens = ref.split("#", 1)
        if len(tokens) == 2:
            ref = tokens[0]
            rrev = tokens[1]
        else:
            rrev = None

        tokens = ref.split("@", 1)
        if len(tokens) == 2:
            ref = tokens[0]
            user, channel = tokens[1].split("/", 1)
        else:
            user = channel = None

        name, version = ref.split("/", 1)
        return ConanLockReference(name, version, user, channel, rrev, package_id, prev)

    def __repr__(self):
        if self.name is None:
            return ""
        result = "/".join([self.name, self.version])
        if self.user:
            result += "@{}/{}".format(self.user, self.channel)
        if self.rrev:
            result += "#{}".format(self.rrev)
        if self.package_id:
            result += ":{}".format(self.package_id)
        if self.prev:
            result += "#{}".format(self.prev)
        return result

    def get_ref(self):
        return ConanFileReference(self.name, self.version, self.user, self.channel, self.rrev)


class GraphLock(object):

    def __init__(self, deps_graph):
        self.root = None
        self.requires = []
        self.python_requires = []
        self.build_requires = []
        self.alias = {}

        if deps_graph is None:
            return

        requires = set()
        python_requires = set()
        build_requires = set()
        for graph_node in deps_graph.nodes:
            try:
                python_requires.update(graph_node.conanfile.python_requires.all_refs())
            except AttributeError:
                pass
            if graph_node.recipe in (RECIPE_VIRTUAL, RECIPE_CONSUMER) or graph_node.ref is None:
                continue
            assert graph_node.conanfile is not None
<<<<<<< HEAD

            self.root = self.root or graph_node.ref.name
            requires.add(ConanLockReference.loads(repr(graph_node.ref)))
=======
            # Creating a GraphLockNode from the existing DepsGraph node
            requires = []
            build_requires = []
            for edge in graph_node.dependencies:
                if edge.require.build:
                    build_requires.append(edge.dst.id)
                else:
                    requires.append(edge.dst.id)
            # It is necessary to lock the transitive python-requires too, for this node
            python_reqs = None
            reqs = getattr(graph_node.conanfile, "python_requires", {})
            if isinstance(reqs, dict):  # Old python_requires
                python_reqs = {}
                while reqs:
                    python_reqs.update(reqs)
                    partial = {}
                    for req in reqs.values():
                        partial.update(getattr(req.conanfile, "python_requires", {}))
                    reqs = partial

                python_reqs = [r.ref for _, r in python_reqs.items()]
            elif isinstance(reqs, PyRequires):
                python_reqs = graph_node.conanfile.python_requires.all_refs()

            ref = graph_node.ref if graph_node.ref and graph_node.ref.name else None
            package_id = graph_node.package_id if ref and ref.revision else None
            prev = graph_node.prev if ref and ref.revision else None
            # Make sure to inherit the modified flag in case it is a partial lock
            modified = graph_node.graph_lock_node.modified if graph_node.graph_lock_node else None
            lock_node = GraphLockNode(ref, package_id, prev, python_reqs,
                                      graph_node.conanfile.options.values, requires, build_requires,
                                      graph_node.path, graph_node.context,
                                      modified=modified)

            graph_node.graph_lock_node = lock_node
            self._nodes[graph_node.id] = lock_node
>>>>>>> 73e3351a

        self.requires = list(reversed(sorted(requires)))
        self.python_requires = list(reversed(sorted(python_requires)))
        self.build_requires = list(reversed(sorted(build_requires)))
        self.alias = deps_graph.aliased

    def update_lock(self, deps_graph):
        """ add new things at the beginning, to give more priority
        """
        requires = set()
        for graph_node in deps_graph.nodes:
            if graph_node.recipe == RECIPE_VIRTUAL or graph_node.ref is None:
                continue
            assert graph_node.conanfile is not None

            requires.add(ConanLockReference.loads(repr(graph_node.ref)))

        new_requires = sorted(r for r in requires if r not in self.requires)
        self.requires = list(reversed(sorted(new_requires + self.requires)))

    @staticmethod
    def deserialize(data):
        """ constructs a GraphLock from a json like dict
        """
        graph_lock = GraphLock(deps_graph=None)
        graph_lock.root = data["root"]
        for r in data["requires"]:
            graph_lock.requires.append(ConanLockReference.loads(r))
        for r in data["python_requires"]:
            graph_lock.python_requires.append(ConanLockReference.loads(r))
        for r in data["build_requires"]:
            graph_lock.build_requires.append(ConanLockReference.loads(r))
        return graph_lock

    def serialize(self):
        """ returns the object serialized as a dict of plain python types
        that can be converted to json
        """
        return {"root": self.root,
                "requires": [repr(r) for r in self.requires],
                "python_requires": [repr(r) for r in self.python_requires],
                "build_requires": [repr(r) for r in self.build_requires]}

    def resolve_locked(self, require):
        ref = require.ref
        locked_refs = self.requires
        version_range = require.version_range
        if version_range:
            matches = [r for r in locked_refs if r.name == ref.name and r.user == ref.user and
                       r.channel == ref.channel]
            for m in matches:
                if range_satisfies(version_range, m.version):
                    require.ref = m.get_ref()
                    break
        else:
            alias = require.alias
            if alias:
                require.ref = self.alias.get(require.ref, require.ref)
            elif require.ref.revision is None:
                # find exact revision
                pass

    def resolve_locked_pyrequires(self, require):
        ref = require.ref
        locked_refs = self.python_requires  # CHANGE
        version_range = require.version_range
        if version_range:
            matches = [r for r in locked_refs if r.name == ref.name and r.user == ref.user and
                       r.channel == ref.channel]
            for m in matches:
                if range_satisfies(version_range, m.version):
                    require.ref = m.get_ref()
                    break
        else:
            # find exact
            pass

    def update_ref(self, ref):
        """ when the recipe is exported, it will complete the missing RREV, otherwise it should
        match the existing RREV
        """
        # Filter existing matching
        ref = ConanLockReference.loads(repr(ref))
        if ref not in self.requires:
            self.requires.insert(0, ref)<|MERGE_RESOLUTION|>--- conflicted
+++ resolved
@@ -2,13 +2,10 @@
 import os
 
 from conans.client.graph.graph import RECIPE_VIRTUAL, RECIPE_CONSUMER
-<<<<<<< HEAD
-from conans.client.graph.range_resolver import range_satisfies
-=======
+
 from conans.client.graph.python_requires import PyRequires
-from conans.client.graph.range_resolver import satisfying
+from conans.client.graph.range_resolver import satisfying, range_satisfies
 from conans.client.profile_loader import ProfileValueParser
->>>>>>> 73e3351a
 from conans.errors import ConanException
 from conans.model.ref import ConanFileReference
 from conans.model.version import Version
@@ -52,15 +49,7 @@
                 raise ConanException("This lockfile was created with an incompatible "
                                      "version. Please regenerate the lockfile")
             # Do something with it, migrate, raise...
-<<<<<<< HEAD
-=======
-        profile_host = graph_json.get("profile_host", None)
-        profile_build = graph_json.get("profile_build", None)
-        if profile_host:
-            profile_host = ProfileValueParser.get_profile(profile_host)
-        if profile_build:
-            profile_build = ProfileValueParser.get_profile(profile_build)
->>>>>>> 73e3351a
+
         graph_lock = GraphLock.deserialize(graph_json["graph_lock"])
         graph_lock_file = GraphLockFile(graph_lock)
         return graph_lock_file
@@ -173,48 +162,9 @@
             if graph_node.recipe in (RECIPE_VIRTUAL, RECIPE_CONSUMER) or graph_node.ref is None:
                 continue
             assert graph_node.conanfile is not None
-<<<<<<< HEAD
 
             self.root = self.root or graph_node.ref.name
             requires.add(ConanLockReference.loads(repr(graph_node.ref)))
-=======
-            # Creating a GraphLockNode from the existing DepsGraph node
-            requires = []
-            build_requires = []
-            for edge in graph_node.dependencies:
-                if edge.require.build:
-                    build_requires.append(edge.dst.id)
-                else:
-                    requires.append(edge.dst.id)
-            # It is necessary to lock the transitive python-requires too, for this node
-            python_reqs = None
-            reqs = getattr(graph_node.conanfile, "python_requires", {})
-            if isinstance(reqs, dict):  # Old python_requires
-                python_reqs = {}
-                while reqs:
-                    python_reqs.update(reqs)
-                    partial = {}
-                    for req in reqs.values():
-                        partial.update(getattr(req.conanfile, "python_requires", {}))
-                    reqs = partial
-
-                python_reqs = [r.ref for _, r in python_reqs.items()]
-            elif isinstance(reqs, PyRequires):
-                python_reqs = graph_node.conanfile.python_requires.all_refs()
-
-            ref = graph_node.ref if graph_node.ref and graph_node.ref.name else None
-            package_id = graph_node.package_id if ref and ref.revision else None
-            prev = graph_node.prev if ref and ref.revision else None
-            # Make sure to inherit the modified flag in case it is a partial lock
-            modified = graph_node.graph_lock_node.modified if graph_node.graph_lock_node else None
-            lock_node = GraphLockNode(ref, package_id, prev, python_reqs,
-                                      graph_node.conanfile.options.values, requires, build_requires,
-                                      graph_node.path, graph_node.context,
-                                      modified=modified)
-
-            graph_node.graph_lock_node = lock_node
-            self._nodes[graph_node.id] = lock_node
->>>>>>> 73e3351a
 
         self.requires = list(reversed(sorted(requires)))
         self.python_requires = list(reversed(sorted(python_requires)))
