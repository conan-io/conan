--- conflicted
+++ resolved
@@ -74,10 +74,7 @@
     # if recipe is exported, it will modify lockfile. No packageID or prev
     MODIFIED_EXPORTED = "exported"
     MODIFIED_BUILT = "built"
-<<<<<<< HEAD
     MODIFIED_ADDED = "added"
-=======
->>>>>>> a51d035a
 
     def __init__(self, pref, python_requires, options, requires, build_requires, path,
                  modified=None):
@@ -138,11 +135,7 @@
                     continue
                 self._upsert_node(node)
 
-<<<<<<< HEAD
     def _upsert_node(self, node, added=False):
-=======
-    def _upsert_node(self, node):
->>>>>>> a51d035a
         requires = []
         build_requires = []
         for edge in node.dependencies:
@@ -168,15 +161,11 @@
             python_reqs = node.conanfile.python_requires.all_refs()
 
         previous = node.graph_lock_node
-<<<<<<< HEAD
         modified = previous.modified if previous else None
         if added:
             if modified:
                 raise ConanException("Error in added, previous status %s" % modified)
             modified = GraphLockNode.MODIFIED_ADDED
-=======
-        modified = node.graph_lock_node.modified if node.graph_lock_node else None
->>>>>>> a51d035a
         graph_node = GraphLockNode(node.pref if node.ref else None, python_reqs,
                                    node.conanfile.options.values, requires, build_requires,
                                    node.path, modified)
@@ -295,8 +284,7 @@
                     raise ConanException("Mismatch between lock and graph:\nLock:  %s\nGraph: %s"
                                          % (repr(pref), repr(node.pref)))
 
-<<<<<<< HEAD
-        self._remove_orphans(root_node.id)
+        #self._remove_orphans(root_node.id)
 
     def _remove_orphans(self, root_node_id):
         # Remove nodes that no longer connected to the root_node_id, downstream or upstream
@@ -305,7 +293,6 @@
         while open_ids:
             new_open_ids = set()
             for open_id in open_ids:
-                print "OPEN ID ", open_id, type(open_id)
                 node = self._nodes[open_id]
                 new_open_ids.update(node.requires)
                 new_open_ids.update(node.build_requires)
@@ -319,13 +306,7 @@
 
         self._nodes = {id_: n for id_, n in self._nodes.items() if id_ in graph_ids}
 
-    def lock_node(self, node, requires, build_requires=False):
-        """ apply options and constraints on requirements of a node, given the information from
-        the lockfile. Requires remove their version ranges.
-        """
-=======
     def pre_lock_node(self, node):
->>>>>>> a51d035a
         if node.recipe == RECIPE_VIRTUAL:
             return
         try:
@@ -336,8 +317,6 @@
             node.conanfile.output.warn("Package can't be locked, not found in the lockfile")
             return
 
-<<<<<<< HEAD
-=======
         node.graph_lock_node = locked_node
         node.conanfile.options.values = locked_node.options
 
@@ -348,7 +327,6 @@
         if not node.graph_lock_node:
             return
         locked_node = node.graph_lock_node
->>>>>>> a51d035a
         if build_requires:
             locked_requires = locked_node.build_requires or []
         else:
@@ -365,18 +343,9 @@
                 locked_pref, locked_id = prefs[require.ref.name]
                 require.lock(locked_pref.ref, locked_id)
             except KeyError:
-<<<<<<< HEAD
                 t = "Build-require" if build_requires else "Require"
                 msg = "%s '%s' cannot be found in lockfile" % (t, require.ref.name)
                 node.conanfile.output.warn(msg)
-=======
-                msg = "'%s' cannot be found in lockfile for this package\n" % require.ref.name
-                if build_requires:
-                    msg += "Make sure it was locked with --build arguments while creating lockfile"
-                else:
-                    msg += "If it is a new requirement, you need to create a new lockile"
-                raise ConanException(msg)
->>>>>>> a51d035a
 
     def python_requires(self, node_id):
         if self.revisions_enabled:
