from functools import total_ordering

<<<<<<< HEAD
from conans.errors import ConanException
from conans.util.dates import from_timestamp_to_iso8601
=======
from conans.util.dates import timestamp_to_str
>>>>>>> dda16b7d


@total_ordering
class Version:
    """
    This is NOT an implementation of semver, as users may use any pattern in their versions.
    It is just a helper to parse "." or "-" and compare taking into account integers when possible
    """
    def __init__(self, value):
        assert isinstance(value, str)
        self._value = value
        self._items = None  # elements of the version
        self._pre = None
        self._build = None

    def bump(self, index):
        if self._items is None:  # the indicator parse is needed is empty items
            self._parse()
        items = self._items.copy()
        try:
            items[index] += 1
        except TypeError:
            raise ConanException("Cannot bump version index {index}, not an int")
        for i in range(index+1, len(items)):
            items[i] = 0
        v = ".".join(str(i) for i in items)
        if self._pre:
            v += f"-{self._pre}"
        if self._build:
            v += f"+{self._build}"
        result = Version(v)
        result._items = items
        result._pre = self._pre
        result._build = self._build
        return result

    @property
    def pre(self):
        if self._items is None:  # the indicator parse is needed is empty items
            self._parse()
        return self._pre

    @property
    def build(self):
        if self._items is None:  # the indicator parse is needed is empty items
            self._parse()
        return self._build

    @property
    def main(self):
        if self._items is None:
            self._parse()
        return self._items

    @property
    def major(self):
        try:
            return self.main[0]
        except IndexError:
            return None

    @property
    def minor(self):
        try:
            return self.main[1]
        except IndexError:
            return None

    @property
    def patch(self):
        try:
            return self.main[2]
        except IndexError:
            return None

    def __str__(self):
        return self._value

    def __repr__(self):
        return self._value

    def __eq__(self, other):
        if not isinstance(other, Version):
            return self._value == other  # Assume the other is string like
        return self._value == other._value

    def __hash__(self):
        return hash(self._value)

    def __lt__(self, other):
        if not isinstance(other, Version):
            other = Version(other)
        if self.pre:
            if other.pre:  # both are pre-releases
                return (self.main, self.pre, self.build) < (other.main, other.pre, other.build)
            else:  # Left hand is pre-release, right side is regular
                if self.main == other.main:  # Problem only happens if both are equal
                    return True
                else:
                    return self.main < other.main
        else:
            if other.pre:  # Left hand is regular, right side is pre-release
                if self.main == other.main:  # Problem only happens if both are equal
                    return False
                else:
                    return self.main < other.main
            else:  # None of them is pre-release
                return (self.main, self.build) < (other.main, other.build)

    def _parse(self):
        items = self._value.rsplit("+", 1)  # split for build
        if len(items) == 2:
            value, build = items
            self._build = Version(build)  # This is a nested version by itself
        else:
            value = items[0]

        items = value.rsplit("-", 1)  # split for pre-release
        if len(items) == 2:
            value, pre = items
            self._pre = Version(pre)  # This is a nested version by itself
        else:
            value = items[0]
        items = value.split(".")
        items = [int(item) if item.isdigit() else item for item in items]
        self._items = items


@total_ordering
class RecipeReference:
    """ an exact (no version-range, no alias) reference of a recipe.
    Should be enough to locate a recipe in the cache or in a server
    Validation will be external to this class, at specific points (export, api, etc)
    """

    def __init__(self, name=None, version=None, user=None, channel=None, revision=None,
                 timestamp=None):
        self.name = name
        if version is not None and not isinstance(version, Version):
            version = Version(version)
        self.version = version  # This MUST be a version if we want to be able to order
        self.user = user
        self.channel = channel
        self.revision = revision
        self.timestamp = timestamp

    def __repr__(self):
        """ long repr like pkg/0.1@user/channel#rrev%timestamp """
        result = self.repr_notime()
        if self.timestamp is not None:
            result += "%{}".format(self.timestamp)
        return result

    def repr_notime(self):
        result = self.__str__()
        if self.revision is not None:
            result += "#{}".format(self.revision)
        return result

    def repr_humantime(self):
        result = self.repr_notime()
        assert self.timestamp
        result += " ({})".format(timestamp_to_str(self.timestamp))
        return result

    def __str__(self):
        """ shorter representation, excluding the revision and timestamp """
        if self.name is None:
            return ""
        result = "/".join([self.name, str(self.version)])
        if self.user:
            result += "@{}".format(self.user)
        if self.channel:
            assert self.user
            result += "/{}".format(self.channel)
        return result

    def __lt__(self, ref):
        # The timestamp goes before the revision for ordering revisions chronologically
        # In theory this is enough for sorting
        return (self.name, self.version, self.user or "", self.channel or "", self.timestamp, self.revision) \
               < (ref.name, ref.version, ref.user or "", ref.channel or "", ref.timestamp, ref.revision)

    def __eq__(self, ref):
        # Timestamp doesn't affect equality.
        # This is necessary for building an ordered list of UNIQUE recipe_references for Lockfile
        if ref is None:
            return False
        return (self.name, self.version, self.user, self.channel, self.revision) == \
               (ref.name, ref.version, ref.user, ref.channel, ref.revision)

    def __hash__(self):
        # This is necessary for building an ordered list of UNIQUE recipe_references for Lockfile
        return hash((self.name, self.version, self.user, self.channel, self.revision))

    @staticmethod
    def loads(rref):  # TODO: change this default to validate only on end points
        try:
            # timestamp
            tokens = rref.rsplit("%", 1)
            text = tokens[0]
            timestamp = float(tokens[1]) if len(tokens) == 2 else None

            # revision
            tokens = text.split("#", 1)
            ref = tokens[0]
            revision = tokens[1] if len(tokens) == 2 else None

            # name, version always here
            tokens = ref.split("@", 1)
            name, version = tokens[0].split("/", 1)
            assert name and version
            # user and channel
            if len(tokens) == 2 and tokens[1]:
                tokens = tokens[1].split("/", 1)
                user = tokens[0] if tokens[0] else None
                channel = tokens[1] if len(tokens) == 2 else None
            else:
                user = channel = None
            return RecipeReference(name, version, user, channel, revision, timestamp)
        except Exception:
            from conans.errors import ConanException
            raise ConanException(
                f"{rref} is not a valid recipe reference, provide a reference"
                f" in the form name/version[@user/channel]")<|MERGE_RESOLUTION|>--- conflicted
+++ resolved
@@ -1,11 +1,7 @@
 from functools import total_ordering
 
-<<<<<<< HEAD
 from conans.errors import ConanException
-from conans.util.dates import from_timestamp_to_iso8601
-=======
 from conans.util.dates import timestamp_to_str
->>>>>>> dda16b7d
 
 
 @total_ordering
@@ -186,8 +182,10 @@
     def __lt__(self, ref):
         # The timestamp goes before the revision for ordering revisions chronologically
         # In theory this is enough for sorting
-        return (self.name, self.version, self.user or "", self.channel or "", self.timestamp, self.revision) \
-               < (ref.name, ref.version, ref.user or "", ref.channel or "", ref.timestamp, ref.revision)
+        return (self.name, self.version, self.user or "", self.channel or "", self.timestamp,
+                self.revision) \
+               < (ref.name, ref.version, ref.user or "", ref.channel or "", ref.timestamp,
+                  ref.revision)
 
     def __eq__(self, ref):
         # Timestamp doesn't affect equality.
