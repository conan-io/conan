--- conflicted
+++ resolved
@@ -27,46 +27,6 @@
 }
 
 
-<<<<<<< HEAD
-class _ConfModule(object):
-    """
-    a dictionary of key: values for each config property of a module
-    like "tools.cmake.CMake"
-    """
-    def __init__(self):
-        self._confs = {}  # Component => dict {config-name: value}
-
-    def __getattr__(self, item):
-        return self._confs.get(item)
-
-    def update(self, other):
-        """
-        :type other: _ConfModule
-        """
-        self._confs.update(other._confs)
-
-    def compose(self, other):
-        """
-        :type other: _ConfModule
-        """
-        for k, v in other._confs.items():
-            if k not in self._confs:
-                self._confs[k] = v
-
-    def set_value(self, k, v):
-        if k != k.lower():
-            raise ConanException("Conf key '{}' must be lowercase".format(k))
-        self._confs[k] = v
-
-    def __repr__(self):
-        return "_ConfModule: " + repr(self._confs)
-
-    def items(self):
-        return self._confs.items()
-
-
-=======
->>>>>>> 2f1c0c2c
 def _is_profile_module(module_name):
     # These are the modules that are propagated to profiles and user recipes
     _user_modules = "tools.", "user."
@@ -104,33 +64,14 @@
         :param other: has more priority than current one
         :type other: Conf
         """
-<<<<<<< HEAD
-        for module_name, module_conf in other._conf_modules.items():
-            existing = self._conf_modules.get(module_name)
-            if existing:
-                existing.update(module_conf)
-            else:
-                self._conf_modules[module_name] = module_conf
+        self._values.update(other._values)
 
     def compose(self, other):
         """
         :param other: other has less priority than current one
         :type other: Conf
         """
-        for module_name, module_conf in other._conf_modules.items():
-            existing = self._conf_modules.get(module_name)
-            if existing:
-                existing.compose(module_conf)
-            else:
-                self._conf_modules[module_name] = module_conf
-
-    def set_value(self, module_name, k, v):
-        if module_name != module_name.lower():
-            raise ConanException("Conf module '{}' must be lowercase".format(module_name))
-        self._conf_modules.setdefault(module_name, _ConfModule()).set_value(k, v)
-=======
-        self._values.update(other._values)
->>>>>>> 2f1c0c2c
+        self._values = {**other._values, **self._values}
 
     @property
     def sha(self):
