--- conflicted
+++ resolved
@@ -6,13 +6,8 @@
 from conans.model.recipe_ref import ref_matches
 
 BUILT_IN_CONFS = {
-<<<<<<< HEAD
     "core:required_conan_version": "Raise if current version does not match the defined range.",
     "core:non_interactive": "Disable interactive user input, raises error if input necessary",
-=======
-    "core:required_conan_version": "Raise if current version does not match the defined range",
-    "core.package_id:msvc_visual_incompatible": "Allows opting-out the fallback from the new msvc compiler to the Visual Studio compiler existing binaries",
->>>>>>> 3bf4462d
     "core:default_profile": "Defines the default host profile ('default' by default)",
     "core:default_build_profile": "Defines the default build profile (None by default)",
     "core.upload:retry": "Number of retries in case of failure when uploading to Conan server",
@@ -81,30 +76,15 @@
     "tools.apple:enable_bitcode": "(boolean) Enable/Disable Bitcode Apple Clang flags",
     "tools.apple:enable_arc": "(boolean) Enable/Disable ARC Apple Clang flags",
     "tools.apple:enable_visibility": "(boolean) Enable/Disable Visibility Apple Clang flags",
-<<<<<<< HEAD
     "tools.env.virtualenv:powershell": "If it is set to True it will generate powershell launchers if os=Windows",
     # Flags configuration
-=======
->>>>>>> 3bf4462d
     "tools.build:cxxflags": "List of extra CXX flags used by different toolchains like CMakeToolchain, AutotoolsToolchain and MesonToolchain",
     "tools.build:cflags": "List of extra C flags used by different toolchains like CMakeToolchain, AutotoolsToolchain and MesonToolchain",
     "tools.build:defines": "List of extra definition flags used by different toolchains like CMakeToolchain and AutotoolsToolchain",
     "tools.build:sharedlinkflags": "List of extra flags used by CMakeToolchain for CMAKE_SHARED_LINKER_FLAGS_INIT variable",
     "tools.build:exelinkflags": "List of extra flags used by CMakeToolchain for CMAKE_EXE_LINKER_FLAGS_INIT variable",
-<<<<<<< HEAD
     # Package ID composition
     "tools.info.package_id:confs": "List of existing configuration to be part of the package ID",
-=======
-    "tools.microsoft.bash:subsystem": "Set subsystem to use for Windows. Possible values: 'msys2', 'msys', 'cygwin', 'wsl' and 'sfu'",
-    "tools.microsoft.bash:path": "Path to the shell executable. Default: 'bash'",
-    "tools.apple:sdk_path": "Path for the sdk location. This value will be passed as SDKROOT or -isysroot depending on the generator used",
-    "tools.cmake.cmaketoolchain:toolset_arch": "Will add the ',host=xxx' specifier in the 'CMAKE_GENERATOR_TOOLSET' variable of 'conan_toolchain.cmake' file",
-    "tools.gnu:pkg_config": "Define the 'pkg_config' executable name or full path",
-    "tools.env.virtualenv:powershell": "Opt-in to generate Powershell '.ps1' scripts instead of '.bat'",
-    "tools.meson.mesontoolchain:backend": "Set the Meson backend. Possible values: 'ninja', 'vs', 'vs2010', 'vs2015', 'vs2017', 'vs2019', 'xcode'",
-    "tools.files.download:download_cache": "Location for the download cache",
-    "tools.build.cross_building:can_run": "Set the return value for the 'conan.tools.build.can_run()' tool",
->>>>>>> 3bf4462d
 }
 
 BUILT_IN_CONFS = {key: value for key, value in sorted(BUILT_IN_CONFS.items())}
