import copy
import numbers
import re
import os
import fnmatch

from collections import OrderedDict

from conans.errors import ConanException
from conans.model.recipe_ref import ref_matches

BUILT_IN_CONFS = {
    "core:required_conan_version": "Raise if current version does not match the defined range.",
    "core:non_interactive": "Disable interactive user input, raises error if input necessary",
    "core:warnings_as_errors": "Treat warnings matching any of the patterns in this list as errors and then raise an exception. "
                               "Current warning tags are 'network', 'deprecated'",
    "core:skip_warnings": "Do not show warnings matching any of the patterns in this list. "
                          "Current warning tags are 'network', 'deprecated'",
    "core:default_profile": "Defines the default host profile ('default' by default)",
    "core:default_build_profile": "Defines the default build profile ('default' by default)",
    "core:allow_uppercase_pkg_names": "Temporarily (will be removed in 2.X) allow uppercase names",
    "core.version_ranges:resolve_prereleases": "Whether version ranges can resolve to pre-releases or not",
    "core.upload:retry": "Number of retries in case of failure when uploading to Conan server",
    "core.upload:retry_wait": "Seconds to wait between upload attempts to Conan server",
    "core.upload:parallel": "Number of concurrent threads to upload packages",
    "core.download:parallel": "Number of concurrent threads to download packages",
    "core.download:retry": "Number of retries in case of failure when downloading from Conan server",
    "core.download:retry_wait": "Seconds to wait between download attempts from Conan server",
    "core.download:download_cache": "Define path to a file download cache",
    "core.cache:storage_path": "Absolute path where the packages and database are stored",
    # Sources backup
    "core.sources:download_cache": "Folder to store the sources backup",
    "core.sources:download_urls": "List of URLs to download backup sources from",
    "core.sources:upload_url": "Remote URL to upload backup sources to",
    "core.sources:exclude_urls": "URLs which will not be backed up",
    # Package ID
    "core.package_id:default_unknown_mode": "By default, 'semver_mode'",
    "core.package_id:default_non_embed_mode": "By default, 'minor_mode'",
    "core.package_id:default_embed_mode": "By default, 'full_mode'",
    "core.package_id:default_python_mode": "By default, 'minor_mode'",
    "core.package_id:default_build_mode": "By default, 'None'",
    "core.package_id:config_mode": "How the 'config_version' affects binaries. By default 'None'",
    # General HTTP(python-requests) configuration
    "core.net.http:max_retries": "Maximum number of connection retries (requests library)",
    "core.net.http:timeout": "Number of seconds without response to timeout (requests library)",
    "core.net.http:no_proxy_match": "List of urls to skip from proxies configuration",
    "core.net.http:proxies": "Dictionary containing the proxy configuration",
    "core.net.http:cacert_path": "Path containing a custom Cacert file",
    "core.net.http:client_cert": "Path or tuple of files containing a client cert (and key)",
    "core.net.http:clean_system_proxy": "If defined, the proxies system env-vars will be discarded",
    # Gzip compression
    "core.gzip:compresslevel": "The Gzip compression level for Conan artifacts (default=9)",
    # Excluded from revision_mode = "scm" dirty and Git().is_dirty() checks
    "core.scm:excluded": "List of excluded patterns for builtin git dirty checks",
    "core.scm:local_url": "By default allows to store local folders as remote url, but not upload them. Use 'allow' for allowing upload and 'block' to completely forbid it",
    # Tools
    "tools.android:ndk_path": "Argument for the CMAKE_ANDROID_NDK",
    "tools.android:cmake_legacy_toolchain": "Define to explicitly pass ANDROID_USE_LEGACY_TOOLCHAIN_FILE in CMake toolchain",
    "tools.build:skip_test": "Do not execute CMake.test() and Meson.test() when enabled",
    "tools.build:download_source": "Force download of sources for every package",
    "tools.build:jobs": "Default compile jobs number -jX Ninja, Make, /MP VS (default: max CPUs)",
    "tools.build:sysroot": "Pass the --sysroot=<tools.build:sysroot> flag if available. (None by default)",
    "tools.build.cross_building:can_run": "(boolean) Indicates whether is possible to run a non-native app on the same architecture. It's used by 'can_run' tool",
    "tools.build.cross_building:cross_build": "(boolean) Decides whether cross-building or not regardless of arch/OS settings. Used by 'cross_building' tool",
    "tools.build:verbosity": "Verbosity of build systems if set. Possible values are 'quiet' and 'verbose'",
    "tools.compilation:verbosity": "Verbosity of compilation tools if set. Possible values are 'quiet' and 'verbose'",
    "tools.cmake.cmaketoolchain:generator": "User defined CMake generator to use instead of default",
    "tools.cmake.cmaketoolchain:find_package_prefer_config": "Argument for the CMAKE_FIND_PACKAGE_PREFER_CONFIG",
    "tools.cmake.cmaketoolchain:toolchain_file": "Use other existing file rather than conan_toolchain.cmake one",
    "tools.cmake.cmaketoolchain:user_toolchain": "Inject existing user toolchains at the beginning of conan_toolchain.cmake",
    "tools.cmake.cmaketoolchain:system_name": "Define CMAKE_SYSTEM_NAME in CMakeToolchain",
    "tools.cmake.cmaketoolchain:system_version": "Define CMAKE_SYSTEM_VERSION in CMakeToolchain",
    "tools.cmake.cmaketoolchain:system_processor": "Define CMAKE_SYSTEM_PROCESSOR in CMakeToolchain",
    "tools.cmake.cmaketoolchain:toolset_arch": "Toolset architecture to be used as part of CMAKE_GENERATOR_TOOLSET in CMakeToolchain",
    "tools.cmake.cmaketoolchain:toolset_cuda": "(Experimental) Path to a CUDA toolset to use, or version if installed at the system level",
    "tools.cmake.cmaketoolchain:presets_environment": "String to define wether to add or not the environment section to the CMake presets. Empty by default, will generate the environment section in CMakePresets. Can take values: 'disabled'.",
    "tools.cmake.cmaketoolchain:extra_variables": "Dictionary with variables to be injected in CMakeToolchain (potential override of CMakeToolchain defined variables)",
    "tools.cmake.cmaketoolchain:enabled_blocks": "Select the specific blocks to use in the conan_toolchain.cmake",
    "tools.cmake.cmake_layout:build_folder_vars": "Settings and Options that will produce a different build folder and different CMake presets names",
    "tools.cmake.cmake_layout:build_folder": "(Experimental) Allow configuring the base folder of the build for local builds",
    "tools.cmake.cmake_layout:test_folder": "(Experimental) Allow configuring the base folder of the build for test_package",
    "tools.cmake:cmake_program": "Path to CMake executable",
    "tools.cmake:install_strip": "Add --strip to cmake.install()",
    "tools.deployer:symlinks": "Set to False to disable deployers copying symlinks",
    "tools.files.download:retry": "Number of retries in case of failure when downloading",
    "tools.files.download:retry_wait": "Seconds to wait between download attempts",
    "tools.files.download:verify": "If set, overrides recipes on whether to perform SSL verification for their downloaded files. Only recommended to be set while testing",
<<<<<<< HEAD
    "tools.graph:auto_lock": "Automatically store and use lockfiles in recipes metadata",
=======
    "tools.graph:vendor": "(Experimental) If 'build', enables the computation of dependencies of vendoring packages to build them",
>>>>>>> d99c7149
    "tools.graph:skip_binaries": "Allow the graph to skip binaries not needed in the current configuration (True by default)",
    "tools.gnu:make_program": "Indicate path to make program",
    "tools.gnu:define_libcxx11_abi": "Force definition of GLIBCXX_USE_CXX11_ABI=1 for libstdc++11",
    "tools.gnu:pkg_config": "Path to pkg-config executable used by PkgConfig build helper",
    "tools.gnu:build_triplet": "Custom build triplet to pass to Autotools scripts",
    "tools.gnu:host_triplet": "Custom host triplet to pass to Autotools scripts",
    "tools.google.bazel:configs": "List of Bazel configurations to be used as 'bazel build --config=config1 ...'",
    "tools.google.bazel:bazelrc_path": "List of paths to bazelrc files to be used as 'bazel --bazelrc=rcpath1 ... build'",
    "tools.meson.mesontoolchain:backend": "Any Meson backend: ninja, vs, vs2010, vs2012, vs2013, vs2015, vs2017, vs2019, xcode",
    "tools.meson.mesontoolchain:extra_machine_files": "List of paths for any additional native/cross file references to be appended to the existing Conan ones",
    "tools.microsoft:winsdk_version": "Use this winsdk_version in vcvars",
    "tools.microsoft:msvc_update": "Force the specific update irrespective of compiler.update (CMakeToolchain and VCVars)",
    "tools.microsoft.msbuild:vs_version": "Defines the IDE version (15, 16, 17) when using the msvc compiler. Necessary if compiler.version specifies a toolset that is not the IDE default",
    "tools.microsoft.msbuild:max_cpu_count": "Argument for the /m when running msvc to build parallel projects",
    "tools.microsoft.msbuild:installation_path": "VS install path, to avoid auto-detect via vswhere, like C:/Program Files (x86)/Microsoft Visual Studio/2019/Community. Use empty string to disable",
    "tools.microsoft.msbuilddeps:exclude_code_analysis": "Suppress MSBuild code analysis for patterns",
    "tools.microsoft.msbuildtoolchain:compile_options": "Dictionary with MSBuild compiler options",
    "tools.microsoft.bash:subsystem": "The subsystem to be used when conanfile.win_bash==True. Possible values: msys2, msys, cygwin, wsl, sfu",
    "tools.microsoft.bash:path": "The path to the shell to run when conanfile.win_bash==True",
    "tools.microsoft.bash:active": "If Conan is already running inside bash terminal in Windows",
    "tools.intel:installation_path": "Defines the Intel oneAPI installation root path",
    "tools.intel:setvars_args": "Custom arguments to be passed onto the setvars.sh|bat script from Intel oneAPI",
    "tools.system.package_manager:tool": "Default package manager tool: 'apk', 'apt-get', 'yum', 'dnf', 'brew', 'pacman', 'choco', 'zypper', 'pkg' or 'pkgutil'",
    "tools.system.package_manager:mode": "Mode for package_manager tools: 'check', 'report', 'report-installed' or 'install'",
    "tools.system.package_manager:sudo": "Use 'sudo' when invoking the package manager tools in Linux (False by default)",
    "tools.system.package_manager:sudo_askpass": "Use the '-A' argument if using sudo in Linux to invoke the system package manager (False by default)",
    "tools.apple:sdk_path": "Path to the SDK to be used",
    "tools.apple:enable_bitcode": "(boolean) Enable/Disable Bitcode Apple Clang flags",
    "tools.apple:enable_arc": "(boolean) Enable/Disable ARC Apple Clang flags",
    "tools.apple:enable_visibility": "(boolean) Enable/Disable Visibility Apple Clang flags",
    "tools.env.virtualenv:powershell": "If it is set to True it will generate powershell launchers if os=Windows",
    # Compilers/Flags configurations
    "tools.build:compiler_executables": "Defines a Python dict-like with the compilers path to be used. Allowed keys {'c', 'cpp', 'cuda', 'objc', 'objcxx', 'rc', 'fortran', 'asm', 'hip', 'ispc'}",
    "tools.build:cxxflags": "List of extra CXX flags used by different toolchains like CMakeToolchain, AutotoolsToolchain and MesonToolchain",
    "tools.build:cflags": "List of extra C flags used by different toolchains like CMakeToolchain, AutotoolsToolchain and MesonToolchain",
    "tools.build:defines": "List of extra definition flags used by different toolchains like CMakeToolchain, AutotoolsToolchain and MesonToolchain",
    "tools.build:sharedlinkflags": "List of extra flags used by CMakeToolchain for CMAKE_SHARED_LINKER_FLAGS_INIT variable",
    "tools.build:exelinkflags": "List of extra flags used by CMakeToolchain for CMAKE_EXE_LINKER_FLAGS_INIT variable",
    "tools.build:linker_scripts": "List of linker script files to pass to the linker used by different toolchains like CMakeToolchain, AutotoolsToolchain, and MesonToolchain",
    # Package ID composition
    "tools.info.package_id:confs": "List of existing configuration to be part of the package ID",
}

BUILT_IN_CONFS = {key: value for key, value in sorted(BUILT_IN_CONFS.items())}

CORE_CONF_PATTERN = re.compile(r"^(core\..+|core):.*")
TOOLS_CONF_PATTERN = re.compile(r"^(tools\..+|tools):.*")
USER_CONF_PATTERN = re.compile(r"^(user\..+|user):.*")


def _is_profile_module(module_name):
    # These are the modules that are propagated to profiles and user recipes
    _profiles_modules_patterns = USER_CONF_PATTERN, TOOLS_CONF_PATTERN
    return any(pattern.match(module_name) for pattern in _profiles_modules_patterns)


# FIXME: Refactor all the next classes because they are mostly the same as
#        conan.tools.env.environment ones
class _ConfVarPlaceHolder:
    pass


class _ConfValue(object):

    def __init__(self, name, value, path=False, update=None):
        if name != name.lower():
            raise ConanException("Conf '{}' must be lowercase".format(name))
        self._name = name
        self._value = value
        self._value_type = type(value)
        self._path = path
        self._update = update

    def __repr__(self):
        return repr(self._value)

    @property
    def value(self):
        if self._value_type is list and _ConfVarPlaceHolder in self._value:
            v = self._value[:]
            v.remove(_ConfVarPlaceHolder)
            return v
        return self._value

    def copy(self):
        # Using copy for when self._value is a mutable list
        return _ConfValue(self._name, copy.copy(self._value), self._path, self._update)

    def dumps(self):
        if self._value is None:
            return "{}=!".format(self._name)  # unset
        elif self._value_type is list and _ConfVarPlaceHolder in self._value:
            v = self._value[:]
            v.remove(_ConfVarPlaceHolder)
            return "{}={}".format(self._name, v)
        else:
            return "{}={}".format(self._name, self._value)

    def serialize(self):
        if self._value is None:
            _value = "!"  # unset
        elif self._value_type is list and _ConfVarPlaceHolder in self._value:
            v = self._value[:]
            v.remove(_ConfVarPlaceHolder)
            _value = v
        else:
            _value = self._value
        return {self._name: _value}

    def update(self, value):
        assert self._value_type is dict, "Only dicts can be updated"
        assert isinstance(value, dict), "Only dicts can update"
        self._value.update(value)

    def remove(self, value):
        if self._value_type is list:
            self._value.remove(value)
        elif self._value_type is dict:
            self._value.pop(value, None)

    def append(self, value):
        if self._value_type is not list:
            raise ConanException("Only list-like values can append other values.")

        if isinstance(value, list):
            self._value.extend(value)
        else:
            self._value.append(value)

    def prepend(self, value):
        if self._value_type is not list:
            raise ConanException("Only list-like values can prepend other values.")

        if isinstance(value, list):
            self._value = value + self._value
        else:
            self._value.insert(0, value)

    def compose_conf_value(self, other):
        """
        self has precedence, the "other" will add/append if possible and not conflicting, but
        self mandates what to do. If self has define(), without placeholder, that will remain.
        :type other: _ConfValue
        """
        v_type = self._value_type
        o_type = other._value_type
        if v_type is list and o_type is list:
            try:
                index = self._value.index(_ConfVarPlaceHolder)
            except ValueError:  # It doesn't have placeholder
                pass
            else:
                new_value = self._value[:]  # do a copy
                new_value[index:index + 1] = other._value  # replace the placeholder
                self._value = new_value
        elif v_type is dict and o_type is dict:
            if self._update:
                # only if the current one is marked as "*=" update, otherwise it remains
                # as this is a "compose" operation, self has priority, it is the one updating
                new_value = other._value.copy()
                new_value.update(self._value)
                self._value = new_value
        elif self._value is None or other._value is None:
            # It means any of those values were an "unset" so doing nothing because we don't
            # really know the original value type
            pass
        elif o_type != v_type:
            raise ConanException("It's not possible to compose {} values "
                                 "and {} ones.".format(v_type.__name__, o_type.__name__))
        # TODO: In case of any other object types?

    def set_relative_base_folder(self, folder):
        if not self._path:
            return
        if isinstance(self._value, list):
            self._value = [os.path.join(folder, v) if v != _ConfVarPlaceHolder else v
                           for v in self._value]
        if isinstance(self._value, dict):
            self._value = {k: os.path.join(folder, v) for k, v in self._value.items()}
        elif isinstance(self._value, str):
            self._value = os.path.join(folder, self._value)


class Conf:
    # Putting some default expressions to check that any value could be false
    boolean_false_expressions = ("0", '"0"', "false", '"false"', "off")

    def __init__(self):
        # It being ordered allows for Windows case-insensitive composition
        self._values = OrderedDict()  # {var_name: [] of values, including separators}

    def __bool__(self):
        return bool(self._values)

    def __repr__(self):
        return "Conf: " + repr(self._values)

    def __eq__(self, other):
        """
        :type other: Conf
        """
        return other._values == self._values

    def clear(self):
        self._values.clear()

    def validate(self):
        for conf in self._values:
            self._check_conf_name(conf)

    def items(self):
        # FIXME: Keeping backward compatibility
        for k, v in self._values.items():
            yield k, v.value

    def get(self, conf_name, default=None, check_type=None, choices=None):
        """
        Get all the values of the given configuration name.

        :param conf_name: Name of the configuration.
        :param default: Default value in case of conf does not have the conf_name key.
        :param check_type: Check the conf type(value) is the same as the given by this param.
                           There are two default smart conversions for bool and str types.
        :param choices: list of possible values this conf can have, if value not in it, errors.
        """
        # Skipping this check only the user.* configurations
        self._check_conf_name(conf_name)

        conf_value = self._values.get(conf_name)
        if conf_value:
            v = conf_value.value
            if choices is not None and v not in choices:
                raise ConanException(f"Unknown value '{v}' for '{conf_name}'")
            # Some smart conversions
            if check_type is bool and not isinstance(v, bool):
                # Perhaps, user has introduced a "false", "0" or even "off"
                return str(v).lower() not in Conf.boolean_false_expressions
            elif check_type is str and not isinstance(v, str):
                return str(v)
            elif v is None:  # value was unset
                return default
            elif (check_type is not None and not isinstance(v, check_type) or
                  check_type is int and isinstance(v, bool)):
                raise ConanException(f"[conf] {conf_name} must be a "
                                     f"{check_type.__name__}-like object. The value '{v}' "
                                     f"introduced is a {type(v).__name__} object")
            return v
        else:
            return default

    def pop(self, conf_name, default=None):
        """
        Remove the given configuration, returning its value.

        :param conf_name: Name of the configuration.
        :param default: Default value to return in case the configuration doesn't exist.
        :return:
        """
        value = self.get(conf_name, default=default)
        self._values.pop(conf_name, None)
        return value

    def show(self, fnpattern, pattern=""):
        return {key: self.get(key)
                for key in self._values.keys()
                if fnmatch.fnmatch(pattern + key, fnpattern)}

    def copy(self):
        c = Conf()
        c._values = OrderedDict((k, v.copy()) for k, v in self._values.items())
        return c

    def dumps(self):
        """
        Returns a string with the format ``name=conf-value``
        """
        return "\n".join([v.dumps() for v in sorted(self._values.values(), key=lambda x: x._name)])

    def serialize(self):
        """
        Returns a dict-like object, e.g., ``{"tools.xxxx": "value1"}``
        """
        ret = {}
        for v in self._values.values():
            ret.update(v.serialize())
        return ret

    def define(self, name, value):
        """
        Define a value for the given configuration name.

        :param name: Name of the configuration.
        :param value: Value of the configuration.
        """
        self._values[name] = _ConfValue(name, value)

    def define_path(self, name, value):
        self._values[name] = _ConfValue(name, value, path=True)

    def unset(self, name):
        """
        Clears the variable, equivalent to a unset or set XXX=

        :param name: Name of the configuration.
        """
        self._values[name] = _ConfValue(name, None)

    def update(self, name, value):
        """
        Update the value to the given configuration name.

        :param name: Name of the configuration.
        :param value: Value of the configuration.
        """
        # Placeholder trick is not good for dict update, so we need to explicitly update=True
        conf_value = _ConfValue(name, {}, update=True)
        self._values.setdefault(name, conf_value).update(value)

    def update_path(self, name, value):
        conf_value = _ConfValue(name, {}, path=True, update=True)
        self._values.setdefault(name, conf_value).update(value)

    def append(self, name, value):
        """
        Append a value to the given configuration name.

        :param name: Name of the configuration.
        :param value: Value to append.
        """
        conf_value = _ConfValue(name, [_ConfVarPlaceHolder])
        self._values.setdefault(name, conf_value).append(value)

    def append_path(self, name, value):
        conf_value = _ConfValue(name, [_ConfVarPlaceHolder], path=True)
        self._values.setdefault(name, conf_value).append(value)

    def prepend(self, name, value):
        """
        Prepend a value to the given configuration name.

        :param name: Name of the configuration.
        :param value: Value to prepend.
        """
        conf_value = _ConfValue(name, [_ConfVarPlaceHolder])
        self._values.setdefault(name, conf_value).prepend(value)

    def prepend_path(self, name, value):
        conf_value = _ConfValue(name, [_ConfVarPlaceHolder], path=True)
        self._values.setdefault(name, conf_value).prepend(value)

    def remove(self, name, value):
        """
        Remove a value from the given configuration name.

        :param name: Name of the configuration.
        :param value: Value to remove.
        """
        conf_value = self._values.get(name)
        if conf_value:
            conf_value.remove(value)
        else:
            raise ConanException("Conf {} does not exist.".format(name))

    def compose_conf(self, other):
        """
        :param other: other has less priority than current one
        :type other: Conf
        """
        for k, v in other._values.items():
            existing = self._values.get(k)
            if existing is None:
                self._values[k] = v.copy()
            else:
                existing.compose_conf_value(v)
        return self

    def filter_user_modules(self):
        result = Conf()
        for k, v in self._values.items():
            if _is_profile_module(k):
                result._values[k] = v
        return result

    def copy_conaninfo_conf(self):
        """
        Get a new `Conf()` object with all the configurations required by the consumer
        to be included in the final `ConanInfo().package_id()` computation. For instance, let's
        suppose that we have this Conan `profile`:

        ```
        ...
        [conf]
        tools.info.package_id:confs=["tools.build:cxxflags", "tools.build:cflags"]
        tools.build:cxxflags=["flag1xx"]
        tools.build:cflags=["flag1"]
        tools.build:defines=["DEF1"]
        ...

        Then, the resulting `Conf()` will have only these configuration lines:

        tools.build:cxxflags=["flag1xx"]
        tools.build:cflags=["flag1"]
        ```

        :return: a new `< Conf object >` with the configuration selected by `tools.info.package_id:confs`.
        """
        result = Conf()
        # Reading the list of all the configurations selected by the user to use for the package_id
        package_id_confs = self.get("tools.info.package_id:confs", default=[], check_type=list)
        for conf_name in package_id_confs:
            matching_confs = [c for c in self._values if re.match(conf_name, c)]
            for name in matching_confs:
                value = self.get(name)
                # Pruning any empty values, those should not affect package ID
                if value:
                    result.define(name, value)
        return result

    def set_relative_base_folder(self, folder):
        for v in self._values.values():
            v.set_relative_base_folder(folder)

    @staticmethod
    def _check_conf_name(conf):
        if USER_CONF_PATTERN.match(conf) is None and conf not in BUILT_IN_CONFS:
            raise ConanException(f"[conf] Either '{conf}' does not exist in configuration list or "
                                 f"the conf format introduced is not valid. Run 'conan config list' "
                                 f"to see all the available confs.")


class ConfDefinition:
    # Order is important, "define" must be latest
    actions = (("+=", "append"), ("=+", "prepend"),
               ("=!", "unset"), ("*=", "update"), ("=", "define"))

    def __init__(self):
        self._pattern_confs = OrderedDict()

    def __repr__(self):
        return "ConfDefinition: " + repr(self._pattern_confs)

    def __bool__(self):
        return bool(self._pattern_confs)

    def get(self, conf_name, default=None, check_type=None, choices=None):
        """
        Get the value of the conf name requested and convert it to the [type]-like passed.
        """
        pattern, name = self._split_pattern_name(conf_name)
        return self._pattern_confs.get(pattern, Conf()).get(name, default=default,
                                                            check_type=check_type, choices=choices)

    def show(self, fnpattern):
        """
        Get the value of the confs that match the requested pattern
        """
        result = {}

        for patter_key, patter_conf in self._pattern_confs.items():
            if patter_key is None:
                patter_key = ""
            else:
                patter_key += ":"

            pattern_values = patter_conf.show(fnpattern, patter_key)
            result.update({patter_key + pattern_subkey: pattern_subvalue
                           for pattern_subkey, pattern_subvalue in pattern_values.items()})

        return result

    def pop(self, conf_name, default=None):
        """
        Remove the conf name passed.
        """
        pattern, name = self._split_pattern_name(conf_name)
        return self._pattern_confs.get(pattern, Conf()).pop(name, default=default)

    @staticmethod
    def _split_pattern_name(pattern_name):
        if pattern_name.count(":") >= 2:
            pattern, name = pattern_name.split(":", 1)
        else:
            pattern, name = None, pattern_name
        return pattern, name

    def get_conanfile_conf(self, ref, is_consumer=False):
        """ computes package-specific Conf
        it is only called when conanfile.buildenv is called
        the last one found in the profile file has top priority
        """
        result = Conf()
        for pattern, conf in self._pattern_confs.items():
            if pattern is None or ref_matches(ref, pattern, is_consumer):
                # Latest declared has priority, copy() necessary to not destroy data
                result = conf.copy().compose_conf(result)
        return result

    def update_conf_definition(self, other):
        """
        :type other: ConfDefinition
        :param other: The argument profile has priority/precedence over the current one.
        """
        for pattern, conf in other._pattern_confs.items():
            self._update_conf_definition(pattern, conf)

    def _update_conf_definition(self, pattern, conf):
        existing = self._pattern_confs.get(pattern)
        if existing:
            self._pattern_confs[pattern] = conf.compose_conf(existing)
        else:
            self._pattern_confs[pattern] = conf

    def rebase_conf_definition(self, other):
        """
        for taking the new global.conf and composing with the profile [conf]
        :type other: ConfDefinition
        """
        for pattern, conf in other._pattern_confs.items():
            new_conf = conf.filter_user_modules()  # Creates a copy, filtered
            existing = self._pattern_confs.get(pattern)
            if existing:
                existing.compose_conf(new_conf)
            else:
                self._pattern_confs[pattern] = new_conf

    def update(self, key, value, profile=False, method="define"):
        """
        Define/append/prepend/unset any Conf line
        >> update("tools.build:verbosity", "verbose")
        """
        pattern, name = self._split_pattern_name(key)

        if not _is_profile_module(name):
            if profile:
                raise ConanException("[conf] '{}' not allowed in profiles".format(key))
            if pattern is not None:
                raise ConanException("Conf '{}' cannot have a package pattern".format(key))

        # strip whitespaces before/after =
        # values are not strip() unless they are a path, to preserve potential whitespaces
        name = name.strip()

        # When loading from profile file, latest line has priority
        conf = Conf()
        if method == "unset":
            conf.unset(name)
        else:
            getattr(conf, method)(name, value)
        # Update
        self._update_conf_definition(pattern, conf)

    def dumps(self):
        result = []
        for pattern, conf in self._pattern_confs.items():
            if pattern is None:
                result.append(conf.dumps())
            else:
                result.append("\n".join("{}:{}".format(pattern, line) if line else ""
                                        for line in conf.dumps().splitlines()))
        if result:
            result.append("")
        return "\n".join(result)

    def serialize(self):
        result = {}
        for pattern, conf in self._pattern_confs.items():
            if pattern is None:
                result.update(conf.serialize())
            else:
                for k, v in conf.serialize().items():
                    result[f"{pattern}:{k}"] = v
        return result

    @staticmethod
    def _get_evaluated_value(_v):
        """
        Function to avoid eval() catching local variables
        """
        try:
            value = eval(_v)  # This destroys Windows path strings with backslash
        except:  # It means eval() failed because of a string without quotes
            value = _v.strip()
        else:
            if not isinstance(value, (numbers.Number, bool, dict, list, set, tuple)) \
                    and value is not None:
                # If it is quoted string we respect it as-is
                value = _v.strip()
        return value

    def loads(self, text, profile=False):
        self._pattern_confs = {}

        for line in text.splitlines():
            line = line.strip()
            if not line or line.startswith("#"):
                continue
            for op, method in ConfDefinition.actions:
                tokens = line.split(op, 1)
                if len(tokens) != 2:
                    continue
                pattern_name, value = tokens
                parsed_value = ConfDefinition._get_evaluated_value(value)
                self.update(pattern_name, parsed_value, profile=profile, method=method)
                break
            else:
                raise ConanException("Bad conf definition: {}".format(line))

    def validate(self):
        for conf in self._pattern_confs.values():
            conf.validate()<|MERGE_RESOLUTION|>--- conflicted
+++ resolved
@@ -85,11 +85,8 @@
     "tools.files.download:retry": "Number of retries in case of failure when downloading",
     "tools.files.download:retry_wait": "Seconds to wait between download attempts",
     "tools.files.download:verify": "If set, overrides recipes on whether to perform SSL verification for their downloaded files. Only recommended to be set while testing",
-<<<<<<< HEAD
-    "tools.graph:auto_lock": "Automatically store and use lockfiles in recipes metadata",
-=======
+    "core.graph:auto_lock": "(Experimental) Automatically store and use lockfiles in recipes metadata",
     "tools.graph:vendor": "(Experimental) If 'build', enables the computation of dependencies of vendoring packages to build them",
->>>>>>> d99c7149
     "tools.graph:skip_binaries": "Allow the graph to skip binaries not needed in the current configuration (True by default)",
     "tools.gnu:make_program": "Indicate path to make program",
     "tools.gnu:define_libcxx11_abi": "Force definition of GLIBCXX_USE_CXX11_ABI=1 for libstdc++11",
