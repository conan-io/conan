import copy
from collections import OrderedDict, defaultdict

from conan.tools.env.environment import ProfileEnvironment
from conans.model.conf import ConfDefinition
from conans.model.options import Options
from conans.model.recipe_ref import RecipeReference


class Profile(object):
    """A profile contains a set of setting (with values), environment variables
    """

    def __init__(self):
        # Input sections, as defined by user profile files and command line
        self.settings = OrderedDict()
        self.package_settings = defaultdict(OrderedDict)
        self.options = Options()
        self.tool_requires = OrderedDict()  # ref pattern: list of ref
        self.conf = ConfDefinition()
        self.buildenv = ProfileEnvironment()

        # Cached processed values
        self.processed_settings = None  # Settings with values, and smart completion
        self._package_settings_values = None

    def __repr__(self):
        return self.dumps()

    @property
    def package_settings_values(self):
        if self._package_settings_values is None:
            self._package_settings_values = {}
            for pkg, settings in self.package_settings.items():
                self._package_settings_values[pkg] = list(settings.items())
        return self._package_settings_values

    def process_settings(self, cache):
        assert self.processed_settings is None, "processed settings must be None"
        self.processed_settings = cache.settings.copy()
        self.processed_settings.update_values(list(self.settings.items()))
<<<<<<< HEAD

        settings_preprocessor.preprocess(self.processed_settings)
        # Redefine the profile settings values with the preprocessed ones
        # FIXME: Simplify the values.as_list()
        self.settings = OrderedDict(self.processed_settings.values_list)
        # Per-package settings cannot be processed here, until composed not possible
=======
>>>>>>> 3a01432e

    def dumps(self):
        result = ["[settings]"]
        for name, value in sorted(self.settings.items()):
            result.append("%s=%s" % (name, value))
        for package, values in self.package_settings.items():
            for name, value in sorted(values.items()):
                result.append("%s:%s=%s" % (package, name, value))

        result.append("[options]")
        result.append(self.options.dumps())

        result.append("[tool_requires]")
        for pattern, req_list in self.tool_requires.items():
            result.append("%s: %s" % (pattern, ", ".join(str(r) for r in req_list)))

        result.append("[env]")
        result.append("")

        if self.conf:
            result.append("[conf]")
            result.append(self.conf.dumps())

        if self.buildenv:
            result.append("[buildenv]")
            result.append(self.buildenv.dumps())

        return "\n".join(result).replace("\n\n", "\n")

    def compose_profile(self, other):
        self.update_settings(other.settings)
        self.update_package_settings(other.package_settings)
        self.options.update_options(other.options)
        # It is possible that build_requires are repeated, or same package but different versions
        for pattern, req_list in other.tool_requires.items():
            existing_build_requires = self.tool_requires.get(pattern)
            existing = OrderedDict()
            if existing_build_requires is not None:
                for br in existing_build_requires:
                    # TODO: Understand why sometimes they are str and other are RecipeReference
                    r = RecipeReference.loads(br) \
                         if not isinstance(br, RecipeReference) else br
                    existing[r.name] = br
            for req in req_list:
                r = RecipeReference.loads(req) \
                     if not isinstance(req, RecipeReference) else req
                existing[r.name] = req
            self.tool_requires[pattern] = list(existing.values())

        self.conf.update_conf_definition(other.conf)
        self.buildenv.update_profile_env(other.buildenv)  # Profile composition, last has priority

    def update_settings(self, new_settings):
        """Mix the specified settings with the current profile.
        Specified settings are prioritized to profile"""

        assert(isinstance(new_settings, OrderedDict))

        # apply the current profile
        res = copy.copy(self.settings)
        if new_settings:
            # Invalidate the current subsettings if the parent setting changes
            # Example: new_settings declare a different "compiler",
            # so invalidate the current "compiler.XXX"
            for name, value in new_settings.items():
                if "." not in name:
                    if name in self.settings and self.settings[name] != value:
                        for cur_name, _ in self.settings.items():
                            if cur_name.startswith("%s." % name):
                                del res[cur_name]
            # Now merge the new values
            res.update(new_settings)
            self.settings = res

    def update_package_settings(self, package_settings):
        """Mix the specified package settings with the specified profile.
        Specified package settings are prioritized to profile"""
        for package_name, settings in package_settings.items():
            self.package_settings[package_name].update(settings)<|MERGE_RESOLUTION|>--- conflicted
+++ resolved
@@ -39,15 +39,6 @@
         assert self.processed_settings is None, "processed settings must be None"
         self.processed_settings = cache.settings.copy()
         self.processed_settings.update_values(list(self.settings.items()))
-<<<<<<< HEAD
-
-        settings_preprocessor.preprocess(self.processed_settings)
-        # Redefine the profile settings values with the preprocessed ones
-        # FIXME: Simplify the values.as_list()
-        self.settings = OrderedDict(self.processed_settings.values_list)
-        # Per-package settings cannot be processed here, until composed not possible
-=======
->>>>>>> 3a01432e
 
     def dumps(self):
         result = ["[settings]"]
