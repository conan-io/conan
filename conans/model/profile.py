import copy
from collections import OrderedDict, defaultdict

from conan.tools.env.environment import ProfileEnvironment
from conans.model.conf import ConfDefinition
from conans.model.options import Options
from conans.model.recipe_ref import RecipeReference


class Profile(object):
    """A profile contains a set of setting (with values), environment variables
    """

    def __init__(self):
        # Input sections, as defined by user profile files and command line
        self.settings = OrderedDict()
        self.package_settings = defaultdict(OrderedDict)
        self.options = Options()
        self.tool_requires = OrderedDict()  # ref pattern: list of ref
<<<<<<< HEAD
        self.system_tools = []
        self.alternatives = {}
        self.tool_alternatives = {}
=======
        self.platform_tool_requires = []
        self.platform_requires = []
>>>>>>> 412a0279
        self.conf = ConfDefinition()
        self.buildenv = ProfileEnvironment()
        self.runenv = ProfileEnvironment()

        # Cached processed values
        self.processed_settings = None  # Settings with values, and smart completion
        self._package_settings_values = None

    def __repr__(self):
        return self.dumps()

    def serialize(self):
        def _serialize_tool_requires():
            return {pattern: [repr(ref) for ref in refs]
                    for pattern, refs in self.tool_requires.items()}
        return {
            "settings": self.settings,
            "package_settings": self.package_settings,
            "options": self.options.serialize(),
            "tool_requires": _serialize_tool_requires(),
            "conf": self.conf.serialize(),
            # FIXME: Perform a serialize method for ProfileEnvironment
            "build_env": self.buildenv.dumps()
        }

    @property
    def package_settings_values(self):
        if self._package_settings_values is None:
            self._package_settings_values = {}
            for pkg, settings in self.package_settings.items():
                self._package_settings_values[pkg] = list(settings.items())
        return self._package_settings_values

    def process_settings(self, cache_settings):
        assert self.processed_settings is None, "processed settings must be None"
        self.processed_settings = cache_settings.copy()
        self.processed_settings.update_values(list(self.settings.items()))

    def dumps(self):
        result = ["[settings]"]
        for name, value in sorted(self.settings.items()):
            result.append("%s=%s" % (name, value))
        for package, values in self.package_settings.items():
            for name, value in sorted(values.items()):
                result.append("%s:%s=%s" % (package, name, value))

        options_str = self.options.dumps()
        if options_str:
            result.append("[options]")
            result.append(options_str)

        if self.tool_requires:
            result.append("[tool_requires]")
            for pattern, req_list in self.tool_requires.items():
                result.append("%s: %s" % (pattern, ", ".join(str(r) for r in req_list)))

        if self.platform_tool_requires:
            result.append("[platform_tool_requires]")
            result.extend(str(t) for t in self.platform_tool_requires)

        if self.platform_requires:
            result.append("[platform_requires]")
            result.extend(str(t) for t in self.platform_requires)

        if self.conf:
            result.append("[conf]")
            result.append(self.conf.dumps())

        if self.buildenv:
            result.append("[buildenv]")
            result.append(self.buildenv.dumps())

        if self.runenv:
            result.append("[runenv]")
            result.append(self.runenv.dumps())

        if result and result[-1] != "":
            result.append("")

        return "\n".join(result).replace("\n\n", "\n")

    def compose_profile(self, other):
        self.update_settings(other.settings)
        self.update_package_settings(other.package_settings)
        self.options.update_options(other.options)
        # It is possible that build_requires are repeated, or same package but different versions
        for pattern, req_list in other.tool_requires.items():
            existing_build_requires = self.tool_requires.get(pattern)
            existing = OrderedDict()
            if existing_build_requires is not None:
                for br in existing_build_requires:
                    # TODO: Understand why sometimes they are str and other are RecipeReference
                    r = RecipeReference.loads(br) \
                         if not isinstance(br, RecipeReference) else br
                    existing[r.name] = br
            for req in req_list:
                r = RecipeReference.loads(req) \
                     if not isinstance(req, RecipeReference) else req
                existing[r.name] = req
            self.tool_requires[pattern] = list(existing.values())

<<<<<<< HEAD
        current_system_tools = {r.name: r for r in self.system_tools}
        current_system_tools.update({r.name: r for r in other.system_tools})
        self.system_tools = list(current_system_tools.values())
        self.alternatives.update(other.alternatives)
        self.tool_alternatives.update(other.tool_alternatives)
=======
        current_platform_tool_requires = {r.name: r for r in self.platform_tool_requires}
        current_platform_tool_requires.update({r.name: r for r in other.platform_tool_requires})
        self.platform_tool_requires = list(current_platform_tool_requires.values())
        current_platform_requires = {r.name: r for r in self.platform_requires}
        current_platform_requires.update({r.name: r for r in other.platform_requires})
        self.platform_requires = list(current_platform_requires.values())

>>>>>>> 412a0279
        self.conf.update_conf_definition(other.conf)
        self.buildenv.update_profile_env(other.buildenv)  # Profile composition, last has priority
        self.runenv.update_profile_env(other.runenv)

    def update_settings(self, new_settings):
        """Mix the specified settings with the current profile.
        Specified settings are prioritized to profile"""

        assert(isinstance(new_settings, OrderedDict))

        # apply the current profile
        res = copy.copy(self.settings)
        if new_settings:
            # Invalidate the current subsettings if the parent setting changes
            # Example: new_settings declare a different "compiler",
            # so invalidate the current "compiler.XXX"
            for name, value in new_settings.items():
                if "." not in name:
                    if name in self.settings and self.settings[name] != value:
                        for cur_name, _ in self.settings.items():
                            if cur_name.startswith("%s." % name):
                                del res[cur_name]
            # Now merge the new values
            res.update(new_settings)
            self.settings = res

    def update_package_settings(self, package_settings):
        """Mix the specified package settings with the specified profile.
        Specified package settings are prioritized to profile"""
        for package_name, settings in package_settings.items():
            self.package_settings[package_name].update(settings)<|MERGE_RESOLUTION|>--- conflicted
+++ resolved
@@ -17,14 +17,10 @@
         self.package_settings = defaultdict(OrderedDict)
         self.options = Options()
         self.tool_requires = OrderedDict()  # ref pattern: list of ref
-<<<<<<< HEAD
-        self.system_tools = []
-        self.alternatives = {}
-        self.tool_alternatives = {}
-=======
+        self.replace_requires = {}
+        self.replace_tool_requires = {}
         self.platform_tool_requires = []
         self.platform_requires = []
->>>>>>> 412a0279
         self.conf = ConfDefinition()
         self.buildenv = ProfileEnvironment()
         self.runenv = ProfileEnvironment()
@@ -126,13 +122,9 @@
                 existing[r.name] = req
             self.tool_requires[pattern] = list(existing.values())
 
-<<<<<<< HEAD
-        current_system_tools = {r.name: r for r in self.system_tools}
-        current_system_tools.update({r.name: r for r in other.system_tools})
-        self.system_tools = list(current_system_tools.values())
-        self.alternatives.update(other.alternatives)
-        self.tool_alternatives.update(other.tool_alternatives)
-=======
+        self.replace_requires.update(other.replace_requires)
+        self.replace_tool_requires.update(other.replace_tool_requires)
+
         current_platform_tool_requires = {r.name: r for r in self.platform_tool_requires}
         current_platform_tool_requires.update({r.name: r for r in other.platform_tool_requires})
         self.platform_tool_requires = list(current_platform_tool_requires.values())
@@ -140,7 +132,6 @@
         current_platform_requires.update({r.name: r for r in other.platform_requires})
         self.platform_requires = list(current_platform_requires.values())
 
->>>>>>> 412a0279
         self.conf.update_conf_definition(other.conf)
         self.buildenv.update_profile_env(other.buildenv)  # Profile composition, last has priority
         self.runenv.update_profile_env(other.runenv)
