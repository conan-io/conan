import json
import sys
import re

from conans.client.tools.scm import Git, SVN
from conans.errors import ConanException
<<<<<<< HEAD
from conans.util.files import load, save
from conans.client.output import ConanOutput
=======
>>>>>>> 0f90b5d7


class SCMData(object):

    def __init__(self, conanfile):
        data = getattr(conanfile, "scm", None)
        if data is not None and isinstance(data, dict):
            self.type = data.get("type")
            self.url = data.get("url")
            self.revision = data.get("revision")
            self.verify_ssl = data.get("verify_ssl")
            self.username = data.get("username")
            self.password = data.get("password")
            self.subfolder = data.get("subfolder", "")
            self.submodule = data.get("submodule")
        else:
            raise ConanException("Not SCM enabled in conanfile")

    @property
    def capture_origin(self):
        return self.url == "auto"

    @property
    def capture_revision(self):
        return self.revision == "auto"

    def __repr__(self):
        d = {"url": self.url, "revision": self.revision, "username": self.username,
             "password": self.password, "type": self.type, "verify_ssl": self.verify_ssl,
             "subfolder": self.subfolder, "submodule": self.submodule}
        d = {k: v for k, v in d.items() if v}
        return json.dumps(d, sort_keys=True)


class SCM(object):
    def __init__(self, data, repo_folder, output=None):
        self._data = data
        self.repo_folder = repo_folder
        # Finally instance a repo
        self.repo = self._get_repo()
        self.output = output or ConanOutput(sys.stdout, True)

    def _get_repo(self):
        repo_class = {"git": Git, "svn": SVN}.get(self._data.type)
        if not repo_class:
            raise ConanException("SCM not supported: %s" % self._data.type)

        return repo_class(folder=self.repo_folder, verify_ssl=self._data.verify_ssl,
                          username=self._data.username, password=self._data.password)

    @property
    def excluded_files(self):
        return self.repo.excluded_files()

    def clone(self):
        return self.repo.clone(self._data.url)

    def checkout(self):
        return self.repo.checkout(self._data.revision, submodule=self._data.submodule)

    def get_remote_url(self):
        return self.repo.get_remote_url()

    def get_revision(self):
        return self.repo.get_revision()

    def is_pristine(self):
        return self.repo.is_pristine()

    def get_repo_root(self):
        return self.repo.get_repo_root()

    def get_qualified_remote_url(self):
        return self.repo.get_qualified_remote_url()

    def is_local_repository(self):
        return self.repo.is_local_repository()
<|MERGE_RESOLUTION|>--- conflicted
+++ resolved
@@ -1,14 +1,9 @@
 import json
 import sys
-import re
 
 from conans.client.tools.scm import Git, SVN
 from conans.errors import ConanException
-<<<<<<< HEAD
-from conans.util.files import load, save
 from conans.client.output import ConanOutput
-=======
->>>>>>> 0f90b5d7
 
 
 class SCMData(object):
