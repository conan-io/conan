import re
from collections import namedtuple

from conans.errors import ConanException, InvalidNameException
from conans.model.version import Version


def _split_pair(pair, split_char):
    if not pair or pair == split_char:
        return None, None
    if split_char not in pair:
        return None

    words = pair.split(split_char)
    if len(words) != 2:
        raise ConanException("The reference has too many '{}'".format(split_char))
    else:
        return words


def _noneize(text):
    if not text or text == "_":
        return None
    return text


def get_reference_fields(arg_reference, user_channel_input=False):
    # FIXME: The partial references meaning user/channel should be disambiguated at 2.0
    """
    :param arg_reference: String with a complete reference, or
        only user/channel (if user_channel_input)
        only name/version (if not pattern_is_user_channel)
    :param user_channel_input: Two items means user/channel or not.
    :return: name, version, user and channel, in a tuple
    """

    if not arg_reference:
        return None, None, None, None, None

    revision = None

    if "#" in arg_reference:
        tmp = arg_reference.split("#", 1)
        revision = tmp[1]
        arg_reference = tmp[0]

    if "@" in arg_reference:
        name_version, user_channel = _split_pair(arg_reference, "@")
        # FIXME: Conan 2.0
        #  In conan now "xxx@conan/stable" means that xxx is the version, I would say it should
        #  be the name
        name, version = _split_pair(name_version, "/") or (None, name_version)
        user, channel = _split_pair(user_channel, "/") or (user_channel, None)

        return _noneize(name), _noneize(version), _noneize(user), _noneize(channel), \
               _noneize(revision)
    else:
        if user_channel_input:
            # x/y is user and channel
            el1, el2 = _split_pair(arg_reference, "/") or (arg_reference, None)
            return None, None, _noneize(el1), _noneize(el2), _noneize(revision)
        else:
            # x/y is name and version
            el1, el2 = _split_pair(arg_reference, "/") or (arg_reference, None)
            return _noneize(el1), _noneize(el2), None, None, _noneize(revision)


def check_valid_ref(reference, strict_mode=True):
    """
    :param reference: string to be analyzed if it is a reference or not
    :param strict_mode: Only if the reference contains the "@" is valid, used to disambiguate"""
    try:
        if not reference:
            return False
        if strict_mode:
            if "@" not in reference:
                return False
            if "*" in reference:
                ref = ConanFileReference.loads(reference, validate=True)
                if "*" in ref.name or "*" in ref.user or "*" in ref.channel:
                    return False
                if str(ref.version).startswith("["):  # It is a version range
                    return True
                return False
        ConanFileReference.loads(reference, validate=True)
        return True
    except ConanException:
        return False


class ConanName(object):
    _max_chars = 51
    _min_chars = 2
    _validation_pattern = re.compile(r"^[a-zA-Z0-9_][a-zA-Z0-9_+.-]{%s,%s}$"
                                     % (_min_chars - 1, _max_chars - 1))

    _validation_revision_pattern = re.compile("^[a-zA-Z0-9]{1,%s}$" % _max_chars)

    @staticmethod
    def invalid_name_message(value, reference_token=None):
        if len(value) > ConanName._max_chars:
            reason = "is too long. Valid names must contain at most %s characters."\
                     % ConanName._max_chars
        elif len(value) < ConanName._min_chars:
            reason = "is too short. Valid names must contain at least %s characters."\
                     % ConanName._min_chars
        else:
            reason = ("is an invalid name. Valid names MUST begin with a "
                      "letter, number or underscore, have between %s-%s chars, including "
                      "letters, numbers, underscore, dot and dash"
                      % (ConanName._min_chars, ConanName._max_chars))
        message = "Value provided{ref_token}, '{value}' (type {type}), {reason}".format(
            ref_token=" for {}".format(reference_token) if reference_token else "",
            value=value, type=type(value).__name__, reason=reason
        )
        raise InvalidNameException(message)

    @staticmethod
    def validate_string(value, reference_token=None):
        """Check for string"""
        if not isinstance(value, str):
            message = "Value provided{ref_token}, '{value}' (type {type}), {reason}".format(
                ref_token=" for {}".format(reference_token) if reference_token else "",
                value=value, type=type(value).__name__,
                reason="is not a string"
            )
            raise InvalidNameException(message)

    @staticmethod
    def validate_name(name, version=False, reference_token=None):
        """Check for name compliance with pattern rules"""
        ConanName.validate_string(name, reference_token=reference_token)
        if name == "*":
            return
        if ConanName._validation_pattern.match(name) is None:
            if version and ((name.startswith("[") and name.endswith("]")) or
<<<<<<< HEAD
                    (name.startswith("(") and name.endswith(")"))):
=======
                            (name.startswith("(") and name.endswith(")"))):
>>>>>>> dacfec97
                return
            ConanName.invalid_name_message(name, reference_token=reference_token)

    @staticmethod
    def validate_revision(revision):
        if ConanName._validation_revision_pattern.match(revision) is None:
            raise InvalidNameException("The revision field, must contain only letters "
                                       "and numbers with a length between 1 and "
                                       "%s" % ConanName._max_chars)


class ConanFileReference(namedtuple("ConanFileReference", "name version user channel revision")):
    """ Full reference of a package recipes, e.g.:
    opencv/2.4.10@lasote/testing
    """

    def __new__(cls, name, version, user, channel, revision=None, validate=True):
        """Simple name creation.
        @param name:        string containing the desired name
        @param version:     string containing the desired version
        @param user:        string containing the user name
        @param channel:     string containing the user channel
        @param revision:    string containing the revision (optional)
        """
        if (user and not channel) or (channel and not user):
            raise InvalidNameException("Specify the 'user' and the 'channel' or neither of them")

        version = Version(version) if version is not None else None
        user = _noneize(user)
        channel = _noneize(channel)

        obj = super(cls, ConanFileReference).__new__(cls, name, version, user, channel, revision)
        if validate:
            obj._validate()
        return obj

    def _validate(self):
        if self.name is not None:
            ConanName.validate_name(self.name, reference_token="package name")
        if self.version is not None:
            ConanName.validate_name(self.version, True, reference_token="package version")
        if self.user is not None:
            ConanName.validate_name(self.user, reference_token="user name")
        if self.channel is not None:
            ConanName.validate_name(self.channel, reference_token="channel")
        if self.revision is not None:
            ConanName.validate_revision(self.revision)

        if not self.name or not self.version:
            raise InvalidNameException("Specify the 'name' and the 'version'")

        if (self.user and not self.channel) or (self.channel and not self.user):
            raise InvalidNameException("Specify the 'user' and the 'channel' or neither of them")

    @staticmethod
    def loads(text, validate=True):
        """ Parses a text string to generate a ConanFileReference object
        """
        name, version, user, channel, revision = get_reference_fields(text)
        ref = ConanFileReference(name, version, user, channel, revision, validate=validate)
        return ref

    @staticmethod
    def load_dir_repr(dir_repr):
        name, version, user, channel = dir_repr.split("/")
        if user == "_":
            user = None
        if channel == "_":
            channel = None
        return ConanFileReference(name, version, user, channel)

    def __str__(self):
        if self.name is None and self.version is None:
            return ""
        if self.user is None and self.channel is None:
            return "%s/%s" % (self.name, self.version)
        return "%s/%s@%s/%s" % (self.name, self.version, self.user, self.channel)

    def __repr__(self):
        str_rev = "#%s" % self.revision if self.revision else ""
        user_channel = "@%s/%s" % (self.user, self.channel) if self.user or self.channel else ""
        return "%s/%s%s%s" % (self.name, self.version, user_channel, str_rev)

    def full_str(self):
        str_rev = "#%s" % self.revision if self.revision else ""
        return "%s%s" % (str(self), str_rev)

    def dir_repr(self):
        return "/".join([self.name, self.version, self.user or "_", self.channel or "_"])

    def copy_with_rev(self, revision):
        return ConanFileReference(self.name, self.version, self.user, self.channel, revision,
                                  validate=False)

    def copy_clear_rev(self):
        return ConanFileReference(self.name, self.version, self.user, self.channel, None,
                                  validate=False)

    def __lt__(self, other):
        def de_noneize(ref):
            return ref.name, ref.version, ref.user or "", ref.channel or "", ref.revision or ""

        return de_noneize(self) < de_noneize(other)

    def is_compatible_with(self, new_ref):
        """Returns true if the new_ref is completing the RREV field of this object but
         having the rest equal """
        if repr(self) == repr(new_ref):
            return True
        if self.copy_clear_rev() != new_ref.copy_clear_rev():
            return False

        return self.revision is None


class PackageReference(namedtuple("PackageReference", "ref id revision")):
    """ Full package reference, e.g.:
    opencv/2.4.10@lasote/testing, fe566a677f77734ae
    """

    def __new__(cls, ref, package_id, revision=None, validate=True):
        if "#" in package_id:
            package_id, revision = package_id.rsplit("#", 1)
        obj = super(cls, PackageReference).__new__(cls, ref, package_id, revision)
        if validate:
            obj.validate()
        return obj

    def validate(self):
        if self.revision:
            ConanName.validate_revision(self.revision)

    @staticmethod
    def loads(text, validate=True):
        text = text.strip()
        tmp = text.split(":")
        try:
            ref = ConanFileReference.loads(tmp[0].strip(), validate=validate)
            package_id = tmp[1].strip()
        except IndexError:
            raise ConanException("Wrong package reference %s" % text)
        return PackageReference(ref, package_id, validate=validate)

    def __repr__(self):
        str_rev = "#%s" % self.revision if self.revision else ""
        tmp = "%s:%s%s" % (repr(self.ref), self.id, str_rev)
        return tmp

    def __str__(self):
        return "%s:%s" % (self.ref, self.id)

    def __lt__(self, other):
        # We need this operator to sort prefs to compute the package_id
        # package_id() -> ConanInfo.package_id() -> RequirementsInfo.sha() -> sorted(prefs) -> lt
        me = self.ref, self.id, self.revision or ""
        other = other.ref, other.id, other.revision or ""
        return me < other

    def full_str(self):
        str_rev = "#%s" % self.revision if self.revision else ""
        tmp = "%s:%s%s" % (self.ref.full_str(), self.id, str_rev)
        return tmp

    def copy_with_revs(self, revision, p_revision):
        return PackageReference(self.ref.copy_with_rev(revision), self.id, p_revision, validate=False)

    def copy_clear_prev(self):
        return self.copy_with_revs(self.ref.revision, None)

    def copy_clear_revs(self):
        return self.copy_with_revs(None, None)

    def is_compatible_with(self, new_ref):
        """Returns true if the new_ref is completing the PREV field of this object but
         having the rest equal """
        if repr(self) == repr(new_ref):
            return True
        if not self.ref.is_compatible_with(new_ref.ref) or self.id != new_ref.id:
            return False

        return self.revision is None  # Only the revision is different and we don't have one<|MERGE_RESOLUTION|>--- conflicted
+++ resolved
@@ -134,11 +134,7 @@
             return
         if ConanName._validation_pattern.match(name) is None:
             if version and ((name.startswith("[") and name.endswith("]")) or
-<<<<<<< HEAD
-                    (name.startswith("(") and name.endswith(")"))):
-=======
                             (name.startswith("(") and name.endswith(")"))):
->>>>>>> dacfec97
                 return
             ConanName.invalid_name_message(name, reference_token=reference_token)
 
