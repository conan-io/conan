<<<<<<< HEAD
import datetime
=======
>>>>>>> 5b0d80f8
import os

from conans.errors import ConanException
from conans.paths import CONAN_MANIFEST, EXPORT_SOURCES_TGZ_NAME, EXPORT_TGZ_NAME, PACKAGE_TGZ_NAME
<<<<<<< HEAD
from conans.util.dates import timestamp_now
=======
from conans.util.dates import timestamp_now, timestamp_to_str
>>>>>>> 5b0d80f8
from conans.util.env_reader import get_env
from conans.util.files import load, md5, md5sum, save, walk


def discarded_file(filename):
    """
    # The __conan pattern is to be prepared for the future, in case we want to manage our
    own files that shouldn't be uploaded
    """
    return (filename == ".DS_Store" or filename.endswith(".pyc") or
            filename.endswith(".pyo") or filename == "__pycache__" or
            filename.startswith("__conan"))


def gather_files(folder):
    file_dict = {}
    symlinks = {}
    for root, dirs, files in walk(folder):
        dirs[:] = [d for d in dirs if d != "__pycache__"]  # Avoid recursing pycache
        for d in dirs:
            abs_path = os.path.join(root, d)
            if os.path.islink(abs_path):
                rel_path = abs_path[len(folder) + 1:].replace("\\", "/")
                symlinks[rel_path] = os.readlink(abs_path)
        for f in files:
            if discarded_file(f):
                continue
            abs_path = os.path.join(root, f)
            rel_path = abs_path[len(folder) + 1:].replace("\\", "/")
            if os.path.exists(abs_path):
                file_dict[rel_path] = abs_path
            else:
                if not get_env("CONAN_SKIP_BROKEN_SYMLINKS_CHECK", False):
                    raise ConanException("The file is a broken symlink, verify that "
                                         "you are packaging the needed destination files: '%s'."
                                         "You can skip this check adjusting the "
                                         "'general.skip_broken_symlinks_check' at the conan.conf "
                                         "file."
                                         % abs_path)

    return file_dict, symlinks


class FileTreeManifest(object):

    def __init__(self, the_time, file_sums):
        """file_sums is a dict with filepaths and md5's: {filepath/to/file.txt: md5}"""
        self.time = the_time
        self.file_sums = file_sums

    def files(self):
        return self.file_sums.keys()

    @property
    def summary_hash(self):
        s = ["%s: %s" % (f, fmd5) for f, fmd5 in sorted(self.file_sums.items())]
        s.append("")
        return md5("\n".join(s))

    @property
    def time_str(self):
        return timestamp_to_str(self.time)

    @staticmethod
    def loads(text):
        """ parses a string representation, generated with __repr__ of a
        ConanDigest
        """
        tokens = text.split("\n")
        the_time = int(tokens[0])
        file_sums = {}
        for md5line in tokens[1:]:
            if md5line:
                filename, file_md5 = md5line.split(": ")
                if not discarded_file(filename):
                    file_sums[filename] = file_md5
        return FileTreeManifest(the_time, file_sums)

    @staticmethod
    def load(folder):
        text = load(os.path.join(folder, CONAN_MANIFEST))
        return FileTreeManifest.loads(text)

    def __repr__(self):
        # Used for serialization and saving it to disk
        ret = ["%s" % self.time]
        for file_path, file_md5 in sorted(self.file_sums.items()):
            ret.append("%s: %s" % (file_path, file_md5))
        ret.append("")
        content = "\n".join(ret)
        return content

<<<<<<< HEAD
=======
    def __str__(self):
        """  Used for displaying the manifest in user readable format in Uploader, when the server
        manifest is newer than the cache one (and not force)
        """
        ret = ["Time: %s" % timestamp_to_str(self.time)]
        for file_path, file_md5 in sorted(self.file_sums.items()):
            ret.append("%s, MD5: %s" % (file_path, file_md5))
        ret.append("")
        content = "\n".join(ret)
        return content

>>>>>>> 5b0d80f8
    def save(self, folder, filename=CONAN_MANIFEST):
        path = os.path.join(folder, filename)
        save(path, repr(self))

    @classmethod
    def create(cls, folder, exports_sources_folder=None):
        """ Walks a folder and create a FileTreeManifest for it, reading file contents
        from disk, and capturing current time
        """
        files, _ = gather_files(folder)
        for f in (PACKAGE_TGZ_NAME, EXPORT_TGZ_NAME, CONAN_MANIFEST, EXPORT_SOURCES_TGZ_NAME):
            files.pop(f, None)

        file_dict = {}
        for name, filepath in files.items():
            file_dict[name] = md5sum(filepath)

        if exports_sources_folder:
            export_files, _ = gather_files(exports_sources_folder)
            for name, filepath in export_files.items():
                file_dict["export_source/%s" % name] = md5sum(filepath)

        date = timestamp_now()

        return cls(date, file_dict)

    def __eq__(self, other):
        """ Two manifests are equal if file_sums
        """
        return self.file_sums == other.file_sums

    def __ne__(self, other):
        return not self.__eq__(other)

    def difference(self, other):
        result = {}
        for f, h in self.file_sums.items():
            h2 = other.file_sums.get(f)
            if h != h2:
                result[f] = h, h2
        for f, h in other.file_sums.items():
            h2 = self.file_sums.get(f)
            if h != h2:
                result[f] = h2, h
        return result<|MERGE_RESOLUTION|>--- conflicted
+++ resolved
@@ -1,16 +1,9 @@
-<<<<<<< HEAD
-import datetime
-=======
->>>>>>> 5b0d80f8
 import os
 
 from conans.errors import ConanException
 from conans.paths import CONAN_MANIFEST, EXPORT_SOURCES_TGZ_NAME, EXPORT_TGZ_NAME, PACKAGE_TGZ_NAME
-<<<<<<< HEAD
-from conans.util.dates import timestamp_now
-=======
 from conans.util.dates import timestamp_now, timestamp_to_str
->>>>>>> 5b0d80f8
+
 from conans.util.env_reader import get_env
 from conans.util.files import load, md5, md5sum, save, walk
 
@@ -103,8 +96,6 @@
         content = "\n".join(ret)
         return content
 
-<<<<<<< HEAD
-=======
     def __str__(self):
         """  Used for displaying the manifest in user readable format in Uploader, when the server
         manifest is newer than the cache one (and not force)
@@ -116,7 +107,6 @@
         content = "\n".join(ret)
         return content
 
->>>>>>> 5b0d80f8
     def save(self, folder, filename=CONAN_MANIFEST):
         path = os.path.join(folder, filename)
         save(path, repr(self))
