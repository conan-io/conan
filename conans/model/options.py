--- conflicted
+++ resolved
@@ -135,17 +135,8 @@
         return self._data.get(field, default)
 
     def rm_safe(self, field):
-<<<<<<< HEAD
-        try:
-            delattr(self, field)
-        except ConanException:
-            pass
-        # except KeyError:
-        #     pass
-=======
         # This should never raise any exception, in any case
         self._data.pop(field, None)
->>>>>>> 5a109001
 
     def validate(self):
         for child in self._data.values():
