--- conflicted
+++ resolved
@@ -1,19 +1,8 @@
 # coding=utf-8
 
-import six
-<<<<<<< HEAD
+from six.moves import configparser
 
 from conans.errors import ConanException
-from conans.client.tools.files import load
-
-if six.PY2:
-    from backports import configparser  # To use 'delimiters' in ConfigParser
-else:
-    import configparser
-=======
-from collections import defaultdict
-from six.moves import configparser
->>>>>>> 6f0c4772
 
 
 class EditableCppInfo(object):
@@ -23,65 +12,26 @@
     def __init__(self, data):
         self._data = data
 
-<<<<<<< HEAD
     @staticmethod
     def load(filepath, allow_package_name=False):
-        return EditableCppInfo.loads(load(filepath), allow_package_name=allow_package_name)
+        parser = configparser.ConfigParser(allow_no_value=True)
+        parser.optionxform = str
+        parser.read(filepath)
 
-    @classmethod
-    def loads(cls, content, allow_package_name=False):
-        data = cls._loads(content)
+        data = {}
+        for section in parser.sections():
+            pkg, key = section.split(":", 1) if ':' in section else (None, section)
+            if key not in EditableCppInfo.cpp_info_dirs:
+                raise ConanException("Wrong cpp_info field: %s" % key)
+            data.setdefault(pkg, {})[key] = [k for k, _ in parser.items(section)]
+
         if not allow_package_name and [d for d in data if d]:
             raise ConanException("Repository layout file doesn't allow patterns")
         else:
-            if data.get(None) and data.get(cls.WILDCARD):
+            if data.get(None) and data.get(EditableCppInfo.WILDCARD):
                 raise ConanException("Using both generic '[includedirs]' "
                                      "and wildcard '[*:includedirs]' syntax. Use just one")
         return EditableCppInfo(data)
-
-    @classmethod
-    def _loads(cls, content):
-=======
-    @classmethod
-    def load(cls, filepath, require_namespace):
->>>>>>> 6f0c4772
-        """ Returns a dictionary containing information about paths for a CppInfo object: includes,
-        libraries, resources, binaries,... """
-
-        parser = configparser.ConfigParser(allow_no_value=True)
-        parser.optionxform = str
-<<<<<<< HEAD
-        try:
-            content = content.decode("utf-8")
-        except:
-            pass
-        parser.read_string(content)
-
-        ret = {}
-        for section in parser.sections():
-            pkg, key = section.split(":", 1) if ':' in section else (None, section)
-            if key not in cls.cpp_info_dirs:
-                raise ConanException("Wrong cpp_info field: %s" % key)
-            ret.setdefault(pkg, {})[key] = parser[section]
-        return ret
-=======
-        parser.read(filepath)
-
-        if not require_namespace:
-            ret = {k: [] for k in cls.cpp_info_dirs}
-            for section in ret.keys():
-                if section in parser.sections():
-                    ret[section] = [k for k, v in parser.items(section)]  # keys used as values
-        else:
-            ret = defaultdict(lambda: {k: [] for k in cls.cpp_info_dirs})
-            for section in parser.sections():
-                if ':' in section:
-                    namespace, key = section.split(':', 1)
-                    if key in cls.cpp_info_dirs:
-                        # keys used as values
-                        ret[namespace][key] = [k for k, v in parser.items(section)]
-        return EditableCppInfo(ret, uses_namespace=require_namespace)
->>>>>>> 6f0c4772
 
     @staticmethod
     def _work_on_item(value, settings, options):
