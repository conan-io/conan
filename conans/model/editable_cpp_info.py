# coding=utf-8
import os
from collections import OrderedDict
from io import StringIO

from six.moves import configparser

from conans.errors import ConanException
from conans.model.ref import ConanFileReference
from conans.util.files import load
from conans.util.templates import render_layout_file

DEFAULT_LAYOUT_FILE = "default"
LAYOUTS_FOLDER = 'layouts'


def get_editable_abs_path(path, cwd, cache_folder):
    # Check the layout file exists, is correct, and get its abs-path
    if path:
        layout_abs_path = os.path.normpath(os.path.join(cwd, path))
        if not os.path.isfile(layout_abs_path):
            layout_abs_path = os.path.join(cache_folder, LAYOUTS_FOLDER, path)
        if not os.path.isfile(layout_abs_path):
            raise ConanException("Couldn't find layout file: %s" % path)
<<<<<<< HEAD
        return layout_abs_path

    # Default only in cache
    layout_default_path = os.path.join(cache_folder, LAYOUTS_FOLDER, DEFAULT_LAYOUT_FILE)
    if os.path.isfile(layout_default_path):
        return layout_default_path


class EditableLayout(object):
    cpp_info_dirs = ['includedirs', 'libdirs', 'resdirs', 'bindirs', 'builddirs', 'srcdirs']
    folders = ['build_folder', 'source_folder']

    def __init__(self, filepath):
        self._filepath = filepath

    def folder(self, ref, name, settings, options):
        _, folders = self._load_data(ref, settings=settings, options=options)
        try:
            path = folders.get(str(ref)) or folders.get(None) or {}
            return path[name]
        except KeyError:
            return None
=======
        EditableLayout.load(layout_abs_path)  # Try if it loads ok
        return layout_abs_path

    # Default only in cache
    layout_abs_path = os.path.join(cache_folder, LAYOUTS_FOLDER, DEFAULT_LAYOUT_FILE)
    if os.path.isfile(layout_abs_path):
        EditableLayout.load(layout_abs_path)
        return layout_abs_path


class EditableLayout(object):
    BUILD_FOLDER = "build_folder"
    SOURCE_FOLDER = "source_folder"
    cpp_info_dirs = ['includedirs', 'libdirs', 'resdirs', 'bindirs', 'builddirs', 'srcdirs']
    folders = [BUILD_FOLDER, SOURCE_FOLDER]

    def __init__(self, data, folders):
        self._data = data
        self._folders = folders

    def folder(self, ref, name, settings, options):
        try:
            path = self._folders.get(str(ref)) or self._folders.get(None) or {}
            path = path[name]
        except KeyError:
            return None
        try:
            return self._work_on_item(path, settings, options)
        except Exception as e:
            raise ConanException("Error getting fHolder '%s' from layout: %s" % (str(name), str(e)))
>>>>>>> 83053d02

    @staticmethod
    def _work_on_item(value):
        value = value.replace('\\', '/')
        return value

    def _parse_layout_file(self, ref, settings, options):
        content = load(self._filepath)
        try:
            content = render_layout_file(content, ref=ref, settings=settings, options=options)

            parser = configparser.ConfigParser(allow_no_value=True)
            parser.optionxform = str
            parser.readfp(StringIO(content))
        except (configparser.Error, ConanException) as e:
            raise ConanException("Error parsing layout file '%s' (for reference '%s')\n%s" %
                                 (self._filepath, str(ref), str(e)))

        return parser

    def _load_data(self, ref, settings, options):
        parser = self._parse_layout_file(ref, settings, options)

        # Build a convenient data structure
        data = OrderedDict()
        folders = {}
        for section in parser.sections():
<<<<<<< HEAD
            reference, section_name = section.rsplit(":", 1) if ':' in section else (None, section)

=======
            ref, section_name = section.rsplit(":", 1) if ':' in section else (None, section)
>>>>>>> 83053d02
            if section_name in EditableLayout.folders:
                items = [k for k, _ in parser.items(section)] or [""]
                if len(items) > 1:
                    raise ConanException("'%s' with more than one value in layout file: %s"
<<<<<<< HEAD
                                         % (section_name, self._filepath))
                folders.setdefault(reference, {})[section_name] = self._work_on_item(items[0])
                continue

            if section_name not in EditableLayout.cpp_info_dirs:
                raise ConanException("Wrong cpp_info field '%s' in layout file: %s"
                                     % (section_name, self._filepath))
            if reference:
                try:
                    r = ConanFileReference.loads(reference, validate=True)
=======
                                         % (section_name, filepath))
                folders.setdefault(ref, {})[section_name] = items[0]
                continue
            if section_name not in EditableLayout.cpp_info_dirs:
                raise ConanException("Wrong cpp_info field '%s' in layout file: %s"
                                     % (section_name, filepath))
            if ref:
                try:
                    r = ConanFileReference.loads(ref, validate=True)
>>>>>>> 83053d02
                    if r.revision:
                        raise ConanException("Don't provide revision in Editable layouts")
                except ConanException:
                    raise ConanException("Wrong package reference '%s' in layout file: %s"
<<<<<<< HEAD
                                         % (reference, self._filepath))
            data.setdefault(reference, {})[section_name] =\
                [self._work_on_item(k) for k, _ in parser.items(section)]
        return data, folders
=======
                                         % (ref, filepath))
            data.setdefault(ref, {})[section_name] = [k for k, _ in parser.items(section)]

        return EditableLayout(data, folders)

    @staticmethod
    def _work_on_item(value, settings, options):
        value = value.format(settings=settings, options=options)
        value = value.replace('\\', '/')
        return value
>>>>>>> 83053d02

    def apply_to(self, ref, cpp_info, settings=None, options=None):
        data, _ = self._load_data(ref, settings=settings, options=options)

        # Apply the data to the cpp_info
        data = data.get(str(ref)) or data.get(None) or {}

        try:
            for key, items in data.items():
                setattr(cpp_info, key, items)
        except Exception as e:
            raise ConanException("Error applying layout in '%s': %s" % (str(ref), str(e)))<|MERGE_RESOLUTION|>--- conflicted
+++ resolved
@@ -22,7 +22,6 @@
             layout_abs_path = os.path.join(cache_folder, LAYOUTS_FOLDER, path)
         if not os.path.isfile(layout_abs_path):
             raise ConanException("Couldn't find layout file: %s" % path)
-<<<<<<< HEAD
         return layout_abs_path
 
     # Default only in cache
@@ -32,8 +31,10 @@
 
 
 class EditableLayout(object):
+    BUILD_FOLDER = "build_folder"
+    SOURCE_FOLDER = "source_folder"
     cpp_info_dirs = ['includedirs', 'libdirs', 'resdirs', 'bindirs', 'builddirs', 'srcdirs']
-    folders = ['build_folder', 'source_folder']
+    folders = [BUILD_FOLDER, SOURCE_FOLDER]
 
     def __init__(self, filepath):
         self._filepath = filepath
@@ -45,38 +46,6 @@
             return path[name]
         except KeyError:
             return None
-=======
-        EditableLayout.load(layout_abs_path)  # Try if it loads ok
-        return layout_abs_path
-
-    # Default only in cache
-    layout_abs_path = os.path.join(cache_folder, LAYOUTS_FOLDER, DEFAULT_LAYOUT_FILE)
-    if os.path.isfile(layout_abs_path):
-        EditableLayout.load(layout_abs_path)
-        return layout_abs_path
-
-
-class EditableLayout(object):
-    BUILD_FOLDER = "build_folder"
-    SOURCE_FOLDER = "source_folder"
-    cpp_info_dirs = ['includedirs', 'libdirs', 'resdirs', 'bindirs', 'builddirs', 'srcdirs']
-    folders = [BUILD_FOLDER, SOURCE_FOLDER]
-
-    def __init__(self, data, folders):
-        self._data = data
-        self._folders = folders
-
-    def folder(self, ref, name, settings, options):
-        try:
-            path = self._folders.get(str(ref)) or self._folders.get(None) or {}
-            path = path[name]
-        except KeyError:
-            return None
-        try:
-            return self._work_on_item(path, settings, options)
-        except Exception as e:
-            raise ConanException("Error getting fHolder '%s' from layout: %s" % (str(name), str(e)))
->>>>>>> 83053d02
 
     @staticmethod
     def _work_on_item(value):
@@ -104,17 +73,12 @@
         data = OrderedDict()
         folders = {}
         for section in parser.sections():
-<<<<<<< HEAD
             reference, section_name = section.rsplit(":", 1) if ':' in section else (None, section)
 
-=======
-            ref, section_name = section.rsplit(":", 1) if ':' in section else (None, section)
->>>>>>> 83053d02
             if section_name in EditableLayout.folders:
                 items = [k for k, _ in parser.items(section)] or [""]
                 if len(items) > 1:
                     raise ConanException("'%s' with more than one value in layout file: %s"
-<<<<<<< HEAD
                                          % (section_name, self._filepath))
                 folders.setdefault(reference, {})[section_name] = self._work_on_item(items[0])
                 continue
@@ -125,38 +89,14 @@
             if reference:
                 try:
                     r = ConanFileReference.loads(reference, validate=True)
-=======
-                                         % (section_name, filepath))
-                folders.setdefault(ref, {})[section_name] = items[0]
-                continue
-            if section_name not in EditableLayout.cpp_info_dirs:
-                raise ConanException("Wrong cpp_info field '%s' in layout file: %s"
-                                     % (section_name, filepath))
-            if ref:
-                try:
-                    r = ConanFileReference.loads(ref, validate=True)
->>>>>>> 83053d02
                     if r.revision:
                         raise ConanException("Don't provide revision in Editable layouts")
                 except ConanException:
                     raise ConanException("Wrong package reference '%s' in layout file: %s"
-<<<<<<< HEAD
                                          % (reference, self._filepath))
             data.setdefault(reference, {})[section_name] =\
                 [self._work_on_item(k) for k, _ in parser.items(section)]
         return data, folders
-=======
-                                         % (ref, filepath))
-            data.setdefault(ref, {})[section_name] = [k for k, _ in parser.items(section)]
-
-        return EditableLayout(data, folders)
-
-    @staticmethod
-    def _work_on_item(value, settings, options):
-        value = value.format(settings=settings, options=options)
-        value = value.replace('\\', '/')
-        return value
->>>>>>> 83053d02
 
     def apply_to(self, ref, cpp_info, settings=None, options=None):
         data, _ = self._load_data(ref, settings=settings, options=options)
