--- conflicted
+++ resolved
@@ -22,48 +22,29 @@
             layout_abs_path = os.path.join(cache_folder, LAYOUTS_FOLDER, path)
         if not os.path.isfile(layout_abs_path):
             raise ConanException("Couldn't find layout file: %s" % path)
-<<<<<<< HEAD
         return layout_abs_path
 
     # Default only in cache
     layout_default_path = os.path.join(cache_folder, LAYOUTS_FOLDER, DEFAULT_LAYOUT_FILE)
     if os.path.isfile(layout_default_path):
         return layout_default_path
-=======
-        EditableLayout.load(layout_abs_path)  # Try if it loads ok
-        return layout_abs_path
-
-    # Default only in cache
-    layout_abs_path = os.path.join(cache_folder, LAYOUTS_FOLDER, DEFAULT_LAYOUT_FILE)
-    if os.path.isfile(layout_abs_path):
-        EditableLayout.load(layout_abs_path)
-        return layout_abs_path
->>>>>>> 5d1377ad
 
 
 class EditableLayout(object):
     cpp_info_dirs = ['includedirs', 'libdirs', 'resdirs', 'bindirs', 'builddirs', 'srcdirs']
     folders = ['build_folder', 'source_folder']
 
-<<<<<<< HEAD
     def __init__(self, filepath):
         self._filepath = filepath
-=======
-    def __init__(self, data, folders):
-        self._data = data
-        self._folders = folders
 
     def folder(self, ref, name, settings, options):
+        _, folders = self._load_data(ref, settings=settings, options=options)
         try:
-            path = self._folders.get(str(ref)) or self._folders.get(None) or {}
+            path = folders.get(str(ref)) or folders.get(None) or {}
             path = path[name]
+            return path
         except KeyError:
             return None
-        try:
-            return self._work_on_item(path, settings, options)
-        except Exception as e:
-            raise ConanException("Error getting fHolder '%s' from layout: %s" % (str(name), str(e)))
->>>>>>> 5d1377ad
 
     def _parse_layout_file(self, ref, settings, options):
         content = load(self._filepath)
@@ -86,68 +67,38 @@
         data = OrderedDict()
         folders = {}
         for section in parser.sections():
-<<<<<<< HEAD
-            reference, cpp_info_dir = section.rsplit(":", 1) if ':' in section else (None, section)
-            if cpp_info_dir not in EditableCppInfo.cpp_info_dirs:
-                raise ConanException("Wrong cpp_info field '%s' in layout file: %s"
-                                     % (cpp_info_dir, self._filepath))
-            if reference:
-                try:
-                    r = ConanFileReference.loads(reference, validate=True)
-=======
-            ref, section_name = section.rsplit(":", 1) if ':' in section else (None, section)
+            reference, section_name = section.rsplit(":", 1) if ':' in section else (None, section)
+
             if section_name in EditableLayout.folders:
                 items = [k for k, _ in parser.items(section)] or [""]
                 if len(items) > 1:
                     raise ConanException("'%s' with more than one value in layout file: %s"
-                                         % (section_name, filepath))
-                folders.setdefault(ref, {})[section_name] = items[0]
+                                         % (section_name, self._filepath))
+                folders.setdefault(reference, {})[section_name] = items[0]
                 continue
+
             if section_name not in EditableLayout.cpp_info_dirs:
                 raise ConanException("Wrong cpp_info field '%s' in layout file: %s"
-                                     % (section_name, filepath))
-            if ref:
+                                     % (section_name, self._filepath))
+            if reference:
                 try:
                     r = ConanFileReference.loads(ref, validate=True)
->>>>>>> 5d1377ad
                     if r.revision:
                         raise ConanException("Don't provide revision in Editable layouts")
                 except ConanException:
                     raise ConanException("Wrong package reference '%s' in layout file: %s"
-<<<<<<< HEAD
                                          % (reference, self._filepath))
-            data.setdefault(reference, {})[cpp_info_dir] = [k for k, _ in parser.items(section)]
-        return data
-=======
-                                         % (ref, filepath))
             data.setdefault(ref, {})[section_name] = [k for k, _ in parser.items(section)]
-
-        return EditableLayout(data, folders)
-
-    @staticmethod
-    def _work_on_item(value, settings, options):
-        value = value.format(settings=settings, options=options)
-        value = value.replace('\\', '/')
-        return value
->>>>>>> 5d1377ad
+        return data, folders
 
     def apply_to(self, ref, cpp_info, settings=None, options=None):
-        data = self._load_data(ref, settings=settings, options=options)
+        data, _ = self._load_data(ref, settings=settings, options=options)
 
         # Apply the data to the cpp_info
         data = data.get(str(ref)) or data.get(None) or {}
 
-<<<<<<< HEAD
-        if data:  # Invalidate previously existing dirs
-            for info_dir in self.cpp_info_dirs:
-                setattr(cpp_info, info_dir, [])
-        for key, items in data.items():
-            setattr(cpp_info, key, items)
-=======
         try:
             for key, items in data.items():
-                setattr(cpp_info, key, [self._work_on_item(item, settings, options)
-                                        for item in items])
+                setattr(cpp_info, key, items)
         except Exception as e:
-            raise ConanException("Error applying layout in '%s': %s" % (str(ref), str(e)))
->>>>>>> 5d1377ad
+            raise ConanException("Error applying layout in '%s': %s" % (str(ref), str(e)))