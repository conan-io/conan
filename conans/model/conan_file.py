import os
import platform

from conan.tools.env import Environment
from conan.tools.env.environment import environment_wrap_command
from conans.cli.output import ConanOutput, ScopedOutput
from conans.client import tools
from conans.errors import ConanException, ConanInvalidConfiguration
from conans.model.conf import Conf
from conans.model.dependencies import ConanFileDependencies
from conans.model.layout import Folders, Patterns, Infos
from conans.model.new_build_info import NewCppInfo
from conans.model.options import Options
from conans.model.requires import Requirements
from conans.paths import RUN_LOG_NAME


class ConanFile:
    """ The base class for all package recipes
    """
    name = None
    version = None  # Any str, can be "1.1" or whatever
    user = None
    channel = None

    url = None  # The URL where this File is located, as github, to collaborate in package
    # The license of the PACKAGE, just a shortcut, does not replace or
    # change the actual license of the source code
    license = None
    author = None  # Main maintainer/responsible for the package, any format
    description = None
    topics = None
    homepage = None

    build_policy = None
    short_paths = False
    exports = None
    exports_sources = None
    generators = []
    revision_mode = "hash"

    in_local_cache = True
    develop = False

    # Settings and Options
    settings = None
    options = None
    default_options = None

    provides = None
    deprecated = None

    package_type = None
    # Run in windows bash
    win_bash = None

    def __init__(self, runner, display_name=""):
        self.display_name = display_name
        # something that can run commands, as os.sytem
        self._conan_runner = runner

        self.compatible_packages = []
        self._conan_requester = None

        self.buildenv_info = Environment(self)
        self.runenv_info = Environment(self)
        # At the moment only for build_requires, others will be ignored
        self.conf_info = Conf()
        self._conan_buildenv = None  # The profile buildenv, will be assigned initialize()
        self._conan_node = None  # access to container Node object, to access info, context, deps...

        if isinstance(self.generators, str):
            self.generators = [self.generators]
        if isinstance(self.settings, str):
            self.settings = [self.settings]
        self.requires = Requirements(getattr(self, "requires", None),
                                     getattr(self, "build_requires", None),
                                     getattr(self, "test_requires", None))

<<<<<<< HEAD
=======
        self.cpp_info = None  # Will be initialized at processing time
        # user declared variables
        self.user_info = None
        self._conan_new_cpp_info = None   # Will be calculated lazy in the getter
>>>>>>> cdd0ca52
        self._conan_dependencies = None

        if not hasattr(self, "virtualbuildenv"):  # Allow the user to override it with True or False
            self.virtualbuildenv = True
        if not hasattr(self, "virtualrunenv"):  # Allow the user to override it with True or False
            self.virtualrunenv = True

        self.env_scripts = {}  # Accumulate the env scripts generated in order

        # layout() method related variables:
        self.folders = Folders()
        self.patterns = Patterns()
        self.cpp = Infos()

        self.patterns.source.include = ["*.h", "*.hpp", "*.hxx"]
        self.patterns.source.lib = []
        self.patterns.source.bin = []

        self.patterns.build.include = ["*.h", "*.hpp", "*.hxx"]
        self.patterns.build.lib = ["*.so", "*.so.*", "*.a", "*.lib", "*.dylib"]
        self.patterns.build.bin = ["*.exe", "*.dll"]

        self.cpp.package.includedirs = ["include"]
        self.cpp.package.libdirs = ["lib"]
        self.cpp.package.bindirs = ["bin"]
        self.cpp.package.resdirs = ["res"]
        self.cpp.package.builddirs = [""]
        self.cpp.package.frameworkdirs = ["Frameworks"]

    @property
    def output(self):
        # an output stream (writeln, info, warn error)
        scope = self.display_name
        if not scope:
            scope = self.ref if self._conan_node else ""
        return ScopedOutput(scope, ConanOutput())

    @property
    def context(self):
        return self._conan_node.context

    @property
    def dependencies(self):
        # Caching it, this object is requested many times
        if self._conan_dependencies is None:
            self._conan_dependencies = ConanFileDependencies.from_node(self._conan_node)
        return self._conan_dependencies

    @property
    def ref(self):
        return self._conan_node.ref

    @property
    def pref(self):
        return self._conan_node.pref

    @property
    def buildenv(self):
        # Lazy computation of the package buildenv based on the profileone
        if not isinstance(self._conan_buildenv, Environment):
            # TODO: missing user/channel
            ref_str = "{}/{}".format(self.name, self.version)
            self._conan_buildenv = self._conan_buildenv.get_env(self, ref_str)
        return self._conan_buildenv

    def initialize(self, settings, buildenv=None):
        # If we move this to constructor, the python_require inheritance in init fails
        # and "conan inspect" also breaks
        self.options = Options.create_options(self.options, self.default_options)
<<<<<<< HEAD
        self.settings = create_settings(self, settings)

        # needed variables to pack the project
        self._cpp_info = None  # Will be initialized at processing time

        # user declared variables
        self.user_info = None

        if self.description is not None and not isinstance(self.description, str):
            raise ConanException("Recipe 'description' must be a string.")

        if not hasattr(self, "virtualbuildenv"):  # Allow the user to override it with True or False
            self.virtualbuildenv = True
        if not hasattr(self, "virtualrunenv"):  # Allow the user to override it with True or False
            self.virtualrunenv = True
=======
        self._conan_buildenv = buildenv
        try:
            settings.constraint(self.settings or [])
        except Exception as e:
            raise ConanInvalidConfiguration("The recipe %s is constraining settings. %s" % (
                self.display_name, str(e)))
        self.settings = settings
>>>>>>> cdd0ca52

    @property
    def cpp_info(self):
        if not self._cpp_info:
            self._cpp_info = NewCppInfo()
        return self._cpp_info

    @cpp_info.setter
    def cpp_info(self, info):
        self._cpp_info = info

    @property
    def source_folder(self):
        return self.folders.source_folder

    @source_folder.setter
    def source_folder(self, folder):
        self.folders.set_base_source(folder)

    @property
    def build_folder(self):
        return self.folders.build_folder

    @build_folder.setter
    def build_folder(self, folder):
        self.folders.set_base_build(folder)

    @property
    def package_folder(self):
        return self.folders.package_folder

    @package_folder.setter
    def package_folder(self, folder):
        self.folders.set_base_package(folder)

    @property
    def install_folder(self):
        # FIXME: Remove in 2.0, no self.install_folder
        return self.folders.base_install

    @install_folder.setter
    def install_folder(self, folder):
        # FIXME: Remove in 2.0, no self.install_folder
        self.folders.set_base_install(folder)

    @property
    def generators_folder(self):
        # FIXME: Remove in 2.0, no self.install_folder
        return self.folders.generators_folder if self.folders.generators else self.install_folder

    @property
    def imports_folder(self):
        return self.folders.imports_folder

    @imports_folder.setter
    def imports_folder(self, folder):
        self.folders.set_base_imports(folder)

    @property
    def build_policy_missing(self):
        return self.build_policy == "missing"

    @property
    def build_policy_always(self):
        return self.build_policy == "always"

    def source(self):
        pass

    def system_requirements(self):
        """ this method can be overwritten to implement logic for system package
        managers, as apt-get

        You can define self.global_system_requirements = True, if you want the installation
        to be for all packages (not depending on settings/options/requirements)
        """

    def config_options(self):
        """ modify options, probably conditioned to some settings. This call is executed
        before config_settings. E.g.
        if self.settings.os == "Windows":
            del self.options.shared  # shared/static not supported in win
        """

    def configure(self):
        """ modify settings, probably conditioned to some options. This call is executed
        after config_options. E.g.
        if self.options.header_only:
            self.settings.clear()
        This is also the place for conditional requirements
        """

    def build(self):
        """ build your project calling the desired build tools as done in the command line.
        E.g. self.run("cmake --build .") Or use the provided build helpers. E.g. cmake.build()
        """
        self.output.warning("This conanfile has no build step")

    def package(self):
        """ package the needed files from source and build folders.
        E.g. self.copy("*.h", src="src/includes", dst="includes")
        """
        self.output.warning("This conanfile has no package step")

    def package_info(self):
        """ define cpp_build_info, flags, etc
        """

    def run(self, command, output=True, cwd=None, win_bash=False, subsystem=None, msys_mingw=True,
            ignore_errors=False, with_login=True, env=None):
        # NOTE: "self.win_bash" is the new parameter "win_bash" for Conan 2.0

        def _run(cmd, _env):
            # FIXME: run in windows bash is not using output
            if platform.system() == "Windows":
                if win_bash:
                    return tools.run_in_windows_bash(self, bashcmd=cmd, cwd=cwd, subsystem=subsystem,
                                                     msys_mingw=msys_mingw, with_login=with_login)
                elif self.win_bash:  # New, Conan 2.0
                    from conan.tools.microsoft.subsystems import run_in_windows_bash
                    return run_in_windows_bash(self, command=cmd, cwd=cwd, env=_env)
            if _env is None:
                _env = "conanbuild"
            wrapped_cmd = environment_wrap_command(self, _env, cmd, cwd=self.generators_folder)
            return self._conan_runner(wrapped_cmd, output, os.path.abspath(RUN_LOG_NAME), cwd)

        retcode = _run(command, env)

        if not ignore_errors and retcode != 0:
            raise ConanException("Error %d while executing %s" % (retcode, command))

        return retcode

    def package_id(self):
        """ modify the binary info, typically to narrow values
        e.g.: self.info.settings.compiler = "Any" => All compilers will generate same ID
        """

    def test(self):
        """ test the generated executable.
        E.g.  self.run("./example")
        """
        raise ConanException("You need to create a method 'test' in your test/conanfile.py")

    def __repr__(self):
        return self.display_name<|MERGE_RESOLUTION|>--- conflicted
+++ resolved
@@ -77,13 +77,9 @@
                                      getattr(self, "build_requires", None),
                                      getattr(self, "test_requires", None))
 
-<<<<<<< HEAD
-=======
-        self.cpp_info = None  # Will be initialized at processing time
+        self._cpp_info = None  # Will be initialized at processing time
         # user declared variables
         self.user_info = None
-        self._conan_new_cpp_info = None   # Will be calculated lazy in the getter
->>>>>>> cdd0ca52
         self._conan_dependencies = None
 
         if not hasattr(self, "virtualbuildenv"):  # Allow the user to override it with True or False
@@ -153,23 +149,6 @@
         # If we move this to constructor, the python_require inheritance in init fails
         # and "conan inspect" also breaks
         self.options = Options.create_options(self.options, self.default_options)
-<<<<<<< HEAD
-        self.settings = create_settings(self, settings)
-
-        # needed variables to pack the project
-        self._cpp_info = None  # Will be initialized at processing time
-
-        # user declared variables
-        self.user_info = None
-
-        if self.description is not None and not isinstance(self.description, str):
-            raise ConanException("Recipe 'description' must be a string.")
-
-        if not hasattr(self, "virtualbuildenv"):  # Allow the user to override it with True or False
-            self.virtualbuildenv = True
-        if not hasattr(self, "virtualrunenv"):  # Allow the user to override it with True or False
-            self.virtualrunenv = True
-=======
         self._conan_buildenv = buildenv
         try:
             settings.constraint(self.settings or [])
@@ -177,7 +156,6 @@
             raise ConanInvalidConfiguration("The recipe %s is constraining settings. %s" % (
                 self.display_name, str(e)))
         self.settings = settings
->>>>>>> cdd0ca52
 
     @property
     def cpp_info(self):
