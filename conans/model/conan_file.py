import os
import platform

from conan.tools.env import Environment
from conan.tools.env.environment import environment_wrap_command
from conans.client import tools
from conans.client.output import ScopedOutput
from conans.client.tools.env import environment_append, no_op
from conans.client.tools.oss import OSInfo
from conans.errors import ConanException, ConanInvalidConfiguration
from conans.model.build_info import DepsCppInfo
from conans.model.conf import Conf
from conans.model.dependencies import ConanFileDependencies
from conans.model.env_info import DepsEnvInfo
from conans.model.layout import Folders, Patterns, Infos
from conans.model.new_build_info import from_old_cppinfo
from conans.model.options import Options
from conans.model.requires import Requirements
from conans.model.user_info import DepsUserInfo
from conans.paths import RUN_LOG_NAME


def create_settings(conanfile, settings):
    try:
        defined_settings = getattr(conanfile, "settings", None)
        if isinstance(defined_settings, str):
            defined_settings = [defined_settings]
        current = defined_settings or {}
        settings.constraint(current)
        return settings
    except Exception as e:
        raise ConanInvalidConfiguration("The recipe %s is constraining settings. %s" % (
                                        conanfile.display_name, str(e)))


def get_env_context_manager(conanfile):
    if not conanfile.apply_env:
        return no_op()

    return environment_append(conanfile.env)


class ConanFile(object):
    """ The base class for all package recipes
    """
    name = None
    version = None  # Any str, can be "1.1" or whatever
    user = None
    channel = None

    url = None  # The URL where this File is located, as github, to collaborate in package
    # The license of the PACKAGE, just a shortcut, does not replace or
    # change the actual license of the source code
    license = None
    author = None  # Main maintainer/responsible for the package, any format
    description = None
    topics = None
    homepage = None
    build_policy = None
    short_paths = False
    apply_env = True  # Apply environment variables from requires deps_env_info and profiles
    exports = None
    exports_sources = None
    generators = []
    revision_mode = "hash"

    # Vars to control the build steps (build(), package())
    should_configure = True
    should_build = True
    should_install = True
    should_test = True
    in_local_cache = True
    develop = False

    # Settings and Options
    settings = None
    options = None
    default_options = None

    provides = None
    deprecated = None

    # Folders
    folders = None
    patterns = None

    package_type = None
    # Run in windows bash
    win_bash = None

    def __init__(self, output, runner, display_name=""):
        # an output stream (writeln, info, warn error)
        self.output = ScopedOutput(display_name, output)
        self.display_name = display_name
        # something that can run commands, as os.sytem
        self._conan_runner = runner

        self.compatible_packages = []
        self._conan_requester = None

        self.buildenv_info = Environment(self)
        self.runenv_info = Environment(self)
        # At the moment only for build_requires, others will be ignored
        self.conf_info = Conf()
        self._conan_buildenv = None  # The profile buildenv, will be assigned initialize()
        self._conan_node = None  # access to container Node object, to access info, context, deps...

        self.requires = Requirements(getattr(self, "requires", None),
                                     getattr(self, "build_requires", None),
                                     getattr(self, "test_requires", None))

        self._conan_new_cpp_info = None   # Will be calculated lazy in the getter
        self._conan_dependencies = None

        self.environment_scripts = []  # Accumulate the env scripts generated in order

        # layout() method related variables:
        self.folders = Folders()
        self.patterns = Patterns()
        self.cpp = Infos()

        self.patterns.source.include = ["*.h", "*.hpp", "*.hxx"]
        self.patterns.source.lib = []
        self.patterns.source.bin = []

        self.patterns.build.include = ["*.h", "*.hpp", "*.hxx"]
        self.patterns.build.lib = ["*.so", "*.so.*", "*.a", "*.lib", "*.dylib"]
        self.patterns.build.bin = ["*.exe", "*.dll"]

        self.cpp.package.includedirs = ["include"]
        self.cpp.package.libdirs = ["lib"]
        self.cpp.package.bindirs = ["bin"]
        self.cpp.package.resdirs = ["res"]
        self.cpp.package.builddirs = [""]
        self.cpp.package.frameworkdirs = ["Frameworks"]

    @property
    def context(self):
        return self._conan_node.context

    @property
    def dependencies(self):
        # Caching it, this object is requested many times
        if self._conan_dependencies is None:
            self._conan_dependencies = ConanFileDependencies.from_node(self._conan_node)
        return self._conan_dependencies

    @property
    def ref(self):
        return self._conan_node.ref

    @property
    def pref(self):
        return self._conan_node.pref

    @property
    def buildenv(self):
        # Lazy computation of the package buildenv based on the profileone
        if not isinstance(self._conan_buildenv, Environment):
            # TODO: missing user/channel
            ref_str = "{}/{}".format(self.name, self.version)
            self._conan_buildenv = self._conan_buildenv.get_env(self, ref_str)
        return self._conan_buildenv

    def initialize(self, settings, env, buildenv=None):
        self._conan_buildenv = buildenv
        if isinstance(self.generators, str):
            self.generators = [self.generators]
        # User defined options
<<<<<<< HEAD
        self.options = create_options(self)
=======
        self.options = Options.create_options(self.options, self.default_options)
        self.requires = create_requirements(self)
>>>>>>> 4810ed3d
        self.settings = create_settings(self, settings)

        # needed variables to pack the project
        self.cpp_info = None  # Will be initialized at processing time
        self._conan_dep_cpp_info = None  # Will be initialized at processing time
        self.deps_cpp_info = DepsCppInfo()

        # environment variables declared in the package_info
        self.env_info = None  # Will be initialized at processing time
        self.deps_env_info = DepsEnvInfo()

        # user declared variables
        self.user_info = None
        # Keys are the package names (only 'host' if different contexts)
        self.deps_user_info = DepsUserInfo()

        # user specified env variables
        self._conan_env_values = env.copy()  # user specified -e

        if self.description is not None and not isinstance(self.description, str):
            raise ConanException("Recipe 'description' must be a string.")

        if not hasattr(self, "virtualenv"):  # Allow the user to override it with True or False
            self.virtualenv = True

    @property
    def new_cpp_info(self):
        if not self._conan_new_cpp_info:
            self._conan_new_cpp_info = from_old_cppinfo(self.cpp_info)
        return self._conan_new_cpp_info

    @property
    def source_folder(self):
        return self.folders.source_folder

    @source_folder.setter
    def source_folder(self, folder):
        self.folders.set_base_source(folder)

    @property
    def build_folder(self):
        return self.folders.build_folder

    @build_folder.setter
    def build_folder(self, folder):
        self.folders.set_base_build(folder)

    @property
    def package_folder(self):
        return self.folders.package_folder

    @package_folder.setter
    def package_folder(self, folder):
        self.folders.set_base_package(folder)

    @property
    def install_folder(self):
        # FIXME: Remove in 2.0, no self.install_folder
        return self.folders.base_install

    @install_folder.setter
    def install_folder(self, folder):
        # FIXME: Remove in 2.0, no self.install_folder
        self.folders.set_base_install(folder)

    @property
    def generators_folder(self):
        # FIXME: Remove in 2.0, no self.install_folder
        return self.folders.generators_folder if self.folders.generators else self.install_folder

    @property
    def imports_folder(self):
        return self.folders.imports_folder

    @imports_folder.setter
    def imports_folder(self, folder):
        self.folders.set_base_imports(folder)

    @property
    def env(self):
        """Apply the self.deps_env_info into a copy of self._conan_env_values (will prioritize the
        self._conan_env_values, user specified from profiles or -e first, then inherited)"""
        # Cannot be lazy cached, because it's called in configure node, and we still don't have
        # the deps_env_info objects available
        tmp_env_values = self._conan_env_values.copy()
        tmp_env_values.update(self.deps_env_info)
        ret, multiple = tmp_env_values.env_dicts(self.name, self.version)
        ret.update(multiple)
        return ret

    @property
    def build_policy_missing(self):
        return self.build_policy == "missing"

    @property
    def build_policy_always(self):
        return self.build_policy == "always"

    def source(self):
        pass

    def system_requirements(self):
        """ this method can be overwritten to implement logic for system package
        managers, as apt-get

        You can define self.global_system_requirements = True, if you want the installation
        to be for all packages (not depending on settings/options/requirements)
        """

    def config_options(self):
        """ modify options, probably conditioned to some settings. This call is executed
        before config_settings. E.g.
        if self.settings.os == "Windows":
            del self.options.shared  # shared/static not supported in win
        """

    def configure(self):
        """ modify settings, probably conditioned to some options. This call is executed
        after config_options. E.g.
        if self.options.header_only:
            self.settings.clear()
        This is also the place for conditional requirements
        """

    def build(self):
        """ build your project calling the desired build tools as done in the command line.
        E.g. self.run("cmake --build .") Or use the provided build helpers. E.g. cmake.build()
        """
        self.output.warn("This conanfile has no build step")

    def package(self):
        """ package the needed files from source and build folders.
        E.g. self.copy("*.h", src="src/includes", dst="includes")
        """
        self.output.warn("This conanfile has no package step")

    def package_info(self):
        """ define cpp_build_info, flags, etc
        """

    def run(self, command, output=True, cwd=None, win_bash=False, subsystem=None, msys_mingw=True,
            ignore_errors=False, run_environment=False, with_login=True, env=None):
        # NOTE: "self.win_bash" is the new parameter "win_bash" for Conan 2.0

        def _run(cmd, _env):
            # FIXME: run in windows bash is not using output
            if platform.system() == "Windows":
                if win_bash:
                    return tools.run_in_windows_bash(self, bashcmd=cmd, cwd=cwd, subsystem=subsystem,
                                                     msys_mingw=msys_mingw, with_login=with_login)
                elif self.win_bash:  # New, Conan 2.0
                    from conan.tools.microsoft.subsystems import run_in_windows_bash
                    return run_in_windows_bash(self, command=cmd, cwd=cwd, env=_env)
            _env = _env or "conanenv"
            wrapped_cmd = environment_wrap_command(self, _env, cmd, cwd=self.generators_folder)
            return self._conan_runner(wrapped_cmd, output, os.path.abspath(RUN_LOG_NAME), cwd)

        if run_environment:
            # When using_build_profile the required environment is already applied through
            # 'conanfile.env' in the contextmanager 'get_env_context_manager'
            if OSInfo().is_macos and isinstance(command, str):
                # Security policy on macOS clears this variable when executing /bin/sh. To
                # keep its value, set it again inside the shell when running the command.
                command = 'DYLD_LIBRARY_PATH="%s" DYLD_FRAMEWORK_PATH="%s" %s' % \
                          (os.environ.get('DYLD_LIBRARY_PATH', ''),
                           os.environ.get("DYLD_FRAMEWORK_PATH", ''),
                           command)
            retcode = _run(command, env)
        else:
            retcode = _run(command, env)

        if not ignore_errors and retcode != 0:
            raise ConanException("Error %d while executing %s" % (retcode, command))

        return retcode

    def package_id(self):
        """ modify the binary info, typically to narrow values
        e.g.: self.info.settings.compiler = "Any" => All compilers will generate same ID
        """

    def test(self):
        """ test the generated executable.
        E.g.  self.run("./example")
        """
        raise ConanException("You need to create a method 'test' in your test/conanfile.py")

    def __repr__(self):
        return self.display_name<|MERGE_RESOLUTION|>--- conflicted
+++ resolved
@@ -167,12 +167,8 @@
         if isinstance(self.generators, str):
             self.generators = [self.generators]
         # User defined options
-<<<<<<< HEAD
-        self.options = create_options(self)
-=======
+
         self.options = Options.create_options(self.options, self.default_options)
-        self.requires = create_requirements(self)
->>>>>>> 4810ed3d
         self.settings = create_settings(self, settings)
 
         # needed variables to pack the project
