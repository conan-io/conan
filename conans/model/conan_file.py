import os
from contextlib import contextmanager

import six
from six import string_types

from conans.client import tools
from conans.client.output import ScopedOutput
from conans.client.tools.env import environment_append, no_op, pythonpath
from conans.client.tools.oss import OSInfo
from conans.errors import ConanException, ConanInvalidConfiguration
from conans.model.build_info import DepsCppInfo
from conans.model.env_info import DepsEnvInfo
from conans.model.layout import Layout
from conans.model.options import Options, OptionsValues, PackageOptions
from conans.model.requires import Requirements
from conans.model.user_info import DepsUserInfo
from conans.paths import RUN_LOG_NAME
from conans.util.conan_v2_mode import conan_v2_error


def create_options(conanfile):
    try:
        package_options = PackageOptions(getattr(conanfile, "options", None))
        options = Options(package_options)

        default_options = getattr(conanfile, "default_options", None)
        if default_options:
            if isinstance(default_options, dict):
                default_values = OptionsValues(default_options)
            elif isinstance(default_options, (list, tuple)):
                conan_v2_error("Declare 'default_options' as a dictionary")
                default_values = OptionsValues(default_options)
            elif isinstance(default_options, six.string_types):
                conan_v2_error("Declare 'default_options' as a dictionary")
                default_values = OptionsValues.loads(default_options)
            else:
                raise ConanException("Please define your default_options as list, "
                                     "multiline string or dictionary")
            options.values = default_values
        return options
    except Exception as e:
        raise ConanException("Error while initializing options. %s" % str(e))


def create_requirements(conanfile):
    try:
        # Actual requirements of this package
        if not hasattr(conanfile, "requires"):
            return Requirements()
        else:
            if not conanfile.requires:
                return Requirements()
            if isinstance(conanfile.requires, (tuple, list)):
                return Requirements(*conanfile.requires)
            else:
                return Requirements(conanfile.requires, )
    except Exception as e:
        raise ConanException("Error while initializing requirements. %s" % str(e))


def create_settings(conanfile, settings):
    try:
        defined_settings = getattr(conanfile, "settings", None)
        if isinstance(defined_settings, str):
            defined_settings = [defined_settings]
        current = defined_settings or {}
        settings.constraint(current)
        return settings
    except Exception as e:
        raise ConanInvalidConfiguration("The recipe is constraining settings. %s" % str(e))


@contextmanager
def _env_and_python(conanfile):
    with environment_append(conanfile.env):
        # FIXME Conan 2.0, Remove old ways of reusing python code
        with pythonpath(conanfile):
            yield


def get_env_context_manager(conanfile, without_python=False):
    if not conanfile.apply_env:
        return no_op()
    if without_python:
        return environment_append(conanfile.env)
    return _env_and_python(conanfile)


class ConanFile(object):
    """ The base class for all package recipes
    """

    name = None
    version = None  # Any str, can be "1.1" or whatever
    url = None  # The URL where this File is located, as github, to collaborate in package
    # The license of the PACKAGE, just a shortcut, does not replace or
    # change the actual license of the source code
    license = None
    author = None  # Main maintainer/responsible for the package, any format
    description = None
    topics = None
    homepage = None
    build_policy = None
    short_paths = False
    apply_env = True  # Apply environment variables from requires deps_env_info and profiles
    exports = None
    exports_sources = None
    generators = ["txt"]
    revision_mode = "hash"

    # Vars to control the build steps (build(), package())
    should_configure = True
    should_build = True
    should_install = True
    should_test = True
    in_local_cache = True
    develop = False

    # Defaulting the reference fields
    default_channel = None
    default_user = None

    # Settings and Options
    settings = None
    options = None
    default_options = None

    provides = None
    deprecated = None

    # layout
    layout = None

    def __init__(self, output, runner, display_name="", user=None, channel=None):
        # an output stream (writeln, info, warn error)
        self.output = ScopedOutput(display_name, output)
        self.display_name = display_name
        # something that can run commands, as os.sytem
        self._conan_runner = runner
        self._conan_user = user
        self._conan_channel = channel

        self.compatible_packages = []
        self._conan_using_build_profile = False

        self.layout = Layout()

    def initialize(self, settings, env):
        if isinstance(self.generators, str):
            self.generators = [self.generators]
        # User defined options
        self.options = create_options(self)
        self.requires = create_requirements(self)
        self.settings = create_settings(self, settings)

        conan_v2_error("Setting 'cppstd' is deprecated in favor of 'compiler.cppstd',"
                       " please update your recipe.", 'cppstd' in self.settings.fields)

        # needed variables to pack the project
        self.cpp_info = None  # Will be initialized at processing time
        self._conan_dep_cpp_info = None  # Will be initialized at processing time
        self.deps_cpp_info = DepsCppInfo()

        # environment variables declared in the package_info
        self.env_info = None  # Will be initialized at processing time
        self.deps_env_info = DepsEnvInfo()

        # user declared variables
        self.user_info = None
        # Keys are the package names (only 'host' if different contexts)
        self.deps_user_info = DepsUserInfo()

        # user specified env variables
        self._conan_env_values = env.copy()  # user specified -e

        if self.description is not None and not isinstance(self.description, six.string_types):
            raise ConanException("Recipe 'description' must be a string.")

    @property
    def source_folder(self):
        return self.layout.source_folder

    @source_folder.setter
    def source_folder(self, folder):
        self.layout.set_base_source_folder(folder)

    @property
    def build_folder(self):
        return self.layout.build_folder

    @build_folder.setter
    def build_folder(self, folder):
        self.layout.set_base_build_folder(folder)

    @property
<<<<<<< HEAD
    def generators_folder(self):
        return self.layout.generators_folder

    @property
=======
>>>>>>> 01d00d25
    def package_folder(self):
        return self.layout.base_package_folder

    @package_folder.setter
    def package_folder(self, folder):
        self.layout.set_base_package_folder(folder)

    @property
    def install_folder(self):
<<<<<<< HEAD
        return self.layout.install_folder

    @install_folder.setter
    def install_folder(self, folder):
        self.layout.install_folder = folder
=======
        return self.layout.base_install_folder

    @install_folder.setter
    def install_folder(self, folder):
        self.layout.set_base_install_folder(folder)
>>>>>>> 01d00d25

    @property
    def env(self):
        """Apply the self.deps_env_info into a copy of self._conan_env_values (will prioritize the
        self._conan_env_values, user specified from profiles or -e first, then inherited)"""
        # Cannot be lazy cached, because it's called in configure node, and we still don't have
        # the deps_env_info objects available
        tmp_env_values = self._conan_env_values.copy()
        tmp_env_values.update(self.deps_env_info)

        ret, multiple = tmp_env_values.env_dicts(self.name)
        ret.update(multiple)
        return ret

    @property
    def channel(self):
        if not self._conan_channel:
            _env_channel = os.getenv("CONAN_CHANNEL")
            conan_v2_error("Environment variable 'CONAN_CHANNEL' is deprecated", _env_channel)
            self._conan_channel = _env_channel or self.default_channel
            if not self._conan_channel:
                raise ConanException("channel not defined, but self.channel is used in conanfile")
        return self._conan_channel

    @property
    def user(self):
        if not self._conan_user:
            _env_username = os.getenv("CONAN_USERNAME")
            conan_v2_error("Environment variable 'CONAN_USERNAME' is deprecated", _env_username)
            self._conan_user = _env_username or self.default_user
            if not self._conan_user:
                raise ConanException("user not defined, but self.user is used in conanfile")
        return self._conan_user

    def collect_libs(self, folder=None):
        conan_v2_error("'self.collect_libs' is deprecated, use 'tools.collect_libs(self)' instead")
        return tools.collect_libs(self, folder=folder)

    @property
    def build_policy_missing(self):
        return self.build_policy == "missing"

    @property
    def build_policy_always(self):
        return self.build_policy == "always"

    def source(self):
        pass

    def system_requirements(self):
        """ this method can be overwritten to implement logic for system package
        managers, as apt-get

        You can define self.global_system_requirements = True, if you want the installation
        to be for all packages (not depending on settings/options/requirements)
        """

    def config_options(self):
        """ modify options, probably conditioned to some settings. This call is executed
        before config_settings. E.g.
        if self.settings.os == "Windows":
            del self.options.shared  # shared/static not supported in win
        """

    def configure(self):
        """ modify settings, probably conditioned to some options. This call is executed
        after config_options. E.g.
        if self.options.header_only:
            self.settings.clear()
        This is also the place for conditional requirements
        """

    def build(self):
        """ build your project calling the desired build tools as done in the command line.
        E.g. self.run("cmake --build .") Or use the provided build helpers. E.g. cmake.build()
        """
        self.output.warn("This conanfile has no build step")

    def package(self):
        """ package the needed files from source and build folders.
        E.g. self.copy("*.h", src="src/includes", dst="includes")
        """
        self.output.warn("This conanfile has no package step")

    def package_info(self):
        """ define cpp_build_info, flags, etc
        """

    def run(self, command, output=True, cwd=None, win_bash=False, subsystem=None, msys_mingw=True,
            ignore_errors=False, run_environment=False, with_login=True):
        def _run():
            if not win_bash:
                return self._conan_runner(command, output, os.path.abspath(RUN_LOG_NAME), cwd)
            # FIXME: run in windows bash is not using output
            return tools.run_in_windows_bash(self, bashcmd=command, cwd=cwd, subsystem=subsystem,
                                             msys_mingw=msys_mingw, with_login=with_login)
        if run_environment:
            # When using_build_profile the required environment is already applied through
            # 'conanfile.env' in the contextmanager 'get_env_context_manager'
            with tools.run_environment(self) if not self._conan_using_build_profile else no_op():
                if OSInfo().is_macos and isinstance(command, string_types):
                    # Security policy on macOS clears this variable when executing /bin/sh. To
                    # keep its value, set it again inside the shell when running the command.
                    command = 'DYLD_LIBRARY_PATH="%s" DYLD_FRAMEWORK_PATH="%s" %s' % \
                              (os.environ.get('DYLD_LIBRARY_PATH', ''),
                               os.environ.get("DYLD_FRAMEWORK_PATH", ''),
                               command)
                retcode = _run()
        else:
            retcode = _run()

        if not ignore_errors and retcode != 0:
            raise ConanException("Error %d while executing %s" % (retcode, command))

        return retcode

    def package_id(self):
        """ modify the binary info, typically to narrow values
        e.g.: self.info.settings.compiler = "Any" => All compilers will generate same ID
        """

    def test(self):
        """ test the generated executable.
        E.g.  self.run("./example")
        """
        raise ConanException("You need to create a method 'test' in your test/conanfile.py")

    def __repr__(self):
        return self.display_name<|MERGE_RESOLUTION|>--- conflicted
+++ resolved
@@ -194,13 +194,10 @@
         self.layout.set_base_build_folder(folder)
 
     @property
-<<<<<<< HEAD
     def generators_folder(self):
         return self.layout.generators_folder
 
     @property
-=======
->>>>>>> 01d00d25
     def package_folder(self):
         return self.layout.base_package_folder
 
@@ -210,19 +207,11 @@
 
     @property
     def install_folder(self):
-<<<<<<< HEAD
-        return self.layout.install_folder
-
-    @install_folder.setter
-    def install_folder(self, folder):
-        self.layout.install_folder = folder
-=======
         return self.layout.base_install_folder
 
     @install_folder.setter
     def install_folder(self, folder):
         self.layout.set_base_install_folder(folder)
->>>>>>> 01d00d25
 
     @property
     def env(self):
