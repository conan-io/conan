import os
import platform

from conan.tools.env import Environment
from conan.tools.env.environment import environment_wrap_command
<<<<<<< HEAD
from conans.client import tools
from conans.client.output import ScopedOutput

=======
from conans.cli.output import ConanOutput, ScopedOutput
>>>>>>> 0cc400ec
from conans.errors import ConanException, ConanInvalidConfiguration
from conans.model.conf import Conf
from conans.model.dependencies import ConanFileDependencies
from conans.model.layout import Folders, Patterns, Infos
from conans.model.options import Options
from conans.model.requires import Requirements
from conans.paths import RUN_LOG_NAME


class ConanFile:
    """ The base class for all package recipes
    """
    name = None
    version = None  # Any str, can be "1.1" or whatever
    user = None
    channel = None

    url = None  # The URL where this File is located, as github, to collaborate in package
    # The license of the PACKAGE, just a shortcut, does not replace or
    # change the actual license of the source code
    license = None
    author = None  # Main maintainer/responsible for the package, any format
    description = None
    topics = None
    homepage = None

    build_policy = None
    short_paths = False
    exports = None
    exports_sources = None
    generators = []
    revision_mode = "hash"

    in_local_cache = True
    develop = False

    # Settings and Options
    settings = None
    options = None
    default_options = None
    default_build_options = None

    provides = None
    deprecated = None

    package_type = None
    # Run in windows bash
    win_bash = None

    def __init__(self, runner, display_name=""):
        self.display_name = display_name
        # something that can run commands, as os.sytem
        self._conan_runner = runner

        self.compatible_packages = []
        self._conan_requester = None

        self.buildenv_info = Environment(self)
        self.runenv_info = Environment(self)
        # At the moment only for build_requires, others will be ignored
        self.conf_info = Conf()
        self._conan_buildenv = None  # The profile buildenv, will be assigned initialize()
        self._conan_node = None  # access to container Node object, to access info, context, deps...

        if isinstance(self.generators, str):
            self.generators = [self.generators]
        if isinstance(self.settings, str):
            self.settings = [self.settings]
        self.requires = Requirements(getattr(self, "requires", None),
                                     getattr(self, "build_requires", None),
                                     getattr(self, "test_requires", None))
        # User defined options
        self.options = Options.create_options(self.options, self.default_options)
        self.build_options = Options.create_options(None, self.default_build_options)

        # user declared variables
        self.user_info = None
        self._conan_dependencies = None

        if not hasattr(self, "virtualbuildenv"):  # Allow the user to override it with True or False
            self.virtualbuildenv = True
        if not hasattr(self, "virtualrunenv"):  # Allow the user to override it with True or False
            self.virtualrunenv = True

        self.env_scripts = {}  # Accumulate the env scripts generated in order

        # layout() method related variables:
        self.folders = Folders()
        self.patterns = Patterns()
        self.cpp = Infos()

        self.patterns.source.include = ["*.h", "*.hpp", "*.hxx"]
        self.patterns.source.lib = []
        self.patterns.source.bin = []

        self.patterns.build.include = ["*.h", "*.hpp", "*.hxx"]
        self.patterns.build.lib = ["*.so", "*.so.*", "*.a", "*.lib", "*.dylib"]
        self.patterns.build.bin = ["*.exe", "*.dll"]

    @property
    def output(self):
        # an output stream (writeln, info, warn error)
        scope = self.display_name
        if not scope:
            scope = self.ref if self._conan_node else ""
        return ScopedOutput(scope, ConanOutput())

    @property
    def context(self):
        return self._conan_node.context

    @property
    def dependencies(self):
        # Caching it, this object is requested many times
        if self._conan_dependencies is None:
            self._conan_dependencies = ConanFileDependencies.from_node(self._conan_node)
        return self._conan_dependencies

    @property
    def ref(self):
        return self._conan_node.ref

    @property
    def pref(self):
        return self._conan_node.pref

    @property
    def buildenv(self):
        # Lazy computation of the package buildenv based on the profileone
        if not isinstance(self._conan_buildenv, Environment):
            # TODO: missing user/channel
            ref_str = "{}/{}".format(self.name, self.version)
            self._conan_buildenv = self._conan_buildenv.get_env(self, ref_str)
        return self._conan_buildenv

    def initialize(self, settings, buildenv=None):
<<<<<<< HEAD
        self._conan_buildenv = buildenv
        if isinstance(self.generators, str):
            self.generators = [self.generators]

        self.settings = create_settings(self, settings)

        # needed variables to pack the project
        self.cpp_info = None  # Will be initialized at processing time
        self._conan_dep_cpp_info = None  # Will be initialized at processing time
        self.deps_cpp_info = DepsCppInfo()

        # user declared variables
        self.user_info = None
        # Keys are the package names (only 'host' if different contexts)
        self.deps_user_info = DepsUserInfo()

        if self.description is not None and not isinstance(self.description, str):
            raise ConanException("Recipe 'description' must be a string.")

        if not hasattr(self, "virtualenv"):  # Allow the user to override it with True or False
            self.virtualenv = True
=======
        # If we move this to constructor, the python_require inheritance in init fails
        # and "conan inspect" also breaks
        self.options = Options.create_options(self.options, self.default_options)
        self._conan_buildenv = buildenv
        try:
            settings.constraint(self.settings or [])
        except Exception as e:
            raise ConanInvalidConfiguration("The recipe %s is constraining settings. %s" % (
                self.display_name, str(e)))
        self.settings = settings
>>>>>>> 0cc400ec

    @property
    def cpp_info(self):
        return self.cpp.package

    @cpp_info.setter
    def cpp_info(self, value):
        self.cpp.package = value

    @property
    def source_folder(self):
        return self.folders.source_folder

    @source_folder.setter
    def source_folder(self, folder):
        self.folders.set_base_source(folder)

    @property
    def build_folder(self):
        return self.folders.build_folder

    @build_folder.setter
    def build_folder(self, folder):
        self.folders.set_base_build(folder)

    @property
    def package_folder(self):
        return self.folders.package_folder

    @package_folder.setter
    def package_folder(self, folder):
        self.folders.set_base_package(folder)

    @property
    def install_folder(self):
        # FIXME: Remove in 2.0, no self.install_folder
        return self.folders.base_install

    @install_folder.setter
    def install_folder(self, folder):
        # FIXME: Remove in 2.0, no self.install_folder
        self.folders.set_base_install(folder)

    @property
    def generators_folder(self):
        # FIXME: Remove in 2.0, no self.install_folder
        return self.folders.generators_folder if self.folders.generators else self.install_folder

    @property
    def imports_folder(self):
        return self.folders.imports_folder

    @imports_folder.setter
    def imports_folder(self, folder):
        self.folders.set_base_imports(folder)

    def source(self):
        pass

    def system_requirements(self):
        """ this method can be overwritten to implement logic for system package
        managers, as apt-get

        You can define self.global_system_requirements = True, if you want the installation
        to be for all packages (not depending on settings/options/requirements)
        """

    def config_options(self):
        """ modify options, probably conditioned to some settings. This call is executed
        before config_settings. E.g.
        if self.settings.os == "Windows":
            del self.options.shared  # shared/static not supported in win
        """

    def configure(self):
        """ modify settings, probably conditioned to some options. This call is executed
        after config_options. E.g.
        if self.options.header_only:
            self.settings.clear()
        This is also the place for conditional requirements
        """

    def build(self):
        """ build your project calling the desired build tools as done in the command line.
        E.g. self.run("cmake --build .") Or use the provided build helpers. E.g. cmake.build()
        """
        self.output.warning("This conanfile has no build step")

    def package(self):
        """ package the needed files from source and build folders.
        E.g. self.copy("*.h", src="src/includes", dst="includes")
        """
        self.output.warning("This conanfile has no package step")

    def package_info(self):
        """ define cpp_build_info, flags, etc
        """

    def run(self, command, output=True, cwd=None, win_bash=False, subsystem=None, msys_mingw=True,
            ignore_errors=False, with_login=True, env=None):
        # NOTE: "self.win_bash" is the new parameter "win_bash" for Conan 2.0

        def _run(cmd, _env):
            # FIXME: run in windows bash is not using output
            if platform.system() == "Windows":
                if self.win_bash:  # New, Conan 2.0
                    from conan.tools.microsoft.subsystems import run_in_windows_bash
                    return run_in_windows_bash(self, command=cmd, cwd=cwd, env=_env)
            if _env is None:
                _env = "conanbuild"
            wrapped_cmd = environment_wrap_command(self, _env, cmd, cwd=self.generators_folder)
            return self._conan_runner(wrapped_cmd, output, os.path.abspath(RUN_LOG_NAME), cwd)

        retcode = _run(command, env)

        if not ignore_errors and retcode != 0:
            raise ConanException("Error %d while executing %s" % (retcode, command))

        return retcode

    def package_id(self):
        """ modify the binary info, typically to narrow values
        e.g.: self.info.settings.compiler = "Any" => All compilers will generate same ID
        """

    def test(self):
        """ test the generated executable.
        E.g.  self.run("./example")
        """
        raise ConanException("You need to create a method 'test' in your test/conanfile.py")

    def __repr__(self):
        return self.display_name<|MERGE_RESOLUTION|>--- conflicted
+++ resolved
@@ -3,13 +3,7 @@
 
 from conan.tools.env import Environment
 from conan.tools.env.environment import environment_wrap_command
-<<<<<<< HEAD
-from conans.client import tools
-from conans.client.output import ScopedOutput
-
-=======
 from conans.cli.output import ConanOutput, ScopedOutput
->>>>>>> 0cc400ec
 from conans.errors import ConanException, ConanInvalidConfiguration
 from conans.model.conf import Conf
 from conans.model.dependencies import ConanFileDependencies
@@ -81,9 +75,6 @@
         self.requires = Requirements(getattr(self, "requires", None),
                                      getattr(self, "build_requires", None),
                                      getattr(self, "test_requires", None))
-        # User defined options
-        self.options = Options.create_options(self.options, self.default_options)
-        self.build_options = Options.create_options(None, self.default_build_options)
 
         # user declared variables
         self.user_info = None
@@ -109,66 +100,7 @@
         self.patterns.build.lib = ["*.so", "*.so.*", "*.a", "*.lib", "*.dylib"]
         self.patterns.build.bin = ["*.exe", "*.dll"]
 
-    @property
-    def output(self):
-        # an output stream (writeln, info, warn error)
-        scope = self.display_name
-        if not scope:
-            scope = self.ref if self._conan_node else ""
-        return ScopedOutput(scope, ConanOutput())
-
-    @property
-    def context(self):
-        return self._conan_node.context
-
-    @property
-    def dependencies(self):
-        # Caching it, this object is requested many times
-        if self._conan_dependencies is None:
-            self._conan_dependencies = ConanFileDependencies.from_node(self._conan_node)
-        return self._conan_dependencies
-
-    @property
-    def ref(self):
-        return self._conan_node.ref
-
-    @property
-    def pref(self):
-        return self._conan_node.pref
-
-    @property
-    def buildenv(self):
-        # Lazy computation of the package buildenv based on the profileone
-        if not isinstance(self._conan_buildenv, Environment):
-            # TODO: missing user/channel
-            ref_str = "{}/{}".format(self.name, self.version)
-            self._conan_buildenv = self._conan_buildenv.get_env(self, ref_str)
-        return self._conan_buildenv
-
     def initialize(self, settings, buildenv=None):
-<<<<<<< HEAD
-        self._conan_buildenv = buildenv
-        if isinstance(self.generators, str):
-            self.generators = [self.generators]
-
-        self.settings = create_settings(self, settings)
-
-        # needed variables to pack the project
-        self.cpp_info = None  # Will be initialized at processing time
-        self._conan_dep_cpp_info = None  # Will be initialized at processing time
-        self.deps_cpp_info = DepsCppInfo()
-
-        # user declared variables
-        self.user_info = None
-        # Keys are the package names (only 'host' if different contexts)
-        self.deps_user_info = DepsUserInfo()
-
-        if self.description is not None and not isinstance(self.description, str):
-            raise ConanException("Recipe 'description' must be a string.")
-
-        if not hasattr(self, "virtualenv"):  # Allow the user to override it with True or False
-            self.virtualenv = True
-=======
         # If we move this to constructor, the python_require inheritance in init fails
         # and "conan inspect" also breaks
         self.options = Options.create_options(self.options, self.default_options)
@@ -179,7 +111,42 @@
             raise ConanInvalidConfiguration("The recipe %s is constraining settings. %s" % (
                 self.display_name, str(e)))
         self.settings = settings
->>>>>>> 0cc400ec
+
+    @property
+    def output(self):
+        # an output stream (writeln, info, warn error)
+        scope = self.display_name
+        if not scope:
+            scope = self.ref if self._conan_node else ""
+        return ScopedOutput(scope, ConanOutput())
+
+    @property
+    def context(self):
+        return self._conan_node.context
+
+    @property
+    def dependencies(self):
+        # Caching it, this object is requested many times
+        if self._conan_dependencies is None:
+            self._conan_dependencies = ConanFileDependencies.from_node(self._conan_node)
+        return self._conan_dependencies
+
+    @property
+    def ref(self):
+        return self._conan_node.ref
+
+    @property
+    def pref(self):
+        return self._conan_node.pref
+
+    @property
+    def buildenv(self):
+        # Lazy computation of the package buildenv based on the profileone
+        if not isinstance(self._conan_buildenv, Environment):
+            # TODO: missing user/channel
+            ref_str = "{}/{}".format(self.name, self.version)
+            self._conan_buildenv = self._conan_buildenv.get_env(self, ref_str)
+        return self._conan_buildenv
 
     @property
     def cpp_info(self):
