import os
import platform

from conans.cli.output import ConanOutput, ScopedOutput
from conans.errors import ConanException
from conans.model.conf import Conf
from conans.model.dependencies import ConanFileDependencies
from conans.model.layout import Folders, Infos
from conans.model.options import Options
from conans.model.requires import Requirements
from conans.paths import RUN_LOG_NAME


class ConanFile:
    """ The base class for all package recipes
    """
    name = None
    version = None  # Any str, can be "1.1" or whatever
    user = None
    channel = None

    url = None  # The URL where this File is located, as github, to collaborate in package
    # The license of the PACKAGE, just a shortcut, does not replace or
    # change the actual license of the source code
    license = None
    author = None  # Main maintainer/responsible for the package, any format
    description = None
    topics = None
    homepage = None

    build_policy = None
    short_paths = False
    exports = None
    exports_sources = None
    generators = []
    revision_mode = "hash"

    in_local_cache = True
    develop = False

    # Settings and Options
    settings = None
    options = None
    default_options = None

    provides = None
    deprecated = None

    package_type = None
    # Run in windows bash
    win_bash = None

    def __init__(self, runner, display_name=""):
        self.display_name = display_name
        # something that can run commands, as os.sytem
        self._conan_runner = runner

        self.compatible_packages = []
        self._conan_requester = None
        from conan.tools.env import Environment
        self.buildenv_info = Environment()
        self.runenv_info = Environment()
        # At the moment only for build_requires, others will be ignored
        self.conf_info = Conf()
        self._conan_buildenv = None  # The profile buildenv, will be assigned initialize()
        self._conan_node = None  # access to container Node object, to access info, context, deps...

        if isinstance(self.generators, str):
            self.generators = [self.generators]
        if isinstance(self.settings, str):
            self.settings = [self.settings]
        self.requires = Requirements(getattr(self, "requires", None),
                                     getattr(self, "build_requires", None),
<<<<<<< HEAD
                                     getattr(self, "test_requires", None),
                                     getattr(self, "tool_requires", None))
=======
                                     getattr(self, "test_requires", None))
        self.options = Options(self.options or {}, self.default_options)
>>>>>>> bac60ca7

        # user declared variables
        self.user_info = None
        self._conan_dependencies = None

        if not hasattr(self, "virtualbuildenv"):  # Allow the user to override it with True or False
            self.virtualbuildenv = True
        if not hasattr(self, "virtualrunenv"):  # Allow the user to override it with True or False
            self.virtualrunenv = True

        self.env_scripts = {}  # Accumulate the env scripts generated in order

        # layout() method related variables:
        self.folders = Folders()
        self.cpp = Infos()

    @property
    def output(self):
        # an output stream (writeln, info, warn error)
        scope = self.display_name
        if not scope:
            scope = self.ref if self._conan_node else ""
        return ScopedOutput(scope, ConanOutput())

    @property
    def context(self):
        return self._conan_node.context

    @property
    def dependencies(self):
        # Caching it, this object is requested many times
        if self._conan_dependencies is None:
            self._conan_dependencies = ConanFileDependencies.from_node(self._conan_node)
        return self._conan_dependencies

    @property
    def ref(self):
        return self._conan_node.ref

    @property
    def pref(self):
        return self._conan_node.pref

    @property
    def buildenv(self):
        # Lazy computation of the package buildenv based on the profileone
        from conan.tools.env import Environment
        if not isinstance(self._conan_buildenv, Environment):
            # TODO: missing user/channel
            ref_str = "{}/{}".format(self.name, self.version)
            self._conan_buildenv = self._conan_buildenv.get_profile_env(ref_str)
        return self._conan_buildenv

    @property
    def cpp_info(self):
        return self.cpp.package

    @cpp_info.setter
    def cpp_info(self, value):
        self.cpp.package = value

    @property
    def source_folder(self):
        return self.folders.source_folder

    @source_folder.setter
    def source_folder(self, folder):
        self.folders.set_base_source(folder)

    @property
    def build_folder(self):
        return self.folders.build_folder

    @build_folder.setter
    def build_folder(self, folder):
        self.folders.set_base_build(folder)

    @property
    def package_folder(self):
        return self.folders.base_package

    @package_folder.setter
    def package_folder(self, folder):
        self.folders.set_base_package(folder)

    @property
    def install_folder(self):
        # FIXME: Remove in 2.0, no self.install_folder
        return self.folders.base_install

    @install_folder.setter
    def install_folder(self, folder):
        # FIXME: Remove in 2.0, no self.install_folder
        self.folders.set_base_install(folder)

    @property
    def generators_folder(self):
        # FIXME: Remove in 2.0, no self.install_folder
        return self.folders.generators_folder if self.folders.generators else self.install_folder

    @property
    def imports_folder(self):
        return self.folders.imports_folder

    @imports_folder.setter
    def imports_folder(self, folder):
        self.folders.set_base_imports(folder)

    def source(self):
        pass

    def system_requirements(self):
        """ this method can be overwritten to implement logic for system package
        managers, as apt-get

        You can define self.global_system_requirements = True, if you want the installation
        to be for all packages (not depending on settings/options/requirements)
        """

    def config_options(self):
        """ modify options, probably conditioned to some settings. This call is executed
        before config_settings. E.g.
        if self.settings.os == "Windows":
            del self.options.shared  # shared/static not supported in win
        """

    def configure(self):
        """ modify settings, probably conditioned to some options. This call is executed
        after config_options. E.g.
        if self.options.header_only:
            self.settings.clear()
        This is also the place for conditional requirements
        """

    def build(self):
        """ build your project calling the desired build tools as done in the command line.
        E.g. self.run("cmake --build .") Or use the provided build helpers. E.g. cmake.build()
        """
        self.output.warning("This conanfile has no build step")

    def package(self):
        """ package the needed files from source and build folders.
        E.g. self.copy("*.h", src="src/includes", dst="includes")
        """
        self.output.warning("This conanfile has no package step")

    def package_info(self):
        """ define cpp_build_info, flags, etc
        """

    def run(self, command, output=True, cwd=None, ignore_errors=False, env=None):
        # NOTE: "self.win_bash" is the new parameter "win_bash" for Conan 2.0
        if platform.system() == "Windows":
            if self.win_bash:  # New, Conan 2.0
                from conan.tools.microsoft.subsystems import run_in_windows_bash
                return run_in_windows_bash(self, command=command, cwd=cwd, env=env)
        if env is None:
            env = "conanbuild"
        from conan.tools.env.environment import environment_wrap_command
        wrapped_cmd = environment_wrap_command(env, command, cwd=self.generators_folder)
        retcode = self._conan_runner(wrapped_cmd, output, os.path.abspath(RUN_LOG_NAME), cwd)

        if not ignore_errors and retcode != 0:
            raise ConanException("Error %d while executing %s" % (retcode, command))

        return retcode

    def package_id(self):
        """ modify the binary info, typically to narrow values
        e.g.: self.info.settings.compiler = "Any" => All compilers will generate same ID
        """

    def test(self):
        """ test the generated executable.
        E.g.  self.run("./example")
        """
        raise ConanException("You need to create a method 'test' in your test/conanfile.py")

    def __repr__(self):
        return self.display_name<|MERGE_RESOLUTION|>--- conflicted
+++ resolved
@@ -71,13 +71,9 @@
             self.settings = [self.settings]
         self.requires = Requirements(getattr(self, "requires", None),
                                      getattr(self, "build_requires", None),
-<<<<<<< HEAD
                                      getattr(self, "test_requires", None),
                                      getattr(self, "tool_requires", None))
-=======
-                                     getattr(self, "test_requires", None))
         self.options = Options(self.options or {}, self.default_options)
->>>>>>> bac60ca7
 
         # user declared variables
         self.user_info = None
