import os
from contextlib import contextmanager

import six
from six import string_types

from conan.tools.env import Environment
<<<<<<< HEAD
=======
from conan.tools.env.environment import environment_wrap_command
>>>>>>> 36bec562
from conans.client import tools
from conans.client.graph.conanfile_dependencies import ConanFileDependencies
from conans.client.output import ScopedOutput
from conans.client.tools.env import environment_append, no_op, pythonpath
from conans.client.tools.oss import OSInfo
from conans.errors import ConanException, ConanInvalidConfiguration
from conans.model.build_info import DepsCppInfo
from conans.model.conanfile_dependencies import ConanFileDependencies
from conans.model.env_info import DepsEnvInfo
from conans.model.layout import Layout
from conans.model.options import Options, OptionsValues, PackageOptions
from conans.model.requires import Requirements
from conans.model.user_info import DepsUserInfo
from conans.paths import RUN_LOG_NAME
from conans.util.conan_v2_mode import conan_v2_error


def create_options(conanfile):
    try:
        package_options = PackageOptions(getattr(conanfile, "options", None))
        options = Options(package_options)

        default_options = getattr(conanfile, "default_options", None)
        if default_options:
            if isinstance(default_options, dict):
                default_values = OptionsValues(default_options)
            elif isinstance(default_options, (list, tuple)):
                conan_v2_error("Declare 'default_options' as a dictionary")
                default_values = OptionsValues(default_options)
            elif isinstance(default_options, six.string_types):
                conan_v2_error("Declare 'default_options' as a dictionary")
                default_values = OptionsValues.loads(default_options)
            else:
                raise ConanException("Please define your default_options as list, "
                                     "multiline string or dictionary")
            options.values = default_values
        return options
    except Exception as e:
        raise ConanException("Error while initializing options. %s" % str(e))


def create_requirements(conanfile):
    try:
        # Actual requirements of this package
        if not hasattr(conanfile, "requires"):
            return Requirements()
        else:
            if not conanfile.requires:
                return Requirements()
            if isinstance(conanfile.requires, (tuple, list)):
                return Requirements(*conanfile.requires)
            else:
                return Requirements(conanfile.requires, )
    except Exception as e:
        raise ConanException("Error while initializing requirements. %s" % str(e))


def create_settings(conanfile, settings):
    try:
        defined_settings = getattr(conanfile, "settings", None)
        if isinstance(defined_settings, str):
            defined_settings = [defined_settings]
        current = defined_settings or {}
        settings.constraint(current)
        return settings
    except Exception as e:
        raise ConanInvalidConfiguration("The recipe %s is constraining settings. %s" % (
                                        conanfile.display_name, str(e)))


@contextmanager
def _env_and_python(conanfile):
    with environment_append(conanfile.env):
        # FIXME Conan 2.0, Remove old ways of reusing python code
        with pythonpath(conanfile):
            yield


def get_env_context_manager(conanfile, without_python=False):
    if not conanfile.apply_env:
        return no_op()
    if without_python:
        return environment_append(conanfile.env)
    return _env_and_python(conanfile)


class ConanFile(object):
    """ The base class for all package recipes
    """

    name = None
    version = None  # Any str, can be "1.1" or whatever
    url = None  # The URL where this File is located, as github, to collaborate in package
    # The license of the PACKAGE, just a shortcut, does not replace or
    # change the actual license of the source code
    license = None
    author = None  # Main maintainer/responsible for the package, any format
    description = None
    topics = None
    homepage = None
    build_policy = None
    short_paths = False
    apply_env = True  # Apply environment variables from requires deps_env_info and profiles
    exports = None
    exports_sources = None
    generators = ["txt"]
    revision_mode = "hash"

    # Vars to control the build steps (build(), package())
    should_configure = True
    should_build = True
    should_install = True
    should_test = True
    in_local_cache = True
    develop = False

    # Defaulting the reference fields
    default_channel = None
    default_user = None

    # Settings and Options
    settings = None
    options = None
    default_options = None

    provides = None
    deprecated = None

    # layout
    layout = None

    def __init__(self, output, runner, display_name="", user=None, channel=None, requester=None):
        # an output stream (writeln, info, warn error)
        self.output = ScopedOutput(display_name, output)
        self.display_name = display_name
        # something that can run commands, as os.sytem
        self._conan_runner = runner
        self._conan_user = user
        self._conan_channel = channel

        self.compatible_packages = []
        self._conan_using_build_profile = False
        self._conan_requester = requester

        self.layout = Layout()
<<<<<<< HEAD
        self.dependencies = ConanFileDependencies()
        self.buildenv_info = Environment()
        self.runenv_info = Environment()
        self._conan_buildenv = None  # The profile buildenv, will be assigned initialize()

    @property
    def buildenv(self):
        # Lazy computation of the package buildenv based on the profileone
        if not isinstance(self._conan_buildenv, Environment):
=======
        self.buildenv_info = Environment()
        self.runenv_info = Environment()
        self._conan_buildenv = None  # The profile buildenv, will be assigned initialize()
        self._conan_node = None  # access to container Node object, to access info, context, deps...
        self.virtualenv = True  # Set to false to opt-out automatic usage of VirtualEnv

    @property
    def context(self):
        return self._conan_node.context

    @property
    def dependencies(self):
        return ConanFileDependencies(self._conan_node)

    @property
    def buildenv(self):
        # Lazy computation of the package buildenv based on the profileone
        if not isinstance(self._conan_buildenv, Environment):
            # TODO: missing user/channel
>>>>>>> 36bec562
            ref_str = "{}/{}".format(self.name, self.version)
            self._conan_buildenv = self._conan_buildenv.get_env(ref_str)
        return self._conan_buildenv

    def initialize(self, settings, env, buildenv=None):
        self._conan_buildenv = buildenv
        if isinstance(self.generators, str):
            self.generators = [self.generators]
        # User defined options
        self.options = create_options(self)
        self.requires = create_requirements(self)
        self.settings = create_settings(self, settings)

        conan_v2_error("Setting 'cppstd' is deprecated in favor of 'compiler.cppstd',"
                       " please update your recipe.", 'cppstd' in self.settings.fields)

        # needed variables to pack the project
        self.cpp_info = None  # Will be initialized at processing time
        self._conan_dep_cpp_info = None  # Will be initialized at processing time
        self.deps_cpp_info = DepsCppInfo()

        # environment variables declared in the package_info
        self.env_info = None  # Will be initialized at processing time
        self.deps_env_info = DepsEnvInfo()

        # user declared variables
        self.user_info = None
        # Keys are the package names (only 'host' if different contexts)
        self.deps_user_info = DepsUserInfo()

        # user specified env variables
        self._conan_env_values = env.copy()  # user specified -e

        if self.description is not None and not isinstance(self.description, six.string_types):
            raise ConanException("Recipe 'description' must be a string.")

    @property
    def source_folder(self):
        return self.layout.source_folder

    @source_folder.setter
    def source_folder(self, folder):
        self.layout.set_base_source_folder(folder)

    @property
    def build_folder(self):
        return self.layout.build_folder

    @build_folder.setter
    def build_folder(self, folder):
        self.layout.set_base_build_folder(folder)

    @property
    def package_folder(self):
        return self.layout.base_package_folder

    @package_folder.setter
    def package_folder(self, folder):
        self.layout.set_base_package_folder(folder)

    @property
    def install_folder(self):
        return self.layout.base_install_folder

    @install_folder.setter
    def install_folder(self, folder):
        self.layout.set_base_install_folder(folder)

    @property
    def env(self):
        """Apply the self.deps_env_info into a copy of self._conan_env_values (will prioritize the
        self._conan_env_values, user specified from profiles or -e first, then inherited)"""
        # Cannot be lazy cached, because it's called in configure node, and we still don't have
        # the deps_env_info objects available
        tmp_env_values = self._conan_env_values.copy()
        tmp_env_values.update(self.deps_env_info)
        ret, multiple = tmp_env_values.env_dicts(self.name, self.version, self._conan_user,
                                                 self._conan_channel)
        ret.update(multiple)
        return ret

    @property
    def channel(self):
        if not self._conan_channel:
            _env_channel = os.getenv("CONAN_CHANNEL")
            conan_v2_error("Environment variable 'CONAN_CHANNEL' is deprecated", _env_channel)
            self._conan_channel = _env_channel or self.default_channel
            if not self._conan_channel:
                raise ConanException("channel not defined, but self.channel is used in conanfile")
        return self._conan_channel

    @property
    def user(self):
        if not self._conan_user:
            _env_username = os.getenv("CONAN_USERNAME")
            conan_v2_error("Environment variable 'CONAN_USERNAME' is deprecated", _env_username)
            self._conan_user = _env_username or self.default_user
            if not self._conan_user:
                raise ConanException("user not defined, but self.user is used in conanfile")
        return self._conan_user

    def collect_libs(self, folder=None):
        conan_v2_error("'self.collect_libs' is deprecated, use 'tools.collect_libs(self)' instead")
        return tools.collect_libs(self, folder=folder)

    @property
    def build_policy_missing(self):
        return self.build_policy == "missing"

    @property
    def build_policy_always(self):
        return self.build_policy == "always"

    def source(self):
        pass

    def system_requirements(self):
        """ this method can be overwritten to implement logic for system package
        managers, as apt-get

        You can define self.global_system_requirements = True, if you want the installation
        to be for all packages (not depending on settings/options/requirements)
        """

    def config_options(self):
        """ modify options, probably conditioned to some settings. This call is executed
        before config_settings. E.g.
        if self.settings.os == "Windows":
            del self.options.shared  # shared/static not supported in win
        """

    def configure(self):
        """ modify settings, probably conditioned to some options. This call is executed
        after config_options. E.g.
        if self.options.header_only:
            self.settings.clear()
        This is also the place for conditional requirements
        """

    def build(self):
        """ build your project calling the desired build tools as done in the command line.
        E.g. self.run("cmake --build .") Or use the provided build helpers. E.g. cmake.build()
        """
        self.output.warn("This conanfile has no build step")

    def package(self):
        """ package the needed files from source and build folders.
        E.g. self.copy("*.h", src="src/includes", dst="includes")
        """
        self.output.warn("This conanfile has no package step")

    def package_info(self):
        """ define cpp_build_info, flags, etc
        """

    def run(self, command, output=True, cwd=None, win_bash=False, subsystem=None, msys_mingw=True,
            ignore_errors=False, run_environment=False, with_login=True, env="conanbuildenv"):

        command = environment_wrap_command(env, command)

        def _run():
            if not win_bash:
                return self._conan_runner(command, output, os.path.abspath(RUN_LOG_NAME), cwd)
            # FIXME: run in windows bash is not using output
            return tools.run_in_windows_bash(self, bashcmd=command, cwd=cwd, subsystem=subsystem,
                                             msys_mingw=msys_mingw, with_login=with_login)
        if run_environment:
            # When using_build_profile the required environment is already applied through
            # 'conanfile.env' in the contextmanager 'get_env_context_manager'
            with tools.run_environment(self) if not self._conan_using_build_profile else no_op():
                if OSInfo().is_macos and isinstance(command, string_types):
                    # Security policy on macOS clears this variable when executing /bin/sh. To
                    # keep its value, set it again inside the shell when running the command.
                    command = 'DYLD_LIBRARY_PATH="%s" DYLD_FRAMEWORK_PATH="%s" %s' % \
                              (os.environ.get('DYLD_LIBRARY_PATH', ''),
                               os.environ.get("DYLD_FRAMEWORK_PATH", ''),
                               command)
                retcode = _run()
        else:
            retcode = _run()

        if not ignore_errors and retcode != 0:
            raise ConanException("Error %d while executing %s" % (retcode, command))

        return retcode

    def package_id(self):
        """ modify the binary info, typically to narrow values
        e.g.: self.info.settings.compiler = "Any" => All compilers will generate same ID
        """

    def test(self):
        """ test the generated executable.
        E.g.  self.run("./example")
        """
        raise ConanException("You need to create a method 'test' in your test/conanfile.py")

    def __repr__(self):
        return self.display_name<|MERGE_RESOLUTION|>--- conflicted
+++ resolved
@@ -5,10 +5,7 @@
 from six import string_types
 
 from conan.tools.env import Environment
-<<<<<<< HEAD
-=======
 from conan.tools.env.environment import environment_wrap_command
->>>>>>> 36bec562
 from conans.client import tools
 from conans.client.graph.conanfile_dependencies import ConanFileDependencies
 from conans.client.output import ScopedOutput
@@ -154,17 +151,6 @@
         self._conan_requester = requester
 
         self.layout = Layout()
-<<<<<<< HEAD
-        self.dependencies = ConanFileDependencies()
-        self.buildenv_info = Environment()
-        self.runenv_info = Environment()
-        self._conan_buildenv = None  # The profile buildenv, will be assigned initialize()
-
-    @property
-    def buildenv(self):
-        # Lazy computation of the package buildenv based on the profileone
-        if not isinstance(self._conan_buildenv, Environment):
-=======
         self.buildenv_info = Environment()
         self.runenv_info = Environment()
         self._conan_buildenv = None  # The profile buildenv, will be assigned initialize()
@@ -184,7 +170,6 @@
         # Lazy computation of the package buildenv based on the profileone
         if not isinstance(self._conan_buildenv, Environment):
             # TODO: missing user/channel
->>>>>>> 36bec562
             ref_str = "{}/{}".format(self.name, self.version)
             self._conan_buildenv = self._conan_buildenv.get_env(ref_str)
         return self._conan_buildenv
