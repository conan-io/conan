--- conflicted
+++ resolved
@@ -194,17 +194,8 @@
         self.layout.set_base_build_folder(folder)
 
     @property
-<<<<<<< HEAD
     def generators_folder(self):
         return self.layout.generators_folder
-=======
-    def install_folder(self):
-        return self.layout.install_folder
-
-    @install_folder.setter
-    def install_folder(self, folder):
-        self.layout.set_base_install_folder(folder)
->>>>>>> fe8ec518
 
     @property
     def package_folder(self):
@@ -215,7 +206,6 @@
         self.layout.set_base_package_folder(folder)
 
     @property
-<<<<<<< HEAD
     def install_folder(self):
         return self.layout.install_folder
 
@@ -224,8 +214,6 @@
         self.layout.install_folder = folder
 
     @property
-=======
->>>>>>> fe8ec518
     def env(self):
         """Apply the self.deps_env_info into a copy of self._conan_env_values (will prioritize the
         self._conan_env_values, user specified from profiles or -e first, then inherited)"""
