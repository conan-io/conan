--- conflicted
+++ resolved
@@ -269,17 +269,12 @@
             return tools.run_in_windows_bash(self, bashcmd=command, cwd=cwd, subsystem=subsystem,
                                              msys_mingw=msys_mingw, with_login=with_login)
         if run_environment:
-<<<<<<< HEAD
-            with tools.run_environment(self):
+            # When using_build_profile the required environment is already applied through 'conanfile.env'
+            # in the contextmanager 'get_env_context_manager'
+            with tools.run_environment(self) if not self._conan_using_build_profile else no_op():
                 if OSInfo().is_macos and isinstance(command, string_types):
                     # Security policy on macOS clears this variable when executing /bin/sh. To
                     # keep its value, set it again inside the shell when running the command.
-=======
-            # When using_build_profile the required environment is already applied through 'conanfile.env'
-            # in the contextmanager 'get_env_context_manager'
-            with tools.run_environment(self) if not self._conan_using_build_profile else no_op():
-                if OSInfo().is_macos:
->>>>>>> 41afc0e3
                     command = 'DYLD_LIBRARY_PATH="%s" DYLD_FRAMEWORK_PATH="%s" %s' % \
                               (os.environ.get('DYLD_LIBRARY_PATH', ''),
                                os.environ.get("DYLD_FRAMEWORK_PATH", ''),
