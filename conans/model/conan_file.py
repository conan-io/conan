--- conflicted
+++ resolved
@@ -111,12 +111,9 @@
     folders = None
     patterns = None
 
-<<<<<<< HEAD
     package_type = None
-=======
     # Run in windows bash
     win_bash = None
->>>>>>> 91c9a4f1
 
     def __init__(self, output, runner, display_name="", user=None, channel=None):
         # an output stream (writeln, info, warn error)
