--- conflicted
+++ resolved
@@ -17,34 +17,6 @@
 from conans.model.requires import Requirements
 from conans.model.user_info import DepsUserInfo
 from conans.paths import RUN_LOG_NAME
-<<<<<<< HEAD
-from conans.util.conan_v2_mode import conan_v2_error
-
-
-def create_options(conanfile):
-    try:
-        package_options = PackageOptions(getattr(conanfile, "options", None))
-        options = Options(package_options)
-
-        default_options = getattr(conanfile, "default_options", None)
-        if default_options:
-            if isinstance(default_options, dict):
-                default_values = OptionsValues(default_options)
-            elif isinstance(default_options, (list, tuple)):
-                conan_v2_error("Declare 'default_options' as a dictionary")
-                default_values = OptionsValues(default_options)
-            elif isinstance(default_options, str):
-                conan_v2_error("Declare 'default_options' as a dictionary")
-                default_values = OptionsValues.loads(default_options)
-            else:
-                raise ConanException("Please define your default_options as list, "
-                                     "multiline string or dictionary")
-            options.values = default_values
-        return options
-    except Exception as e:
-        raise ConanException("Error while initializing options. %s" % str(e))
-=======
->>>>>>> 73e3351a
 
 
 def create_settings(conanfile, settings):
@@ -186,12 +158,8 @@
         if isinstance(self.generators, str):
             self.generators = [self.generators]
         # User defined options
-<<<<<<< HEAD
-        self.options = create_options(self)
-=======
 
         self.options = Options.create_options(self.options, self.default_options)
->>>>>>> 73e3351a
         self.settings = create_settings(self, settings)
 
         # needed variables to pack the project
