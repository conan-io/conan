import os
from contextlib import contextmanager

from conans import tools  # @UnusedImport KEEP THIS! Needed for pyinstaller to copy to exe.
from conans.client.tools.env import pythonpath
from conans.errors import ConanException
from conans.model.build_info import DepsCppInfo
from conans.model.env_info import DepsEnvInfo, EnvValues
from conans.model.options import Options, PackageOptions, OptionsValues
from conans.model.requires import Requirements
from conans.model.user_info import DepsUserInfo
from conans.paths import RUN_LOG_NAME
from conans.tools import environment_append, no_op
from conans.client.output import Color


def create_options(conanfile):
    try:
        package_options = PackageOptions(getattr(conanfile, "options", None))
        options = Options(package_options)

        default_options = getattr(conanfile, "default_options", None)
        if default_options:
            if isinstance(default_options, (list, tuple)):
                default_values = OptionsValues(default_options)
            elif isinstance(default_options, str):
                default_values = OptionsValues.loads(default_options)
            else:
                raise ConanException("Please define your default_options as list or "
                                     "multiline string")
            options.values = default_values
        return options
    except Exception as e:
        raise ConanException("Error while initializing options. %s" % str(e))


def create_requirements(conanfile):
    try:
        # Actual requirements of this package
        if not hasattr(conanfile, "requires"):
            return Requirements()
        else:
            if not conanfile.requires:
                return Requirements()
            if isinstance(conanfile.requires, tuple):
                return Requirements(*conanfile.requires)
            else:
                return Requirements(conanfile.requires, )
    except Exception as e:
        raise ConanException("Error while initializing requirements. %s" % str(e))


<<<<<<< HEAD
def create_build_requirements(conanfile):
    try:
        # Actual build requirements of this package
        if not hasattr(conanfile, "build_requires"):
            return Requirements()
        else:
            if not conanfile.build_requires:
                return Requirements()
            if isinstance(conanfile.build_requires, tuple):
                return Requirements(*conanfile.build_requires)
            else:
                return Requirements(conanfile.build_requires, )
    except Exception as e:
        raise ConanException("Error while initializing build_requirements. %s" % str(e))


def create_settings(conanfile, settings):
=======
def create_settings(conanfile, settings, local):
>>>>>>> 72c0bd22
    try:
        defined_settings = getattr(conanfile, "settings", None)
        if isinstance(defined_settings, str):
            defined_settings = [defined_settings]
        current = defined_settings or {}
        settings.constraint(current, raise_undefined_field=not local)
        return settings
    except Exception as e:
        raise ConanException("Error while initializing settings. %s" % str(e))


def create_exports(conanfile):
    if not hasattr(conanfile, "exports"):
        return None
    else:
        if isinstance(conanfile.exports, str):
            return (conanfile.exports, )
        return conanfile.exports


def create_exports_sources(conanfile):
    if not hasattr(conanfile, "exports_sources"):
        return None
    else:
        if isinstance(conanfile.exports_sources, str):
            return (conanfile.exports_sources, )
        return conanfile.exports_sources


@contextmanager
def _env_and_python(conanfile):
    with environment_append(conanfile.env):
        with pythonpath(conanfile):
            yield


def get_env_context_manager(conanfile, without_python=False):
    if not conanfile.apply_env:
        return no_op()
    if without_python:
        return environment_append(conanfile.env)
    return _env_and_python(conanfile)


class ConanFile(object):
    """ The base class for all package recipes
    """

    name = None
    version = None  # Any str, can be "1.1" or whatever
    url = None  # The URL where this File is located, as github, to collaborate in package
    # The license of the PACKAGE, just a shortcut, does not replace or
    # change the actual license of the source code
    license = None
    author = None  # Main maintainer/responsible for the package, any format
    build_policy = None
    short_paths = False
    apply_env = True  # Apply environment variables from requires deps_env_info and profiles

    def __init__(self, output, runner, settings, user=None, channel=None, local=None):
        # User defined generators
        self.generators = self.generators if hasattr(self, "generators") else ["txt"]
        if isinstance(self.generators, str):
            self.generators = [self.generators]

        # User defined options
        self.options = create_options(self)
        self.requires = create_requirements(self)
<<<<<<< HEAD
        self.build_requires = create_build_requirements(self)
        self.settings = create_settings(self, settings) if not local else settings
=======
        self.settings = create_settings(self, settings, local)
>>>>>>> 72c0bd22
        try:
            if self.settings.os_build and self.settings.os:
                output.writeln("*"*60, front=Color.BRIGHT_RED)
                output.writeln("  This package defines both 'os' and 'os_build' ",
                               front=Color.BRIGHT_RED)
                output.writeln("  Please use 'os' for libraries and 'os_build'",
                               front=Color.BRIGHT_RED)
                output.writeln("  only for build-requires used for cross-building",
                               front=Color.BRIGHT_RED)
                output.writeln("*"*60, front=Color.BRIGHT_RED)
        except ConanException:
            pass
        self.exports = create_exports(self)
        self.exports_sources = create_exports_sources(self)
        # needed variables to pack the project
        self.cpp_info = None  # Will be initialized at processing time
        self.deps_cpp_info = DepsCppInfo()

        # environment variables declared in the package_info
        self.env_info = None  # Will be initialized at processing time
        self.deps_env_info = DepsEnvInfo()

        # user declared variables
        self.user_info = None
        # Keys are the package names, and the values a dict with the vars
        self.deps_user_info = DepsUserInfo()

        self.copy = None  # initialized at runtime

        # an output stream (writeln, info, warn error)
        self.output = output
        # something that can run commands, as os.sytem
        self._runner = runner

        self.develop = False

        # user specified env variables
        self._env_values = EnvValues()  # Updated at runtime, user specified -e
        self._user = user
        self._channel = channel

        # Are we in local cache? Suggest a better name
        self.in_local_cache = False

        # Init a description
        self.description = None

    @property
    def env(self):
        """Apply the self.deps_env_info into a copy of self._env_values (will prioritize the
        self._env_values, user specified from profiles or -e first, then inherited)"""
        # Cannot be lazy cached, because it's called in configure node, and we still don't have
        # the deps_env_info objects available
        tmp_env_values = self._env_values.copy()
        tmp_env_values.update(self.deps_env_info)

        ret, multiple = tmp_env_values.env_dicts(self.name)
        ret.update(multiple)
        return ret

    @property
    def channel(self):
        if not self._channel:
            self._channel = os.getenv("CONAN_CHANNEL")
            if not self._channel:
                raise ConanException("CONAN_CHANNEL environment variable not defined, "
                                     "but self.channel is used in conanfile")
        return self._channel

    @property
    def user(self):
        if not self._user:
            self._user = os.getenv("CONAN_USERNAME")
            if not self._user:
                raise ConanException("CONAN_USERNAME environment variable not defined, "
                                     "but self.user is used in conanfile")
        return self._user

    def collect_libs(self, folder="lib"):
        self.output.warn("Use 'self.collect_libs' is deprecated, "
                         "use tools.collect_libs(self) instead")
        return tools.collect_libs(self, folder=folder)

    @property
    def build_policy_missing(self):
        return self.build_policy == "missing"

    @property
    def build_policy_always(self):
        return self.build_policy == "always"

    def source(self):
        pass

    def system_requirements(self):
        """ this method can be overwritten to implement logic for system package
        managers, as apt-get

        You can define self.global_system_requirements = True, if you want the installation
        to be for all packages (not depending on settings/options/requirements)
        """

    def config_options(self):
        """ modify options, probably conditioned to some settings. This call is executed
        before config_settings. E.g.
        if self.settings.os == "Windows":
            del self.options.shared  # shared/static not supported in win
        """

    def configure(self):
        """ modify settings, probably conditioned to some options. This call is executed
        after config_options. E.g.
        if self.options.header_only:
            self.settings.clear()
        This is also the place for conditional requirements
        """

    def build(self):
        self.output.warn("This conanfile has no build step")

    def package(self):
        self.output.warn("This conanfile has no package step")

    def package_info(self):
        """ define cpp_build_info, flags, etc
        """

    def run(self, command, output=True, cwd=None, win_bash=False, subsystem=None, msys_mingw=True):
        if not win_bash:
            retcode = self._runner(command, output, os.path.abspath(RUN_LOG_NAME),  cwd)
        else:
            retcode = tools.run_in_windows_bash(self, bashcmd=command, cwd=cwd, subsystem=subsystem,
                                                msys_mingw=msys_mingw)

        if retcode != 0:
            raise ConanException("Error %d while executing %s" % (retcode, command))

        return retcode

    def package_id(self):
        """ modify the conans info, typically to narrow values
        eg.: conaninfo.package_references = []
        """

    def test(self):
        raise ConanException("You need to create a method 'test' in your test/conanfile.py")

    def __repr__(self):
        if self.name and self.version and self._channel and self._user:
            return "%s/%s@%s/%s" % (self.name, self.version, self.user, self.channel)
        elif self.name and self.version:
            return "%s/%s@PROJECT" % (self.name, self.version)
        else:
            return "PROJECT"<|MERGE_RESOLUTION|>--- conflicted
+++ resolved
@@ -50,7 +50,6 @@
         raise ConanException("Error while initializing requirements. %s" % str(e))
 
 
-<<<<<<< HEAD
 def create_build_requirements(conanfile):
     try:
         # Actual build requirements of this package
@@ -67,10 +66,7 @@
         raise ConanException("Error while initializing build_requirements. %s" % str(e))
 
 
-def create_settings(conanfile, settings):
-=======
 def create_settings(conanfile, settings, local):
->>>>>>> 72c0bd22
     try:
         defined_settings = getattr(conanfile, "settings", None)
         if isinstance(defined_settings, str):
@@ -139,12 +135,8 @@
         # User defined options
         self.options = create_options(self)
         self.requires = create_requirements(self)
-<<<<<<< HEAD
         self.build_requires = create_build_requirements(self)
-        self.settings = create_settings(self, settings) if not local else settings
-=======
         self.settings = create_settings(self, settings, local)
->>>>>>> 72c0bd22
         try:
             if self.settings.os_build and self.settings.os:
                 output.writeln("*"*60, front=Color.BRIGHT_RED)
