import os

from conans.errors import ConanException
from conans.model.ref import ConanFileReference
from conans.paths import LINKED_PACKAGE_SENTINEL, is_case_insensitive_os
from conans.paths.package_layouts.package_cache_layout import PackageCacheLayout
from conans.paths.package_layouts.package_editable_layout import PackageEditableLayout
from conans.util.files import load

if is_case_insensitive_os():
    def check_ref_case(ref, store_folder):
        if not os.path.exists(store_folder):
            return

        tmp = store_folder
        for part in ref.dir_repr().split("/"):
            items = os.listdir(tmp)
            try:
                idx = [item.lower() for item in items].index(part.lower())
                if part != items[idx]:
                    raise ConanException("Requested '%s' but found case incompatible '%s'\n"
                                         "Case insensitive filesystem can't manage this"
                                         % (str(ref), items[idx]))
                tmp = os.path.normpath(tmp + os.sep + part)
            except ValueError:
                return
else:
    def check_ref_case(ref, store_folder):  # @UnusedVariable
        pass


class SimplePaths(object):
    """
    Generate Conan paths. Handles the conan domain path logic. NO DISK ACCESS, just
    path logic responsability
    """
    def __init__(self, store_folder):
        self._store_folder = store_folder
        self._workspace_refs = {}

    @property
    def store(self):
        return self._store_folder

    def _build_path_to_base_folder(self, ref):
        return os.path.normpath(os.path.join(self.store, ref.dir_repr()))

    def _build_path_to_linked_folder_sentinel(self, ref):
        base_folder = self._build_path_to_base_folder(ref)
        linked_package_file = os.path.join(base_folder, LINKED_PACKAGE_SENTINEL)
        return linked_package_file

    def package_layout(self, ref, short_paths=False):
        assert isinstance(ref, ConanFileReference), "It is a {}".format(type(ref))
        linked_package_file = self._build_path_to_linked_folder_sentinel(ref)
        if os.path.exists(linked_package_file):
<<<<<<< HEAD
            return PackageEditableLayout(base_folder=load(linked_package_file),
                                         conan_ref=conan_reference)
        elif conan_reference in self._workspace_refs:
            return PackageEditableLayout(base_folder=self._workspace_refs[conan_reference],
                                         conan_ref=conan_reference)
=======
            return PackageEditableLayout(linked_package_file=linked_package_file,
                                         ref=ref)
>>>>>>> 3e2b3502
        else:
            check_ref_case(ref, self.store)
            base_folder = self._build_path_to_base_folder(ref)
            return PackageCacheLayout(base_folder=base_folder,
                                      ref=ref, short_paths=short_paths)

    def conan(self, ref):
        """ the base folder for this package reference, for each ConanFileReference
        """
        return self.package_layout(ref).conan()

    def export(self, ref):
        return self.package_layout(ref).export()

    def export_sources(self, ref, short_paths=False):
        return self.package_layout(ref, short_paths).export_sources()

    def source(self, ref, short_paths=False):
        return self.package_layout(ref, short_paths).source()

    def conanfile(self, ref):
        return self.package_layout(ref).conanfile()

    def builds(self, ref):
        return self.package_layout(ref).builds()

    def build(self, pref, short_paths=False):
        return self.package_layout(pref.ref, short_paths).build(pref)

    def system_reqs(self, ref):
        return self.package_layout(ref).system_reqs()

    def system_reqs_package(self, pref):
        return self.package_layout(pref.ref).system_reqs_package(pref)

    def packages(self, ref):
        return self.package_layout(ref).packages()

    def package(self, pref, short_paths=False):
        return self.package_layout(pref.ref, short_paths).package(pref)

    def scm_folder(self, ref):
        return self.package_layout(ref).scm_folder()

    def package_metadata(self, ref):
        return self.package_layout(ref).package_metadata()

    def installed_as_editable(self, ref):
        return isinstance(self.package_layout(ref), PackageEditableLayout)<|MERGE_RESOLUTION|>--- conflicted
+++ resolved
@@ -54,16 +54,11 @@
         assert isinstance(ref, ConanFileReference), "It is a {}".format(type(ref))
         linked_package_file = self._build_path_to_linked_folder_sentinel(ref)
         if os.path.exists(linked_package_file):
-<<<<<<< HEAD
             return PackageEditableLayout(base_folder=load(linked_package_file),
-                                         conan_ref=conan_reference)
-        elif conan_reference in self._workspace_refs:
-            return PackageEditableLayout(base_folder=self._workspace_refs[conan_reference],
-                                         conan_ref=conan_reference)
-=======
-            return PackageEditableLayout(linked_package_file=linked_package_file,
                                          ref=ref)
->>>>>>> 3e2b3502
+        elif ref in self._workspace_refs:
+            return PackageEditableLayout(base_folder=self._workspace_refs[ref],
+                                         ref=ref)
         else:
             check_ref_case(ref, self.store)
             base_folder = self._build_path_to_base_folder(ref)
