import os

from conans.paths.package_layouts import PackageEditableLayout, PackageCacheLayout
from conans.model.ref import ConanFileReference
from conans.paths import LINKED_FOLDER_SENTINEL, is_case_insensitive_os
from conans.errors import ConanException
from conans.util.files import save


if is_case_insensitive_os():
    def check_ref_case(conan_reference, store_folder):
        if not os.path.exists(store_folder):
            return

        tmp = store_folder
        for part in conan_reference.dir_repr().split("/"):
            items = os.listdir(tmp)
            try:
                idx = [item.lower() for item in items].index(part.lower())
                if part != items[idx]:
                    raise ConanException("Requested '%s' but found case incompatible '%s'\n"
                                         "Case insensitive filesystem can't manage this"
                                         % (str(conan_reference), items[idx]))
                tmp = os.path.normpath(tmp + os.sep + part)
            except ValueError:
                return
else:
    def check_ref_case(conan_reference, store_folder):  # @UnusedVariable
        pass


class SimplePaths(object):
    """
    Generate Conan paths. Handles the conan domain path logic. NO DISK ACCESS, just
    path logic responsability
    """
    def __init__(self, store_folder):
        self._store_folder = store_folder

    @property
    def store(self):
        return self._store_folder

<<<<<<< HEAD
    def _build_path_to_base_folder(self, conan_reference):
        return os.path.normpath(os.path.join(self.store, "/".join(conan_reference)))
=======
    def package_layout(self, conan_reference, short_paths=False):
        assert isinstance(conan_reference, ConanFileReference)
        base_folder = os.path.normpath(os.path.join(self.store, conan_reference.dir_repr()))
>>>>>>> d54eb457

    def _build_path_to_linked_folder_sentinel(self, conan_reference):
        base_folder = self._build_path_to_base_folder(conan_reference)
        linked_package_file = os.path.join(base_folder, LINKED_FOLDER_SENTINEL)
        return linked_package_file

    def package_layout(self, conan_reference, short_paths=False):
        assert isinstance(conan_reference, ConanFileReference)
        linked_package_file = self._build_path_to_linked_folder_sentinel(conan_reference)
        if os.path.exists(linked_package_file):
            return PackageEditableLayout(linked_package_file=linked_package_file,
                                         conan_ref=conan_reference)
        else:
            check_ref_case(conan_reference, self.store)
            base_folder = self._build_path_to_base_folder(conan_reference)
            return PackageCacheLayout(base_folder=base_folder,
                                      conan_ref=conan_reference, short_paths=short_paths)

    def conan(self, conan_reference):
        """ the base folder for this package reference, for each ConanFileReference
        """
        return self.package_layout(conan_reference).conan()

    def export(self, conan_reference):
        return self.package_layout(conan_reference).export()

    def export_sources(self, conan_reference, short_paths=False):
        return self.package_layout(conan_reference, short_paths).export_sources()

    def source(self, conan_reference, short_paths=False):
        return self.package_layout(conan_reference, short_paths).source()

    def conanfile(self, conan_reference):
        return self.package_layout(conan_reference).conanfile()

    def builds(self, conan_reference):
        return self.package_layout(conan_reference).builds()

    def build(self, package_reference, short_paths=False):
        return self.package_layout(package_reference.conan, short_paths).build(package_reference)

    def system_reqs(self, conan_reference):
        return self.package_layout(conan_reference).system_reqs()

    def system_reqs_package(self, package_reference):
        return self.package_layout(package_reference.conan).system_reqs_package(package_reference)

    def packages(self, conan_reference):
        return self.package_layout(conan_reference).packages()

    def package(self, package_reference, short_paths=False):
        return self.package_layout(package_reference.conan, short_paths).package(package_reference)

    def scm_folder(self, conan_reference):
        return self.package_layout(conan_reference).scm_folder()

<<<<<<< HEAD
    def install_as_editable(self, conan_reference, target_path):
        linked_folder_sentinel = self._build_path_to_linked_folder_sentinel(conan_reference)
        save(linked_folder_sentinel, content=target_path)

    def remove_editable(self, conan_reference):
        if self.installed_as_editable(conan_reference):
            linked_folder_sentinel = self._build_path_to_linked_folder_sentinel(conan_reference)
            os.remove(linked_folder_sentinel)
=======
    def package_metadata(self, conan_reference):
        return self.package_layout(conan_reference).package_metadata()
>>>>>>> d54eb457

    def installed_as_editable(self, conan_reference):
        return self.package_layout(conan_reference).installed_as_editable()
<|MERGE_RESOLUTION|>--- conflicted
+++ resolved
@@ -41,14 +41,8 @@
     def store(self):
         return self._store_folder
 
-<<<<<<< HEAD
     def _build_path_to_base_folder(self, conan_reference):
-        return os.path.normpath(os.path.join(self.store, "/".join(conan_reference)))
-=======
-    def package_layout(self, conan_reference, short_paths=False):
-        assert isinstance(conan_reference, ConanFileReference)
-        base_folder = os.path.normpath(os.path.join(self.store, conan_reference.dir_repr()))
->>>>>>> d54eb457
+        return os.path.normpath(os.path.join(self.store, conan_reference.dir_repr()))
 
     def _build_path_to_linked_folder_sentinel(self, conan_reference):
         base_folder = self._build_path_to_base_folder(conan_reference)
@@ -105,7 +99,9 @@
     def scm_folder(self, conan_reference):
         return self.package_layout(conan_reference).scm_folder()
 
-<<<<<<< HEAD
+    def package_metadata(self, conan_reference):
+        return self.package_layout(conan_reference).package_metadata()
+
     def install_as_editable(self, conan_reference, target_path):
         linked_folder_sentinel = self._build_path_to_linked_folder_sentinel(conan_reference)
         save(linked_folder_sentinel, content=target_path)
@@ -114,10 +110,6 @@
         if self.installed_as_editable(conan_reference):
             linked_folder_sentinel = self._build_path_to_linked_folder_sentinel(conan_reference)
             os.remove(linked_folder_sentinel)
-=======
-    def package_metadata(self, conan_reference):
-        return self.package_layout(conan_reference).package_metadata()
->>>>>>> d54eb457
 
     def installed_as_editable(self, conan_reference):
         return self.package_layout(conan_reference).installed_as_editable()
