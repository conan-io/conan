# coding=utf-8

import os

from conans.errors import ConanException
from conans.model.editable_cpp_info import EditableCppInfo
from conans.model.ref import ConanFileReference
from conans.model.ref import PackageReference
<<<<<<< HEAD
from conans.paths import CONANFILE, CONAN_PACKAGE_LAYOUT_FILE
=======
from conans.paths import CONANFILE
>>>>>>> 5e4e2585


class PackageEditableLayout(object):

<<<<<<< HEAD
    def __init__(self, base_folder, ref):
        assert isinstance(ref, ConanFileReference)
        self.ref = ref
        self._base_folder = base_folder
=======
    def __init__(self, base_folder, layout_file, ref):
        assert isinstance(ref, ConanFileReference)
        self._ref = ref
        self._base_folder = base_folder
        self._layout_file = layout_file
>>>>>>> 5e4e2585

    def conan(self):
        """ Returns the base folder for this package reference """
        return self._base_folder

    def conanfile(self):
        """ Path to the conanfile. We can agree that an editable package
            needs to be a Conan package
        """
        return os.path.join(self.conan(), CONANFILE)

    def editable_cpp_info(self):
        if self._layout_file:
            if os.path.isfile(self._layout_file):
                return EditableCppInfo.load(self._layout_file)
            else:
                raise ConanException("Layout file not found: %s" % self._layout_file)

    def export(self):
        raise ConanException("Operation not allowed on a package installed as editable")

    def export_sources(self):
        raise ConanException("Operation not allowed on a package installed as editable")

    def source(self):
        raise ConanException("Operation not allowed on a package installed as editable")

    def load_metadata(self):
        raise ConanException("Operation not allowed on a package installed as editable")

    def package(self, pref):
        assert isinstance(pref, PackageReference)
        assert pref.ref == self._ref
        raise ConanException("Operation not allowed on a package installed as editable")

    def package_metadata(self):
        raise ConanException("Package metadata is not available for editable packages")<|MERGE_RESOLUTION|>--- conflicted
+++ resolved
@@ -6,27 +6,16 @@
 from conans.model.editable_cpp_info import EditableCppInfo
 from conans.model.ref import ConanFileReference
 from conans.model.ref import PackageReference
-<<<<<<< HEAD
-from conans.paths import CONANFILE, CONAN_PACKAGE_LAYOUT_FILE
-=======
 from conans.paths import CONANFILE
->>>>>>> 5e4e2585
 
 
 class PackageEditableLayout(object):
 
-<<<<<<< HEAD
-    def __init__(self, base_folder, ref):
-        assert isinstance(ref, ConanFileReference)
-        self.ref = ref
-        self._base_folder = base_folder
-=======
     def __init__(self, base_folder, layout_file, ref):
         assert isinstance(ref, ConanFileReference)
         self._ref = ref
         self._base_folder = base_folder
         self._layout_file = layout_file
->>>>>>> 5e4e2585
 
     def conan(self):
         """ Returns the base folder for this package reference """
