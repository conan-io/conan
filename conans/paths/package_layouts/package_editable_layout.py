--- conflicted
+++ resolved
@@ -9,17 +9,10 @@
 
 class PackageEditableLayout(object):
 
-<<<<<<< HEAD
-    def __init__(self, base_folder, conan_ref):
-        assert isinstance(conan_ref, ConanFileReference)
-        self._conan_ref = conan_ref
+    def __init__(self, base_folder, ref):
+        assert isinstance(ref, ConanFileReference)
+        self.ref = ref
         self._base_folder = base_folder
-=======
-    def __init__(self, linked_package_file, ref):
-        assert isinstance(ref, ConanFileReference)
-        self._ref = ref
-        self._base_folder = os.path.normpath(load(linked_package_file))
->>>>>>> 3e2b3502
 
     def conan(self):
         """ Returns the base folder for this package reference """
