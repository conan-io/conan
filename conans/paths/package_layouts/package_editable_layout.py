# coding=utf-8

import os

from conans.errors import ConanException
from conans.model.editable_cpp_info import EditableLayout
from conans.model.ref import ConanFileReference
from conans.model.ref import PackageReference
from conans.paths import CONANFILE


class PackageEditableLayout(object):

    def __init__(self, base_folder, layout_file, ref):
        assert isinstance(ref, ConanFileReference)
        self._ref = ref
        self._base_folder = base_folder
        self._layout_file = layout_file

    def conan(self):
        """ Returns the base folder for this package reference """
        return self._base_folder

    def conanfile(self):
        """ Path to the conanfile. We can agree that an editable package
            needs to be a Conan package
        """
        return os.path.join(self._base_folder, CONANFILE)

    def editable_cpp_info(self):
        if self._layout_file:
            if os.path.isfile(self._layout_file):
<<<<<<< HEAD
                return EditableCppInfo(self._layout_file)
=======
                return EditableLayout.load(self._layout_file)
>>>>>>> 5d1377ad
            else:
                raise ConanException("Layout file not found: %s" % self._layout_file)

    def export(self):
        raise ConanException("Operation not allowed on a package installed as editable")

    def export_sources(self):
        raise ConanException("Operation not allowed on a package installed as editable")

    def source(self):
        raise ConanException("Operation not allowed on a package installed as editable")

    def load_metadata(self):
        raise ConanException("Operation not allowed on a package installed as editable")

    def package(self, pref):
        assert isinstance(pref, PackageReference)
        assert pref.ref == self._ref
        raise ConanException("Operation not allowed on a package installed as editable")

    def package_metadata(self):
        raise ConanException("Package metadata is not available for editable packages")

    def get_path(self, package_id=None, path=None):
        raise ConanException("Operation not allowed on a package installed as editable")<|MERGE_RESOLUTION|>--- conflicted
+++ resolved
@@ -30,11 +30,7 @@
     def editable_cpp_info(self):
         if self._layout_file:
             if os.path.isfile(self._layout_file):
-<<<<<<< HEAD
-                return EditableCppInfo(self._layout_file)
-=======
-                return EditableLayout.load(self._layout_file)
->>>>>>> 5d1377ad
+                return EditableLayout(self._layout_file)
             else:
                 raise ConanException("Layout file not found: %s" % self._layout_file)
 
