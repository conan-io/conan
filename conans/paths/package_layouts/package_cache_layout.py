--- conflicted
+++ resolved
@@ -79,10 +79,8 @@
     def scm_folder(self):
         return os.path.join(self.conan(), SCM_FOLDER)
 
-<<<<<<< HEAD
-    def installed_as_editable(self):
-        return False
-=======
     def package_metadata(self):
         return os.path.join(self.conan(), PACKAGE_METADATA)
->>>>>>> 19a7ad1c
+
+    def installed_as_editable(self):
+        return False