# coding=utf-8

import os
import platform
import threading
from contextlib import contextmanager

import fasteners

from conans.client.tools.oss import OSInfo
from conans.errors import NotFoundException, ConanException
from conans.errors import RecipeNotFoundException, PackageNotFoundException
from conans.model.manifest import FileTreeManifest
from conans.model.manifest import discarded_file
from conans.model.package_metadata import PackageMetadata
from conans.model.ref import ConanFileReference
from conans.model.ref import PackageReference
from conans.paths import CONANFILE, SYSTEM_REQS, EXPORT_FOLDER, EXPORT_SRC_FOLDER, SRC_FOLDER, \
    BUILD_FOLDER, PACKAGES_FOLDER, SYSTEM_REQS_FOLDER, PACKAGE_METADATA, SCM_SRC_FOLDER, rm_conandir
from conans.util.files import load, save, rmdir, set_dirty, clean_dirty, is_dirty
from conans.util.locks import Lock, NoLock, ReadLock, SimpleLock, WriteLock
from conans.util.log import logger


def short_path(func):
    if platform.system() == "Windows" or OSInfo().is_cygwin:  # Not for other subsystems
        from conans.util.windows import path_shortener

        def wrap(self, *args, **kwargs):
            p = func(self, *args, **kwargs)
            return path_shortener(p, self._short_paths)

        return wrap
    else:
        return func


class PackageCacheLayout(object):
    """ This is the package layout for Conan cache """

    def __init__(self, base_folder, ref, short_paths, no_lock):
        assert isinstance(ref, ConanFileReference)
        self._ref = ref
        self._base_folder = os.path.normpath(base_folder)
        self._short_paths = short_paths
        self._no_lock = no_lock

    @property
    def ref(self):
        return self._ref

    def base_folder(self):
        """ Returns the base folder for this package reference """
        return self._base_folder

    def export(self):
        return os.path.join(self._base_folder, EXPORT_FOLDER)

    def conanfile(self):
        export = self.export()
        return os.path.join(export, CONANFILE)

    @short_path
    def export_sources(self):
        return os.path.join(self._base_folder, EXPORT_SRC_FOLDER)

    @short_path
    def source(self):
        return os.path.join(self._base_folder, SRC_FOLDER)

    @short_path
    def scm_sources(self):
        return os.path.join(self._base_folder, SCM_SRC_FOLDER)

    def builds(self):
        return os.path.join(self._base_folder, BUILD_FOLDER)

    @short_path
    def build(self, pref):
        assert isinstance(pref, PackageReference)
        assert pref.ref == self._ref
        return os.path.join(self._base_folder, BUILD_FOLDER, pref.id)

    def system_reqs(self):
        return os.path.join(self._base_folder, SYSTEM_REQS_FOLDER, SYSTEM_REQS)

    def system_reqs_package(self, pref):
        assert isinstance(pref, PackageReference)
        assert pref.ref == self._ref
        return os.path.join(self._base_folder, SYSTEM_REQS_FOLDER, pref.id, SYSTEM_REQS)

    def remove_system_reqs(self):
        system_reqs_folder = os.path.join(self._base_folder, SYSTEM_REQS_FOLDER)
        if not os.path.exists(self._base_folder):
            raise ValueError("%s does not exist" % repr(self._ref))
        if not os.path.exists(system_reqs_folder):
            return
        try:
            rmdir(system_reqs_folder)
        except Exception as e:
            raise ConanException("Unable to remove system requirements at %s: %s"
                                 % (system_reqs_folder, str(e)))

    def packages(self):
        return os.path.join(self._base_folder, PACKAGES_FOLDER)

    @short_path
    def package(self, pref):
        assert isinstance(pref, PackageReference)
        assert pref.ref == self._ref, "{!r} != {!r}".format(pref.ref, self._ref)
        return os.path.join(self._base_folder, PACKAGES_FOLDER, pref.id)

    @contextmanager
    def set_dirty_context_manager(self, pref):
        pkg_folder = os.path.join(self._base_folder, PACKAGES_FOLDER, pref.id)
        set_dirty(pkg_folder)
        yield
        clean_dirty(pkg_folder)

    def download_folder(self):
        return os.path.join(self._base_folder, "dl")

    def download_package(self, pref):
        return os.path.join(self._base_folder, "dl", "pkg", pref.id)

<<<<<<< HEAD
    def download_export(self):
        return os.path.join(self._base_folder, "dl", "export")

=======
>>>>>>> 20e758b0
    def package_is_dirty(self, pref):
        pkg_folder = os.path.join(self._base_folder, PACKAGES_FOLDER, pref.id)
        return is_dirty(pkg_folder)

    def package_id_exists(self, package_id):
        # This is NOT the short paths, but the standard cache one
        pkg_folder = os.path.join(self._base_folder, PACKAGES_FOLDER, package_id)
        return os.path.isdir(pkg_folder)

    def package_remove(self, pref):
        # Here we could validate and check we own a write lock over this package
        assert isinstance(pref, PackageReference)
        assert pref.ref == self._ref, "{!r} != {!r}".format(pref.ref, self._ref)
        # Remove the tgz storage
        tgz_folder = self.download_package(pref)
        rmdir(tgz_folder)
        # This is NOT the short paths, but the standard cache one
        pkg_folder = os.path.join(self._base_folder, PACKAGES_FOLDER, pref.id)
        try:
            rm_conandir(pkg_folder)  # This will remove the shortened path too if exists
        except OSError as e:
            raise ConanException("%s\n\nFolder: %s\n"
                                 "Couldn't remove folder, might be busy or open\n"
                                 "Close any app using it, and retry" % (pkg_folder, str(e)))
        if is_dirty(pkg_folder):
            clean_dirty(pkg_folder)

    def export_remove(self):
        export_folder = self.export()
        rmdir(export_folder)
        export_src_folder = self.export_sources()
        rm_conandir(export_src_folder)
        download_export = self.download_export()
        rmdir(download_export)
        scm_folder = self.scm_sources()
        rmdir(scm_folder)

    def package_metadata(self):
        return os.path.join(self._base_folder, PACKAGE_METADATA)

    def recipe_manifest(self):
        return FileTreeManifest.load(self.export())

    def package_manifests(self, pref):
        package_folder = self.package(pref)
        readed_manifest = FileTreeManifest.load(package_folder)
        expected_manifest = FileTreeManifest.create(package_folder)
        return readed_manifest, expected_manifest

    def recipe_exists(self):
        return os.path.exists(self.export()) and \
               (not self._ref.revision or self.recipe_revision() == self._ref.revision)

    def package_exists(self, pref):
        # used only for Remover, to check if package_id provided by users exists
        assert isinstance(pref, PackageReference)
        assert pref.ref == self._ref
        return (self.recipe_exists() and
                os.path.exists(self.package(pref)) and
                (not pref.revision or self.package_revision(pref) == pref.revision))

    def recipe_revision(self):
        metadata = self.load_metadata()
        return metadata.recipe.revision

    def package_revision(self, pref):
        assert isinstance(pref, PackageReference)
        assert pref.ref.copy_clear_rev() == self._ref.copy_clear_rev()
        metadata = self.load_metadata()
        if pref.id not in metadata.packages:
            raise PackageNotFoundException(pref)
        return metadata.packages[pref.id].revision

    def conan_builds(self):
        builds_dir = self.builds()
        try:
            builds = [dirname for dirname in os.listdir(builds_dir)
                      if os.path.isdir(os.path.join(builds_dir, dirname))]
        except OSError:  # if there isn't any package folder
            builds = []
        return builds

    def package_ids(self):
        """ get a list of all package_ids for this recipe
        """
        packages_dir = self.packages()
        try:
            packages = [dirname for dirname in os.listdir(packages_dir)
                        if os.path.isdir(os.path.join(packages_dir, dirname))]
        except OSError:  # if there isn't any package folder
            packages = []
        return packages

    # Metadata
    def load_metadata(self):
        try:
            text = load(self.package_metadata())
        except IOError:
            raise RecipeNotFoundException(self._ref)
        return PackageMetadata.loads(text)

    _metadata_locks = {}  # Needs to be shared among all instances

    @contextmanager
    def update_metadata(self):
        metadata_path = self.package_metadata()
        lockfile = metadata_path + ".lock"
        with fasteners.InterProcessLock(lockfile, logger=logger):
            lock_name = self.package_metadata()  # The path is the thing that defines mutex
            thread_lock = PackageCacheLayout._metadata_locks.setdefault(lock_name, threading.Lock())
            thread_lock.acquire()
            try:
                try:
                    metadata = self.load_metadata()
                except RecipeNotFoundException:
                    metadata = PackageMetadata()
                yield metadata
                save(metadata_path, metadata.dumps())
            finally:
                thread_lock.release()

    # Locks
    def conanfile_read_lock(self, output):
        if self._no_lock:
            return NoLock()
        return ReadLock(self._base_folder, self._ref, output)

    def conanfile_write_lock(self, output):
        if self._no_lock:
            return NoLock()
        return WriteLock(self._base_folder, self._ref, output)

    def conanfile_lock_files(self, output):
        if self._no_lock:
            return ()
        return WriteLock(self._base_folder, self._ref, output).files

    def package_lock(self, pref):
        if self._no_lock:
            return NoLock()
        return SimpleLock(os.path.join(self._base_folder, "locks", pref.id))

    def remove_package_locks(self):
        conan_folder = self._base_folder
        Lock.clean(conan_folder)
        rmdir(os.path.join(conan_folder, "locks"))

    # Raw access to file
    def get_path(self, path, package_id=None):
        """ Return the contents for the given `path` inside current layout, it can
            be a single file or the list of files in a directory

            :param package_id: will retrieve the contents from the package directory
            :param path: path relative to the cache reference or package folder
        """

        assert not os.path.isabs(path)

        if package_id is None:  # Get the file in the exported files
            folder = self.export()
        else:
            pref = PackageReference(self._ref, package_id)
            folder = self.package(pref)

        abs_path = os.path.join(folder, path)
        if not os.path.exists(abs_path):
            raise NotFoundException("The specified path doesn't exist")
        if os.path.isdir(abs_path):
            return sorted([path for path in os.listdir(abs_path) if not discarded_file(path)])
        else:
            return load(abs_path)<|MERGE_RESOLUTION|>--- conflicted
+++ resolved
@@ -117,18 +117,12 @@
         yield
         clean_dirty(pkg_folder)
 
-    def download_folder(self):
-        return os.path.join(self._base_folder, "dl")
-
     def download_package(self, pref):
         return os.path.join(self._base_folder, "dl", "pkg", pref.id)
 
-<<<<<<< HEAD
     def download_export(self):
         return os.path.join(self._base_folder, "dl", "export")
 
-=======
->>>>>>> 20e758b0
     def package_is_dirty(self, pref):
         pkg_folder = os.path.join(self._base_folder, PACKAGES_FOLDER, pref.id)
         return is_dirty(pkg_folder)
