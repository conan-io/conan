--- conflicted
+++ resolved
@@ -16,12 +16,8 @@
 from conans.model.ref import ConanFileReference
 from conans.model.ref import PackageReference
 from conans.paths import CONANFILE, SYSTEM_REQS, EXPORT_FOLDER, EXPORT_SRC_FOLDER, SRC_FOLDER, \
-<<<<<<< HEAD
-    BUILD_FOLDER, PACKAGES_FOLDER, SYSTEM_REQS_FOLDER, PACKAGE_METADATA, SCM_SRC_FOLDER, rm_conandir, \
-    PACKAGE_TGZ_NAME
-=======
-    BUILD_FOLDER, PACKAGES_FOLDER, SYSTEM_REQS_FOLDER, PACKAGE_METADATA, SCM_SRC_FOLDER, rm_conandir
->>>>>>> 207daa0b
+    BUILD_FOLDER, PACKAGES_FOLDER, SYSTEM_REQS_FOLDER, PACKAGE_METADATA, SCM_SRC_FOLDER, \
+    rm_conandir, PACKAGE_TGZ_NAME
 from conans.util.files import load, save, rmdir, set_dirty, clean_dirty, is_dirty
 from conans.util.locks import Lock, NoLock, ReadLock, SimpleLock, WriteLock
 from conans.util.log import logger
@@ -122,12 +118,9 @@
         yield
         clean_dirty(pkg_folder)
 
-<<<<<<< HEAD
     def package_tgz(self, pref):
         return os.path.join(self._base_folder, PACKAGES_FOLDER + "_tgz", pref.id, PACKAGE_TGZ_NAME)
 
-=======
->>>>>>> 207daa0b
     def package_is_dirty(self, pref):
         pkg_folder = os.path.join(self._base_folder, PACKAGES_FOLDER, pref.id)
         return is_dirty(pkg_folder)
@@ -149,12 +142,9 @@
         # Here we could validate and check we own a write lock over this package
         assert isinstance(pref, PackageReference)
         assert pref.ref == self._ref, "{!r} != {!r}".format(pref.ref, self._ref)
-<<<<<<< HEAD
         # Remove the tgz storage
         tgz_folder = os.path.join(self._base_folder, PACKAGES_FOLDER + "_tgz", pref.id)
         rmdir(tgz_folder)
-=======
->>>>>>> 207daa0b
         # This is NOT the short paths, but the standard cache one
         pkg_folder = os.path.join(self._base_folder, PACKAGES_FOLDER, pref.id)
         try:
