# coding=utf-8

import os
import platform
from contextlib import contextmanager

<<<<<<< HEAD
import fasteners

=======
from conans.errors import NotFoundException
from conans.errors import RecipeNotFoundException, PackageNotFoundException
>>>>>>> 5b542d98
from conans.model.manifest import FileTreeManifest
from conans.model.manifest import discarded_file
from conans.model.package_metadata import PackageMetadata
from conans.model.ref import ConanFileReference
from conans.model.ref import PackageReference
from conans.paths import CONANFILE, SYSTEM_REQS, EXPORT_FOLDER, EXPORT_SRC_FOLDER, SRC_FOLDER, \
    BUILD_FOLDER, PACKAGES_FOLDER, SYSTEM_REQS_FOLDER, SCM_FOLDER, PACKAGE_METADATA
from conans.util.files import load, save
from conans.util.log import logger


def short_path(func):
    if platform.system() == "Windows":
        from conans.util.windows import path_shortener

        def wrap(self, *args, **kwargs):
            p = func(self, *args, **kwargs)
            return path_shortener(p, self._short_paths)

        return wrap
    else:
        return func


class PackageCacheLayout(object):
    """ This is the package layout for Conan cache """

    def __init__(self, base_folder, ref, short_paths):
        assert isinstance(ref, ConanFileReference)
        self._ref = ref
        self._base_folder = os.path.normpath(base_folder)
        self._short_paths = short_paths

    def conan(self):
        """ Returns the base folder for this package reference """
        return self._base_folder

    def export(self):
        return os.path.join(self._base_folder, EXPORT_FOLDER)

    def conanfile(self):
        export = self.export()
        return os.path.join(export, CONANFILE)

    @short_path
    def export_sources(self):
        return os.path.join(self._base_folder, EXPORT_SRC_FOLDER)

    @short_path
    def source(self):
        return os.path.join(self._base_folder, SRC_FOLDER)

    def builds(self):
        return os.path.join(self._base_folder, BUILD_FOLDER)

    @short_path
    def build(self, pref):
        assert isinstance(pref, PackageReference)
        assert pref.ref == self._ref
        return os.path.join(self._base_folder, BUILD_FOLDER, pref.id)

    def system_reqs(self):
        return os.path.join(self._base_folder, SYSTEM_REQS_FOLDER, SYSTEM_REQS)

    def system_reqs_package(self, pref):
        assert isinstance(pref, PackageReference)
        assert pref.ref == self._ref
        return os.path.join(self._base_folder, SYSTEM_REQS_FOLDER, pref.id, SYSTEM_REQS)

    def packages(self):
        return os.path.join(self._base_folder, PACKAGES_FOLDER)

    @short_path
    def package(self, pref):
        assert isinstance(pref, PackageReference)
        assert pref.ref == self._ref
        return os.path.join(self._base_folder, PACKAGES_FOLDER, pref.id)

    def scm_folder(self):
        return os.path.join(self._base_folder, SCM_FOLDER)

    def package_metadata(self):
        return os.path.join(self._base_folder, PACKAGE_METADATA)

    def recipe_manifest(self):
        return FileTreeManifest.load(self.export())

    def package_manifests(self, pref):
        package_folder = self.package(pref)
        readed_manifest = FileTreeManifest.load(package_folder)
        expected_manifest = FileTreeManifest.create(package_folder)
        return readed_manifest, expected_manifest

    def recipe_exists(self):
        return os.path.exists(self.export()) and \
               (not self._ref.revision or self.recipe_revision() == self._ref.revision)

    def package_exists(self, pref):
        assert isinstance(pref, PackageReference)
        assert pref.ref == self._ref
        return (self.recipe_exists() and
                os.path.exists(self.package(pref)) and
                (not pref.revision or self.package_revision(pref) == pref.revision))

    def recipe_revision(self):
        metadata = self.load_metadata()
        return metadata.recipe.revision

    def package_revision(self, pref):
        assert isinstance(pref, PackageReference)
        assert pref.ref.copy_clear_rev() == self._ref.copy_clear_rev()
        metadata = self.load_metadata()
        if pref.id not in metadata.packages:
            raise PackageNotFoundException(pref)
        return metadata.packages[pref.id].revision

    # Metadata
    def load_metadata(self):
        try:
            text = load(self.package_metadata())
        except IOError:
            raise RecipeNotFoundException(self._ref)
        return PackageMetadata.loads(text)

    @contextmanager
    def update_metadata(self):
<<<<<<< HEAD
        lockfile = self.package_metadata() + ".lock"
        with fasteners.InterProcessLock(lockfile, logger=logger):
            try:
                metadata = self.load_metadata()
            except IOError:
                metadata = PackageMetadata()
            yield metadata
            save(self.package_metadata(), metadata.dumps())
=======
        try:
            metadata = self.load_metadata()
        except RecipeNotFoundException:
            metadata = PackageMetadata()
        yield metadata
        save(self.package_metadata(), metadata.dumps())
>>>>>>> 5b542d98

    # Revisions
    def package_summary_hash(self, pref):
        package_folder = self.package(pref)
        try:
            read_manifest = FileTreeManifest.load(package_folder)
        except IOError:
            raise PackageNotFoundException(pref)
        return read_manifest.summary_hash

    # Raw access to file
    def get_path(self, path, package_id=None):
        """ Return the contents for the given `path` inside current layout, it can
            be a single file or the list of files in a directory

            :param package_id: will retrieve the contents from the package directory
            :param path: path relative to the cache reference or package folder
        """

        assert not os.path.isabs(path)

        if package_id is None:  # Get the file in the exported files
            folder = self.export()
        else:
            pref = PackageReference(self._ref, package_id)
            folder = self.package(pref)

        abs_path = os.path.join(folder, path)
        if not os.path.exists(abs_path):
            raise NotFoundException("The specified path doesn't exist")
        if os.path.isdir(abs_path):
            return sorted([path for path in os.listdir(abs_path) if not discarded_file(path)])
        else:
            return load(abs_path)<|MERGE_RESOLUTION|>--- conflicted
+++ resolved
@@ -4,13 +4,11 @@
 import platform
 from contextlib import contextmanager
 
-<<<<<<< HEAD
+
 import fasteners
 
-=======
 from conans.errors import NotFoundException
 from conans.errors import RecipeNotFoundException, PackageNotFoundException
->>>>>>> 5b542d98
 from conans.model.manifest import FileTreeManifest
 from conans.model.manifest import discarded_file
 from conans.model.package_metadata import PackageMetadata
@@ -137,23 +135,14 @@
 
     @contextmanager
     def update_metadata(self):
-<<<<<<< HEAD
         lockfile = self.package_metadata() + ".lock"
         with fasteners.InterProcessLock(lockfile, logger=logger):
             try:
                 metadata = self.load_metadata()
-            except IOError:
+            except RecipeNotFoundException:
                 metadata = PackageMetadata()
             yield metadata
             save(self.package_metadata(), metadata.dumps())
-=======
-        try:
-            metadata = self.load_metadata()
-        except RecipeNotFoundException:
-            metadata = PackageMetadata()
-        yield metadata
-        save(self.package_metadata(), metadata.dumps())
->>>>>>> 5b542d98
 
     # Revisions
     def package_summary_hash(self, pref):
