--- conflicted
+++ resolved
@@ -721,7 +721,6 @@
         return exit_code == 0
 
 
-<<<<<<< HEAD
 class PkgUtilTool(object):
     def update(self):
         _run(self._runner, "%spkgutil --catalog" % self._sudo_str)
@@ -734,11 +733,8 @@
         return exit_code == 0
 
 
-def _run(runner, command):
-=======
 def _run(runner, command, accepted_returns=None):
     accepted_returns = accepted_returns or [0, ]
->>>>>>> c977cdd8
     _global_output.info("Running: %s" % command)
     if runner(command, True) not in accepted_returns:
         raise ConanException("Command '%s' failed" % command)