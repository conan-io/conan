--- conflicted
+++ resolved
@@ -189,16 +189,12 @@
 
 @contextmanager
 def vcvars(*args, **kwargs):
-<<<<<<< HEAD
-    yield tools_win.vcvars(output=_global_output, *args, **kwargs)
-=======
     with tools_win.vcvars(output=_global_output, *args, **kwargs):
         yield
 
 
 def msvc_build_command(*args, **kwargs):
     return tools_win.msvc_build_command(output=_global_output, *args, **kwargs)
->>>>>>> 0f9f859f
 
 
 def build_sln_command(*args, **kwargs):
