--- conflicted
+++ resolved
@@ -230,7 +230,6 @@
     else:
         env_var = "vs%s0comntools" % compiler_version
 
-<<<<<<< HEAD
         if env_var == 'vs150comntools':
             vs_path = os.getenv(env_var)
             if not vs_path:  # Try to locate with vswhere
@@ -251,26 +250,6 @@
             vcvars_path = os.path.join(vs_path, "../../VC/vcvarsall.bat")
             command = ('call "%s" %s' % (vcvars_path, param))
 
-=======
-        vs_path = None
-        if env_var == 'vs150comntools' and not env_var in os.environ:
-            vs_root = vs_installation_path(compiler_version)
-            if vs_root:
-                vs_path = os.path.join(vs_root, "Common7", "Tools", "")
-
-        try:
-            vs_path = vs_path or os.environ[env_var]
-        except KeyError:
-            raise ConanException("VS '%s' variable not defined. Please install VS or define "
-                                 "the variable (VS2017)" % env_var)
-        if env_var != "vs150comntools":
-            vs_path = os.path.join(vs_path, "../../VC/vcvarsall.bat")
-            command = ('call "%s" %s' % (vs_path, param))
-        else:
-            vs_path = os.path.join(vs_path, "../../VC/Auxiliary/Build/vcvarsall.bat")
-            command = ('set "VSCMD_START_DIR=%%CD%%" && call "%s" %s' % (vs_path, param))
-            
->>>>>>> c6d187e0
     return command
 
 
