--- conflicted
+++ resolved
@@ -96,12 +96,9 @@
 which = tools_files.which
 unix2dos = tools_files.unix2dos
 dos2unix = tools_files.dos2unix
-<<<<<<< HEAD
 rename = tools_files.rename
-=======
 fix_symlinks = tools_files.fix_symlinks
 
->>>>>>> 68fe941b
 
 def unzip(*args, **kwargs):
     return tools_files.unzip(output=_global_output, *args, **kwargs)
