--- conflicted
+++ resolved
@@ -233,12 +233,8 @@
 class PackageNotFoundException(NotFoundException):
 
     def __init__(self, pref, remote=None):
-<<<<<<< HEAD
-=======
         from conans.model.package_ref import PkgReference
-        assert isinstance(pref, PkgReference), "PackageNotFoundException requires a " \
-                                                   "PkgReference"
->>>>>>> fba25934
+        assert isinstance(pref, PkgReference), "PackageNotFoundException requires a PkgReference"
         self.pref = pref
         super(PackageNotFoundException, self).__init__(remote=remote)
 
