"""
    Exceptions raised and handled in Conan server.
    These exceptions are mapped between server (as an HTTP response) and client
    through the REST API. When an error happens in server its translated to an HTTP
    error code that its sent to client. Client reads the server code and raise the
    matching exception.

    see return_plugin.py

"""
from contextlib import contextmanager

from conans.util.env_reader import get_env


@contextmanager
def conanfile_exception_formatter(conanfile_name, func_name):
    """
    Decorator to throw an exception formatted with the line of the conanfile where the error ocurrs.
    :param reference: Reference of the conanfile
    :return:
    """
    try:
        yield
    except ConanInvalidConfiguration as exc:
        msg = "{}: Invalid configuration: {}".format(conanfile_name, exc)  # TODO: Move from here?
        raise ConanInvalidConfiguration(msg)
    except Exception as exc:
        msg = _format_conanfile_exception(conanfile_name, func_name, exc)
        raise ConanExceptionInUserConanfileMethod(msg)


def _format_conanfile_exception(scope, method, exception):
    """
    It will iterate the traceback lines, when it finds that the source code is inside the users
    conanfile it "start recording" the messages, when the trace exits the conanfile we return
    the traces.
    """
    import sys
    import traceback
    if get_env("CONAN_VERBOSE_TRACEBACK", False):
        return traceback.format_exc()
    try:
        conanfile_reached = False
        tb = sys.exc_info()[2]
        index = 0
        content_lines = []

        while True:  # If out of index will raise and will be captured later
            # 40 levels of nested functions max, get the latest
            filepath, line, name, contents = traceback.extract_tb(tb, 40)[index]
            if "conanfile.py" not in filepath:  # Avoid show trace from internal conan source code
                if conanfile_reached:  # The error goes to internal code, exit print
                    break
            else:
                if not conanfile_reached:  # First line
                    msg = "%s: Error in %s() method" % (scope, method)
                    msg += ", line %d\n\t%s" % (line, contents)
                else:
                    msg = ("while calling '%s', line %d\n\t%s" % (name, line, contents)
                           if line else "\n\t%s" % contents)
                content_lines.append(msg)
                conanfile_reached = True
            index += 1
    except Exception:
        pass
    ret = "\n".join(content_lines)
    ret += "\n\t%s: %s" % (exception.__class__.__name__, str(exception))
    return ret


class ConanException(Exception):
    """
         Generic conans exception
    """
    def __init__(self, *args, **kwargs):
        self.info = None
        self.remote = kwargs.pop("remote", None)
        super(ConanException, self).__init__(*args, **kwargs)

    def remote_message(self):
        if self.remote:
            return " [Remote: {}]".format(self.remote.name)
        return ""

    def __str__(self):
        from conans.util.files import exception_message_safe
        msg = super(ConanException, self).__str__()
        if self.remote:
            return "{}.{}".format(exception_message_safe(msg), self.remote_message())

        return exception_message_safe(msg)


class OnlyV2Available(ConanException):

    def __init__(self, remote_url):
        msg = "The remote at '%s' only works with revisions enabled. " \
              "Set CONAN_REVISIONS_ENABLED=1 " \
              "or set 'general.revisions_enabled = 1' at the 'conan.conf'" % remote_url
        super(OnlyV2Available, self).__init__(msg)


class NoRestV2Available(ConanException):
    pass


class NoRemoteAvailable(ConanException):
    """ No default remote configured or the specified remote do not exists
    """
    pass


class InvalidNameException(ConanException):
    pass


class ConanConnectionError(ConanException):
    pass


class ConanOutdatedClient(ConanException):
    pass


class ConanExceptionInUserConanfileMethod(ConanException):
    pass


class ConanInvalidConfiguration(ConanExceptionInUserConanfileMethod):
    pass


<<<<<<< HEAD
class ConanSubprocessError(ConanException):
    def __init__(self, return_code, command):
        self.return_code = return_code
        self.command = command

    def __str__(self):
        if self.return_code and self.return_code < 0:
            return "Command '{}' died with {!r}".format(self.cmd, self.return_code)
        else:
            return "Command '{}' returned non-zero exit status {}".format(self.cmd, self.return_code)
=======
class ConanMigrationError(ConanException):
    pass
>>>>>>> db8130ec


# Remote exceptions #
class InternalErrorException(ConanException):
    """
         Generic 500 error
    """
    pass


class RequestErrorException(ConanException):
    """
         Generic 400 error
    """
    pass


class AuthenticationException(ConanException):  # 401
    """
        401 error
    """
    pass


class ForbiddenException(ConanException):  # 403
    """
        403 error
    """
    pass


class NotFoundException(ConanException):  # 404
    """
        404 error
    """

    def __init__(self, *args, **kwargs):
        self.remote = kwargs.pop("remote", None)
        super(NotFoundException, self).__init__(*args, **kwargs)


class RecipeNotFoundException(NotFoundException):

    def __init__(self, ref, remote=None, print_rev=False):
        from conans.model.ref import ConanFileReference
        assert isinstance(ref, ConanFileReference), "RecipeNotFoundException requires a " \
                                                    "ConanFileReference"
        self.ref = ref
        self.print_rev = print_rev
        super(RecipeNotFoundException, self).__init__(remote=remote)

    def __str__(self):
        tmp = self.ref.full_repr() if self.print_rev else str(self.ref)
        return "Recipe not found: '{}'".format(tmp, self.remote_message())


class PackageNotFoundException(NotFoundException):

    def __init__(self, pref, remote=None, print_rev=False):
        from conans.model.ref import PackageReference
        assert isinstance(pref, PackageReference), "PackageNotFoundException requires a " \
                                                   "PackageReference"
        self.pref = pref
        self.print_rev = print_rev

        super(PackageNotFoundException, self).__init__(remote=remote)

    def __str__(self):
        tmp = self.pref.full_repr() if self.print_rev else str(self.pref)
        return "Binary package not found: '{}'{}".format(tmp, self.remote_message())


class UserInterfaceErrorException(RequestErrorException):
    """
        420 error
    """
    pass


EXCEPTION_CODE_MAPPING = {InternalErrorException: 500,
                          RequestErrorException: 400,
                          AuthenticationException: 401,
                          ForbiddenException: 403,
                          NotFoundException: 404,
                          RecipeNotFoundException: 404,
                          PackageNotFoundException: 404,
                          UserInterfaceErrorException: 420}<|MERGE_RESOLUTION|>--- conflicted
+++ resolved
@@ -131,7 +131,6 @@
     pass
 
 
-<<<<<<< HEAD
 class ConanSubprocessError(ConanException):
     def __init__(self, return_code, command):
         self.return_code = return_code
@@ -142,10 +141,10 @@
             return "Command '{}' died with {!r}".format(self.cmd, self.return_code)
         else:
             return "Command '{}' returned non-zero exit status {}".format(self.cmd, self.return_code)
-=======
+
+
 class ConanMigrationError(ConanException):
     pass
->>>>>>> db8130ec
 
 
 # Remote exceptions #
