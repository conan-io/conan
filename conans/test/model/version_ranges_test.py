--- conflicted
+++ resolved
@@ -10,13 +10,7 @@
 from conans.model.settings import Settings
 from conans.model.requires import Requirements
 from conans.test.utils.test_files import temp_folder
-<<<<<<< HEAD
-from collections import namedtuple
 from conans.client.graph.range_resolver import RangeResolver, satisfying
-import re
-=======
-from conans.client.graph.range_resolver import RangeResolver, satisfying
->>>>>>> 2113cae8
 from parameterized import parameterized
 from conans.model.profile import Profile
 from conans.errors import ConanException
@@ -159,12 +153,8 @@
         self.loader = ConanFileLoader(None, Settings.loads(""), Profile())
         self.retriever = Retriever(self.loader, self.output)
         self.remote_search = MockSearchRemote()
-<<<<<<< HEAD
-        self.resolver = RangeResolver(self.output, self.retriever, self.remote_search)
-=======
         paths = SimplePaths(self.retriever.folder)
         self.resolver = RangeResolver(self.output, paths, self.remote_search)
->>>>>>> 2113cae8
         self.builder = DepsGraphBuilder(self.retriever, self.output, self.loader, self.resolver)
 
         for v in ["0.1", "0.2", "0.3", "1.1", "1.1.2", "1.2.1", "2.1", "2.2.1"]:
