--- conflicted
+++ resolved
@@ -1,8 +1,4 @@
 import unittest
-<<<<<<< HEAD
-
-=======
->>>>>>> bcb808fd
 from collections import namedtuple
 
 from conans.test.utils.tools import TestBufferConanOutput
