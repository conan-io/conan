import unittest
<<<<<<< HEAD
from conans.model.ref import ConanFileReference, PackageReference
=======
from conans.model.ref import ConanFileReference, ConanName, InvalidNameException
>>>>>>> d6b32097
from conans.errors import ConanException


class RefTest(unittest.TestCase):
    def basic_test(self):
        ref = ConanFileReference.loads("opencv/2.4.10 @ lasote/testing")
        self.assertEqual(ref.name, "opencv")
        self.assertEqual(ref.version, "2.4.10")
        self.assertEqual(ref.user, "lasote")
        self.assertEqual(ref.channel, "testing")
        self.assertEqual(str(ref), "opencv/2.4.10@lasote/testing")

        ref = ConanFileReference.loads("opencv_lite/2.4.10@phil_lewis/testing")
        self.assertEqual(ref.name, "opencv_lite")
        self.assertEqual(ref.version, "2.4.10")
        self.assertEqual(ref.user, "phil_lewis")
        self.assertEqual(ref.channel, "testing")
        self.assertEqual(str(ref), "opencv_lite/2.4.10@phil_lewis/testing")

        ref = ConanFileReference.loads("opencv/2.4.10@3rd-party/testing")
        self.assertEqual(ref.name, "opencv")
        self.assertEqual(ref.version, "2.4.10")
        self.assertEqual(ref.user, "3rd-party")
        self.assertEqual(ref.channel, "testing")
        self.assertEqual(str(ref), "opencv/2.4.10@3rd-party/testing")

    def errors_test(self):
        self.assertRaises(ConanException, ConanFileReference.loads, "")
        self.assertRaises(ConanException, ConanFileReference.loads, "opencv/2.4.10")
        self.assertRaises(ConanException, ConanFileReference.loads, "opencv/2.4.10 @ lasote")
        self.assertRaises(ConanException, ConanFileReference.loads, "opencv??/2.4.10@laso/testing")
        self.assertRaises(ConanException, ConanFileReference.loads, ".opencv/2.4.10@lasote/testing")
        self.assertRaises(ConanException, ConanFileReference.loads, "o/2.4.10 @ lasote/testing")
        self.assertRaises(ConanException, ConanFileReference.loads, "lib/1.0@user&surname/channel")
        self.assertRaises(ConanException, ConanFileReference.loads,
                          "opencv%s/2.4.10@laso/testing" % "A" * 40)
        self.assertRaises(ConanException, ConanFileReference.loads,
                          "opencv/2.4.10%s@laso/testing" % "A" * 40)
        self.assertRaises(ConanException, ConanFileReference.loads,
                          "opencv/2.4.10@laso%s/testing" % "A" * 40)
        self.assertRaises(ConanException, ConanFileReference.loads,
                          "opencv/2.4.10@laso/testing%s" % "A" * 40)

<<<<<<< HEAD
    def revisions_test(self):
        ref = ConanFileReference.loads("opencv/2.4.10@lasote/testing#23")
        self.assertEqual(ref.channel, "testing")
        self.assertEqual(ref.revision, "23")

        ref = ConanFileReference("opencv", "2.3", "lasote", "testing", "34")
        self.assertEqual(ref.revision, "34")

        p_ref = PackageReference.loads("opencv/2.4.10@lasote/testing#23:123123123#989")
        self.assertEqual(p_ref.revision, "989")
        self.assertEqual(p_ref.conan.revision, "23")

    def equal_test(self):
        ref = ConanFileReference.loads("opencv/2.4.10@lasote/testing#23")
        ref2 = ConanFileReference.loads("opencv/2.4.10@lasote/testing#232")
        self.assertFalse(ref == ref2)
        self.assertTrue(ref != ref2)

        ref = ConanFileReference.loads("opencv/2.4.10@lasote/testing")
        ref2 = ConanFileReference.loads("opencv/2.4.10@lasote/testing#232")

        self.assertFalse(ref == ref2)
        self.assertTrue(ref != ref2)
        self.assertTrue(ref2 != ref)

        ref = ConanFileReference.loads("opencv/2.4.10@lasote/testing")
        ref2 = ConanFileReference.loads("opencv/2.4.10@lasote/testing")

        self.assertTrue(ref == ref2)
        self.assertFalse(ref != ref2)

        ref = ConanFileReference.loads("opencv/2.4.10@lasote/testing#23")
        ref2 = ConanFileReference.loads("opencv/2.4.10@lasote/testing#23")
        self.assertTrue(ref == ref2)
        self.assertFalse(ref != ref2)

=======

class ConanNameTestCase(unittest.TestCase):

    def _check_invalid_format(self, value, *args):
        with self.assertRaisesRegexp(InvalidNameException, "Valid names"):
            ConanName.validate_name(value, *args)

    def _check_invalid_type(self, value):
        with self.assertRaisesRegexp(InvalidNameException, "is not a string"):
            ConanName.validate_name(value)

    def validate_name_test(self):
        self.assertIsNone(ConanName.validate_name("string.dot.under-score.123"))
        self.assertIsNone(ConanName.validate_name("_underscore+123"))
        self.assertIsNone(ConanName.validate_name("*"))
        self.assertIsNone(ConanName.validate_name("a" * ConanName._min_chars))
        self.assertIsNone(ConanName.validate_name("a" * ConanName._max_chars))
        self.assertIsNone(ConanName.validate_name("a" * 50))  # Regression test

    def validate_name_test_invalid_format(self):
        self._check_invalid_format("-no.dash.start")
        self._check_invalid_format("a" * (ConanName._min_chars - 1))
        self._check_invalid_format("a" * (ConanName._max_chars + 1))

    def validate_name_test_invalid_type(self):
        self._check_invalid_type(123.34)
        self._check_invalid_type(("item1", "item2",))

    def validate_name_version_test(self):
        self.assertIsNone(ConanName.validate_name("[vvvv]", version=True))

    def validate_name_version_test_invalid(self):
        self._check_invalid_format("[no.close.bracket", True)
        self._check_invalid_format("no.open.bracket]", True)
>>>>>>> d6b32097
<|MERGE_RESOLUTION|>--- conflicted
+++ resolved
@@ -1,10 +1,7 @@
 import unittest
-<<<<<<< HEAD
-from conans.model.ref import ConanFileReference, PackageReference
-=======
+from conans.errors import ConanException
 from conans.model.ref import ConanFileReference, ConanName, InvalidNameException
->>>>>>> d6b32097
-from conans.errors import ConanException
+from conans.model.ref import PackageReference
 
 
 class RefTest(unittest.TestCase):
@@ -47,7 +44,6 @@
         self.assertRaises(ConanException, ConanFileReference.loads,
                           "opencv/2.4.10@laso/testing%s" % "A" * 40)
 
-<<<<<<< HEAD
     def revisions_test(self):
         ref = ConanFileReference.loads("opencv/2.4.10@lasote/testing#23")
         self.assertEqual(ref.channel, "testing")
@@ -84,7 +80,6 @@
         self.assertTrue(ref == ref2)
         self.assertFalse(ref != ref2)
 
-=======
 
 class ConanNameTestCase(unittest.TestCase):
 
@@ -119,4 +114,3 @@
     def validate_name_version_test_invalid(self):
         self._check_invalid_format("[no.close.bracket", True)
         self._check_invalid_format("no.open.bracket]", True)
->>>>>>> d6b32097
