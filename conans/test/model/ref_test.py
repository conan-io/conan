import unittest
<<<<<<< HEAD
=======
from conans.model.ref import ConanFileReference, ConanName, InvalidNameException, check_valid_ref
>>>>>>> 90f97296
from conans.errors import ConanException
from conans.model.ref import ConanFileReference, ConanName, InvalidNameException
from conans.model.ref import PackageReference


class RefTest(unittest.TestCase):
    def basic_test(self):
        ref = ConanFileReference.loads("opencv/2.4.10 @ lasote/testing")
        self.assertEqual(ref.name, "opencv")
        self.assertEqual(ref.version, "2.4.10")
        self.assertEqual(ref.user, "lasote")
        self.assertEqual(ref.channel, "testing")
        self.assertEqual(str(ref), "opencv/2.4.10@lasote/testing")

        ref = ConanFileReference.loads("opencv_lite/2.4.10@phil_lewis/testing")
        self.assertEqual(ref.name, "opencv_lite")
        self.assertEqual(ref.version, "2.4.10")
        self.assertEqual(ref.user, "phil_lewis")
        self.assertEqual(ref.channel, "testing")
        self.assertEqual(str(ref), "opencv_lite/2.4.10@phil_lewis/testing")

        ref = ConanFileReference.loads("opencv/2.4.10@3rd-party/testing")
        self.assertEqual(ref.name, "opencv")
        self.assertEqual(ref.version, "2.4.10")
        self.assertEqual(ref.user, "3rd-party")
        self.assertEqual(ref.channel, "testing")
        self.assertEqual(str(ref), "opencv/2.4.10@3rd-party/testing")

    def errors_test(self):
        self.assertRaises(ConanException, ConanFileReference.loads, "")
        self.assertRaises(ConanException, ConanFileReference.loads, "opencv/2.4.10")
        self.assertRaises(ConanException, ConanFileReference.loads, "opencv/2.4.10 @ lasote")
        self.assertRaises(ConanException, ConanFileReference.loads, "opencv??/2.4.10@laso/testing")
        self.assertRaises(ConanException, ConanFileReference.loads, ".opencv/2.4.10@lasote/testing")
        self.assertRaises(ConanException, ConanFileReference.loads, "o/2.4.10 @ lasote/testing")
        self.assertRaises(ConanException, ConanFileReference.loads, "lib/1.0@user&surname/channel")
        self.assertRaises(ConanException, ConanFileReference.loads,
                          "opencv%s/2.4.10@laso/testing" % "A" * 40)
        self.assertRaises(ConanException, ConanFileReference.loads,
                          "opencv/2.4.10%s@laso/testing" % "A" * 40)
        self.assertRaises(ConanException, ConanFileReference.loads,
                          "opencv/2.4.10@laso%s/testing" % "A" * 40)
        self.assertRaises(ConanException, ConanFileReference.loads,
                          "opencv/2.4.10@laso/testing%s" % "A" * 40)

    def revisions_test(self):
        ref = ConanFileReference.loads("opencv/2.4.10@lasote/testing#23")
        self.assertEqual(ref.channel, "testing")
        self.assertEqual(ref.revision, "23")

        ref = ConanFileReference("opencv", "2.3", "lasote", "testing", "34")
        self.assertEqual(ref.revision, "34")

        p_ref = PackageReference.loads("opencv/2.4.10@lasote/testing#23:123123123#989")
        self.assertEqual(p_ref.revision, "989")
        self.assertEqual(p_ref.conan.revision, "23")

    def equal_test(self):
        ref = ConanFileReference.loads("opencv/2.4.10@lasote/testing#23")
        ref2 = ConanFileReference.loads("opencv/2.4.10@lasote/testing#232")
        self.assertFalse(ref == ref2)
        self.assertTrue(ref != ref2)

        ref = ConanFileReference.loads("opencv/2.4.10@lasote/testing")
        ref2 = ConanFileReference.loads("opencv/2.4.10@lasote/testing#232")

        self.assertFalse(ref == ref2)
        self.assertTrue(ref != ref2)
        self.assertTrue(ref2 != ref)

        ref = ConanFileReference.loads("opencv/2.4.10@lasote/testing")
        ref2 = ConanFileReference.loads("opencv/2.4.10@lasote/testing")

        self.assertTrue(ref == ref2)
        self.assertFalse(ref != ref2)

        ref = ConanFileReference.loads("opencv/2.4.10@lasote/testing#23")
        ref2 = ConanFileReference.loads("opencv/2.4.10@lasote/testing#23")
        self.assertTrue(ref == ref2)
        self.assertFalse(ref != ref2)


class ConanNameTestCase(unittest.TestCase):

    def _check_invalid_format(self, value, *args):
        with self.assertRaisesRegexp(InvalidNameException, "Valid names"):
            ConanName.validate_name(value, *args)

    def _check_invalid_type(self, value):
        with self.assertRaisesRegexp(InvalidNameException, "is not a string"):
            ConanName.validate_name(value)

    def validate_name_test(self):
        self.assertIsNone(ConanName.validate_name("string.dot.under-score.123"))
        self.assertIsNone(ConanName.validate_name("_underscore+123"))
        self.assertIsNone(ConanName.validate_name("*"))
        self.assertIsNone(ConanName.validate_name("a" * ConanName._min_chars))
        self.assertIsNone(ConanName.validate_name("a" * ConanName._max_chars))
        self.assertIsNone(ConanName.validate_name("a" * 50))  # Regression test

    def validate_name_test_invalid_format(self):
        self._check_invalid_format("-no.dash.start")
        self._check_invalid_format("a" * (ConanName._min_chars - 1))
        self._check_invalid_format("a" * (ConanName._max_chars + 1))

    def validate_name_test_invalid_type(self):
        self._check_invalid_type(123.34)
        self._check_invalid_type(("item1", "item2",))

    def validate_name_version_test(self):
        self.assertIsNone(ConanName.validate_name("[vvvv]", version=True))

    def validate_name_version_test_invalid(self):
        self._check_invalid_format("[no.close.bracket", True)
        self._check_invalid_format("no.open.bracket]", True)
<<<<<<< HEAD
=======


class CheckValidRefTest(unittest.TestCase):

    def test_string(self):
        self.assertTrue(check_valid_ref("package/1.0@user/channel", allow_pattern=False))
        self.assertTrue(check_valid_ref("package/1.0@user/channel", allow_pattern=True))

        self.assertFalse(check_valid_ref("package/*@user/channel", allow_pattern=False))
        self.assertTrue(check_valid_ref("package/1.0@user/channel", allow_pattern=True))

    def test_conanfileref(self):
        ref = ConanFileReference.loads("package/1.0@user/channel")
        self.assertTrue(check_valid_ref(ref, allow_pattern=False))
        self.assertTrue(check_valid_ref(ref, allow_pattern=True))

        ref_pattern = ConanFileReference.loads("package/*@user/channel")
        self.assertFalse(check_valid_ref(ref_pattern, allow_pattern=False))
        self.assertTrue(check_valid_ref(ref_pattern, allow_pattern=True))
>>>>>>> 90f97296
<|MERGE_RESOLUTION|>--- conflicted
+++ resolved
@@ -1,8 +1,5 @@
 import unittest
-<<<<<<< HEAD
-=======
 from conans.model.ref import ConanFileReference, ConanName, InvalidNameException, check_valid_ref
->>>>>>> 90f97296
 from conans.errors import ConanException
 from conans.model.ref import ConanFileReference, ConanName, InvalidNameException
 from conans.model.ref import PackageReference
@@ -118,8 +115,6 @@
     def validate_name_version_test_invalid(self):
         self._check_invalid_format("[no.close.bracket", True)
         self._check_invalid_format("no.open.bracket]", True)
-<<<<<<< HEAD
-=======
 
 
 class CheckValidRefTest(unittest.TestCase):
@@ -139,4 +134,3 @@
         ref_pattern = ConanFileReference.loads("package/*@user/channel")
         self.assertFalse(check_valid_ref(ref_pattern, allow_pattern=False))
         self.assertTrue(check_valid_ref(ref_pattern, allow_pattern=True))
->>>>>>> 90f97296
