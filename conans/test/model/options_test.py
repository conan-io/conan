--- conflicted
+++ resolved
@@ -245,11 +245,7 @@
         self.assertEqual(option_values.dumps(), self.sut.dumps())
 
     def test_consistency(self):
-<<<<<<< HEAD
-        def _checkEqual(hs1, hs2, hs3, hs4):
-=======
-        def _check_equal(hs1, hs2, hs3):
->>>>>>> bf72d5e2
+        def _check_equal(hs1, hs2, hs3, hs4):
             opt_values1 = OptionsValues(hs1)
             opt_values2 = OptionsValues(hs2)
             opt_values3 = OptionsValues(hs3)
@@ -260,29 +256,17 @@
             self.assertEqual(opt_values1.dumps(), opt_values4.dumps())
 
         # Check that all possible input options give the same result
-<<<<<<< HEAD
-        _checkEqual([('opt', 3)], [('opt', '3'), ], ('opt=3', ), {'opt': 3})
-        _checkEqual([('opt', True)], [('opt', 'True'), ], ('opt=True', ), {'opt': True})
-        _checkEqual([('opt', False)], [('opt', 'False'), ], ('opt=False', ), {'opt': False})
-        _checkEqual([('opt', None)], [('opt', 'None'), ], ('opt=None', ), {'opt': None})
-        _checkEqual([('opt', 0)], [('opt', '0'), ], ('opt=0', ), {'opt': 0})
-        _checkEqual([('opt', '')], [('opt', ''), ], ('opt=', ), {'opt': ''})
+        _check_equal([('opt', 3)],       [('opt', '3'), ],       ('opt=3', ),       {'opt': 3})
+        _check_equal([('opt', True)],    [('opt', 'True'), ],    ('opt=True', ),    {'opt': True})
+        _check_equal([('opt', False)],   [('opt', 'False'), ],   ('opt=False', ),   {'opt': False})
+        _check_equal([('opt', None)],    [('opt', 'None'), ],    ('opt=None', ),    {'opt': None})
+        _check_equal([('opt', 0)],       [('opt', '0'), ],       ('opt=0', ),       {'opt': 0})
+        _check_equal([('opt', '')],      [('opt', ''), ],        ('opt=', ),        {'opt': ''})
 
         # Check for leading and trailing spaces
-        _checkEqual([('  opt  ', 3)], [(' opt  ', '3'), ], ('  opt =3', ), {' opt ': 3})
-        _checkEqual([('opt', '  value  ')], [('opt', '  value '), ], ('opt= value  ', ), {'opt': ' value '})
-=======
-        _check_equal([('opt', 3)],       [('opt', '3'), ],       ('opt=3', ))
-        _check_equal([('opt', True)],    [('opt', 'True'), ],    ('opt=True', ))
-        _check_equal([('opt', False)],   [('opt', 'False'), ],   ('opt=False', ))
-        _check_equal([('opt', None)],    [('opt', 'None'), ],    ('opt=None', ))
-        _check_equal([('opt', 0)],       [('opt', '0'), ],       ('opt=0', ))
-        _check_equal([('opt', '')],      [('opt', ''), ],        ('opt=', ))
-
-        # Check for leading and trailing spaces
-        _check_equal([('  opt  ', 3)],       [(' opt  ', '3'), ],        ('  opt =3', ))
-        _check_equal([('opt', '  value  ')], [('opt', '  value '), ],    ('opt= value  ', ))
->>>>>>> bf72d5e2
+        _check_equal([('  opt  ', 3)], [(' opt  ', '3'), ], ('  opt =3', ), {' opt ': 3})
+        _check_equal([('opt', '  value  ')], [('opt', '  value '), ], ('opt= value  ', ),
+                     {'opt': ' value '})
 
         # This is expected behaviour:
         self.assertNotEqual(OptionsValues([('opt', ''), ]).dumps(),
