--- conflicted
+++ resolved
@@ -54,39 +54,6 @@
         self.assertIn("{} from 'default' - Downloaded".format(self.ref), self.c_v2.out)
         self.assertIn("Retrieving package {} from remote 'remote2'".format(pref.id), self.c_v2.out)
 
-<<<<<<< HEAD
-    def test_update_recipe_iterating_remotes(self):
-        """We have two servers (remote1 and remote2), both with a recipe but the second one with a
-        new RREV. If a client installs without specifying -r remote1, it WONT iterate
-        remote2, because it is associated in the registry and have it in the cache. Unless we
-        specify the -r remote2"""
-
-        conanfile = GenConanfile().with_package_file("file.txt", env_var="MY_VAR")
-        with environment_append({"MY_VAR": "1"}):
-            pref = self.c_v2.create(self.ref, conanfile=conanfile)
-        self.c_v2.upload_all(self.ref, remote="default")
-        time.sleep(1)
-
-        other_v2 = TurboTestClient(servers=self.servers, inputs=["admin", "password"])
-        # Same RREV, different new PREV
-        with environment_append({"MY_VAR": "2"}):
-            other_v2.create(self.ref, conanfile=conanfile)
-        other_v2.upload_all(self.ref, remote="remote2")
-
-        remote2_latest_prev = other_v2.get_latest_prev(self.ref)
-
-        self.c_v2.run("install {} --update".format(self.ref))
-        self.assertIn("lib/1.0@conan/testing from 'remote2' - Cache (Updated date)", self.c_v2.out)
-        self.assertIn("lib/1.0@conan/testing:{} - Cache".format(pref.id), self.c_v2.out)
-
-        # Now with the remote specified it will retrieve the binary fromm the remote2:
-        # https://github.com/conan-io/conan/pull/9355
-        self.c_v2.run("install {} --update -r remote2".format(self.ref))
-        self.assertIn("lib/1.0@conan/testing from 'remote2' - Cache", self.c_v2.out)
-        self.assertIn("lib/1.0@conan/testing:{} - Update".format(pref.id), self.c_v2.out)
-
-=======
->>>>>>> cdd0ca52
     def test_diamond_revisions_conflict(self):
         """ If we have a diamond because of pinned conflicting revisions in the requirements,
         it gives an error"""
