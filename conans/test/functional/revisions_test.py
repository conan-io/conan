--- conflicted
+++ resolved
@@ -251,100 +251,29 @@
         client = self.c_v2
         client.remove_all()
         client.export(self.ref, conanfile=GenConanfile().with_build_msg("REV2"))
-<<<<<<< HEAD
         command = "install --requires={}".format(self.ref)
-=======
-        command = "install {}".format(self.ref)
-
-        if v1:
-            client.run(command)
-            self.assertIn("{}: Package installed".format(self.ref), client.out)
-        else:
-            client.run(command, assert_error=True)
-            self.assertIn("Can't find a '{}' package".format(self.ref), client.out)
+
+        client.run(command, assert_error=True)
+        self.assertIn("Can't find a '{}' package".format(self.ref), client.out)
 
     def test_revision_build_requires(self):
         conanfile = GenConanfile()
 
         refs = []
-        for _ in range(1,4): # create different revisions
+        for _ in range(1, 4):  # create different revisions
             conanfile.with_build_msg("any change to get another rrev")
             pref = self.c_v2.create(self.ref, conanfile=conanfile)
             self.c_v2.upload_all(pref.ref)
             refs.append(pref.ref)
             assert refs.count(pref.ref) == 1 # make sure that all revisions are different
 
-        client = self.c_v2 # revisions enabled
+        client = self.c_v2  # revisions enabled
         client.remove_all()
 
         for ref in refs:
-            command = "install --update --build-require {}".format(repr(ref))
+            command = "install --update --tool-require={}".format(repr(ref))
             client.run(command)
             self.assertIn("Downloaded recipe revision {}".format(ref.revision), client.out)
-
-    def test_json_output(self):
-        client = TurboTestClient()
-        client.save({"conanfile.py": GenConanfile()})
-        client.run("create . {} --json file.json".format(self.ref.full_str()))
-        data = json.loads(client.load("file.json"))
-        ref = ConanFileReference.loads(data["installed"][0]["recipe"]["id"])
-        self.assertIsNotNone(ref.revision)
-
-
-@pytest.mark.skipif(not get_env("TESTING_REVISIONS_ENABLED", False), reason="Only revisions")
-class RevisionsInLocalCacheTest(unittest.TestCase):
-
-    def setUp(self):
-        self.server = TestServer()
-        self.c_v2 = TurboTestClient(revisions_enabled=True, servers={"default": self.server})
-        self.c_v1 = TurboTestClient(revisions_enabled=False, servers={"default": self.server})
-        self.ref = ConanFileReference.loads("lib/1.0@conan/testing")
-
-    @parameterized.expand([(True,), (False,)])
-    def test_create_metadata(self, v1):
-        """When a create is executed, the recipe & package revision are updated in the cache"""
-        client = self.c_v1 if v1 else self.c_v2
-        pref = client.create(self.ref)
-        # Check recipe revision
-        rev = client.recipe_revision(self.ref)
-        self.assertEqual(pref.ref.revision, rev)
-        self.assertIsNotNone(rev)
-
-        # Check package revision
-        prev = client.package_revision(pref)
-        self.assertEqual(pref.revision, prev)
-        self.assertIsNotNone(prev)
-
-        # Create new revision, check that it changes
-        client.create(self.ref, conanfile=GenConanfile().with_build_msg("Rev2"))
-        rev2 = client.recipe_revision(self.ref)
-        prev2 = client.package_revision(pref)
-
-        self.assertNotEqual(rev2, rev)
-        self.assertNotEqual(prev2, prev)
-
-        self.assertIsNotNone(rev2)
-        self.assertIsNotNone(prev2)
-
-    @parameterized.expand([(True,), (False,)])
-    def test_new_exported_recipe_clears_outdated_packages(self, v1):
-        client = self.c_v1 if v1 else self.c_v2
-        conanfile = GenConanfile().with_setting("os")
-        pref_outdated = client.create(self.ref, conanfile=conanfile, args="-s os=Windows")
-        pref_ok = client.create(self.ref, conanfile=conanfile.with_build_msg("rev2"),
-                                args="-s os=Linux")
-
-        msg = "Removing the local binary packages from different recipe revisions"
-        if v1:
-            self.assertNotIn(msg, client.out)
-            self.assertTrue(client.package_exists(pref_outdated.copy_clear_revs()))
-        else:
-            self.assertIn(msg, client.out)
-            self.assertFalse(client.package_exists(pref_outdated.copy_clear_revs()))
->>>>>>> 9d225710
-
-        client.run(command, assert_error=True)
-        self.assertIn("Can't find a '{}' package".format(self.ref), client.out)
 
 
 class RemoveWithRevisionsTest(unittest.TestCase):
