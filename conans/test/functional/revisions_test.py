--- conflicted
+++ resolved
@@ -1150,30 +1150,7 @@
         pref = pref1.copy_clear_prev()
         revs = [r.revision
                 for r in self.server.server_store.get_package_revisions(pref)]
-<<<<<<< HEAD
         self.assertEqual(revs, [pref4.revision])
-=======
-        self.assertEqual(revs, [pref4.revision])
-
-    def test_v1_get_always_latest(self):
-        conanfile = GenConanfile()
-        self.c_v1.create(self.ref, conanfile=conanfile)
-        self.c_v1.upload_all(self.ref)
-
-        pref = self.c_v2.create(self.ref, conanfile=conanfile.with_build_msg("Rev2"))
-        self.c_v2.upload_all(self.ref)
-
-        latest = self.server.server_store.get_last_revision(self.ref)
-        self.assertEqual(latest.revision, pref.ref.revision)
-
-        if get_env("CONAN_TEST_WITH_ARTIFACTORY", False):
-            time.sleep(62)
-
-        self.c_v1.create(self.ref, conanfile=conanfile.with_build_msg("Rev3"))
-        self.c_v1.upload_all(self.ref)
-
-        latest = self.server.server_store.get_last_revision(self.ref)
-        self.assertEqual(latest.revision, DEFAULT_REVISION_V1)
 
 
 def test_necessary_update():
@@ -1195,5 +1172,4 @@
     assert rrev1 in c.out
     c.save({"conanfile.py": GenConanfile("app", "0.1").with_requires("pkg/0.1#{}".format(rrev2))})
     c.run("install .")
-    assert rrev2 in c.out
->>>>>>> 6d7b374c
+    assert rrev2 in c.out