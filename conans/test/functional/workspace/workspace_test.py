--- conflicted
+++ resolved
@@ -680,14 +680,8 @@
         client.run_command('cmake .. -G "%s" -DCMAKE_BUILD_TYPE=Debug' % generator, cwd=build)
         # CMake configure will find the Release libraries, as we are in cmake-multi mode
         # Need to reset the output after that
-<<<<<<< HEAD
-        client.runner('cmake --build . --config Debug', cwd=build)
-        client.runner(cmd_debug, cwd=client.current_folder)
-=======
-        client.init_dynamic_vars()  # Reset output
         client.run_command('cmake --build . --config Debug', cwd=build)
         client.run_command(cmd_debug)
->>>>>>> develop
         self.assertIn("Bye Moon C Debug!", client.out)
         self.assertIn("Bye Moon B Debug!", client.out)
         self.assertIn("Hello World A Debug!", client.out)
