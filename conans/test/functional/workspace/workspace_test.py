--- conflicted
+++ resolved
@@ -925,8 +925,6 @@
             self.assertIn("add_subdirectory(${PACKAGE_%s_SRC} ${PACKAGE_%s_BUILD})" % (p, p),
                           conanws_cmake)
 
-<<<<<<< HEAD
-=======
     def test_default_filename(self):
         client = TestClient()
         path_to_editable = os.path.join(client.current_folder, "A")
@@ -979,7 +977,6 @@
         trial_path = os.path.join(no_default_file, Workspace.default_filename)
         self.assertIn("ERROR: Couldn't load workspace file in {}".format(trial_path), client.out)
 
->>>>>>> 9a29c7fb
     def missing_subarguments_test(self):
         client = TestClient()
         client.run("workspace", assert_error=True)
