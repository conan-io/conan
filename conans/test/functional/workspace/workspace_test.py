import os
import platform
<<<<<<< HEAD
import tempfile
import time
=======
>>>>>>> 5b71a856
import unittest
from textwrap import dedent

import six
import time

from conans.client import tools
<<<<<<< HEAD
from conans.test import CONAN_TEST_FOLDER
=======
from conans.errors import ConanException
from conans.model.workspace import Workspace
from conans.test.utils.test_files import temp_folder
>>>>>>> 5b71a856
from conans.test.utils.tools import TestClient
from conans.util.files import load, save

conanfile_build = """from conans import ConanFile, CMake
class Pkg(ConanFile):
    settings = "os", "compiler", "arch", "build_type"
    requires = {deps}
    generators = "cmake", "cmake_multi"
    exports_sources = "src/*"

    def build(self):
        cmake = CMake(self)
        cmake.configure(source_folder="src")
        cmake.build()

    def package(self):
        self.copy("*.h", src="src", dst="include")
        self.copy("*.lib", dst="lib", keep_path=False)
        self.copy("*.a", dst="lib", keep_path=False)

    def package_info(self):
        self.cpp_info.libs = ["hello{name}"]
"""

hello_cpp = """#include <iostream>
#include "hello{name}.h"
{includes}
void hello{name}(){{
    {calls}
    #ifdef NDEBUG
    std::cout << "Hello World {name} Release!" <<std::endl;
    #else
    std::cout << "Hello World {name} Debug!" <<std::endl;
    #endif
}}
"""

main_cpp = """#include "helloA.h"
int main(){
    helloA();
}
"""

hello_h = """#pragma once
#ifdef WIN32
  #define HELLO_EXPORT __declspec(dllexport)
#else
  #define HELLO_EXPORT
#endif
HELLO_EXPORT void hello{name}();
"""

cmake = """set(CMAKE_CXX_COMPILER_WORKS 1)
project(Hello CXX)
cmake_minimum_required(VERSION 2.8.12)
include(${{CMAKE_CURRENT_BINARY_DIR}}/conanbuildinfo.cmake)
conan_basic_setup()
add_library(hello{name} hello.cpp)
target_link_libraries(hello{name} ${{CONAN_LIBS}})
"""

cmake_multi = """set(CMAKE_CXX_COMPILER_WORKS 1)
project(Hello CXX)
cmake_minimum_required(VERSION 2.8.12)
include(${{CMAKE_CURRENT_BINARY_DIR}}/conanbuildinfo_multi.cmake)
conan_basic_setup()
add_library(hello{name} hello.cpp)
conan_target_link_libraries(hello{name})
"""

cmake_targets = """set(CMAKE_CXX_COMPILER_WORKS 1)
project(Hello CXX)
cmake_minimum_required(VERSION 2.8.12)
include(${{CMAKE_CURRENT_BINARY_DIR}}/conanbuildinfo.cmake)
conan_basic_setup(TARGETS)
add_library(hello{name} hello.cpp)
target_link_libraries(hello{name} {dep})
"""


class WorkspaceTest(unittest.TestCase):

    def parse_test(self):
        folder = temp_folder()
        path = os.path.join(folder, "conanws.yml")
        project = "root: Hellob/0.1@lasote/stable"
        save(path, project)
        with six.assertRaisesRegex(self, ConanException,
                                     "Root Hellob/0.1@lasote/stable is not defined as editable"):
            Workspace(path, None)

        project = dedent("""
            editables:
                HelloB/0.1@lasote/stable:
                    path: B
                    random: something
            root: HelloB/0.1@lasote/stable
            """)
        save(path, project)

        with six.assertRaisesRegex(self, ConanException,
                                     "Workspace unrecognized fields: {'random': 'something'}"):
            Workspace(path, None)

        project = dedent("""
            editables:
                HelloB/0.1@lasote/stable:
                    path: B
            root: HelloB/0.1@lasote/stable
            random: something
            """)
        save(path, project)

        with six.assertRaisesRegex(self, ConanException,
                                     "Workspace unrecognized fields: {'random': 'something'}"):
            Workspace(path, None)

        project = dedent("""
            editables:
                HelloB/0.1@lasote/stable:
            root: HelloB/0.1@lasote/stable
            """)
        save(path, project)

        with six.assertRaisesRegex(self, ConanException,
                                     "Workspace editable HelloB/0.1@lasote/stable "
                                     "does not define path"):
            Workspace(path, None)

        project = dedent("""
            editables:
                HelloB/0.1@lasote/stable:
                    layout: layout
            root: HelloB/0.1@lasote/stable
            """)
        save(path, project)

        with six.assertRaisesRegex(self, ConanException,
                                     "Workspace editable HelloB/0.1@lasote/stable "
                                     "does not define path"):
            Workspace(path, None)

    def simple_test(self):
        test_folder = tempfile.mkdtemp(suffix='conans', dir=CONAN_TEST_FOLDER)
        client = TestClient(current_folder=test_folder)

        def files(name, depend=None):
            deps = ('"Hello%s/0.1@lasote/stable"' % depend) if depend else "None"
            return {"conanfile.py": conanfile_build.format(deps=deps, name=name)}

        client.save(files("C"), path=os.path.join(client.current_folder, "C"))
        client.save(files("B", "C"), path=os.path.join(client.current_folder, "B"))
        client.save(files("A", "B"), path=os.path.join(client.current_folder, "A"))

        project = dedent("""
            editables:
                HelloB/0.1@lasote/stable:
                    path: B
                HelloC/0.1@lasote/stable:
                    path: C
                HelloA/0.1@lasote/stable:
                    path: A
            layout: layout
            root: HelloA/0.1@lasote/stable
            """)
        layout = dedent("""
            [build_folder]

            """)
        client.save({"conanws.yml": project,
                     "layout": layout})
        client.run("workspace install conanws.yml")
        self.assertIn("HelloA/0.1@lasote/stable from user folder - Editable", client.out)
        self.assertIn("HelloB/0.1@lasote/stable from user folder - Editable", client.out)
        self.assertIn("HelloC/0.1@lasote/stable from user folder - Editable", client.out)
        for sub in ("A", "B", "C"):
            for f in ("conanbuildinfo.cmake", "conaninfo.txt", "conanbuildinfo.txt"):
                self.assertTrue(os.path.exists(os.path.join(client.current_folder, sub, f)))

    def simple_build_test(self):
        test_folder = tempfile.mkdtemp(suffix='conans', dir=CONAN_TEST_FOLDER)
        client = TestClient(current_folder=test_folder)

        def files(name, depend=None):
            includes = ('#include "hello%s.h"' % depend) if depend else ""
            calls = ('hello%s();' % depend) if depend else ""
            deps = ('"Hello%s/0.1@lasote/stable"' % depend) if depend else "None"
            return {"conanfile.py": conanfile_build.format(deps=deps, name=name),
                    "src/hello%s.h" % name: hello_h.format(name=name),
                    "src/hello.cpp": hello_cpp.format(name=name, includes=includes, calls=calls),
                    "src/CMakeLists.txt": cmake.format(name=name)}

        client.save(files("C"), path=os.path.join(client.current_folder, "C"))
        client.save(files("B", "C"), path=os.path.join(client.current_folder, "B"))
        a = files("A", "B")
        a["src/CMakeLists.txt"] += ("add_executable(app main.cpp)\n"
                                    "target_link_libraries(app helloA)\n")
        a["src/main.cpp"] = main_cpp
        client.save(a, path=os.path.join(client.current_folder, "A"))

        project = dedent("""
            editables:
                HelloB/0.1@lasote/stable:
                    path: B
                HelloC/0.1@lasote/stable:
                    path: C
                HelloA/0.1@lasote/stable:
                    path: A
            layout: layout
            root: HelloA/0.1@lasote/stable
            """)
        layout = dedent("""
            [build_folder]
            build/{{settings.build_type}}

            [includedirs]
            src

            [libdirs]
            build/{{settings.build_type}}/lib
            """)
        client.save({"conanws.yml": project,
                     "layout": layout})
        client.run("workspace install conanws.yml")
        client.run("workspace install conanws.yml -s build_type=Debug")
        self.assertIn("HelloA/0.1@lasote/stable from user folder - Editable", client.out)
        self.assertIn("HelloB/0.1@lasote/stable from user folder - Editable", client.out)
        self.assertIn("HelloC/0.1@lasote/stable from user folder - Editable", client.out)

        build_type = "Release"
        client.run("build C -bf=C/build/%s" % build_type)
        client.run("build B -bf=B/build/%s" % build_type)
        client.run("build A -bf=A/build/%s" % build_type)

        cmd_release = os.path.normpath("./A/build/Release/bin/app")
        cmd_debug = os.path.normpath("./A/build/Debug/bin/app")

        client.runner(cmd_release, cwd=client.current_folder)
        self.assertIn("Hello World C Release!", client.out)
        self.assertIn("Hello World B Release!", client.out)
        self.assertIn("Hello World A Release!", client.out)

        build_type = "Debug"
        client.run("build C -bf=C/build/%s" % build_type)
        client.run("build B -bf=B/build/%s" % build_type)
        client.run("build A -bf=A/build/%s" % build_type)

        client.runner(cmd_debug, cwd=client.current_folder)
        self.assertIn("Hello World C Debug!", client.out)
        self.assertIn("Hello World B Debug!", client.out)
        self.assertIn("Hello World A Debug!", client.out)

    def complete_single_conf_build_test(self):
        test_folder = tempfile.mkdtemp(suffix='conans', dir=CONAN_TEST_FOLDER)
        client = TestClient(current_folder=test_folder)

        def files(name, depend=None):
            includes = ('#include "hello%s.h"' % depend) if depend else ""
            calls = ('hello%s();' % depend) if depend else ""
            deps = ('"Hello%s/0.1@lasote/stable"' % depend) if depend else "None"
            return {"conanfile.py": conanfile_build.format(deps=deps, name=name),
                    "src/hello%s.h" % name: hello_h.format(name=name),
                    "src/hello.cpp": hello_cpp.format(name=name, includes=includes, calls=calls),
                    "src/CMakeLists.txt": cmake.format(name=name)}

        client.save(files("C"), path=os.path.join(client.current_folder, "C"))
        client.save(files("B", "C"), path=os.path.join(client.current_folder, "B"))
        a = files("A", "B")
        a["src/CMakeLists.txt"] += ("add_executable(app main.cpp)\n"
                                    "target_link_libraries(app helloA)\n")
        a["src/main.cpp"] = main_cpp
        client.save(a, path=os.path.join(client.current_folder, "A"))

        project = dedent("""
            editables:
                HelloB/0.1@lasote/stable:
                    path: B
                HelloC/0.1@lasote/stable:
                    path: C
                HelloA/0.1@lasote/stable:
                    path: A
            layout: layout
            workspace_generator: cmake
            root: HelloA/0.1@lasote/stable
            """)
        layout = dedent("""
            [build_folder]
            build/{{settings.build_type}}

            [source_folder]
            src

            [includedirs]
            src

            [libdirs]
            build/{{settings.build_type}}/lib
            """)

        metacmake = dedent("""
            cmake_minimum_required(VERSION 3.3)
            project(MyProject CXX)
            include(${CMAKE_BINARY_DIR}/conanworkspace.cmake)
            conan_workspace_subdirectories()
            """)
        client.save({"conanws.yml": project,
                     "layout": layout,
                     "CMakeLists.txt": metacmake})
        base_release = os.path.join(client.current_folder, "build_release")
        base_debug = os.path.join(client.current_folder, "build_debug")

        with client.chdir("build_release"):
            client.run("workspace install ../conanws.yml")
        with client.chdir("build_debug"):
            client.run("workspace install ../conanws.yml -s build_type=Debug")
        client.init_dynamic_vars()

        generator = "Visual Studio 15 Win64" if platform.system() == "Windows" else "Unix Makefiles"
        client.runner('cmake .. -G "%s" -DCMAKE_BUILD_TYPE=Release' % generator, cwd=base_release)
        client.runner('cmake --build . --config Release', cwd=base_release)

        cmd_release = os.path.normpath("./A/build/Release/bin/app")
        cmd_debug = os.path.normpath("./A/build/Debug/bin/app")

        client.runner(cmd_release, cwd=client.current_folder)
        self.assertIn("Hello World C Release!", client.out)
        self.assertIn("Hello World B Release!", client.out)
        self.assertIn("Hello World A Release!", client.out)

        time.sleep(1)
        tools.replace_in_file(os.path.join(client.current_folder, "C/src/hello.cpp"),
                              "Hello World", "Bye Moon", output=client.out)
        time.sleep(1)
        client.runner('cmake --build . --config Release', cwd=base_release)
        client.runner(cmd_release, cwd=client.current_folder)
        self.assertIn("Bye Moon C Release!", client.out)
        self.assertIn("Hello World B Release!", client.out)
        self.assertIn("Hello World A Release!", client.out)

        time.sleep(1)
        tools.replace_in_file(os.path.join(client.current_folder, "B/src/hello.cpp"),
                              "Hello World", "Bye Moon", output=client.out)
        time.sleep(1)
        client.runner('cmake --build . --config Release', cwd=base_release)
        client.runner(cmd_release, cwd=client.current_folder)
        self.assertIn("Bye Moon C Release!", client.out)
        self.assertIn("Bye Moon B Release!", client.out)
        self.assertIn("Hello World A Release!", client.out)

        self.assertNotIn("Debug", client.out)
        client.init_dynamic_vars()

        client.runner('cmake .. -G "%s" -DCMAKE_BUILD_TYPE=Debug' % generator, cwd=base_debug)
        client.runner('cmake --build . --config Debug', cwd=base_debug)
        client.runner(cmd_debug, cwd=client.current_folder)
        self.assertIn("Bye Moon C Debug!", client.out)
        self.assertIn("Bye Moon B Debug!", client.out)
        self.assertIn("Hello World A Debug!", client.out)

        time.sleep(1)
        tools.replace_in_file(os.path.join(client.current_folder, "C/src/hello.cpp"),
                              "Bye Moon", "Hello World", output=client.out)

        time.sleep(1)
        client.runner('cmake --build . --config Debug', cwd=base_debug)
        client.runner(cmd_debug, cwd=client.current_folder)
        self.assertIn("Hello World C Debug!", client.out)
        self.assertIn("Bye Moon B Debug!", client.out)
        self.assertIn("Hello World A Debug!", client.out)

        self.assertNotIn("Release", client.out)

    @unittest.skipUnless(platform.system() == "Windows", "only windows")
    def complete_multi_conf_build_test(self):
        test_folder = tempfile.mkdtemp(suffix='conans', dir=CONAN_TEST_FOLDER)
        client = TestClient(current_folder=test_folder)

        def files(name, depend=None):
            includes = ('#include "hello%s.h"' % depend) if depend else ""
            calls = ('hello%s();' % depend) if depend else ""
            deps = ('"Hello%s/0.1@lasote/stable"' % depend) if depend else "None"
            return {"conanfile.py": conanfile_build.format(deps=deps, name=name),
                    "src/hello%s.h" % name: hello_h.format(name=name),
                    "src/hello.cpp": hello_cpp.format(name=name, includes=includes, calls=calls),
                    "src/CMakeLists.txt": cmake_multi.format(name=name)}

        client.save(files("C"), path=os.path.join(client.current_folder, "C"))
        client.save(files("B", "C"), path=os.path.join(client.current_folder, "B"))
        a = files("A", "B")
        a["src/CMakeLists.txt"] += ("add_executable(app main.cpp)\n"
                                    "target_link_libraries(app helloA)\n")
        a["src/main.cpp"] = main_cpp
        client.save(a, path=os.path.join(client.current_folder, "A"))

        project = dedent("""
            editables:
                HelloB/0.1@lasote/stable:
                    path: B
                HelloC/0.1@lasote/stable:
                    path: C
                HelloA/0.1@lasote/stable:
                    path: A
            layout: layout
            workspace_generator: cmake
            root: HelloA/0.1@lasote/stable
            """)
        layout = dedent("""
            [build_folder]
            build
            [source_folder]
            src
            [includedirs]
            src

            [libdirs]
            build/{{settings.build_type}}
            """)
        metacmake = dedent("""
            cmake_minimum_required(VERSION 3.3)
            project(MyProject CXX)
            include(${CMAKE_BINARY_DIR}/conanworkspace.cmake)
            conan_workspace_subdirectories()
            """)
        client.save({"conanws.yml": project,
                     "layout": layout,
                     "CMakeLists.txt": metacmake})

        build = os.path.join(client.current_folder, "build")

        with client.chdir("build"):
            client.run("workspace install ../conanws.yml")
            client.run("workspace install ../conanws.yml -s build_type=Debug")

        client.init_dynamic_vars()
        generator = "Visual Studio 15 Win64"
        client.runner('cmake .. -G "%s" -DCMAKE_BUILD_TYPE=Release' % generator, cwd=build)
        client.runner('cmake --build . --config Release', cwd=build)

        cmd_release = os.path.normpath("./A/build/Release/app")
        cmd_debug = os.path.normpath("./A/build/Debug/app")

        client.runner(cmd_release, cwd=client.current_folder)
        self.assertIn("Hello World C Release!", client.out)
        self.assertIn("Hello World B Release!", client.out)
        self.assertIn("Hello World A Release!", client.out)

        tools.replace_in_file(os.path.join(client.current_folder, "C/src/hello.cpp"),
                              "Hello World", "Bye Moon", output=client.out)

        client.runner('cmake --build . --config Release', cwd=build)
        client.runner(cmd_release, cwd=client.current_folder)
        self.assertIn("Bye Moon C Release!", client.out)
        self.assertIn("Hello World B Release!", client.out)
        self.assertIn("Hello World A Release!", client.out)

        tools.replace_in_file(os.path.join(client.current_folder, "B/src/hello.cpp"),
                              "Hello World", "Bye Moon", output=client.out)

        client.runner('cmake --build . --config Release', cwd=build)
        client.runner(cmd_release, cwd=client.current_folder)
        self.assertIn("Bye Moon C Release!", client.out)
        self.assertIn("Bye Moon B Release!", client.out)
        self.assertIn("Hello World A Release!", client.out)

        self.assertNotIn("Debug", client.out)

        client.runner('cmake .. -G "%s" -DCMAKE_BUILD_TYPE=Debug' % generator, cwd=build)
        # CMake configure will find the Release libraries, as we are in cmake-multi mode
        # Need to reset the output after that
        client.init_dynamic_vars()  # Reset output
        client.runner('cmake --build . --config Debug', cwd=build)
        client.runner(cmd_debug, cwd=client.current_folder)
        self.assertIn("Bye Moon C Debug!", client.out)
        self.assertIn("Bye Moon B Debug!", client.out)
        self.assertIn("Hello World A Debug!", client.out)

        tools.replace_in_file(os.path.join(client.current_folder, "C/src/hello.cpp"),
                              "Bye Moon", "Hello World", output=client.out)

        client.runner('cmake --build . --config Debug', cwd=build)
        client.runner(cmd_debug, cwd=client.current_folder)
        self.assertIn("Hello World C Debug!", client.out)
        self.assertIn("Bye Moon B Debug!", client.out)
        self.assertIn("Hello World A Debug!", client.out)

        self.assertNotIn("Release", client.out)

    def build_requires_test(self):
        # https://github.com/conan-io/conan/issues/3075
        test_folder = tempfile.mkdtemp(suffix='conans', dir=CONAN_TEST_FOLDER)
        client = TestClient(current_folder=test_folder)
        tool = """from conans import ConanFile
class Tool(ConanFile):
    def package_info(self):
        self.cpp_info.libs = ["MyToolLib"]
"""
        client.save({"conanfile.py": tool})
        client.run("create . Tool/0.1@user/testing")

        conanfile = """from conans import ConanFile
import os
class Pkg(ConanFile):
    requires = {deps}
    build_requires = "Tool/0.1@user/testing"
    generators = "cmake"
"""

        def files(name, depend=None):
            deps = ('"Hello%s/0.1@lasote/stable"' % depend) if depend else "None"
            return {"conanfile.py": conanfile.format(deps=deps, name=name)}

        client.save(files("C"), path=os.path.join(client.current_folder, "C"))
        client.save(files("B", "C"), path=os.path.join(client.current_folder, "B"))
        client.save(files("A", "B"), path=os.path.join(client.current_folder, "A"))

        project = dedent("""
            editables:
                HelloB/0.1@lasote/stable:
                    path: B
                HelloC/0.1@lasote/stable:
                    path: C
                HelloA/0.1@lasote/stable:
                    path: A
            layout: layout
            root: HelloA/0.1@lasote/stable
            """)
        layout = dedent("""
            [build_folder]
            build
            """)
        client.save({"conanws.yml": project,
                     "layout": layout})

        client.run("workspace install conanws.yml")
        self.assertIn("HelloC/0.1@lasote/stable: Applying build-requirement: Tool/0.1@user/testing",
                      client.out)
        self.assertIn("HelloB/0.1@lasote/stable: Applying build-requirement: Tool/0.1@user/testing",
                      client.out)
        self.assertIn("HelloA/0.1@lasote/stable: Applying build-requirement: Tool/0.1@user/testing",
                      client.out)
        for sub in ("A", "B", "C"):
            conanbuildinfo = load(os.path.join(client.current_folder, sub, "build",
                                               "conanbuildinfo.cmake"))
            self.assertIn("set(CONAN_LIBS_TOOL MyToolLib)", conanbuildinfo)

    def use_build_requires_editable_test(self):
        test_folder = tempfile.mkdtemp(suffix='conans', dir=CONAN_TEST_FOLDER)
        client = TestClient(current_folder=test_folder)
        toolconanfile = """from conans import ConanFile
class Tool(ConanFile):
    def package_info(self):
        self.cpp_info.libs = ["MyToolLib"]
"""

        conanfile = """from conans import ConanFile
import os
class Pkg(ConanFile):
    requires = {deps}
    build_requires = "Tool/0.1@user/testing"
    generators = "cmake"
"""

        def files(name, depend=None):
            deps = ('"Hello%s/0.1@lasote/stable"' % depend) if depend else "None"
            return {"conanfile.py": conanfile.format(deps=deps, name=name)}

        client.save({"conanfile.py": toolconanfile},
                    path=os.path.join(client.current_folder, "Tool"))
        client.save(files("A"), path=os.path.join(client.current_folder, "A"))

        project = dedent("""
            editables:
                HelloA/0.1@lasote/stable:
                    path: A
                Tool/0.1@user/testing:
                    path: Tool
            layout: layout
            root: HelloA/0.1@lasote/stable
            """)
        layout = dedent("""
            [build_folder]
            build
            """)
        client.save({"conanws.yml": project,
                     "layout": layout})

        client.run("workspace install conanws.yml")
        self.assertIn("HelloA/0.1@lasote/stable: Applying build-requirement: Tool/0.1@user/testing",
                      client.out)

        conanbuildinfo = load(os.path.join(client.current_folder, "A", "build",
                                           "conanbuildinfo.cmake"))
        self.assertIn("set(CONAN_LIBS_TOOL MyToolLib)", conanbuildinfo)

    def per_package_layout_test(self):
        test_folder = tempfile.mkdtemp(suffix='conans', dir=CONAN_TEST_FOLDER)
        client = TestClient(current_folder=test_folder)

        def files(name, depend=None):
            deps = ('"Hello%s/0.1@lasote/stable"' % depend) if depend else "None"
            return {"conanfile.py": conanfile_build.format(deps=deps, name=name)}

        client.save(files("C"), path=os.path.join(client.current_folder, "C"))
        client.save(files("B", "C"), path=os.path.join(client.current_folder, "B"))
        client.save(files("A", "B"), path=os.path.join(client.current_folder, "A"))

        project = dedent("""
            editables:
                HelloB/0.1@lasote/stable:
                    path: B
                    layout: B/layoutB
                HelloC/0.1@lasote/stable:
                    path: C
                    layout: C/layoutC
                HelloA/0.1@lasote/stable:
                    path: A
                    layout: A/layoutA
            root: HelloA/0.1@lasote/stable
            """)
        layout = dedent("""
            [build_folder]
            build

            [includedirs]
            myinclude{}
            """)
        client.save({"conanws.yml": project,
                     "A/layoutA": layout.format("A"),
                     "B/layoutB": layout.format("B"),
                     "C/layoutC": layout.format("C")})
        client.run("workspace install conanws.yml")
        self.assertIn("HelloA/0.1@lasote/stable from user folder - Editable", client.out)
        self.assertIn("HelloB/0.1@lasote/stable from user folder - Editable", client.out)
        self.assertIn("HelloC/0.1@lasote/stable from user folder - Editable", client.out)

        cmake = load(os.path.join(client.current_folder, "A", "build", "conanbuildinfo.cmake"))
        self.assertIn("myincludeC", cmake)
        self.assertIn("myincludeB", cmake)

    def generators_test(self):
        test_folder = tempfile.mkdtemp(suffix='conans', dir=CONAN_TEST_FOLDER)
        client = TestClient(current_folder=test_folder)

        def files(name, depend=None):
            deps = ('"Hello%s/0.1@lasote/stable"' % depend) if depend else "None"
            return {"conanfile.py": conanfile_build.format(deps=deps, name=name)}

        client.save(files("C"), path=os.path.join(client.current_folder, "C"))
        client.save(files("B", "C"), path=os.path.join(client.current_folder, "B"))
        client.save(files("A", "B"), path=os.path.join(client.current_folder, "A"))

        project = dedent("""
            editables:
                HelloB/0.1@lasote/stable:
                    path: B
                    generators: [make, qmake]
                HelloC/0.1@lasote/stable:
                    path: C
                HelloA/0.1@lasote/stable:
                    path: A
                    generators: visual_studio
            layout: layout
            generators: cmake
            workspace_generator: cmake
            root: HelloA/0.1@lasote/stable
            """)
        layout = dedent("""
            [build_folder]

            """)
        client.save({"conanws.yml": project,
                     "layout": layout})
        client.run("workspace install conanws.yml")
        self.assertIn("HelloA/0.1@lasote/stable from user folder - Editable", client.out)
        self.assertIn("HelloB/0.1@lasote/stable from user folder - Editable", client.out)
        self.assertIn("HelloC/0.1@lasote/stable from user folder - Editable", client.out)

        self.assertTrue(os.path.exists(os.path.join(client.current_folder, "B",
                                                    "conanbuildinfo.mak")))
        self.assertTrue(os.path.exists(os.path.join(client.current_folder, "B",
                                                    "conanbuildinfo.pri")))
        self.assertTrue(os.path.exists(os.path.join(client.current_folder, "A",
                                                    "conanbuildinfo.props")))
        self.assertTrue(os.path.exists(os.path.join(client.current_folder, "C",
                                                    "conanbuildinfo.cmake")))
        self.assertTrue(os.path.exists(os.path.join(client.current_folder,
                                                    "conanworkspace.cmake")))

    def gen_subdirectories_test(self):
        test_folder = tempfile.mkdtemp(suffix='conans', dir=CONAN_TEST_FOLDER)
        client = TestClient(current_folder=test_folder)

        def files(name, depend=None):
            deps = ('"Hello%s/0.1@lasote/stable"' % depend) if depend else "None"
            return {"conanfile.py": conanfile_build.format(deps=deps, name=name)}

        client.save(files("C"), path=os.path.join(client.current_folder, "C"))
        client.save(files("B", "C"), path=os.path.join(client.current_folder, "B"))
        client.save(files("A", "B"), path=os.path.join(client.current_folder, "A"))

        project = dedent("""
            editables:
                HelloB/0.1@lasote/stable:
                    path: B
                HelloC/0.1@lasote/stable:
                    path: C
                HelloA/0.1@lasote/stable:
                    path: A
            layout: layout
            workspace_generator: cmake
            root: HelloA/0.1@lasote/stable
            """)
        layout = dedent("""
            [build_folder]

            [source_folder]

            """)
        client.save({"conanws.yml": project,
                     "layout": layout})
        client.run("workspace install conanws.yml")
        self.assertIn("HelloA/0.1@lasote/stable from user folder - Editable", client.out)
        self.assertIn("HelloB/0.1@lasote/stable from user folder - Editable", client.out)
        self.assertIn("HelloC/0.1@lasote/stable from user folder - Editable", client.out)

        conanws_cmake = load(os.path.join(client.current_folder, "conanworkspace.cmake"))
        self.assertIn("macro(conan_workspace_subdirectories)", conanws_cmake)
        for p in ("HelloC", "HelloB", "HelloA"):
            self.assertIn("add_subdirectory(${PACKAGE_%s_SRC} ${PACKAGE_%s_BUILD})" % (p, p),
                          conanws_cmake)<|MERGE_RESOLUTION|>--- conflicted
+++ resolved
@@ -1,24 +1,17 @@
 import os
 import platform
-<<<<<<< HEAD
 import tempfile
 import time
-=======
->>>>>>> 5b71a856
 import unittest
 from textwrap import dedent
 
 import six
-import time
 
 from conans.client import tools
-<<<<<<< HEAD
-from conans.test import CONAN_TEST_FOLDER
-=======
 from conans.errors import ConanException
 from conans.model.workspace import Workspace
+from conans.test import CONAN_TEST_FOLDER
 from conans.test.utils.test_files import temp_folder
->>>>>>> 5b71a856
 from conans.test.utils.tools import TestClient
 from conans.util.files import load, save
 
