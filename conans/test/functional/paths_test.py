--- conflicted
+++ resolved
@@ -7,20 +7,11 @@
 from mock import mock
 from parameterized import parameterized
 
-<<<<<<< HEAD
-from conans.paths import conan_expand_user, EXPORT_FOLDER, BUILD_FOLDER, PACKAGES_FOLDER
+from conans.client.tools.env import environment_append
+from conans.model.ref import ConanFileReference, PackageReference
+from conans.paths import BUILD_FOLDER, EXPORT_FOLDER, PACKAGES_FOLDER, conan_expand_user
 from conans.paths.simple_paths import SimplePaths
-=======
-from conans.client.tools.env import environment_append
->>>>>>> 922e890c
-from conans.model.ref import ConanFileReference, PackageReference
-from conans.paths import (BUILD_FOLDER, EXPORT_FOLDER, PACKAGES_FOLDER, SimplePaths,
-                          conan_expand_user)
 from conans.test.utils.test_files import temp_folder
-<<<<<<< HEAD
-from conans.client.tools.env import environment_append
-=======
->>>>>>> 922e890c
 from conans.util.windows import path_shortener
 
 
