--- conflicted
+++ resolved
@@ -1,22 +1,16 @@
 import os
 import platform
 import unittest
-<<<<<<< HEAD
-from conans.paths import conan_expand_user, EXPORT_FOLDER, BUILD_FOLDER, PACKAGES_FOLDER
-from conans.paths.simple_paths import SimplePaths
-=======
 import tempfile
 import shutil
 from parameterized import parameterized
 from mock import mock
 
-from conans.paths import (BUILD_FOLDER, PACKAGES_FOLDER, EXPORT_FOLDER, conan_expand_user,
-                          SimplePaths)
->>>>>>> bb63e282
+from conans.paths import conan_expand_user, EXPORT_FOLDER, BUILD_FOLDER, PACKAGES_FOLDER
+from conans.paths.simple_paths import SimplePaths
 from conans.model.ref import ConanFileReference, PackageReference
 from conans.test.utils.test_files import temp_folder
 from conans.client.tools.env import environment_append
-from conans.client.tools.files import save
 from conans.util.windows import path_shortener
 
 
