import json
import os
import unittest
from collections import namedtuple

from conans.client.tools.scm import Git, SVN
from conans.model.ref import ConanFileReference, PackageReference
from conans.model.scm import SCMData
from conans.test.utils.test_files import temp_folder
from conans.test.utils.tools import TestClient, TestServer, create_local_git_repo, SVNLocalRepoTestCase
from conans.util.files import load, rmdir
from conans.client.tools.win import get_cased_path

base = '''
import os
from conans import ConanFile, tools

class ConanLib(ConanFile):
    name = "lib"
    version = "0.1"
    short_paths = True
    scm = {{
        "type": "%s",
        "url": "{url}",
        "revision": "{revision}",
    }}

    def build(self):
        sf = self.scm.get("subfolder")
        path = os.path.join(sf, "myfile.txt") if sf else "myfile.txt"
        self.output.warn(tools.load(path))
'''

base_git = base % "git"
base_svn = base % "svn"


class GitSCMTest(unittest.TestCase):

    def setUp(self):
        self.reference = ConanFileReference.loads("lib/0.1@user/channel")
        self.client = TestClient()

    def _commit_contents(self):
        self.client.runner("git init .", cwd=self.client.current_folder)
        self.client.runner('git config user.email "you@example.com"', cwd=self.client.current_folder)
        self.client.runner('git config user.name "Your Name"', cwd=self.client.current_folder)
        self.client.runner("git add .", cwd=self.client.current_folder)
        self.client.runner('git commit -m  "commiting"', cwd=self.client.current_folder)

    def test_scm_other_type_ignored(self):
        conanfile = '''
from conans import ConanFile, tools

class ConanLib(ConanFile):
    name = "lib"
    version = "0.1"
    scm = ["Other stuff"]

'''
        self.client.save({"conanfile.py": conanfile})
        # nothing breaks
        self.client.run("export . user/channel")

    def test_repeat_clone_changing_subfolder(self):
        tmp = '''
from conans import ConanFile, tools

class ConanLib(ConanFile):
    name = "lib"
    version = "0.1"
    scm = {{
        "type": "git",
        "url": "{url}",
        "revision": "{revision}",
        "subfolder": "onesubfolder"
    }}
'''
        path, commit = create_local_git_repo({"myfile": "contents"}, branch="my_release")
        conanfile = tmp.format(url=path, revision=commit)
        self.client.save({"conanfile.py": conanfile,
                          "myfile.txt": "My file is copied"})
        self.client.run("create . user/channel")
        conanfile = conanfile.replace('"onesubfolder"', '"othersubfolder"')
        self.client.save({"conanfile.py": conanfile})
        self.client.run("create . user/channel")
        folder = self.client.client_cache.source(ConanFileReference.loads("lib/0.1@user/channel"))
        self.assertIn("othersubfolder", os.listdir(folder))
        self.assertTrue(os.path.exists(os.path.join(folder, "othersubfolder", "myfile")))

    def test_auto_filesystem_remote_git(self):
        # https://github.com/conan-io/conan/issues/3109
        conanfile = base_git.format(directory="None", url="auto", revision="auto")
        repo = temp_folder()
        self.client.save({"conanfile.py": conanfile, "myfile.txt": "My file is copied"}, repo)
        self.client.runner("git init .", cwd=repo)
        self.client.runner('git config user.email "you@example.com"', cwd=repo)
        self.client.runner('git config user.name "Your Name"', cwd=repo)
        self.client.runner("git add .", cwd=repo)
        self.client.runner('git commit -m  "commiting"', cwd=repo)
        self.client.runner('git clone "%s" .' % repo, cwd=self.client.current_folder)
        self.client.run("export . user/channel")
        self.assertIn("WARN: Repo origin looks like a local path", self.client.out)
        os.remove(self.client.client_cache.scm_folder(ConanFileReference.loads("lib/0.1@user/channel")))
        self.client.run("install lib/0.1@user/channel --build")
        self.assertIn("lib/0.1@user/channel: Getting sources from url:", self.client.out)

    def test_auto_git(self):
<<<<<<< HEAD
        curdir = self.client.current_folder.replace("\\", "/")
        conanfile = base_git.format(directory="None", url="auto", revision="auto")
=======
        curdir = get_cased_path(self.client.current_folder).replace("\\", "/")
        conanfile = base.format(directory="None", url="auto", revision="auto")
>>>>>>> 61501165
        self.client.save({"conanfile.py": conanfile, "myfile.txt": "My file is copied"})
        self._commit_contents()
        error = self.client.run("export . user/channel", ignore_error=True)
        self.assertTrue(error)
        self.assertIn("Repo origin cannot be deduced by 'auto'",
                      self.client.out)

        self.client.runner('git remote add origin https://myrepo.com.git', cwd=curdir)

        # Create the package, will copy the sources from the local folder
        self.client.run("create . user/channel")
        sources_dir = self.client.client_cache.scm_folder(self.reference)
        self.assertEquals(load(sources_dir), curdir)
        self.assertIn("Repo origin deduced by 'auto': https://myrepo.com.git", self.client.out)
        self.assertIn("Revision deduced by 'auto'", self.client.out)
        self.assertIn("Getting sources from folder: %s" % curdir, self.client.out)
        self.assertIn("My file is copied", self.client.out)

        # Export again but now with absolute reference, so no pointer file is created nor kept
        git = Git(curdir)
        self.client.save({"conanfile.py": base_git.format(url=curdir, revision=git.get_revision())})
        self.client.run("create . user/channel")
        sources_dir = self.client.client_cache.scm_folder(self.reference)
        self.assertFalse(os.path.exists(sources_dir))
        self.assertNotIn("Repo origin deduced by 'auto'", self.client.out)
        self.assertNotIn("Revision deduced by 'auto'", self.client.out)
        self.assertIn("Getting sources from url: '%s'" % curdir, self.client.out)
        self.assertIn("My file is copied", self.client.out)

    def test_auto_subfolder(self):
        curdir = self.client.current_folder.replace("\\", "/")
        conanfile = base_git.replace('"revision": "{revision}"',
                                     '"revision": "{revision}",\n        '
                                     '"subfolder": "mysub"')
        conanfile = conanfile.replace("short_paths = True", "short_paths = False")
        conanfile = conanfile.format(directory="None", url="auto", revision="auto")
        self.client.save({"conanfile.py": conanfile, "myfile.txt": "My file is copied"})
        self._commit_contents()
        self.client.runner('git remote add origin https://myrepo.com.git', cwd=curdir)
        self.client.run("create . user/channel")

        folder = self.client.client_cache.source(ConanFileReference.loads("lib/0.1@user/channel"))
        self.assertTrue(os.path.exists(os.path.join(folder, "mysub", "myfile.txt")))
        self.assertFalse(os.path.exists(os.path.join(folder, "mysub", "conanfile.py")))

    def test_auto_conanfile_no_root(self):
        """
        Conanfile is not in the root of the repo: https://github.com/conan-io/conan/issues/3465
        """
<<<<<<< HEAD
        curdir = self.client.current_folder
        conanfile = base_git.format(url="auto", revision="auto")
=======
        curdir = get_cased_path(self.client.current_folder).replace("\\", "/")
        conanfile = base.format(url="auto", revision="auto")
>>>>>>> 61501165
        self.client.save({"conan/conanfile.py": conanfile, "myfile.txt": "content of my file"})
        self._commit_contents()
        self.client.runner('git remote add origin https://myrepo.com.git', cwd=curdir)

        # Create the package
        self.client.run("create conan/ user/channel")
        sources_dir = self.client.client_cache.scm_folder(self.reference)
        self.assertEquals(load(sources_dir), curdir.replace('\\', '/'))  # Root of git is 'curdir'

    def test_deleted_source_folder(self):
        path, commit = create_local_git_repo({"myfile": "contents"}, branch="my_release")
        curdir = self.client.current_folder.replace("\\", "/")
        conanfile = base_git.format(url="auto", revision="auto")
        self.client.save({"conanfile.py": conanfile, "myfile.txt": "My file is copied"})
        self._commit_contents()
        self.client.runner('git remote add origin "%s"' % path.replace("\\", "/"), cwd=curdir)
        self.client.run("export . user/channel")

        new_curdir = temp_folder()
        self.client.current_folder = new_curdir
        # delete old source, so it will try to checkout the remote because of the missing local dir
        rmdir(curdir)
        error = self.client.run("install lib/0.1@user/channel --build", ignore_error=True)
        self.assertTrue(error)
        self.assertIn("Getting sources from url: '%s'" % path.replace("\\", "/"), self.client.out)

    def test_excluded_repo_fies(self):
        conanfile = base_git.format(url="auto", revision="auto")
        conanfile = conanfile.replace("short_paths = True", "short_paths = False")
        path, commit = create_local_git_repo({"myfile": "contents",
                                              "ignored.pyc": "bin",
                                              ".gitignore": """
*.pyc
my_excluded_folder
other_folder/excluded_subfolder
""",
                                              "myfile.txt": "My file!",
                                              "my_excluded_folder/some_file": "hey Apple!",
                                              "other_folder/excluded_subfolder/some_file": "hey Apple!",
                                              "other_folder/valid_file": "!",
                                              "conanfile.py": conanfile}, branch="my_release")
        self.client.current_folder = path
        self._commit_contents()
        self.client.runner('git remote add origin "%s"' % path.replace("\\", "/"), cwd=path)
        self.client.run("create . user/channel")
        self.assertIn("Copying sources to build folder", self.client.out)
        pref = PackageReference(ConanFileReference.loads("lib/0.1/user/channel"),
                                "5ab84d6acfe1f23c4fae0ab88f26e3a396351ac9")
        bf = self.client.client_cache.build(pref)
        self.assertTrue(os.path.exists(os.path.join(bf, "myfile.txt")))
        self.assertTrue(os.path.exists(os.path.join(bf, "myfile")))
        self.assertTrue(os.path.exists(os.path.join(bf, ".git")))
        self.assertFalse(os.path.exists(os.path.join(bf, "ignored.pyc")))
        self.assertFalse(os.path.exists(os.path.join(bf, "my_excluded_folder")))
        self.assertTrue(os.path.exists(os.path.join(bf, "other_folder", "valid_file")))
        self.assertFalse(os.path.exists(os.path.join(bf, "other_folder", "excluded_subfolder")))

    def test_local_source(self):
        curdir = self.client.current_folder
        conanfile = base_git.format(url="auto", revision="auto")
        conanfile += """
    def source(self):
        self.output.warn("SOURCE METHOD CALLED")
"""
        self.client.save({"conanfile.py": conanfile, "myfile.txt": "My file is copied"})
        self._commit_contents()
        self.client.save({"aditional_file.txt": "contents"})

        self.client.run("source . --source-folder=./source")
        self.assertTrue(os.path.exists(os.path.join(curdir, "source", "myfile.txt")))
        self.assertIn("SOURCE METHOD CALLED", self.client.out)
        # Even the not commited files are copied
        self.assertTrue(os.path.exists(os.path.join(curdir, "source", "aditional_file.txt")))
        self.assertIn("Getting sources from folder: %s" % curdir, self.client.out)

        # Export again but now with absolute reference, so no pointer file is created nor kept
        git = Git(curdir.replace("\\", "/"))
        conanfile = base_git.format(url=curdir.replace("\\", "/"), revision=git.get_revision())
        conanfile += """
    def source(self):
        self.output.warn("SOURCE METHOD CALLED")
"""
        self.client.save({"conanfile.py": conanfile,
                          "myfile2.txt": "My file is copied"})
        self._commit_contents()
        self.client.run("source . --source-folder=./source2")
        # myfile2 is no in the specified commit
        self.assertFalse(os.path.exists(os.path.join(curdir, "source2", "myfile2.txt")))
        self.assertTrue(os.path.exists(os.path.join(curdir, "source2", "myfile.txt")))
        self.assertIn("Getting sources from url: '%s'" % curdir.replace("\\", "/"), self.client.out)
        self.assertIn("SOURCE METHOD CALLED", self.client.out)

    def test_local_source_subfolder(self):
        curdir = self.client.current_folder
        conanfile = base_git.replace('"revision": "{revision}"',
                                     '"revision": "{revision}",\n        '
                                     '"subfolder": "mysub"')
        conanfile = conanfile.format(url="auto", revision="auto")
        conanfile += """
    def source(self):
        self.output.warn("SOURCE METHOD CALLED")
"""
        self.client.save({"conanfile.py": conanfile, "myfile.txt": "My file is copied"})
        self._commit_contents()

        self.client.run("source . --source-folder=./source")
        self.assertFalse(os.path.exists(os.path.join(curdir, "source", "myfile.txt")))
        self.assertTrue(os.path.exists(os.path.join(curdir, "source", "mysub", "myfile.txt")))
        self.assertIn("SOURCE METHOD CALLED", self.client.out)

    def test_install_checked_out(self):
        test_server = TestServer()
        self.servers = {"myremote": test_server}
        self.client = TestClient(servers=self.servers, users={"myremote": [("lasote", "mypass")]})

        curdir = self.client.current_folder.replace("\\", "/")
        conanfile = base_git.format(url="auto", revision="auto")
        self.client.save({"conanfile.py": conanfile, "myfile.txt": "My file is copied"})
        self._commit_contents()
        cmd = 'git remote add origin "%s"' % curdir
        self.client.runner(cmd, cwd=curdir)
        self.client.run("export . lasote/channel")
        self.client.run("upload lib* -c")

        # Take other client, the old client folder will be used as a remote
        client2 = TestClient(servers=self.servers, users={"myremote": [("lasote", "mypass")]})
        client2.run("install lib/0.1@lasote/channel --build")
        self.assertIn("My file is copied", client2.out)

    def test_source_removed_in_local_cache(self):
        conanfile = '''
from conans import ConanFile, tools

class ConanLib(ConanFile):
    scm = {
        "type": "git",
        "url": "auto",
        "revision": "auto",
    }

    def build(self):
        contents = tools.load("myfile")
        self.output.warn("Contents: %s" % contents)

'''
        path, commit = create_local_git_repo({"myfile": "contents", "conanfile.py": conanfile},
                                             branch="my_release")
        self.client.current_folder = path
        self.client.runner('git remote add origin https://myrepo.com.git', cwd=path)
        self._commit_contents()

        self.client.run("create . lib/1.0@user/channel")
        self.assertIn("Contents: contents", self.client.out)
        self.client.save({"myfile": "Contents 2"})
        self.client.run("create . lib/1.0@user/channel")
        self.assertIn("Contents: Contents 2", self.client.out)
        self.assertIn("Detected 'scm' auto in conanfile, trying to remove source folder",
                      self.client.out)

    def test_submodule(self):
        subsubmodule, _ = create_local_git_repo({"subsubmodule": "contents"})
        submodule, _ = create_local_git_repo({"submodule": "contents"}, submodules=[subsubmodule])
        path, commit = create_local_git_repo({"myfile": "contents"}, branch="my_release", submodules=[submodule])

        def _relative_paths(folder):
            submodule_path = os.path.join(
                folder,
                os.path.basename(os.path.normpath(submodule)))
            subsubmodule_path = os.path.join(
                submodule_path,
                os.path.basename(os.path.normpath(subsubmodule)))
            return submodule_path, subsubmodule_path

        # Check old (default) behaviour
        tmp = '''
from conans import ConanFile, tools

class ConanLib(ConanFile):
    name = "lib"
    version = "0.1"
    scm = {{
        "type": "git",
        "url": "{url}",
        "revision": "{revision}"
    }}
'''
        conanfile = tmp.format(url=path, revision=commit)
        self.client.save({"conanfile.py": conanfile})
        self.client.run("create . user/channel")

        folder = self.client.client_cache.source(ConanFileReference.loads("lib/0.1@user/channel"))
        submodule_path, _ = _relative_paths(folder)
        self.assertTrue(os.path.exists(os.path.join(folder, "myfile")))
        self.assertFalse(os.path.exists(os.path.join(submodule_path, "submodule")))

        # Check invalid value
        tmp = '''
from conans import ConanFile, tools

class ConanLib(ConanFile):
    name = "lib"
    version = "0.1"
    scm = {{
        "type": "git",
        "url": "{url}",
        "revision": "{revision}",
        "submodule": "{submodule}"
    }}
'''
        conanfile = tmp.format(url=path, revision=commit, submodule="invalid")
        self.client.save({"conanfile.py": conanfile})

        error = self.client.run("create . user/channel", ignore_error=True)
        self.assertTrue(error)
        self.assertIn("Invalid 'submodule' attribute value in the 'scm'.",
                      self.client.out)

        # Check shallow 
        conanfile = tmp.format(url=path, revision=commit, submodule="shallow")
        self.client.save({"conanfile.py": conanfile})
        self.client.run("create . user/channel")

        folder = self.client.client_cache.source(ConanFileReference.loads("lib/0.1@user/channel"))
        submodule_path, subsubmodule_path = _relative_paths(folder)
        self.assertTrue(os.path.exists(os.path.join(folder, "myfile")))
        self.assertTrue(os.path.exists(os.path.join(submodule_path, "submodule")))
        self.assertFalse(os.path.exists(os.path.join(subsubmodule_path, "subsubmodule")))

        # Check recursive
        conanfile = tmp.format(url=path, revision=commit, submodule="recursive")
        self.client.save({"conanfile.py": conanfile})
        self.client.run("create . user/channel")

        folder = self.client.client_cache.source(ConanFileReference.loads("lib/0.1@user/channel"))
        submodule_path, subsubmodule_path = _relative_paths(folder)
        self.assertTrue(os.path.exists(os.path.join(folder, "myfile")))
        self.assertTrue(os.path.exists(os.path.join(submodule_path, "submodule")))
        self.assertTrue(os.path.exists(os.path.join(subsubmodule_path, "subsubmodule")))

    def test_source_method_export_sources_and_scm_mixed(self):
        path, commit = create_local_git_repo({"myfile": "contents"}, branch="my_release")

        conanfile = '''
import os
from conans import ConanFile, tools

class ConanLib(ConanFile):
    name = "lib"
    version = "0.1"
    exports_sources = "file.txt"
    scm = {
        "type": "git",
        "url": "%s",
        "revision": "my_release",
        "subfolder": "src"
    }

    def source(self):
        self.output.warn("SOURCE METHOD CALLED")
        assert(os.path.exists("file.txt"))
        assert(os.path.exists(os.path.join("src", "myfile")))
        tools.save("cosa.txt", "contents")

    def build(self):
        assert(os.path.exists("file.txt"))
        assert(os.path.exists("cosa.txt"))
        self.output.warn("BUILD METHOD CALLED")
''' % path
        self.client.save({"conanfile.py": conanfile, "file.txt": "My file is copied"})
        self.client.run("create . user/channel")
        self.assertIn("SOURCE METHOD CALLED", self.client.out)
        self.assertIn("BUILD METHOD CALLED", self.client.out)

    def scm_serialization_test(self):
        data = {"url": "myurl", "revision": "myrevision", "username": "myusername",
                "password": "mypassword", "type": "git", "verify_ssl": True,
                "subfolder": "mysubfolder"}
        conanfile = namedtuple("ConanfileMock", "scm")(data)
        scm_data = SCMData(conanfile)
        the_json = str(scm_data)
        data2 = json.loads(the_json)
        self.assertEquals(data, data2)


class SVNSCMTest(SVNLocalRepoTestCase):

    def setUp(self):
        self.reference = ConanFileReference.loads("lib/0.1@user/channel")
        self.client = TestClient()

    def _commit_contents(self):
        # self.client.runner('svn co "{url}" "{path}"'.format(url=self.repo_url, path=self.client.current_folder))
        self.client.runner("svn add *", cwd=self.client.current_folder)
        self.client.runner('svn commit -m  "commiting"', cwd=self.client.current_folder)

    def test_scm_other_type_ignored(self):
        conanfile = '''
from conans import ConanFile, tools

class ConanLib(ConanFile):
    name = "lib"
    version = "0.1"
    scm = ["Other stuff"]

'''
        self.client.save({"conanfile.py": conanfile})
        # nothing breaks
        self.client.run("export . user/channel")

    def test_repeat_clone_changing_subfolder(self):
        tmp = '''
from conans import ConanFile, tools

class ConanLib(ConanFile):
    name = "lib"
    version = "0.1"
    scm = {{
        "type": "svn",
        "url": "{url}",
        "revision": "{revision}",
        "subfolder": "onesubfolder"
    }}
'''
        project_url, rev = self.create_project(files={"myfile": "contents"})
        conanfile = tmp.format(url=project_url, revision=rev)
        self.client.save({"conanfile.py": conanfile,
                          "myfile.txt": "My file is copied"})
        self.client.run("create . user/channel")
        conanfile = conanfile.replace('"onesubfolder"', '"othersubfolder"')
        self.client.save({"conanfile.py": conanfile})
        self.client.run("create . user/channel")
        folder = self.client.client_cache.source(ConanFileReference.loads("lib/0.1@user/channel"))
        self.assertIn("othersubfolder", os.listdir(folder))
        self.assertTrue(os.path.exists(os.path.join(folder, "othersubfolder", "myfile")))

    def test_auto_filesystem_remote_svn(self):
        # SVN origin will never be a local path (local repo has at least protocol file:///)
        pass

    def test_auto_svn(self):
        conanfile = base_svn.format(directory="None", url="auto", revision="auto")
        project_url, rev = self.create_project(files={"conanfile.py": conanfile, "myfile.txt": "My file is copied"})
        project_url = project_url.replace(" ", "%20")
        self.client.runner('svn co "{url}" "{path}"'.format(url=project_url, path=self.client.current_folder))

        curdir = self.client.current_folder.replace("\\", "/")
        # Create the package, will copy the sources from the local folder
        self.client.run("create . user/channel")
        sources_dir = self.client.client_cache.scm_folder(self.reference)
        self.assertEquals(load(sources_dir), curdir)
        self.assertIn("Repo origin deduced by 'auto': {}".format(project_url).lower(),
            str(self.client.out).lower())
        self.assertIn("Revision deduced by 'auto'", self.client.out)
        self.assertIn("Getting sources from folder: %s" % curdir, self.client.out)
        self.assertIn("My file is copied", self.client.out)

        # Export again but now with absolute reference, so no pointer file is created nor kept
        svn = SVN(curdir)
        self.client.save({"conanfile.py": base_svn.format(url=svn.get_remote_url(), revision=svn.get_revision())})
        self.client.run("create . user/channel", ignore_error=False)
        sources_dir = self.client.client_cache.scm_folder(self.reference)
        self.assertFalse(os.path.exists(sources_dir))
        self.assertNotIn("Repo origin deduced by 'auto'", self.client.out)
        self.assertNotIn("Revision deduced by 'auto'", self.client.out)
        self.assertIn("Getting sources from url: '{}'".format(project_url).lower(),
                      str(self.client.out).lower())
        self.assertIn("My file is copied", self.client.out)

    def test_auto_subfolder(self):
        conanfile = base_svn.replace('"revision": "{revision}"',
                                     '"revision": "{revision}",\n        '
                                     '"subfolder": "mysub"')
        conanfile = conanfile.replace("short_paths = True", "short_paths = False")
        conanfile = conanfile.format(directory="None", url="auto", revision="auto")

        project_url, rev = self.create_project(files={"conanfile.py": conanfile, "myfile.txt": "My file is copied"})
        project_url = project_url.replace(" ", "%20")
        self.client.runner('svn co "{url}" "{path}"'.format(url=project_url, path=self.client.current_folder))
        self.client.run("create . user/channel")

        folder = self.client.client_cache.source(ConanFileReference.loads("lib/0.1@user/channel"))
        self.assertTrue(os.path.exists(os.path.join(folder, "mysub", "myfile.txt")))
        self.assertFalse(os.path.exists(os.path.join(folder, "mysub", "conanfile.py")))

    def test_auto_conanfile_no_root(self):
        """
        Conanfile is not in the root of the repo: https://github.com/conan-io/conan/issues/3465
        """
        curdir = self.client.current_folder
        conanfile = base_svn.format(url="auto", revision="auto")
        project_url, rev = self.create_project(files={"conan/conanfile.py": conanfile,
                                                      "myfile.txt": "My file is copied"})
        self.client.runner('svn co "{url}" "{path}"'.format(url=project_url,
                                                            path=self.client.current_folder))
        self.client.run("create conan/ user/channel")

        sources_dir = self.client.client_cache.scm_folder(self.reference)
        self.assertEquals(load(sources_dir), curdir.replace('\\', '/'))  # Root of git is 'curdir'

    def test_deleted_source_folder(self):
        # SVN will always retrieve from 'remote'
        pass

    def test_excluded_repo_fies(self):
        conanfile = base_svn.format(url="auto", revision="auto")
        conanfile = conanfile.replace("short_paths = True", "short_paths = False")
        project_url, rev = self.create_project(files={"myfile": "contents",
                                                      "ignored.pyc": "bin",  # SVN ignores pyc files by default: http://blogs.collab.net/subversion/repository-dictated-configuration-day-3-global-ignores
                                                      # ".gitignore": "*.pyc\n",
                                                      "myfile.txt": "My file!",
                                                      "conanfile.py": conanfile})
        project_url = project_url.replace(" ", "%20")
        self.client.runner('svn co "{url}" "{path}"'.format(url=project_url, path=self.client.current_folder))

        self.client.run("create . user/channel")
        self.assertIn("Copying sources to build folder", self.client.out)
        pref = PackageReference(ConanFileReference.loads("lib/0.1/user/channel"),
                                "5ab84d6acfe1f23c4fae0ab88f26e3a396351ac9")
        bf = self.client.client_cache.build(pref)
        self.assertTrue(os.path.exists(os.path.join(bf, "myfile.txt")))
        self.assertTrue(os.path.exists(os.path.join(bf, "myfile")))
        self.assertFalse(os.path.exists(os.path.join(bf, ".svn")))
        self.assertFalse(os.path.exists(os.path.join(bf, "ignored.pyc")))

    def test_local_source(self):
        curdir = self.client.current_folder
        conanfile = base_svn.format(url="auto", revision="auto")
        conanfile += """
    def source(self):
        self.output.warn("SOURCE METHOD CALLED")
"""
        project_url, rev = self.create_project(files={"conanfile.py": conanfile, "myfile.txt": "My file is copied"})
        project_url = project_url.replace(" ", "%20")
        self.client.runner('svn co "{url}" "{path}"'.format(url=project_url, path=self.client.current_folder))
        self.client.save({"aditional_file.txt": "contents"})

        self.client.run("source . --source-folder=./source")
        self.assertTrue(os.path.exists(os.path.join(curdir, "source", "myfile.txt")))
        self.assertIn("SOURCE METHOD CALLED", self.client.out)
        # Even the not commited files are copied
        self.assertTrue(os.path.exists(os.path.join(curdir, "source", "aditional_file.txt")))
        self.assertIn("Getting sources from folder: %s" % curdir, self.client.out)

        # Export again but now with absolute reference, so no pointer file is created nor kept
        svn = SVN(curdir.replace("\\", "/"))
        conanfile = base_svn.format(url=svn.get_remote_url(), revision=svn.get_revision())
        conanfile += """
    def source(self):
        self.output.warn("SOURCE METHOD CALLED")
"""
        self.client.save({"conanfile.py": conanfile,
                          "myfile2.txt": "My file is copied"})
        self._commit_contents()
        self.client.run("source . --source-folder=./source2")
        # myfile2 is no in the specified commit
        self.assertFalse(os.path.exists(os.path.join(curdir, "source2", "myfile2.txt")))
        self.assertTrue(os.path.exists(os.path.join(curdir, "source2", "myfile.txt")))
        self.assertIn("Getting sources from url: '{}'".format(project_url).lower(),
                      str(self.client.out).lower())
        self.assertIn("SOURCE METHOD CALLED", self.client.out)

    def test_local_source_subfolder(self):
        curdir = self.client.current_folder
        conanfile = base_svn.replace('"revision": "{revision}"',
                                     '"revision": "{revision}",\n        '
                                     '"subfolder": "mysub"')
        conanfile = conanfile.format(url="auto", revision="auto")
        conanfile += """
    def source(self):
        self.output.warn("SOURCE METHOD CALLED")
"""
        project_url, rev = self.create_project(files={"conanfile.py": conanfile, "myfile.txt": "My file is copied"})
        project_url = project_url.replace(" ", "%20")
        self.client.runner('svn co "{url}" "{path}"'.format(url=project_url, path=self.client.current_folder))

        self.client.run("source . --source-folder=./source")
        self.assertFalse(os.path.exists(os.path.join(curdir, "source", "myfile.txt")))
        self.assertTrue(os.path.exists(os.path.join(curdir, "source", "mysub", "myfile.txt")))
        self.assertIn("SOURCE METHOD CALLED", self.client.out)

    def test_install_checked_out(self):
        test_server = TestServer()
        self.servers = {"myremote": test_server}
        self.client = TestClient(servers=self.servers, users={"myremote": [("lasote", "mypass")]})

        curdir = self.client.current_folder.replace("\\", "/")
        conanfile = base_svn.format(url="auto", revision="auto")
        project_url, rev = self.create_project(files={"conanfile.py": conanfile, "myfile.txt": "My file is copied"})
        project_url = project_url.replace(" ", "%20")
        self.client.runner('svn co "{url}" "{path}"'.format(url=project_url, path=self.client.current_folder))
        self.client.run("export . lasote/channel")
        self.client.run("upload lib* -c")

        # Take other client, the old client folder will be used as a remote
        client2 = TestClient(servers=self.servers, users={"myremote": [("lasote", "mypass")]})
        client2.run("install lib/0.1@lasote/channel --build")
        self.assertIn("My file is copied", client2.out)

    def test_source_removed_in_local_cache(self):
        conanfile = '''
from conans import ConanFile, tools

class ConanLib(ConanFile):
    scm = {
        "type": "svn",
        "url": "auto",
        "revision": "auto",
    }

    def build(self):
        contents = tools.load("myfile")
        self.output.warn("Contents: %s" % contents)

'''
        project_url, rev = self.create_project(files={"myfile": "contents", "conanfile.py": conanfile})
        project_url = project_url.replace(" ", "%20")
        self.client.runner('svn co "{url}" "{path}"'.format(url=project_url, path=self.client.current_folder))

        self.client.run("create . lib/1.0@user/channel")
        self.assertIn("Contents: contents", self.client.out)
        self.client.save({"myfile": "Contents 2"})
        self.client.run("create . lib/1.0@user/channel")
        self.assertIn("Contents: Contents 2", self.client.out)
        self.assertIn("Detected 'scm' auto in conanfile, trying to remove source folder",
                      self.client.out)

    def test_submodule(self):
        # SVN has no submodules, may add something related to svn:external?
        pass

    def test_source_method_export_sources_and_scm_mixed(self):
        project_url, rev = self.create_project(files={"myfile": "contents"})
        project_url = project_url.replace(" ", "%20")
        self.client.runner('svn co "{url}" "{path}"'.format(url=project_url, path=self.client.current_folder))

        conanfile = '''
import os
from conans import ConanFile, tools

class ConanLib(ConanFile):
    name = "lib"
    version = "0.1"
    exports_sources = "file.txt"
    scm = {{
        "type": "svn",
        "url": "{url}",
        "revision": "{rev}",
        "subfolder": "src"
    }}

    def source(self):
        self.output.warn("SOURCE METHOD CALLED")
        assert(os.path.exists("file.txt"))
        assert(os.path.exists(os.path.join("src", "myfile")))
        tools.save("cosa.txt", "contents")

    def build(self):
        assert(os.path.exists("file.txt"))
        assert(os.path.exists("cosa.txt"))
        self.output.warn("BUILD METHOD CALLED")
'''.format(url=project_url, rev=rev)
        self.client.save({"conanfile.py": conanfile, "file.txt": "My file is copied"})
        self.client.run("create . user/channel")
        self.assertIn("SOURCE METHOD CALLED", self.client.out)
        self.assertIn("BUILD METHOD CALLED", self.client.out)

    def test_scm_serialization(self):
        data = {"url": "myurl", "revision": "23", "username": "myusername",
                "password": "mypassword", "type": "svn", "verify_ssl": True,
                "subfolder": "mysubfolder"}
        conanfile = namedtuple("ConanfileMock", "scm")(data)
        scm_data = SCMData(conanfile)
        the_json = str(scm_data)
        data2 = json.loads(the_json)
        self.assertEquals(data, data2)<|MERGE_RESOLUTION|>--- conflicted
+++ resolved
@@ -106,13 +106,8 @@
         self.assertIn("lib/0.1@user/channel: Getting sources from url:", self.client.out)
 
     def test_auto_git(self):
-<<<<<<< HEAD
-        curdir = self.client.current_folder.replace("\\", "/")
+        curdir = get_cased_path(self.client.current_folder).replace("\\", "/")
         conanfile = base_git.format(directory="None", url="auto", revision="auto")
-=======
-        curdir = get_cased_path(self.client.current_folder).replace("\\", "/")
-        conanfile = base.format(directory="None", url="auto", revision="auto")
->>>>>>> 61501165
         self.client.save({"conanfile.py": conanfile, "myfile.txt": "My file is copied"})
         self._commit_contents()
         error = self.client.run("export . user/channel", ignore_error=True)
@@ -162,13 +157,8 @@
         """
         Conanfile is not in the root of the repo: https://github.com/conan-io/conan/issues/3465
         """
-<<<<<<< HEAD
-        curdir = self.client.current_folder
+        curdir = get_cased_path(self.client.current_folder).replace("\\", "/")
         conanfile = base_git.format(url="auto", revision="auto")
-=======
-        curdir = get_cased_path(self.client.current_folder).replace("\\", "/")
-        conanfile = base.format(url="auto", revision="auto")
->>>>>>> 61501165
         self.client.save({"conan/conanfile.py": conanfile, "myfile.txt": "content of my file"})
         self._commit_contents()
         self.client.runner('git remote add origin https://myrepo.com.git', cwd=curdir)
