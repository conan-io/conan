import json
import os
import unittest
from collections import namedtuple

from conans.client.tools.scm import Git
from conans.model.ref import ConanFileReference, PackageReference
from conans.model.scm import SCMData
from conans.test.utils.test_files import temp_folder
from conans.test.utils.tools import TestClient, TestServer, create_local_git_repo
<<<<<<< HEAD
from conans.util.files import load, rmdir, save, to_file_bytes
=======
from conans.util.files import load, rmdir
from conans.client.tools.win import get_cased_path
>>>>>>> 5302aa2b

base = '''
import os
from conans import ConanFile, tools

class ConanLib(ConanFile):
    name = "lib"
    version = "0.1"
    short_paths = True
    scm = {{
        "type": "git",
        "url": "{url}",
        "revision": "{revision}",
    }}

    def build(self):
        sf = self.scm.get("subfolder")
        path = os.path.join(sf, "myfile.txt") if sf else "myfile.txt"
        self.output.warn(tools.load(path))
'''


class SCMTest(unittest.TestCase):

    def setUp(self):
        self.reference = ConanFileReference.loads("lib/0.1@user/channel")
        self.client = TestClient()

    def _commit_contents(self):
        self.client.runner("git init .", cwd=self.client.current_folder)
        self.client.runner('git config user.email "you@example.com"', cwd=self.client.current_folder)
        self.client.runner('git config user.name "Your Name"', cwd=self.client.current_folder)
        self.client.runner("git add .", cwd=self.client.current_folder)
        self.client.runner('git commit -m  "commiting"', cwd=self.client.current_folder)

    def test_scm_other_type_ignored(self):
        conanfile = '''
from conans import ConanFile, tools

class ConanLib(ConanFile):
    name = "lib"
    version = "0.1"
    scm = ["Other stuff"]

'''
        self.client.save({"conanfile.py": conanfile})
        # nothing breaks
        self.client.run("export . user/channel")

    def test_repeat_clone_changing_subfolder(self):
        tmp = '''
from conans import ConanFile, tools

class ConanLib(ConanFile):
    name = "lib"
    version = "0.1"
    scm = {{
        "type": "git",
        "url": "{url}",
        "revision": "{revision}",
        "subfolder": "onesubfolder"
    }}
'''
        path, commit = create_local_git_repo({"myfile": "contents"}, branch="my_release")
        conanfile = tmp.format(url=path, revision=commit)
        self.client.save({"conanfile.py": conanfile,
                          "myfile.txt": "My file is copied"})
        self.client.run("create . user/channel")
        conanfile = conanfile.replace('"onesubfolder"', '"othersubfolder"')
        self.client.save({"conanfile.py": conanfile})
        self.client.run("create . user/channel")
        folder = self.client.client_cache.source(ConanFileReference.loads("lib/0.1@user/channel"))
        self.assertIn("othersubfolder", os.listdir(folder))
        self.assertTrue(os.path.exists(os.path.join(folder, "othersubfolder", "myfile")))

    def test_auto_filesystem_remote_git(self):
        # https://github.com/conan-io/conan/issues/3109
        conanfile = base.format(directory="None", url="auto", revision="auto")
        repo = temp_folder()
        self.client.save({"conanfile.py": conanfile, "myfile.txt": "My file is copied"}, repo)
        self.client.runner("git init .", cwd=repo)
        self.client.runner('git config user.email "you@example.com"', cwd=repo)
        self.client.runner('git config user.name "Your Name"', cwd=repo)
        self.client.runner("git add .", cwd=repo)
        self.client.runner('git commit -m  "commiting"', cwd=repo)
        self.client.runner('git clone "%s" .' % repo, cwd=self.client.current_folder)
        self.client.run("export . user/channel")
        self.assertIn("WARN: Repo origin looks like a local path", self.client.out)
        os.remove(self.client.client_cache.scm_folder(ConanFileReference.loads("lib/0.1@user/channel")))
        self.client.run("install lib/0.1@user/channel --build")
        self.assertIn("lib/0.1@user/channel: Getting sources from url:", self.client.out)

    def test_auto_git(self):
        curdir = get_cased_path(self.client.current_folder).replace("\\", "/")
        conanfile = base.format(directory="None", url="auto", revision="auto")
        self.client.save({"conanfile.py": conanfile, "myfile.txt": "My file is copied"})
        self._commit_contents()
        error = self.client.run("export . user/channel", ignore_error=True)
        self.assertTrue(error)
        self.assertIn("Repo origin cannot be deduced by 'auto'",
                      self.client.out)

        self.client.runner('git remote add origin https://myrepo.com.git', cwd=curdir)

        # Create the package, will copy the sources from the local folder
        self.client.run("create . user/channel")
        sources_dir = self.client.client_cache.scm_folder(self.reference)
        self.assertEquals(load(sources_dir), curdir)
        self.assertIn("Repo origin deduced by 'auto': https://myrepo.com.git", self.client.out)
        self.assertIn("Revision deduced by 'auto'", self.client.out)
        self.assertIn("Getting sources from folder: %s" % curdir, self.client.out)
        self.assertIn("My file is copied", self.client.out)

        # check blank lines are respected in replacement
        self.client.run("get lib/0.1@user/channel")
        self.assertIn("""}

    def build(self):""", self.client.out)

        # Export again but now with absolute reference, so no pointer file is created nor kept
        git = Git(curdir)
        self.client.save({"conanfile.py": base.format(url=curdir, revision=git.get_revision())})
        self.client.run("create . user/channel")
        sources_dir = self.client.client_cache.scm_folder(self.reference)
        self.assertFalse(os.path.exists(sources_dir))
        self.assertNotIn("Repo origin deduced by 'auto'", self.client.out)
        self.assertNotIn("Revision deduced by 'auto'", self.client.out)
        self.assertIn("Getting sources from url: '%s'" % curdir, self.client.out)
        self.assertIn("My file is copied", self.client.out)

    def test_auto_subfolder(self):
        curdir = self.client.current_folder.replace("\\", "/")
        conanfile = base.replace('"revision": "{revision}"',
                                 '"revision": "{revision}",\n        '
                                 '"subfolder": "mysub"')
        conanfile = conanfile.replace("short_paths = True", "short_paths = False")
        conanfile = conanfile.format(directory="None", url="auto", revision="auto")
        self.client.save({"conanfile.py": conanfile, "myfile.txt": "My file is copied"})
        self._commit_contents()
        self.client.runner('git remote add origin https://myrepo.com.git', cwd=curdir)
        self.client.run("create . user/channel")

        folder = self.client.client_cache.source(ConanFileReference.loads("lib/0.1@user/channel"))
        self.assertTrue(os.path.exists(os.path.join(folder, "mysub", "myfile.txt")))
        self.assertFalse(os.path.exists(os.path.join(folder, "mysub", "conanfile.py")))

    def test_auto_conanfile_no_root(self):
        """
        Conanfile is not in the root of the repo: https://github.com/conan-io/conan/issues/3465
        """
        curdir = get_cased_path(self.client.current_folder).replace("\\", "/")
        conanfile = base.format(url="auto", revision="auto")
        self.client.save({"conan/conanfile.py": conanfile, "myfile.txt": "content of my file"})
        self._commit_contents()
        self.client.runner('git remote add origin https://myrepo.com.git', cwd=curdir)

        # Create the package
        self.client.run("create conan/ user/channel")
        sources_dir = self.client.client_cache.scm_folder(self.reference)
        self.assertEquals(load(sources_dir), curdir.replace('\\', '/'))  # Root of git is 'curdir'

    def test_deleted_source_folder(self):
        path, commit = create_local_git_repo({"myfile": "contents"}, branch="my_release")
        curdir = self.client.current_folder.replace("\\", "/")
        conanfile = base.format(url="auto", revision="auto")
        self.client.save({"conanfile.py": conanfile, "myfile.txt": "My file is copied"})
        self._commit_contents()
        self.client.runner('git remote add origin "%s"' % path.replace("\\", "/"), cwd=curdir)
        self.client.run("export . user/channel")

        new_curdir = temp_folder()
        self.client.current_folder = new_curdir
        # delete old source, so it will try to checkout the remote because of the missing local dir
        rmdir(curdir)
        error = self.client.run("install lib/0.1@user/channel --build", ignore_error=True)
        self.assertTrue(error)
        self.assertIn("Getting sources from url: '%s'" % path.replace("\\", "/"), self.client.out)

    def test_excluded_repo_files(self):
        conanfile = base.format(url="auto", revision="auto")
        conanfile = conanfile.replace("short_paths = True", "short_paths = False")
        path, commit = create_local_git_repo({"myfile": "contents",
                                              "ignored.pyc": "bin",
                                              ".gitignore": """
*.pyc
my_excluded_folder
other_folder/excluded_subfolder
""",
                                              "myfile.txt": "My file!",
                                              "my_excluded_folder/some_file": "hey Apple!",
                                              "other_folder/excluded_subfolder/some_file": "hey Apple!",
                                              "other_folder/valid_file": "!",
                                              "conanfile.py": conanfile}, branch="my_release")
        self.client.current_folder = path
        self._commit_contents()
        self.client.runner('git remote add origin "%s"' % path.replace("\\", "/"), cwd=path)
        self.client.run("create . user/channel")
        self.assertIn("Copying sources to build folder", self.client.out)
        pref = PackageReference(ConanFileReference.loads("lib/0.1/user/channel"),
                                "5ab84d6acfe1f23c4fae0ab88f26e3a396351ac9")
        bf = self.client.client_cache.build(pref)
        self.assertTrue(os.path.exists(os.path.join(bf, "myfile.txt")))
        self.assertTrue(os.path.exists(os.path.join(bf, "myfile")))
        self.assertTrue(os.path.exists(os.path.join(bf, ".git")))
        self.assertFalse(os.path.exists(os.path.join(bf, "ignored.pyc")))
        self.assertFalse(os.path.exists(os.path.join(bf, "my_excluded_folder")))
        self.assertTrue(os.path.exists(os.path.join(bf, "other_folder", "valid_file")))
        self.assertFalse(os.path.exists(os.path.join(bf, "other_folder", "excluded_subfolder")))

    def test_local_source(self):
        curdir = self.client.current_folder
        conanfile = base.format(url="auto", revision="auto")
        conanfile += """
    def source(self):
        self.output.warn("SOURCE METHOD CALLED")
"""
        self.client.save({"conanfile.py": conanfile, "myfile.txt": "My file is copied"})
        self._commit_contents()
        self.client.save({"aditional_file.txt": "contents"})

        self.client.run("source . --source-folder=./source")
        self.assertTrue(os.path.exists(os.path.join(curdir, "source", "myfile.txt")))
        self.assertIn("SOURCE METHOD CALLED", self.client.out)
        # Even the not commited files are copied
        self.assertTrue(os.path.exists(os.path.join(curdir, "source", "aditional_file.txt")))
        self.assertIn("Getting sources from folder: %s" % curdir, self.client.out)

        # Export again but now with absolute reference, so no pointer file is created nor kept
        git = Git(curdir.replace("\\", "/"))
        conanfile = base.format(url=curdir.replace("\\", "/"), revision=git.get_revision())
        conanfile += """
    def source(self):
        self.output.warn("SOURCE METHOD CALLED")
"""
        self.client.save({"conanfile.py": conanfile,
                          "myfile2.txt": "My file is copied"})
        self._commit_contents()
        self.client.run("source . --source-folder=./source2")
        # myfile2 is no in the specified commit
        self.assertFalse(os.path.exists(os.path.join(curdir, "source2", "myfile2.txt")))
        self.assertTrue(os.path.exists(os.path.join(curdir, "source2", "myfile.txt")))
        self.assertIn("Getting sources from url: '%s'" % curdir.replace("\\", "/"), self.client.out)
        self.assertIn("SOURCE METHOD CALLED", self.client.out)

    def test_local_source_subfolder(self):
        curdir = self.client.current_folder
        conanfile = base.replace('"revision": "{revision}"',
                                 '"revision": "{revision}",\n        '
                                 '"subfolder": "mysub"')
        conanfile = conanfile.format(url="auto", revision="auto")
        conanfile += """
    def source(self):
        self.output.warn("SOURCE METHOD CALLED")
"""
        self.client.save({"conanfile.py": conanfile, "myfile.txt": "My file is copied"})
        self._commit_contents()

        self.client.run("source . --source-folder=./source")
        self.assertFalse(os.path.exists(os.path.join(curdir, "source", "myfile.txt")))
        self.assertTrue(os.path.exists(os.path.join(curdir, "source", "mysub", "myfile.txt")))
        self.assertIn("SOURCE METHOD CALLED", self.client.out)

    def test_install_checked_out(self):
        test_server = TestServer()
        self.servers = {"myremote": test_server}
        self.client = TestClient(servers=self.servers, users={"myremote": [("lasote", "mypass")]})

        curdir = self.client.current_folder.replace("\\", "/")
        conanfile = base.format(url="auto", revision="auto")
        self.client.save({"conanfile.py": conanfile, "myfile.txt": "My file is copied"})
        self._commit_contents()
        cmd = 'git remote add origin "%s"' % curdir
        self.client.runner(cmd, cwd=curdir)
        self.client.run("export . lasote/channel")
        self.client.run("upload lib* -c")

        # Take other client, the old client folder will be used as a remote
        client2 = TestClient(servers=self.servers, users={"myremote": [("lasote", "mypass")]})
        client2.run("install lib/0.1@lasote/channel --build")
        self.assertIn("My file is copied", client2.out)

    def test_source_removed_in_local_cache(self):

        conanfile = '''
from conans import ConanFile, tools

class ConanLib(ConanFile):
    scm = {
        "type": "git",
        "url": "auto",
        "revision": "auto",
    }
    
    def build(self):
        contents = tools.load("myfile")
        self.output.warn("Contents: %s" % contents)
        
'''
        path, commit = create_local_git_repo({"myfile": "contents", "conanfile.py": conanfile},
                                             branch="my_release")
        self.client.current_folder = path
        self.client.runner('git remote add origin https://myrepo.com.git', cwd=path)
        self._commit_contents()

        self.client.run("create . lib/1.0@user/channel")
        self.assertIn("Contents: contents", self.client.out)
        self.client.save({"myfile": "Contents 2"})
        self.client.run("create . lib/1.0@user/channel")
        self.assertIn("Contents: Contents 2", self.client.out)
        self.assertIn("Detected 'scm' auto in conanfile, trying to remove source folder",
                      self.client.out)

    def test_submodule(self):
        subsubmodule, _ = create_local_git_repo({"subsubmodule": "contents"})
        submodule, _ = create_local_git_repo({"submodule": "contents"}, submodules=[subsubmodule])
        path, commit = create_local_git_repo({"myfile": "contents"}, branch="my_release", submodules=[submodule])

        def _relative_paths(folder):
            submodule_path = os.path.join(
                folder, 
                os.path.basename(os.path.normpath(submodule)))
            subsubmodule_path = os.path.join(
                submodule_path, 
                os.path.basename(os.path.normpath(subsubmodule)))
            return submodule_path, subsubmodule_path

        # Check old (default) behaviour
        tmp = '''
from conans import ConanFile, tools

class ConanLib(ConanFile):
    name = "lib"
    version = "0.1"
    scm = {{
        "type": "git",
        "url": "{url}",
        "revision": "{revision}"
    }}
'''
        conanfile = tmp.format(url=path, revision=commit)
        self.client.save({"conanfile.py": conanfile})
        self.client.run("create . user/channel")

        folder = self.client.client_cache.source(ConanFileReference.loads("lib/0.1@user/channel"))
        submodule_path, _ = _relative_paths(folder)
        self.assertTrue(os.path.exists(os.path.join(folder, "myfile")))
        self.assertFalse(os.path.exists(os.path.join(submodule_path, "submodule")))

        # Check invalid value
        tmp = '''
from conans import ConanFile, tools

class ConanLib(ConanFile):
    name = "lib"
    version = "0.1"
    scm = {{
        "type": "git",
        "url": "{url}",
        "revision": "{revision}",
        "submodule": "{submodule}"
    }}
'''
        conanfile = tmp.format(url=path, revision=commit, submodule="invalid")
        self.client.save({"conanfile.py": conanfile})

        error = self.client.run("create . user/channel", ignore_error=True)
        self.assertTrue(error)
        self.assertIn("Invalid 'submodule' attribute value in the 'scm'.",
                      self.client.out)

        # Check shallow 
        conanfile = tmp.format(url=path, revision=commit, submodule="shallow")
        self.client.save({"conanfile.py": conanfile})
        self.client.run("create . user/channel")

        folder = self.client.client_cache.source(ConanFileReference.loads("lib/0.1@user/channel"))
        submodule_path, subsubmodule_path = _relative_paths(folder)
        self.assertTrue(os.path.exists(os.path.join(folder, "myfile")))
        self.assertTrue(os.path.exists(os.path.join(submodule_path, "submodule")))
        self.assertFalse(os.path.exists(os.path.join(subsubmodule_path, "subsubmodule")))

        # Check recursive
        conanfile = tmp.format(url=path, revision=commit, submodule="recursive")
        self.client.save({"conanfile.py": conanfile})
        self.client.run("create . user/channel")

        folder = self.client.client_cache.source(ConanFileReference.loads("lib/0.1@user/channel"))
        submodule_path, subsubmodule_path = _relative_paths(folder)
        self.assertTrue(os.path.exists(os.path.join(folder, "myfile")))
        self.assertTrue(os.path.exists(os.path.join(submodule_path, "submodule")))
        self.assertTrue(os.path.exists(os.path.join(subsubmodule_path, "subsubmodule")))

    def test_scm_bad_filename(self):
        # Fixes: #3500
        badfilename = "\xE3\x81\x82badfile.txt"
        path, _ = create_local_git_repo({"goodfile.txt": "good contents"}, branch="my_release")
        save(to_file_bytes(os.path.join(self.client.current_folder, badfilename)), "contents")
        self.client.runner('git remote add origin "%s"' % path.replace("\\", "/"), cwd=path)

        conanfile = '''
import os
from conans import ConanFile, tools

class ConanLib(ConanFile):
    name = "lib"
    version = "0.1"
    scm = {
        "type": "git",
        "url": "auto",
        "revision": "auto"
    }
'''
        self.client.current_folder = path
        self.client.save({"conanfile.py": conanfile})
        self.client.run("create . user/channel")
        
    def test_source_method_export_sources_and_scm_mixed(self):
        path, commit = create_local_git_repo({"myfile": "contents"}, branch="my_release")

        conanfile = '''
import os
from conans import ConanFile, tools

class ConanLib(ConanFile):
    name = "lib"
    version = "0.1"
    exports_sources = "file.txt"
    scm = {
        "type": "git",
        "url": "%s",
        "revision": "my_release",
        "subfolder": "src"
    }

    def source(self):
        self.output.warn("SOURCE METHOD CALLED")
        assert(os.path.exists("file.txt"))
        assert(os.path.exists(os.path.join("src", "myfile")))
        tools.save("cosa.txt", "contents")

    def build(self):
        assert(os.path.exists("file.txt"))
        assert(os.path.exists("cosa.txt"))
        self.output.warn("BUILD METHOD CALLED")
''' % path
        self.client.save({"conanfile.py": conanfile, "file.txt": "My file is copied"})
        self.client.run("create . user/channel")
        self.assertIn("SOURCE METHOD CALLED", self.client.out)
        self.assertIn("BUILD METHOD CALLED", self.client.out)

    def scm_serialization_test(self):
        data = {"url": "myurl", "revision": "myrevision", "username": "myusername",
                "password": "mypassword", "type": "git", "verify_ssl": True,
                "subfolder": "mysubfolder"}
        conanfile = namedtuple("ConanfileMock", "scm")(data)
        scm_data = SCMData(conanfile)
        the_json = str(scm_data)
        data2 = json.loads(the_json)
        self.assertEquals(data, data2)<|MERGE_RESOLUTION|>--- conflicted
+++ resolved
@@ -8,12 +8,9 @@
 from conans.model.scm import SCMData
 from conans.test.utils.test_files import temp_folder
 from conans.test.utils.tools import TestClient, TestServer, create_local_git_repo
-<<<<<<< HEAD
 from conans.util.files import load, rmdir, save, to_file_bytes
-=======
-from conans.util.files import load, rmdir
 from conans.client.tools.win import get_cased_path
->>>>>>> 5302aa2b
+
 
 base = '''
 import os
