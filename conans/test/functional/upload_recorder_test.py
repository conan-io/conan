--- conflicted
+++ resolved
@@ -16,14 +16,6 @@
         self.assertEqual(expected_result, info)
 
     def sequential_test(self):
-<<<<<<< HEAD
-        ref = ConanFileReference.loads("fake/0.1@user/channel")
-        self.recorder.add_recipe(ref, "my_remote", "https://fake_url.com")
-        self.recorder.add_package(PackageReference(ref, "fake_package_id"), "my_remote", "https://fake_url.com")
-        self.recorder.add_recipe(ref, "my_remote2", "https://fake_url2.com")
-        self.recorder.add_package(PackageReference(ref, "fakefake_package_id1"), "my_remote", "https://fake_url.com")
-        self.recorder.add_package(PackageReference(ref, "fakefake_package_id2"), "my_remote", "https://fake_url.com")
-=======
         ref = ConanFileReference.loads("fake/0.1@user/channel#rev")
         ref2 = ConanFileReference.loads("fakefake/0.1@user/channel")
         self.recorder.add_recipe(ref, "my_remote", "https://fake_url.com")
@@ -33,7 +25,6 @@
         self.recorder.add_recipe(ref2, "my_remote2", "https://fake_url2.com")
         self.recorder.add_package(PackageReference(ref2, "fakefake_package_id1"), "my_remote", "https://fake_url.com")
         self.recorder.add_package(PackageReference(ref2, "fakefake_package_id2"), "my_remote", "https://fake_url.com")
->>>>>>> 90f97296
         info = self.recorder.get_info()
         expected_result_without_time = {
                                            "error": False,
