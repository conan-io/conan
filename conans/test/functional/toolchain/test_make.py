import platform
import textwrap
import unittest

import pytest
from nose.plugins.attrib import attr
<<<<<<< HEAD
=======

>>>>>>> d27ac174
from parameterized.parameterized import parameterized

from conans.client.tools import which
from conans.test.utils.tools import TestClient
from conans.util.files import mkdir


@attr("slow")
@attr("toolchain")
@pytest.mark.slow
@pytest.mark.toolchain
<<<<<<< HEAD
@pytest.mark.tool_autotools
=======
>>>>>>> d27ac174
class MakeToolchainTest(unittest.TestCase):

    @unittest.skipUnless(platform.system() in ["Linux"], "Requires linux")
    def test_toolchain_posix(self):
        client = TestClient(path_with_spaces=False)
        settings = {
            "arch": "x86_64",
            "build_type": "Release",
            "compiler": "gcc",
            "compiler.version": "9",
            "compiler.libcxx": "libstdc++11",
        }

        settings_str = " ".join('-s %s="%s"' % (k, v) for k, v in settings.items() if v)

        conanfile = textwrap.dedent("""
            from conans import ConanFile, MakeToolchain
            class App(ConanFile):
                settings = "os", "arch", "compiler", "build_type"
                def toolchain(self):
                    tc = MakeToolchain(self)
                    tc.variables["TEST_VAR"] = "TestVarValue"
                    tc.preprocessor_definitions["TEST_DEFINITION"] = "TestPpdValue"
                    tc.write_toolchain_files()

                def build(self):
                    self.run("make -C ..")

            """)

        hello_h = textwrap.dedent("""
            #pragma once
            #define HELLO_MSG "Release"
            #ifdef WIN32
              #define APP_LIB_EXPORT __declspec(dllexport)
            #else
              #define APP_LIB_EXPORT
            #endif
            APP_LIB_EXPORT void hello();
            """)

        hello_cpp = textwrap.dedent("""
            #include <iostream>
            #include "hello.h"

            void hello() {
                std::cout << "Hello World " << HELLO_MSG << "!" << std::endl;
                std::cout << "App: Release!" << std::endl;
                std::cout << "TEST_DEFINITION: " << TEST_DEFINITION << "\\n";
            }
            """)

        makefile = textwrap.dedent("""
            include conan_toolchain.mak

            #-------------------------------------------------
            #     Make variables for a sample App
            #-------------------------------------------------

            OUT_DIR             ?= out
            SRC_DIR             ?= src
            INCLUDE_DIR         ?= include

            PROJECT_NAME        = hello
            STATIC_LIB_FILENAME = lib$(PROJECT_NAME).a

            SRCS                += $(wildcard $(SRC_DIR)/*.cpp)
            OBJS                += $(patsubst $(SRC_DIR)/%.cpp,$(OUT_DIR)/%.o,$(SRCS))
            CPPFLAGS            += $(addprefix -I,$(INCLUDE_DIR))

            #-------------------------------------------------
            #     Append CONAN_ variables to standards
            #-------------------------------------------------

            CPPFLAGS += $(CONAN_TC_CPPFLAGS)

            #-------------------------------------------------
            #     Print variables to be tested
            #-------------------------------------------------

            $(info >> CPPFLAGS: $(CPPFLAGS))
            $(info >> TEST_VAR: $(TEST_VAR))

            #-------------------------------------------------
            #     Make Rules
            #-------------------------------------------------


            .PHONY               : static

            static               : $(OBJS)
            	$(AR) $(ARFLAGS) $(OUT_DIR)/$(STATIC_LIB_FILENAME) $(OBJS)

            $(OUT_DIR)/%.o       : $(SRC_DIR)/%.cpp $(OUT_DIR)
            	$(CXX) $(CXXFLAGS) $(CPPFLAGS) -c $< -o $@

            $(OUT_DIR):
            	-mkdir $@
            """)

        files_to_save = {
            "conanfile.py": conanfile,
            "Makefile": makefile,
            "src/hello.cpp": hello_cpp,
            "include/hello.h": hello_h
        }

        client.save(files_to_save, clean_first=True)
        client.run("install . hello/0.1@ %s" % settings_str)
        client.run_command("make static")
        client.run_command("nm -C out/libhello.a | grep 'hello()'")
        self.assertIn("hello()", client.out)

    @unittest.skipUnless(platform.system() in ["Windows"], "Requires mingw32-make")
    @unittest.skipIf(which("mingw32-make") is None, "Needs mingw32-make")
    def test_toolchain_windows(self):
        client = TestClient(path_with_spaces=False)

        settings = {
            "arch": "x86_64",
            "build_type": "Release",
            "compiler": "gcc",
            "compiler.version": "9",
            "compiler.libcxx": "libstdc++11",
        }
        settings_str = " ".join('-s %s="%s"' % (k, v) for k, v in settings.items() if v)

        conanfile = textwrap.dedent("""
            from conans import ConanFile, MakeToolchain
            class App(ConanFile):
                settings = "os", "arch", "compiler", "build_type"
                def toolchain(self):
                    tc = MakeToolchain(self)
                    tc.variables["TEST_VAR"] = "TestVarValue"
                    tc.preprocessor_definitions["TEST_DEFINITION"] = "TestPpdValue"
                    tc.write_toolchain_files()

                def build(self):
                    self.run("make -C ..")

            """)

        hello_h = textwrap.dedent("""
            #pragma once
            #define HELLO_MSG "{0}"
            #ifdef WIN32
              #define APP_LIB_EXPORT __declspec(dllexport)
            #else
              #define APP_LIB_EXPORT
            #endif
            APP_LIB_EXPORT void hello();
            """)

        hello_cpp = textwrap.dedent("""
            #include <iostream>
            #include "hello.h"

            void hello() {
                std::cout << "Hello World " << HELLO_MSG << "!" << std::endl;
                std::cout << "App: Release!" << std::endl;
                std::cout << "TEST_DEFINITION: " << TEST_DEFINITION << "\\n";
            }
            """)

        makefile = textwrap.dedent("""
            include conan_toolchain.mak

            #-------------------------------------------------
            #     Make variables for a sample App
            #-------------------------------------------------

            OUT_DIR             ?= out
            SRC_DIR             ?= src
            INCLUDE_DIR         ?= include

            PROJECT_NAME        = hello
            STATIC_LIB_FILENAME = lib$(PROJECT_NAME).a

            SRCS                += $(wildcard $(SRC_DIR)/*.cpp)
            OBJS                += $(patsubst $(SRC_DIR)/%.cpp,$(OUT_DIR)/%.o,$(SRCS))
            CPPFLAGS            += $(addprefix -I,$(INCLUDE_DIR))

            #-------------------------------------------------
            #     Append CONAN_ variables to standards
            #-------------------------------------------------

            CPPFLAGS += $(CONAN_TC_CPPFLAGS)

            #-------------------------------------------------
            #     Print variables to be tested
            #-------------------------------------------------

            $(info >> CPPFLAGS: $(CPPFLAGS))
            $(info >> TEST_VAR: $(TEST_VAR))

            #-------------------------------------------------
            #     Make Rules
            #-------------------------------------------------


            .PHONY               : static

            static               : $(OBJS)
            	$(AR) $(ARFLAGS) $(OUT_DIR)/$(STATIC_LIB_FILENAME) $(OBJS)

            $(OUT_DIR)/%.o       : $(SRC_DIR)/%.cpp $(OUT_DIR)
            	$(CXX) $(CXXFLAGS) $(CPPFLAGS) -c $< -o $@

            $(OUT_DIR):
            	-mkdir $@
            """)

        files_to_save = {
            "conanfile.py": conanfile,
            "Makefile": makefile,
            "src/hello.cpp": hello_cpp,
            "include/hello.h": hello_h
        }

        client.save(files_to_save, clean_first=True)
        client.run("install . hello/0.1@ %s" % settings_str)
        client.run_command("mingw32-make static")
        client.run_command("nm -C out/libhello.a | find \"hello()\"")
        self.assertIn("hello()", client.out)<|MERGE_RESOLUTION|>--- conflicted
+++ resolved
@@ -4,25 +4,16 @@
 
 import pytest
 from nose.plugins.attrib import attr
-<<<<<<< HEAD
-=======
-
->>>>>>> d27ac174
-from parameterized.parameterized import parameterized
 
 from conans.client.tools import which
 from conans.test.utils.tools import TestClient
-from conans.util.files import mkdir
 
 
 @attr("slow")
 @attr("toolchain")
 @pytest.mark.slow
 @pytest.mark.toolchain
-<<<<<<< HEAD
 @pytest.mark.tool_autotools
-=======
->>>>>>> d27ac174
 class MakeToolchainTest(unittest.TestCase):
 
     @unittest.skipUnless(platform.system() in ["Linux"], "Requires linux")
