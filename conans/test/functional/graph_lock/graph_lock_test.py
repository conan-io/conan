import json
import os
import textwrap
import unittest

from parameterized.parameterized import parameterized

from conans.model.graph_lock import LOCKFILE, LOCKFILE_VERSION
from conans.model.ref import ConanFileReference
from conans.test.utils.tools import TestClient, TestServer, GenConanfile
from conans.util.files import load


class GraphLockErrorsTest(unittest.TestCase):
    def missing_lock_error_test(self):
        client = TestClient()
        client.save({"conanfile.py": GenConanfile().with_name("PkgA").with_version("0.1")})
        client.run("install . --lockfile", assert_error=True)
        self.assertIn("ERROR: Missing lockfile in", client.out)

    def update_different_profile_test(self):
        client = TestClient()
        client.save({"conanfile.py": GenConanfile().with_name("PkgA").with_version("0.1")})
        client.run("install . -if=conf1 -s os=Windows")
        client.run("install . -if=conf2 -s os=Linux")
        client.run("graph update-lock conf1 conf2", assert_error=True)
        self.assertIn("Profiles of lockfiles are different", client.out)
        self.assertIn("os=Windows", client.out)
        self.assertIn("os=Linux", client.out)


class GraphLockCustomFilesTest(unittest.TestCase):
    consumer = GenConanfile().with_name("PkgB").with_version("0.1")\
                             .with_require_plain("PkgA/[>=0.1]@user/channel")
    pkg_b_revision = "180919b324d7823f2683af9381d11431"
    pkg_b_id = "5bf1ba84b5ec8663764a406f08a7f9ae5d3d5fb5"
    pkg_b_package_revision = "#2913f67cea630aee496fe70fd38b5b0f"

    def _check_lock(self, ref_b, rev_b=""):
        ref_b = repr(ConanFileReference.loads(ref_b))
        lock_file = load(os.path.join(self.client.current_folder, "custom.lock"))
        lock_file_json = json.loads(lock_file)
        self.assertEqual(lock_file_json["version"], LOCKFILE_VERSION)
        self.assertEqual(2, len(lock_file_json["graph_lock"]["nodes"]))
        self.assertIn("PkgA/0.1@user/channel#fa090239f8ba41ad559f8e934494ee2a:"
                      "5ab84d6acfe1f23c4fae0ab88f26e3a396351ac9#0d561e10e25511b9bfa339d06360d7c1",
                      lock_file)
        self.assertIn('"%s:%s%s"' % (ref_b, self.pkg_b_id, rev_b), lock_file)

    def test(self):
        client = TestClient()
        self.client = client
        client.save({"conanfile.py": GenConanfile().with_name("PkgA").with_version("0.1")})
        client.run("create . PkgA/0.1@user/channel")

        # Use a consumer with a version rang
        client.save({"conanfile.py": self.consumer})
        client.run("graph lock . --lockfile=custom.lock")
        self._check_lock("PkgB/0.1@")

        # If we create a new PkgA version
        client.save({"conanfile.py": GenConanfile().with_name("PkgA").with_version("0.2")})
        client.run("create . PkgA/0.2@user/channel")
        client.save({"conanfile.py": self.consumer})
        client.run("install . --lockfile=custom.lock")
        self._check_lock("PkgB/0.1@")


class GraphLockVersionRangeTest(unittest.TestCase):
    consumer = GenConanfile().with_name("PkgB").with_version("0.1")\
                             .with_require_plain("PkgA/[>=0.1]@user/channel")
    pkg_b_revision = "e8cabe5f1c737bcb8223b667f071842d"
    pkg_b_id = "5bf1ba84b5ec8663764a406f08a7f9ae5d3d5fb5"
    pkg_b_package_revision = "#97d1695f4e456433cc5a1dfa14655a0f"
    modified_pkg_b_revision = "6073b7f447ba8d88f43a610a15481f2a"
    modified_pkg_b_package_revision = "#ecc8f5e8fbe7847fbd9673ddd29f4f10"
    graph_lock_command = "install ."

    def setUp(self):
        client = TestClient()
        self.client = client
        client.save({"conanfile.py": GenConanfile().with_name("PkgA").with_version("0.1")})
        client.run("create . PkgA/0.1@user/channel")

        # Use a consumer with a version range
        client.save({"conanfile.py": str(self.consumer)})
        client.run(self.graph_lock_command)

        self._check_lock("PkgB/0.1@")

        # If we create a new PkgA version
        client.save({"conanfile.py": GenConanfile().with_name("PkgA").with_version("0.2")})
        client.run("create . PkgA/0.2@user/channel")
        client.save({"conanfile.py": str(self.consumer)})

    def _check_lock(self, ref_b, rev_b=""):
        lock_file = load(os.path.join(self.client.current_folder, LOCKFILE))
        lock_file_json = json.loads(lock_file)
        self.assertEqual(2, len(lock_file_json["graph_lock"]["nodes"]))
        self.assertIn("PkgA/0.1@user/channel#fa090239f8ba41ad559f8e934494ee2a:"
                      "5ab84d6acfe1f23c4fae0ab88f26e3a396351ac9#0d561e10e25511b9bfa339d06360d7c1",
                      lock_file)
        self.assertIn('"%s:%s%s"' % (repr(ConanFileReference.loads(ref_b)), self.pkg_b_id, rev_b), lock_file)

    def install_info_lock_test(self):
        # Normal install will use it (use install-folder to not change graph-info)
        client = self.client
        client.run("install . -if=tmp")  # Output graph_info to temporary
        self.assertIn("PkgA/0.2@user/channel", client.out)
        self.assertNotIn("PkgA/0.1@user/channel", client.out)

        # Locked install will use PkgA/0.1
        # To use the stored graph_info.json, it has to be explicit in "--install-folder"
        client.run("install . -g=cmake --lockfile")
        self._check_lock("PkgB/0.1@")

        self.assertIn("PkgA/0.1@user/channel", client.out)
        self.assertNotIn("PkgA/0.2@user/channel", client.out)
        cmake = client.load("conanbuildinfo.cmake")
        self.assertIn("PkgA/0.1/user/channel", cmake)
        self.assertNotIn("PkgA/0.2/user/channel", cmake)

        # Info also works
        client.run("info . --lockfile")
        self.assertIn("PkgA/0.1@user/channel", client.out)
        self.assertNotIn("PkgA/0.2/user/channel", client.out)

    def install_ref_lock_test(self):
        client = self.client
        client.run("install PkgA/[>=0.1]@user/channel -if=tmp")
        self.assertIn("PkgA/0.2@user/channel: Already installed!", client.out)
        self.assertNotIn("PkgA/0.1@user/channel", client.out)
        # Explicit one
        client.run("install PkgA/0.1@user/channel --install-folder=.")
        self.assertIn("PkgA/0.1@user/channel: Already installed!", client.out)
        self.assertNotIn("PkgA/0.2@user/channel", client.out)
        # Range locked one
        client.run("install PkgA/[>=0.1]@user/channel --lockfile")
        self.assertIn("PkgA/0.1@user/channel: Already installed!", client.out)
        self.assertNotIn("PkgA/0.2@user/channel", client.out)

    def export_lock_test(self):
        # locking a version range at export
        self.client.run("export . user/channel --lockfile")
        self._check_lock("PkgB/0.1@user/channel#%s" % self.pkg_b_revision)

    def create_lock_test(self):
        # Create is also possible
        client = self.client
        client.run("create . PkgB/0.1@user/channel --lockfile")
        self.assertIn("PkgA/0.1@user/channel", client.out)
        self.assertNotIn("PkgA/0.2/user/channel", client.out)
        self._check_lock("PkgB/0.1@user/channel#%s" % self.pkg_b_revision,
                         self.pkg_b_package_revision)

    def create_test_lock_test(self):
        # Create is also possible
        client = self.client
        test_conanfile = textwrap.dedent("""
            from conans import ConanFile
            class Test(ConanFile):
                def test(self):
                    pass
            """)
        client.save({"conanfile.py": str(self.consumer),
                     "test_package/conanfile.py": test_conanfile})
        client.run("create . PkgB/0.1@user/channel --lockfile")
        self.assertIn("PkgA/0.1@user/channel", client.out)
        self.assertNotIn("PkgA/0.2/user/channel", client.out)
        self._check_lock("PkgB/0.1@user/channel#%s" % self.pkg_b_revision,
                         self.pkg_b_package_revision)

    def export_pkg_test(self):
        client = self.client
        client.run("export-pkg . PkgB/0.1@user/channel --lockfile")
        self._check_lock("PkgB/0.1@user/channel#%s" % self.pkg_b_revision,
                         self.pkg_b_package_revision)

        # Same, but modifying also PkgB Recipe
        client.save({"conanfile.py": str(self.consumer) + "\n#comment"})
        client.run("export-pkg . PkgB/0.1@user/channel --lockfile --force")
        self._check_lock("PkgB/0.1@user/channel#%s" % self.modified_pkg_b_revision,
                         self.modified_pkg_b_package_revision)


class GraphLockBuildRequireVersionRangeTest(GraphLockVersionRangeTest):
    consumer = GenConanfile().with_name("PkgB").with_version("0.1")\
                             .with_build_require_plain("PkgA/[>=0.1]@user/channel")
    pkg_b_revision = "b6f49e5ba6dd3d64af09a2f288e71330"
    pkg_b_id = "5ab84d6acfe1f23c4fae0ab88f26e3a396351ac9"
    pkg_b_package_revision = "#33a5634bbd9ec26b369d3900d91ea9a0"
    modified_pkg_b_revision = "62a38c702f14cb9de952bb22b40d6ecc"
    modified_pkg_b_package_revision = "#b7850e289326d594fbc10088d55f5259"


class GraphLockVersionRangeInfoTest(GraphLockVersionRangeTest):
    graph_lock_command = "info . --install-folder=."


class GraphLockVersionRangeGraphLockTest(GraphLockVersionRangeTest):
    graph_lock_command = "graph lock ."


class GraphLockRevisionTest(unittest.TestCase):
    pkg_b_revision = "9b64caa2465f7660e6f613b7e87f0cd7"
    pkg_b_id = "5bf1ba84b5ec8663764a406f08a7f9ae5d3d5fb5"
    pkg_b_package_revision = "#2ec4fb334e1b4f3fd0a6f66605066ac7"

    def setUp(self):
        test_server = TestServer(users={"user": "user"})
        servers = {"default": test_server}
        client = TestClient(servers=servers, users={"default": [("user", "user")]})
        # Important to activate revisions
        client.run("config set general.revisions_enabled=True")
        self.client = client
        client.save({"conanfile.py": GenConanfile().with_name("PkgA").with_version("0.1")})
        client.run("create . PkgA/0.1@user/channel")
        client.run("upload PkgA/0.1@user/channel --all")

        consumer = textwrap.dedent("""
            from conans import ConanFile
            class Pkg(ConanFile):
                name = "PkgB"
                version = "0.1"
                requires = "PkgA/0.1@user/channel"
                def build(self):
                    self.output.info("BUILD DEP LIBS: %s!!" % ",".join(self.deps_cpp_info.libs))
                def package_info(self):
                    self.output.info("PACKAGE_INFO DEP LIBS: %s!!"
                                     % ",".join(self.deps_cpp_info.libs))
            """)
        client.save({"conanfile.py": str(consumer)})
        client.run("install .")

        self._check_lock("PkgB/0.1@")

        # If we create a new PkgA revision, for example adding info
        client.save({"conanfile.py": GenConanfile().with_name("PkgA").with_version("0.1")
                                        .with_package_info(cpp_info={"libs": ["mylibPkgA0.1lib"]},
                                                           env_info={"MYENV": ["myenvPkgA0.1env"]})})

        client.run("create . PkgA/0.1@user/channel")
        client.save({"conanfile.py": str(consumer)})

    def _check_lock(self, ref_b, rev_b=""):
        lock_file = load(os.path.join(self.client.current_folder, LOCKFILE))
        lock_file_json = json.loads(lock_file)
        self.assertEqual(2, len(lock_file_json["graph_lock"]["nodes"]))
        self.assertIn("PkgA/0.1@user/channel#fa090239f8ba41ad559f8e934494ee2a:"
                      "5ab84d6acfe1f23c4fae0ab88f26e3a396351ac9#0d561e10e25511b9bfa339d06360d7c1",
                      lock_file)
        self.assertIn('"%s:%s%s"' % (repr(ConanFileReference.loads(ref_b)),
                                     self.pkg_b_id, rev_b), lock_file)

    def install_info_lock_test(self):
        # Normal install will use it (use install-folder to not change graph-info)
        client = self.client
        client.run("install . -if=tmp")  # Output graph_info to temporary
        client.run("build . -if=tmp")
        self.assertIn("conanfile.py (PkgB/0.1): BUILD DEP LIBS: mylibPkgA0.1lib!!",
                      client.out)

        # Locked install will use PkgA/0.1
        # This is a bit weird, that is necessary to force the --update the get the rigth revision
        client.run("install . -g=cmake --lockfile --update")
        self._check_lock("PkgB/0.1@")
        client.run("build .")
        self.assertIn("conanfile.py (PkgB/0.1): BUILD DEP LIBS: !!", client.out)

        # Info also works
        client.run("info . --lockfile")
        self.assertIn("Revision: fa090239f8ba41ad559f8e934494ee2a", client.out)

    def export_lock_test(self):
        # locking a version range at export
        self.client.run("export . user/channel --lockfile")
        self._check_lock("PkgB/0.1@user/channel#%s" % self.pkg_b_revision)

    def create_lock_test(self):
        # Create is also possible
        client = self.client
        client.run("create . PkgB/0.1@user/channel --update --lockfile")
        self._check_lock("PkgB/0.1@user/channel#%s" % self.pkg_b_revision,
                         self.pkg_b_package_revision)

    def export_pkg_test(self):
        client = self.client
        # Necessary to clean previous revision
        client.run("remove * -f")
        client.run("export-pkg . PkgB/0.1@user/channel --lockfile")
        self._check_lock("PkgB/0.1@user/channel#%s" % self.pkg_b_revision,
                         self.pkg_b_package_revision)


class GraphLockPythonRequiresTest(unittest.TestCase):

    def setUp(self):
        client = TestClient()
        self.client = client
        conanfile = textwrap.dedent("""
            from conans import ConanFile
            var = 42
            class Pkg(ConanFile):
                pass
            """)
        client.save({"conanfile.py": conanfile})
        client.run("export . Tool/0.1@user/channel")

        # Use a consumer with a version range
        consumer = textwrap.dedent("""
            from conans import ConanFile, python_requires
            dep = python_requires("Tool/[>=0.1]@user/channel")

            class Pkg(ConanFile):
                name = "Pkg"
                def configure(self):
                    self.output.info("CONFIGURE VAR=%s" % dep.var)
                def build(self):
                    self.output.info("BUILD VAR=%s" % dep.var)
            """)
        client.save({"conanfile.py": consumer})
        client.run("install .")
        self.assertIn("Tool/0.1@user/channel", client.out)
        self.assertIn("conanfile.py (Pkg/None): CONFIGURE VAR=42", client.out)
        self._check_lock("Pkg/None@")

        client.run("build .")
        self.assertIn("conanfile.py (Pkg/None): CONFIGURE VAR=42", client.out)
        self.assertIn("conanfile.py (Pkg/None): BUILD VAR=42", client.out)

        # If we create a new Tool version
        client.save({"conanfile.py": conanfile.replace("42", "111")})
        client.run("export . Tool/0.2@user/channel")
        client.save({"conanfile.py": consumer})

    def _check_lock(self, ref_b):
        ref_b = repr(ConanFileReference.loads(ref_b, validate=False))
        lock_file = load(os.path.join(self.client.current_folder, LOCKFILE))
        self.assertIn("Tool/0.1@user/channel", lock_file)
        self.assertNotIn("Tool/0.2@user/channel", lock_file)
        lock_file_json = json.loads(lock_file)
        self.assertEqual(1, len(lock_file_json["graph_lock"]["nodes"]))
        self.assertIn("%s:5ab84d6acfe1f23c4fae0ab88f26e3a396351ac9" % ref_b,
                      lock_file)
        self.assertIn('"Tool/0.1@user/channel#ac4036130c39cab7715b1402e8c211d3"', lock_file)

    def install_info_test(self):
        client = self.client
        # Make sure to use temporary if to not change graph_info.json
        client.run("install . -if=tmp")
        self.assertIn("Tool/0.2@user/channel", client.out)
        client.run("build . -if=tmp")
        self.assertIn("conanfile.py (Pkg/None): CONFIGURE VAR=111", client.out)
        self.assertIn("conanfile.py (Pkg/None): BUILD VAR=111", client.out)

        client.run("install . --lockfile")
        self.assertIn("Tool/0.1@user/channel", client.out)
        self.assertNotIn("Tool/0.2@user/channel", client.out)
        self._check_lock("Pkg/None@")
        client.run("build .")
        self.assertIn("conanfile.py (Pkg/None): CONFIGURE VAR=42", client.out)
        self.assertIn("conanfile.py (Pkg/None): BUILD VAR=42", client.out)

        client.run("package .")
        self.assertIn("conanfile.py (Pkg/None): CONFIGURE VAR=42", client.out)

        client.run("info . --lockfile")
        self.assertIn("conanfile.py (Pkg/None): CONFIGURE VAR=42", client.out)

    def create_test(self):
        client = self.client
        client.run("create . Pkg/0.1@user/channel --lockfile")
        self.assertIn("Pkg/0.1@user/channel: CONFIGURE VAR=42", client.out)
        self.assertIn("Pkg/0.1@user/channel: BUILD VAR=42", client.out)
        self.assertIn("Tool/0.1@user/channel", client.out)
        self.assertNotIn("Tool/0.2@user/channel", client.out)
        self._check_lock("Pkg/0.1@user/channel#332c2615c2ff9f78fc40682e733e5aa5")

    def export_pkg_test(self):
        client = self.client
        client.run("export-pkg . Pkg/0.1@user/channel --install-folder=.  --lockfile")
        self.assertIn("Pkg/0.1@user/channel: CONFIGURE VAR=42", client.out)
        self._check_lock("Pkg/0.1@user/channel#332c2615c2ff9f78fc40682e733e5aa5")


<<<<<<< HEAD
=======
class GraphLockConsumerBuildOrderTest(unittest.TestCase):

    @parameterized.expand([(True, ), (False, )])
    def consumer_build_order_local_test(self, enable_revisions):
        # https://github.com/conan-io/conan/issues/5727
        client = TestClient(default_server_user=True)
        if enable_revisions:
            client.run("config set general.revisions_enabled=1")

        consumer_ref = ConanFileReference("test4", "0.1", None, None, None)
        consumer = GenConanfile().with_name(consumer_ref.name).with_version(consumer_ref.version)

        client.save({"conanfile.py": consumer})
        client.run("graph lock .")
        client.run("graph build-order conan.lock --build=missing")
        self.assertIn("[]", client.out)

    @parameterized.expand([(True,), (False,)])
    def consumer_build_order_test(self, enable_revisions):
        # https://github.com/conan-io/conan/issues/5727
        client = TestClient(default_server_user=True)
        if enable_revisions:
            client.run("config set general.revisions_enabled=1")

        consumer_ref = ConanFileReference("test4", "0.1", None, None, None)
        consumer = GenConanfile().with_name(consumer_ref.name).with_version(consumer_ref.version)

        client.save({"conanfile.py": consumer})
        client.run("export .")
        client.run("graph lock test4/0.1@")
        client.run("graph build-order conan.lock --build=missing")
        self.assertIn("test4/0.1", client.out)


>>>>>>> cd8dd403
class GraphLockWarningsTestCase(unittest.TestCase):

    def test_override(self):
        client = TestClient()
        harfbuzz_ref = ConanFileReference.loads("harfbuzz/1.0")
        ffmpeg_ref = ConanFileReference.loads("ffmpeg/1.0")
        client.save({"harfbuzz.py": GenConanfile().with_name("harfbuzz").with_version("1.0"),
                     "ffmpeg.py": GenConanfile().with_name("ffmpeg").with_version("1.0")
                                                .with_requirement_plain("harfbuzz/[>=1.0]"),
                     "meta.py": GenConanfile().with_name("meta").with_version("1.0")
                                              .with_requirement(ffmpeg_ref)
                                              .with_requirement(harfbuzz_ref)
                     })
        client.run("export harfbuzz.py")
        client.run("export ffmpeg.py")
        client.run("export meta.py")

        # Building the graphlock we get the message
        client.run("graph lock meta.py")
        self.assertIn("WARN: ffmpeg/1.0: requirement harfbuzz/[>=1.0] overridden by meta/1.0"
                      " to harfbuzz/1.0", client.out)

        # Using the graphlock there is no warning message
        client.run("graph build-order conan.lock")
        self.assertNotIn("overridden", client.out)
<<<<<<< HEAD
        self.assertNotIn("WARN", client.out)
=======
        self.assertNotIn("WARN", client.out)


class GraphLockBuildRequireErrorTestCase(unittest.TestCase):

    def test(self):
        # https://github.com/conan-io/conan/issues/5807
        client = TestClient()
        client.save({"zlib.py": GenConanfile(),
                     "harfbuzz.py": GenConanfile().with_require_plain("fontconfig/1.0"),
                     "fontconfig.py": GenConanfile(),
                     "ffmpeg.py": GenConanfile().with_build_require_plain("fontconfig/1.0")
                                                .with_build_require_plain("harfbuzz/1.0"),
                     "variant.py": GenConanfile().with_require_plain("ffmpeg/1.0")
                                                 .with_require_plain("fontconfig/1.0")
                                                 .with_require_plain("harfbuzz/1.0")
                                                 .with_require_plain("zlib/1.0")
                     })
        client.run("export zlib.py zlib/1.0@")
        client.run("export fontconfig.py fontconfig/1.0@")
        client.run("export harfbuzz.py harfbuzz/1.0@")
        client.run("export ffmpeg.py ffmpeg/1.0@")

        # Building the graphlock we get the message
        client.run("graph lock variant.py")

        # Using the graphlock there is no warning message
        client.run("graph build-order . --build cascade --build outdated", assert_error=True)
        self.assertIn("ERROR: 'fontconfig' cannot be found in lockfile for this package", client.out)
        self.assertIn("Make sure it was locked ", client.out)


class GraphLockModifyConanfileTestCase(unittest.TestCase):

    def test(self):
        # https://github.com/conan-io/conan/issues/5807
        client = TestClient()
        client.save({"conanfile.py": GenConanfile()})
        client.run("graph lock .")
        client.save({"conanfile.py": GenConanfile().with_require_plain("zlib/1.0")})
        client.run("install . --lockfile", assert_error=True)
        self.assertIn("ERROR: 'zlib' cannot be found in lockfile for this package", client.out)
        self.assertIn("If it is a new requirement, you need to create a new lockile", client.out)
>>>>>>> cd8dd403
<|MERGE_RESOLUTION|>--- conflicted
+++ resolved
@@ -383,8 +383,6 @@
         self._check_lock("Pkg/0.1@user/channel#332c2615c2ff9f78fc40682e733e5aa5")
 
 
-<<<<<<< HEAD
-=======
 class GraphLockConsumerBuildOrderTest(unittest.TestCase):
 
     @parameterized.expand([(True, ), (False, )])
@@ -419,7 +417,6 @@
         self.assertIn("test4/0.1", client.out)
 
 
->>>>>>> cd8dd403
 class GraphLockWarningsTestCase(unittest.TestCase):
 
     def test_override(self):
@@ -445,9 +442,6 @@
         # Using the graphlock there is no warning message
         client.run("graph build-order conan.lock")
         self.assertNotIn("overridden", client.out)
-<<<<<<< HEAD
-        self.assertNotIn("WARN", client.out)
-=======
         self.assertNotIn("WARN", client.out)
 
 
@@ -490,5 +484,4 @@
         client.save({"conanfile.py": GenConanfile().with_require_plain("zlib/1.0")})
         client.run("install . --lockfile", assert_error=True)
         self.assertIn("ERROR: 'zlib' cannot be found in lockfile for this package", client.out)
-        self.assertIn("If it is a new requirement, you need to create a new lockile", client.out)
->>>>>>> cd8dd403
+        self.assertIn("If it is a new requirement, you need to create a new lockile", client.out)