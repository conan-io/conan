--- conflicted
+++ resolved
@@ -696,58 +696,6 @@
         # https://github.com/conan-io/conan/issues/5807
         client = TestClient()
         client.save({"conanfile.py": GenConanfile()})
-<<<<<<< HEAD
-        client.run("graph lock .")
-        client.save({"conanfile.py": GenConanfile().with_require_plain("zlib/1.0")})
-        client.run("install . --lockfile", assert_error=True)
-        self.assertIn("ERROR: 'zlib' cannot be found in lockfile for this package", client.out)
-        self.assertIn("If it is a new requirement, you need to create a new lockile", client.out)
-
-
-class LockFileOptionsTest(unittest.TestCase):
-    def test_options(self):
-        client = TestClient()
-        conanfile = textwrap.dedent("""
-            from conans import ConanFile
-            class Pkg(ConanFile):
-                options = {"myopt": [1, 2, 3]}
-                default_options = {"myopt": 1}
-                def requirements(self):
-                    self.output.info("ReqDep WITH OPTION: %s!!" % self.options.myopt)
-            """)
-        client.save({"conanfile.py": conanfile})
-        client.run("create . dep/1.0@ -o dep:myopt=2")
-        conanfile = textwrap.dedent("""
-            from conans import ConanFile
-            class Pkg(ConanFile):
-                name = "mypkg"
-                version = "1.0"
-                requires = "dep/1.0"
-                options = {"myoption": [1, 2, 3, 4, 5]}
-                default_options = {"myoption": 1}
-                def requirements(self):
-                    self.output.info("Requirements WITH OPTION: %s!!" % self.options.myoption)
-                def build(self):
-                    self.output.info("BUILDING WITH OPTION: %s!!" % self.options.myoption)
-                def package_info(self):
-                    self.output.info("PACKAGE_INFO OPTION: %s!!" % self.options.myoption)
-                """)
-
-        client.save({"conanfile.py": conanfile})
-        client.run("install . -o mypkg:myoption=2 -o dep:myopt=2")
-        print client.out
-        self.assertIn("Requirements WITH OPTION: 2!!", client.out)
-        self.assertIn("ReqDep WITH OPTION: 2!!", client.out)
-
-        client.run("install . --lockfile")
-        print client.out
-        self.assertIn("Requirements WITH OPTION: 2!!", client.out)
-        self.assertIn("ReqDep WITH OPTION: 2!!", client.out)
-        client.run("create . --lockfile")
-        print client.out
-        self.assertIn("Requirements WITH OPTION: 2!!", client.out)
-        self.assertIn("ReqDep WITH OPTION: 2!!", client.out)
-=======
         client.run("create . zlib/1.0@")
 
         client2 = TestClient(cache_folder=client.cache_folder)
@@ -757,4 +705,38 @@
         client2.run("install . --lockfile", assert_error=True)
         self.assertIn("ERROR: 'zlib' cannot be found in lockfile for this package", client2.out)
         self.assertIn("If it is a new requirement, you need to create a new lockile", client2.out)
->>>>>>> aa39708f
+
+
+class LockFileOptionsTest(unittest.TestCase):
+    def test_options(self):
+        client = TestClient()
+        ffmpeg = textwrap.dedent("""
+            from conans import ConanFile
+            class FfmpegConan(ConanFile):
+                options = {"variation": ["standard", "nano"]}
+                default_options = {"variation": "standard"}
+
+                def requirements(self):
+                    variation = str(self.options.variation)
+                    self.output.info("Requirements: Variation %s!!" % variation)
+                    if self.options.variation == "standard":
+                        self.requires("missingdep/1.0")
+            """)
+
+        variant = textwrap.dedent("""
+            from conans import ConanFile
+            class Meta(ConanFile):
+                requires = "ffmpeg/1.0"
+                default_options = {"ffmpeg:variation": "nano"}
+            """)
+
+        client.save({"ffmepg/conanfile.py": ffmpeg,
+                     "variant/conanfile.py": variant})
+        client.run("export ffmepg ffmpeg/1.0@")
+        client.run("export variant nano/1.0@")
+
+        client.run("graph lock nano/1.0@ --build")
+        lockfile = client.load("conan.lock")
+        self.assertIn('"options": "variation=nano"', lockfile)
+        client.run("create ffmepg ffmpeg/1.0@ --build --lockfile")
+        self.assertIn("ffmpeg/1.0: Requirements: Variation nano!!", client.out)