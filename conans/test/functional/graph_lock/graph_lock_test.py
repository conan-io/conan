import json
import os
import textwrap
import unittest

from parameterized.parameterized import parameterized

from conans.model.graph_lock import LOCKFILE, LOCKFILE_VERSION
from conans.model.ref import ConanFileReference
from conans.test.utils.tools import TestClient, TestServer, GenConanfile
from conans.util.files import load


class GraphLockErrorsTest(unittest.TestCase):
    def missing_lock_error_test(self):
        client = TestClient()
        client.save({"conanfile.py": GenConanfile().with_name("PkgA").with_version("0.1")})
        client.run("install . --lockfile", assert_error=True)
        self.assertIn("ERROR: Missing lockfile in", client.out)

    def update_different_profile_test(self):
        client = TestClient()
        client.save({"conanfile.py": GenConanfile().with_name("PkgA").with_version("0.1")})
        client.run("install . -if=conf1 -s os=Windows")
        client.run("install . -if=conf2 -s os=Linux")
        client.run("graph update-lock conf1 conf2", assert_error=True)
        self.assertIn("Profiles of lockfiles are different", client.out)
        self.assertIn("os=Windows", client.out)
        self.assertIn("os=Linux", client.out)


class GraphLockCustomFilesTest(unittest.TestCase):
    consumer = GenConanfile().with_name("PkgB").with_version("0.1")\
                             .with_require_plain("PkgA/[>=0.1]@user/channel")
    pkg_b_revision = "180919b324d7823f2683af9381d11431"
    pkg_b_id = "5bf1ba84b5ec8663764a406f08a7f9ae5d3d5fb5"
    pkg_b_package_revision = "#2913f67cea630aee496fe70fd38b5b0f"

    def _check_lock(self, ref_b, rev_b=""):
        ref_b = repr(ConanFileReference.loads(ref_b))
        lock_file = load(os.path.join(self.client.current_folder, "custom.lock"))
        lock_file_json = json.loads(lock_file)
        self.assertEqual(lock_file_json["version"], LOCKFILE_VERSION)
        self.assertEqual(2, len(lock_file_json["graph_lock"]["nodes"]))
        self.assertIn("PkgA/0.1@user/channel#fa090239f8ba41ad559f8e934494ee2a:"
                      "5ab84d6acfe1f23c4fae0ab88f26e3a396351ac9#0d561e10e25511b9bfa339d06360d7c1",
                      lock_file)
        self.assertIn('"%s:%s%s"' % (ref_b, self.pkg_b_id, rev_b), lock_file)

    def test(self):
        client = TestClient()
        client.run("config set general.revisions_enabled=True")
        self.client = client
        client.save({"conanfile.py": GenConanfile().with_name("PkgA").with_version("0.1")})
        client.run("create . PkgA/0.1@user/channel")

        # Use a consumer with a version rang
        client.save({"conanfile.py": self.consumer})
        client.run("graph lock . --lockfile=custom.lock")
        self._check_lock("PkgB/0.1@")

        # If we create a new PkgA version
        client.save({"conanfile.py": GenConanfile().with_name("PkgA").with_version("0.2")})
        client.run("create . PkgA/0.2@user/channel")
        client.save({"conanfile.py": self.consumer})
        client.run("install . --lockfile=custom.lock")
        self._check_lock("PkgB/0.1@")


class GraphLockVersionRangeTest(unittest.TestCase):
    consumer = GenConanfile().with_name("PkgB").with_version("0.1")\
                             .with_require_plain("PkgA/[>=0.1]@user/channel")
    pkg_b_revision = "e8cabe5f1c737bcb8223b667f071842d"
    pkg_b_id = "5bf1ba84b5ec8663764a406f08a7f9ae5d3d5fb5"
    pkg_b_package_revision = "#97d1695f4e456433cc5a1dfa14655a0f"
    modified_pkg_b_revision = "6073b7f447ba8d88f43a610a15481f2a"
    modified_pkg_b_package_revision = "#ecc8f5e8fbe7847fbd9673ddd29f4f10"
    graph_lock_command = "install ."

    def setUp(self):
        client = TestClient()
        self.client = client
        self.client.run("config set general.revisions_enabled=True")
        client.save({"conanfile.py": GenConanfile().with_name("PkgA").with_version("0.1")})
        client.run("create . PkgA/0.1@user/channel")

        # Use a consumer with a version range
        client.save({"conanfile.py": str(self.consumer)})
        client.run(self.graph_lock_command)

        self._check_lock("PkgB/0.1@")

        # If we create a new PkgA version
        client.save({"conanfile.py": GenConanfile().with_name("PkgA").with_version("0.2")})
        client.run("create . PkgA/0.2@user/channel")
        client.save({"conanfile.py": str(self.consumer)})

    def _check_lock(self, ref_b, rev_b=""):
        lock_file = load(os.path.join(self.client.current_folder, LOCKFILE))
        lock_file_json = json.loads(lock_file)
        self.assertEqual(2, len(lock_file_json["graph_lock"]["nodes"]))
        self.assertIn("PkgA/0.1@user/channel#fa090239f8ba41ad559f8e934494ee2a:"
                      "5ab84d6acfe1f23c4fae0ab88f26e3a396351ac9#0d561e10e25511b9bfa339d06360d7c1",
                      lock_file)
        self.assertIn('"%s:%s%s"' % (repr(ConanFileReference.loads(ref_b)), self.pkg_b_id, rev_b), lock_file)

    def install_info_lock_test(self):
        # Normal install will use it (use install-folder to not change graph-info)
        client = self.client
        client.run("install . -if=tmp")  # Output graph_info to temporary
        self.assertIn("PkgA/0.2@user/channel", client.out)
        self.assertNotIn("PkgA/0.1@user/channel", client.out)

        # Locked install will use PkgA/0.1
        # To use the stored graph_info.json, it has to be explicit in "--install-folder"
        client.run("install . -g=cmake --lockfile")
        self._check_lock("PkgB/0.1@")

        self.assertIn("PkgA/0.1@user/channel", client.out)
        self.assertNotIn("PkgA/0.2@user/channel", client.out)
        cmake = load(os.path.join(client.current_folder, "conanbuildinfo.cmake"))
        self.assertIn("PkgA/0.1/user/channel", cmake)
        self.assertNotIn("PkgA/0.2/user/channel", cmake)

        # Info also works
        client.run("info . --lockfile")
        self.assertIn("PkgA/0.1@user/channel", client.out)
        self.assertNotIn("PkgA/0.2/user/channel", client.out)

    def install_ref_lock_test(self):
        client = self.client
        client.run("install PkgA/[>=0.1]@user/channel -if=tmp")
        self.assertIn("PkgA/0.2@user/channel: Already installed!", client.out)
        self.assertNotIn("PkgA/0.1@user/channel", client.out)
        # Explicit one
        client.run("install PkgA/0.1@user/channel --install-folder=.")
        self.assertIn("PkgA/0.1@user/channel: Already installed!", client.out)
        self.assertNotIn("PkgA/0.2@user/channel", client.out)
        # Range locked one
        client.run("install PkgA/[>=0.1]@user/channel --lockfile")
        self.assertIn("PkgA/0.1@user/channel: Already installed!", client.out)
        self.assertNotIn("PkgA/0.2@user/channel", client.out)

    def export_lock_test(self):
        # locking a version range at export
        self.client.run("export . user/channel --lockfile")
        self._check_lock("PkgB/0.1@user/channel#%s" % self.pkg_b_revision)

    def create_lock_test(self):
        # Create is also possible
        client = self.client
        client.run("create . PkgB/0.1@user/channel --lockfile")
        self.assertIn("PkgA/0.1@user/channel", client.out)
        self.assertNotIn("PkgA/0.2/user/channel", client.out)
        self._check_lock("PkgB/0.1@user/channel#%s" % self.pkg_b_revision,
                         self.pkg_b_package_revision)

    def create_test_lock_test(self):
        # Create is also possible
        client = self.client
        test_conanfile = textwrap.dedent("""
            from conans import ConanFile
            class Test(ConanFile):
                def test(self):
                    pass
            """)
        client.save({"conanfile.py": str(self.consumer),
                     "test_package/conanfile.py": test_conanfile})
        client.run("create . PkgB/0.1@user/channel --lockfile")
        self.assertIn("PkgA/0.1@user/channel", client.out)
        self.assertNotIn("PkgA/0.2/user/channel", client.out)
        self._check_lock("PkgB/0.1@user/channel#%s" % self.pkg_b_revision,
                         self.pkg_b_package_revision)

    def export_pkg_test(self):
        client = self.client
        client.run("export-pkg . PkgB/0.1@user/channel --lockfile")
        self._check_lock("PkgB/0.1@user/channel#%s" % self.pkg_b_revision,
                         self.pkg_b_package_revision)

        # Same, but modifying also PkgB Recipe
        client.save({"conanfile.py": str(self.consumer) + "\n#comment"})
        client.run("export-pkg . PkgB/0.1@user/channel --lockfile --force")
        self._check_lock("PkgB/0.1@user/channel#%s" % self.modified_pkg_b_revision,
                         self.modified_pkg_b_package_revision)


class GraphLockBuildRequireVersionRangeTest(GraphLockVersionRangeTest):
    consumer = GenConanfile().with_name("PkgB").with_version("0.1")\
                             .with_build_require_plain("PkgA/[>=0.1]@user/channel")
    pkg_b_revision = "b6f49e5ba6dd3d64af09a2f288e71330"
    pkg_b_id = "5ab84d6acfe1f23c4fae0ab88f26e3a396351ac9"
    pkg_b_package_revision = "#33a5634bbd9ec26b369d3900d91ea9a0"
    modified_pkg_b_revision = "62a38c702f14cb9de952bb22b40d6ecc"
    modified_pkg_b_package_revision = "#b7850e289326d594fbc10088d55f5259"


class GraphLockVersionRangeInfoTest(GraphLockVersionRangeTest):
    graph_lock_command = "info . --install-folder=."


class GraphLockVersionRangeGraphLockTest(GraphLockVersionRangeTest):
    graph_lock_command = "graph lock ."


class GraphLockRevisionTest(unittest.TestCase):
    pkg_b_revision = "9b64caa2465f7660e6f613b7e87f0cd7"
    pkg_b_id = "5bf1ba84b5ec8663764a406f08a7f9ae5d3d5fb5"
    pkg_b_package_revision = "#2ec4fb334e1b4f3fd0a6f66605066ac7"

    def setUp(self):
        test_server = TestServer(users={"user": "user"})
        servers = {"default": test_server}
        client = TestClient(servers=servers, users={"default": [("user", "user")]})
        # Important to activate revisions
        client.run("config set general.revisions_enabled=True")
        self.client = client
        client.save({"conanfile.py": GenConanfile().with_name("PkgA").with_version("0.1")})
        client.run("create . PkgA/0.1@user/channel")
        client.run("upload PkgA/0.1@user/channel --all")

        consumer = textwrap.dedent("""
            from conans import ConanFile
            class Pkg(ConanFile):
                name = "PkgB"
                version = "0.1"
                requires = "PkgA/0.1@user/channel"
                def build(self):
                    self.output.info("BUILD DEP LIBS: %s!!" % ",".join(self.deps_cpp_info.libs))
                def package_info(self):
                    self.output.info("PACKAGE_INFO DEP LIBS: %s!!"
                                     % ",".join(self.deps_cpp_info.libs))
            """)
        client.save({"conanfile.py": str(consumer)})
        client.run("install .")

        self._check_lock("PkgB/0.1@")

        # If we create a new PkgA revision, for example adding info
        client.save({"conanfile.py": GenConanfile().with_name("PkgA").with_version("0.1")
                                        .with_package_info(cpp_info={"libs": ["mylibPkgA0.1lib"]},
                                                           env_info={"MYENV": ["myenvPkgA0.1env"]})})

        client.run("create . PkgA/0.1@user/channel")
        client.save({"conanfile.py": str(consumer)})

    def _check_lock(self, ref_b, rev_b=""):
        lock_file = load(os.path.join(self.client.current_folder, LOCKFILE))
        lock_file_json = json.loads(lock_file)
        self.assertEqual(2, len(lock_file_json["graph_lock"]["nodes"]))
        self.assertIn("PkgA/0.1@user/channel#fa090239f8ba41ad559f8e934494ee2a:"
                      "5ab84d6acfe1f23c4fae0ab88f26e3a396351ac9#0d561e10e25511b9bfa339d06360d7c1",
                      lock_file)
        self.assertIn('"%s:%s%s"' % (repr(ConanFileReference.loads(ref_b)),
                                     self.pkg_b_id, rev_b), lock_file)

    def install_info_lock_test(self):
        # Normal install will use it (use install-folder to not change graph-info)
        client = self.client
        client.run("install . -if=tmp")  # Output graph_info to temporary
        client.run("build . -if=tmp")
        self.assertIn("conanfile.py (PkgB/0.1): BUILD DEP LIBS: mylibPkgA0.1lib!!",
                      client.out)

        # Locked install will use PkgA/0.1
        # This is a bit weird, that is necessary to force the --update the get the rigth revision
        client.run("install . -g=cmake --lockfile --update")
        self._check_lock("PkgB/0.1@")
        client.run("build .")
        self.assertIn("conanfile.py (PkgB/0.1): BUILD DEP LIBS: !!", client.out)

        # Info also works
        client.run("info . --lockfile")
        self.assertIn("Revision: fa090239f8ba41ad559f8e934494ee2a", client.out)

    def export_lock_test(self):
        # locking a version range at export
        self.client.run("export . user/channel --lockfile")
        self._check_lock("PkgB/0.1@user/channel#%s" % self.pkg_b_revision)

    def create_lock_test(self):
        # Create is also possible
        client = self.client
        client.run("create . PkgB/0.1@user/channel --update --lockfile")
        self._check_lock("PkgB/0.1@user/channel#%s" % self.pkg_b_revision,
                         self.pkg_b_package_revision)

    def export_pkg_test(self):
        client = self.client
        # Necessary to clean previous revision
        client.run("remove * -f")
        client.run("export-pkg . PkgB/0.1@user/channel --lockfile")
        self._check_lock("PkgB/0.1@user/channel#%s" % self.pkg_b_revision,
                         self.pkg_b_package_revision)


class GraphLockPythonRequiresTest(unittest.TestCase):

    def setUp(self):
        client = TestClient()
        client.run("config set general.revisions_enabled=True")
        self.client = client
        conanfile = textwrap.dedent("""
            from conans import ConanFile
            var = 42
            class Pkg(ConanFile):
                pass
            """)
        client.save({"conanfile.py": conanfile})
        client.run("export . Tool/0.1@user/channel")

        # Use a consumer with a version range
        consumer = textwrap.dedent("""
            from conans import ConanFile, python_requires
            dep = python_requires("Tool/[>=0.1]@user/channel")

            class Pkg(ConanFile):
                name = "Pkg"
                def configure(self):
                    self.output.info("CONFIGURE VAR=%s" % dep.var)
                def build(self):
                    self.output.info("BUILD VAR=%s" % dep.var)
            """)
        client.save({"conanfile.py": consumer})
        client.run("install .")
        self.assertIn("Tool/0.1@user/channel", client.out)
        self.assertIn("conanfile.py (Pkg/None): CONFIGURE VAR=42", client.out)
        self._check_lock("Pkg/None@")

        client.run("build .")
        self.assertIn("conanfile.py (Pkg/None): CONFIGURE VAR=42", client.out)
        self.assertIn("conanfile.py (Pkg/None): BUILD VAR=42", client.out)

        # If we create a new Tool version
        client.save({"conanfile.py": conanfile.replace("42", "111")})
        client.run("export . Tool/0.2@user/channel")
        client.save({"conanfile.py": consumer})

    def _check_lock(self, ref_b):
        ref_b = repr(ConanFileReference.loads(ref_b, validate=False))
        lock_file = load(os.path.join(self.client.current_folder, LOCKFILE))
        self.assertIn("Tool/0.1@user/channel", lock_file)
        self.assertNotIn("Tool/0.2@user/channel", lock_file)
        lock_file_json = json.loads(lock_file)
        self.assertEqual(1, len(lock_file_json["graph_lock"]["nodes"]))
        self.assertIn("%s:5ab84d6acfe1f23c4fae0ab88f26e3a396351ac9" % ref_b,
                      lock_file)
        self.assertIn('"Tool/0.1@user/channel#ac4036130c39cab7715b1402e8c211d3"', lock_file)

    def install_info_test(self):
        client = self.client
        # Make sure to use temporary if to not change graph_info.json
        client.run("install . -if=tmp")
        self.assertIn("Tool/0.2@user/channel", client.out)
        client.run("build . -if=tmp")
        self.assertIn("conanfile.py (Pkg/None): CONFIGURE VAR=111", client.out)
        self.assertIn("conanfile.py (Pkg/None): BUILD VAR=111", client.out)

        client.run("install . --lockfile")
        self.assertIn("Tool/0.1@user/channel", client.out)
        self.assertNotIn("Tool/0.2@user/channel", client.out)
        self._check_lock("Pkg/None@")
        client.run("build .")
        self.assertIn("conanfile.py (Pkg/None): CONFIGURE VAR=42", client.out)
        self.assertIn("conanfile.py (Pkg/None): BUILD VAR=42", client.out)

        client.run("package .")
        self.assertIn("conanfile.py (Pkg/None): CONFIGURE VAR=42", client.out)

        client.run("info . --lockfile")
        self.assertIn("conanfile.py (Pkg/None): CONFIGURE VAR=42", client.out)

    def create_test(self):
        client = self.client
        client.run("create . Pkg/0.1@user/channel --lockfile")
        self.assertIn("Pkg/0.1@user/channel: CONFIGURE VAR=42", client.out)
        self.assertIn("Pkg/0.1@user/channel: BUILD VAR=42", client.out)
        self.assertIn("Tool/0.1@user/channel", client.out)
        self.assertNotIn("Tool/0.2@user/channel", client.out)
        self._check_lock("Pkg/0.1@user/channel#332c2615c2ff9f78fc40682e733e5aa5")

    def export_pkg_test(self):
        client = self.client
        client.run("export-pkg . Pkg/0.1@user/channel --install-folder=.  --lockfile")
        self.assertIn("Pkg/0.1@user/channel: CONFIGURE VAR=42", client.out)
        self._check_lock("Pkg/0.1@user/channel#332c2615c2ff9f78fc40682e733e5aa5")


<<<<<<< HEAD
class GraphLockConsumerBuildOrderTest(unittest.TestCase):

    @parameterized.expand([(True, ), (False, )])
    def consumer_build_order_local_test(self, enable_revisions):
        # https://github.com/conan-io/conan/issues/5727
        client = TestClient(default_server_user=True)
        if enable_revisions:
            client.run("config set general.revisions_enabled=1")

        consumer_ref = ConanFileReference("test4", "0.1", None, None, None)
        consumer = GenConanfile().with_name(consumer_ref.name).with_version(consumer_ref.version)

        client.save({"conanfile.py": consumer})
        client.run("graph lock .")
        client.run("graph build-order conan.lock --build=missing")
        self.assertIn("[]", client.out)

    @parameterized.expand([(True,), (False,)])
    def consumer_build_order_test(self, enable_revisions):
        # https://github.com/conan-io/conan/issues/5727
        client = TestClient(default_server_user=True)
        if enable_revisions:
            client.run("config set general.revisions_enabled=1")

        consumer_ref = ConanFileReference("test4", "0.1", None, None, None)
        consumer = GenConanfile().with_name(consumer_ref.name).with_version(consumer_ref.version)

        client.save({"conanfile.py": consumer})
        client.run("export .")
        client.run("graph lock test4/0.1@")
        client.run("graph build-order conan.lock --build=missing")
        print client.out
        self.assertIn("test4/0.1", client.out)
=======
class GraphLockWarningsTestCase(unittest.TestCase):

    def test_override(self):
        client = TestClient()
        harfbuzz_ref = ConanFileReference.loads("harfbuzz/1.0")
        ffmpeg_ref = ConanFileReference.loads("ffmpeg/1.0")
        client.save({"harfbuzz.py": GenConanfile().with_name("harfbuzz").with_version("1.0"),
                     "ffmpeg.py": GenConanfile().with_name("ffmpeg").with_version("1.0")
                                                .with_requirement_plain("harfbuzz/[>=1.0]"),
                     "meta.py": GenConanfile().with_name("meta").with_version("1.0")
                                              .with_requirement(ffmpeg_ref)
                                              .with_requirement(harfbuzz_ref)
                     })
        client.run("export harfbuzz.py")
        client.run("export ffmpeg.py")
        client.run("export meta.py")

        # Building the graphlock we get the message
        client.run("graph lock meta.py")
        self.assertIn("WARN: ffmpeg/1.0: requirement harfbuzz/[>=1.0] overridden by meta/1.0"
                      " to harfbuzz/1.0", client.out)

        # Using the graphlock there is no warning message
        client.run("graph build-order conan.lock")
        self.assertNotIn("overridden", client.out)
        self.assertNotIn("WARN", client.out)
>>>>>>> a8454418
<|MERGE_RESOLUTION|>--- conflicted
+++ resolved
@@ -386,7 +386,6 @@
         self._check_lock("Pkg/0.1@user/channel#332c2615c2ff9f78fc40682e733e5aa5")
 
 
-<<<<<<< HEAD
 class GraphLockConsumerBuildOrderTest(unittest.TestCase):
 
     @parameterized.expand([(True, ), (False, )])
@@ -418,9 +417,9 @@
         client.run("export .")
         client.run("graph lock test4/0.1@")
         client.run("graph build-order conan.lock --build=missing")
-        print client.out
         self.assertIn("test4/0.1", client.out)
-=======
+
+
 class GraphLockWarningsTestCase(unittest.TestCase):
 
     def test_override(self):
@@ -446,5 +445,4 @@
         # Using the graphlock there is no warning message
         client.run("graph build-order conan.lock")
         self.assertNotIn("overridden", client.out)
-        self.assertNotIn("WARN", client.out)
->>>>>>> a8454418
+        self.assertNotIn("WARN", client.out)