--- conflicted
+++ resolved
@@ -258,7 +258,6 @@
             self.assertEqual(dep["ref"], "dep/0.1")
             self.assertEqual(dep["prev"], "0")
 
-<<<<<<< HEAD
     def partial_intermediate_package_lock_test(self):
         client = TestClient()
         client.save({"conanfile.py": GenConanfile()})
@@ -290,7 +289,7 @@
         self.assertIn("LibA/1.0.1 from local cache - Cache", client.out)
         client.run("create . LibB/1.1@ --lockfile=libb.lock")
         self.assertIn("LibA/1.0 from local cache - Cache", client.out)
-=======
+
 
 class PartialOptionsTest(unittest.TestCase):
     """
@@ -396,5 +395,4 @@
         # Order of LibC, LibB does matter
         client.save({"conanfile.py": GenConanfile().with_require("LibC/1.0")
                                                    .with_require("LibB/1.0")})
-        _validate()
->>>>>>> 25419158
+        _validate()