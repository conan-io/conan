--- conflicted
+++ resolved
@@ -93,7 +93,7 @@
         self.assertIn("PkgD/0.1@user/channel#d3d184611fb757faa65e4d4203198579:"
                       "7e4312d9a6d3726436d62a6b508f361d13e65354#55f822331b182e54b5144e578ba9135b",
                       lock_fileb)
-        self.assertIn('"status": "%s"' % GraphLockNode.STATUS_BUILT, lock_fileb)
+        self.assertIn('"modified": "%s"' % GraphLockNode.MODIFIED_BUILT, lock_fileb)
         # Go back to main orchestrator
         client.save({"new_lock/%s" % LOCKFILE: lock_fileb})
         client.run("graph update-lock . new_lock")
@@ -220,7 +220,7 @@
         self.assertIn("PkgD/0.1@user/channel#d3d184611fb757faa65e4d4203198579:"
                       "d80dd9662f447164906643ab88a1ed4e7b12925b#50246cbe82411551e5ebc5bcc75f1a9a",
                       lock_fileb)
-        self.assertIn('"status": "%s"' % GraphLockNode.STATUS_BUILT, lock_fileb)
+        self.assertIn('"modified": "%s"' % GraphLockNode.MODIFIED_BUILT, lock_fileb)
         # Go back to main orchestrator
         client.save({"new_lock/%s" % LOCKFILE: lock_fileb})
         client.run("graph update-lock . new_lock")
@@ -341,14 +341,14 @@
         self.assertIn("PkgD/0.1@user/channel#fce78c934bc0de73eeb05eb4060fc2b7:"
                       "de4467a3fa6ef01b09b7464e85553fb4be2d2096#a4ff125f400ac721e935976b4a2b1880",
                       lock_fileb)
-        self.assertEqual("built", lock_file_json["graph_lock"]["nodes"]["3"]["status"])
+        self.assertEqual("built", lock_file_json["graph_lock"]["nodes"]["3"]["modified"])
 
         # Go back to main orchestrator
         client.save({"new_lock/%s" % LOCKFILE: lock_fileb})
         client.run("graph update-lock . new_lock")
         client.run("graph build-order . --json=build_order.json --build=missing")
         lock_fileb = client.load(LOCKFILE)
-<<<<<<< HEAD
+
         self.assertIn("PkgA/0.1@user/channel#189390ce059842ce984e0502c52cf736:"
                       "5ab84d6acfe1f23c4fae0ab88f26e3a396351ac9#5ba7f606729949527141beef73c72bc8",
                       lock_fileb)
@@ -363,10 +363,6 @@
                       lock_fileb)
         json_file = client.load("build_order.json")
         to_build = json.loads(json_file)
-=======
-        json_file = os.path.join(client.current_folder, "build_order.json")
-        to_build = json.loads(load(json_file))
->>>>>>> b2a768d4
         lock_fileaux = lock_fileb
         while to_build:
             for _, pkg_ref in to_build[0]:
