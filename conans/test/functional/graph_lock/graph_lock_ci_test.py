import json
import os
import textwrap
import unittest

from conans.model.graph_lock import LOCKFILE
from conans.test.utils.tools import TestClient, TestServer
from conans.util.files import load
from conans.model.ref import PackageReference


class GraphLockCITest(unittest.TestCase):

    def test(self):
        conanfile = textwrap.dedent("""
            from conans import ConanFile, load
            import os
            class Pkg(ConanFile):
                {requires}
                exports_sources = "myfile.txt"
                keep_imports = True
                def imports(self):
                    self.copy("myfile.txt", folder=True)
                def package(self):
                    self.copy("*myfile.txt")
                def package_info(self):
                    self.output.info("SELF FILE: %s"
                        % load(os.path.join(self.package_folder, "myfile.txt")))
                    for d in os.listdir(self.package_folder):
                        p = os.path.join(self.package_folder, d, "myfile.txt")
                        if os.path.isfile(p):
                            self.output.info("DEP FILE %s: %s" % (d, load(p)))
                """)
        test_server = TestServer(users={"user": "mypass"})
        client = TestClient(servers={"default": test_server},
                            users={"default": [("user", "mypass")]})
        client.save({"conanfile.py": conanfile.format(requires=""),
                     "myfile.txt": "HelloA"})
        client.run("create . PkgA/0.1@user/channel")
        client.save({"conanfile.py": conanfile.format(
            requires='requires = "PkgA/0.1@user/channel"'),
                     "myfile.txt": "HelloB"})
        client.run("create . PkgB/0.1@user/channel")
        client.save({"conanfile.py": conanfile.format(
            requires='requires = "PkgB/0.1@user/channel"'),
                     "myfile.txt": "HelloC"})
        client.run("create . PkgC/0.1@user/channel")
        client.save({"conanfile.py": conanfile.format(
            requires='requires = "PkgC/0.1@user/channel"'),
                     "myfile.txt": "HelloD"})
        client.run("create . PkgD/0.1@user/channel")
        self.assertIn("PkgD/0.1@user/channel: SELF FILE: HelloD", client.out)
        self.assertIn("PkgD/0.1@user/channel: DEP FILE PkgA: HelloA", client.out)
        self.assertIn("PkgD/0.1@user/channel: DEP FILE PkgB: HelloB", client.out)
        self.assertIn("PkgD/0.1@user/channel: DEP FILE PkgC: HelloC", client.out)

        client.run("config set general.revisions_enabled=True")
        client.run("upload * --all --confirm")

        # FIXME: We need to do this with info, to avoid installing the binaries when we want info
        client.run("graph lock PkgD/0.1@user/channel")
        lock_file = load(os.path.join(client.current_folder, LOCKFILE))
        initial_lock_file = lock_file
        self.assertIn("PkgB/0.1@user/channel#c51f99a8622d6c837cd9dcd2595e43e4:"
                      "5bf1ba84b5ec8663764a406f08a7f9ae5d3d5fb5#e7f906f2f693abccb3dc3419c4270413",
                      lock_file)
        self.assertIn("PkgA/0.1@user/channel#189390ce059842ce984e0502c52cf736:"
                      "5ab84d6acfe1f23c4fae0ab88f26e3a396351ac9#5ba7f606729949527141beef73c72bc8",
                      lock_file)
        self.assertIn("PkgC/0.1@user/channel#1c63e932e9392857cdada81f34bf4690:"
                      "8f97510bcea8206c1c046cc8d71cc395d4146547#7ae97bd9488da55592ab7d94a1885282",
                      lock_file)
        self.assertIn("PkgD/0.1@user/channel#d3d184611fb757faa65e4d4203198579:"
                      "7e4312d9a6d3726436d62a6b508f361d13e65354#55f822331b182e54b5144e578ba9135b",
                      lock_file)

        # Do a change in B
<<<<<<< HEAD
        clientb = TestClient(base_folder=client.base_folder,
                             servers={"default": test_server})
=======
        clientb = TestClient(cache_folder=client.cache_folder, servers={"default": test_server})
>>>>>>> 132e791b
        clientb.run("config set general.revisions_enabled=True")
        clientb.save({"conanfile.py": conanfile.format(requires='requires="PkgA/0.1@user/channel"'),
                     "myfile.txt": "ByeB World!!",
                      LOCKFILE: lock_file})
        clientb.run("create . PkgB/0.1@user/channel --lockfile")
        lock_fileb = load(os.path.join(clientb.current_folder, LOCKFILE))
        self.assertIn("PkgB/0.1@user/channel#569839e7b741ee474406de1db69d19c2:"
                      "5bf1ba84b5ec8663764a406f08a7f9ae5d3d5fb5#d1974c85c53dfaa549478a9ead361fe2",
                      lock_fileb)
        self.assertIn("PkgA/0.1@user/channel#189390ce059842ce984e0502c52cf736:"
                      "5ab84d6acfe1f23c4fae0ab88f26e3a396351ac9#5ba7f606729949527141beef73c72bc8",
                      lock_fileb)
        self.assertIn("PkgC/0.1@user/channel#1c63e932e9392857cdada81f34bf4690:"
                      "8f97510bcea8206c1c046cc8d71cc395d4146547#7ae97bd9488da55592ab7d94a1885282",
                      lock_fileb)
        self.assertIn("PkgD/0.1@user/channel#d3d184611fb757faa65e4d4203198579:"
                      "7e4312d9a6d3726436d62a6b508f361d13e65354#55f822331b182e54b5144e578ba9135b",
                      lock_fileb)
        self.assertIn('"modified": true', lock_fileb)
        # Go back to main orchestrator
        client.save({"new_lock/%s" % LOCKFILE: lock_fileb})
        client.run("graph update-lock . new_lock")
        client.run("graph build-order . --json=build_order.json --build=cascade")
        lock_file_order = load(os.path.join(clientb.current_folder, LOCKFILE))
        json_file = os.path.join(client.current_folder, "build_order.json")
        to_build = json.loads(load(json_file))
        lock_fileaux = lock_file_order
        while to_build:
            for _, pkg_ref in to_build[0]:
                pkg_ref = PackageReference.loads(pkg_ref)
                client_aux = TestClient(cache_folder=client.cache_folder,
                                        servers={"default": test_server})
                client_aux.run("config set general.revisions_enabled=True")
                client_aux.save({LOCKFILE: lock_fileaux})
                client_aux.run("graph clean-modified .")
                client_aux.run("install %s --build=%s --lockfile"
                               % (pkg_ref.ref, pkg_ref.ref.name))
                lock_fileaux = load(os.path.join(client_aux.current_folder, LOCKFILE))
                client.save({"new_lock/%s" % LOCKFILE: lock_fileaux})
                client.run("graph update-lock . new_lock")

            client.run("graph build-order . --build=cascade")
            lock_fileaux = load(os.path.join(client.current_folder, LOCKFILE))
            output = str(client.out).splitlines()[-1]
            to_build = eval(output)

        new_lockfile = load(os.path.join(client.current_folder, LOCKFILE))
        client.run("install PkgD/0.1@user/channel --lockfile")
        self.assertIn("PkgC/0.1@user/channel: DEP FILE PkgB: ByeB World!!", client.out)
        self.assertIn("PkgD/0.1@user/channel: DEP FILE PkgB: ByeB World!!", client.out)
        client.run("upload * --all --confirm")

        client.save({LOCKFILE: initial_lock_file})
        client.run("remove * -f")
        client.run("install PkgD/0.1@user/channel --lockfile")
        self.assertIn("PkgC/0.1@user/channel: DEP FILE PkgB: HelloB", client.out)
        self.assertIn("PkgD/0.1@user/channel: DEP FILE PkgB: HelloB", client.out)

        client.save({LOCKFILE: new_lockfile})
        client.run("remove * -f")
        client.run("install PkgD/0.1@user/channel --lockfile")
        self.assertIn("PkgC/0.1@user/channel: DEP FILE PkgB: ByeB World!!", client.out)
        self.assertIn("PkgD/0.1@user/channel: DEP FILE PkgB: ByeB World!!", client.out)

    def test_package_revision_mode(self):
        conanfile = textwrap.dedent("""
            from conans import ConanFile, load
            import os
            class Pkg(ConanFile):
                {requires}
                exports_sources = "myfile.txt"
                keep_imports = True
                def imports(self):
                    self.copy("myfile.txt", folder=True)
                def package(self):
                    self.copy("*myfile.txt")
                def package_info(self):
                    self.output.info("SELF FILE: %s"
                        % load(os.path.join(self.package_folder, "myfile.txt")))
                    for d in os.listdir(self.package_folder):
                        p = os.path.join(self.package_folder, d, "myfile.txt")
                        if os.path.isfile(p):
                            self.output.info("DEP FILE %s: %s" % (d, load(p)))
                """)
        test_server = TestServer(users={"user": "mypass"})
        client = TestClient(servers={"default": test_server},
                            users={"default": [("user", "mypass")]})
        client.run("config set general.default_package_id_mode=package_revision_mode")
        client.run("config set general.revisions_enabled=True")
        client.save({"conanfile.py": conanfile.format(requires=""),
                     "myfile.txt": "HelloA"})
        client.run("create . PkgA/0.1@user/channel")
        client.save({"conanfile.py": conanfile.format(
            requires='requires = "PkgA/0.1@user/channel"'),
                     "myfile.txt": "HelloB"})
        client.run("create . PkgB/0.1@user/channel")
        client.save({"conanfile.py": conanfile.format(
            requires='requires = "PkgB/0.1@user/channel"'),
                     "myfile.txt": "HelloC"})
        client.run("create . PkgC/0.1@user/channel")
        client.save({"conanfile.py": conanfile.format(
            requires='requires = "PkgC/0.1@user/channel"'),
                     "myfile.txt": "HelloD"})
        client.run("create . PkgD/0.1@user/channel")
        self.assertIn("PkgD/0.1@user/channel: SELF FILE: HelloD", client.out)
        self.assertIn("PkgD/0.1@user/channel: DEP FILE PkgA: HelloA", client.out)
        self.assertIn("PkgD/0.1@user/channel: DEP FILE PkgB: HelloB", client.out)
        self.assertIn("PkgD/0.1@user/channel: DEP FILE PkgC: HelloC", client.out)

        client.run("upload * --all --confirm")

        client.run("graph lock PkgD/0.1@user/channel")
        lock_file = load(os.path.join(client.current_folder, LOCKFILE))
        initial_lock_file = lock_file
        self.assertIn("PkgB/0.1@user/channel#c51f99a8622d6c837cd9dcd2595e43e4:"
                      "6e9742c2106791c1c777da8ccfb12a1408385d8d#f25c123185dcbd2fe326cecb0d73edaa",
                      lock_file)
        self.assertIn("PkgA/0.1@user/channel#189390ce059842ce984e0502c52cf736:"
                      "5ab84d6acfe1f23c4fae0ab88f26e3a396351ac9#5ba7f606729949527141beef73c72bc8",
                      lock_file)
        self.assertIn("PkgC/0.1@user/channel#1c63e932e9392857cdada81f34bf4690:"
                      "d27e81082fa545d364f19bd07bdf7975acd9e1ac#667a94f8b740b0f35519116997eabeff",
                      lock_file)
        self.assertIn("PkgD/0.1@user/channel#d3d184611fb757faa65e4d4203198579:"
                      "d80dd9662f447164906643ab88a1ed4e7b12925b#50246cbe82411551e5ebc5bcc75f1a9a",
                      lock_file)

        # Do a change in B
<<<<<<< HEAD
        clientb = TestClient(base_folder=client.base_folder,
                             servers={"default": test_server})
=======
        clientb = TestClient(cache_folder=client.cache_folder, servers={"default": test_server})
>>>>>>> 132e791b
        clientb.run("config set general.revisions_enabled=True")
        clientb.run("config set general.default_package_id_mode=package_revision_mode")
        clientb.save({"conanfile.py": conanfile.format(requires='requires="PkgA/0.1@user/channel"'),
                     "myfile.txt": "ByeB World!!",
                      LOCKFILE: lock_file})
        clientb.run("create . PkgB/0.1@user/channel --lockfile")
        lock_fileb = load(os.path.join(clientb.current_folder, LOCKFILE))
        self.assertIn("PkgB/0.1@user/channel#569839e7b741ee474406de1db69d19c2:"
                      "6e9742c2106791c1c777da8ccfb12a1408385d8d#2711a0a3b580e72544af8f36d0a87424",
                      lock_fileb)
        self.assertIn("PkgA/0.1@user/channel#189390ce059842ce984e0502c52cf736:"
                      "5ab84d6acfe1f23c4fae0ab88f26e3a396351ac9#5ba7f606729949527141beef73c72bc8",
                      lock_fileb)
        self.assertIn("PkgC/0.1@user/channel#1c63e932e9392857cdada81f34bf4690:"
                      "d27e81082fa545d364f19bd07bdf7975acd9e1ac#667a94f8b740b0f35519116997eabeff",
                      lock_fileb)
        self.assertIn("PkgD/0.1@user/channel#d3d184611fb757faa65e4d4203198579:"
                      "d80dd9662f447164906643ab88a1ed4e7b12925b#50246cbe82411551e5ebc5bcc75f1a9a",
                      lock_fileb)
        self.assertIn('"modified": true', lock_fileb)
        # Go back to main orchestrator
        client.save({"new_lock/%s" % LOCKFILE: lock_fileb})
        client.run("graph update-lock . new_lock")
        client.run("graph build-order . --json=build_order.json --build=cascade")
        lock_file_order = load(os.path.join(clientb.current_folder, LOCKFILE))
        json_file = os.path.join(client.current_folder, "build_order.json")
        to_build = json.loads(load(json_file))
        lock_fileaux = lock_file_order
        while to_build:
            for _, pkg_ref in to_build[0]:
                pkg_ref = PackageReference.loads(pkg_ref)
                client_aux = TestClient(cache_folder=client.cache_folder,
                                        servers={"default": test_server})
                client_aux.run("config set general.revisions_enabled=True")
                client_aux.save({LOCKFILE: lock_fileaux})
                client_aux.run("graph clean-modified .")
                client_aux.run("install %s --build=%s --lockfile"
                               % (pkg_ref.ref, pkg_ref.ref.name))
                lock_fileaux = load(os.path.join(client_aux.current_folder, LOCKFILE))
                client.save({"new_lock/%s" % LOCKFILE: lock_fileaux})
                client.run("graph update-lock . new_lock")

            client.run("graph build-order . --build=cascade")
            lock_fileaux = load(os.path.join(client.current_folder, LOCKFILE))
            output = str(client.out).splitlines()[-1]
            to_build = eval(output)

        new_lockfile = load(os.path.join(client.current_folder, LOCKFILE))
        client.run("install PkgD/0.1@user/channel --lockfile")
        self.assertIn("PkgC/0.1@user/channel: DEP FILE PkgB: ByeB World!!", client.out)
        self.assertIn("PkgD/0.1@user/channel: DEP FILE PkgB: ByeB World!!", client.out)
        client.run("upload * --all --confirm")

        client.save({LOCKFILE: initial_lock_file})
        client.run("remove * -f")
        client.run("install PkgD/0.1@user/channel --lockfile")
        self.assertIn("PkgC/0.1@user/channel: DEP FILE PkgB: HelloB", client.out)
        self.assertIn("PkgD/0.1@user/channel: DEP FILE PkgB: HelloB", client.out)

        client.save({LOCKFILE: new_lockfile})
        client.run("remove * -f")
        client.run("install PkgD/0.1@user/channel --lockfile")
        self.assertIn("PkgC/0.1@user/channel: DEP FILE PkgB: ByeB World!!", client.out)
        self.assertIn("PkgD/0.1@user/channel: DEP FILE PkgB: ByeB World!!", client.out)

    def test_version_ranges(self):
        conanfile = textwrap.dedent("""
            from conans import ConanFile, load
            import os
            class Pkg(ConanFile):
                {requires}
                exports_sources = "myfile.txt"
                keep_imports = True
                def imports(self):
                    self.copy("myfile.txt", folder=True)
                def package(self):
                    self.copy("*myfile.txt")
                def package_info(self):
                    self.output.info("SELF FILE: %s"
                        % load(os.path.join(self.package_folder, "myfile.txt")))
                    for d in os.listdir(self.package_folder):
                        p = os.path.join(self.package_folder, d, "myfile.txt")
                        if os.path.isfile(p):
                            self.output.info("DEP FILE %s: %s" % (d, load(p)))
                """)
        client = TestClient()
        client.run("config set general.default_package_id_mode=full_package_mode")
        client.save({"conanfile.py": conanfile.format(requires=""),
                     "myfile.txt": "HelloA"})
        client.run("create . PkgA/0.1@user/channel")
        client.save({"conanfile.py": conanfile.format(requires='requires="PkgA/[*]@user/channel"'),
                     "myfile.txt": "HelloB"})
        client.run("create . PkgB/0.1@user/channel")
        client.save({"conanfile.py": conanfile.format(requires='requires="PkgB/[*]@user/channel"'),
                     "myfile.txt": "HelloC"})
        client.run("create . PkgC/0.1@user/channel")
        client.save({"conanfile.py": conanfile.format(requires='requires="PkgC/[*]@user/channel"'),
                     "myfile.txt": "HelloD"})
        client.run("create . PkgD/0.1@user/channel")
        self.assertIn("PkgD/0.1@user/channel: SELF FILE: HelloD", client.out)
        self.assertIn("PkgD/0.1@user/channel: DEP FILE PkgA: HelloA", client.out)
        self.assertIn("PkgD/0.1@user/channel: DEP FILE PkgB: HelloB", client.out)
        self.assertIn("PkgD/0.1@user/channel: DEP FILE PkgC: HelloC", client.out)

        client.run("graph lock PkgD/0.1@user/channel")
        lock_file = load(os.path.join(client.current_folder, LOCKFILE))
        initial_lock_file = lock_file
        self.assertIn("PkgB/0.1@user/channel", lock_file)
        self.assertIn("PkgA/0.1@user/channel", lock_file)
        self.assertIn("PkgC/0.1@user/channel", lock_file)
        self.assertIn("PkgD/0.1@user/channel", lock_file)

        # Do a change in B
<<<<<<< HEAD
        clientb = TestClient(base_folder=client.base_folder,)
=======
        clientb = TestClient(cache_folder=client.cache_folder)
>>>>>>> 132e791b
        clientb.run("config set general.default_package_id_mode=full_package_mode")
        clientb.save({"conanfile.py": conanfile.format(requires='requires="PkgA/[*]@user/channel"'),
                     "myfile.txt": "ByeB World!!",
                      LOCKFILE: lock_file})
        clientb.run("create . PkgB/0.2@user/channel --lockfile")
        lock_fileb = load(os.path.join(clientb.current_folder, LOCKFILE))
        self.assertIn("PkgB/0.2@user/channel", lock_fileb)
        self.assertIn("PkgA/0.1@user/channel", lock_fileb)
        self.assertIn("PkgC/0.1@user/channel", lock_fileb)
        self.assertIn("PkgD/0.1@user/channel", lock_fileb)

        # Go back to main orchestrator
        client.save({"new_lock/%s" % LOCKFILE: lock_fileb})
        client.run("graph update-lock . new_lock")
        client.run("graph build-order . --json=build_order.json --build=missing")
        lock_fileb = load(os.path.join(client.current_folder, LOCKFILE))
        json_file = os.path.join(client.current_folder, "build_order.json")
        to_build = json.loads(load(json_file))
        lock_fileaux = lock_fileb
        while to_build:
            for _, pkg_ref in to_build[0]:
                pkg_ref = PackageReference.loads(pkg_ref)
                client_aux = TestClient(cache_folder=client.cache_folder)
                client_aux.run("config set general.default_package_id_mode=full_package_mode")
                client_aux.save({LOCKFILE: lock_fileaux})
                client_aux.run("graph clean-modified .")
                client_aux.run("install %s --build=%s --lockfile"
                               % (pkg_ref.ref, pkg_ref.ref.name))
                lock_fileaux = load(os.path.join(client_aux.current_folder, LOCKFILE))
                client.save({"new_lock/%s" % LOCKFILE: lock_fileaux})
                client.run("graph update-lock . new_lock")

            client.run("graph build-order . --build=missing")
            lock_fileaux = load(os.path.join(client.current_folder, LOCKFILE))
            output = str(client.out).splitlines()[-1]
            to_build = eval(output)

        new_lockfile = load(os.path.join(client.current_folder, LOCKFILE))
        client.run("install PkgD/0.1@user/channel --lockfile")
        self.assertIn("PkgC/0.1@user/channel: DEP FILE PkgB: ByeB World!!", client.out)
        self.assertIn("PkgD/0.1@user/channel: DEP FILE PkgB: ByeB World!!", client.out)

        client.save({LOCKFILE: initial_lock_file})
        client.run("install PkgD/0.1@user/channel --lockfile")
        self.assertIn("PkgC/0.1@user/channel: DEP FILE PkgB: HelloB", client.out)
        self.assertIn("PkgD/0.1@user/channel: DEP FILE PkgB: HelloB", client.out)

        client.save({LOCKFILE: new_lockfile})
        client.run("install PkgD/0.1@user/channel --lockfile")
        self.assertIn("PkgC/0.1@user/channel: DEP FILE PkgB: ByeB World!!", client.out)
        self.assertIn("PkgD/0.1@user/channel: DEP FILE PkgB: ByeB World!!", client.out)

    def test_version_ranges_diamond(self):
        conanfile = textwrap.dedent("""
            from conans import ConanFile, load
            import os
            class Pkg(ConanFile):
                {requires}
                exports_sources = "myfile.txt"
                keep_imports = True
                def imports(self):
                    self.copy("myfile.txt", folder=True)
                def package(self):
                    self.copy("*myfile.txt")
                def package_info(self):
                    self.output.info("SELF FILE: %s"
                        % load(os.path.join(self.package_folder, "myfile.txt")))
                    for d in os.listdir(self.package_folder):
                        p = os.path.join(self.package_folder, d, "myfile.txt")
                        if os.path.isfile(p):
                            self.output.info("DEP FILE %s: %s" % (d, load(p)))
                """)
        client = TestClient()
        client.run("config set general.default_package_id_mode=full_package_mode")
        client.save({"conanfile.py": conanfile.format(requires=""),
                     "myfile.txt": "HelloA"})
        client.run("create . PkgA/0.1@user/channel")
        client.save({"conanfile.py": conanfile.format(requires='requires="PkgA/[*]@user/channel"'),
                     "myfile.txt": "HelloB"})
        client.run("create . PkgB/0.1@user/channel")
        client.save({"conanfile.py": conanfile.format(requires='requires="PkgA/[*]@user/channel"'),
                     "myfile.txt": "HelloC"})
        client.run("create . PkgC/0.1@user/channel")
        client.save({"conanfile.py": conanfile.format(requires='requires="PkgB/[*]@user/channel",'
                                                      ' "PkgC/[*]@user/channel"'),
                     "myfile.txt": "HelloD"})
        client.run("create . PkgD/0.1@user/channel")
        self.assertIn("PkgD/0.1@user/channel: SELF FILE: HelloD", client.out)
        self.assertIn("PkgD/0.1@user/channel: DEP FILE PkgA: HelloA", client.out)
        self.assertIn("PkgD/0.1@user/channel: DEP FILE PkgB: HelloB", client.out)
        self.assertIn("PkgD/0.1@user/channel: DEP FILE PkgC: HelloC", client.out)

        client.run("graph lock PkgD/0.1@user/channel")
        lock_file = load(os.path.join(client.current_folder, LOCKFILE))
        initial_lock_file = lock_file
        self.assertIn("PkgB/0.1@user/channel", lock_file)
        self.assertIn("PkgA/0.1@user/channel", lock_file)
        self.assertIn("PkgC/0.1@user/channel", lock_file)
        self.assertIn("PkgD/0.1@user/channel", lock_file)

        # Do a change in A
<<<<<<< HEAD
        clientb = TestClient(base_folder=client.base_folder,)
=======
        clientb = TestClient(cache_folder=client.cache_folder)
>>>>>>> 132e791b
        clientb.run("config set general.default_package_id_mode=full_package_mode")
        clientb.save({"conanfile.py": conanfile.format(requires=''),
                     "myfile.txt": "ByeA World!!",
                      LOCKFILE: lock_file})
        clientb.run("create . PkgA/0.2@user/channel --lockfile")
        lock_fileb = load(os.path.join(clientb.current_folder, LOCKFILE))
        self.assertIn("PkgB/0.1@user/channel", lock_fileb)
        self.assertIn("PkgA/0.2@user/channel", lock_fileb)
        self.assertIn("PkgC/0.1@user/channel", lock_fileb)
        self.assertIn("PkgD/0.1@user/channel", lock_fileb)

        # Go back to main orchestrator
        client.save({"new_lock/%s" % LOCKFILE: lock_fileb})
        client.run("graph update-lock . new_lock")
        client.run("graph build-order . --json=build_order.json --build=missing")
        lock_fileb = load(os.path.join(client.current_folder, LOCKFILE))
        json_file = os.path.join(client.current_folder, "build_order.json")
        to_build = json.loads(load(json_file))
        lock_fileaux = lock_fileb
        while to_build:
            _, pkg_ref = to_build[0].pop(0)
            pkg_ref = PackageReference.loads(pkg_ref)
            client_aux = TestClient(cache_folder=client.cache_folder)
            client_aux.run("config set general.default_package_id_mode=full_package_mode")
            client_aux.save({LOCKFILE: lock_fileaux})
            client_aux.run("graph clean-modified .")
            client_aux.run("install %s --build=%s --lockfile"
                           % (pkg_ref.ref, pkg_ref.ref.name))
            lock_fileaux = load(os.path.join(client_aux.current_folder, LOCKFILE))
            client.save({"new_lock/%s" % LOCKFILE: lock_fileaux})
            client.run("graph update-lock . new_lock")

            client.run("graph build-order . --build=missing")
            lock_fileaux = load(os.path.join(client.current_folder, LOCKFILE))
            output = str(client.out).splitlines()[-1]
            to_build = eval(output)

        new_lockfile = load(os.path.join(client.current_folder, LOCKFILE))
        client.run("install PkgD/0.1@user/channel --lockfile")
        self.assertIn("PkgB/0.1@user/channel: DEP FILE PkgA: ByeA World!!", client.out)
        self.assertIn("PkgC/0.1@user/channel: DEP FILE PkgA: ByeA World!!", client.out)
        self.assertIn("PkgD/0.1@user/channel: DEP FILE PkgA: ByeA World!!", client.out)

        client.save({LOCKFILE: initial_lock_file})
        client.run("install PkgD/0.1@user/channel --lockfile")
        self.assertIn("PkgB/0.1@user/channel: DEP FILE PkgA: HelloA", client.out)
        self.assertIn("PkgC/0.1@user/channel: DEP FILE PkgA: HelloA", client.out)
        self.assertIn("PkgD/0.1@user/channel: DEP FILE PkgA: HelloA", client.out)

        client.save({LOCKFILE: new_lockfile})
        client.run("install PkgD/0.1@user/channel --lockfile")
        self.assertIn("PkgB/0.1@user/channel: DEP FILE PkgA: ByeA World!!", client.out)
        self.assertIn("PkgC/0.1@user/channel: DEP FILE PkgA: ByeA World!!", client.out)
        self.assertIn("PkgD/0.1@user/channel: DEP FILE PkgA: ByeA World!!", client.out)

    def test_options(self):
        conanfile = textwrap.dedent("""
            from conans import ConanFile, load
            import os
            class Pkg(ConanFile):
                {requires}
                options = {{"myoption": [1, 2, 3, 4, 5]}}
                default_options = {{"myoption": 1}}
                def build(self):
                    self.output.info("BUILDING WITH OPTION: %s!!" % self.options.myoption)
                def package_info(self):
                    self.output.info("PACKAGE_INFO OPTION: %s!!" % self.options.myoption)
                """)
        client = TestClient()
        client.save({"conanfile.py": conanfile.format(requires="")})
        client.run("export . PkgA/0.1@user/channel")
        client.save({"conanfile.py": conanfile.format(requires='requires="PkgA/0.1@user/channel"')})
        client.run("export . PkgB/0.1@user/channel")
        client.save({"conanfile.py": conanfile.format(requires='requires="PkgB/0.1@user/channel"')})
        client.run("export . PkgC/0.1@user/channel")
        conanfileD = conanfile.format(requires='requires="PkgC/0.1@user/channel"')
        conanfileD = conanfileD.replace('default_options = {"myoption": 1}',
                                        'default_options = {"myoption": 2, "PkgC:myoption": 3,'
                                        '"PkgB:myoption": 4, "PkgA:myoption": 5}')
        client.save({"conanfile.py": conanfileD})
        client.run("export . PkgD/0.1@user/channel")

        # FIXME: We need to do this with info, to avoid installing the binaries when we want info
        client.run("profile new myprofile")
        # To make sure we can provide a profile as input
        client.run("graph lock PkgD/0.1@user/channel -pr=myprofile")
        lock_file = load(os.path.join(client.current_folder, LOCKFILE))

        client2 = TestClient(cache_folder=client.cache_folder)
        client2.save({"conanfile.py": conanfile.format(requires=""), LOCKFILE: lock_file})
        client2.run("create . PkgA/0.1@user/channel --lockfile")
        self.assertIn("PkgA/0.1@user/channel: BUILDING WITH OPTION: 5!!", client2.out)
        self.assertIn("PkgA/0.1@user/channel: PACKAGE_INFO OPTION: 5!!", client2.out)

        client2.save({"conanfile.py": conanfile.format(
            requires='requires="PkgA/0.1@user/channel"')})
        client2.run("create . PkgB/0.1@user/channel --lockfile")
        self.assertIn("PkgB/0.1@user/channel: PACKAGE_INFO OPTION: 4!!", client2.out)
        self.assertIn("PkgB/0.1@user/channel: BUILDING WITH OPTION: 4!!", client2.out)
        self.assertIn("PkgA/0.1@user/channel: PACKAGE_INFO OPTION: 5!!", client2.out)

        client2.save({"conanfile.py": conanfile.format(
            requires='requires="PkgB/0.1@user/channel"')})
        client2.run("create . PkgC/0.1@user/channel --lockfile")
        self.assertIn("PkgC/0.1@user/channel: PACKAGE_INFO OPTION: 3!!", client2.out)
        self.assertIn("PkgC/0.1@user/channel: BUILDING WITH OPTION: 3!!", client2.out)
        self.assertIn("PkgB/0.1@user/channel: PACKAGE_INFO OPTION: 4!!", client2.out)
        self.assertIn("PkgA/0.1@user/channel: PACKAGE_INFO OPTION: 5!!", client2.out)

        client2.save({"conanfile.py": conanfile.format(
            requires='requires="PkgC/0.1@user/channel"')})
        client2.run("create . PkgD/0.1@user/channel --lockfile")
        self.assertIn("PkgD/0.1@user/channel: PACKAGE_INFO OPTION: 2!!", client2.out)
        self.assertIn("PkgD/0.1@user/channel: BUILDING WITH OPTION: 2!!", client2.out)
        self.assertIn("PkgC/0.1@user/channel: PACKAGE_INFO OPTION: 3!!", client2.out)
        self.assertIn("PkgB/0.1@user/channel: PACKAGE_INFO OPTION: 4!!", client2.out)
        self.assertIn("PkgA/0.1@user/channel: PACKAGE_INFO OPTION: 5!!", client2.out)<|MERGE_RESOLUTION|>--- conflicted
+++ resolved
@@ -75,12 +75,7 @@
                       lock_file)
 
         # Do a change in B
-<<<<<<< HEAD
-        clientb = TestClient(base_folder=client.base_folder,
-                             servers={"default": test_server})
-=======
         clientb = TestClient(cache_folder=client.cache_folder, servers={"default": test_server})
->>>>>>> 132e791b
         clientb.run("config set general.revisions_enabled=True")
         clientb.save({"conanfile.py": conanfile.format(requires='requires="PkgA/0.1@user/channel"'),
                      "myfile.txt": "ByeB World!!",
@@ -209,12 +204,7 @@
                       lock_file)
 
         # Do a change in B
-<<<<<<< HEAD
-        clientb = TestClient(base_folder=client.base_folder,
-                             servers={"default": test_server})
-=======
         clientb = TestClient(cache_folder=client.cache_folder, servers={"default": test_server})
->>>>>>> 132e791b
         clientb.run("config set general.revisions_enabled=True")
         clientb.run("config set general.default_package_id_mode=package_revision_mode")
         clientb.save({"conanfile.py": conanfile.format(requires='requires="PkgA/0.1@user/channel"'),
@@ -328,11 +318,7 @@
         self.assertIn("PkgD/0.1@user/channel", lock_file)
 
         # Do a change in B
-<<<<<<< HEAD
-        clientb = TestClient(base_folder=client.base_folder,)
-=======
         clientb = TestClient(cache_folder=client.cache_folder)
->>>>>>> 132e791b
         clientb.run("config set general.default_package_id_mode=full_package_mode")
         clientb.save({"conanfile.py": conanfile.format(requires='requires="PkgA/[*]@user/channel"'),
                      "myfile.txt": "ByeB World!!",
@@ -434,11 +420,7 @@
         self.assertIn("PkgD/0.1@user/channel", lock_file)
 
         # Do a change in A
-<<<<<<< HEAD
-        clientb = TestClient(base_folder=client.base_folder,)
-=======
         clientb = TestClient(cache_folder=client.cache_folder)
->>>>>>> 132e791b
         clientb.run("config set general.default_package_id_mode=full_package_mode")
         clientb.save({"conanfile.py": conanfile.format(requires=''),
                      "myfile.txt": "ByeA World!!",
