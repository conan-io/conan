--- conflicted
+++ resolved
@@ -90,11 +90,7 @@
         if platform.system() == "Windows":
             client.run_command('cmake . -G "Visual Studio 15 Win64"')
         else:
-<<<<<<< HEAD
-            client.runner('cmake .', cwd=client.current_folder)
-=======
             client.run_command('cmake .')
->>>>>>> 174d6d52
         self.assertNotIn("WARN: Unknown compiler '", client.out)
         self.assertNotIn("', skipping the version check...", client.out)
         self.assertIn("Configuring done", client.out)
@@ -111,11 +107,7 @@
 
             client.run('install . %s -s build_type=Debug -g cmake_multi' % debug_install)
             client.run('install . %s -s build_type=Release -g cmake_multi' % release_install)
-<<<<<<< HEAD
-            client.runner('cmake . -G "Visual Studio 14 Win64"', cwd=client.current_folder)
-=======
             client.run_command('cmake . -G "Visual Studio 14 Win64"')
->>>>>>> 174d6d52
             self.assertNotIn("WARN: Unknown compiler '", client.out)
             self.assertNotIn("', skipping the version check...", client.out)
             self.assertIn("Configuring done", client.out)
