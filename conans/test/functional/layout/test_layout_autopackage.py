import os
import re

from conans.model.ref import ConanFileReference, PackageReference
from conans.test.assets.genconanfile import GenConanfile
from conans.test.utils.tools import TestClient


def get_latest_prev(cache, ref, pkgid):
    latest_rrev = cache.get_latest_rrev(ref)
    ref = ConanFileReference.loads(f"{latest_rrev['reference']}#{latest_rrev['rrev']}")
    pref = PackageReference(ref, pkgid)
    prevs = cache.get_package_revisions(pref, only_latest_prev=True)
    return prevs[0]


def test_auto_package_no_components():
    client = TestClient()
    conan_file = str(GenConanfile().with_settings("build_type")
                     .with_import("from conans import tools")
                     .with_import("from conan.tools.layout import LayoutPackager"))
    conan_file += """

    def source(self):
        tools.save("source_sources/source_stuff.cpp", "")
        tools.save("source_includes/include1.hpp", "")
        tools.save("source_includes/include2.hpp", "")
        tools.save("source_includes2/include3.h", "")
        tools.save("source_libs/slibone.a", "")
        tools.save("source_libs/slibtwo.a", "")
        tools.save("source_libs/bin_to_discard.exe", "")
        tools.save("source_bins/source_bin.exe", "")
        tools.save("source_frameworks/sframe1/include/include.h", "")
        tools.save("source_frameworks/sframe2/include/include.h", "")
        tools.save("source_frameworks/sframe1/lib/libframework.lib", "")
        tools.save("source_frameworks/sframe2/lib/libframework.lib", "")
        tools.save("source_frameworks/sframe2/foo/bar.txt", "")

    def build(self):
        tools.save("build_sources/build_stuff.cpp", "")
        tools.save("build_sources/subdir/othersubdir/selective_stuff.cpp", "")
        tools.save("build_includes/include3.h", "")
        tools.save("build_includes/include4.hpp", "")
        tools.save("build_libs/blibone.a", "")
        tools.save("build_libs/blibtwo.a", "")
        tools.save("build_bins/build_bin.exe", "")
        tools.save("build_frameworks/bframe1/include/include.h", "")
        tools.save("build_frameworks/bframe2/include/include.h", "")


    def layout(self):

        self.folders.source = "my_source"
        self.folders.build = "my_build"
        self.folders.generators = "my_build/generators"

        # Package locations
        self.cpp.package.includedirs = ["my_includes"]
        self.cpp.package.srcdirs = ["my_sources"]
        self.cpp.package.bindirs = ["my_bins"]
        self.cpp.package.libdirs = ["my_libs"]
        self.cpp.package.frameworkdirs = ["my_frameworks"]

        # Source CPP INFO
        self.cpp.source.srcdirs = ["source_sources"]
        self.cpp.source.includedirs = ["source_includes", "source_includes2"]
        self.cpp.source.libdirs = ["source_libs"]
        self.cpp.source.bindirs = ["source_bins"]
        self.cpp.source.frameworkdirs = ["source_frameworks"]

        # Source File patterns
        self.patterns.source.include = ["*.hpp"] # Discard include3.h from source
        self.patterns.source.lib = ["*.a"]
        self.patterns.source.bin = ["*.exe"]
        self.patterns.source.src = ["*.cpp"]
        self.patterns.source.framework = ["sframe*"]

        # Build CPP INFO
        self.cpp.build.srcdirs = ["build_sources",
                                              "build_sources/subdir/othersubdir"]
        self.cpp.build.includedirs = ["build_includes"]
        self.cpp.build.libdirs = ["build_libs"]
        self.cpp.build.bindirs = ["build_bins"]
        self.cpp.build.frameworkdirs = ["build_frameworks"]

        # Build File patterns
        self.patterns.build.include = ["*.h"]
        self.patterns.build.lib = ["*.a"]
        self.patterns.build.bin = ["*.exe"]
        self.patterns.build.src = ["*.cpp"]
        self.patterns.build.framework = ["bframe*"]

    def package(self):
        LayoutPackager(self).package()
    """
    client.save({"conanfile.py": conan_file})
    client.run("create . lib/1.0@")
<<<<<<< HEAD

    ref = ConanFileReference.loads("lib/1.0@")

    prev = get_latest_prev(client.cache, ref, "4024617540c4f240a6a5e8911b0de9ef38a11a72")

    p_folder = client.cache.pkg_layout(prev).package()
=======
    package_id = re.search(r"lib/1.0:(\S+)", str(client.out)).group(1)
    ref = ConanFileReference.loads("lib/1.0@")
    pref = PackageReference(ref, package_id)
    p_folder = client.cache.package_layout(ref).package(pref)

>>>>>>> 9f82f900
    def p_path(path):
        return os.path.join(p_folder, path)

    # Check directories that shouldn't exist
    assert not os.path.exists(p_path("include"))
    assert not os.path.exists(p_path("bin"))
    assert not os.path.exists(p_path("lib"))

    # Check files source
    assert os.path.exists(p_path("my_sources"))
    assert os.path.exists(p_path("my_sources/source_stuff.cpp"))

    assert os.path.exists(p_path("my_includes/include1.hpp"))
    assert os.path.exists(p_path("my_includes/include2.hpp"))
    assert not os.path.exists(p_path("my_includes/include.h"))

    assert os.path.exists(p_path("my_libs/slibone.a"))
    assert os.path.exists(p_path("my_libs/slibtwo.a"))

    assert os.path.exists(p_path("my_bins/source_bin.exe"))
    assert not os.path.exists(p_path("my_bins/bin_to_discard.exe"))

    assert os.path.exists(p_path("my_frameworks/sframe1/include/include.h"))
    assert os.path.exists(p_path("my_frameworks/sframe2/include/include.h"))
    assert os.path.exists(p_path("my_frameworks/sframe1/lib/libframework.lib"))
    assert os.path.exists(p_path("my_frameworks/sframe2/lib/libframework.lib"))
    assert os.path.exists(p_path("my_frameworks/sframe2/foo/bar.txt"))

    # Check files build
    assert os.path.exists(p_path("my_sources/build_stuff.cpp"))
    # note: as the "selective_stuff.cpp" is included in another my_sources dir, is copied twice
    #       it would need manual adjustement of the copy to avoid it
    assert os.path.exists(p_path("my_sources/selective_stuff.cpp"))
    assert os.path.exists(p_path("my_sources/subdir/othersubdir/selective_stuff.cpp"))

    assert os.path.exists(p_path("my_includes/include3.h"))
    assert not os.path.exists(p_path("my_includes/include4.h"))

    assert os.path.exists(p_path("my_libs/blibone.a"))
    assert os.path.exists(p_path("my_libs/blibtwo.a"))

    assert os.path.exists(p_path("my_bins/build_bin.exe"))

    assert os.path.exists(p_path("my_frameworks/sframe1/include/include.h"))
    assert os.path.exists(p_path("my_frameworks/sframe2/include/include.h"))


def test_auto_package_with_components():
    """The files from the components are not mixed in package if they belong to different dirs"""
    client = TestClient()
    conan_file = str(GenConanfile()
                     .with_settings("build_type")
                     .with_import("from conans import tools")
                     .with_import("from conan.tools.layout import LayoutPackager"))
    conan_file += """

    def source(self):
        tools.save("includes1/component1.hpp", "")
        tools.save("includes2/component2.hpp", "")

    def build(self):
        tools.save("build_libs/component1.a", "")
        tools.save("build_libs/component2.a", "")
        tools.save("build_bins/component3.exe", "")

    def layout(self):
        # Build and source infos
        self.cpp.source.components["component1"].includedirs = ["includes1"]
        self.cpp.source.components["component2"].includedirs = ["includes2"]
        self.cpp.build.components["component1"].libdirs = ["build_libs"]
        self.cpp.build.components["component2"].libdirs = ["build_libs"]
        self.cpp.build.components["component3"].bindirs = ["build_bins"]

        # Package infos
        self.cpp.package.components["component1"].includedirs = ["include"]
        self.cpp.package.components["component2"].includedirs = ["include2"]
        self.cpp.package.components["component1"].libdirs = ["lib"]
        self.cpp.package.components["component2"].libdirs = ["lib"]
        self.cpp.package.components["component3"].bindirs = ["bin"]

    def package(self):
        LayoutPackager(self).package()
    """
    client.save({"conanfile.py": conan_file})
    client.run("create . lib/1.0@")
    package_id = re.search(r"lib/1.0:(\S+)", str(client.out)).group(1)
    ref = ConanFileReference.loads("lib/1.0@")
<<<<<<< HEAD
    pref = get_latest_prev(client.cache, ref, "4024617540c4f240a6a5e8911b0de9ef38a11a72")
    p_folder = client.cache.pkg_layout(pref).package()
=======
    pref = PackageReference(ref, package_id)
    p_folder = client.cache.package_layout(ref).package(pref)

>>>>>>> 9f82f900
    def p_path(path):
        return os.path.join(p_folder, path)

    # Check directories that shouldn't exist
    assert not os.path.exists(p_path("includes1"))
    assert not os.path.exists(p_path("includes2"))
    assert not os.path.exists(p_path("build_libs"))

    # Check includes
    assert os.path.exists(p_path("include"))
    assert os.path.exists(p_path("include/component1.hpp"))
    assert not os.path.exists(p_path("include/component2.hpp"))
    assert os.path.exists(p_path("include2/component2.hpp"))
    assert not os.path.exists(p_path("include2/component1.hpp"))

    # Check libs
    assert os.path.exists(p_path("lib/component1.a"))
    assert os.path.exists(p_path("lib/component2.a"))

    # Check app
    assert os.path.exists(p_path("bin/component3.exe"))


def test_auto_package_with_components_declared_badly():
    client = TestClient()
    conan_file = str(GenConanfile().with_settings("build_type")
                     .with_import("from conans import tools")
                     .with_import("from conan.tools.layout import LayoutPackager"))
    conan_file += """

    def layout(self):
        # Build and source infos
        self.cpp.source.components["component1"].includedirs = ["includes1"]
        self.cpp.source.components["component2"].includedirs = ["includes2"]
        self.cpp.build.components["component1"].libdirs = ["build_libs"]
        self.cpp.build.components["component2"].libdirs = ["build_libs"]
        self.cpp.build.components["component3"].bindirs = ["build_bins"]

        # Package infos BUT NOT DECLARING component2
        self.cpp.package.components["component1"].includedirs = ["include"]
        self.cpp.package.components["component1"].libdirs = ["lib"]
        self.cpp.package.components["component3"].bindirs = ["bin"]

    def package(self):
        LayoutPackager(self).package()
    """

    client.save({"conanfile.py": conan_file})
    client.run("create . lib/1.0@", assert_error=True)
    assert "There are components declared in source_cpp_info.components or in " \
           "build_cpp_info.components that are not declared in " \
           "package_cpp_info.components" in client.out


def test_auto_package_default_patterns():
    """By default:
        self.patterns.source.include = ["*.h", "*.hpp", "*.hxx"]
        self.patterns.build.lib = ["*.so", "*.so.*", "*.a", "*.lib", "*.dylib"]
        self.patterns.build.bin = ["*.exe", "*.dll"]
    """
    client = TestClient()
    conan_file = str(GenConanfile().with_settings("build_type")
                     .with_import("from conans import tools")
                     .with_import("import os")
                     .with_import("from conan.tools.layout import LayoutPackager"))
    conan_file += """
    def source(self):
        tools.save("myincludes/mylib.header","")
        tools.save("myincludes/mylib.h","")
        tools.save("myincludes/mylib.hpp","")
        tools.save("myincludes/mylib.hxx","")

    def build(self):
        tools.save("ugly_build/mylib.a", "")
        tools.save("ugly_build/mylib.so", "")
        tools.save("ugly_build/mylib.so.0", "")
        tools.save("ugly_build/mylib.lib", "")
        tools.save("ugly_build/mylib.dylib", "")
        tools.save("ugly_build/app.exe", "")
        tools.save("ugly_build/app.dll", "")
        tools.save("ugly_build/mylib.janderclander", "")

    def layout(self):
        self.cpp.source.includedirs = ["myincludes"]
        self.cpp.build.libdirs = ["ugly_build"]
        self.cpp.build.bindirs = ["ugly_build"]

    def package(self):
        LayoutPackager(self).package()
    """
    client.save({"conanfile.py": conan_file})
    client.run("create . lib/1.0@")
    package_id = re.search(r"lib/1.0:(\S+)", str(client.out)).group(1)
    ref = ConanFileReference.loads("lib/1.0@")
<<<<<<< HEAD
    pref = get_latest_prev(client.cache, ref, "4024617540c4f240a6a5e8911b0de9ef38a11a72")
    p_folder = client.cache.pkg_layout(pref).package()
=======
    pref = PackageReference(ref, package_id)
    p_folder = client.cache.package_layout(ref).package(pref)
>>>>>>> 9f82f900

    assert set(os.listdir(os.path.join(p_folder, "lib"))) == {"mylib.a", "mylib.so", "mylib.so.0",
                                                              "mylib.dylib", "mylib.lib"}
    assert set(os.listdir(os.path.join(p_folder, "include"))) == {"mylib.h", "mylib.hpp",
                                                                  "mylib.hxx"}
    assert set(os.listdir(os.path.join(p_folder, "bin"))) == {"app.exe", "app.dll"}


def test_auto_package_default_folders_with_components():
    """By default, the cpp_info of the components are empty"""
    client = TestClient()
    conan_file = str(GenConanfile().with_settings("build_type")
                     .with_import("from conans import tools")
                     .with_import("import os")
                     .with_import("from conan.tools.layout import LayoutPackager"))
    conan_file += """
    def layout(self):
        for el in [self.cpp.source, self.cpp.build]:
            assert el.components["foo"].includedirs is None
            assert el.components["foo"].libdirs is None
            assert el.components["foo"].bindirs is None
            assert el.components["foo"].frameworkdirs is None
            assert el.components["foo"].srcdirs is None
            assert el.components["foo"].resdirs is None

        assert self.cpp.package.components["foo"].includedirs is None
        assert self.cpp.package.components["foo"].libdirs is None
        assert self.cpp.package.components["foo"].bindirs is None
        assert self.cpp.package.components["foo"].frameworkdirs is None
        assert self.cpp.package.components["foo"].srcdirs is None
        assert self.cpp.package.components["foo"].resdirs is None

    def package(self):
        LayoutPackager(self).package()
    """
    client.save({"conanfile.py": conan_file})
    client.run("create . lib/1.0@")


def test_auto_package_with_custom_package_too():
    """We can also declare the package() method and call explicitly to the
       self.folders.package_files()"""
    client = TestClient()
    conan_file = str(GenConanfile().with_settings("build_type")
                     .with_import("from conans import tools")
                     .with_import("import os")
                     .with_import("from conan.tools.layout import LayoutPackager"))
    conan_file += """
    def source(self):
        tools.save("myincludes/mylib.header","")

    def build(self):
        tools.save("ugly_build/mylib.a", "")

    def layout(self):
        self.cpp.source.includedirs = ["myincludes"]
        self.cpp.build.libdirs = ["ugly_build"]
        self.patterns.source.include = ["*.header"]
        self.patterns.build.lib = ["*.a"]

    def package(self):
        LayoutPackager(self).package()
        assert os.path.exists(os.path.join(self.package_folder, "include", "mylib.header"))
        assert os.path.exists(os.path.join(self.package_folder, "lib", "mylib.a"))
        self.output.warn("Package method called!")

    """
    client.save({"conanfile.py": conan_file})
    client.run("create . lib/1.0@")
    assert "Package method called!" in client.out


def test_auto_package_only_one_destination():
    """If the layout declares more than one destination folder it fails, because it cannot guess
    where to put the artifacts (very weird situation a package with two include/)"""
    client = TestClient()
    conan_file = str(GenConanfile().with_settings("build_type")
                     .with_import("from conans import tools")
                     .with_import("import os")
                     .with_import("from conan.tools.layout import LayoutPackager"))
    conan_file += """
    def source(self):
        tools.save("myincludes/mylib.header","")

    def build(self):
       tools.save("ugly_build/mylib.a", "")

    def layout(self):
       self.cpp.source.includedirs = ["myincludes"]
       self.cpp.build.libdirs = ["ugly_build"]
       self.cpp.build.bindirs = ["ugly_build"]
       self.cpp.build.frameworkdirs = ["ugly_build"]
       self.cpp.build.srcdirs = ["ugly_build"]
       self.cpp.build.builddirs = ["ugly_build"]
       self.cpp.build.resdirs = ["ugly_build"]

       self.patterns.source.include = ["*.header"]
       self.patterns.build.lib = ["*.a"]

       self.cpp.package.{} = ["folder1", "folder2"]

    def package(self):
        LayoutPackager(self).package()

    """
    for dirs in ["includedirs", "builddirs", "bindirs", "srcdirs", "frameworkdirs", "libdirs",
                 "resdirs"]:
        client.save({"conanfile.py": conan_file.format(dirs)})
        client.run("create . lib/1.0@", assert_error=True)
        assert "The package has more than 1 cpp_info.{}, " \
               "cannot package automatically".format(dirs) in client.out<|MERGE_RESOLUTION|>--- conflicted
+++ resolved
@@ -95,20 +95,12 @@
     """
     client.save({"conanfile.py": conan_file})
     client.run("create . lib/1.0@")
-<<<<<<< HEAD
 
     ref = ConanFileReference.loads("lib/1.0@")
 
     prev = get_latest_prev(client.cache, ref, "4024617540c4f240a6a5e8911b0de9ef38a11a72")
 
     p_folder = client.cache.pkg_layout(prev).package()
-=======
-    package_id = re.search(r"lib/1.0:(\S+)", str(client.out)).group(1)
-    ref = ConanFileReference.loads("lib/1.0@")
-    pref = PackageReference(ref, package_id)
-    p_folder = client.cache.package_layout(ref).package(pref)
-
->>>>>>> 9f82f900
     def p_path(path):
         return os.path.join(p_folder, path)
 
@@ -196,14 +188,8 @@
     client.run("create . lib/1.0@")
     package_id = re.search(r"lib/1.0:(\S+)", str(client.out)).group(1)
     ref = ConanFileReference.loads("lib/1.0@")
-<<<<<<< HEAD
     pref = get_latest_prev(client.cache, ref, "4024617540c4f240a6a5e8911b0de9ef38a11a72")
     p_folder = client.cache.pkg_layout(pref).package()
-=======
-    pref = PackageReference(ref, package_id)
-    p_folder = client.cache.package_layout(ref).package(pref)
-
->>>>>>> 9f82f900
     def p_path(path):
         return os.path.join(p_folder, path)
 
@@ -298,13 +284,8 @@
     client.run("create . lib/1.0@")
     package_id = re.search(r"lib/1.0:(\S+)", str(client.out)).group(1)
     ref = ConanFileReference.loads("lib/1.0@")
-<<<<<<< HEAD
     pref = get_latest_prev(client.cache, ref, "4024617540c4f240a6a5e8911b0de9ef38a11a72")
     p_folder = client.cache.pkg_layout(pref).package()
-=======
-    pref = PackageReference(ref, package_id)
-    p_folder = client.cache.package_layout(ref).package(pref)
->>>>>>> 9f82f900
 
     assert set(os.listdir(os.path.join(p_folder, "lib"))) == {"mylib.a", "mylib.so", "mylib.so.0",
                                                               "mylib.dylib", "mylib.lib"}
