import os
import re
import textwrap

import pytest

from conans import load
from conans.model.ref import ConanFileReference, PackageReference
from conans.test.assets.genconanfile import GenConanfile
from conans.test.utils.test_files import temp_folder
from conans.test.utils.tools import TestClient


@pytest.fixture
def conanfile():
    conan_file = str(GenConanfile().with_import("from conans import tools").with_import("import os").
                     with_require("base/1.0"))

    conan_file += """
    no_copy_sources = True

    def layout(self):
        self.folders.source = "my_sources"
        self.folders.build = "my_build"

    def source(self):
        self.output.warning("Source folder: {}".format(self.source_folder))
        # The layout describes where the sources are, not force them to be there
        tools.save("my_sources/source.h", "foo")

    def build(self):
        self.output.warning("Build folder: {}".format(self.build_folder))
        tools.save("build.lib", "bar")

    def package(self):
        self.output.warning("Package folder: {}".format(self.package_folder))
        tools.save(os.path.join(self.package_folder, "LICENSE"), "bar")
        self.copy("*.h", dst="include")
        self.copy("*.lib", dst="lib")

    def package_info(self):
        # This will be easier when the layout declares also the includedirs etc
        self.cpp_info.includedirs = ["include"]
        self.cpp_info.libdirs = ["lib"]
    """
    return conan_file


def test_create_test_package_no_layout(conanfile):
    """The test package using the new generators work (having the generated files in the build
    folder)"""
    client = TestClient()
    conanfile_test = textwrap.dedent("""
        import os

        from conans import ConanFile, tools

        class HelloTestConan(ConanFile):
            settings = "os", "compiler", "build_type", "arch"
            generators = "CMakeDeps", "CMakeToolchain"
            def build(self):
                assert os.path.exists("conan_toolchain.cmake")
                self.output.warning("hey! building")
                self.output.warning(os.getcwd())

            def test(self):
                self.output.warning("hey! testing")
    """)
    client.save({"conanfile.py": GenConanfile(), "test_package/conanfile.py": conanfile_test})
    client.run("create . lib/1.0@")
    assert "hey! building" in client.out
    assert "hey! testing" in client.out


def test_create_test_package_with_layout(conanfile):
    """The test package using the new generators work (having the generated files in the build
    folder)"""
    client = TestClient()
    conanfile_test = textwrap.dedent("""
        import os

        from conans import ConanFile, tools
        from conan.tools.cmake import CMakeToolchain, CMake, CMakeDeps

        class HelloTestConan(ConanFile):
            settings = "os", "compiler", "build_type", "arch"

            def generate(self):
                deps = CMakeDeps(self)
                deps.generate()
                tc = CMakeToolchain(self)
                tc.generate()

            def layout(self):
                self.folders.generators = "my_generators"

            def build(self):
                assert os.path.exists("my_generators/conan_toolchain.cmake")
                self.output.warning("hey! building")
                self.output.warning(os.getcwd())

            def test(self):
                self.output.warning("hey! testing")
    """)
    client.save({"conanfile.py": GenConanfile(), "test_package/conanfile.py": conanfile_test})
    client.run("create . lib/1.0@")
    assert "hey! building" in client.out
    assert "hey! testing" in client.out


@pytest.mark.xfail(reason="This test will not pass because during build we use a temporal folder"
                          "with the new Cache2.0. TODO: cache2.0 must adapt")
def test_cache_in_layout(conanfile):
    """The layout in the cache is used too, always relative to the "base" folders that the cache
    requires. But by the default, the "package" is not followed
    """
    client = TestClient()
    client.save({"conanfile.py": GenConanfile()})
    client.run("create . base/1.0@")

    client.save({"conanfile.py": conanfile})
    client.run("create . lib/1.0@")
    package_id = re.search(r"lib/1.0:(\S+)", str(client.out)).group(1)
    ref = ConanFileReference.loads("lib/1.0@")
    pref = PackageReference(ref, package_id)
    sf = client.get_latest_ref_layout(ref).source()
    bf = client.get_latest_pkg_layout(pref).build()
    pf = client.get_latest_pkg_layout(pref).package()

    source_folder = os.path.join(sf, "my_sources")
    build_folder = os.path.join(bf, "my_build")

    # Check folders match with the declared by the layout
    assert "Source folder: {}".format(source_folder) in client.out
    assert "Build folder: {}".format(build_folder) in client.out
    # Check the source folder
    assert os.path.exists(os.path.join(source_folder, "source.h"))

    # Check the build folder
    assert os.path.exists(os.path.join(build_folder, "build.lib"))

    # Check the conaninfo
    assert os.path.exists(os.path.join(pf, "conaninfo.txt"))

    # Search the package in the cache
    client.run("search lib/1.0@")
    assert "Package_ID: {}".format(package_id) in client.out


@pytest.mark.xfail(reason="The conan-source command do not handle yet the layout, to do in other PR")
def test_same_conanfile_local(conanfile):
    client = TestClient()
    client.save({"conanfile.py": GenConanfile()})
    client.run("create . base/1.0@")

    client.save({"conanfile.py": conanfile})

    source_folder = os.path.join(client.current_folder, "my_sources")
    build_folder = os.path.join(client.current_folder, "my_build")

    client.run("install . lib/1.0@ -if=install")
    client.run("source .")
    assert "Source folder: {}".format(source_folder) in client.out
    assert os.path.exists(os.path.join(source_folder, "source.h"))

    client.run("build .  -if=install")
    assert "Build folder: {}".format(build_folder) in client.out
    assert os.path.exists(os.path.join(build_folder, "build.lib"))

<<<<<<< HEAD
=======
    client.run("package .  -if=install", assert_error=True)
    assert "The usage of the 'conan package' local method is disabled when using " \
           "layout()" in client.out

>>>>>>> 47839586

def test_imports():
    """The 'conan imports' follows the layout"""
    client = TestClient()
    # Hello to be reused
    conan_file = str(GenConanfile().with_import("from conans import tools"))
    conan_file += """
    no_copy_source = True

    def build(self):
        tools.save("library.dll", "bar")
        tools.save("generated.h", "bar")

    def package(self):
        self.copy("*.h")
        self.copy("*.dll")
    """
    client.save({"conanfile.py": conan_file})
    client.run("create . hello/1.0@")

    # Consumer of the hello importing the shared
    conan_file = str(GenConanfile().with_import("from conans import tools").with_import("import os"))
    conan_file += """
    no_copy_source = True
    requires = "hello/1.0"
    settings = "build_type"

    def layout(self):
        self.folders.build = "cmake-build-{}".format(str(self.settings.build_type).lower())
        self.folders.imports = os.path.join(self.folders.build, "my_imports")

    def imports(self):
        self.output.warning("Imports folder: {}".format(self.imports_folder))
        self.copy("*.dll")

    def build(self):
        assert self.build_folder != self.imports_folder
        assert "cmake-build-release" in self.build_folder
        assert os.path.exists(os.path.join(self.imports_folder, "library.dll"))
        assert os.path.exists(os.path.join(self.build_folder, "my_imports", "library.dll"))
        self.output.warning("Built and imported!")
    """

    client.save({"conanfile.py": conan_file})
    client.run("create . consumer/1.0@ ")
    assert "Built and imported!" in client.out


def test_cpp_package():
    client = TestClient()

    conan_hello = textwrap.dedent("""
        import os
        from conans import ConanFile
        from conan.tools.files import save
        class Pkg(ConanFile):
            def package(self):
                save(self, os.path.join(self.package_folder, "foo/include/foo.h"), "")
                save(self, os.path.join(self.package_folder,"foo/libs/foo.lib"), "")

            def layout(self):
                self.cpp.package.includedirs = ["foo/include"]
                self.cpp.package.libdirs = ["foo/libs"]
                self.cpp.package.libs = ["foo"]
             """)

    client.save({"conanfile.py": conan_hello})
    client.run("create . hello/1.0@")

    conan_consumer = textwrap.dedent("""
        from conans import ConanFile
        class HelloTestConan(ConanFile):
            settings = "os", "compiler", "build_type", "arch"
            requires = "hello/1.0"
            generators = "CMakeDeps"
            def generate(self):
                info = self.dependencies["hello"].cpp_info
                self.output.warning("**includedirs:{}**".format(info.includedirs))
                self.output.warning("**libdirs:{}**".format(info.libdirs))
                self.output.warning("**libs:{}**".format(info.libs))
        """)

    client.save({"conanfile.py": conan_consumer})
    client.run("install .")
    assert "**includedirs:['foo/include']**" in client.out
    assert "**libdirs:['foo/libs']**" in client.out
    assert "**libs:['foo']**" in client.out
    cmake = client.load("hello-release-x86_64-data.cmake")

    assert 'set(hello_INCLUDE_DIRS_RELEASE "${hello_PACKAGE_FOLDER_RELEASE}/foo/include")' in cmake
    assert 'set(hello_LIB_DIRS_RELEASE "${hello_PACKAGE_FOLDER_RELEASE}/foo/libs")' in cmake
    assert 'set(hello_LIBS_RELEASE foo)' in cmake


def test_git_clone_with_source_layout():
    client = TestClient()
    repo = temp_folder()
    conanfile = textwrap.dedent("""
           import os
           from conans import ConanFile
           class Pkg(ConanFile):
               exports = "*.txt"

               def layout(self):
                   self.folders.source = "src"

               def source(self):
                   self.run('git clone "{}" src')
       """).format(repo.replace("\\", "/"))

    client.save({"conanfile.py": conanfile,
                 "myfile.txt": "My file is copied"})
    with client.chdir(repo):
        client.save({"cloned.txt": "foo"}, repo)
        client.init_git_repo()

    client.run("create . hello/1.0@")
    latest_rrev = client.cache.get_latest_rrev(ConanFileReference.loads("hello/1.0@"))
    sf = client.cache.ref_layout(latest_rrev).source()
    assert os.path.exists(os.path.join(sf, "myfile.txt"))
    # The conanfile is cleared from the root before cloning
    assert not os.path.exists(os.path.join(sf, "conanfile.py"))
    assert not os.path.exists(os.path.join(sf, "cloned.txt"))

    assert os.path.exists(os.path.join(sf, "src", "cloned.txt"))
    assert not os.path.exists(os.path.join(sf, "src", "myfile.txt"))<|MERGE_RESOLUTION|>--- conflicted
+++ resolved
@@ -4,7 +4,6 @@
 
 import pytest
 
-from conans import load
 from conans.model.ref import ConanFileReference, PackageReference
 from conans.test.assets.genconanfile import GenConanfile
 from conans.test.utils.test_files import temp_folder
@@ -167,13 +166,9 @@
     assert "Build folder: {}".format(build_folder) in client.out
     assert os.path.exists(os.path.join(build_folder, "build.lib"))
 
-<<<<<<< HEAD
-=======
     client.run("package .  -if=install", assert_error=True)
-    assert "The usage of the 'conan package' local method is disabled when using " \
-           "layout()" in client.out
-
->>>>>>> 47839586
+    assert "'package' is not a Conan command" in client.out
+
 
 def test_imports():
     """The 'conan imports' follows the layout"""
