import os
import re
import textwrap

import pytest

from conans.model.package_ref import PkgReference
from conans.model.recipe_ref import RecipeReference
from conans.test.assets.genconanfile import GenConanfile
from conans.test.utils.test_files import temp_folder
from conans.test.utils.tools import TestClient, NO_SETTINGS_PACKAGE_ID


@pytest.fixture
def conanfile():
    conan_file = str(GenConanfile().with_import("from conans import tools").with_import("import os").
                     with_require("base/1.0"))

    conan_file += """
    no_copy_sources = True

    def layout(self):
        self.folders.source = "my_sources"
        self.folders.build = "my_build"

    def source(self):
        self.output.warning("Source folder: {}".format(self.source_folder))
        # The layout describes where the sources are, not force them to be there
        tools.save("my_sources/source.h", "foo")

    def build(self):
        self.output.warning("Build folder: {}".format(self.build_folder))
        tools.save("build.lib", "bar")

    def package(self):
        self.output.warning("Package folder: {}".format(self.package_folder))
        tools.save(os.path.join(self.package_folder, "LICENSE"), "bar")
        self.copy("*.h", dst="include")
        self.copy("*.lib", dst="lib")

    def package_info(self):
        # This will be easier when the layout declares also the includedirs etc
        self.cpp_info.includedirs = ["include"]
        self.cpp_info.libdirs = ["lib"]
    """
    return conan_file


def test_create_test_package_no_layout(conanfile):
    """The test package using the new generators work (having the generated files in the build
    folder)"""
    client = TestClient()
    conanfile_test = textwrap.dedent("""
        import os

        from conans import ConanFile, tools

        class HelloTestConan(ConanFile):
            settings = "os", "compiler", "build_type", "arch"
            generators = "CMakeDeps", "CMakeToolchain"
            def build(self):
                assert os.path.exists("conan_toolchain.cmake")
                self.output.warning("hey! building")
                self.output.warning(os.getcwd())

            def test(self):
                self.output.warning("hey! testing")
    """)
    client.save({"conanfile.py": GenConanfile(), "test_package/conanfile.py": conanfile_test})
    client.run("create . --name=lib --version=1.0")
    assert "hey! building" in client.out
    assert "hey! testing" in client.out


def test_create_test_package_with_layout(conanfile):
    """The test package using the new generators work (having the generated files in the build
    folder)"""
    client = TestClient()
    conanfile_test = textwrap.dedent("""
        import os

        from conans import ConanFile, tools
        from conan.tools.cmake import CMakeToolchain, CMake, CMakeDeps

        class HelloTestConan(ConanFile):
            settings = "os", "compiler", "build_type", "arch"

            def generate(self):
                deps = CMakeDeps(self)
                deps.generate()
                tc = CMakeToolchain(self)
                tc.generate()

            def layout(self):
                self.folders.generators = "my_generators"

            def build(self):
                assert os.path.exists("my_generators/conan_toolchain.cmake")
                self.output.warning("hey! building")
                self.output.warning(os.getcwd())

            def test(self):
                self.output.warning("hey! testing")
    """)
    client.save({"conanfile.py": GenConanfile(), "test_package/conanfile.py": conanfile_test})
    client.run("create . --name=lib --version=1.0")
    assert "hey! building" in client.out
    assert "hey! testing" in client.out


@pytest.mark.xfail(reason="This test will not pass because during build we use a temporal folder"
                          "with the new Cache2.0. TODO: cache2.0 must adapt")
def test_cache_in_layout(conanfile):
    """The layout in the cache is used too, always relative to the "base" folders that the cache
    requires. But by the default, the "package" is not followed
    """
    client = TestClient()
    client.save({"conanfile.py": GenConanfile()})
    client.run("create . --name=base --version=1.0")

    client.save({"conanfile.py": conanfile})
    client.run("create . --name=lib --version=1.0")
    package_id = re.search(r"lib/1.0:(\S+)", str(client.out)).group(1)
    ref = RecipeReference.loads("lib/1.0@")
    pref = PkgReference(ref, package_id)
    sf = client.get_latest_ref_layout(ref).source()
    bf = client.get_latest_pkg_layout(pref).build()
    pf = client.get_latest_pkg_layout(pref).package()

    source_folder = os.path.join(sf, "my_sources")
    build_folder = os.path.join(bf, "my_build")

    # Check folders match with the declared by the layout
    assert "Source folder: {}".format(source_folder) in client.out
    assert "Build folder: {}".format(build_folder) in client.out
    # Check the source folder
    assert os.path.exists(os.path.join(source_folder, "source.h"))

    # Check the build folder
    assert os.path.exists(os.path.join(build_folder, "build.lib"))

    # Check the conaninfo
    assert os.path.exists(os.path.join(pf, "conaninfo.txt"))

    # Search the package in the cache
    client.run("search lib/1.0@")
    assert "Package_ID: {}".format(package_id) in client.out


@pytest.mark.xfail(reason="The conan-source command do not handle yet the layout, to do in other PR")
def test_same_conanfile_local(conanfile):
    client = TestClient()
    client.save({"conanfile.py": GenConanfile()})
    client.run("create . --name=base --version=1.0")

    client.save({"conanfile.py": conanfile})

    source_folder = os.path.join(client.current_folder, "my_sources")
    build_folder = os.path.join(client.current_folder, "my_build")

    client.run("install . lib/1.0@ -if=install")
    client.run("source .")
    assert "Source folder: {}".format(source_folder) in client.out
    assert os.path.exists(os.path.join(source_folder, "source.h"))

    client.run("build .  -if=install")
    assert "Build folder: {}".format(build_folder) in client.out
    assert os.path.exists(os.path.join(build_folder, "build.lib"))

    client.run("package .  -if=install", assert_error=True)
    assert "'package' is not a Conan command" in client.out


def test_imports():
    """The 'conan imports' follows the layout"""
    client = TestClient()
    # Hello to be reused
    conan_file = str(GenConanfile().with_import("from conans import tools"))
    conan_file += """
    no_copy_source = True

    def build(self):
        tools.save("library.dll", "bar")
        tools.save("generated.h", "bar")

    def package(self):
        self.copy("*.h")
        self.copy("*.dll")
    """
    client.save({"conanfile.py": conan_file})
    client.run("create . --name=hello --version=1.0")

    # Consumer of the hello importing the shared
    conan_file = str(GenConanfile().with_import("from conans import tools").with_import("import os"))
    conan_file += """
    no_copy_source = True
    requires = "hello/1.0"
    settings = "build_type"

    def layout(self):
        self.folders.build = "cmake-build-{}".format(str(self.settings.build_type).lower())
        self.folders.imports = os.path.join(self.folders.build, "my_imports")

    def imports(self):
        self.output.warning("Imports folder: {}".format(self.imports_folder))
        self.copy("*.dll")

    def build(self):
        assert self.build_folder != self.imports_folder
        assert "cmake-build-release" in self.build_folder
        assert os.path.exists(os.path.join(self.imports_folder, "library.dll"))
        assert os.path.exists(os.path.join(self.build_folder, "my_imports", "library.dll"))
        self.output.warning("Built and imported!")
    """

    client.save({"conanfile.py": conan_file})
    client.run("create . --name=consumer --version=1.0 ")
    assert "Built and imported!" in client.out


def test_cpp_package():
    client = TestClient()

    conan_hello = textwrap.dedent("""
        import os
        from conans import ConanFile
        from conan.tools.files import save
        class Pkg(ConanFile):
            def package(self):
                save(self, os.path.join(self.package_folder, "foo/include/foo.h"), "")
                save(self, os.path.join(self.package_folder,"foo/libs/foo.lib"), "")

            def layout(self):
                self.cpp.package.includedirs = ["foo/include"]
                self.cpp.package.libdirs = ["foo/libs"]
                self.cpp.package.libs = ["foo"]
             """)

    client.save({"conanfile.py": conan_hello})
<<<<<<< HEAD
    client.run("create . --name=hello --version=1.0")
=======
    client.run("create . hello/1.0@")
    ref = ConanFileReference.loads("hello/1.0")
    pref = PackageReference(ref, NO_SETTINGS_PACKAGE_ID)
    package_folder = client.cache.package_layout(pref.ref).package(pref).replace("\\", "/") + "/"
>>>>>>> a31b400c

    conan_consumer = textwrap.dedent("""
        from conans import ConanFile
        class HelloTestConan(ConanFile):
            settings = "os", "compiler", "build_type", "arch"
            requires = "hello/1.0"
            generators = "CMakeDeps"
            def generate(self):
                info = self.dependencies["hello"].cpp_info
                self.output.warning("**includedirs:{}**".format(info.includedirs))
                self.output.warning("**libdirs:{}**".format(info.libdirs))
                self.output.warning("**libs:{}**".format(info.libs))
        """)

    client.save({"conanfile.py": conan_consumer})
    client.run("install .")
    out = str(client.out).replace(r"\\", "/").replace(package_folder, "")
    assert "**includedirs:['foo/include']**" in out
    assert "**libdirs:['foo/libs']**" in out
    assert "**libs:['foo']**" in out
    cmake = client.load("hello-release-x86_64-data.cmake")

    assert 'set(hello_INCLUDE_DIRS_RELEASE "${hello_PACKAGE_FOLDER_RELEASE}/foo/include")' in cmake
    assert 'set(hello_LIB_DIRS_RELEASE "${hello_PACKAGE_FOLDER_RELEASE}/foo/libs")' in cmake
    assert 'set(hello_LIBS_RELEASE foo)' in cmake


def test_git_clone_with_source_layout():
    client = TestClient()
    repo = temp_folder()
    conanfile = textwrap.dedent("""
           import os
           from conans import ConanFile
           class Pkg(ConanFile):
               exports = "*.txt"

               def layout(self):
                   self.folders.source = "src"

               def source(self):
                   self.run('git clone "{}" src')
       """).format(repo.replace("\\", "/"))

    client.save({"conanfile.py": conanfile,
                 "myfile.txt": "My file is copied"})
    with client.chdir(repo):
        client.save({"cloned.txt": "foo"}, repo)
        client.init_git_repo()

    client.run("create . --name=hello --version=1.0")
    latest_rrev = client.cache.get_latest_recipe_reference(RecipeReference.loads("hello/1.0@"))
    sf = client.cache.ref_layout(latest_rrev).source()
    assert os.path.exists(os.path.join(sf, "myfile.txt"))
    # The conanfile is cleared from the root before cloning
    assert not os.path.exists(os.path.join(sf, "conanfile.py"))
    assert not os.path.exists(os.path.join(sf, "cloned.txt"))

    assert os.path.exists(os.path.join(sf, "src", "cloned.txt"))
    assert not os.path.exists(os.path.join(sf, "src", "myfile.txt"))<|MERGE_RESOLUTION|>--- conflicted
+++ resolved
@@ -8,7 +8,7 @@
 from conans.model.recipe_ref import RecipeReference
 from conans.test.assets.genconanfile import GenConanfile
 from conans.test.utils.test_files import temp_folder
-from conans.test.utils.tools import TestClient, NO_SETTINGS_PACKAGE_ID
+from conans.test.utils.tools import TestClient
 
 
 @pytest.fixture
@@ -237,14 +237,7 @@
              """)
 
     client.save({"conanfile.py": conan_hello})
-<<<<<<< HEAD
     client.run("create . --name=hello --version=1.0")
-=======
-    client.run("create . hello/1.0@")
-    ref = ConanFileReference.loads("hello/1.0")
-    pref = PackageReference(ref, NO_SETTINGS_PACKAGE_ID)
-    package_folder = client.cache.package_layout(pref.ref).package(pref).replace("\\", "/") + "/"
->>>>>>> a31b400c
 
     conan_consumer = textwrap.dedent("""
         from conans import ConanFile
