--- conflicted
+++ resolved
@@ -8,7 +8,7 @@
 from conans.model.recipe_ref import RecipeReference
 from conans.test.assets.genconanfile import GenConanfile
 from conans.test.utils.test_files import temp_folder
-from conans.test.utils.tools import TestClient
+from conans.test.utils.tools import TestClient, NO_SETTINGS_PACKAGE_ID
 
 
 @pytest.fixture
@@ -237,16 +237,12 @@
              """)
 
     client.save({"conanfile.py": conan_hello})
-<<<<<<< HEAD
     client.run("create . --name=hello --version=1.0")
-=======
-    client.run("create . hello/1.0@")
     rrev = re.search(r"Exported revision: (\S+)", str(client.out)).group(1)
     ref = RecipeReference.loads("hello/1.0")
     ref.revision = rrev
     pref = PkgReference(ref, NO_SETTINGS_PACKAGE_ID)
     package_folder = client.get_latest_pkg_layout(pref).package().replace("\\", "/") + "/"
->>>>>>> 9b0f4c0b
 
     conan_consumer = textwrap.dedent("""
         from conans import ConanFile
