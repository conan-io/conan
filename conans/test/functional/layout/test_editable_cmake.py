import os
import platform

import pytest

from conan.tools.env.environment import environment_wrap_command
from conans.test.assets.pkg_cmake import pkg_cmake, pkg_cmake_app
from conans.test.assets.sources import gen_function_cpp
from conans.test.utils.test_files import temp_folder
from conans.test.utils.tools import TestClient


def editable_cmake(generator, build_folder=None):
    multi = (generator is None and platform.system() == "Windows") or \
            generator in ("Ninja Multi-Config", "Xcode")
    c = TestClient()
    if generator is not None:
        c.save({"global.conf": "tools.cmake.cmaketoolchain:generator={}".format(generator)},
               path=os.path.join(c.cache.cache_folder))
    c.save(pkg_cmake("dep", "0.1"), path=os.path.join(c.current_folder, "dep"))
    c.save(pkg_cmake_app("pkg", "0.1", requires=["dep/0.1"]),
           path=os.path.join(c.current_folder, "pkg"))

    output_folder = '--output-folder="{}"'.format(build_folder) if build_folder else ""
    build_folder = '--build-folder="{}"'.format(build_folder) if build_folder else ""

    def build_dep():
        c.run("build . {}".format(build_folder))
        c.run("build . -s build_type=Debug {}".format(build_folder))

    with c.chdir("dep"):
        c.run("editable add . dep/0.1@ {}".format(output_folder))

        build_dep()

    def build_pkg(msg):
        c.run("build . ")
        folder = os.path.join("build", "Release") if multi else "cmake-build-release"
        c.run_command(os.sep.join([".", folder, "pkg"]))
        assert "main: Release!" in c.out
        assert "{}: Release!".format(msg) in c.out
        c.run("build . -s build_type=Debug")
        folder = os.path.join("build", "Debug") if multi else "cmake-build-debug"
        c.run_command(os.sep.join([".", folder, "pkg"]))
        assert "main: Debug!" in c.out
        assert "{}: Debug!".format(msg) in c.out

    with c.chdir("pkg"):
        c.run("install . ")
        c.run("install . -s build_type=Debug")
        build_pkg("dep")

    # Do a source change in the editable!
    with c.chdir("dep"):
        c.save({"src/dep.cpp": gen_function_cpp(name="dep", msg="SUPERDEP")})
        build_dep()

    with c.chdir("pkg"):
        build_pkg("SUPERDEP")

    # Check that create is still possible
    c.run("editable remove dep/0.1@")
    c.run("create dep")
    c.run("create pkg")
    # print(c.out)
    assert "pkg/0.1: Created package" in c.out


@pytest.mark.skipif(platform.system() != "Windows", reason="Only windows")
@pytest.mark.parametrize("generator", [None, "MinGW Makefiles"])
@pytest.mark.tool("mingw64")
def test_editable_cmake_windows(generator):
    editable_cmake(generator)


<<<<<<< HEAD
@pytest.mark.tool_cmake
=======
@pytest.mark.tool("cmake")
>>>>>>> a5eda2e9
def test_editable_cmake_windows_folders():
    build_folder = temp_folder()
    editable_cmake(generator=None, build_folder=build_folder)


@pytest.mark.skipif(platform.system() != "Linux", reason="Only linux")
@pytest.mark.parametrize("generator", [None, "Ninja", "Ninja Multi-Config"])
@pytest.mark.tool("cmake", "3.17")
def test_editable_cmake_linux(generator):
    editable_cmake(generator)


@pytest.mark.skipif(platform.system() != "Darwin", reason="Requires Macos")
@pytest.mark.parametrize("generator", [None, "Ninja", "Xcode"])
@pytest.mark.tool("cmake", "3.19")
def test_editable_cmake_osx(generator):
    editable_cmake(generator)


def editable_cmake_exe(generator):
    # This test works because it is not multi-config or single config, but explicit in
    # --install folder
    c = TestClient()
    if generator is not None:
        c.save({"global.conf": "tools.cmake.cmaketoolchain:generator={}".format(generator)},
               path=os.path.join(c.cache.cache_folder))
    c.save(pkg_cmake("dep", "0.1", exe=True), path=os.path.join(c.current_folder, "dep"))

    def build_dep():
        c.run("build . -o dep:shared=True")
        c.run("build . -s build_type=Debug -o dep:shared=True")

    with c.chdir("dep"):
        c.run("editable add . dep/0.1@")
        build_dep()

    def run_pkg(msg):
        # FIXME: This only works with ``--install-folder``, layout() will break this
        cmd_release = environment_wrap_command("conanrunenv-release-x86_64",
                                               "dep_app", cwd=c.current_folder)
        c.run_command(cmd_release)
        assert "{}: Release!".format(msg) in c.out
        cmd_release = environment_wrap_command("conanrunenv-debug-x86_64",
                                               "dep_app", cwd=c.current_folder)
        c.run_command(cmd_release)
        assert "{}: Debug!".format(msg) in c.out

    with c.chdir("pkg"):
        c.run("install --reference=dep/0.1@ -o dep:shared=True -g VirtualRunEnv")
        c.run("install --reference=dep/0.1@ -o dep:shared=True -s build_type=Debug -g VirtualRunEnv")
        run_pkg("dep")

    # Do a source change in the editable!
    with c.chdir("dep"):
        c.save({"src/dep.cpp": gen_function_cpp(name="dep", msg="SUPERDEP")})
        build_dep()

    with c.chdir("pkg"):
        run_pkg("SUPERDEP")


@pytest.mark.skipif(platform.system() != "Windows", reason="Only windows")
@pytest.mark.parametrize("generator", [None, "MinGW Makefiles"])
@pytest.mark.tool("mingw64")
def test_editable_cmake_windows_exe(generator):
    editable_cmake_exe(generator)


@pytest.mark.skipif(platform.system() != "Linux", reason="Only linux")
@pytest.mark.parametrize("generator", [None, "Ninja", "Ninja Multi-Config"])
@pytest.mark.tool("cmake", "3.17")
def test_editable_cmake_linux_exe(generator):
    editable_cmake_exe(generator)


@pytest.mark.skipif(platform.system() != "Darwin", reason="Requires Macos")
@pytest.mark.parametrize("generator", [None, "Ninja", "Xcode"])
@pytest.mark.tool("cmake", "3.19")
def test_editable_cmake_osx_exe(generator):
    editable_cmake_exe(generator)<|MERGE_RESOLUTION|>--- conflicted
+++ resolved
@@ -73,11 +73,7 @@
     editable_cmake(generator)
 
 
-<<<<<<< HEAD
-@pytest.mark.tool_cmake
-=======
 @pytest.mark.tool("cmake")
->>>>>>> a5eda2e9
 def test_editable_cmake_windows_folders():
     build_folder = temp_folder()
     editable_cmake(generator=None, build_folder=build_folder)
