import os
import platform

import pytest

from conan.tools.env.environment import environment_wrap_command
from conans.test.assets.pkg_cmake import pkg_cmake, pkg_cmake_app
from conans.test.assets.sources import gen_function_cpp
from conans.test.utils.test_files import temp_folder
from conans.test.utils.tools import TestClient


def editable_cmake(generator, build_folder=None):
    c = TestClient()
    if generator is not None:
        c.save({"global.conf": "tools.cmake.cmaketoolchain:generator={}".format(generator)},
               path=os.path.join(c.cache.cache_folder))
    c.save(pkg_cmake("dep", "0.1"), path=os.path.join(c.current_folder, "dep"))
    c.save(pkg_cmake_app("pkg", "0.1", requires=["dep/0.1"]),
           path=os.path.join(c.current_folder, "pkg"))

    output_folder = '--output-folder="{}"'.format(build_folder) if build_folder else ""

    def build_dep():
        c.run("build . {}".format(output_folder))
        c.run("build . -s build_type=Debug {}".format(output_folder))

    with c.chdir("dep"):
        c.run("editable add . dep/0.1@ {}".format(output_folder))

        build_dep()

    def build_pkg(msg):
<<<<<<< HEAD
        c.run("build . ")
        folder = os.path.join("build", "Release") if multi else "cmake-build-release"
        c.run_command(os.sep.join([".", folder, "pkg"]))
        assert "main: Release!" in c.out
        assert "{}: Release!".format(msg) in c.out
        c.run("build . -s build_type=Debug")
        folder = os.path.join("build", "Debug") if multi else "cmake-build-debug"
=======
        c.run("build . -if=install_release")
        folder = os.path.join("build", "Release")
        c.run_command(os.sep.join([".", folder, "pkg"]))
        assert "main: Release!" in c.out
        assert "{}: Release!".format(msg) in c.out
        c.run("build . -if=install_debug")
        folder = os.path.join("build", "Debug")
>>>>>>> 005fc534
        c.run_command(os.sep.join([".", folder, "pkg"]))
        assert "main: Debug!" in c.out
        assert "{}: Debug!".format(msg) in c.out

    with c.chdir("pkg"):
        c.run("install . ")
        c.run("install . -s build_type=Debug")
        build_pkg("dep")

    # Do a source change in the editable!
    with c.chdir("dep"):
        c.save({"src/dep.cpp": gen_function_cpp(name="dep", msg="SUPERDEP")})
        build_dep()

    with c.chdir("pkg"):
        build_pkg("SUPERDEP")

    # Check that create is still possible
    c.run("editable remove dep/0.1@")
    c.run("create dep")
    c.run("create pkg")
    # print(c.out)
    assert "pkg/0.1: Created package" in c.out


@pytest.mark.skipif(platform.system() != "Windows", reason="Only windows")
@pytest.mark.parametrize("generator", [None, "MinGW Makefiles"])
@pytest.mark.tool("mingw64")
def test_editable_cmake_windows(generator):
    editable_cmake(generator)


@pytest.mark.tool("cmake")
def test_editable_cmake_windows_folders():
    build_folder = temp_folder()
    editable_cmake(generator=None, build_folder=build_folder)


@pytest.mark.skipif(platform.system() != "Linux", reason="Only linux")
@pytest.mark.parametrize("generator", [None, "Ninja", "Ninja Multi-Config"])
@pytest.mark.tool("cmake", "3.17")
def test_editable_cmake_linux(generator):
    editable_cmake(generator)


@pytest.mark.skipif(platform.system() != "Darwin", reason="Requires Macos")
@pytest.mark.parametrize("generator", [None, "Ninja", "Xcode"])
@pytest.mark.tool("cmake", "3.19")
def test_editable_cmake_osx(generator):
    editable_cmake(generator)


def editable_cmake_exe(generator):
    # This test works because it is not multi-config or single config, but explicit in
    # --install folder
    c = TestClient()
    if generator is not None:
        c.save({"global.conf": "tools.cmake.cmaketoolchain:generator={}".format(generator)},
               path=os.path.join(c.cache.cache_folder))
    c.save(pkg_cmake("dep", "0.1", exe=True), path=os.path.join(c.current_folder, "dep"))

    def build_dep():
        c.run("build . -o dep/*:shared=True")
        c.run("build . -s build_type=Debug -o dep/*:shared=True")

    with c.chdir("dep"):
        c.run("editable add . dep/0.1@")
        build_dep()

    def run_pkg(msg):
        # FIXME: This only works with ``--install-folder``, layout() will break this
        cmd_release = environment_wrap_command("conanrunenv-release-x86_64", c.current_folder,
                                               "dep_app",)
        c.run_command(cmd_release)
        assert "{}: Release!".format(msg) in c.out
        cmd_release = environment_wrap_command("conanrunenv-debug-x86_64", c.current_folder,
                                               "dep_app", )
        c.run_command(cmd_release)
        assert "{}: Debug!".format(msg) in c.out

    with c.chdir("pkg"):
        c.run("install --requires=dep/0.1@ -o dep/*:shared=True -g VirtualRunEnv")
        c.run("install --requires=dep/0.1@ -o dep/*:shared=True -s build_type=Debug -g VirtualRunEnv")
        run_pkg("dep")

    # Do a source change in the editable!
    with c.chdir("dep"):
        c.save({"src/dep.cpp": gen_function_cpp(name="dep", msg="SUPERDEP")})
        build_dep()

    with c.chdir("pkg"):
        run_pkg("SUPERDEP")


@pytest.mark.skipif(platform.system() != "Windows", reason="Only windows")
@pytest.mark.parametrize("generator", [None, "MinGW Makefiles"])
@pytest.mark.tool("mingw64")
def test_editable_cmake_windows_exe(generator):
    editable_cmake_exe(generator)


@pytest.mark.skipif(platform.system() != "Linux", reason="Only linux")
@pytest.mark.parametrize("generator", [None, "Ninja", "Ninja Multi-Config"])
@pytest.mark.tool("cmake", "3.17")
def test_editable_cmake_linux_exe(generator):
    editable_cmake_exe(generator)


@pytest.mark.skipif(platform.system() != "Darwin", reason="Requires Macos")
@pytest.mark.parametrize("generator", [None, "Ninja", "Xcode"])
@pytest.mark.tool("cmake", "3.19")
def test_editable_cmake_osx_exe(generator):
    editable_cmake_exe(generator)<|MERGE_RESOLUTION|>--- conflicted
+++ resolved
@@ -31,23 +31,13 @@
         build_dep()
 
     def build_pkg(msg):
-<<<<<<< HEAD
-        c.run("build . ")
-        folder = os.path.join("build", "Release") if multi else "cmake-build-release"
+        c.run("build .")
+        folder = os.path.join("build", "Release")
         c.run_command(os.sep.join([".", folder, "pkg"]))
         assert "main: Release!" in c.out
         assert "{}: Release!".format(msg) in c.out
         c.run("build . -s build_type=Debug")
-        folder = os.path.join("build", "Debug") if multi else "cmake-build-debug"
-=======
-        c.run("build . -if=install_release")
-        folder = os.path.join("build", "Release")
-        c.run_command(os.sep.join([".", folder, "pkg"]))
-        assert "main: Release!" in c.out
-        assert "{}: Release!".format(msg) in c.out
-        c.run("build . -if=install_debug")
         folder = os.path.join("build", "Debug")
->>>>>>> 005fc534
         c.run_command(os.sep.join([".", folder, "pkg"]))
         assert "main: Debug!" in c.out
         assert "{}: Debug!".format(msg) in c.out
