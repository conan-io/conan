--- conflicted
+++ resolved
@@ -6,12 +6,7 @@
 from conans.test.utils.tools import TestClient
 
 
-<<<<<<< HEAD
 @pytest.mark.tool("meson")
-@pytest.mark.skipif(sys.version_info.major == 2, reason="Meson not supported in Py2")
-=======
-@pytest.mark.tool_meson
->>>>>>> 71526420
 @pytest.mark.skipif(platform.system() not in ("Darwin", "Windows", "Linux"),
                     reason="Not tested for not mainstream boring operating systems")
 class TestMesonBase(unittest.TestCase):
@@ -20,7 +15,7 @@
 
     def _check_binary(self):
         # FIXME: Some values are hardcoded to match the CI setup
-        host_arch =  self.t.get_default_host_profile().settings['arch']
+        host_arch = self.t.get_default_host_profile().settings['arch']
         arch_macro = {
             "gcc": {"armv8": "__aarch64__", "x86_64": "__x86_64__"},
             "msvc": {"armv8": "_M_ARM64", "x86_64": "_M_X64"}
