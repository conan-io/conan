import os

import pytest
import textwrap

from conans.test.assets.sources import gen_function_cpp
from conans.test.functional.toolchains.meson._base import TestMesonBase


@pytest.mark.tool_pkg_config
class MesonPkgConfigTest(TestMesonBase):
    _conanfile_py = textwrap.dedent("""
    from conans import ConanFile, tools
    from conan.tools.meson import Meson, MesonToolchain


    class App(ConanFile):
        settings = "os", "arch", "compiler", "build_type"
        generators = "PkgConfigDeps"
        requires = "hello/0.1"

        def generate(self):
            tc = MesonToolchain(self)
            tc.generate()

        def build(self):
            meson = Meson(self)
            meson.configure()
            meson.build()
    """)

    _meson_build = textwrap.dedent("""
    project('tutorial', 'cpp')
    hello = dependency('hello', version : '>=0.1')
    executable('demo', 'main.cpp', dependencies: hello)
    """)

    def test_reuse(self):
<<<<<<< HEAD
        self.t.run("new hello/0.1 --template=cmake_lib")
        self.t.run("create . --name=hello --version=0.1 -tf=None")
=======
        self.t.run("new cmake_lib -d name=hello -d version=0.1")
        self.t.run("create . hello/0.1@ -tf=None")
>>>>>>> a31b400c

        app = gen_function_cpp(name="main", includes=["hello"], calls=["hello"])

        # Prepare the actual consumer package
        self.t.save({"conanfile.py": self._conanfile_py,
                     "meson.build": self._meson_build,
                     "main.cpp": app},
                    clean_first=True)

        # Build in the cache
        self.t.run("install .")

        self.t.run("build .")
        self.t.run_command(os.path.join("build", "demo"))

        self.assertIn("Hello World Release!", self.t.out)

        self._check_binary()<|MERGE_RESOLUTION|>--- conflicted
+++ resolved
@@ -36,13 +36,8 @@
     """)
 
     def test_reuse(self):
-<<<<<<< HEAD
-        self.t.run("new hello/0.1 --template=cmake_lib")
-        self.t.run("create . --name=hello --version=0.1 -tf=None")
-=======
         self.t.run("new cmake_lib -d name=hello -d version=0.1")
-        self.t.run("create . hello/0.1@ -tf=None")
->>>>>>> a31b400c
+        self.t.run("create . -tf=None")
 
         app = gen_function_cpp(name="main", includes=["hello"], calls=["hello"])
 
