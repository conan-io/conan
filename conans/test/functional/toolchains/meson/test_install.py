import os
import textwrap

import pytest

from conans.test.assets.sources import gen_function_cpp, gen_function_h
from conans.test.functional.toolchains.meson._base import TestMesonBase


class MesonInstall(TestMesonBase):
    _conanfile_py = textwrap.dedent("""
        import os
        import shutil
        from conans import ConanFile, tools
        from conan.tools.meson import Meson, MesonToolchain


        class App(ConanFile):
            settings = "os", "arch", "compiler", "build_type"
            options = {"shared": [True, False], "fPIC": [True, False]}
            default_options = {"shared": False, "fPIC": True}
            exports_sources = "meson.build", "hello.cpp", "hello.h"

            def config_options(self):
                if self.settings.os == "Windows":
                    del self.options.fPIC

            def generate(self):
                tc = MesonToolchain(self)
                # https://mesonbuild.com/Release-notes-for-0-50-0.html#libdir-defaults-to-lib-when-cross-compiling
                tc.definitions["libdir"] = "lib"
                tc.generate()

            def build(self):
                meson = Meson(self)
                meson.configure()
                meson.build()

            def package(self):
                meson = Meson(self)
                meson.configure()
                meson.install()

                # https://mesonbuild.com/FAQ.html#why-does-building-my-project-with-msvc-output-static-libraries-called-libfooa
                if self.settings.compiler == 'Visual Studio' and not self.options.shared:
                    shutil.move(os.path.join(self.package_folder, "lib", "libhello.a"),
                                os.path.join(self.package_folder, "lib", "hello.lib"))

            def package_info(self):
                self.cpp_info.libs = ['hello']
        """)

    _meson_build = textwrap.dedent("""
        project('tutorial', 'cpp')
        library('hello', 'hello.cpp', install: true)
        install_headers('hello.h')
        """)

    _test_package_conanfile_py = textwrap.dedent("""
        import os
        from conans import ConanFile, tools
        from conan.tools.cmake import CMake
        from conan.tools.layout import cmake_layout

        class TestConan(ConanFile):
            settings = "os", "compiler", "build_type", "arch"
            generators = "CMakeToolchain", "CMakeDeps"

            def layout(self):
                cmake_layout(self)

            def build(self):
                cmake = CMake(self)
                cmake.configure()
                cmake.build()

            def test(self):
                if not tools.cross_building(self):
<<<<<<< HEAD
                    self.run(os.path.join("bin", "test_package"))
=======
                    cmd = os.path.join(self.cpp.build.bindirs[0], "test_package")
                    self.run(cmd, env=["conanrunenv"])
>>>>>>> 6a5bd19b
        """)

    _test_package_cmake_lists = textwrap.dedent("""
        cmake_minimum_required(VERSION 3.1)
        project(test_package CXX)

        find_package(hello REQUIRED)

        add_executable(${PROJECT_NAME} test_package.cpp)
        target_link_libraries(${PROJECT_NAME} hello::hello)
        """)

    @pytest.mark.tool_meson
    def test_install(self):
        hello_cpp = gen_function_cpp(name="hello")
        hello_h = gen_function_h(name="hello")
        test_package_cpp = gen_function_cpp(name="main", includes=["hello"], calls=["hello"])

        self.t.save({"conanfile.py": self._conanfile_py,
                     "meson.build": self._meson_build,
                     "hello.cpp": hello_cpp,
                     "hello.h": hello_h,
                     os.path.join("test_package", "conanfile.py"): self._test_package_conanfile_py,
                     os.path.join("test_package", "src", "CMakeLists.txt"): self._test_package_cmake_lists,
                     os.path.join("test_package", "src", "test_package.cpp"): test_package_cpp})

        self.t.run("create . hello/0.1@ %s" % self._settings_str)

        self._check_binary()<|MERGE_RESOLUTION|>--- conflicted
+++ resolved
@@ -76,12 +76,8 @@
 
             def test(self):
                 if not tools.cross_building(self):
-<<<<<<< HEAD
-                    self.run(os.path.join("bin", "test_package"))
-=======
                     cmd = os.path.join(self.cpp.build.bindirs[0], "test_package")
                     self.run(cmd, env=["conanrunenv"])
->>>>>>> 6a5bd19b
         """)
 
     _test_package_cmake_lists = textwrap.dedent("""
