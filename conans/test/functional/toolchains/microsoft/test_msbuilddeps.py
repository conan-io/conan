import os
import platform
import textwrap
import unittest

import pytest
from parameterized import parameterized_class

from conans.test.assets.genconanfile import GenConanfile
from conans.test.assets.pkg_cmake import pkg_cmake
from conans.test.assets.sources import gen_function_cpp, gen_function_h
from conans.test.assets.visual_project_files import get_vs_project_files
from conans.test.conftest import tools_locations
from conans.test.utils.tools import TestClient

sln_file = r"""
Microsoft Visual Studio Solution File, Format Version 12.00
# Visual Studio 15
VisualStudioVersion = 15.0.28307.757
MinimumVisualStudioVersion = 10.0.40219.1
Project("{8BC9CEB8-8B4A-11D0-8D11-00A0C91BC942}") = "MyProject", "MyProject\MyProject.vcxproj", "{6F392A05-B151-490C-9505-B2A49720C4D9}"
EndProject
Project("{8BC9CEB8-8B4A-11D0-8D11-00A0C91BC942}") = "MyApp", "MyApp\MyApp.vcxproj", "{B58316C0-C78A-4E9B-AE8F-5D6368CE3840}"
EndProject
Global
    GlobalSection(SolutionConfigurationPlatforms) = preSolution
        Debug|x64 = Debug|x64
        Debug|x86 = Debug|x86
        Release|x64 = Release|x64
        Release|x86 = Release|x86
    EndGlobalSection
    GlobalSection(ProjectConfigurationPlatforms) = postSolution
        {6F392A05-B151-490C-9505-B2A49720C4D9}.Debug|x64.ActiveCfg = Debug|x64
        {6F392A05-B151-490C-9505-B2A49720C4D9}.Debug|x64.Build.0 = Debug|x64
        {6F392A05-B151-490C-9505-B2A49720C4D9}.Debug|x86.ActiveCfg = Debug|Win32
        {6F392A05-B151-490C-9505-B2A49720C4D9}.Debug|x86.Build.0 = Debug|Win32
        {6F392A05-B151-490C-9505-B2A49720C4D9}.Release|x64.ActiveCfg = Release|x64
        {6F392A05-B151-490C-9505-B2A49720C4D9}.Release|x64.Build.0 = Release|x64
        {6F392A05-B151-490C-9505-B2A49720C4D9}.Release|x86.ActiveCfg = Release|Win32
        {6F392A05-B151-490C-9505-B2A49720C4D9}.Release|x86.Build.0 = Release|Win32
        {B58316C0-C78A-4E9B-AE8F-5D6368CE3840}.Debug|x64.ActiveCfg = Debug|x64
        {B58316C0-C78A-4E9B-AE8F-5D6368CE3840}.Debug|x64.Build.0 = Debug|x64
        {B58316C0-C78A-4E9B-AE8F-5D6368CE3840}.Debug|x86.ActiveCfg = Debug|Win32
        {B58316C0-C78A-4E9B-AE8F-5D6368CE3840}.Debug|x86.Build.0 = Debug|Win32
        {B58316C0-C78A-4E9B-AE8F-5D6368CE3840}.Release|x64.ActiveCfg = Release|x64
        {B58316C0-C78A-4E9B-AE8F-5D6368CE3840}.Release|x64.Build.0 = Release|x64
        {B58316C0-C78A-4E9B-AE8F-5D6368CE3840}.Release|x86.ActiveCfg = Release|Win32
        {B58316C0-C78A-4E9B-AE8F-5D6368CE3840}.Release|x86.Build.0 = Release|Win32
    EndGlobalSection
    GlobalSection(SolutionProperties) = preSolution
        HideSolutionNode = FALSE
    EndGlobalSection
    GlobalSection(ExtensibilityGlobals) = postSolution
        SolutionGuid = {DE6E462F-E299-4F9C-951A-F9404EB51521}
    EndGlobalSection
EndGlobal
"""

myproject_vcxproj = r"""<?xml version="1.0" encoding="utf-8"?>
<Project DefaultTargets="Build" ToolsVersion="15.0"
       xmlns="http://schemas.microsoft.com/developer/msbuild/2003">
  <ItemGroup Label="ProjectConfigurations">
    <ProjectConfiguration Include="Debug|Win32">
      <Configuration>Debug</Configuration>
      <Platform>Win32</Platform>
    </ProjectConfiguration>
    <ProjectConfiguration Include="Release|Win32">
      <Configuration>Release</Configuration>
      <Platform>Win32</Platform>
    </ProjectConfiguration>
    <ProjectConfiguration Include="Debug|x64">
      <Configuration>Debug</Configuration>
      <Platform>x64</Platform>
    </ProjectConfiguration>
    <ProjectConfiguration Include="Release|x64">
      <Configuration>Release</Configuration>
      <Platform>x64</Platform>
    </ProjectConfiguration>
  </ItemGroup>
  <PropertyGroup Label="Globals">
    <VCProjectVersion>15.0</VCProjectVersion>
    <ProjectGuid>{6F392A05-B151-490C-9505-B2A49720C4D9}</ProjectGuid>
    <Keyword>Win32Proj</Keyword>
    <RootNamespace>MyProject</RootNamespace>
  </PropertyGroup>
  <Import Project="$(VCTargetsPath)\Microsoft.Cpp.Default.props" />
  <PropertyGroup Condition="'$(Configuration)|$(Platform)'=='Debug|Win32'" Label="Configuration">
    <ConfigurationType>Application</ConfigurationType>
    <UseDebugLibraries>true</UseDebugLibraries>
    <PlatformToolset>v141</PlatformToolset>
    <CharacterSet>Unicode</CharacterSet>
  </PropertyGroup>
  <PropertyGroup Condition="'$(Configuration)|$(Platform)'=='Release|Win32'" Label="Configuration">
    <ConfigurationType>Application</ConfigurationType>
    <UseDebugLibraries>false</UseDebugLibraries>
    <PlatformToolset>v141</PlatformToolset>
    <WholeProgramOptimization>true</WholeProgramOptimization>
    <CharacterSet>Unicode</CharacterSet>
  </PropertyGroup>
  <PropertyGroup Condition="'$(Configuration)|$(Platform)'=='Debug|x64'" Label="Configuration">
    <ConfigurationType>Application</ConfigurationType>
    <UseDebugLibraries>true</UseDebugLibraries>
    <PlatformToolset>v141</PlatformToolset>
    <CharacterSet>Unicode</CharacterSet>
  </PropertyGroup>
  <PropertyGroup Condition="'$(Configuration)|$(Platform)'=='Release|x64'" Label="Configuration">
    <ConfigurationType>Application</ConfigurationType>
    <UseDebugLibraries>false</UseDebugLibraries>
    <PlatformToolset>v141</PlatformToolset>
    <WholeProgramOptimization>true</WholeProgramOptimization>
    <CharacterSet>Unicode</CharacterSet>
  </PropertyGroup>
  <Import Project="$(VCTargetsPath)\Microsoft.Cpp.props" />
  <ImportGroup Label="ExtensionSettings">
  </ImportGroup>
  <ImportGroup Label="Shared">
  </ImportGroup>
  <ImportGroup Label="PropertySheets">
    <Import Project="..\conan_Hello3.props" />
  </ImportGroup>
  <ImportGroup Label="PropertySheets" Condition="'$(Configuration)|$(Platform)'=='Debug|Win32'">
    <Import Project="$(UserRootDir)\Microsoft.Cpp.$(Platform).user.props"
    Condition="exists('$(UserRootDir)\Microsoft.Cpp.$(Platform).user.props')"
    Label="LocalAppDataPlatform" />
  </ImportGroup>
  <ImportGroup Label="PropertySheets" Condition="'$(Configuration)|$(Platform)'=='Release|Win32'">
    <Import Project="$(UserRootDir)\Microsoft.Cpp.$(Platform).user.props"
    Condition="exists('$(UserRootDir)\Microsoft.Cpp.$(Platform).user.props')"
    Label="LocalAppDataPlatform" />
  </ImportGroup>
  <ImportGroup Label="PropertySheets" Condition="'$(Configuration)|$(Platform)'=='Debug|x64'">
    <Import Project="$(UserRootDir)\Microsoft.Cpp.$(Platform).user.props"
    Condition="exists('$(UserRootDir)\Microsoft.Cpp.$(Platform).user.props')"
    Label="LocalAppDataPlatform" />
  </ImportGroup>
  <ImportGroup Label="PropertySheets" Condition="'$(Configuration)|$(Platform)'=='Release|x64'">
    <Import Project="$(UserRootDir)\Microsoft.Cpp.$(Platform).user.props"
    Condition="exists('$(UserRootDir)\Microsoft.Cpp.$(Platform).user.props')"
    Label="LocalAppDataPlatform" />
  </ImportGroup>
  <PropertyGroup Label="UserMacros" />
  <PropertyGroup Condition="'$(Configuration)|$(Platform)'=='Debug|Win32'">
    <LinkIncremental>true</LinkIncremental>
  </PropertyGroup>
  <PropertyGroup Condition="'$(Configuration)|$(Platform)'=='Debug|x64'">
    <LinkIncremental>true</LinkIncremental>
  </PropertyGroup>
  <PropertyGroup Condition="'$(Configuration)|$(Platform)'=='Release|Win32'">
    <LinkIncremental>false</LinkIncremental>
  </PropertyGroup>
  <PropertyGroup Condition="'$(Configuration)|$(Platform)'=='Release|x64'">
    <LinkIncremental>false</LinkIncremental>
  </PropertyGroup>
  <ItemDefinitionGroup Condition="'$(Configuration)|$(Platform)'=='Debug|Win32'">
    <ClCompile>
      <PrecompiledHeader>NotUsing</PrecompiledHeader>
      <WarningLevel>Level3</WarningLevel>
      <Optimization>Disabled</Optimization>
      <SDLCheck>true</SDLCheck>
      <PreprocessorDefinitions>WIN32;_DEBUG;_CONSOLE;%(PreprocessorDefinitions)
      </PreprocessorDefinitions>
      <ConformanceMode>true</ConformanceMode>
    </ClCompile>
    <Link>
      <SubSystem>Console</SubSystem>
      <GenerateDebugInformation>true</GenerateDebugInformation>
    </Link>
  </ItemDefinitionGroup>
  <ItemDefinitionGroup Condition="'$(Configuration)|$(Platform)'=='Debug|x64'">
    <ClCompile>
      <PrecompiledHeader>NotUsing</PrecompiledHeader>
      <WarningLevel>Level3</WarningLevel>
      <Optimization>Disabled</Optimization>
      <SDLCheck>true</SDLCheck>
      <PreprocessorDefinitions>_DEBUG;_CONSOLE;%(PreprocessorDefinitions)</PreprocessorDefinitions>
      <ConformanceMode>true</ConformanceMode>
    </ClCompile>
    <Link>
      <SubSystem>Console</SubSystem>
      <GenerateDebugInformation>true</GenerateDebugInformation>
    </Link>
  </ItemDefinitionGroup>
  <ItemDefinitionGroup Condition="'$(Configuration)|$(Platform)'=='Release|Win32'">
    <ClCompile>
      <PrecompiledHeader>NotUsing</PrecompiledHeader>
      <WarningLevel>Level3</WarningLevel>
      <Optimization>MaxSpeed</Optimization>
      <FunctionLevelLinking>true</FunctionLevelLinking>
      <IntrinsicFunctions>true</IntrinsicFunctions>
      <SDLCheck>true</SDLCheck>
      <PreprocessorDefinitions>WIN32;NDEBUG;_CONSOLE;%(PreprocessorDefinitions)
      </PreprocessorDefinitions>
      <ConformanceMode>true</ConformanceMode>
    </ClCompile>
    <Link>
      <SubSystem>Console</SubSystem>
      <EnableCOMDATFolding>true</EnableCOMDATFolding>
      <OptimizeReferences>true</OptimizeReferences>
      <GenerateDebugInformation>true</GenerateDebugInformation>
    </Link>
  </ItemDefinitionGroup>
  <ItemDefinitionGroup Condition="'$(Configuration)|$(Platform)'=='Release|x64'">
    <ClCompile>
      <PrecompiledHeader>NotUsing</PrecompiledHeader>
      <WarningLevel>Level3</WarningLevel>
      <Optimization>MaxSpeed</Optimization>
      <FunctionLevelLinking>true</FunctionLevelLinking>
      <IntrinsicFunctions>true</IntrinsicFunctions>
      <SDLCheck>true</SDLCheck>
      <PreprocessorDefinitions>NDEBUG;_CONSOLE;%(PreprocessorDefinitions)</PreprocessorDefinitions>
      <ConformanceMode>true</ConformanceMode>
    </ClCompile>
    <Link>
      <SubSystem>Console</SubSystem>
      <EnableCOMDATFolding>true</EnableCOMDATFolding>
      <OptimizeReferences>true</OptimizeReferences>
      <GenerateDebugInformation>true</GenerateDebugInformation>
    </Link>
  </ItemDefinitionGroup>
  <ItemGroup>
    <ClCompile Include="MyProject.cpp" />
  </ItemGroup>
  <Import Project="$(VCTargetsPath)\Microsoft.Cpp.targets" />
  <ImportGroup Label="ExtensionTargets">
  </ImportGroup>
</Project>
"""


myapp_vcxproj = r"""<?xml version="1.0" encoding="utf-8"?>
<Project DefaultTargets="Build" ToolsVersion="15.0"
          xmlns="http://schemas.microsoft.com/developer/msbuild/2003">
  <ItemGroup Label="ProjectConfigurations">
    <ProjectConfiguration Include="Debug|Win32">
      <Configuration>Debug</Configuration>
      <Platform>Win32</Platform>
    </ProjectConfiguration>
    <ProjectConfiguration Include="Release|Win32">
      <Configuration>Release</Configuration>
      <Platform>Win32</Platform>
    </ProjectConfiguration>
    <ProjectConfiguration Include="Debug|x64">
      <Configuration>Debug</Configuration>
      <Platform>x64</Platform>
    </ProjectConfiguration>
    <ProjectConfiguration Include="Release|x64">
      <Configuration>Release</Configuration>
      <Platform>x64</Platform>
    </ProjectConfiguration>
  </ItemGroup>
  <PropertyGroup Label="Globals">
    <VCProjectVersion>15.0</VCProjectVersion>
    <ProjectGuid>{B58316C0-C78A-4E9B-AE8F-5D6368CE3840}</ProjectGuid>
    <Keyword>Win32Proj</Keyword>
    <RootNamespace>MyApp</RootNamespace>
  </PropertyGroup>
  <Import Project="$(VCTargetsPath)\Microsoft.Cpp.Default.props" />
  <PropertyGroup Condition="'$(Configuration)|$(Platform)'=='Debug|Win32'" Label="Configuration">
    <ConfigurationType>Application</ConfigurationType>
    <UseDebugLibraries>true</UseDebugLibraries>
    <PlatformToolset>v141</PlatformToolset>
    <CharacterSet>Unicode</CharacterSet>
  </PropertyGroup>
  <PropertyGroup Condition="'$(Configuration)|$(Platform)'=='Release|Win32'" Label="Configuration">
    <ConfigurationType>Application</ConfigurationType>
    <UseDebugLibraries>false</UseDebugLibraries>
    <PlatformToolset>v141</PlatformToolset>
    <WholeProgramOptimization>true</WholeProgramOptimization>
    <CharacterSet>Unicode</CharacterSet>
  </PropertyGroup>
  <PropertyGroup Condition="'$(Configuration)|$(Platform)'=='Debug|x64'" Label="Configuration">
    <ConfigurationType>Application</ConfigurationType>
    <UseDebugLibraries>true</UseDebugLibraries>
    <PlatformToolset>v141</PlatformToolset>
    <CharacterSet>Unicode</CharacterSet>
  </PropertyGroup>
  <PropertyGroup Condition="'$(Configuration)|$(Platform)'=='Release|x64'" Label="Configuration">
    <ConfigurationType>Application</ConfigurationType>
    <UseDebugLibraries>false</UseDebugLibraries>
    <PlatformToolset>v141</PlatformToolset>
    <WholeProgramOptimization>true</WholeProgramOptimization>
    <CharacterSet>Unicode</CharacterSet>
  </PropertyGroup>
  <Import Project="$(VCTargetsPath)\Microsoft.Cpp.props" />
  <ImportGroup Label="ExtensionSettings">
  </ImportGroup>
  <ImportGroup Label="Shared">
  </ImportGroup>
  <ImportGroup Label="PropertySheets">
    <Import Project="..\conan_Hello1.props" />
  </ImportGroup>
  <ImportGroup Label="PropertySheets" Condition="'$(Configuration)|$(Platform)'=='Debug|Win32'">
    <Import Project="$(UserRootDir)\Microsoft.Cpp.$(Platform).user.props"
    Condition="exists('$(UserRootDir)\Microsoft.Cpp.$(Platform).user.props')"
    Label="LocalAppDataPlatform" />
  </ImportGroup>
  <ImportGroup Label="PropertySheets" Condition="'$(Configuration)|$(Platform)'=='Release|Win32'">
    <Import Project="$(UserRootDir)\Microsoft.Cpp.$(Platform).user.props"
    Condition="exists('$(UserRootDir)\Microsoft.Cpp.$(Platform).user.props')"
    Label="LocalAppDataPlatform" />
  </ImportGroup>
  <ImportGroup Label="PropertySheets" Condition="'$(Configuration)|$(Platform)'=='Debug|x64'">
    <Import Project="$(UserRootDir)\Microsoft.Cpp.$(Platform).user.props"
    Condition="exists('$(UserRootDir)\Microsoft.Cpp.$(Platform).user.props')"
    Label="LocalAppDataPlatform" />
  </ImportGroup>
  <ImportGroup Label="PropertySheets" Condition="'$(Configuration)|$(Platform)'=='Release|x64'">
    <Import Project="$(UserRootDir)\Microsoft.Cpp.$(Platform).user.props"
    Condition="exists('$(UserRootDir)\Microsoft.Cpp.$(Platform).user.props')"
    Label="LocalAppDataPlatform" />
  </ImportGroup>
  <PropertyGroup Label="UserMacros" />
  <PropertyGroup Condition="'$(Configuration)|$(Platform)'=='Debug|Win32'">
    <LinkIncremental>true</LinkIncremental>
  </PropertyGroup>
  <PropertyGroup Condition="'$(Configuration)|$(Platform)'=='Debug|x64'">
    <LinkIncremental>true</LinkIncremental>
  </PropertyGroup>
  <PropertyGroup Condition="'$(Configuration)|$(Platform)'=='Release|Win32'">
    <LinkIncremental>false</LinkIncremental>
  </PropertyGroup>
  <PropertyGroup Condition="'$(Configuration)|$(Platform)'=='Release|x64'">
    <LinkIncremental>false</LinkIncremental>
  </PropertyGroup>
  <ItemDefinitionGroup Condition="'$(Configuration)|$(Platform)'=='Debug|Win32'">
    <ClCompile>
      <PrecompiledHeader>NotUsing</PrecompiledHeader>
      <WarningLevel>Level3</WarningLevel>
      <Optimization>Disabled</Optimization>
      <SDLCheck>true</SDLCheck>
      <PreprocessorDefinitions>WIN32;_DEBUG;_CONSOLE;%(PreprocessorDefinitions)
      </PreprocessorDefinitions>
      <ConformanceMode>true</ConformanceMode>
    </ClCompile>
    <Link>
      <SubSystem>Console</SubSystem>
      <GenerateDebugInformation>true</GenerateDebugInformation>
    </Link>
  </ItemDefinitionGroup>
  <ItemDefinitionGroup Condition="'$(Configuration)|$(Platform)'=='Debug|x64'">
    <ClCompile>
      <PrecompiledHeader>NotUsing</PrecompiledHeader>
      <WarningLevel>Level3</WarningLevel>
      <Optimization>Disabled</Optimization>
      <SDLCheck>true</SDLCheck>
      <PreprocessorDefinitions>_DEBUG;_CONSOLE;%(PreprocessorDefinitions)</PreprocessorDefinitions>
      <ConformanceMode>true</ConformanceMode>
    </ClCompile>
    <Link>
      <SubSystem>Console</SubSystem>
      <GenerateDebugInformation>true</GenerateDebugInformation>
    </Link>
  </ItemDefinitionGroup>
  <ItemDefinitionGroup Condition="'$(Configuration)|$(Platform)'=='Release|Win32'">
    <ClCompile>
      <PrecompiledHeader>NotUsing</PrecompiledHeader>
      <WarningLevel>Level3</WarningLevel>
      <Optimization>MaxSpeed</Optimization>
      <FunctionLevelLinking>true</FunctionLevelLinking>
      <IntrinsicFunctions>true</IntrinsicFunctions>
      <SDLCheck>true</SDLCheck>
      <PreprocessorDefinitions>WIN32;NDEBUG;_CONSOLE;%(PreprocessorDefinitions)
      </PreprocessorDefinitions>
      <ConformanceMode>true</ConformanceMode>
    </ClCompile>
    <Link>
      <SubSystem>Console</SubSystem>
      <EnableCOMDATFolding>true</EnableCOMDATFolding>
      <OptimizeReferences>true</OptimizeReferences>
      <GenerateDebugInformation>true</GenerateDebugInformation>
    </Link>
  </ItemDefinitionGroup>
  <ItemDefinitionGroup Condition="'$(Configuration)|$(Platform)'=='Release|x64'">
    <ClCompile>
      <PrecompiledHeader>NotUsing</PrecompiledHeader>
      <WarningLevel>Level3</WarningLevel>
      <Optimization>MaxSpeed</Optimization>
      <FunctionLevelLinking>true</FunctionLevelLinking>
      <IntrinsicFunctions>true</IntrinsicFunctions>
      <SDLCheck>true</SDLCheck>
      <PreprocessorDefinitions>NDEBUG;_CONSOLE;%(PreprocessorDefinitions)</PreprocessorDefinitions>
      <ConformanceMode>true</ConformanceMode>
    </ClCompile>
    <Link>
      <SubSystem>Console</SubSystem>
      <EnableCOMDATFolding>true</EnableCOMDATFolding>
      <OptimizeReferences>true</OptimizeReferences>
      <GenerateDebugInformation>true</GenerateDebugInformation>
    </Link>
  </ItemDefinitionGroup>
  <ItemGroup>
    <ClCompile Include="MyApp.cpp" />
  </ItemGroup>
  <Import Project="$(VCTargetsPath)\Microsoft.Cpp.targets" />
  <ImportGroup Label="ExtensionTargets">
  </ImportGroup>
</Project>
"""


vs_versions = [{"vs_version": "15", "msvc_version": "19.1", "ide_year": "2017", "toolset": "v141"}]

if "17" in tools_locations['visual_studio'] and not tools_locations['visual_studio']['17'].get('disabled', False):
    vs_versions.append({"vs_version": "17", "msvc_version": "19.3", "ide_year": "2022", "toolset": "v143"})


@parameterized_class(vs_versions)
@pytest.mark.tool_visual_studio
@pytest.mark.skipif(platform.system() != "Windows", reason="Requires MSBuild")
class MSBuildGeneratorTest(unittest.TestCase):

    @pytest.mark.slow
    @pytest.mark.tool_cmake
    def test_msbuild_generator(self):
        client = TestClient()
        client.save(pkg_cmake("Hello0", "1.0"))
        client.run("create . ")
        client.save(pkg_cmake("Hello3", "1.0"), clean_first=True)
        client.run("create . ")
        client.save(pkg_cmake("Hello1", "1.0", ["Hello0/1.0"]), clean_first=True)
        client.run("create . ")

        conanfile = textwrap.dedent("""
            from conans import ConanFile
            from conan.tools.microsoft import MSBuild
            class HelloConan(ConanFile):
                settings = "os", "build_type", "compiler", "arch"
                requires = "Hello1/1.0", "Hello3/1.0"
                generators = "MSBuildDeps", "MSBuildToolchain"
                def build(self):
                    msbuild = MSBuild(self)
                    msbuild.build("MyProject.sln")
            """)
        myapp_cpp = gen_function_cpp(name="main", msg="MyApp",
                                     includes=["Hello1"], calls=["Hello1"])
        myproject_cpp = gen_function_cpp(name="main", msg="MyProject", includes=["Hello3"],
                                         calls=["Hello3"])
        files = {"MyProject.sln": sln_file,
                 "MyProject/MyProject.vcxproj": myproject_vcxproj,
                 "MyProject/MyProject.cpp": myproject_cpp,
                 "MyApp/MyApp.vcxproj": myapp_vcxproj,
                 "MyApp/MyApp.cpp": myapp_cpp,
                 "conanfile.py": conanfile}

        client.save(files, clean_first=True)
        client.run("install .")
        client.run("build .")
        self.assertNotIn("warning MSB4011", client.out)
        client.run_command(r"x64\Release\MyProject.exe")
        self.assertIn("MyProject: Release!", client.out)
        self.assertIn("Hello3: Release!", client.out)
        client.run_command(r"x64\Release\MyApp.exe")
        self.assertIn("MyApp: Release!", client.out)
        self.assertIn("Hello0: Release!", client.out)
        self.assertIn("Hello1: Release!", client.out)

    def test_install_reference(self):
        client = TestClient()
        client.save({"conanfile.py": GenConanfile()})
        client.run("create . mypkg/0.1@")
        client.run("install mypkg/0.1@ -g MSBuildDeps")
        self.assertIn("Generator 'MSBuildDeps' calling 'generate()'", client.out)
        # https://github.com/conan-io/conan/issues/8163
        props = client.load("conan_mypkg_vars_release_x64.props")  # default Release/x64
        folder = props[props.find("<ConanmypkgRootFolder>")+len("<ConanmypkgRootFolder>")
                       :props.find("</ConanmypkgRootFolder>")]
        self.assertTrue(os.path.isfile(os.path.join(folder, "conaninfo.txt")))

    def test_install_reference_gcc(self):
        client = TestClient()
        client.save({"conanfile.py": GenConanfile()})
        client.run("create . pkg/1.0@")

        conanfile = textwrap.dedent("""
            from conans import ConanFile
            class Pkg(ConanFile):
                settings = "os", "compiler", "arch", "build_type"
                generators = "MSBuildDeps"
                requires = "pkg/1.0"
            """)
        client.save({"conanfile.py": conanfile})

        client.run('install . -s os=Windows -s compiler="Visual Studio" '
                   '-s compiler.version={vs_version}'
                   ' -s compiler.runtime=MD'.format(vs_version=self.vs_version))
        self.assertIn("conanfile.py: Generator 'MSBuildDeps' calling 'generate()'", client.out)
        props = client.load("conan_pkg_release_x64.props")
        self.assertIn('<?xml version="1.0" encoding="utf-8"?>', props)
        # This will overwrite the existing one, cause configuration and arch is the same
        client.run("install . -s os=Linux -s compiler=gcc -s compiler.version=5.2 '"
                   "'-s compiler.libcxx=libstdc++")
        self.assertIn("conanfile.py: Generator 'MSBuildDeps' calling 'generate()'", client.out)
        pkg_props = client.load("conan_pkg.props")
        self.assertIn('Project="conan_pkg_release_x64.props"', pkg_props)

    def test_no_build_type_error(self):
        client = TestClient()
        client.save({"conanfile.py": GenConanfile()})
        client.run("create . mypkg/0.1@")
        client.run("install mypkg/0.1@ -g MSBuildDeps -s build_type=None", assert_error=True)
        self.assertIn("The 'msbuild' generator requires a 'build_type' setting value", client.out)

    def test_custom_configuration(self):
        client = TestClient()
        client.save({"conanfile.py": GenConanfile()})
        client.run("create . pkg/1.0@")

        conanfile = textwrap.dedent("""
            from conans import ConanFile
            from conan.tools.microsoft import MSBuildDeps
            class Pkg(ConanFile):
                settings = "os", "compiler", "arch", "build_type"
                requires = "pkg/1.0"
                def generate(self):
                    ms = MSBuildDeps(self)
                    ms.configuration = "My"+str(self.settings.build_type)
                    ms.platform = "My"+str(self.settings.arch)
                    ms.generate()
            """)
        client.save({"conanfile.py": conanfile})

        client.run('install . -s os=Windows -s compiler="Visual Studio" '
                   '-s compiler.version={vs_version}'
                   ' -s compiler.runtime=MD'.format(vs_version=self.vs_version))
        props = client.load("conan_pkg_myrelease_myx86_64.props")
        self.assertIn('<?xml version="1.0" encoding="utf-8"?>', props)
        client.run('install . -s os=Windows -s compiler="Visual Studio" '
                   '-s compiler.version={vs_version}'
                   ' -s compiler.runtime=MD -s arch=x86 '
                   '-s build_type=Debug'.format(vs_version=self.vs_version))
        props = client.load("conan_pkg_mydebug_myx86.props")
        self.assertIn('<?xml version="1.0" encoding="utf-8"?>', props)
        props = client.load("conan_pkg.props")
        self.assertIn("conan_pkg_myrelease_myx86_64.props", props)
        self.assertIn("conan_pkg_mydebug_myx86.props", props)

    def test_custom_configuration_errors(self):
        client = TestClient()
        client.save({"conanfile.py": GenConanfile()})
        client.run("create . pkg/1.0@")

        conanfile = textwrap.dedent("""
            from conans import ConanFile
            from conan.tools.microsoft import MSBuildDeps
            class Pkg(ConanFile):
                settings = "os", "compiler", "arch", "build_type"
                requires = "pkg/1.0"
                def generate(self):
                    ms = MSBuildDeps(self)
                    ms.configuration = None
                    ms.generate()
            """)
        client.save({"conanfile.py": conanfile})

        client.run('install . -s os=Windows -s compiler="Visual Studio"'
                   ' -s compiler.version={vs_version}'
                   ' -s compiler.runtime=MD'.format(vs_version=self.vs_version), assert_error=True)
        self.assertIn("MSBuildDeps.configuration is None, it should have a value", client.out)
        client.save({"conanfile.py": conanfile.replace("configuration", "platform")})

        client.run('install . -s os=Windows -s compiler="Visual Studio"'
                   ' -s compiler.version={vs_version}'
                   ' -s compiler.runtime=MD'.format(vs_version=self.vs_version), assert_error=True)
        self.assertIn("MSBuildDeps.platform is None, it should have a value", client.out)

    def test_install_transitive(self):
        # https://github.com/conan-io/conan/issues/8065
        client = TestClient()
        client.save({"conanfile.py": GenConanfile()})
        client.run("create . pkga/1.0@")
        client.save({"conanfile.py": GenConanfile().with_requires("pkga/1.0")})
        client.run("create . pkgb/1.0@")

        conanfile = textwrap.dedent("""
            from conans import ConanFile
            from conan.tools.microsoft import MSBuild
            class HelloConan(ConanFile):
                settings = "os", "build_type", "compiler", "arch"
                requires = "pkgb/1.0@", "pkga/1.0"
                generators = "MSBuildDeps", "MSBuildToolchain"
                def build(self):
                    msbuild = MSBuild(self)
                    msbuild.build("MyProject.sln")
            """)
        myapp_cpp = gen_function_cpp(name="main", msg="MyApp")
        myproject_cpp = gen_function_cpp(name="main", msg="MyProject")
        files = {"MyProject.sln": sln_file,
                 "MyProject/MyProject.vcxproj": myproject_vcxproj.replace("conan_Hello3.props",
                                                                          "conandeps.props"),
                 "MyProject/MyProject.cpp": myproject_cpp,
                 "MyApp/MyApp.vcxproj": myapp_vcxproj.replace("conan_Hello1.props",
                                                              "conandeps.props"),
                 "MyApp/MyApp.cpp": myapp_cpp,
                 "conanfile.py": conanfile}

        client.save(files, clean_first=True)
        client.run("install .")
        client.run("build .")
        self.assertNotIn("warning MSB4011", client.out)

    def test_install_build_requires(self):
        # https://github.com/conan-io/conan/issues/8170
        client = TestClient()
        client.save({"conanfile.py": GenConanfile()})
        client.run("create . tool/1.0@")

        conanfile = textwrap.dedent("""
            from conans import ConanFile, load
            class HelloConan(ConanFile):
                settings = "os", "build_type", "compiler", "arch"
                build_requires = "tool/1.0"
                generators = "MSBuildDeps"

                def build(self):
                    deps = load("conandeps.props")
                    assert "conan_tool.props" not in deps
                    self.output.info("Conan_tools.props not in deps")
            """)
        client.save({"conanfile.py": conanfile})
        client.run("install .")
        deps = client.load("conandeps.props")
        self.assertNotIn("conan_tool.props", deps)
        client.run("create . pkg/0.1@")
        self.assertIn("Conan_tools.props not in deps", client.out)

    def test_install_transitive_build_requires(self):
        # https://github.com/conan-io/conan/issues/8170
        client = TestClient()
        client.save({"conanfile.py": GenConanfile()})
        client.run("create . dep/1.0@")
        client.run("create . tool_build/1.0@")
        client.run("create . tool_test/1.0@")
        conanfile = GenConanfile().with_requires("dep/1.0").with_build_requires("tool_build/1.0").\
            with_test_requires("tool_test/1.0")
        client.save({"conanfile.py": conanfile})
        client.run("create . pkg/1.0@")

        client.save({"conanfile.py": GenConanfile().
                    with_settings("os", "compiler", "arch", "build_type").
                    with_requires("pkg/1.0")}, clean_first=True)
        client.run("install . -g MSBuildDeps -pr:b=default -pr:h=default")
        pkg = client.load("conan_pkg_release_x64.props")
        assert "conan_dep.props" in pkg
        assert "tool_test" not in pkg  # test requires are not there
        assert "tool_build" not in pkg


@pytest.mark.parametrize("pattern,exclude_a,exclude_b",
                         [("['*']", True, True),
                          ("['pkga']", True, False),
                          ("['pkgb']", False, True),
                          ("['pkg*']", True, True),
                          ("['pkga', 'pkgb']", True, True),
                          ("['*a', '*b']", True, True),
                          ("['nonexist']", False, False),
                          ])
def test_exclude_code_analysis(pattern, exclude_a, exclude_b):
    client = TestClient()
    client.save({"conanfile.py": GenConanfile()})
    client.run("create . pkga/1.0@")
    client.run("create . pkgb/1.0@")

    conanfile = textwrap.dedent("""
        from conans import ConanFile
        from conan.tools.microsoft import MSBuild

        class HelloConan(ConanFile):
            settings = "os", "build_type", "compiler", "arch"
            requires = "pkgb/1.0@", "pkga/1.0"
            generators = "MSBuildDeps"
            def build(self):
                msbuild = MSBuild(self)
                msbuild.build("MyProject.sln")
        """)
    profile = textwrap.dedent("""
        include(default)
        build_type=Release
        arch=x86_64
        [conf]
        tools.microsoft.msbuilddeps:exclude_code_analysis = %s
        """ % pattern)

    client.save({"conanfile.py": conanfile,
                 "profile": profile})
    client.run("install . --profile profile")
    depa = client.load("conan_pkga_release_x64.props")
    depb = client.load("conan_pkgb_release_x64.props")

    if exclude_a:
        inc = "$(ConanpkgaIncludeDirectories)"
        ca_exclude = "<CAExcludePath>%s;$(CAExcludePath)</CAExcludePath>" % inc
        assert ca_exclude in depa
    else:
        assert "CAExcludePath" not in depa

    if exclude_b:
        inc = "$(ConanpkgbIncludeDirectories)"
        ca_exclude = "<CAExcludePath>%s;$(CAExcludePath)</CAExcludePath>" % inc
        assert ca_exclude in depb
    else:
        assert "CAExcludePath" not in depb


@pytest.mark.tool_visual_studio(version="15")
@pytest.mark.tool_cmake
@pytest.mark.skipif(platform.system() != "Windows", reason="Requires MSBuild")
def test_build_vs_project_with_a_vs2017():
    check_build_vs_project_with_a("15")


@pytest.mark.tool_visual_studio(version="17")
@pytest.mark.tool_cmake
@pytest.mark.skipif(platform.system() != "Windows", reason="Requires MSBuild")
def test_build_vs_project_with_a_vs2022():
    check_build_vs_project_with_a("17")


def check_build_vs_project_with_a(vs_version):
    client = TestClient()
    client.save({"conanfile.py": GenConanfile()})
    client.run("create . updep.pkg.team/0.1@")
    conanfile = textwrap.dedent("""
        from conans import ConanFile, CMake
        class HelloConan(ConanFile):
            settings = "os", "build_type", "compiler", "arch"
            exports = '*'
            requires = "updep.pkg.team/0.1@"

            def build(self):
                cmake = CMake(self)
                cmake.configure()
                cmake.build()

            def package(self):
                self.copy("*.h", dst="include")
                self.copy("*.a", dst="lib", keep_path=False)

            def package_info(self):
                self.cpp_info.libs = ["hello.a"]
        """)
    hello_cpp = gen_function_cpp(name="hello")
    hello_h = gen_function_h(name="hello")
    cmake = textwrap.dedent("""
        set(CMAKE_CXX_COMPILER_WORKS 1)
        set(CMAKE_CXX_ABI_COMPILED 1)
        cmake_minimum_required(VERSION 3.15)
        project(MyLib CXX)

        set(CMAKE_STATIC_LIBRARY_SUFFIX ".a")
        add_library(hello hello.cpp)
        """)

    client.save({"conanfile.py": conanfile,
                 "CMakeLists.txt": cmake,
                 "hello.cpp": hello_cpp,
                 "hello.h": hello_h})
    client.run('create . mydep.pkg.team/0.1@ -s compiler="Visual Studio"'
               ' -s compiler.version={vs_version}'.format(vs_version=vs_version))

    consumer = textwrap.dedent("""
        from conans import ConanFile
        from conan.tools.microsoft import MSBuild

        class HelloConan(ConanFile):
            settings = "os", "build_type", "compiler", "arch"
            requires = "mydep.pkg.team/0.1@"
            generators = "MSBuildDeps", "MSBuildToolchain"
            def build(self):
                msbuild = MSBuild(self)
                msbuild.build("MyProject.sln")
        """)
    files = get_vs_project_files()
    main_cpp = gen_function_cpp(name="main", includes=["hello"], calls=["hello"])
    files["MyProject/main.cpp"] = main_cpp
    files["conanfile.py"] = consumer
    props = os.path.join(client.current_folder, "conandeps.props")
    old = r'<Import Project="$(VCTargetsPath)\Microsoft.Cpp.targets" />'
    new = old + '<Import Project="{props}" />'.format(props=props)
    files["MyProject/MyProject.vcxproj"] = files["MyProject/MyProject.vcxproj"].replace(old, new)
    client.save(files, clean_first=True)
<<<<<<< HEAD
    client.run('build . -s compiler="Visual Studio" -s compiler.version=15')
=======
    client.run('install . -s compiler="Visual Studio"'
               ' -s compiler.version={vs_version}'.format(vs_version=vs_version))
    client.run("build .")
>>>>>>> 88d85065
    client.run_command(r"x64\Release\MyProject.exe")
    assert "hello: Release!" in client.out
    # TODO: This doesnt' work because get_vs_project_files() don't define NDEBUG correctly
    # assert "main: Release!" in client.out


@pytest.mark.tool_visual_studio(version="15")
@pytest.mark.tool_cmake
@pytest.mark.skipif(platform.system() != "Windows", reason="Requires MSBuild")
def test_build_vs_project_with_test_requires_vs2017():
    check_build_vs_project_with_test_requires("15")


@pytest.mark.tool_visual_studio(version="17")
@pytest.mark.tool_cmake
@pytest.mark.skipif(platform.system() != "Windows", reason="Requires MSBuild")
def test_build_vs_project_with_test_requires_vs2022():
    check_build_vs_project_with_test_requires("17")


def check_build_vs_project_with_test_requires(vs_version):
    client = TestClient()
    client.save(pkg_cmake("updep.pkg.team", "0.1"))
    client.run("create .  -s compiler.version={vs_version}".format(vs_version=vs_version))

    client.save(pkg_cmake("mydep.pkg.team", "0.1", requires=["updep.pkg.team/0.1"]),
                clean_first=True)
    client.run("create .  -s compiler.version={vs_version}".format(vs_version=vs_version))

    consumer = textwrap.dedent("""
        from conans import ConanFile
        from conan.tools.microsoft import MSBuild

        class HelloConan(ConanFile):
            settings = "os", "build_type", "compiler", "arch"
            generators = "MSBuildDeps", "MSBuildToolchain"

            def build_requirements(self):
                self.test_requires("mydep.pkg.team/0.1")

            def build(self):
                msbuild = MSBuild(self)
                msbuild.build("MyProject.sln")
        """)
    files = get_vs_project_files()
    main_cpp = gen_function_cpp(name="main", includes=["mydep_pkg_team"], calls=["mydep_pkg_team"])
    files["MyProject/main.cpp"] = main_cpp
    files["conanfile.py"] = consumer
    props = os.path.join(client.current_folder, "conandeps.props")
    old = r'<Import Project="$(VCTargetsPath)\Microsoft.Cpp.targets" />'
    new = old + '<Import Project="{props}" />'.format(props=props)
    files["MyProject/MyProject.vcxproj"] = files["MyProject/MyProject.vcxproj"].replace(old, new)
    client.save(files, clean_first=True)
<<<<<<< HEAD
    client.run('install . -s compiler.version=15')
    client.run("build . -s compiler.version=15")
=======
    client.run('install .  -s compiler.version={vs_version}'.format(vs_version=vs_version))
    client.run("build .")
>>>>>>> 88d85065
    client.run_command(r"x64\Release\MyProject.exe")
    assert "mydep_pkg_team: Release!" in client.out
    assert "updep_pkg_team: Release!" in client.out


@pytest.mark.skipif(platform.system() != "Windows", reason="Requires MSBuild")
def test_private_transitive():
    # https://github.com/conan-io/conan/issues/9514
    client = TestClient()
    client.save({"dep/conanfile.py": GenConanfile(),
                 "pkg/conanfile.py": GenConanfile().with_require("dep/0.1", private=True),
                 "consumer/conanfile.py": GenConanfile().with_requires("pkg/0.1")
                                                        .with_settings("os", "build_type", "arch")})
    client.run("create dep dep/0.1@")
    client.run("create pkg pkg/0.1@")
    client.run("install consumer -g MSBuildDeps -s arch=x86_64 -s build_type=Release")
    assert "dep/0.1:5ab84d6acfe1f23c4fae0ab88f26e3a396351ac9 - Skip" in client.out
    deps_props = client.load("conandeps.props")
    assert "conan_pkg.props" in deps_props
    assert "dep" not in deps_props

    pkg_data_props = client.load("conan_pkg_release_x64.props")
    assert "conan_dep.props" not in pkg_data_props<|MERGE_RESOLUTION|>--- conflicted
+++ resolved
@@ -778,13 +778,8 @@
     new = old + '<Import Project="{props}" />'.format(props=props)
     files["MyProject/MyProject.vcxproj"] = files["MyProject/MyProject.vcxproj"].replace(old, new)
     client.save(files, clean_first=True)
-<<<<<<< HEAD
-    client.run('build . -s compiler="Visual Studio" -s compiler.version=15')
-=======
-    client.run('install . -s compiler="Visual Studio"'
+    client.run('build . -s compiler="Visual Studio"'
                ' -s compiler.version={vs_version}'.format(vs_version=vs_version))
-    client.run("build .")
->>>>>>> 88d85065
     client.run_command(r"x64\Release\MyProject.exe")
     assert "hello: Release!" in client.out
     # TODO: This doesnt' work because get_vs_project_files() don't define NDEBUG correctly
@@ -838,13 +833,7 @@
     new = old + '<Import Project="{props}" />'.format(props=props)
     files["MyProject/MyProject.vcxproj"] = files["MyProject/MyProject.vcxproj"].replace(old, new)
     client.save(files, clean_first=True)
-<<<<<<< HEAD
-    client.run('install . -s compiler.version=15')
-    client.run("build . -s compiler.version=15")
-=======
-    client.run('install .  -s compiler.version={vs_version}'.format(vs_version=vs_version))
-    client.run("build .")
->>>>>>> 88d85065
+    client.run('build .  -s compiler.version={vs_version}'.format(vs_version=vs_version))
     client.run_command(r"x64\Release\MyProject.exe")
     assert "mydep_pkg_team: Release!" in client.out
     assert "updep_pkg_team: Release!" in client.out
