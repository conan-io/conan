import os
import platform
import textwrap

import pytest

from conans.test.assets.autotools import gen_makefile_am, gen_configure_ac
from conans.test.assets.sources import gen_function_cpp
from conans.test.conftest import tools_locations
from conans.test.functional.utils import check_exe_run
from conans.test.utils.tools import TestClient
from conans.util.files import save


@pytest.mark.skipif(platform.system() != "Windows", reason="Requires Windows")
@pytest.mark.tool_msys2
def test_autotools_bash_complete():
    client = TestClient(path_with_spaces=False)
    bash_path = tools_locations["msys2"]["system"]["path"]["Windows"] + "/bash.exe"
    save(client.cache.new_config_path, textwrap.dedent("""
            tools.microsoft.bash:subsystem=msys2
            tools.microsoft.bash:path={}
            """.format(bash_path)))

    main = gen_function_cpp(name="main")
    # The autotools support for "cl" compiler (VS) is very limited, linking with deps doesn't
    # work but building a simple app do
    makefile_am = gen_makefile_am(main="main", main_srcs="main.cpp")
    configure_ac = gen_configure_ac()

    conanfile = textwrap.dedent("""
        from conans import ConanFile
        from conan.tools.gnu import Autotools
        from conan.tools.env import Environment

        class TestConan(ConanFile):
            settings = "os", "compiler", "arch", "build_type"
            exports_sources = "configure.ac", "Makefile.am", "main.cpp"
            generators = "AutotoolsToolchain"
            win_bash = True

            def build(self):
                # These commands will run in bash activating first the vcvars and
                # then inside the bash activating the
                self.run("aclocal")
                self.run("autoconf")
                self.run("automake --add-missing --foreign")
                autotools = Autotools(self)
                autotools.configure()
                autotools.make()
                autotools.install()
        """)

    client.save({"conanfile.py": conanfile,
                 "configure.ac": configure_ac,
                 "Makefile.am": makefile_am,
                 "main.cpp": main})
    client.run("install . -s:b os=Windows -s:h os=Windows")
    client.run("build .")
    client.run_command("main.exe")
    check_exe_run(client.out, "main", "msvc", None, "Release", "x86_64", None)

    bat_contents = client.load("conanbuild.bat")
    assert "conanvcvars.bat" in bat_contents

<<<<<<< HEAD

@pytest.mark.skipif(platform.system() != "Windows", reason="Requires Windows")
def test_add_msys2_path_automatically():
    """ Check that commands like ar, autoconf, etc, that are in the /usr/bin folder together
    with the bash.exe, can be automaticallly used when running in windows bash, without user
    extra addition to [buildenv] of that msys64/usr/bin path

    # https://github.com/conan-io/conan/issues/12110
    """
    client = TestClient(path_with_spaces=False)
    try:
        bash_path = tools_locations["msys2"]["system"]["path"]["Windows"] + "/bash.exe"
    except KeyError:
        pytest.skip("msys2 path not defined")

    save(client.cache.new_config_path, textwrap.dedent("""
            tools.microsoft.bash:subsystem=msys2
            tools.microsoft.bash:path={}
            """.format(bash_path)))

    conanfile = textwrap.dedent("""
        from conan import ConanFile

        class HelloConan(ConanFile):
            name = "hello"
            version = "0.1"

            win_bash = True

            def build(self):
                self.run("ar -h")
                """)

    client.save({"conanfile.py": conanfile})
    client.run("create .")
    assert "Usage: ar" in client.out
=======
    # To check that the ``autotools.install()`` has worked correctly
    # FIXME IN CONAN 2.0 this will break, no local `package_folder`
    assert os.path.exists(os.path.join(client.current_folder, "package", "bin", "main.exe"))
>>>>>>> f9c0d674
<|MERGE_RESOLUTION|>--- conflicted
+++ resolved
@@ -63,7 +63,10 @@
     bat_contents = client.load("conanbuild.bat")
     assert "conanvcvars.bat" in bat_contents
 
-<<<<<<< HEAD
+    # To check that the ``autotools.install()`` has worked correctly
+    # FIXME IN CONAN 2.0 this will break, no local `package_folder`
+    assert os.path.exists(os.path.join(client.current_folder, "package", "bin", "main.exe"))
+
 
 @pytest.mark.skipif(platform.system() != "Windows", reason="Requires Windows")
 def test_add_msys2_path_automatically():
@@ -74,6 +77,7 @@
     # https://github.com/conan-io/conan/issues/12110
     """
     client = TestClient(path_with_spaces=False)
+    bash_path = None
     try:
         bash_path = tools_locations["msys2"]["system"]["path"]["Windows"] + "/bash.exe"
     except KeyError:
@@ -99,9 +103,4 @@
 
     client.save({"conanfile.py": conanfile})
     client.run("create .")
-    assert "Usage: ar" in client.out
-=======
-    # To check that the ``autotools.install()`` has worked correctly
-    # FIXME IN CONAN 2.0 this will break, no local `package_folder`
-    assert os.path.exists(os.path.join(client.current_folder, "package", "bin", "main.exe"))
->>>>>>> f9c0d674
+    assert "ar.exe" in client.out