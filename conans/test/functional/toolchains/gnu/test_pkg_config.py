<<<<<<< HEAD
import os
import platform
=======
>>>>>>> cdedda94
import textwrap

import pytest

<<<<<<< HEAD
from conan.tools.gnu.pkgconfig import PkgConfig
from conans.errors import ConanException
from conans.model.build_info import CppInfo
from conans.test.utils.mocks import ConanFileMock
from conans.test.utils.test_files import temp_folder
from conans.test.utils.tools import TestClient
from conans.util.files import save

libastral_pc = """
PC FILE EXAMPLE:

prefix=/usr/local
exec_prefix=${prefix}
libdir=${exec_prefix}/lib
includedir=${prefix}/include

Name: libastral
Description: Interface library for Astral data flows
Version: 6.6.6
Libs: -L${libdir}/libastral -lastral -lm -Wl,--whole-archive
Cflags: -I${includedir}/libastral -D_USE_LIBASTRAL
"""
=======
from conans.test.utils.tools import TestClient
>>>>>>> cdedda94


@pytest.mark.tool("pkg_config")
class TestPkgConfig:
    """ This test uses the pkg_config in the system
    """
    def test_negative(self):
        c = TestClient()
        conanfile = textwrap.dedent("""
            from conan import ConanFile
            from conan.tools.gnu import PkgConfig

            class Pkg(ConanFile):
                def generate(self):
                    pkg_config = PkgConfig(self, "something_that_not_exist")
                    pkg_config.libs
                """)
        c.save({"conanfile.py": conanfile})
        c.run("install .", assert_error=True)
        assert "Package something_that_not_exist was not found" in c.out

    def test_pc(self):
<<<<<<< HEAD
        tmp_dir = temp_folder()
        filename = os.path.join(tmp_dir, 'libastral.pc')
        save(filename, libastral_pc)

        conanfile = ConanFileMock()
        pkg_config = PkgConfig(conanfile, "libastral", pkg_config_path=tmp_dir)

        assert pkg_config.provides == "libastral = 6.6.6"
        assert pkg_config.version == "6.6.6"
        assert pkg_config.includedirs == ['/usr/local/include/libastral']
        assert pkg_config.defines == ['_USE_LIBASTRAL']
        assert pkg_config.libs == ['astral', 'm']
        assert pkg_config.libdirs == ['/usr/local/lib/libastral']
        assert pkg_config.linkflags == ['-Wl,--whole-archive']
        assert pkg_config.variables['prefix'] == '/usr/local'

        cpp_info = CppInfo()
        pkg_config.fill_cpp_info(cpp_info, is_system=False, system_libs=["m"])

        assert cpp_info.includedirs == ['/usr/local/include/libastral']
        assert cpp_info.defines == ['_USE_LIBASTRAL']
        assert cpp_info.libs == ['astral']
        assert cpp_info.system_libs == ['m']
        assert cpp_info.libdirs == ['/usr/local/lib/libastral']
        assert cpp_info.sharedlinkflags == ['-Wl,--whole-archive']


def test_pkg_config_path():
    c = TestClient()
    conanfile = textwrap.dedent("""
        from conan import ConanFile
        from conan.tools.gnu import PkgConfig
        from conans.model.build_info import CppInfo

        class Pkg(ConanFile):
            name = "pkg"
            version = "0.1"

            def package(self):
                pkg_config = PkgConfig(self, "egl")
                cpp_info = CppInfo()
                cpp_info.includedirs = pkg_config.includedirs
                cpp_info.save(self.package_folder)

            def package_info(self):
                cpp_info = CppInfo.load()
                self.cpp_info = cpp_info
                self.output.info(f"INFO INCLUDEDIRS {self.cpp_info.includedirs}")
        """)
    profile = textwrap.dedent("""
        [buildenv]
        PKG_CONFIG_PATH=(path)/my/pkg/config/path
        """)
    c.save({"conanfile.py": conanfile,
            "mypkgconf.bat": "@echo off\necho -I%PKG_CONFIG_PATH%",
            "mypkgconf.sh": "printenv PKG_CONFIG_PATH",
            "profile": profile})
    mypkgconf = "mypkgconf.bat" if platform.system() == "Windows" else "mypkgconf.sh"
    mypkgconf = os.path.join(c.current_folder, mypkgconf)
    c.run(f'create . -pr=profile -c tools.gnu:pkg_config="{mypkgconf}"')
    assert "pkg/0.1: INFO INCLUDEDIRS ['/my/pkg/config/path']" in c.out
=======
        c = TestClient()
        conanfile = textwrap.dedent("""
            from conan import ConanFile
            from conan.tools.gnu import PkgConfig
            from conans.model.build_info import CppInfo

            class Pkg(ConanFile):
                def generate(self):
                    pkg_config = PkgConfig(self, "libastral", pkg_config_path=".")
                    self.output.info(f"PROVIDES: {pkg_config.provides}")
                    self.output.info(f"VERSION: {pkg_config.version}")
                    self.output.info(f"VARIABLES: {pkg_config.variables['prefix']}")

                    cpp_info = CppInfo()
                    pkg_config.fill_cpp_info(cpp_info, is_system=False, system_libs=["m"])

                    assert cpp_info.includedirs == ['/usr/local/include/libastral']
                    assert cpp_info.defines == ['_USE_LIBASTRAL']
                    assert cpp_info.libs == ['astral']
                    assert cpp_info.system_libs == ['m']
                    assert cpp_info.libdirs == ['/usr/local/lib/libastral']
                    assert cpp_info.sharedlinkflags == ['-Wl,--whole-archive']
            """)
        libastral_pc = textwrap.dedent("""\
            PC FILE EXAMPLE:

            prefix=/usr/local
            exec_prefix=${prefix}
            libdir=${exec_prefix}/lib
            includedir=${prefix}/include

            Name: libastral
            Description: Interface library for Astral data flows
            Version: 6.6.6
            Libs: -L${libdir}/libastral -lastral -lm -Wl,--whole-archive
            Cflags: -I${includedir}/libastral -D_USE_LIBASTRAL
            """)
        c.save({"conanfile.py": conanfile,
                "libastral.pc": libastral_pc})
        c.run("install .")
        assert "conanfile.py: PROVIDES: libastral = 6.6.6" in c.out
        assert "conanfile.py: VERSION: 6.6.6" in c.out
        assert "conanfile.py: VARIABLES: /usr/local" in c.out
>>>>>>> cdedda94
<|MERGE_RESOLUTION|>--- conflicted
+++ resolved
@@ -1,38 +1,10 @@
-<<<<<<< HEAD
-import os
 import platform
-=======
->>>>>>> cdedda94
 import textwrap
 
 import pytest
 
-<<<<<<< HEAD
-from conan.tools.gnu.pkgconfig import PkgConfig
-from conans.errors import ConanException
-from conans.model.build_info import CppInfo
-from conans.test.utils.mocks import ConanFileMock
-from conans.test.utils.test_files import temp_folder
+from conans.test.conftest import tools_locations
 from conans.test.utils.tools import TestClient
-from conans.util.files import save
-
-libastral_pc = """
-PC FILE EXAMPLE:
-
-prefix=/usr/local
-exec_prefix=${prefix}
-libdir=${exec_prefix}/lib
-includedir=${prefix}/include
-
-Name: libastral
-Description: Interface library for Astral data flows
-Version: 6.6.6
-Libs: -L${libdir}/libastral -lastral -lm -Wl,--whole-archive
-Cflags: -I${includedir}/libastral -D_USE_LIBASTRAL
-"""
-=======
-from conans.test.utils.tools import TestClient
->>>>>>> cdedda94
 
 
 @pytest.mark.tool("pkg_config")
@@ -55,69 +27,6 @@
         assert "Package something_that_not_exist was not found" in c.out
 
     def test_pc(self):
-<<<<<<< HEAD
-        tmp_dir = temp_folder()
-        filename = os.path.join(tmp_dir, 'libastral.pc')
-        save(filename, libastral_pc)
-
-        conanfile = ConanFileMock()
-        pkg_config = PkgConfig(conanfile, "libastral", pkg_config_path=tmp_dir)
-
-        assert pkg_config.provides == "libastral = 6.6.6"
-        assert pkg_config.version == "6.6.6"
-        assert pkg_config.includedirs == ['/usr/local/include/libastral']
-        assert pkg_config.defines == ['_USE_LIBASTRAL']
-        assert pkg_config.libs == ['astral', 'm']
-        assert pkg_config.libdirs == ['/usr/local/lib/libastral']
-        assert pkg_config.linkflags == ['-Wl,--whole-archive']
-        assert pkg_config.variables['prefix'] == '/usr/local'
-
-        cpp_info = CppInfo()
-        pkg_config.fill_cpp_info(cpp_info, is_system=False, system_libs=["m"])
-
-        assert cpp_info.includedirs == ['/usr/local/include/libastral']
-        assert cpp_info.defines == ['_USE_LIBASTRAL']
-        assert cpp_info.libs == ['astral']
-        assert cpp_info.system_libs == ['m']
-        assert cpp_info.libdirs == ['/usr/local/lib/libastral']
-        assert cpp_info.sharedlinkflags == ['-Wl,--whole-archive']
-
-
-def test_pkg_config_path():
-    c = TestClient()
-    conanfile = textwrap.dedent("""
-        from conan import ConanFile
-        from conan.tools.gnu import PkgConfig
-        from conans.model.build_info import CppInfo
-
-        class Pkg(ConanFile):
-            name = "pkg"
-            version = "0.1"
-
-            def package(self):
-                pkg_config = PkgConfig(self, "egl")
-                cpp_info = CppInfo()
-                cpp_info.includedirs = pkg_config.includedirs
-                cpp_info.save(self.package_folder)
-
-            def package_info(self):
-                cpp_info = CppInfo.load()
-                self.cpp_info = cpp_info
-                self.output.info(f"INFO INCLUDEDIRS {self.cpp_info.includedirs}")
-        """)
-    profile = textwrap.dedent("""
-        [buildenv]
-        PKG_CONFIG_PATH=(path)/my/pkg/config/path
-        """)
-    c.save({"conanfile.py": conanfile,
-            "mypkgconf.bat": "@echo off\necho -I%PKG_CONFIG_PATH%",
-            "mypkgconf.sh": "printenv PKG_CONFIG_PATH",
-            "profile": profile})
-    mypkgconf = "mypkgconf.bat" if platform.system() == "Windows" else "mypkgconf.sh"
-    mypkgconf = os.path.join(c.current_folder, mypkgconf)
-    c.run(f'create . -pr=profile -c tools.gnu:pkg_config="{mypkgconf}"')
-    assert "pkg/0.1: INFO INCLUDEDIRS ['/my/pkg/config/path']" in c.out
-=======
         c = TestClient()
         conanfile = textwrap.dedent("""
             from conan import ConanFile
@@ -161,4 +70,67 @@
         assert "conanfile.py: PROVIDES: libastral = 6.6.6" in c.out
         assert "conanfile.py: VERSION: 6.6.6" in c.out
         assert "conanfile.py: VARIABLES: /usr/local" in c.out
->>>>>>> cdedda94
+
+
+def test_pkg_config_round_tripe_cpp_info():
+    """ test that serialize and deserialize CppInfo works
+    """
+    try:
+        version = tools_locations["pkg_config"]["default"]
+        exe = tools_locations["pkg_config"]["exe"]
+        os_ = platform.system()
+        pkg_config_path = tools_locations["pkg_config"][version]["path"][os_] + "/" + exe
+    except KeyError:
+        pytest.skip("pkg-config path not defined")
+        return
+
+    c = TestClient()
+    conanfile = textwrap.dedent("""
+        from conan import ConanFile
+        from conan.tools.gnu import PkgConfig
+        from conans.model.build_info import CppInfo
+
+        class Pkg(ConanFile):
+            name = "pkg"
+            version = "0.1"
+            exports_sources = "*.pc"
+
+            def package(self):
+                pkg_config = PkgConfig(self, "libastral", pkg_config_path=".")
+                cpp_info = CppInfo()
+                pkg_config.fill_cpp_info(cpp_info, is_system=False, system_libs=["m"])
+                cpp_info.save(self.package_folder)
+
+            def package_info(self):
+                cpp_info = CppInfo.load()
+                self.cpp_info = cpp_info
+        """)
+    prefix = "C:" if platform.system() == "Windows" else ""
+    libastral_pc = textwrap.dedent("""\
+        PC FILE EXAMPLE:
+
+        prefix=%s/usr/local
+        exec_prefix=${prefix}
+        libdir=${exec_prefix}/lib
+        includedir=${prefix}/include
+
+        Name: libastral
+        Description: Interface library for Astral data flows
+        Version: 6.6.6
+        Libs: -L${libdir}/libastral -lastral -lm -Wl,--whole-archive
+        Cflags: -I${includedir}/libastral -D_USE_LIBASTRAL
+        """ % prefix)
+    c.save({"conanfile.py": conanfile,
+            "libastral.pc": libastral_pc,
+            "profile": f"[conf]\ntools.gnu:pkg_config={pkg_config_path}"})
+    c.run("export .")
+    c.run("install --requires=pkg/0.1 -pr=profile -g CMakeDeps --build=missing")
+    pkg_data = c.load("pkg-none-data.cmake")
+    assert 'set(pkg_DEFINITIONS_NONE "-D_USE_LIBASTRAL")' in pkg_data
+    assert 'set(pkg_SHARED_LINK_FLAGS_NONE "-Wl,--whole-archive")' in pkg_data
+    assert 'set(pkg_COMPILE_DEFINITIONS_NONE "_USE_LIBASTRAL")' in pkg_data
+    assert 'set(pkg_LIBS_NONE astral)' in pkg_data
+    assert 'set(pkg_SYSTEM_LIBS_NONE m)' in pkg_data
+    # paths
+    assert f'set(pkg_INCLUDE_DIRS_NONE "{prefix}/usr/local/include/libastral")' in pkg_data
+    assert f'set(pkg_LIB_DIRS_NONE "{prefix}/usr/local/lib/libastral")' in pkg_data