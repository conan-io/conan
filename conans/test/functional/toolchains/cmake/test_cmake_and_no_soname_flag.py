--- conflicted
+++ resolved
@@ -33,127 +33,6 @@
             * If `self.cpp_info.set_property("nosoname", True), then the `Executable` runs OK.
             * If `self.cpp_info.set_property("nosoname", False), then the `Executable` fails.
     """
-<<<<<<< HEAD
-    client = TestClient()
-    conanfile = textwrap.dedent("""
-    from conan import ConanFile
-    from conan.tools.cmake import CMakeToolchain, CMake, cmake_layout
-
-    class {name}Conan(ConanFile):
-        name = "{name}"
-        version = "1.0"
-
-        # Binary configuration
-        settings = "os", "compiler", "build_type", "arch"
-        options = {{"shared": [True, False], "fPIC": [True, False]}}
-        default_options = {{"shared": True, "fPIC": True}}
-
-        # Sources are located in the same place as this recipe, copy them to the recipe
-        exports_sources = "CMakeLists.txt", "src/*"
-        {generators}
-        {requires}
-
-        def config_options(self):
-            if self.settings.os == "Windows":
-                del self.options.fPIC
-
-        def layout(self):
-            cmake_layout(self)
-
-        def generate(self):
-            tc = CMakeToolchain(self)
-            tc.generate()
-
-        def build(self):
-            cmake = CMake(self)
-            cmake.configure()
-            cmake.build()
-
-        def package(self):
-            cmake = CMake(self)
-            cmake.install()
-
-        def package_info(self):
-            self.cpp_info.libs = ["{name}"]
-    """)
-    cmakelists_nosoname = textwrap.dedent("""
-        cmake_minimum_required(VERSION 3.15)
-        project(nosoname CXX)
-
-        add_library(nosoname SHARED src/nosoname.cpp)
-
-        # Adding NO_SONAME flag to main library
-        set_target_properties(nosoname PROPERTIES PUBLIC_HEADER "src/nosoname.h" NO_SONAME 1)
-        install(TARGETS nosoname DESTINATION "."
-                PUBLIC_HEADER DESTINATION include
-                RUNTIME DESTINATION bin
-                ARCHIVE DESTINATION lib
-                LIBRARY DESTINATION lib
-                )
-    """)
-    cpp = gen_function_cpp(name="nosoname")
-    h = gen_function_h(name="nosoname")
-    client.save({"CMakeLists.txt": cmakelists_nosoname,
-                 "src/nosoname.cpp": cpp,
-                 "src/nosoname.h": h,
-                 "conanfile.py": conanfile.format(name="nosoname", requires="", generators="")})
-    # Now, let's create both libraries
-    client.run("create .")
-    cmakelists_libb = textwrap.dedent("""
-        cmake_minimum_required(VERSION 3.15)
-        project(libb CXX)
-
-        find_package(nosoname CONFIG REQUIRED)
-
-        add_library(libb SHARED src/libb.cpp)
-        target_link_libraries(libb nosoname::nosoname)
-
-        set_target_properties(libb PROPERTIES PUBLIC_HEADER "src/libb.h")
-        install(TARGETS libb DESTINATION "."
-                PUBLIC_HEADER DESTINATION include
-                RUNTIME DESTINATION bin
-                ARCHIVE DESTINATION lib
-                LIBRARY DESTINATION lib
-                )
-        """)
-    cpp = gen_function_cpp(name="libb", includes=["nosoname"], calls=["nosoname"])
-    h = gen_function_h(name="libb")
-    client.save({"CMakeLists.txt": cmakelists_libb,
-                 "src/libb.cpp": cpp,
-                 "src/libb.h": h,
-                 "conanfile.py": conanfile.format(name="libb", requires='requires = "nosoname/1.0"',
-                                                  generators='generators = "CMakeDeps"')},
-                clean_first=True)
-    # Now, let's create both libraries
-    client.run("create .")
-    # Now, let's create the application consuming libb
-    cmakelists = textwrap.dedent("""
-        cmake_minimum_required(VERSION 3.15)
-        project(PackageTest CXX)
-
-        find_package(libb CONFIG REQUIRED)
-
-        add_executable(example src/example.cpp)
-        target_link_libraries(example libb::libb)
-    """)
-    conanfile = textwrap.dedent("""
-        [requires]
-        libb/1.0
-
-        [generators]
-        CMakeDeps
-        CMakeToolchain
-    """)
-    cpp = gen_function_cpp(name="main", includes=["libb"], calls=["libb"])
-    client.save({"CMakeLists.txt": cmakelists.format(current_folder=client.current_folder),
-                 "src/example.cpp": cpp,
-                 "conanfile.txt": conanfile},
-                clean_first=True)
-    client.run('install . ')
-    client.run_command('cmake -G "Unix Makefiles"'
-                       ' -DCMAKE_TOOLCHAIN_FILE="./build/generators/conan_toolchain.cmake" .'
-                       ' -DCMAKE_BUILD_TYPE=Release && cmake --build . && ./example')
-=======
     client = TestClient(default_server_user=True)
     # Creating nosoname/0.1 library
     client.save(pkg_cmake("nosoname", "0.1"))
@@ -190,5 +69,4 @@
         client.run_command(command)
         assert "main: Release!" in client.out
         assert "lib_b: Release!" in client.out
-        assert "nosoname: Release!" in client.out
->>>>>>> 42e47433
+        assert "nosoname: Release!" in client.out