--- conflicted
+++ resolved
@@ -17,13 +17,9 @@
     client.run("remove * -f")
 
     client = TestClient(servers=client.servers)
-<<<<<<< HEAD
-    client.run("install app/0.1@ -o chat:shared=True -o hello:shared=True -g VirtualRunEnv")
+    client.run("install --reference=app/0.1@ -o chat:shared=True -o hello:shared=True -g VirtualRunEnv")
     # This only finds "app" executable because the "app/0.1" is declaring package_type="application"
     # otherwise, run=None and nothing can tell us if the conanrunenv should have the PATH.
-=======
-    client.run("install --reference=app/0.1@ -o chat:shared=True -o hello:shared=True -g VirtualRunEnv")
->>>>>>> 4be8c71c
     command = environment_wrap_command("conanrun", "app", cwd=client.current_folder)
 
     client.run_command(command)
