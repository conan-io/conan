<<<<<<< HEAD
import os.path
import platform
import textwrap

=======
>>>>>>> 4edea2c0
import pytest

from conan.tools.env.environment import environment_wrap_command
from conans.test.assets.pkg_cmake import pkg_cmake, pkg_cmake_app, pkg_cmake_test
from conans.test.utils.tools import TestClient
from conans.util.files import rmdir


@pytest.mark.tool("cmake")
def test_shared_cmake_toolchain():
    client = TestClient(default_server_user=True)

    client.save(pkg_cmake("hello", "0.1"))
    client.run("create . -o hello:shared=True")
    client.save(pkg_cmake("chat", "0.1", requires=["hello/0.1"]), clean_first=True)
    client.run("create . -o chat:shared=True -o hello:shared=True")
    client.save(pkg_cmake_app("app", "0.1", requires=["chat/0.1"]), clean_first=True)
    client.run("create . -o chat:shared=True -o hello:shared=True")
    client.run("upload * -c -r default")
    client.run("remove * -f")

    client = TestClient(servers=client.servers)
    client.run("install --reference=app/0.1@ -o chat:shared=True -o hello:shared=True -g VirtualRunEnv")
    # This only finds "app" executable because the "app/0.1" is declaring package_type="application"
    # otherwise, run=None and nothing can tell us if the conanrunenv should have the PATH.
    command = environment_wrap_command("conanrun", "app", cwd=client.current_folder)

    client.run_command(command)
    assert "main: Release!" in client.out
    assert "chat: Release!" in client.out
    assert "hello: Release!" in client.out


@pytest.mark.tool("cmake")
def test_shared_cmake_toolchain_test_package():
    client = TestClient()
    files = pkg_cmake("hello", "0.1")
    files.update(pkg_cmake_test("hello"))
    client.save(files)
    client.run("create . -o hello:shared=True")
    assert "hello: Release!" in client.out


@pytest.fixture()
def test_client_shared():
    client = TestClient()
    files = pkg_cmake("hello", "0.1")
    files.update(pkg_cmake_test("hello"))
    test_conanfile = textwrap.dedent("""
                import os
                from conan import ConanFile
                from conan.tools.cmake import CMake, cmake_layout

                class Pkg(ConanFile):
                    settings = "os", "compiler", "arch", "build_type"
                    generators = "CMakeToolchain", "CMakeDeps"

                    def requirements(self):
                        self.requires(self.tested_reference_str)

                    def layout(self):
                        cmake_layout(self)

                    def build(self):
                        cmake = CMake(self)
                        cmake.configure()
                        cmake.build()

                    def imports(self):
                        self.copy("*.dll", dst=self.folders.build, src="bin")
                        self.copy("*.dylib", dst=self.folders.build, src="lib")

                    def test(self):
                        cmd = os.path.join(self.cpp.build.bindirs[0], "test")
                        # This is working without runenv because CMake is puting an internal rpath
                        # to the executable pointing to the dylib of hello, internally is doing something
                        # like: install_name_tool -add_rpath /path/to/hello/lib/libhello.dylib test
                        self.run(cmd)
                """)
    files["test_package/conanfile.py"] = test_conanfile

    client.save(files)
    client.run("create . -o hello:shared=True")
    assert "hello: Release!" in client.out

    # We can run the exe from the test package directory also, without environment
    # because there is an internal RPATH in the exe with an abs path to the "hello"
    exe_folder = os.path.join("test_package", "cmake-build-release")
    assert os.path.exists(os.path.join(client.current_folder, exe_folder, "test"))
    client.run_command(os.path.join(exe_folder, "test"))

    # We try to remove the hello package and run again the executable from the test package,
    # this time it should fail, it doesn't find the shared library
    client.run("remove '*' -f")
    client.run_command(os.path.join(exe_folder, "test"), assert_error=True)
    return client


@pytest.mark.skipif(platform.system() != "Darwin", reason="Only OSX")
def test_shared_same_dir_using_tool(test_client_shared):
    """
    If we build an executable in Mac and we want it to locate the shared libraries in the same
    directory, we have different alternatives, here we use the "install_name_tool"
    """
    exe_folder = os.path.join("test_package", "cmake-build-release")
    # Alternative 1, add the "." to the rpaths so the @rpath from the exe can be replaced with "."
    test_client_shared.current_folder = os.path.join(test_client_shared.current_folder, exe_folder)
    test_client_shared.run_command("install_name_tool -add_rpath '.' test")
    test_client_shared.run_command("./{}".format("test"))


@pytest.mark.skipif(platform.system() != "Darwin", reason="Only OSX")
def test_shared_same_dir_using_cmake(test_client_shared):
    """
        If we build an executable in Mac and we want it to locate the shared libraries in the same
        directory, we have different alternatives, here we use CMake to adjust CMAKE_INSTALL_RPATH
        to @executable_path so the exe knows that can replace @rpath with the current dir
    """

    # Alternative 2, set the rpath in cmake
    # Only viable when installing with cmake
    cmake = """
    set(CMAKE_CXX_COMPILER_WORKS 1)
    set(CMAKE_CXX_ABI_COMPILED 1)
    set(CMAKE_C_COMPILER_WORKS 1)
    set(CMAKE_C_ABI_COMPILED 1)
    cmake_minimum_required(VERSION 3.15)
    project(project CXX)

    set(CMAKE_INSTALL_RPATH "@executable_path")

    find_package(hello)
    add_executable(test  src/test.cpp )
    target_link_libraries(test  hello::hello)
    # Hardcoded installation path to keep the exe in the same place in the tests
    install(TARGETS test DESTINATION "bin")
    """
    # Same test conanfile but calling cmake.install()
    cf = textwrap.dedent("""
                import os
                from conan import ConanFile
                from conan.tools.cmake import CMake, cmake_layout

                class Pkg(ConanFile):
                    settings = "os", "compiler", "arch", "build_type"
                    generators = "CMakeToolchain", "CMakeDeps"

                    def requirements(self):
                        self.requires(self.tested_reference_str)

                    def layout(self):
                        cmake_layout(self)

                    def build(self):
                        cmake = CMake(self)
                        cmake.configure()
                        cmake.build()
                        cmake.install()

                    def imports(self):
                        self.copy("*.dylib", dst="bin", src="lib")

                    def test(self):
                        cmd = os.path.join(self.cpp.build.bindirs[0], "test")
                        # This is working without runenv because CMake is puting an internal rpath
                        # to the executable pointing to the dylib of hello, internally is doing something
                        # like: install_name_tool -add_rpath /path/to/hello/lib/libhello.dylib test
                        self.run(cmd)
                """)
    test_client_shared.save({"test_package/CMakeLists.txt": cmake, "test_package/conanfile.py": cf})
    test_client_shared.run("create . -o hello:shared=True")
    test_client_shared.run("remove '*' -f")
    exe_folder = os.path.join("test_package", "bin")
    test_client_shared.run_command(os.path.join(exe_folder, "test"))


@pytest.mark.skipif(platform.system() != "Darwin", reason="Only OSX")
def test_shared_same_dir_using_env_var_current_dir(test_client_shared):
    """
        If we build an executable in Mac and we want it to locate the shared libraries in the same
        directory, we have different alternatives, here we set DYLD_LIBRARY_PATH before calling
        the executable but running in current dir
    """

    # Alternative 3, FAILING IN CI, set DYLD_LIBRARY_PATH in the current dir
    exe_folder = os.path.join("test_package", "cmake-build-release")
    rmdir(os.path.join(test_client_shared.current_folder, exe_folder))
    test_client_shared.run("create . -o hello:shared=True")
    test_client_shared.run("remove '*' -f")
    test_client_shared.current_folder = os.path.join(test_client_shared.current_folder, exe_folder)
    test_client_shared.run_command("DYLD_LIBRARY_PATH=$(pwd) ./test")
    test_client_shared.run_command("DYLD_LIBRARY_PATH=. ./test")
    # This assert is not working in CI, only locally
    # test_client_shared.run_command("DYLD_LIBRARY_PATH=@executable_path ./test")<|MERGE_RESOLUTION|>--- conflicted
+++ resolved
@@ -1,10 +1,7 @@
-<<<<<<< HEAD
 import os.path
 import platform
 import textwrap
 
-=======
->>>>>>> 4edea2c0
 import pytest
 
 from conan.tools.env.environment import environment_wrap_command
