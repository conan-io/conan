--- conflicted
+++ resolved
@@ -1,10 +1,7 @@
-<<<<<<< HEAD
 import os.path
 import platform
 import textwrap
 
-=======
->>>>>>> 92edbf9f
 import pytest
 
 from conan.tools.env.environment import environment_wrap_command
@@ -51,12 +48,14 @@
 @pytest.fixture()
 def test_client_shared():
     client = TestClient()
-    files = pkg_cmake("hello", "0.1")
-    files.update(pkg_cmake_test("hello"))
+    #files = pkg_cmake("hello", "0.1")
+    #files.update(pkg_cmake_test("hello"))
+    client.run("new -d name=hello -d version=0.1 -f cmake_lib")
     test_conanfile = textwrap.dedent("""
                 import os
                 from conan import ConanFile
                 from conan.tools.cmake import CMake, cmake_layout
+                from conan.tools.files import copy
 
                 class Pkg(ConanFile):
                     settings = "os", "compiler", "arch", "build_type"
@@ -73,36 +72,38 @@
                         cmake.configure()
                         cmake.build()
 
-                    def imports(self):
-                        self.copy("*.dll", dst=self.folders.build, src="bin")
-                        self.copy("*.dylib", dst=self.folders.build, src="lib")
+                    def generate(self):
+                        for dep in self.dependencies.values():
+                            copy(self, "*.dylib", dep.cpp_info.libdirs[0], self.build_folder)
+                            copy(self, "*.dll", dep.cpp_info.libdirs[0], self.build_folder)
 
                     def test(self):
-                        cmd = os.path.join(self.cpp.build.bindirs[0], "test")
+                        cmd = os.path.join(self.cpp.build.bindirs[0], "example")
                         # This is working without runenv because CMake is puting an internal rpath
                         # to the executable pointing to the dylib of hello, internally is doing something
                         # like: install_name_tool -add_rpath /path/to/hello/lib/libhello.dylib test
                         self.run(cmd)
                 """)
-    files["test_package/conanfile.py"] = test_conanfile
+    files = {"test_package/conanfile.py": test_conanfile}
 
     client.save(files)
     client.run("create . -o hello:shared=True")
-    assert "hello: Release!" in client.out
+    assert "Hello World Release!" in client.out
 
     # We can run the exe from the test package directory also, without environment
     # because there is an internal RPATH in the exe with an abs path to the "hello"
     exe_folder = os.path.join("test_package", "cmake-build-release")
-    assert os.path.exists(os.path.join(client.current_folder, exe_folder, "test"))
-    client.run_command(os.path.join(exe_folder, "test"))
+    assert os.path.exists(os.path.join(client.current_folder, exe_folder, "example"))
+    client.run_command(os.path.join(exe_folder, "example"))
 
     # We try to remove the hello package and run again the executable from the test package,
     # this time it should fail, it doesn't find the shared library
     client.run("remove '*' -f")
-    client.run_command(os.path.join(exe_folder, "test"), assert_error=True)
+    client.run_command(os.path.join(exe_folder, "example"), assert_error=True)
     return client
 
 
+@pytest.mark.tool("cmake")
 @pytest.mark.skipif(platform.system() != "Darwin", reason="Only OSX")
 def test_shared_same_dir_using_tool(test_client_shared):
     """
@@ -112,10 +113,11 @@
     exe_folder = os.path.join("test_package", "cmake-build-release")
     # Alternative 1, add the "." to the rpaths so the @rpath from the exe can be replaced with "."
     test_client_shared.current_folder = os.path.join(test_client_shared.current_folder, exe_folder)
-    test_client_shared.run_command("install_name_tool -add_rpath '.' test")
-    test_client_shared.run_command("./{}".format("test"))
-
-
+    test_client_shared.run_command("install_name_tool -add_rpath '.' example")
+    test_client_shared.run_command("./{}".format("example"))
+
+
+@pytest.mark.tool("cmake")
 @pytest.mark.skipif(platform.system() != "Darwin", reason="Only OSX")
 def test_shared_same_dir_using_cmake(test_client_shared):
     """
@@ -137,7 +139,7 @@
     set(CMAKE_INSTALL_RPATH "@executable_path")
 
     find_package(hello)
-    add_executable(test  src/test.cpp )
+    add_executable(test  src/example.cpp )
     target_link_libraries(test  hello::hello)
     # Hardcoded installation path to keep the exe in the same place in the tests
     install(TARGETS test DESTINATION "bin")
@@ -146,11 +148,19 @@
     cf = textwrap.dedent("""
                 import os
                 from conan import ConanFile
+                from conan.tools.files import copy
                 from conan.tools.cmake import CMake, cmake_layout
 
                 class Pkg(ConanFile):
                     settings = "os", "compiler", "arch", "build_type"
                     generators = "CMakeToolchain", "CMakeDeps"
+
+                    def generate(self):
+                        # The exe is installed by cmake at test_package/bin
+                        # FIXME: This is a bit weird folder management
+                        dest = os.path.join(self.folders.base_build, "bin")
+                        for dep in self.dependencies.values():
+                            copy(self, "*.dylib", dep.cpp_info.libdirs[0], dest)
 
                     def requirements(self):
                         self.requires(self.tested_reference_str)
@@ -163,9 +173,6 @@
                         cmake.configure()
                         cmake.build()
                         cmake.install()
-
-                    def imports(self):
-                        self.copy("*.dylib", dst="bin", src="lib")
 
                     def test(self):
                         cmd = os.path.join(self.cpp.build.bindirs[0], "test")
@@ -181,6 +188,7 @@
     test_client_shared.run_command(os.path.join(exe_folder, "test"))
 
 
+@pytest.mark.tool("cmake")
 @pytest.mark.skipif(platform.system() != "Darwin", reason="Only OSX")
 def test_shared_same_dir_using_env_var_current_dir(test_client_shared):
     """
@@ -195,7 +203,7 @@
     test_client_shared.run("create . -o hello:shared=True")
     test_client_shared.run("remove '*' -f")
     test_client_shared.current_folder = os.path.join(test_client_shared.current_folder, exe_folder)
-    test_client_shared.run_command("DYLD_LIBRARY_PATH=$(pwd) ./test")
-    test_client_shared.run_command("DYLD_LIBRARY_PATH=. ./test")
+    test_client_shared.run_command("DYLD_LIBRARY_PATH=$(pwd) ./example")
+    test_client_shared.run_command("DYLD_LIBRARY_PATH=. ./example")
     # This assert is not working in CI, only locally
     # test_client_shared.run_command("DYLD_LIBRARY_PATH=@executable_path ./test")