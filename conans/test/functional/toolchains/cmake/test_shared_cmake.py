import os.path
import platform
import textwrap

import pytest

from conan.tools.env.environment import environment_wrap_command
from conans.test.assets.pkg_cmake import pkg_cmake, pkg_cmake_app, pkg_cmake_test
from conans.test.utils.tools import TestClient
from conans.util.files import rmdir


@pytest.mark.tool("cmake")
def test_shared_cmake_toolchain():
    client = TestClient(default_server_user=True)

    client.save(pkg_cmake("hello", "0.1"))
    client.run("create . -o hello/*:shared=True")
    client.save(pkg_cmake("chat", "0.1", requires=["hello/0.1"]), clean_first=True)
    client.run("create . -o chat/*:shared=True -o hello/*:shared=True")
    client.save(pkg_cmake_app("app", "0.1", requires=["chat/0.1"]), clean_first=True)
    client.run("create . -o chat/*:shared=True -o hello/*:shared=True")
    client.run("upload * -c -r default")
    client.run("remove * -f")

    client = TestClient(servers=client.servers)
    client.run("install --reference=app/0.1@ -o chat/*:shared=True -o hello/*:shared=True -g VirtualRunEnv")
    # This only finds "app" executable because the "app/0.1" is declaring package_type="application"
    # otherwise, run=None and nothing can tell us if the conanrunenv should have the PATH.
    command = environment_wrap_command("conanrun", "app", cwd=client.current_folder)

    client.run_command(command)
    assert "main: Release!" in client.out
    assert "chat: Release!" in client.out
    assert "hello: Release!" in client.out


@pytest.mark.tool("cmake")
def test_shared_cmake_toolchain_test_package():
    client = TestClient()
    files = pkg_cmake("hello", "0.1")
    files.update(pkg_cmake_test("hello"))
    client.save(files)
<<<<<<< HEAD
    client.run("create . -o hello/*:shared=True")
    assert "hello: Release!" in client.out
=======
    client.run("create . -o hello:shared=True")
    assert "hello: Release!" in client.out


@pytest.fixture()
def test_client_shared():
    client = TestClient()
    client.run("new -d name=hello -d version=0.1 -f cmake_lib")
    test_conanfile = textwrap.dedent("""
                import os
                from conan import ConanFile
                from conan.tools.cmake import CMake, cmake_layout
                from conan.tools.files import copy

                class Pkg(ConanFile):
                    settings = "os", "compiler", "arch", "build_type"
                    generators = "CMakeToolchain", "CMakeDeps"

                    def requirements(self):
                        self.requires(self.tested_reference_str)

                    def layout(self):
                        cmake_layout(self)

                    def build(self):
                        cmake = CMake(self)
                        cmake.configure()
                        cmake.build()

                    def generate(self):
                        for dep in self.dependencies.values():
                            copy(self, "*.dylib", dep.cpp_info.libdirs[0], self.build_folder)
                            copy(self, "*.dll", dep.cpp_info.libdirs[0], self.build_folder)

                    def test(self):
                        cmd = os.path.join(self.cpp.build.bindirs[0], "example")
                        # This is working without runenv because CMake is puting an internal rpath
                        # to the executable pointing to the dylib of hello, internally is doing something
                        # like: install_name_tool -add_rpath /path/to/hello/lib/libhello.dylib test
                        self.run(cmd)
                """)
    files = {"test_package/conanfile.py": test_conanfile}

    client.save(files)
    client.run("create . -o hello:shared=True")
    assert "Hello World Release!" in client.out

    # We can run the exe from the test package directory also, without environment
    # because there is an internal RPATH in the exe with an abs path to the "hello"
    exe_folder = os.path.join("test_package", "test_output", "cmake-build-release")
    assert os.path.exists(os.path.join(client.current_folder, exe_folder, "example"))
    client.run_command(os.path.join(exe_folder, "example"))

    # We try to remove the hello package and run again the executable from the test package,
    # this time it should fail, it doesn't find the shared library
    client.run("remove '*' -f")
    client.run_command(os.path.join(exe_folder, "example"), assert_error=True)
    return client


@pytest.mark.tool("cmake")
@pytest.mark.skipif(platform.system() != "Darwin", reason="Only OSX")
def test_shared_same_dir_using_tool(test_client_shared):
    """
    If we build an executable in Mac and we want it to locate the shared libraries in the same
    directory, we have different alternatives, here we use the "install_name_tool"
    """
    exe_folder = os.path.join("test_package", "test_output", "cmake-build-release")
    # Alternative 1, add the "." to the rpaths so the @rpath from the exe can be replaced with "."
    test_client_shared.current_folder = os.path.join(test_client_shared.current_folder, exe_folder)
    test_client_shared.run_command("install_name_tool -add_rpath '.' example")
    test_client_shared.run_command("./{}".format("example"))


@pytest.mark.tool("cmake")
@pytest.mark.skipif(platform.system() != "Darwin", reason="Only OSX")
def test_shared_same_dir_using_cmake(test_client_shared):
    """
        If we build an executable in Mac and we want it to locate the shared libraries in the same
        directory, we have different alternatives, here we use CMake to adjust CMAKE_INSTALL_RPATH
        to @executable_path so the exe knows that can replace @rpath with the current dir
    """

    # Alternative 2, set the rpath in cmake
    # Only viable when installing with cmake
    cmake = """
    set(CMAKE_CXX_COMPILER_WORKS 1)
    set(CMAKE_CXX_ABI_COMPILED 1)
    set(CMAKE_C_COMPILER_WORKS 1)
    set(CMAKE_C_ABI_COMPILED 1)
    cmake_minimum_required(VERSION 3.15)
    project(project CXX)

    set(CMAKE_INSTALL_RPATH "@executable_path")

    find_package(hello)
    add_executable(test  src/example.cpp )
    target_link_libraries(test  hello::hello)
    # Hardcoded installation path to keep the exe in the same place in the tests
    install(TARGETS test DESTINATION "bin")
    """
    # Same test conanfile but calling cmake.install()
    cf = textwrap.dedent("""
                import os
                from conan import ConanFile
                from conan.tools.files import copy
                from conan.tools.cmake import CMake, cmake_layout

                class Pkg(ConanFile):
                    settings = "os", "compiler", "arch", "build_type"
                    generators = "CMakeToolchain", "CMakeDeps"

                    def generate(self):
                        # The exe is installed by cmake at test_package/bin
                        # FIXME: This is a bit weird folder management
                        dest = os.path.join(self.folders.base_build, "bin")
                        for dep in self.dependencies.values():
                            copy(self, "*.dylib", dep.cpp_info.libdirs[0], dest)

                    def requirements(self):
                        self.requires(self.tested_reference_str)

                    def layout(self):
                        cmake_layout(self)

                    def build(self):
                        cmake = CMake(self)
                        cmake.configure()
                        cmake.build()
                        cmake.install()

                    def test(self):
                        cmd = os.path.join(self.cpp.build.bindirs[0], "test")
                        # This is working without runenv because CMake is puting an internal rpath
                        # to the executable pointing to the dylib of hello, internally is doing something
                        # like: install_name_tool -add_rpath /path/to/hello/lib/libhello.dylib test
                        self.run(cmd)
                """)
    test_client_shared.save({"test_package/CMakeLists.txt": cmake, "test_package/conanfile.py": cf})
    test_client_shared.run("create . -o hello:shared=True")
    test_client_shared.run("remove '*' -f")
    exe_folder = os.path.join("test_package", "test_output", "bin")
    test_client_shared.run_command(os.path.join(exe_folder, "test"))


@pytest.mark.tool("cmake")
@pytest.mark.skipif(platform.system() != "Darwin", reason="Only OSX")
def test_shared_same_dir_using_env_var_current_dir(test_client_shared):
    """
        If we build an executable in Mac and we want it to locate the shared libraries in the same
        directory, we have different alternatives, here we set DYLD_LIBRARY_PATH before calling
        the executable but running in current dir
    """

    # Alternative 3, FAILING IN CI, set DYLD_LIBRARY_PATH in the current dir
    exe_folder = os.path.join("test_package", "test_output", "cmake-build-release")
    rmdir(os.path.join(test_client_shared.current_folder, exe_folder))
    test_client_shared.run("create . -o hello:shared=True")
    test_client_shared.run("remove '*' -f")
    test_client_shared.current_folder = os.path.join(test_client_shared.current_folder, exe_folder)
    test_client_shared.run_command("DYLD_LIBRARY_PATH=$(pwd) ./example")
    test_client_shared.run_command("DYLD_LIBRARY_PATH=. ./example")
    # This assert is not working in CI, only locally
    # test_client_shared.run_command("DYLD_LIBRARY_PATH=@executable_path ./test")
>>>>>>> ff318a3c
<|MERGE_RESOLUTION|>--- conflicted
+++ resolved
@@ -41,11 +41,7 @@
     files = pkg_cmake("hello", "0.1")
     files.update(pkg_cmake_test("hello"))
     client.save(files)
-<<<<<<< HEAD
     client.run("create . -o hello/*:shared=True")
-    assert "hello: Release!" in client.out
-=======
-    client.run("create . -o hello:shared=True")
     assert "hello: Release!" in client.out
 
 
@@ -208,5 +204,4 @@
     test_client_shared.run_command("DYLD_LIBRARY_PATH=$(pwd) ./example")
     test_client_shared.run_command("DYLD_LIBRARY_PATH=. ./example")
     # This assert is not working in CI, only locally
-    # test_client_shared.run_command("DYLD_LIBRARY_PATH=@executable_path ./test")
->>>>>>> ff318a3c
+    # test_client_shared.run_command("DYLD_LIBRARY_PATH=@executable_path ./test")