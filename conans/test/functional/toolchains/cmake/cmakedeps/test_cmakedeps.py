--- conflicted
+++ resolved
@@ -278,7 +278,6 @@
     assert "MYVAR=>Like a Rolling Stone" in c.out
 
 
-<<<<<<< HEAD
 @pytest.mark.tool_cmake
 def test_cpp_info_link_objects():
     client = TestClient()
@@ -331,7 +330,8 @@
 
     client.run("create .")
     assert "myobject: Release!" in client.out
-=======
+
+
 def test_private_transitive():
     # https://github.com/conan-io/conan/issues/9514
     client = TestClient()
@@ -344,5 +344,4 @@
     client.run("install consumer -g CMakeDeps -s arch=x86_64 -s build_type=Release")
     assert "dep/0.1:5ab84d6acfe1f23c4fae0ab88f26e3a396351ac9 - Skip" in client.out
     data_cmake = client.load("pkg-release-x86_64-data.cmake")
-    assert "set(pkg_FIND_DEPENDENCY_NAMES ${pkg_FIND_DEPENDENCY_NAMES} )" in data_cmake
->>>>>>> 2c94b9c8
+    assert "set(pkg_FIND_DEPENDENCY_NAMES ${pkg_FIND_DEPENDENCY_NAMES} )" in data_cmake