--- conflicted
+++ resolved
@@ -52,14 +52,9 @@
     client.run("new cmake_lib -d name=hello -d version=1.0")
     client.save({"conanfile.py": conanfile})
     client.run("create .")
-<<<<<<< HEAD
     host_arch = client.get_default_host_profile().settings['arch']
-    t = os.path.join("test_package", "test_output", "build", "generators",
+    t = os.path.join("test_package", "test_output", "build", "Release", "generators",
                      f"hello-release-{host_arch}-data.cmake")
-=======
-    t = os.path.join("test_package", "build", "Release",
-                     "generators", "hello-release-x86_64-data.cmake")
->>>>>>> 6e1f2bb6
     target_data_cmake_content = client.load(t)
     assert 'set(hello_SHARED_LINK_FLAGS_RELEASE "-z now;-z relro")' in target_data_cmake_content
     assert 'set(hello_EXE_LINK_FLAGS_RELEASE "-z now;-z relro")' in target_data_cmake_content
