import platform
import textwrap

import pytest

from conans.model.ref import ConanFileReference
from conans.test.assets.genconanfile import GenConanfile
from conans.test.assets.sources import gen_function_h, gen_function_cpp
from conans.test.utils.tools import TestClient


@pytest.mark.slow
@pytest.mark.tool_cmake
@pytest.fixture(scope="module")
def setup_client_with_greetings():
    """
    creates a multi-component package with 2 components "hello" and "bye
    """
    hello_h = gen_function_h(name="hello")
    hello_cpp = gen_function_cpp(name="hello", includes=["hello"])
    bye_h = gen_function_h(name="bye")
    bye_cpp = gen_function_cpp(name="bye", includes=["bye"])

    conanfile_greetings = textwrap.dedent("""
        from conans import ConanFile
        from conan.tools.cmake import CMake

        class GreetingsConan(ConanFile):
            name = "greetings"
            version = "0.0.1"
            settings = "os", "compiler", "build_type", "arch"
            generators = "CMakeDeps", "CMakeToolchain"
            exports_sources = "src/*"
            options = {"components": ["standard", "custom", "none"]}
            default_options = {"components": "standard"}

            def build(self):
                cmake = CMake(self)
                cmake.configure(build_script_folder="src")
                cmake.build()

            def package(self):
                self.copy("*.h", dst="include", src="src")
                self.copy("*.lib", dst="lib", keep_path=False)
                self.copy("*.a", dst="lib", keep_path=False)

            def package_info(self):
                if self.options.components == "standard":
                    self.cpp_info.components["hello"].libs = ["hello"]
                    self.cpp_info.components["bye"].libs = ["bye"]
                elif self.options.components == "custom":
                    self.cpp_info.set_property("cmake_file_name", "MYG")
                    self.cpp_info.set_property("cmake_target_name", "MyGreetings")

                    self.cpp_info.components["hello"].set_property("cmake_target_name", "MyHello")
                    self.cpp_info.components["bye"].set_property("cmake_target_name", "MyBye")

                    self.cpp_info.components["hello"].libs = ["hello"]
                    self.cpp_info.components["bye"].libs = ["bye"]
                else:
                    self.cpp_info.libs = ["hello", "bye"]

            def package_id(self):
                del self.info.options.components
        """)

    cmakelists_greetings = textwrap.dedent("""
        set(CMAKE_CXX_COMPILER_WORKS 1)
        set(CMAKE_CXX_ABI_COMPILED 1)
        cmake_minimum_required(VERSION 3.0)
        project(greetings CXX)

        add_library(hello hello.cpp)
        add_library(bye bye.cpp)
        """)

    test_package_greetings_conanfile = textwrap.dedent("""
        import os
        from conans import ConanFile
        from conan.tools.cmake import CMake

        class GreetingsTestConan(ConanFile):
            settings = "os", "compiler", "build_type", "arch"
            generators = "CMakeDeps", "CMakeToolchain"
            requires = "greetings/0.0.1"

            def build(self):
                cmake = CMake(self)
                cmake.configure()
                cmake.build()

            def test(self):
                path = "{}".format(self.settings.build_type) if self.settings.os == "Windows" else "."
                self.run("{}{}example".format(path, os.sep))
        """)
    test_package_greetings_cpp = gen_function_cpp(name="main", includes=["hello", "bye"],
                                                  calls=["hello", "bye"])

    test_package_greetings_cmakelists = textwrap.dedent("""
        set(CMAKE_CXX_COMPILER_WORKS 1)
        set(CMAKE_CXX_ABI_COMPILED 1)
        cmake_minimum_required(VERSION 3.0)
        project(PackageTest CXX)

        find_package(greetings)

        add_executable(example example.cpp)
        target_link_libraries(example greetings::greetings)
        """)

    client = TestClient()
    client.save({"conanfile.py": conanfile_greetings,
                 "src/CMakeLists.txt": cmakelists_greetings,
                 "src/hello.h": hello_h,
                 "src/hello.cpp": hello_cpp,
                 "src/bye.h": bye_h,
                 "src/bye.cpp": bye_cpp,
                 "test_package/conanfile.py": test_package_greetings_conanfile,
                 "test_package/example.cpp": test_package_greetings_cpp,
                 "test_package/CMakeLists.txt": test_package_greetings_cmakelists})
    client.run("create . -s build_type=Release")
    assert "hello: Release!" in client.out
    assert "bye: Release!" in client.out
    client.run("create . -s build_type=Debug")
    assert "hello: Debug!" in client.out
    assert "bye: Debug!" in client.out
    return client


def create_chat(client, components, package_info, cmake_find, test_cmake_find):
    conanfile = textwrap.dedent("""
        from conans import ConanFile
        from conan.tools.cmake import CMake

        class Chat(ConanFile):
            name = "chat"
            version = "0.0.1"
            settings = "os", "compiler", "build_type", "arch"
            generators = "CMakeDeps", "CMakeToolchain"
            exports_sources = "src/*"
            requires = "greetings/0.0.1"
            default_options = {{"greetings:components": "{}"}}

            def build(self):
                cmake = CMake(self)
                cmake.configure(build_script_folder="src")
                cmake.build()

            def package(self):
                self.copy("*.h", dst="include", src="src")
                self.copy("*.lib", dst="lib", keep_path=False)
                self.copy("*.a", dst="lib", keep_path=False)

            def package_info(self):
                {}
        """).format(components, "\n        ".join(package_info.splitlines()))
    sayhello_h = gen_function_h(name="sayhello")
    sayhello_cpp = gen_function_cpp(name="sayhello", includes=["hello"], calls=["hello"])
    sayhellobye_h = gen_function_h(name="sayhellobye")
    sayhellobye_cpp = gen_function_cpp(name="sayhellobye", includes=["sayhello", "bye"],
                                       calls=["sayhello", "bye"])

    cmakelists = textwrap.dedent("""
        set(CMAKE_CXX_COMPILER_WORKS 1)
        set(CMAKE_CXX_ABI_COMPILED 1)
        cmake_minimum_required(VERSION 3.0)
        project(world CXX)

        %s
        """ % cmake_find)

    test_conanfile = textwrap.dedent("""
        import os
        from conans import ConanFile
        from conan.tools.cmake import CMake

        class WorldTestConan(ConanFile):
            settings = "os", "compiler", "build_type", "arch"
            generators = "CMakeDeps", "CMakeToolchain"
            requires = "chat/0.0.1"

            def build(self):
                cmake = CMake(self)
                cmake.configure()
                cmake.build()

            def test(self):
                path = "{}".format(self.settings.build_type) if self.settings.os == "Windows" else "."
                self.run("{}{}example".format(path, os.sep))
                self.run("{}{}example2".format(path, os.sep))
        """)
    test_example_cpp = gen_function_cpp(name="main", includes=["sayhellobye"], calls=["sayhellobye"])

    test_cmakelists = textwrap.dedent("""
        set(CMAKE_CXX_COMPILER_WORKS 1)
        set(CMAKE_CXX_ABI_COMPILED 1)
        cmake_minimum_required(VERSION 3.0)
        project(PackageTest CXX)

        %s
        """ % test_cmake_find)
    client.save({"conanfile.py": conanfile,
                 "src/CMakeLists.txt": cmakelists,
                 "src/sayhello.h": sayhello_h,
                 "src/sayhello.cpp": sayhello_cpp,
                 "src/sayhellobye.h": sayhellobye_h,
                 "src/sayhellobye.cpp": sayhellobye_cpp,
                 "test_package/conanfile.py": test_conanfile,
                 "test_package/CMakeLists.txt": test_cmakelists,
                 "test_package/example.cpp": test_example_cpp}, clean_first=True)
    client.run("create . -s build_type=Release")
    assert "sayhellobye: Release!" in client.out
    assert "sayhello: Release!" in client.out
    assert "hello: Release!" in client.out
    assert "bye: Release!" in client.out
    client.run("create . -s build_type=Debug")
    assert "sayhellobye: Debug!" in client.out
    assert "sayhello: Debug!" in client.out
    assert "hello: Debug!" in client.out
    assert "bye: Debug!" in client.out


def test_standard_names(setup_client_with_greetings):
    client = setup_client_with_greetings

    package_info = textwrap.dedent("""
        self.cpp_info.components["sayhello"].requires = ["greetings::hello"]
        self.cpp_info.components["sayhello"].libs = ["sayhello"]
        self.cpp_info.components["sayhellobye"].requires = ["sayhello", "greetings::bye"]
        self.cpp_info.components["sayhellobye"].libs = ["sayhellobye"]
        """)
    cmake_find = textwrap.dedent("""
        find_package(greetings COMPONENTS hello bye)

        add_library(sayhello sayhello.cpp)
        target_link_libraries(sayhello greetings::hello)

        add_library(sayhellobye sayhellobye.cpp)
        target_link_libraries(sayhellobye sayhello greetings::bye)
        """)
    test_cmake_find = textwrap.dedent("""
        find_package(chat)

        add_executable(example example.cpp)
        target_link_libraries(example chat::sayhellobye)

        add_executable(example2 example.cpp)
        target_link_libraries(example2 chat::chat)
        """)

    create_chat(client, "standard", package_info, cmake_find, test_cmake_find)

    # Test consumer multi-config
    if platform.system() == "Windows":
        with client.chdir("test_package"):
            client.run("install . -s build_type=Release")
            client.run("install . -s build_type=Debug")
            client.run_command('cmake . -DCMAKE_TOOLCHAIN_FILE=conan_toolchain.cmake')
            client.run_command("cmake --build . --config Debug")
            client.run_command(r".\Debug\example.exe")
            assert "sayhellobye: Debug!" in client.out
            assert "sayhello: Debug!" in client.out
            assert "hello: Debug!" in client.out
            assert "bye: Debug!" in client.out
            client.run_command("cmake --build . --config Release")
            client.run_command(r".\Release\example.exe")
            assert "sayhellobye: Release!" in client.out
            assert "sayhello: Release!" in client.out
            assert "hello: Release!" in client.out
            assert "bye: Release!" in client.out


def test_custom_names(setup_client_with_greetings):
    client = setup_client_with_greetings

    package_info = textwrap.dedent("""
        # NOTE: For the new CMakeDeps only filenames mean filename, it is not using the "names" field
        self.cpp_info.set_property("cmake_target_name", "MyChat")
        self.cpp_info.set_property("cmake_file_name", "MyChat")

        self.cpp_info.components["sayhello"].set_property("cmake_target_name", "MySay")

        self.cpp_info.components["sayhello"].requires = ["greetings::hello"]
        self.cpp_info.components["sayhello"].libs = ["sayhello"]
        self.cpp_info.components["sayhellobye"].set_property("cmake_target_name", "MySayBye")

        self.cpp_info.components["sayhellobye"].requires = ["sayhello", "greetings::bye"]
        self.cpp_info.components["sayhellobye"].libs = ["sayhellobye"]
        """)

    cmake_find = textwrap.dedent("""
        find_package(MYG COMPONENTS MyHello MyBye)

        add_library(sayhello sayhello.cpp)
        target_link_libraries(sayhello MyGreetings::MyHello)

        add_library(sayhellobye sayhellobye.cpp)
        target_link_libraries(sayhellobye sayhello MyGreetings::MyBye)
        """)

    test_cmake_find = textwrap.dedent("""
        find_package(MyChat)

        add_executable(example example.cpp)
        target_link_libraries(example MyChat::MySayBye)

        add_executable(example2 example.cpp)
        target_link_libraries(example2 MyChat::MyChat)
        """)
    create_chat(client, "custom", package_info, cmake_find, test_cmake_find)


def test_different_namespace(setup_client_with_greetings):
    client = setup_client_with_greetings

    package_info = textwrap.dedent("""
        self.cpp_info.set_property("cmake_target_namespace", "MyChat")
        self.cpp_info.set_property("cmake_target_name", "MyGlobalChat")
        self.cpp_info.set_property("cmake_file_name", "MyChat")

        self.cpp_info.components["sayhello"].set_property("cmake_target_name", "MySay")

        self.cpp_info.components["sayhello"].requires = ["greetings::hello"]
        self.cpp_info.components["sayhello"].libs = ["sayhello"]
        self.cpp_info.components["sayhellobye"].set_property("cmake_target_name", "MySayBye")

        self.cpp_info.components["sayhellobye"].requires = ["sayhello", "greetings::bye"]
        self.cpp_info.components["sayhellobye"].libs = ["sayhellobye"]
        """)

    cmake_find = textwrap.dedent("""
        find_package(MYG COMPONENTS MyHello MyBye)

        add_library(sayhello sayhello.cpp)
        target_link_libraries(sayhello MyGreetings::MyHello)

        add_library(sayhellobye sayhellobye.cpp)
        target_link_libraries(sayhellobye sayhello MyGreetings::MyBye)
        """)

    test_cmake_find = textwrap.dedent("""
        find_package(MyChat)

        add_executable(example example.cpp)
        target_link_libraries(example MyChat::MySayBye)

        add_executable(example2 example.cpp)
        target_link_libraries(example2 MyChat::MyGlobalChat)
        """)
    create_chat(client, "custom", package_info, cmake_find, test_cmake_find)



def test_no_components(setup_client_with_greetings):
    client = setup_client_with_greetings

    package_info = textwrap.dedent("""
        self.cpp_info.components["sayhello"].requires = ["greetings::greetings"]
        self.cpp_info.components["sayhello"].libs = ["sayhello"]
        self.cpp_info.components["sayhellobye"].requires = ["sayhello", "greetings::greetings"]
        self.cpp_info.components["sayhellobye"].libs = ["sayhellobye"]
        """)

    cmake_find = textwrap.dedent("""
        find_package(greetings)

        add_library(sayhello sayhello.cpp)
        target_link_libraries(sayhello greetings::greetings)

        add_library(sayhellobye sayhellobye.cpp)
        target_link_libraries(sayhellobye sayhello greetings::greetings)
        """)

    test_cmake_find = textwrap.dedent("""
        find_package(chat)

        add_executable(example example.cpp)
        target_link_libraries(example chat::sayhellobye)

        add_executable(example2 example.cpp)
        target_link_libraries(example2 chat::chat)
        """)
    create_chat(client, "none", package_info, cmake_find, test_cmake_find)


@pytest.mark.slow
@pytest.mark.tool_cmake
def test_same_names():
    client = TestClient()
    conanfile_greetings = textwrap.dedent("""
        from conans import ConanFile
        from conan.tools.cmake import CMake

        class HelloConan(ConanFile):
            name = "hello"
            version = "0.0.1"
            settings = "os", "compiler", "build_type", "arch"
            generators = "CMakeDeps", "CMakeToolchain"
            exports_sources = "src/*"

            def build(self):
                cmake = CMake(self)
                cmake.configure(build_script_folder="src")
                cmake.build()

            def package(self):
                self.copy("*.h", dst="include", src="src")
                self.copy("*.lib", dst="lib", keep_path=False)
                self.copy("*.a", dst="lib", keep_path=False)

            def package_info(self):
                self.cpp_info.components["global"].name = "hello"
                self.cpp_info.components["global"].libs = ["hello"]
        """)
    hello_h = gen_function_h(name="hello")
    hello_cpp = gen_function_cpp(name="hello", includes=["hello"])

    cmakelists_greetings = textwrap.dedent("""
        set(CMAKE_CXX_COMPILER_WORKS 1)
        set(CMAKE_CXX_ABI_COMPILED 1)
        cmake_minimum_required(VERSION 3.0)
        project(greetings CXX)

        add_library(hello hello.cpp)
        """)
    test_package_greetings_conanfile = textwrap.dedent("""
        import os
        from conans import ConanFile
        from conan.tools.cmake import CMake

        class HelloTestConan(ConanFile):
            settings = "os", "compiler", "build_type", "arch"
            generators = "CMakeDeps", "CMakeToolchain"

            def build(self):
                cmake = CMake(self)
                cmake.configure()
                cmake.build()

            def test(self):
                path = "{}".format(self.settings.build_type) if self.settings.os == "Windows" else "."
                self.run("{}{}example".format(path, os.sep))
        """)
    test_package_greetings_cpp = gen_function_cpp(name="main", includes=["hello"], calls=["hello"])

    test_package_greetings_cmakelists = textwrap.dedent("""
        set(CMAKE_CXX_COMPILER_WORKS 1)
        set(CMAKE_CXX_ABI_COMPILED 1)
        cmake_minimum_required(VERSION 3.0)
        project(PackageTest CXX)

        find_package(hello)

        add_executable(example example.cpp)
        target_link_libraries(example hello::hello)
        """)
    client.save({"conanfile.py": conanfile_greetings,
                 "src/CMakeLists.txt": cmakelists_greetings,
                 "src/hello.h": hello_h,
                 "src/hello.cpp": hello_cpp,
                 "test_package/conanfile.py": test_package_greetings_conanfile,
                 "test_package/example.cpp": test_package_greetings_cpp,
                 "test_package/CMakeLists.txt": test_package_greetings_cmakelists})
    client.run("create .")
    assert "hello: Release!" in client.out


@pytest.mark.tool_cmake
class TestComponentsCMakeGenerators:

    def test_component_not_found(self):
        conanfile = textwrap.dedent("""
            from conans import ConanFile
            class GreetingsConan(ConanFile):
                def package_info(self):
                    self.cpp_info.components["hello"].libs = ["hello"]
        """)
        client = TestClient()
        client.save({"conanfile.py": conanfile})
        client.run("create . greetings/0.0.1@")

        conanfile = textwrap.dedent("""
            from conans import ConanFile
            class WorldConan(ConanFile):
                requires = "greetings/0.0.1"
                def package_info(self):
                    self.cpp_info.components["helloworld"].requires = ["greetings::non-existent"]
        """)
        client.save({"conanfile.py": conanfile})
        client.run("create . world/0.0.1@")
        client.run("install world/0.0.1@ -g CMakeDeps", assert_error=True)
        assert ("Component 'greetings::non-existent' not found in 'greetings' "
                "package requirement" in client.out)

    def test_component_not_found_same_name_as_pkg_require(self):
        zlib = GenConanfile("zlib", "0.1").with_setting("build_type").with_generator("CMakeDeps")
        mypkg = GenConanfile("mypkg", "0.1").with_setting("build_type").with_generator("CMakeDeps")
        final = GenConanfile("final", "0.1").with_setting("build_type").with_generator("CMakeDeps")\
            .with_require(ConanFileReference("zlib", "0.1", None, None))\
            .with_require(ConanFileReference("mypkg", "0.1", None, None))\
            .with_package_info(cpp_info={"components": {"cmp": {"requires": ["mypkg::zlib",
                                                                             "zlib::zlib"]}}},
                               env_info={})
        consumer = GenConanfile("consumer", "0.1").with_setting("build_type")\
            .with_generator("CMakeDeps")\
            .with_requirement(ConanFileReference("final", "0.1", None, None))

        consumer = textwrap.dedent("""
            from conans import ConanFile
            from conan.tools.cmake import CMakeDeps
            class HelloConan(ConanFile):
                name = 'consumer'
                version = '0.1'

                def generate(self):
                    deps = CMakeDeps(self)
                    deps.check_components_exist = True
                    deps.generate()

                def requirements(self):
                    self.requires("final/0.1")

                settings = "build_type"
            """)

        def test_component_not_found(self):
            conanfile = textwrap.dedent("""
                from conans import ConanFile
                class GreetingsConan(ConanFile):
                    def package_info(self):
                        self.cpp_info.components["hello"].libs = ["hello"]
            """)
            client = TestClient()
            client.save({"conanfile.py": conanfile})
            client.run("create . greetings/0.0.1@")

            conanfile = textwrap.dedent("""
                from conans import ConanFile
                class WorldConan(ConanFile):
                    requires = "greetings/0.0.1"
                    def package_info(self):
                        self.cpp_info.components["helloworld"].requires = ["greetings::non-existent"]
            """)
            client.save({"conanfile.py": conanfile})
            client.run("create . world/0.0.1@")
            client.run("install world/0.0.1@ -g CMakeDeps", assert_error=True)
            assert ("Component 'greetings::non-existent' not found in 'greetings' "
                    "package requirement" in client.out)

        client = TestClient()
        client.save({"zlib.py": zlib, "mypkg.py": mypkg, "final.py": final, "consumer.py": consumer})
        client.run("create zlib.py")
        client.run("create mypkg.py")
        client.run("create final.py")
        client.run("install consumer.py", assert_error=True)
        assert "Component 'mypkg::zlib' not found in 'mypkg' package requirement" in client.out

    @pytest.mark.slow
    def test_same_name_global_target_collision(self):
        # https://github.com/conan-io/conan/issues/7889
        conanfile_tpl = textwrap.dedent("""
            from conans import ConanFile
            from conan.tools.cmake import CMake

            class Conan(ConanFile):
                name = "{name}"
                version = "1.0"
                settings = "os", "compiler", "build_type", "arch"
                generators = "CMakeDeps", "CMakeToolchain"
                exports_sources = "src/*"

                def build(self):
                    cmake = CMake(self)
                    cmake.configure(build_script_folder="src")
                    cmake.build()

                def package(self):
                    self.copy("*.h", dst="include", src="src")
                    self.copy("*.lib", dst="lib", keep_path=False)
                    self.copy("*.a", dst="lib", keep_path=False)

                def package_info(self):
                    self.cpp_info.set_property("cmake_target_name", "nonstd" )
                    self.cpp_info.set_property("cmake_file_name", "{name}")

                    self.cpp_info.components["1"].set_property("cmake_target_name", "{name}")
                    self.cpp_info.components["1"].libs = ["{name}"]
            """)
        basic_cmake = textwrap.dedent("""
            set(CMAKE_CXX_COMPILER_WORKS 1)
            set(CMAKE_CXX_ABI_COMPILED 1)
            project(middle CXX)
            cmake_minimum_required(VERSION 3.1)
            add_library({name} {name}.cpp)
            """)
        client = TestClient()
        for name in ["expected", "variant"]:
            client.run("new {name}/1.0 -s".format(name=name))
            client.save({"conanfile.py": conanfile_tpl.format(name=name),
                         "src/CMakeLists.txt": basic_cmake.format(name=name)})
            client.run("create . {name}/1.0@".format(name=name))
        middle_cmakelists = textwrap.dedent("""
            set(CMAKE_CXX_COMPILER_WORKS 1)
            set(CMAKE_CXX_ABI_COMPILED 1)
            project(middle CXX)
            cmake_minimum_required(VERSION 3.1)

            find_package(expected)
            find_package(variant)

            add_library(middle middle.cpp)
            target_link_libraries(middle nonstd::nonstd)
            """)
        middle_h = gen_function_h(name="middle")
        middle_cpp = gen_function_cpp(name="middle", includes=["middle", "expected", "variant"],
                                      calls=["expected", "variant"])
        middle_conanfile = textwrap.dedent("""
            from conans import ConanFile
            from conan.tools.cmake import CMake

            class Conan(ConanFile):
                name = "middle"
                version = "1.0"
                settings = "os", "compiler", "build_type", "arch"
                generators = "CMakeDeps", "CMakeToolchain"
                exports_sources = "src/*"
                requires = "expected/1.0", "variant/1.0"

                def build(self):
                    cmake = CMake(self)
                    cmake.configure(build_script_folder="src")
                    cmake.build()

                def package(self):
                    self.copy("*.h", dst="include", src="src")
                    self.copy("*.lib", dst="lib", keep_path=False)
                    self.copy("*.a", dst="lib", keep_path=False)

                def package_info(self):
                    self.cpp_info.libs = ["middle"]
            """)
        client.save({"conanfile.py": middle_conanfile, "src/CMakeLists.txt": middle_cmakelists,
                     "src/middle.h": middle_h, "src/middle.cpp": middle_cpp}, clean_first=True)
        client.run("create . middle/1.0@")
        conanfile = textwrap.dedent("""
            import os
            from conans import ConanFile
            from conan.tools.cmake import CMake
            from conan.tools.layout import cmake_layout

            class Conan(ConanFile):
                name = "consumer"
                version = "1.0"
                generators = "CMakeDeps", "CMakeToolchain"
                settings = "os", "compiler", "build_type", "arch"
                exports_sources = "src/*"
                requires = "middle/1.0"

                def layout(self):
                    cmake_layout(self)

                def build(self):
                    cmake = CMake(self)
                    cmake.configure(build_script_folder="src")
                    cmake.build()
<<<<<<< HEAD
                    self.run("./main", env="conanrun")
            """.format("CMakeDeps"))
=======
                    local_path = os.path.relpath(self.cpp.local.bindirs[0], self.folders.build)
                    cmd = os.path.join(local_path, "main")
                    self.run(cmd, env="conanrun")
            """)
>>>>>>> 3c1f6fb8
        cmakelists = textwrap.dedent("""
            set(CMAKE_CXX_COMPILER_WORKS 1)
            set(CMAKE_CXX_ABI_COMPILED 1)
            project(consumer CXX)
            cmake_minimum_required(VERSION 3.1)

            find_package(middle)

            get_target_property(tmp middle::middle INTERFACE_LINK_LIBRARIES)
            message("Middle link libraries: ${tmp}")

            add_executable(main main.cpp)
            target_link_libraries(main middle::middle)
            """)
        main_cpp = gen_function_cpp(name="main", includes=["middle"], calls=["middle"])
        client.save({"conanfile.py": conanfile,
                     "src/CMakeLists.txt": cmakelists,
                     "src/main.cpp": main_cpp}, clean_first=True)
        client.run("create . consumer/1.0@")

        assert 'main: Release!' in client.out
        assert 'middle: Release!' in client.out
        assert 'expected/1.0: Hello World Release!' in client.out
        assert 'variant/1.0: Hello World Release!' in client.out


@pytest.mark.parametrize("check_components_exist", [False, True, None])
def test_targets_declared_in_build_modules(check_components_exist):
    """If a require is declaring the component targets in a build_module, CMakeDeps is
       fine with it, not needed to locate it as a conan declared component"""

    client = TestClient()
    conanfile_hello = str(GenConanfile().with_name("hello").with_version("1.0")
                          .with_exports_sources("*.cmake", "*.h"))
    conanfile_hello += """
    def package(self):
        self.copy("*.h", dst="include")
        self.copy("*.cmake", dst="cmake")

    def package_info(self):
        self.cpp_info.set_property("cmake_build_modules", ["cmake/my_modules.cmake"])
    """
    my_modules = textwrap.dedent("""
    add_library(cool_component INTERFACE)
    target_include_directories(cool_component INTERFACE ${CMAKE_CURRENT_LIST_DIR}/../include/)
    add_library(hello::invented ALIAS cool_component)
    """)
    hello_h = "int cool_header_only=1;"
    client.save({"conanfile.py": conanfile_hello,
                 "my_modules.cmake": my_modules, "hello.h": hello_h})
    client.run("create .")

    conanfile = textwrap.dedent("""
            from conans import ConanFile
            from conan.tools.cmake import CMake, CMakeDeps

            class HelloConan(ConanFile):
                name = 'app'
                version = '1.0'
                exports_sources = "*.txt", "*.cpp"
                generators = "CMakeToolchain"
                requires = ("hello/1.0", )
                settings = "os", "compiler", "arch", "build_type"

                def generate(self):
                    deps = CMakeDeps(self)
                    {}
                    deps.generate()

                def build(self):
                    cmake = CMake(self)
                    cmake.configure()
                    cmake.build()

    """)
    if check_components_exist is False:
        conanfile = conanfile.format("deps.check_components_exist=False")
    elif check_components_exist is True:
        conanfile = conanfile.format("deps.check_components_exist=True")
    else:
        conanfile = conanfile.format("")

    main_cpp = textwrap.dedent("""
        #include <iostream>
        #include "hello.h"

        int main(){
            std::cout << "cool header value: " << cool_header_only;
            return 0;
        }
        """)

    cmakelist = textwrap.dedent("""
        set(CMAKE_CXX_COMPILER_WORKS 1)
        set(CMAKE_CXX_ABI_COMPILED 1)
        set(CMAKE_C_COMPILER_WORKS 1)
        set(CMAKE_C_ABI_COMPILED 1)
        cmake_minimum_required(VERSION 3.15)
        project(project CXX)

        find_package(hello COMPONENTS invented missing)
        add_executable(myapp main.cpp)
        target_link_libraries(myapp hello::invented)
    """)
    client.save({"conanfile.py": conanfile,
                 "CMakeLists.txt": cmakelist, "main.cpp": main_cpp})
    client.run("create .", assert_error=check_components_exist)
    assert bool(check_components_exist) == ("Conan: Component 'missing' NOT found in package "
                                            "'hello'" in client.out)

    assert "Conan: Including build module" in client.out
    assert "my_modules.cmake" in client.out
    assert bool(check_components_exist) == ("Conan: Component 'invented' found in package 'hello'"
                                            in client.out)<|MERGE_RESOLUTION|>--- conflicted
+++ resolved
@@ -663,15 +663,10 @@
                     cmake = CMake(self)
                     cmake.configure(build_script_folder="src")
                     cmake.build()
-<<<<<<< HEAD
-                    self.run("./main", env="conanrun")
-            """.format("CMakeDeps"))
-=======
                     local_path = os.path.relpath(self.cpp.local.bindirs[0], self.folders.build)
                     cmd = os.path.join(local_path, "main")
                     self.run(cmd, env="conanrun")
             """)
->>>>>>> 3c1f6fb8
         cmakelists = textwrap.dedent("""
             set(CMAKE_CXX_COMPILER_WORKS 1)
             set(CMAKE_CXX_ABI_COMPILED 1)
