--- conflicted
+++ resolved
@@ -61,59 +61,4 @@
     c = client_weird_lib_name
     c.save(pkg_cmake("chat", "0.1", requires=["hello/0.1"]), clean_first=True)
     c.run("create . chat/0.1@")
-<<<<<<< HEAD
-=======
-    assert "chat/0.1: Created package" in c.out
-
-
-# TODO: Remove in Conan 2.0
-@pytest.mark.tool_cmake
-def test_cmake_find_package(client_weird_lib_name):
-    c = client_weird_lib_name
-    files = pkg_cmake("chat", "0.1", requires=["hello/0.1"])
-    conanfile = textwrap.dedent("""
-        import os, platform
-        from conans import ConanFile, CMake
-
-        class Pkg(ConanFile):
-            exports_sources = "CMakeLists.txt", "src/*"
-            settings = "os", "compiler", "arch", "build_type"
-            generators = "cmake_find_package"
-            requires = "hello/0.1"
-
-            def build(self):
-                cmake = CMake(self)
-                cmake.configure()
-                cmake.build()
-        """)
-    files["conanfile.py"] = conanfile
-    c.save(files, clean_first=True)
-    c.run("create . chat/0.1@")
-    assert "chat/0.1: Created package" in c.out
-
-
-# TODO: Remove in Conan 2.0
-@pytest.mark.tool_cmake
-def test_cmake_find_package_multi(client_weird_lib_name):
-    c = client_weird_lib_name
-    files = pkg_cmake("chat", "0.1", requires=["hello/0.1"])
-    conanfile = textwrap.dedent("""
-        import os, platform
-        from conans import ConanFile, CMake
-
-        class Pkg(ConanFile):
-            exports_sources = "CMakeLists.txt", "src/*"
-            settings = "os", "compiler", "arch", "build_type"
-            generators = "cmake_find_package_multi"
-            requires = "hello/0.1"
-
-            def build(self):
-                cmake = CMake(self)
-                cmake.configure()
-                cmake.build()
-        """)
-    files["conanfile.py"] = conanfile
-    c.save(files, clean_first=True)
-    c.run("create . chat/0.1@")
->>>>>>> 6ad5a2d5
     assert "chat/0.1: Created package" in c.out