--- conflicted
+++ resolved
@@ -362,15 +362,9 @@
 
     client.save({"conanfile.py": conanfile, "profile": profile, "src/main.cpp": main,
                  "CMakeLists.txt": cmakelists}, clean_first=True)
-<<<<<<< HEAD
     client.run("install . -pr=./profile")
     client.run("build . -pr=./profile")
-    exe = "cmake-build-release/example" if platform.system() != "Windows" else r"build\Release\example.exe"
-=======
-    client.run("install . -pr=./profile -if=install")
-    client.run("build . -if=install")
     exe = "build/Release/example" if platform.system() != "Windows" else r"build\Release\example.exe"
->>>>>>> 005fc534
     client.run_command(exe)
     assert 'escape=partially "escaped"' in client.out
     assert 'spaces=me you' in client.out
@@ -385,15 +379,10 @@
     assert 'foobar_release=release bazbuz' in client.out
     assert 'answer_release=42' in client.out
 
-<<<<<<< HEAD
     client.run("install . -pr=./profile -s build_type=Debug")
     client.run("build . -pr=./profile -s build_type=Debug")
-    exe = "cmake-build-debug/example" if platform.system() != "Windows" else r"build\Debug\example.exe"
-=======
-    client.run("install . -pr=./profile -if=install -s build_type=Debug")
-    client.run("build . -if=install -s build_type=Debug")
     exe = "build/Debug/example" if platform.system() != "Windows" else r"build\Debug\example.exe"
->>>>>>> 005fc534
+
     client.run_command(exe)
     assert 'escape_debug=debug partially "escaped"' in client.out
     assert 'spaces_debug=debug me you' in client.out
