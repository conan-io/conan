--- conflicted
+++ resolved
@@ -816,10 +816,7 @@
     assert "MSVC_LANG2017" in client.out
 
 
-<<<<<<< HEAD
 @pytest.mark.tool("cmake", "3.23")
-=======
-@pytest.mark.tool_cmake(version="3.23")
 def test_max_schema_version2_build():
     client = TestClient(path_with_spaces=False)
     client.run("new hello/0.1 --template=cmake_exe")
@@ -828,8 +825,7 @@
     client.run("build .")
 
 
-@pytest.mark.tool_cmake(version="3.23")
->>>>>>> 7aa910fd
+@pytest.mark.tool("cmake", "3.23")
 def test_user_presets_version2():
     client = TestClient(path_with_spaces=False)
     client.run("new cmake_exe -d name=hello -d version=0.1")
