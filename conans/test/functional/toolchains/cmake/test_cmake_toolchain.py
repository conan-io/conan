import json
import os
import platform
import re
import textwrap

import pytest

from conan.tools.cmake.presets import load_cmake_presets
from conans.model.recipe_ref import RecipeReference
from conan.tools.microsoft.visual import vcvars_command
from conans.test.assets.cmake import gen_cmakelists
from conans.test.assets.genconanfile import GenConanfile
from conans.test.utils.tools import TestClient, TurboTestClient
from conans.util.files import save, load, rmdir


@pytest.mark.skipif(platform.system() != "Windows", reason="Only for windows")
@pytest.mark.parametrize("compiler, version, update, runtime",
                         [("msvc", "192", None, "dynamic"),
                          ("msvc", "192", "6", "static"),
                          ("msvc", "192", "8", "static")])
def test_cmake_toolchain_win_toolset(compiler, version, update, runtime):
    client = TestClient(path_with_spaces=False)
    settings = {"compiler": compiler,
                "compiler.version": version,
                "compiler.update": update,
                "compiler.cppstd": "17",
                "compiler.runtime": runtime,
                "build_type": "Release",
                "arch": "x86_64"}

    # Build the profile according to the settings provided
    settings = " ".join('-s %s="%s"' % (k, v) for k, v in settings.items() if v)

    conanfile = GenConanfile().with_settings("os", "compiler", "build_type", "arch").\
        with_generator("CMakeToolchain")

    client.save({"conanfile.py": conanfile})
    client.run("install . {}".format(settings))
    toolchain = client.load("conan_toolchain.cmake")
    if update is not None:  # Fullversion
        value = "version=14.{}{}".format(version[-1], update)
    else:
        value = "v14{}".format(version[-1])
    assert 'set(CMAKE_GENERATOR_TOOLSET "{}" CACHE STRING "" FORCE)'.format(value) in toolchain


def test_cmake_toolchain_user_toolchain():
    client = TestClient(path_with_spaces=False)
    conanfile = GenConanfile().with_settings("os", "compiler", "build_type", "arch").\
        with_generator("CMakeToolchain")
    save(client.cache.new_config_path, "tools.cmake.cmaketoolchain:user_toolchain+=mytoolchain.cmake")

    client.save({"conanfile.py": conanfile})
    client.run("install .")
    toolchain = client.load("conan_toolchain.cmake")
    assert 'include("mytoolchain.cmake")' in toolchain


def test_cmake_toolchain_custom_toolchain():
    client = TestClient(path_with_spaces=False)
    conanfile = GenConanfile().with_settings("os", "compiler", "build_type", "arch").\
        with_generator("CMakeToolchain")
    save(client.cache.new_config_path, "tools.cmake.cmaketoolchain:toolchain_file=mytoolchain.cmake")

    client.save({"conanfile.py": conanfile})
    client.run("install .")
    assert not os.path.exists(os.path.join(client.current_folder, "conan_toolchain.cmake"))
    presets = load_cmake_presets(client.current_folder)
    assert "mytoolchain.cmake" in presets["configurePresets"][0]["toolchainFile"]
    assert "binaryDir" in presets["configurePresets"][0]


@pytest.mark.skipif(platform.system() != "Darwin",
                    reason="Single config test, Linux CI still without 3.23")
@pytest.mark.tool("cmake", "3.23")
@pytest.mark.parametrize("existing_user_presets", [None, "user_provided", "conan_generated"])
@pytest.mark.parametrize("schema2", [True, False])
def test_cmake_user_presets_load(existing_user_presets, schema2):
    """
    Test if the CMakeUserPresets.cmake is generated and use CMake to use it to verify the right
    syntax of generated CMakeUserPresets.cmake and CMakePresets.cmake. If the user already provided
    a CMakeUserPresets.cmake, leave the file untouched, and only generate or modify the file if
    the `conan` object exists in the `vendor` field.
    """
    t = TestClient()
    t.run("new -d name=mylib -d version=1.0 -f cmake_lib")
    t.run("create . -s:h build_type=Release")
    t.run("create . -s:h build_type=Debug")

    consumer = textwrap.dedent("""
        from conan import ConanFile
        from conan.tools.cmake import cmake_layout

        class Consumer(ConanFile):

            settings = "build_type", "os", "arch", "compiler"
            requires = "mylib/1.0"
            generators = "CMakeToolchain", "CMakeDeps"

            def layout(self):
                cmake_layout(self)

    """)

    cmakelist = textwrap.dedent("""
        cmake_minimum_required(VERSION 3.1)
        project(PackageTest CXX)
        find_package(mylib REQUIRED CONFIG)
        """)

    user_presets = None
    if existing_user_presets == "user_provided":
        user_presets = "{}"
    elif existing_user_presets == "conan_generated":
        user_presets = '{ "vendor": {"conan": {} } }'

    files_to_save = {"conanfile.py": consumer, "CMakeLists.txt": cmakelist}

    if user_presets:
        files_to_save['CMakeUserPresets.json'] = user_presets
    t.save(files_to_save, clean_first=True)
    t.run("install . -s:h build_type=Debug -g CMakeToolchain")
    t.run("install . -s:h build_type=Release -g CMakeToolchain")

    user_presets_path = os.path.join(t.current_folder, "CMakeUserPresets.json")
    assert os.path.exists(user_presets_path)

    user_presets_data = json.loads(load(user_presets_path))
    if existing_user_presets == "user_provided":
        assert not user_presets_data
    else:
        assert "include" in user_presets_data.keys()

    if existing_user_presets is None:
        t.run_command("cmake . --preset conan-release")
        assert 'CMAKE_BUILD_TYPE="Release"' in t.out
        t.run_command("cmake . --preset conan-debug")
        assert 'CMAKE_BUILD_TYPE="Debug"' in t.out


def test_cmake_toolchain_user_toolchain_from_dep():
    client = TestClient()
    conanfile = textwrap.dedent("""
        import os
        from conan import ConanFile
        from conan.tools.files import copy
        class Pkg(ConanFile):
            exports_sources = "*"
            def package(self):
                copy(self, "*", self.build_folder, self.package_folder)
            def package_info(self):
                f = os.path.join(self.package_folder, "mytoolchain.cmake")
                self.conf_info.append("tools.cmake.cmaketoolchain:user_toolchain", f)
        """)
    client.save({"conanfile.py": conanfile,
                 "mytoolchain.cmake": 'message(STATUS "mytoolchain.cmake !!!running!!!")'})
    client.run("create . --name=toolchain --version=0.1")

    conanfile = textwrap.dedent("""
        from conan import ConanFile
        from conan.tools.cmake import CMake
        class Pkg(ConanFile):
            settings = "os", "compiler", "arch", "build_type"
            exports_sources = "CMakeLists.txt"
            build_requires = "toolchain/0.1"
            generators = "CMakeToolchain"
            def build(self):
                cmake = CMake(self)
                cmake.configure()
        """)

    client.save({"conanfile.py": conanfile,
                 "CMakeLists.txt": gen_cmakelists()}, clean_first=True)
    client.run("create . --name=pkg --version=0.1")
    assert "mytoolchain.cmake !!!running!!!" in client.out


def test_cmake_toolchain_without_build_type():
    # If "build_type" is not defined, toolchain will still be generated, it will not crash
    # Main effect is CMAKE_MSVC_RUNTIME_LIBRARY not being defined
    client = TestClient(path_with_spaces=False)
    conanfile = GenConanfile().with_settings("os", "compiler", "arch").\
        with_generator("CMakeToolchain")

    client.save({"conanfile.py": conanfile})
    client.run("install .")
    toolchain = client.load("conan_toolchain.cmake")
    assert "CMAKE_MSVC_RUNTIME_LIBRARY" not in toolchain
    assert "CMAKE_BUILD_TYPE" not in toolchain


@pytest.mark.tool("cmake")
def test_cmake_toolchain_multiple_user_toolchain():
    """ A consumer consuming two packages that declare:
            self.conf_info["tools.cmake.cmaketoolchain:user_toolchain"]
        The consumer wants to use apply both toolchains in the CMakeToolchain.
        There are two ways to customize the CMakeToolchain (parametrized):
                1. Altering the context of the block (with_context = True)
                2. Using the t.blocks["user_toolchain"].user_toolchains = [] (with_context = False)
    """
    client = TestClient()
    conanfile = textwrap.dedent("""
        import os
        from conan import ConanFile
        from conan.tools.files import copy
        class Pkg(ConanFile):
            exports_sources = "*"
            def package(self):
                copy(self, "*", self.source_folder, self.package_folder)
            def package_info(self):
                f = os.path.join(self.package_folder, "mytoolchain.cmake")
                self.conf_info.append("tools.cmake.cmaketoolchain:user_toolchain", f)
        """)
    client.save({"conanfile.py": conanfile,
                 "mytoolchain.cmake": 'message(STATUS "mytoolchain1.cmake !!!running!!!")'})
    client.run("create . --name=toolchain1 --version=0.1")
    client.save({"conanfile.py": conanfile,
                 "mytoolchain.cmake": 'message(STATUS "mytoolchain2.cmake !!!running!!!")'})
    client.run("create . --name=toolchain2 --version=0.1")

    conanfile = textwrap.dedent("""
        from conan import ConanFile
        from conan.tools.cmake import CMake, CMakeToolchain
        class Pkg(ConanFile):
            settings = "os", "compiler", "arch", "build_type"
            exports_sources = "CMakeLists.txt"
            tool_requires = "toolchain1/0.1", "toolchain2/0.1"
            generators = "CMakeToolchain"

            def build(self):
                cmake = CMake(self)
                cmake.configure()
        """)

    client.save({"conanfile.py": conanfile,
                 "CMakeLists.txt": gen_cmakelists()}, clean_first=True)
    client.run("create . --name=pkg --version=0.1")
    assert "mytoolchain1.cmake !!!running!!!" in client.out
    assert "mytoolchain2.cmake !!!running!!!" in client.out


@pytest.mark.tool("cmake")
def test_cmaketoolchain_no_warnings():
    """Make sure unitialized variables do not cause any warnings, passing -Werror=dev
    and --wanr-unitialized, calling "cmake" with conan_toolchain.cmake used to fail
    """
    # Issue https://github.com/conan-io/conan/issues/10288
    client = TestClient()
    conanfile = textwrap.dedent("""
        from conan import ConanFile
        class Conan(ConanFile):
            settings = "os", "compiler", "arch", "build_type"
            generators = "CMakeToolchain", "CMakeDeps"
            requires = "dep/0.1"
        """)
    consumer = textwrap.dedent("""
       cmake_minimum_required(VERSION 3.15)
       set(CMAKE_CXX_COMPILER_WORKS 1)
       set(CMAKE_CXX_ABI_COMPILED 1)
       project(MyHello CXX)

       find_package(dep CONFIG REQUIRED)
       """)
    client.save({"dep/conanfile.py": GenConanfile("dep", "0.1"),
                 "conanfile.py": conanfile,
                 "CMakeLists.txt": consumer})

    client.run("create dep")
    client.run("install .")
    build_type = "-DCMAKE_BUILD_TYPE=Release" if platform.system() != "Windows" else ""
    client.run_command("cmake . -DCMAKE_TOOLCHAIN_FILE=./conan_toolchain.cmake {}"
                       "-Werror=dev --warn-uninitialized".format(build_type))
    assert "Using Conan toolchain" in client.out
    # The real test is that there are no errors, it returns successfully


def test_install_output_directories():
    """
    If we change the libdirs of the cpp.package, as we are doing cmake.install, the output directory
    for the libraries is changed
    """
    ref = RecipeReference.loads("zlib/1.2.11")
    client = TurboTestClient()
    client.run("new cmake_lib -d name=zlib -d version=1.2.11")
    cf = client.load("conanfile.py")
    pref = client.create(ref, conanfile=cf)
    p_folder = client.get_latest_pkg_layout(pref).package()
    assert not os.path.exists(os.path.join(p_folder, "mylibs"))
    assert os.path.exists(os.path.join(p_folder, "lib"))

    # Edit the cpp.package.libdirs and check if the library is placed anywhere else
    cf = client.load("conanfile.py")
    cf = cf.replace("cmake_layout(self)",
                    'cmake_layout(self)\n        self.cpp.package.libdirs = ["mylibs"]')

    pref = client.create(ref, conanfile=cf)
    p_folder = client.get_latest_pkg_layout(pref).package()
    assert os.path.exists(os.path.join(p_folder, "mylibs"))
    assert not os.path.exists(os.path.join(p_folder, "lib"))

    b_folder = client.get_latest_pkg_layout(pref).build()
    if platform.system() != "Windows":
        gen_folder = os.path.join(b_folder, "build", "Release", "generators")
    else:
        gen_folder = os.path.join(b_folder, "build", "generators")

    toolchain = client.load(os.path.join(gen_folder, "conan_toolchain.cmake"))
    assert 'set(CMAKE_INSTALL_LIBDIR "mylibs")' in toolchain


@pytest.mark.tool("cmake")
def test_cmake_toolchain_definitions_complex_strings():
    # https://github.com/conan-io/conan/issues/11043
    client = TestClient(path_with_spaces=False)
    profile = textwrap.dedent(r'''
        include(default)
        [conf]
        tools.build:defines+=["escape=partially \"escaped\""]
        tools.build:defines+=["spaces=me you"]
        tools.build:defines+=["foobar=bazbuz"]
        tools.build:defines+=["answer=42"]
    ''')

    conanfile = textwrap.dedent(r'''
        from conan import ConanFile
        from conan.tools.cmake import CMake, CMakeToolchain, cmake_layout

        class Test(ConanFile):
            exports_sources = "CMakeLists.txt", "src/*"
            settings = "os", "compiler", "arch", "build_type"

            def generate(self):
                tc = CMakeToolchain(self)
                tc.preprocessor_definitions["escape2"] = "partially \"escaped\""
                tc.preprocessor_definitions["spaces2"] = "me you"
                tc.preprocessor_definitions["foobar2"] = "bazbuz"
                tc.preprocessor_definitions["answer2"] = 42
                tc.preprocessor_definitions.release["escape_release"] = "release partially \"escaped\""
                tc.preprocessor_definitions.release["spaces_release"] = "release me you"
                tc.preprocessor_definitions.release["foobar_release"] = "release bazbuz"
                tc.preprocessor_definitions.release["answer_release"] = 42

                tc.preprocessor_definitions.debug["escape_debug"] = "debug partially \"escaped\""
                tc.preprocessor_definitions.debug["spaces_debug"] = "debug me you"
                tc.preprocessor_definitions.debug["foobar_debug"] = "debug bazbuz"
                tc.preprocessor_definitions.debug["answer_debug"] = 21
                tc.generate()

            def layout(self):
                cmake_layout(self)

            def build(self):
                cmake = CMake(self)
                cmake.configure()
                cmake.build()
        ''')

    main = textwrap.dedent("""
        #include <stdio.h>
        #define STR(x)   #x
        #define SHOW_DEFINE(x) printf("%s=%s", #x, STR(x))
        int main(int argc, char *argv[]) {
            SHOW_DEFINE(escape);
            SHOW_DEFINE(spaces);
            SHOW_DEFINE(foobar);
            SHOW_DEFINE(answer);
            SHOW_DEFINE(escape2);
            SHOW_DEFINE(spaces2);
            SHOW_DEFINE(foobar2);
            SHOW_DEFINE(answer2);
            #ifdef NDEBUG
            SHOW_DEFINE(escape_release);
            SHOW_DEFINE(spaces_release);
            SHOW_DEFINE(foobar_release);
            SHOW_DEFINE(answer_release);
            #else
            SHOW_DEFINE(escape_debug);
            SHOW_DEFINE(spaces_debug);
            SHOW_DEFINE(foobar_debug);
            SHOW_DEFINE(answer_debug);
            #endif
            return 0;
        }
        """)

    cmakelists = textwrap.dedent("""
        cmake_minimum_required(VERSION 3.15)
        project(Test CXX)
        set(CMAKE_CXX_STANDARD 11)
        add_executable(example src/main.cpp)
        """)

    client.save({"conanfile.py": conanfile, "profile": profile, "src/main.cpp": main,
                 "CMakeLists.txt": cmakelists}, clean_first=True)
    client.run("install . -pr=./profile")
    client.run("build . -pr=./profile")
    exe = "build/Release/example" if platform.system() != "Windows" else r"build\Release\example.exe"
    client.run_command(exe)
    assert 'escape=partially "escaped"' in client.out
    assert 'spaces=me you' in client.out
    assert 'foobar=bazbuz' in client.out
    assert 'answer=42' in client.out
    assert 'escape2=partially "escaped"' in client.out
    assert 'spaces2=me you' in client.out
    assert 'foobar2=bazbuz' in client.out
    assert 'answer2=42' in client.out
    assert 'escape_release=release partially "escaped"' in client.out
    assert 'spaces_release=release me you' in client.out
    assert 'foobar_release=release bazbuz' in client.out
    assert 'answer_release=42' in client.out

    client.run("install . -pr=./profile -s build_type=Debug")
    client.run("build . -pr=./profile -s build_type=Debug")
    exe = "build/Debug/example" if platform.system() != "Windows" else r"build\Debug\example.exe"

    client.run_command(exe)
    assert 'escape_debug=debug partially "escaped"' in client.out
    assert 'spaces_debug=debug me you' in client.out
    assert 'foobar_debug=debug bazbuz' in client.out
    assert 'answer_debug=21' in client.out


class TestAutoLinkPragma:
    # TODO: This is a CMakeDeps test, not a CMakeToolchain test, move it to the right place

    test_cf = textwrap.dedent("""
        import os

        from conan import ConanFile
        from conan.tools.cmake import CMake, cmake_layout, CMakeDeps
        from conan.tools.build import cross_building


        class HelloTestConan(ConanFile):
            settings = "os", "compiler", "build_type", "arch"
            generators = "CMakeToolchain", "VirtualBuildEnv", "VirtualRunEnv"
            apply_env = False
            test_type = "explicit"

            def generate(self):
                deps = CMakeDeps(self)
                deps.generate()

            def requirements(self):
                self.requires(self.tested_reference_str)

            def build(self):
                cmake = CMake(self)
                cmake.configure()
                cmake.build()

            def layout(self):
                cmake_layout(self)

            def test(self):
                if not cross_building(self):
                    cmd = os.path.join(self.cpp.build.bindirs[0], "example")
                    self.run(cmd, env="conanrun")
        """)

    @pytest.mark.skipif(platform.system() != "Windows", reason="Requires Visual Studio")
    @pytest.mark.tool("cmake")
    def test_autolink_pragma_components(self):
        """https://github.com/conan-io/conan/issues/10837

        NOTE: At the moment the property cmake_set_interface_link_directories is only read at the
        global cppinfo, not in the components"""

        client = TestClient()
        client.run("new cmake_lib -d name=hello -d version=1.0")
        cf = client.load("conanfile.py")
        cf = cf.replace('self.cpp_info.libs = ["hello"]', """
            self.cpp_info.components['my_component'].includedirs.append('include')
            self.cpp_info.components['my_component'].libdirs.append('lib')
            self.cpp_info.components['my_component'].libs = []
            self.cpp_info.set_property("cmake_set_interface_link_directories", True)
        """)
        hello_h = client.load("include/hello.h")
        hello_h = hello_h.replace("#define HELLO_EXPORT __declspec(dllexport)",
                                  '#define HELLO_EXPORT __declspec(dllexport)\n'
                                  '#pragma comment(lib, "hello")')

        test_cmakelist = client.load("test_package/CMakeLists.txt")
        test_cmakelist = test_cmakelist.replace("target_link_libraries(example hello::hello)",
                                                "target_link_libraries(example hello::my_component)")
        client.save({"conanfile.py": cf,
                     "include/hello.h": hello_h,
                     "test_package/CMakeLists.txt": test_cmakelist,
                     "test_package/conanfile.py": self.test_cf})

        client.run("create .")

    @pytest.mark.skipif(platform.system() != "Windows", reason="Requires Visual Studio")
    @pytest.mark.tool("cmake")
    def test_autolink_pragma_without_components(self):
        """https://github.com/conan-io/conan/issues/10837"""
        client = TestClient()
        client.run("new cmake_lib -d name=hello -d version=1.0")
        cf = client.load("conanfile.py")
        cf = cf.replace('self.cpp_info.libs = ["hello"]', """
            self.cpp_info.includedirs.append('include')
            self.cpp_info.libdirs.append('lib')
            self.cpp_info.libs = []
            self.cpp_info.set_property("cmake_set_interface_link_directories", True)
        """)
        hello_h = client.load("include/hello.h")
        hello_h = hello_h.replace("#define HELLO_EXPORT __declspec(dllexport)",
                                  '#define HELLO_EXPORT __declspec(dllexport)\n'
                                  '#pragma comment(lib, "hello")')

        client.save({"conanfile.py": cf,
                     "include/hello.h": hello_h,
                     "test_package/conanfile.py": self.test_cf})

        client.run("create .")


@pytest.mark.skipif(platform.system() != "Windows", reason="Only for windows")
def test_cmake_toolchain_runtime_types():
    # everything works with the default cmake_minimum_required version 3.15 in the template
    client = TestClient(path_with_spaces=False)
    client.run("new cmake_lib -d name=hello -d version=0.1")
    client.run("install . -s compiler.runtime=static -s build_type=Debug")
    client.run("build . -s compiler.runtime=static -s build_type=Debug")

    vcvars = vcvars_command(version="15", architecture="x64")
    lib = os.path.join(client.current_folder, "build", "Debug", "hello.lib")
    dumpbind_cmd = '{} && dumpbin /directives "{}"'.format(vcvars, lib)
    client.run_command(dumpbind_cmd)
    assert "LIBCMTD" in client.out


@pytest.mark.skipif(platform.system() != "Windows", reason="Only for windows")
def test_cmake_toolchain_runtime_types_cmake_older_than_3_15():
    client = TestClient(path_with_spaces=False)
    # Setting an older cmake_minimum_required in the CMakeLists fails, will link
    # against the default debug runtime (MDd->MSVCRTD), not against MTd->LIBCMTD
    client.run("new cmake_lib -d name=hello -d version=0.1")
    cmake = client.load("CMakeLists.txt")
    cmake2 = cmake.replace('cmake_minimum_required(VERSION 3.15)',
                           'cmake_minimum_required(VERSION 3.1)')
    assert cmake != cmake2
    client.save({"CMakeLists.txt": cmake2})

    client.run("install . -s compiler.runtime=static -s build_type=Debug")
    client.run("build . -s compiler.runtime=static -s build_type=Debug")

    vcvars = vcvars_command(version="15", architecture="x64")
    lib = os.path.join(client.current_folder, "build", "Debug", "hello.lib")
    dumpbind_cmd = '{} && dumpbin /directives "{}"'.format(vcvars, lib)
    client.run_command(dumpbind_cmd)
    assert "LIBCMTD" in client.out


@pytest.mark.tool("cmake", "3.23")
def test_cmake_presets_missing_option():
    client = TestClient(path_with_spaces=False)

    client.run("new cmake_exe -d name=hello -d version=0.1")
    settings_layout = '-c tools.cmake.cmake_layout:build_folder_vars=\'["options.missing"]\' ' \
                      '-c tools.cmake.cmaketoolchain:generator=Ninja'
    client.run("install . {}".format(settings_layout))
    assert os.path.exists(os.path.join(client.current_folder, "build", "Release", "generators"))


@pytest.mark.tool("cmake", "3.23")
def test_cmake_presets_missing_setting():
    client = TestClient(path_with_spaces=False)
    client.run("new cmake_exe -d name=hello -d version=0.1")
    settings_layout = '-c tools.cmake.cmake_layout:build_folder_vars=\'["settings.missing"]\' ' \
                      '-c tools.cmake.cmaketoolchain:generator=Ninja'
    client.run("install . {}".format(settings_layout))
    assert os.path.exists(os.path.join(client.current_folder, "build", "Release", "generators"))


@pytest.mark.tool("cmake", "3.23")
def test_cmake_presets_multiple_settings_single_config():
    client = TestClient(path_with_spaces=False)
    client.run("new cmake_exe -d name=hello -d version=0.1")
    settings_layout = '-c tools.cmake.cmake_layout:build_folder_vars=' \
                      '\'["settings.compiler", "settings.compiler.version", ' \
                      '   "settings.compiler.cppstd"]\''

    user_presets_path = os.path.join(client.current_folder, "CMakeUserPresets.json")

    # Check that all generated names are expected, both in the layout and in the Presets
    settings = "-s compiler=apple-clang -s compiler.libcxx=libc++ " \
               "-s compiler.version=12.0 -s compiler.cppstd=gnu17"
    client.run("install . {} {}".format(settings, settings_layout))
    assert os.path.exists(os.path.join(client.current_folder, "build", "apple-clang-12.0-gnu17",
                                       "Release", "generators"))
    assert os.path.exists(user_presets_path)
    user_presets = json.loads(load(user_presets_path))
    assert len(user_presets["include"]) == 1
    presets = json.loads(load(user_presets["include"][0]))
    assert len(presets["configurePresets"]) == 1
    assert len(presets["buildPresets"]) == 1
    assert len(presets["testPresets"]) == 1
    assert presets["configurePresets"][0]["name"] == "conan-apple-clang-12.0-gnu17-release"
    assert presets["buildPresets"][0]["name"] == "conan-apple-clang-12.0-gnu17-release"
    assert presets["buildPresets"][0]["configurePreset"] == "conan-apple-clang-12.0-gnu17-release"
    assert presets["testPresets"][0]["name"] == "conan-apple-clang-12.0-gnu17-release"
    assert presets["testPresets"][0]["configurePreset"] == "conan-apple-clang-12.0-gnu17-release"

    # If we create the "Debug" one, it will be appended
    client.run("install . {} -s build_type=Debug {}".format(settings, settings_layout))
    assert os.path.exists(os.path.join(client.current_folder, "build", "apple-clang-12.0-gnu17",
                                       "Release", "generators"))
    assert os.path.exists(user_presets_path)
    user_presets = json.loads(load(user_presets_path))
    assert len(user_presets["include"]) == 2
    presets = json.loads(load(user_presets["include"][0]))
    assert len(presets["configurePresets"]) == 1
    assert len(presets["buildPresets"]) == 1
    assert len(presets["testPresets"]) == 1
    assert presets["configurePresets"][0]["name"] == "conan-apple-clang-12.0-gnu17-release"
    assert presets["buildPresets"][0]["name"] == "conan-apple-clang-12.0-gnu17-release"
    assert presets["buildPresets"][0]["configurePreset"] == "conan-apple-clang-12.0-gnu17-release"
    assert presets["testPresets"][0]["name"] == "conan-apple-clang-12.0-gnu17-release"
    assert presets["testPresets"][0]["configurePreset"] == "conan-apple-clang-12.0-gnu17-release"

    presets = json.loads(load(user_presets["include"][1]))
    assert len(presets["configurePresets"]) == 1
    assert len(presets["buildPresets"]) == 1
    assert len(presets["testPresets"]) == 1
    assert presets["configurePresets"][0]["name"] == "conan-apple-clang-12.0-gnu17-debug"
    assert presets["buildPresets"][0]["name"] == "conan-apple-clang-12.0-gnu17-debug"
    assert presets["buildPresets"][0]["configurePreset"] == "conan-apple-clang-12.0-gnu17-debug"
    assert presets["testPresets"][0]["name"] == "conan-apple-clang-12.0-gnu17-debug"
    assert presets["testPresets"][0]["configurePreset"] == "conan-apple-clang-12.0-gnu17-debug"

    # But If we change, for example, the cppstd and the compiler version, the toolchain
    # and presets will be different, but it will be appended to the UserPresets.json
    settings = "-s compiler=apple-clang -s compiler.libcxx=libc++ " \
               "-s compiler.version=13 -s compiler.cppstd=gnu20"
    client.run("install . {} {}".format(settings, settings_layout))
    assert os.path.exists(os.path.join(client.current_folder, "build", "apple-clang-13-gnu20",
                                       "Release", "generators"))
    assert os.path.exists(user_presets_path)
    user_presets = json.loads(load(user_presets_path))
    # The [0] is the apple-clang 12 the [1] is the apple-clang 13
    assert len(user_presets["include"]) == 3
    presets = json.loads(load(user_presets["include"][2]))
    assert len(presets["configurePresets"]) == 1
    assert len(presets["buildPresets"]) == 1
    assert len(presets["testPresets"]) == 1
    assert presets["configurePresets"][0]["name"] == "conan-apple-clang-13-gnu20-release"
    assert presets["buildPresets"][0]["name"] == "conan-apple-clang-13-gnu20-release"
    assert presets["buildPresets"][0]["configurePreset"] == "conan-apple-clang-13-gnu20-release"
    assert presets["testPresets"][0]["name"] == "conan-apple-clang-13-gnu20-release"
    assert presets["testPresets"][0]["configurePreset"] == "conan-apple-clang-13-gnu20-release"

    # We can build with cmake manually
    if platform.system() == "Darwin":
        client.run_command("cmake . --preset conan-apple-clang-12.0-gnu17-release")
        client.run_command("cmake --build --preset conan-apple-clang-12.0-gnu17-release")
        client.run_command("ctest --preset conan-apple-clang-12.0-gnu17-release")
        client.run_command("./build/apple-clang-12.0-gnu17/Release/hello")
        assert "Hello World Release!" in client.out
        assert "__cplusplus2017" in client.out

        client.run_command("cmake . --preset conan-apple-clang-12.0-gnu17-debug")
        client.run_command("cmake --build --preset conan-apple-clang-12.0-gnu17-debug")
        client.run_command("ctest --preset conan-apple-clang-12.0-gnu17-debug")
        client.run_command("./build/apple-clang-12.0-gnu17/Debug/hello")
        assert "Hello World Debug!" in client.out
        assert "__cplusplus2017" in client.out

        client.run_command("cmake . --preset conan-apple-clang-13-gnu20-release")
        client.run_command("cmake --build --preset conan-apple-clang-13-gnu20-release")
        client.run_command("ctest --preset conan-apple-clang-13-gnu20-release")
        client.run_command("./build/apple-clang-13-gnu20/Release/hello")
        assert "Hello World Release!" in client.out
        assert "__cplusplus2020" in client.out


@pytest.mark.parametrize("multiconfig", [True, False])
def test_cmake_presets_duplicated_install(multiconfig):
    # https://github.com/conan-io/conan/issues/11409
    """Only failed when using a multiconfig generator"""
    client = TestClient(path_with_spaces=False)
    client.run("new cmake_exe -d name=hello -d version=0.1")
    settings = '-s compiler=gcc -s compiler.version=5 -s compiler.libcxx=libstdc++11 ' \
               '-c tools.cmake.cmake_layout:build_folder_vars=' \
               '\'["settings.compiler", "settings.compiler.version"]\' '
    if multiconfig:
        settings += '-c tools.cmake.cmaketoolchain:generator="Multi-Config"'
    client.run("install . {}".format(settings))
    client.run("install . {}".format(settings))
    if multiconfig:
        presets_path = os.path.join(client.current_folder, "build", "gcc-5", "generators",
                                    "CMakePresets.json")
    else:
        presets_path = os.path.join(client.current_folder, "build", "gcc-5", "Release", "generators",
                                    "CMakePresets.json")
    assert os.path.exists(presets_path)
    contents = json.loads(load(presets_path))
    assert len(contents["buildPresets"]) == 1
    assert len(contents["testPresets"]) == 1


def test_remove_missing_presets():
    # https://github.com/conan-io/conan/issues/11413
    client = TestClient(path_with_spaces=False)
    client.run("new cmake_exe -d name=hello -d version=0.1")
    settings = '-s compiler=gcc -s compiler.version=5 -s compiler.libcxx=libstdc++11 ' \
               '-c tools.cmake.cmake_layout:build_folder_vars=' \
               '\'["settings.compiler", "settings.compiler.version"]\' '
    client.run("install . {}".format(settings))
    client.run("install . {} -s compiler.version=6".format(settings))

    presets_path_5 = os.path.join(client.current_folder, "build", "gcc-5")
    assert os.path.exists(presets_path_5)

    presets_path_6 = os.path.join(client.current_folder, "build", "gcc-6")
    assert os.path.exists(presets_path_6)

    rmdir(presets_path_5)

    # If we generate another configuration, the missing one (removed) for gcc-5 is not included
    client.run("install . {} -s compiler.version=11".format(settings))

    user_presets_path = os.path.join(client.current_folder, "CMakeUserPresets.json")
    assert os.path.exists(user_presets_path)

    contents = json.loads(load(user_presets_path))
    assert len(contents["include"]) == 2
    assert "gcc-6" in contents["include"][0]
    assert "gcc-11" in contents["include"][1]


@pytest.mark.tool("cmake", "3.23")
def test_cmake_presets_options_single_config():
    client = TestClient(path_with_spaces=False)
    client.run("new cmake_lib -d name=hello -d version=0.1")
    conf_layout = '-c tools.cmake.cmake_layout:build_folder_vars=\'["settings.compiler",' \
                  '"settings.build_type", "options.shared"]\''

    default_compiler = {"Darwin": "apple-clang",
                        "Windows": "msvc",
                        "Linux": "gcc"}.get(platform.system())

    for shared in (True, False):
        client.run("install . {} -o shared={}".format(conf_layout, shared))
        shared_str = "shared_true" if shared else "shared_false"
        assert os.path.exists(os.path.join(client.current_folder,
                                           "build", "{}-release-{}".format(default_compiler, shared_str),
                                           "generators"))

    client.run("install . {}".format(conf_layout))
    assert os.path.exists(os.path.join(client.current_folder,
                                       "build", "{}-release-shared_false".format(default_compiler),
                                       "generators"))

    user_presets_path = os.path.join(client.current_folder, "CMakeUserPresets.json")
    assert os.path.exists(user_presets_path)

    # We can build with cmake manually
    if platform.system() == "Darwin":
        for shared in (True, False):
            shared_str = "shared_true" if shared else "shared_false"
            client.run_command("cmake . --preset conan-apple-clang-release-{}".format(shared_str))
            client.run_command("cmake --build --preset conan-apple-clang-release-{}".format(shared_str))
            client.run_command("ctest --preset conan-apple-clang-release-{}".format(shared_str))
            the_lib = "libhello.a" if not shared else "libhello.dylib"
            path = os.path.join(client.current_folder,
                                "build", "apple-clang-release-{}".format(shared_str), the_lib)
            assert os.path.exists(path)


@pytest.mark.tool("cmake", "3.23")
@pytest.mark.skipif(platform.system() != "Windows", reason="Needs windows")
def test_cmake_presets_multiple_settings_multi_config():
    client = TestClient(path_with_spaces=False)
    client.run("new cmake_exe -d name=hello -d version=0.1")
    settings_layout = '-c tools.cmake.cmake_layout:build_folder_vars=' \
                      '\'["settings.compiler.runtime", "settings.compiler.cppstd"]\''

    user_presets_path = os.path.join(client.current_folder, "CMakeUserPresets.json")

    # Check that all generated names are expected, both in the layout and in the Presets
    settings = "-s compiler=msvc -s compiler.version=191 -s compiler.runtime=dynamic " \
               "-s compiler.cppstd=14"
    client.run("install . {} {}".format(settings, settings_layout))
    assert os.path.exists(os.path.join(client.current_folder, "build", "dynamic-14", "generators"))
    assert os.path.exists(user_presets_path)
    user_presets = json.loads(load(user_presets_path))
    assert len(user_presets["include"]) == 1
    presets = json.loads(load(user_presets["include"][0]))
    assert len(presets["configurePresets"]) == 1
    assert len(presets["buildPresets"]) == 1
    assert len(presets["testPresets"]) == 1
    assert presets["configurePresets"][0]["name"] == "conan-dynamic-14"
    assert presets["buildPresets"][0]["name"] == "conan-dynamic-14-release"
    assert presets["buildPresets"][0]["configurePreset"] == "conan-dynamic-14"
    assert presets["testPresets"][0]["name"] == "conan-dynamic-14-release"
    assert presets["testPresets"][0]["configurePreset"] == "conan-dynamic-14"

    # If we create the "Debug" one, it has the same toolchain and preset file, that is
    # always multiconfig
    client.run("install . {} -s build_type=Debug {}".format(settings, settings_layout))
    assert os.path.exists(os.path.join(client.current_folder, "build", "dynamic-14", "generators"))
    assert os.path.exists(user_presets_path)
    user_presets = json.loads(load(user_presets_path))
    assert len(user_presets["include"]) == 1
    presets = json.loads(load(user_presets["include"][0]))
    assert len(presets["configurePresets"]) == 1
    assert len(presets["buildPresets"]) == 2
    assert len(presets["testPresets"]) == 2
    assert presets["configurePresets"][0]["name"] == "conan-dynamic-14"
    assert presets["buildPresets"][0]["name"] == "conan-dynamic-14-release"
    assert presets["buildPresets"][1]["name"] == "conan-dynamic-14-debug"
    assert presets["buildPresets"][0]["configurePreset"] == "conan-dynamic-14"
    assert presets["buildPresets"][1]["configurePreset"] == "conan-dynamic-14"
    assert presets["testPresets"][0]["name"] == "conan-dynamic-14-release"
    assert presets["testPresets"][1]["name"] == "conan-dynamic-14-debug"
    assert presets["testPresets"][0]["configurePreset"] == "conan-dynamic-14"
    assert presets["testPresets"][1]["configurePreset"] == "conan-dynamic-14"

    # But If we change, for example, the cppstd and the compiler version, the toolchain
    # and presets will be different, but it will be appended to the UserPresets.json
    settings = "-s compiler=msvc -s compiler.version=191 -s compiler.runtime=static " \
               "-s compiler.cppstd=17"
    client.run("install . {} {}".format(settings, settings_layout))
    assert os.path.exists(os.path.join(client.current_folder, "build", "static-17", "generators"))
    assert os.path.exists(user_presets_path)
    user_presets = json.loads(load(user_presets_path))
    # The [0] is the msvc dynamic/14 the [1] is the static/17
    assert len(user_presets["include"]) == 2
    presets = json.loads(load(user_presets["include"][1]))
    assert len(presets["configurePresets"]) == 1
    assert len(presets["buildPresets"]) == 1
    assert len(presets["testPresets"]) == 1
    assert presets["configurePresets"][0]["name"] == "conan-static-17"
    assert presets["buildPresets"][0]["name"] == "conan-static-17-release"
    assert presets["buildPresets"][0]["configurePreset"] == "conan-static-17"
    assert presets["testPresets"][0]["name"] == "conan-static-17-release"
    assert presets["testPresets"][0]["configurePreset"] == "conan-static-17"

    # We can build with cmake manually
    client.run_command("cmake . --preset conan-dynamic-14")

    client.run_command("cmake --build --preset conan-dynamic-14-release")
    client.run_command("ctest --preset conan-dynamic-14-release")
    client.run_command("build\\dynamic-14\\Release\\hello")
    assert "Hello World Release!" in client.out
    assert "MSVC_LANG2014" in client.out

    client.run_command("cmake --build --preset conan-dynamic-14-debug")
    client.run_command("ctest --preset conan-dynamic-14-debug")
    client.run_command("build\\dynamic-14\\Debug\\hello")
    assert "Hello World Debug!" in client.out
    assert "MSVC_LANG2014" in client.out

    client.run_command("cmake . --preset conan-static-17")

    client.run_command("cmake --build --preset conan-static-17-release")
    client.run_command("ctest --preset conan-static-17-release")
    client.run_command("build\\static-17\\Release\\hello")
    assert "Hello World Release!" in client.out
    assert "MSVC_LANG2017" in client.out


@pytest.mark.tool("cmake", "3.23")
def test_max_schema_version2_build():
    client = TestClient(path_with_spaces=False)
    client.run("new cmake_exe -d name=hello -d version=0.1")
    configs = ["-c tools.cmake.cmaketoolchain.presets:max_schema_version=2"]
    client.run("install . {} -s compiler.cppstd=14".format(" ".join(configs)))
    client.run("build .")


@pytest.mark.tool("cmake", "3.23")
def test_user_presets_version2():
    client = TestClient(path_with_spaces=False)
    client.run("new cmake_exe -d name=hello -d version=0.1")
    configs = ["-c tools.cmake.cmaketoolchain.presets:max_schema_version=2 ",
               "-c tools.cmake.cmake_layout:build_folder_vars='[\"settings.compiler.cppstd\"]'"]
    client.run("install . {} -s compiler.cppstd=14".format(" ".join(configs)))
    client.run("install . {} -s compiler.cppstd=17".format(" ".join(configs)))
    # TODO: This line was failing, after being merged from conan 1.x, because the default
    #  compiler in CI is VS 191, that do not support c++20, and this raises, but apparently
    #  it does nothing @lasote
    # client.run("install . {} -s compiler.cppstd=20".format(" ".join(configs)))

    if platform.system() == "Windows":
        client.run_command("cmake . --preset conan-14")
        client.run_command("cmake --build --preset conan-14-release")
        client.run_command("ctest --preset conan-14-release")
        client.run_command(r"build\14\Release\hello.exe")
    else:
        client.run_command("cmake . --preset conan-14-release")
        client.run_command("cmake --build --preset conan-14-release")
        client.run_command("ctest --preset conan-14-release")
        client.run_command("./build/14/Release/hello")

    assert "Hello World Release!" in client.out

    if platform.system() != "Windows":
        assert "__cplusplus2014" in client.out
    else:
        assert "MSVC_LANG2014" in client.out

    if platform.system() == "Windows":
        client.run_command("cmake . --preset conan-17")
        client.run_command("cmake --build --preset conan-17-release")
        client.run_command("ctest --preset conan-17-release")
        client.run_command(r"build\17\Release\hello.exe")
    else:
        client.run_command("cmake . --preset conan-17-release")
        client.run_command("cmake --build --preset conan-17-release")
        client.run_command("ctest --preset conan-17-release")
        client.run_command("./build/17/Release/hello")

    assert "Hello World Release!" in client.out
    if platform.system() != "Windows":
        assert "__cplusplus2017" in client.out
    else:
        assert "MSVC_LANG2017" in client.out


@pytest.mark.tool("cmake")
def test_cmaketoolchain_sysroot():
    client = TestClient(path_with_spaces=False)

    conanfile = textwrap.dedent("""
        from conan import ConanFile
        from conan.tools.cmake import CMakeToolchain, CMake, cmake_layout

        class AppConan(ConanFile):
            settings = "os", "compiler", "build_type", "arch"
            exports_sources = "CMakeLists.txt"

            def generate(self):
                tc = CMakeToolchain(self)
                {}
                tc.generate()

            def build(self):
                cmake = CMake(self)
                cmake.configure()
                cmake.build()
        """)

    cmakelist = textwrap.dedent("""
        cmake_minimum_required(VERSION 3.15)
        set(CMAKE_CXX_COMPILER_WORKS 1)
        project(app CXX)
        message("sysroot: '${CMAKE_SYSROOT}'")
        message("osx_sysroot: '${CMAKE_OSX_SYSROOT}'")
        """)

    client.save({
        "conanfile.py": conanfile.format(""),
        "CMakeLists.txt": cmakelist
    })

    fake_sysroot = client.current_folder
    output_fake_sysroot = fake_sysroot.replace("\\", "/") if platform.system() == "Windows" else fake_sysroot
    client.run("create . --name=app --version=1.0 -c tools.build:sysroot='{}'".format(fake_sysroot))
    assert "sysroot: '{}'".format(output_fake_sysroot) in client.out

    # set in a block instead of using conf
    set_sysroot_in_block = 'tc.blocks["generic_system"].values["cmake_sysroot"] = "{}"'.format(output_fake_sysroot)
    client.save({
        "conanfile.py": conanfile.format(set_sysroot_in_block),
    })
    client.run("create . --name=app --version=1.0")
    assert "sysroot: '{}'".format(output_fake_sysroot) in client.out


@pytest.mark.tool("cmake", "3.23")
def test_cmake_presets_with_conanfile_txt():
    c = TestClient()

    c.run("new cmake_exe -d name=foo -d version=1.0")
    os.unlink(os.path.join(c.current_folder, "conanfile.py"))
    c.save({"conanfile.txt": textwrap.dedent("""
        [generators]
        CMakeToolchain

        [layout]
        cmake_layout
        """)})

    c.run("install .")
    c.run("install . -s build_type=Debug")

    if platform.system() != "Windows":
        c.run_command("cmake --preset conan-debug")
        c.run_command("cmake --build --preset conan-debug")
        c.run_command("ctest --preset conan-debug")
        c.run_command("./build/Debug/foo")
    else:
        c.run_command("cmake --preset conan-default")
        c.run_command("cmake --build --preset conan-debug")
        c.run_command("ctest --preset conan-debug")
        c.run_command("build\\Debug\\foo")

    assert "Hello World Debug!" in c.out

    if platform.system() != "Windows":
        c.run_command("cmake --preset conan-release")
        c.run_command("cmake --build --preset conan-release")
        c.run_command("ctest --preset conan-release")
        c.run_command("./build/Release/foo")
    else:
        c.run_command("cmake --build --preset conan-release")
        c.run_command("ctest --preset conan-release")
        c.run_command("build\\Release\\foo")

    assert "Hello World Release!" in c.out


def test_cmake_presets_not_forbidden_build_type():
    client = TestClient(path_with_spaces=False)
    client.run("new cmake_exe -d name=hello -d version=0.1")
    settings_layout = '-c tools.cmake.cmake_layout:build_folder_vars=' \
                      '\'["options.missing", "settings.build_type"]\''
    client.run("install . {}".format(settings_layout))
    assert os.path.exists(os.path.join(client.current_folder,
                                       "build/release/generators/conan_toolchain.cmake"))


def test_resdirs_cmake_install():
    """If resdirs is declared, the CMAKE_INSTALL_DATAROOTDIR folder is set"""

    client = TestClient(path_with_spaces=False)

    conanfile = textwrap.dedent("""
            from conan import ConanFile
            from conan.tools.cmake import CMakeToolchain, CMake, cmake_layout

            class AppConan(ConanFile):
                settings = "os", "compiler", "build_type", "arch"
                exports_sources = "CMakeLists.txt", "my_license"
                name = "foo"
                version = "1.0"

                def generate(self):
                    tc = CMakeToolchain(self)
                    tc.generate()

                def layout(self):
                    self.cpp.package.resdirs = ["res"]

                def build(self):
                    cmake = CMake(self)
                    cmake.configure()
                    cmake.build()

                def package(self):
                    cmake = CMake(self)
                    cmake.install()
            """)

    cmake = """
    cmake_minimum_required(VERSION 3.15)
    set(CMAKE_CXX_COMPILER_WORKS 1)
    project(foo)
    if(NOT CMAKE_INSTALL_DATAROOTDIR)
        message(FATAL_ERROR "Cannot install stuff")
    endif()
    install(FILES my_license DESTINATION ${CMAKE_INSTALL_DATAROOTDIR}/licenses)
    """

    client.save({"conanfile.py": conanfile, "CMakeLists.txt": cmake, "my_license": "MIT"})
    client.run("create .")
    assert "/res/licenses/my_license" in client.out
    assert "Packaged 1 file: my_license" in client.out


def test_resdirs_none_cmake_install():
    """If no resdirs are declared, the CMAKE_INSTALL_DATAROOTDIR folder is not set"""

    client = TestClient(path_with_spaces=False)

    conanfile = textwrap.dedent("""
            from conan import ConanFile
            from conan.tools.cmake import CMakeToolchain, CMake, cmake_layout

            class AppConan(ConanFile):
                settings = "os", "compiler", "build_type", "arch"
                exports_sources = "CMakeLists.txt", "my_license"
                name = "foo"
                version = "1.0"

                def generate(self):
                    tc = CMakeToolchain(self)
                    tc.generate()

                def build(self):
                    cmake = CMake(self)
                    cmake.configure()
                    cmake.build()

                def package(self):
                    cmake = CMake(self)
                    cmake.install()
            """)

    cmake = """
    cmake_minimum_required(VERSION 3.15)
    set(CMAKE_CXX_COMPILER_WORKS 1)
    project(foo)
    if(NOT CMAKE_INSTALL_DATAROOTDIR)
        message(FATAL_ERROR "Cannot install stuff")
    endif()
    """

    client.save({"conanfile.py": conanfile, "CMakeLists.txt": cmake, "my_license": "MIT"})
    client.run("create .", assert_error=True)
    assert "Cannot install stuff" in client.out


def test_cmake_toolchain_vars_when_option_declared():
    t = TestClient()

    cmakelists = textwrap.dedent("""
    cmake_minimum_required(VERSION 2.8) # <---- set this to an old version for old policies
    cmake_policy(SET CMP0091 NEW) # <-- Needed on Windows
    project(mylib CXX)

    message("CMake version: ${CMAKE_VERSION}")

    # Set the options AFTER the call to project, that is, after toolchain is loaded
    option(BUILD_SHARED_LIBS "" ON)
    option(CMAKE_POSITION_INDEPENDENT_CODE "" OFF)

    add_library(mylib src/mylib.cpp)
    target_include_directories(mylib PUBLIC include)

    get_target_property(MYLIB_TARGET_TYPE mylib TYPE)
    get_target_property(MYLIB_PIC mylib POSITION_INDEPENDENT_CODE)
    message("mylib target type: ${MYLIB_TARGET_TYPE}")
    message("MYLIB_PIC value: ${MYLIB_PIC}")
    if(MYLIB_PIC)
        #Note: the value is "True"/"False" if set by cmake,
        #       and "ON"/"OFF" if set by Conan
        message("mylib position independent code: ON")
    else()
        message("mylib position independent code: OFF")
    endif()

    set_target_properties(mylib PROPERTIES PUBLIC_HEADER "include/mylib.h")
    install(TARGETS mylib)
    """)

    t.run("new cmake_lib -d name=mylib -d version=1.0")
    t.save({"CMakeLists.txt": cmakelists})

    # The generated toolchain should set `BUILD_SHARED_LIBS` to `OFF`,
    # and `CMAKE_POSITION_INDEPENDENT_CODE` to `ON` and the calls to
    # `option()` in the CMakeLists.txt should respect the existing values.
    # Note: on *WINDOWS* `fPIC` is not an option for this recipe, so it's invalid
    #       to pass it to Conan, in which case the value in CMakeLists.txt
    #       takes precedence.
    fpic_option = "-o mylib/*:fPIC=True" if platform.system() != "Windows" else ""
    fpic_cmake_value = "ON" if platform.system() != "Windows" else "OFF"
    t.run(f"create . -o mylib/*:shared=False {fpic_option} --test-folder=")
    assert "mylib target type: STATIC_LIBRARY" in t.out
    assert f"mylib position independent code: {fpic_cmake_value}" in t.out

    # When building manually, ensure the value passed by the toolchain overrides the ones in
    # the CMakeLists
    fpic_option = "-o mylib/*:fPIC=False" if platform.system() != "Windows" else ""
    t.run(f"install . -o mylib/*:shared=False {fpic_option}")
    folder = "build/generators" if platform.system() == "Windows" else "build/Release/generators"
    t.run_command(f"cmake -S . -B build/ -DCMAKE_TOOLCHAIN_FILE={folder}/conan_toolchain.cmake")
    assert "mylib target type: STATIC_LIBRARY" in t.out
    assert f"mylib position independent code: OFF" in t.out

    # Note: from this point forward, the CMakeCache is already initialised.
    # When explicitly overriding `CMAKE_POSITION_INDEPENDENT_CODE` via command line, ensure
    # this takes precedence to the value defined by the toolchain
    t.run_command("cmake -S . -B build/ -DCMAKE_POSITION_INDEPENDENT_CODE=ON")
    assert "mylib target type: STATIC_LIBRARY" in t.out
    assert "mylib position independent code: ON" in t.out

    t.run_command("cmake -S . -B build/ -DBUILD_SHARED_LIBS=ON")
    assert "mylib target type: SHARED_LIBRARY" in t.out
    assert "mylib position independent code: ON" in t.out


@pytest.mark.tool("cmake")
@pytest.mark.parametrize("single_profile", [True, False])
def test_find_program_for_tool_requires(single_profile):
    """Test that the same reference can be both a tool_requires and a regular requires,
    and that find_program (executables) and find_package (libraries) find the correct ones
    when cross building.
    """

    client = TestClient()

    conanfile = textwrap.dedent("""
        import os

        from conan import ConanFile
        from conan.tools.files import copy
        class TestConan(ConanFile):
            name = "foobar"
            version = "1.0"
            settings = "os", "arch", "compiler", "build_type"
            exports_sources = "*"
            def layout(self):
                pass
            def package(self):
                copy(self, pattern="lib*", src=self.build_folder, dst=os.path.join(self.package_folder, "lib"))
                copy(self, pattern="*bin", src=self.build_folder, dst=os.path.join(self.package_folder, "bin"))
    """)

    host_profile = textwrap.dedent("""
    [settings]
        os=Linux
        arch=armv8
        compiler=gcc
        compiler.version=12
        compiler.libcxx=libstdc++11
        build_type=Release
    """)

    build_profile = textwrap.dedent("""
        [settings]
        os=Linux
        arch=x86_64
        compiler=gcc
        compiler.version=12
        compiler.libcxx=libstdc++11
        build_type=Release
    """)

    client.save({"conanfile.py": conanfile,
                "libfoo.so": "",
                "foobin": "",
                "host_profile": host_profile,
                "build_profile": build_profile
                })

    client.run("create . -pr:b build_profile -pr:h build_profile")
    build_context_package_folder = re.search(r"Package folder ([\w\W]+).conan2([\w\W]+)", str(client.out)).group(2).strip()
    build_context_package_folder = build_context_package_folder.replace("\\", "/")
    client.run("create . -pr:b build_profile -pr:h host_profile")
    host_context_package_folder = re.search(r"Package folder ([\w\W]+).conan2([\w\W]+)", str(client.out)).group(2).strip()
    host_context_package_folder = host_context_package_folder.replace("\\", "/")

    conanfile_consumer = textwrap.dedent("""
        from conan import ConanFile
        from conan.tools.cmake import cmake_layout
        class PkgConan(ConanFile):
            settings = "os", "arch", "compiler", "build_type"

            def layout(self):
                cmake_layout(self)

            def requirements(self):
                self.requires("foobar/1.0")

            def build_requirements(self):
               self.tool_requires("foobar/1.0")
    """)

    cmakelists_consumer = textwrap.dedent("""
        cmake_minimum_required(VERSION 3.15)
        project(Hello LANGUAGES NONE)
        find_package(foobar CONFIG REQUIRED)
        find_program(FOOBIN_EXECUTABLE foobin)
        message("foobin executable: ${FOOBIN_EXECUTABLE}")
        message("foobar include dir: ${foobar_INCLUDE_DIR}")
        if(NOT FOOBIN_EXECUTABLE)
          message(FATAL_ERROR "FOOBIN executable not found")
        endif()
    """)

    client.save({
        "conanfile_consumer.py": conanfile_consumer,
        "CMakeLists.txt": cmakelists_consumer,
        "host_profile": host_profile,
        "build_profile": build_profile}, clean_first=True)
<<<<<<< HEAD

    if single_profile:
        profiles = "-pr host_profile"
    else:
        profiles = "-pr:b build_profile -pr:h host_profile"

    client.run(f"install conanfile_consumer.py pkg/0.1@ -g CMakeToolchain -g CMakeDeps {profiles}")
=======
    client.run("install conanfile_consumer.py -g CMakeToolchain -g CMakeDeps -pr:b build_profile -pr:h host_profile")
>>>>>>> 6e47de23

    with client.chdir("build"):
        client.run_command("cmake .. -DCMAKE_TOOLCHAIN_FILE=Release/generators/conan_toolchain.cmake -DCMAKE_BUILD_TYPE=Release")
        # Verify binary executable is found from build context package,
        # and library comes from host context package
        assert f"{build_context_package_folder}/bin/foobin" in client.out
        assert f"{host_context_package_folder}/include" in client.out


@pytest.mark.tool("pkg_config")
def test_cmaketoolchain_and_pkg_config_path():
    """
    Lightweight test which is loading a dependency as a *.pc file through
    CMake thanks to pkg_check_modules macro.
    It's working because PKG_CONFIG_PATH env variable is being loaded automatically
    by the CMakeToolchain generator.
    """
    client = TestClient()
    dep = textwrap.dedent("""
    from conan import ConanFile
    class DepConan(ConanFile):
        name = "dep"
        version = "1.0"
        def package_info(self):
            self.cpp_info.libs = ["dep"]
    """)
    pkg = textwrap.dedent("""
    from conan import ConanFile
    from conan.tools.cmake import CMake, cmake_layout
    class HelloConan(ConanFile):
        name = "pkg"
        version = "1.0"
        settings = "os", "compiler", "build_type", "arch"
        generators = "PkgConfigDeps", "CMakeToolchain"
        exports_sources = "CMakeLists.txt"

        def requirements(self):
            self.requires("dep/1.0")

        def layout(self):
            cmake_layout(self)

        def build(self):
            cmake = CMake(self)
            cmake.configure()
            cmake.build()
    """)
    cmakelists = textwrap.dedent("""
    cmake_minimum_required(VERSION 3.15)
    project(pkg CXX)

    find_package(PkgConfig REQUIRED)
    # We should have PKG_CONFIG_PATH created in the current environment
    pkg_check_modules(DEP REQUIRED IMPORTED_TARGET dep)
    """)
    client.save({
        "dep/conanfile.py": dep,
        "pkg/conanfile.py": pkg,
        "pkg/CMakeLists.txt": cmakelists
    })
    client.run("create dep/conanfile.py")
    client.run("create pkg/conanfile.py")
    assert "Found dep, version 1.0" in client.out<|MERGE_RESOLUTION|>--- conflicted
+++ resolved
@@ -1278,17 +1278,8 @@
         "CMakeLists.txt": cmakelists_consumer,
         "host_profile": host_profile,
         "build_profile": build_profile}, clean_first=True)
-<<<<<<< HEAD
-
-    if single_profile:
-        profiles = "-pr host_profile"
-    else:
-        profiles = "-pr:b build_profile -pr:h host_profile"
-
-    client.run(f"install conanfile_consumer.py pkg/0.1@ -g CMakeToolchain -g CMakeDeps {profiles}")
-=======
+
     client.run("install conanfile_consumer.py -g CMakeToolchain -g CMakeDeps -pr:b build_profile -pr:h host_profile")
->>>>>>> 6e47de23
 
     with client.chdir("build"):
         client.run_command("cmake .. -DCMAKE_TOOLCHAIN_FILE=Release/generators/conan_toolchain.cmake -DCMAKE_BUILD_TYPE=Release")
