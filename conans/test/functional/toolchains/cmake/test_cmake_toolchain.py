import os
import platform
import textwrap

import pytest

from conan.tools.files import load_toolchain_args
from conans.test.assets.cmake import gen_cmakelists
from conans.test.assets.genconanfile import GenConanfile
from conans.test.utils.tools import TestClient
from conans.util.files import save


@pytest.mark.skipif(platform.system() != "Windows", reason="Only for windows")
@pytest.mark.parametrize("compiler, version, update, runtime",
                         [("msvc", "192", None, "dynamic"),
                          ("msvc", "192", "6", "static"),
                          ("msvc", "192", "8", "static")])
def test_cmake_toolchain_win_toolset(compiler, version, update, runtime):
    client = TestClient(path_with_spaces=False)
    settings = {"compiler": compiler,
                "compiler.version": version,
                "compiler.update": update,
                "compiler.cppstd": "17",
                "compiler.runtime": runtime,
                "build_type": "Release",
                "arch": "x86_64"}

    # Build the profile according to the settings provided
    settings = " ".join('-s %s="%s"' % (k, v) for k, v in settings.items() if v)

    conanfile = GenConanfile().with_settings("os", "compiler", "build_type", "arch").\
        with_generator("CMakeToolchain")

    client.save({"conanfile.py": conanfile})
    client.run("install . {}".format(settings))
    toolchain = client.load("conan_toolchain.cmake")
    if update is not None:  # Fullversion
        value = "version=14.{}{}".format(version[-1], update)
    else:
        value = "v14{}".format(version[-1])
    assert 'set(CMAKE_GENERATOR_TOOLSET "{}" CACHE STRING "" FORCE)'.format(value) in toolchain


def test_cmake_toolchain_user_toolchain():
    client = TestClient(path_with_spaces=False)
    conanfile = GenConanfile().with_settings("os", "compiler", "build_type", "arch").\
        with_generator("CMakeToolchain")
    save(client.cache.new_config_path, "tools.cmake.cmaketoolchain:user_toolchain=mytoolchain.cmake")

    client.save({"conanfile.py": conanfile})
    client.run("install .")
    toolchain = client.load("conan_toolchain.cmake")
    assert 'include("mytoolchain.cmake")' in toolchain


def test_cmake_toolchain_custom_toolchain():
    client = TestClient(path_with_spaces=False)
    conanfile = GenConanfile().with_settings("os", "compiler", "build_type", "arch").\
        with_generator("CMakeToolchain")
    save(client.cache.new_config_path, "tools.cmake.cmaketoolchain:toolchain_file=mytoolchain.cmake")

    client.save({"conanfile.py": conanfile})
    client.run("install .")
    assert not os.path.exists(os.path.join(client.current_folder, "conan_toolchain.cmake"))
    build_content = load_toolchain_args(client.current_folder)
    assert "mytoolchain.cmake" == build_content["cmake_toolchain_file"]


<<<<<<< HEAD
@pytest.mark.tool_cmake
=======
@pytest.mark.tool("cmake")
>>>>>>> a5eda2e9
def test_cmake_toolchain_user_toolchain_from_dep():
    client = TestClient()
    conanfile = textwrap.dedent("""
        import os
        from conan import ConanFile
        from conan.tools.files import copy
        class Pkg(ConanFile):
            exports_sources = "*"
            def package(self):
                copy(self, "*", self.build_folder, self.package_folder)
            def package_info(self):
                f = os.path.join(self.package_folder, "mytoolchain.cmake")
                self.conf_info["tools.cmake.cmaketoolchain:user_toolchain"] = f
        """)
    client.save({"conanfile.py": conanfile,
                 "mytoolchain.cmake": 'message(STATUS "mytoolchain.cmake !!!running!!!")'})
    client.run("create . --name=toolchain --version=0.1")

    conanfile = textwrap.dedent("""
        from conan import ConanFile
        from conan.tools.cmake import CMake
        class Pkg(ConanFile):
            settings = "os", "compiler", "arch", "build_type"
            exports_sources = "CMakeLists.txt"
            build_requires = "toolchain/0.1"
            generators = "CMakeToolchain"
            def build(self):
                cmake = CMake(self)
                cmake.configure()
        """)

    client.save({"conanfile.py": conanfile,
                 "CMakeLists.txt": gen_cmakelists()}, clean_first=True)
    client.run("create . --name=pkg --version=0.1")
    assert "mytoolchain.cmake !!!running!!!" in client.out


def test_cmake_toolchain_without_build_type():
    # If "build_type" is not defined, toolchain will still be generated, it will not crash
    # Main effect is CMAKE_MSVC_RUNTIME_LIBRARY not being defined
    client = TestClient(path_with_spaces=False)
    conanfile = GenConanfile().with_settings("os", "compiler", "arch").\
        with_generator("CMakeToolchain")

    client.save({"conanfile.py": conanfile})
    client.run("install .")
    toolchain = client.load("conan_toolchain.cmake")
    assert "CMAKE_MSVC_RUNTIME_LIBRARY" not in toolchain
    assert "CMAKE_BUILD_TYPE" not in toolchain


<<<<<<< HEAD
@pytest.mark.tool_cmake
=======
@pytest.mark.tool("cmake")
>>>>>>> a5eda2e9
def test_cmake_toolchain_multiple_user_toolchain():
    """ A consumer consuming two packages that declare:
            self.conf_info["tools.cmake.cmaketoolchain:user_toolchain"]
        The consumer wants to use apply both toolchains in the CMakeToolchain.
        There are two ways to customize the CMakeToolchain (parametrized):
                1. Altering the context of the block (with_context = True)
                2. Using the t.blocks["user_toolchain"].user_toolchains = [] (with_context = False)
    """
    client = TestClient()
    conanfile = textwrap.dedent("""
        import os
        from conan import ConanFile
        from conan.tools.files import copy
        class Pkg(ConanFile):
            exports_sources = "*"
            def package(self):
                copy(self, "*", self.source_folder, self.package_folder)
            def package_info(self):
                f = os.path.join(self.package_folder, "mytoolchain.cmake")
                self.conf_info["tools.cmake.cmaketoolchain:user_toolchain"] = f
        """)
    client.save({"conanfile.py": conanfile,
                 "mytoolchain.cmake": 'message(STATUS "mytoolchain1.cmake !!!running!!!")'})
    client.run("create . --name=toolchain1 --version=0.1")
    client.save({"conanfile.py": conanfile,
                 "mytoolchain.cmake": 'message(STATUS "mytoolchain2.cmake !!!running!!!")'})
    client.run("create . --name=toolchain2 --version=0.1")

    conanfile = textwrap.dedent("""
        from conan import ConanFile
        from conan.tools.cmake import CMake, CMakeToolchain
        class Pkg(ConanFile):
            settings = "os", "compiler", "arch", "build_type"
            exports_sources = "CMakeLists.txt"
            tool_requires = "toolchain1/0.1", "toolchain2/0.1"


            def generate(self):
                # Get the toolchains from "tools.cmake.cmaketoolchain:user_toolchain" conf at the
                # tool_requires
                user_toolchains = []
                for dep in self.dependencies.direct_build.values():
                    ut = dep.conf_info["tools.cmake.cmaketoolchain:user_toolchain"]
                    if ut:
                        user_toolchains.append(ut.replace('\\\\', '/'))

                # Modify the context of the user_toolchain block
                t = CMakeToolchain(self)
                t.blocks["user_toolchain"].values["paths"] = user_toolchains
                t.generate()

            def build(self):
                cmake = CMake(self)
                cmake.configure()
        """)

    client.save({"conanfile.py": conanfile,
                 "CMakeLists.txt": gen_cmakelists()}, clean_first=True)
    client.run("create . --name=pkg --version=0.1")
    assert "mytoolchain1.cmake !!!running!!!" in client.out
    assert "mytoolchain2.cmake !!!running!!!" in client.out


@pytest.mark.tool("cmake")
def test_cmaketoolchain_no_warnings():
    """Make sure unitialized variables do not cause any warnings, passing -Werror=dev
    and --wanr-unitialized, calling "cmake" with conan_toolchain.cmake used to fail
    """
    # Issue https://github.com/conan-io/conan/issues/10288
    client = TestClient()
    conanfile = textwrap.dedent("""
        from conan import ConanFile
        class Conan(ConanFile):
            settings = "os", "compiler", "arch", "build_type"
            generators = "CMakeToolchain", "CMakeDeps"
            requires = "dep/0.1"
        """)
    consumer = textwrap.dedent("""
       set(CMAKE_CXX_COMPILER_WORKS 1)
       set(CMAKE_CXX_ABI_COMPILED 1)
       project(MyHello CXX)
       cmake_minimum_required(VERSION 3.15)

       find_package(dep CONFIG REQUIRED)
       """)
    client.save({"dep/conanfile.py": GenConanfile("dep", "0.1"),
                 "conanfile.py": conanfile,
                 "CMakeLists.txt": consumer})

    client.run("create dep")
    client.run("install .")
    client.run_command("cmake . -DCMAKE_TOOLCHAIN_FILE=./conan_toolchain.cmake "
                       "-Werror=dev --warn-uninitialized")
    assert "Using Conan toolchain" in client.out
    # The real test is that there are no errors, it returns successfully<|MERGE_RESOLUTION|>--- conflicted
+++ resolved
@@ -67,11 +67,7 @@
     assert "mytoolchain.cmake" == build_content["cmake_toolchain_file"]
 
 
-<<<<<<< HEAD
-@pytest.mark.tool_cmake
-=======
 @pytest.mark.tool("cmake")
->>>>>>> a5eda2e9
 def test_cmake_toolchain_user_toolchain_from_dep():
     client = TestClient()
     conanfile = textwrap.dedent("""
@@ -123,11 +119,7 @@
     assert "CMAKE_BUILD_TYPE" not in toolchain
 
 
-<<<<<<< HEAD
-@pytest.mark.tool_cmake
-=======
 @pytest.mark.tool("cmake")
->>>>>>> a5eda2e9
 def test_cmake_toolchain_multiple_user_toolchain():
     """ A consumer consuming two packages that declare:
             self.conf_info["tools.cmake.cmaketoolchain:user_toolchain"]
