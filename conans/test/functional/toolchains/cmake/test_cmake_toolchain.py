--- conflicted
+++ resolved
@@ -1446,15 +1446,14 @@
     assert "Found dep, version 1.0" in client.out
 
 
-<<<<<<< HEAD
-@pytest.mark.tool_cmake
+@pytest.mark.tool("cmake")
 def test_check_c_source_compiles():
     """
     https://github.com/conan-io/conan/issues/12012
     """
     client = TestClient()
-    client.run("new dep/1.0 -m=cmake_lib")
-    client.run("create . -tf=None")
+    client.run("new cmake_lib -d name=dep -d version=1.0")
+    client.run("create . -tf=")
 
     consumer = textwrap.dedent("""
         from conan import ConanFile
@@ -1463,22 +1462,22 @@
             settings = "os", "arch", "compiler", "build_type"
             requires = "dep/1.0"
             generators = "CMakeDeps", "CMakeToolchain"
-            def layout(self):
-                cmake_layout(self)
         """)
 
     # COMMENT set(MYLIB ... ) and UNCOMMENT get_target_property( ) for test to pass
     cmakelist = textwrap.dedent("""\
         cmake_minimum_required(VERSION 3.15)
         project(Hello LANGUAGES CXX)
+
         find_package(dep CONFIG REQUIRED)
-        INCLUDE(CheckCXXSourceCompiles)
+        include(CheckCXXSourceCompiles)
         list(PREPEND CMAKE_REQUIRED_INCLUDES ${dep_INCLUDE_DIRS})
-        #get_target_property(MYLIB CONAN_LIB::dep_dep_RELEASE IMPORTED_LOCATION_RELEASE)
-        set(MYLIB ${dep_LIBRARIES})
+        # get_target_property(MYLIB CONAN_LIB::dep_dep_RELEASE IMPORTED_LOCATION_RELEASE)
+        set(MYLIB ${dep_LIBRARIES_TARGETS})
+        message(STATUS "LIBS DEPS ${dep_LIBRARIES_TARGETS}")
         list(PREPEND CMAKE_REQUIRED_LIBRARIES ${MYLIB})
         check_cxx_source_compiles("#include <dep.h>
-			                      int main(void) { dep(); return 0; }" IT_COMPILES)
+                                  int main(void) { dep(); return 0; }" IT_COMPILES)
         """)
 
     client.save({"conanfile.py": consumer,
@@ -1486,9 +1485,10 @@
     client.run("install .")
 
     with client.chdir("build"):
-        client.run_command("cmake .. -DCMAKE_TOOLCHAIN_FILE=generators/conan_toolchain.cmake ")
+        client.run_command("cmake .. -DCMAKE_TOOLCHAIN_FILE=conan_toolchain.cmake ")
         assert "Performing Test IT_COMPILES - Success" in client.out
-=======
+
+
 def test_cmaketoolchain_conf_from_tool_require():
     # https://github.com/conan-io/conan/issues/13914
     c = TestClient()
@@ -1955,5 +1955,4 @@
     c.run_command(r"build\Debug\example.exe")
     assert 'DEFINE conan_test_answer=123' in c.out
     assert 'other=' not in c.out
-    assert "CPLUSPLUS: __cplusplus19" in c.out
->>>>>>> 06297af6
+    assert "CPLUSPLUS: __cplusplus19" in c.out