--- conflicted
+++ resolved
@@ -1406,7 +1406,6 @@
     assert "-- MYVAR1 MYVALUE1!!" in client.out
 
 
-<<<<<<< HEAD
 def test_no_build_type():
     client = TestClient()
 
@@ -1450,7 +1449,8 @@
                  "CMakeLists.txt": cmake})
     client.run("create .")
     assert "Don't specify 'build_type' at build time" not in client.out
-=======
+
+
 @pytest.mark.tool("cmake", "3.19")
 def test_redirect_stdout():
     client = TestClient()
@@ -1633,5 +1633,4 @@
     assert "running: mytool/0.1" in c.out
 
     c.run_command("ctest --preset conan-debug")
-    assert "tests passed" in c.out
->>>>>>> 98d8f6aa
+    assert "tests passed" in c.out