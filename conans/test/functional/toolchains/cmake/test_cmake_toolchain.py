import json
import os
import platform
import textwrap

import pytest

from conan.tools.cmake.presets import load_cmake_presets
from conans.model.recipe_ref import RecipeReference
from conan.tools.microsoft.visual import vcvars_command
from conans.test.assets.cmake import gen_cmakelists
from conans.test.assets.genconanfile import GenConanfile
from conans.test.utils.tools import TestClient, TurboTestClient
from conans.util.files import save, load, rmdir


@pytest.mark.skipif(platform.system() != "Windows", reason="Only for windows")
@pytest.mark.parametrize("compiler, version, update, runtime",
                         [("msvc", "192", None, "dynamic"),
                          ("msvc", "192", "6", "static"),
                          ("msvc", "192", "8", "static")])
def test_cmake_toolchain_win_toolset(compiler, version, update, runtime):
    client = TestClient(path_with_spaces=False)
    settings = {"compiler": compiler,
                "compiler.version": version,
                "compiler.update": update,
                "compiler.cppstd": "17",
                "compiler.runtime": runtime,
                "build_type": "Release",
                "arch": "x86_64"}

    # Build the profile according to the settings provided
    settings = " ".join('-s %s="%s"' % (k, v) for k, v in settings.items() if v)

    conanfile = GenConanfile().with_settings("os", "compiler", "build_type", "arch").\
        with_generator("CMakeToolchain")

    client.save({"conanfile.py": conanfile})
    client.run("install . {}".format(settings))
    toolchain = client.load("conan_toolchain.cmake")
    if update is not None:  # Fullversion
        value = "version=14.{}{}".format(version[-1], update)
    else:
        value = "v14{}".format(version[-1])
    assert 'set(CMAKE_GENERATOR_TOOLSET "{}" CACHE STRING "" FORCE)'.format(value) in toolchain


def test_cmake_toolchain_user_toolchain():
    client = TestClient(path_with_spaces=False)
    conanfile = GenConanfile().with_settings("os", "compiler", "build_type", "arch").\
        with_generator("CMakeToolchain")
    save(client.cache.new_config_path, "tools.cmake.cmaketoolchain:user_toolchain+=mytoolchain.cmake")

    client.save({"conanfile.py": conanfile})
    client.run("install .")
    toolchain = client.load("conan_toolchain.cmake")
    assert 'include("mytoolchain.cmake")' in toolchain


def test_cmake_toolchain_custom_toolchain():
    client = TestClient(path_with_spaces=False)
    conanfile = GenConanfile().with_settings("os", "compiler", "build_type", "arch").\
        with_generator("CMakeToolchain")
    save(client.cache.new_config_path, "tools.cmake.cmaketoolchain:toolchain_file=mytoolchain.cmake")

    client.save({"conanfile.py": conanfile})
    client.run("install .")
    assert not os.path.exists(os.path.join(client.current_folder, "conan_toolchain.cmake"))
    presets = load_cmake_presets(client.current_folder)
    assert "mytoolchain.cmake" in presets["configurePresets"][0]["toolchainFile"]
    assert "binaryDir" in presets["configurePresets"][0]


@pytest.mark.tool("cmake", "3.23")
@pytest.mark.skipif(platform.system() != "Darwin",
                    reason="Single config test, Linux CI still without 3.23")
def test_cmake_user_presets_load():
    """
    Test if the CMakeUserPresets.cmake is generated and use CMake to use it to verify the right
    syntax of generated CMakeUserPresets.cmake and CMakePresets.cmake
    """
    t = TestClient()
    t.run("new -d name=mylib -d version=1.0 -f cmake_lib")
    t.run("create . -s:h build_type=Release")
    t.run("create . -s:h build_type=Debug")

    consumer = textwrap.dedent("""
        from conan import ConanFile
        from conan.tools.cmake import cmake_layout

        class Consumer(ConanFile):

            settings = "build_type", "os", "arch", "compiler"
            requires = "mylib/1.0"
            generators = "CMakeToolchain", "CMakeDeps"

            def layout(self):
                cmake_layout(self)

    """)

    cmakelist = textwrap.dedent("""
        cmake_minimum_required(VERSION 3.1)
        project(PackageTest CXX)
        find_package(mylib REQUIRED CONFIG)
        """)
    t.save({"conanfile.py": consumer, "CMakeLists.txt": cmakelist}, clean_first=True)
    t.run("install . -s:h build_type=Debug -g CMakeToolchain")
    t.run("install . -s:h build_type=Release -g CMakeToolchain")
    assert os.path.exists(os.path.join(t.current_folder, "CMakeUserPresets.json"))
    t.run_command("cmake . --preset release")
    assert 'CMAKE_BUILD_TYPE="Release"' in t.out
    t.run_command("cmake . --preset debug")
    assert 'CMAKE_BUILD_TYPE="Debug"' in t.out


def test_cmake_toolchain_user_toolchain_from_dep():
    client = TestClient()
    conanfile = textwrap.dedent("""
        import os
        from conan import ConanFile
        from conan.tools.files import copy
        class Pkg(ConanFile):
            exports_sources = "*"
            def package(self):
                copy(self, "*", self.build_folder, self.package_folder)
            def package_info(self):
                f = os.path.join(self.package_folder, "mytoolchain.cmake")
                self.conf_info.append("tools.cmake.cmaketoolchain:user_toolchain", f)
        """)
    client.save({"conanfile.py": conanfile,
                 "mytoolchain.cmake": 'message(STATUS "mytoolchain.cmake !!!running!!!")'})
    client.run("create . --name=toolchain --version=0.1")

    conanfile = textwrap.dedent("""
        from conan import ConanFile
        from conan.tools.cmake import CMake
        class Pkg(ConanFile):
            settings = "os", "compiler", "arch", "build_type"
            exports_sources = "CMakeLists.txt"
            build_requires = "toolchain/0.1"
            generators = "CMakeToolchain"
            def build(self):
                cmake = CMake(self)
                cmake.configure()
        """)

    client.save({"conanfile.py": conanfile,
                 "CMakeLists.txt": gen_cmakelists()}, clean_first=True)
    client.run("create . --name=pkg --version=0.1")
    assert "mytoolchain.cmake !!!running!!!" in client.out


def test_cmake_toolchain_without_build_type():
    # If "build_type" is not defined, toolchain will still be generated, it will not crash
    # Main effect is CMAKE_MSVC_RUNTIME_LIBRARY not being defined
    client = TestClient(path_with_spaces=False)
    conanfile = GenConanfile().with_settings("os", "compiler", "arch").\
        with_generator("CMakeToolchain")

    client.save({"conanfile.py": conanfile})
    client.run("install .")
    toolchain = client.load("conan_toolchain.cmake")
    assert "CMAKE_MSVC_RUNTIME_LIBRARY" not in toolchain
    assert "CMAKE_BUILD_TYPE" not in toolchain


@pytest.mark.tool("cmake")
def test_cmake_toolchain_multiple_user_toolchain():
    """ A consumer consuming two packages that declare:
            self.conf_info["tools.cmake.cmaketoolchain:user_toolchain"]
        The consumer wants to use apply both toolchains in the CMakeToolchain.
        There are two ways to customize the CMakeToolchain (parametrized):
                1. Altering the context of the block (with_context = True)
                2. Using the t.blocks["user_toolchain"].user_toolchains = [] (with_context = False)
    """
    client = TestClient()
    conanfile = textwrap.dedent("""
        import os
        from conan import ConanFile
        from conan.tools.files import copy
        class Pkg(ConanFile):
            exports_sources = "*"
            def package(self):
                copy(self, "*", self.source_folder, self.package_folder)
            def package_info(self):
                f = os.path.join(self.package_folder, "mytoolchain.cmake")
                self.conf_info.append("tools.cmake.cmaketoolchain:user_toolchain", f)
        """)
    client.save({"conanfile.py": conanfile,
                 "mytoolchain.cmake": 'message(STATUS "mytoolchain1.cmake !!!running!!!")'})
    client.run("create . --name=toolchain1 --version=0.1")
    client.save({"conanfile.py": conanfile,
                 "mytoolchain.cmake": 'message(STATUS "mytoolchain2.cmake !!!running!!!")'})
    client.run("create . --name=toolchain2 --version=0.1")

    conanfile = textwrap.dedent("""
        from conan import ConanFile
        from conan.tools.cmake import CMake, CMakeToolchain
        class Pkg(ConanFile):
            settings = "os", "compiler", "arch", "build_type"
            exports_sources = "CMakeLists.txt"
            tool_requires = "toolchain1/0.1", "toolchain2/0.1"
            generators = "CMakeToolchain"

            def build(self):
                cmake = CMake(self)
                cmake.configure()
        """)

    client.save({"conanfile.py": conanfile,
                 "CMakeLists.txt": gen_cmakelists()}, clean_first=True)
    client.run("create . --name=pkg --version=0.1")
    assert "mytoolchain1.cmake !!!running!!!" in client.out
    assert "mytoolchain2.cmake !!!running!!!" in client.out


@pytest.mark.tool("cmake")
def test_cmaketoolchain_no_warnings():
    """Make sure unitialized variables do not cause any warnings, passing -Werror=dev
    and --wanr-unitialized, calling "cmake" with conan_toolchain.cmake used to fail
    """
    # Issue https://github.com/conan-io/conan/issues/10288
    client = TestClient()
    conanfile = textwrap.dedent("""
        from conan import ConanFile
        class Conan(ConanFile):
            settings = "os", "compiler", "arch", "build_type"
            generators = "CMakeToolchain", "CMakeDeps"
            requires = "dep/0.1"
        """)
    consumer = textwrap.dedent("""
       cmake_minimum_required(VERSION 3.15)
       set(CMAKE_CXX_COMPILER_WORKS 1)
       set(CMAKE_CXX_ABI_COMPILED 1)
       project(MyHello CXX)

       find_package(dep CONFIG REQUIRED)
       """)
    client.save({"dep/conanfile.py": GenConanfile("dep", "0.1"),
                 "conanfile.py": conanfile,
                 "CMakeLists.txt": consumer})

    client.run("create dep")
    client.run("install .")
    build_type = "-DCMAKE_BUILD_TYPE=Release" if platform.system() != "Windows" else ""
    client.run_command("cmake . -DCMAKE_TOOLCHAIN_FILE=./conan_toolchain.cmake {}"
                       "-Werror=dev --warn-uninitialized".format(build_type))
    assert "Using Conan toolchain" in client.out
    # The real test is that there are no errors, it returns successfully


def test_install_output_directories():
    """
    If we change the libdirs of the cpp.package, as we are doing cmake.install, the output directory
    for the libraries is changed
    """
    ref = RecipeReference.loads("zlib/1.2.11")
    client = TurboTestClient()
    client.run("new cmake_lib -d name=zlib -d version=1.2.11")
    cf = client.load("conanfile.py")
    pref = client.create(ref, conanfile=cf)
    p_folder = client.get_latest_pkg_layout(pref).package()
    assert not os.path.exists(os.path.join(p_folder, "mylibs"))
    assert os.path.exists(os.path.join(p_folder, "lib"))

    # Edit the cpp.package.libdirs and check if the library is placed anywhere else
    cf = client.load("conanfile.py")
    cf = cf.replace("cmake_layout(self)",
                    'cmake_layout(self)\n        self.cpp.package.libdirs = ["mylibs"]')

    pref = client.create(ref, conanfile=cf)
    p_folder = client.get_latest_pkg_layout(pref).package()
    assert os.path.exists(os.path.join(p_folder, "mylibs"))
    assert not os.path.exists(os.path.join(p_folder, "lib"))
    b_folder = client.get_latest_pkg_layout(pref).build()
    toolchain = client.load(os.path.join(b_folder, "build", "generators", "conan_toolchain.cmake"))
    assert 'set(CMAKE_INSTALL_LIBDIR "mylibs")' in toolchain


@pytest.mark.tool("cmake")
def test_cmake_toolchain_definitions_complex_strings():
    # https://github.com/conan-io/conan/issues/11043
    client = TestClient(path_with_spaces=False)
    profile = textwrap.dedent(r'''
        include(default)
        [conf]
        tools.build:defines+=["escape=partially \"escaped\""]
        tools.build:defines+=["spaces=me you"]
        tools.build:defines+=["foobar=bazbuz"]
        tools.build:defines+=["answer=42"]
    ''')

    conanfile = textwrap.dedent(r'''
        from conan import ConanFile
        from conan.tools.cmake import CMake, CMakeToolchain, cmake_layout

        class Test(ConanFile):
            exports_sources = "CMakeLists.txt", "src/*"
            settings = "os", "compiler", "arch", "build_type"

            def generate(self):
                tc = CMakeToolchain(self)
                tc.preprocessor_definitions["escape2"] = "partially \"escaped\""
                tc.preprocessor_definitions["spaces2"] = "me you"
                tc.preprocessor_definitions["foobar2"] = "bazbuz"
                tc.preprocessor_definitions["answer2"] = 42
                tc.preprocessor_definitions.release["escape_release"] = "release partially \"escaped\""
                tc.preprocessor_definitions.release["spaces_release"] = "release me you"
                tc.preprocessor_definitions.release["foobar_release"] = "release bazbuz"
                tc.preprocessor_definitions.release["answer_release"] = 42

                tc.preprocessor_definitions.debug["escape_debug"] = "debug partially \"escaped\""
                tc.preprocessor_definitions.debug["spaces_debug"] = "debug me you"
                tc.preprocessor_definitions.debug["foobar_debug"] = "debug bazbuz"
                tc.preprocessor_definitions.debug["answer_debug"] = 21
                tc.generate()

            def layout(self):
                cmake_layout(self)

            def build(self):
                cmake = CMake(self)
                cmake.configure()
                cmake.build()
        ''')

    main = textwrap.dedent("""
        #include <stdio.h>
        #define STR(x)   #x
        #define SHOW_DEFINE(x) printf("%s=%s", #x, STR(x))
        int main(int argc, char *argv[]) {
            SHOW_DEFINE(escape);
            SHOW_DEFINE(spaces);
            SHOW_DEFINE(foobar);
            SHOW_DEFINE(answer);
            SHOW_DEFINE(escape2);
            SHOW_DEFINE(spaces2);
            SHOW_DEFINE(foobar2);
            SHOW_DEFINE(answer2);
            #ifdef NDEBUG
            SHOW_DEFINE(escape_release);
            SHOW_DEFINE(spaces_release);
            SHOW_DEFINE(foobar_release);
            SHOW_DEFINE(answer_release);
            #else
            SHOW_DEFINE(escape_debug);
            SHOW_DEFINE(spaces_debug);
            SHOW_DEFINE(foobar_debug);
            SHOW_DEFINE(answer_debug);
            #endif
            return 0;
        }
        """)

    cmakelists = textwrap.dedent("""
        cmake_minimum_required(VERSION 3.15)
        project(Test CXX)
        set(CMAKE_CXX_STANDARD 11)
        add_executable(example src/main.cpp)
        """)

    client.save({"conanfile.py": conanfile, "profile": profile, "src/main.cpp": main,
                 "CMakeLists.txt": cmakelists}, clean_first=True)
    client.run("install . -pr=./profile")
    client.run("build . -pr=./profile")
    exe = "build/Release/example" if platform.system() != "Windows" else r"build\Release\example.exe"
    client.run_command(exe)
    assert 'escape=partially "escaped"' in client.out
    assert 'spaces=me you' in client.out
    assert 'foobar=bazbuz' in client.out
    assert 'answer=42' in client.out
    assert 'escape2=partially "escaped"' in client.out
    assert 'spaces2=me you' in client.out
    assert 'foobar2=bazbuz' in client.out
    assert 'answer2=42' in client.out
    assert 'escape_release=release partially "escaped"' in client.out
    assert 'spaces_release=release me you' in client.out
    assert 'foobar_release=release bazbuz' in client.out
    assert 'answer_release=42' in client.out

    client.run("install . -pr=./profile -s build_type=Debug")
    client.run("build . -pr=./profile -s build_type=Debug")
    exe = "build/Debug/example" if platform.system() != "Windows" else r"build\Debug\example.exe"

    client.run_command(exe)
    assert 'escape_debug=debug partially "escaped"' in client.out
    assert 'spaces_debug=debug me you' in client.out
    assert 'foobar_debug=debug bazbuz' in client.out
    assert 'answer_debug=21' in client.out


class TestAutoLinkPragma:
    # TODO: This is a CMakeDeps test, not a CMakeToolchain test, move it to the right place

    test_cf = textwrap.dedent("""
        import os

        from conan import ConanFile
        from conan.tools.cmake import CMake, cmake_layout, CMakeDeps
        from conan.tools.build import cross_building


        class HelloTestConan(ConanFile):
            settings = "os", "compiler", "build_type", "arch"
            generators = "CMakeToolchain", "VirtualBuildEnv", "VirtualRunEnv"
            apply_env = False
            test_type = "explicit"

            def generate(self):
                deps = CMakeDeps(self)
                deps.generate()

            def requirements(self):
                self.requires(self.tested_reference_str)

            def build(self):
                cmake = CMake(self)
                cmake.configure()
                cmake.build()

            def layout(self):
                cmake_layout(self)

            def test(self):
                if not cross_building(self):
                    cmd = os.path.join(self.cpp.build.bindirs[0], "example")
                    self.run(cmd, env="conanrun")
        """)

    @pytest.mark.skipif(platform.system() != "Windows", reason="Requires Visual Studio")
    @pytest.mark.tool("cmake")
    def test_autolink_pragma_components(self):
        """https://github.com/conan-io/conan/issues/10837

        NOTE: At the moment the property cmake_set_interface_link_directories is only read at the
        global cppinfo, not in the components"""

        client = TestClient()
        client.run("new cmake_lib -d name=hello -d version=1.0")
        cf = client.load("conanfile.py")
        cf = cf.replace('self.cpp_info.libs = ["hello"]', """
            self.cpp_info.components['my_component'].includedirs.append('include')
            self.cpp_info.components['my_component'].libdirs.append('lib')
            self.cpp_info.components['my_component'].libs = []
            self.cpp_info.set_property("cmake_set_interface_link_directories", True)
        """)
        hello_h = client.load("include/hello.h")
        hello_h = hello_h.replace("#define HELLO_EXPORT __declspec(dllexport)",
                                  '#define HELLO_EXPORT __declspec(dllexport)\n'
                                  '#pragma comment(lib, "hello")')

        test_cmakelist = client.load("test_package/CMakeLists.txt")
        test_cmakelist = test_cmakelist.replace("target_link_libraries(example hello::hello)",
                                                "target_link_libraries(example hello::my_component)")
        client.save({"conanfile.py": cf,
                     "include/hello.h": hello_h,
                     "test_package/CMakeLists.txt": test_cmakelist,
                     "test_package/conanfile.py": self.test_cf})

        client.run("create .")

    @pytest.mark.skipif(platform.system() != "Windows", reason="Requires Visual Studio")
    @pytest.mark.tool("cmake")
    def test_autolink_pragma_without_components(self):
        """https://github.com/conan-io/conan/issues/10837"""
        client = TestClient()
        client.run("new cmake_lib -d name=hello -d version=1.0")
        cf = client.load("conanfile.py")
        cf = cf.replace('self.cpp_info.libs = ["hello"]', """
            self.cpp_info.includedirs.append('include')
            self.cpp_info.libdirs.append('lib')
            self.cpp_info.libs = []
            self.cpp_info.set_property("cmake_set_interface_link_directories", True)
        """)
        hello_h = client.load("include/hello.h")
        hello_h = hello_h.replace("#define HELLO_EXPORT __declspec(dllexport)",
                                  '#define HELLO_EXPORT __declspec(dllexport)\n'
                                  '#pragma comment(lib, "hello")')

        client.save({"conanfile.py": cf,
                     "include/hello.h": hello_h,
                     "test_package/conanfile.py": self.test_cf})

        client.run("create .")


@pytest.mark.skipif(platform.system() != "Windows", reason="Only for windows")
def test_cmake_toolchain_runtime_types():
    # everything works with the default cmake_minimum_required version 3.15 in the template
    client = TestClient(path_with_spaces=False)
    client.run("new cmake_lib -d name=hello -d version=0.1")
    client.run("install . -s compiler.runtime=static -s build_type=Debug")
    client.run("build . -s compiler.runtime=static -s build_type=Debug")

    vcvars = vcvars_command(version="15", architecture="x64")
    lib = os.path.join(client.current_folder, "build", "Debug", "hello.lib")
    dumpbind_cmd = '{} && dumpbin /directives "{}"'.format(vcvars, lib)
    client.run_command(dumpbind_cmd)
    assert "LIBCMTD" in client.out


@pytest.mark.skipif(platform.system() != "Windows", reason="Only for windows")
def test_cmake_toolchain_runtime_types_cmake_older_than_3_15():
    client = TestClient(path_with_spaces=False)
    # Setting an older cmake_minimum_required in the CMakeLists fails, will link
    # against the default debug runtime (MDd->MSVCRTD), not against MTd->LIBCMTD
    client.run("new cmake_lib -d name=hello -d version=0.1")
    cmake = client.load("CMakeLists.txt")
    cmake2 = cmake.replace('cmake_minimum_required(VERSION 3.15)',
                           'cmake_minimum_required(VERSION 3.1)')
    assert cmake != cmake2
    client.save({"CMakeLists.txt": cmake2})

    client.run("install . -s compiler.runtime=static -s build_type=Debug")
    client.run("build . -s compiler.runtime=static -s build_type=Debug")

    vcvars = vcvars_command(version="15", architecture="x64")
    lib = os.path.join(client.current_folder, "build", "Debug", "hello.lib")
    dumpbind_cmd = '{} && dumpbin /directives "{}"'.format(vcvars, lib)
    client.run_command(dumpbind_cmd)
    assert "LIBCMTD" in client.out


@pytest.mark.tool("cmake", "3.23")
def test_cmake_presets_missing_option():
    client = TestClient(path_with_spaces=False)
    client.run("new cmake_exe -d name=hello -d version=0.1")
    settings_layout = '-c tools.cmake.cmake_layout:build_folder_vars=' \
                      '\'["options.missing"]\''
    client.run("install . {}".format(settings_layout))
    assert os.path.exists(os.path.join(client.current_folder, "build", "generators"))


@pytest.mark.tool("cmake", "3.23")
def test_cmake_presets_missing_setting():
    client = TestClient(path_with_spaces=False)
    client.run("new cmake_exe -d name=hello -d version=0.1")
    settings_layout = '-c tools.cmake.cmake_layout:build_folder_vars=' \
                      '\'["settings.missing"]\''
    client.run("install . {}".format(settings_layout))
    assert os.path.exists(os.path.join(client.current_folder, "build", "generators"))


@pytest.mark.tool("cmake", "3.23")
def test_cmake_presets_multiple_settings_single_config():
    client = TestClient(path_with_spaces=False)
    client.run("new cmake_exe -d name=hello -d version=0.1")
    settings_layout = '-c tools.cmake.cmake_layout:build_folder_vars=' \
                      '\'["settings.compiler", "settings.compiler.version", ' \
                      '   "settings.compiler.cppstd"]\''

    user_presets_path = os.path.join(client.current_folder, "CMakeUserPresets.json")

    # Check that all generated names are expected, both in the layout and in the Presets
    settings = "-s compiler=apple-clang -s compiler.libcxx=libc++ " \
               "-s compiler.version=12.0 -s compiler.cppstd=gnu17"
    client.run("install . {} {}".format(settings, settings_layout))
    assert os.path.exists(os.path.join(client.current_folder, "build", "apple-clang-12.0-gnu17",
                                       "generators"))
    assert os.path.exists(user_presets_path)
    user_presets = json.loads(load(user_presets_path))
    assert len(user_presets["include"]) == 1
    presets = json.loads(load(user_presets["include"][0]))
    assert len(presets["configurePresets"]) == 1
    assert len(presets["buildPresets"]) == 1
    assert presets["configurePresets"][0]["name"] == "apple-clang-12.0-gnu17-release"
    assert presets["buildPresets"][0]["name"] == "apple-clang-12.0-gnu17-release"
    assert presets["buildPresets"][0]["configurePreset"] == "apple-clang-12.0-gnu17-release"

    # If we create the "Debug" one, it has the same toolchain and preset file, that is
    # always multiconfig
    client.run("install . {} -s build_type=Debug {}".format(settings, settings_layout))
    assert os.path.exists(os.path.join(client.current_folder, "build", "apple-clang-12.0-gnu17", "generators"))
    assert os.path.exists(user_presets_path)
    user_presets = json.loads(load(user_presets_path))
    assert len(user_presets["include"]) == 1
    presets = json.loads(load(user_presets["include"][0]))
    assert len(presets["configurePresets"]) == 2
    assert len(presets["buildPresets"]) == 2
    assert presets["configurePresets"][0]["name"] == "apple-clang-12.0-gnu17-release"
    assert presets["configurePresets"][1]["name"] == "apple-clang-12.0-gnu17-debug"
    assert presets["buildPresets"][0]["name"] == "apple-clang-12.0-gnu17-release"
    assert presets["buildPresets"][1]["name"] == "apple-clang-12.0-gnu17-debug"
    assert presets["buildPresets"][0]["configurePreset"] == "apple-clang-12.0-gnu17-release"
    assert presets["buildPresets"][1]["configurePreset"] == "apple-clang-12.0-gnu17-debug"

    # But If we change, for example, the cppstd and the compiler version, the toolchain
    # and presets will be different, but it will be appended to the UserPresets.json
    settings = "-s compiler=apple-clang -s compiler.libcxx=libc++ " \
               "-s compiler.version=13 -s compiler.cppstd=gnu20"
    client.run("install . {} {}".format(settings, settings_layout))
    assert os.path.exists(os.path.join(client.current_folder, "build", "apple-clang-13-gnu20",
                                       "generators"))
    assert os.path.exists(user_presets_path)
    user_presets = json.loads(load(user_presets_path))
    # The [0] is the apple-clang 12 the [1] is the apple-clang 13
    assert len(user_presets["include"]) == 2
    presets = json.loads(load(user_presets["include"][1]))
    assert len(presets["configurePresets"]) == 1
    assert len(presets["buildPresets"]) == 1
    assert presets["configurePresets"][0]["name"] == "apple-clang-13-gnu20-release"
    assert presets["buildPresets"][0]["name"] == "apple-clang-13-gnu20-release"
    assert presets["buildPresets"][0]["configurePreset"] == "apple-clang-13-gnu20-release"

    # We can build with cmake manually
    if platform.system() == "Darwin":
        client.run_command("cmake . --preset apple-clang-12.0-gnu17-release")
        client.run_command("cmake --build --preset apple-clang-12.0-gnu17-release")
        client.run_command("./build/apple-clang-12.0-gnu17/Release/hello")
        assert "Hello World Release!" in client.out
        assert "__cplusplus2017" in client.out

        client.run_command("cmake . --preset apple-clang-12.0-gnu17-debug")
        client.run_command("cmake --build --preset apple-clang-12.0-gnu17-debug")
        client.run_command("./build/apple-clang-12.0-gnu17/Debug/hello")
        assert "Hello World Debug!" in client.out
        assert "__cplusplus2017" in client.out

        client.run_command("cmake . --preset apple-clang-13-gnu20-release")
        client.run_command("cmake --build --preset apple-clang-13-gnu20-release")
        client.run_command("./build/apple-clang-13-gnu20/Release/hello")
        assert "Hello World Release!" in client.out
        assert "__cplusplus2020" in client.out


<<<<<<< HEAD
@pytest.mark.tool("cmake", "3.23")
=======
@pytest.mark.parametrize("multiconfig", [True, False])
def test_cmake_presets_duplicated_install(multiconfig):
    # https://github.com/conan-io/conan/issues/11409
    """Only failed when using a multiconfig generator"""
    client = TestClient(path_with_spaces=False)
    client.run("new hello/0.1 --template=cmake_exe")
    settings = '-s compiler=gcc -s compiler.version=5 -s compiler.libcxx=libstdc++11 ' \
               '-c tools.cmake.cmake_layout:build_folder_vars=' \
               '\'["settings.compiler", "settings.compiler.version"]\' '
    if multiconfig:
        settings += '-c tools.cmake.cmaketoolchain:generator="Multi-Config"'
    client.run("install . {}".format(settings))
    client.run("install . {}".format(settings))
    presets_path = os.path.join(client.current_folder, "build", "gcc-5", "generators",
                                "CMakePresets.json")
    assert os.path.exists(presets_path)
    contents = json.loads(load(presets_path))
    assert len(contents["buildPresets"]) == 1


def test_remove_missing_presets():
    # https://github.com/conan-io/conan/issues/11413
    client = TestClient(path_with_spaces=False)
    client.run("new hello/0.1 --template=cmake_exe")
    settings = '-s compiler=gcc -s compiler.version=5 -s compiler.libcxx=libstdc++11 ' \
               '-c tools.cmake.cmake_layout:build_folder_vars=' \
               '\'["settings.compiler", "settings.compiler.version"]\' '
    client.run("install . {}".format(settings))
    client.run("install . {} -s compiler.version=6".format(settings))

    presets_path_5 = os.path.join(client.current_folder, "build", "gcc-5")
    assert os.path.exists(presets_path_5)

    presets_path_6 = os.path.join(client.current_folder, "build", "gcc-6")
    assert os.path.exists(presets_path_6)

    rmdir(presets_path_5)

    # If we generate another configuration, the missing one (removed) for gcc-5 is not included
    client.run("install . {} -s compiler.version=11".format(settings))

    user_presets_path = os.path.join(client.current_folder, "CMakeUserPresets.json")
    assert os.path.exists(user_presets_path)

    contents = json.loads(load(user_presets_path))
    assert len(contents["include"]) == 2
    assert "gcc-6" in contents["include"][0]
    assert "gcc-11" in contents["include"][1]


@pytest.mark.tool_cmake(version="3.23")
>>>>>>> 485b78e1
def test_cmake_presets_options_single_config():
    client = TestClient(path_with_spaces=False)
    client.run("new cmake_lib -d name=hello -d version=0.1")
    conf_layout = '-c tools.cmake.cmake_layout:build_folder_vars=\'["settings.compiler", ' \
                  '"options.shared"]\''

    default_compiler = {"Darwin": "apple-clang",
                        "Windows": "msvc",
                        "Linux": "gcc"}.get(platform.system())

    for shared in (True, False):
        client.run("install . {} -o shared={}".format(conf_layout, shared))
        shared_str = "shared_true" if shared else "shared_false"
        assert os.path.exists(os.path.join(client.current_folder,
                                           "build", "{}-{}".format(default_compiler, shared_str),
                                           "generators"))

    client.run("install . {}".format(conf_layout))
    assert os.path.exists(os.path.join(client.current_folder,
                                       "build", "{}-shared_false".format(default_compiler),
                                       "generators"))

    user_presets_path = os.path.join(client.current_folder, "CMakeUserPresets.json")
    assert os.path.exists(user_presets_path)

    # We can build with cmake manually
    if platform.system() == "Darwin":
        for shared in (True, False):
            shared_str = "shared_true" if shared else "shared_false"
            client.run_command("cmake . --preset apple-clang-{}-release".format(shared_str))
            client.run_command("cmake --build --preset apple-clang-{}-release".format(shared_str))
            the_lib = "libhello.a" if not shared else "libhello.dylib"
            path = os.path.join(client.current_folder,
                                "build", "apple-clang-{}".format(shared_str), "release", the_lib)
            assert os.path.exists(path)


@pytest.mark.tool("cmake", "3.23")
@pytest.mark.skipif(platform.system() != "Windows", reason="Needs windows")
def test_cmake_presets_multiple_settings_multi_config():
    client = TestClient(path_with_spaces=False)
    client.run("new cmake_exe -d name=hello -d version=0.1")
    settings_layout = '-c tools.cmake.cmake_layout:build_folder_vars=' \
                      '\'["settings.compiler.runtime", "settings.compiler.cppstd"]\''

    user_presets_path = os.path.join(client.current_folder, "CMakeUserPresets.json")

    # Check that all generated names are expected, both in the layout and in the Presets
    settings = "-s compiler=msvc -s compiler.version=191 -s compiler.runtime=dynamic " \
               "-s compiler.cppstd=14"
    client.run("install . {} {}".format(settings, settings_layout))
    assert os.path.exists(os.path.join(client.current_folder, "build", "dynamic-14", "generators"))
    assert os.path.exists(user_presets_path)
    user_presets = json.loads(load(user_presets_path))
    assert len(user_presets["include"]) == 1
    presets = json.loads(load(user_presets["include"][0]))
    assert len(presets["configurePresets"]) == 1
    assert len(presets["buildPresets"]) == 1
    assert presets["configurePresets"][0]["name"] == "dynamic-14"
    assert presets["buildPresets"][0]["name"] == "dynamic-14-release"
    assert presets["buildPresets"][0]["configurePreset"] == "dynamic-14"

    # If we create the "Debug" one, it has the same toolchain and preset file, that is
    # always multiconfig
    client.run("install . {} -s build_type=Debug {}".format(settings, settings_layout))
    assert os.path.exists(os.path.join(client.current_folder, "build", "dynamic-14", "generators"))
    assert os.path.exists(user_presets_path)
    user_presets = json.loads(load(user_presets_path))
    assert len(user_presets["include"]) == 1
    presets = json.loads(load(user_presets["include"][0]))
    assert len(presets["configurePresets"]) == 1
    assert len(presets["buildPresets"]) == 2
    assert presets["configurePresets"][0]["name"] == "dynamic-14"
    assert presets["buildPresets"][0]["name"] == "dynamic-14-release"
    assert presets["buildPresets"][1]["name"] == "dynamic-14-debug"
    assert presets["buildPresets"][0]["configurePreset"] == "dynamic-14"
    assert presets["buildPresets"][1]["configurePreset"] == "dynamic-14"

    # But If we change, for example, the cppstd and the compiler version, the toolchain
    # and presets will be different, but it will be appended to the UserPresets.json
    settings = "-s compiler=msvc -s compiler.version=191 -s compiler.runtime=static " \
               "-s compiler.cppstd=17"
    client.run("install . {} {}".format(settings, settings_layout))
    assert os.path.exists(os.path.join(client.current_folder, "build", "static-17", "generators"))
    assert os.path.exists(user_presets_path)
    user_presets = json.loads(load(user_presets_path))
    # The [0] is the msvc dynamic/14 the [1] is the static/17
    assert len(user_presets["include"]) == 2
    presets = json.loads(load(user_presets["include"][1]))
    assert len(presets["configurePresets"]) == 1
    assert len(presets["buildPresets"]) == 1
    assert presets["configurePresets"][0]["name"] == "static-17"
    assert presets["buildPresets"][0]["name"] == "static-17-release"
    assert presets["buildPresets"][0]["configurePreset"] == "static-17"

    # We can build with cmake manually
    client.run_command("cmake . --preset dynamic-14")

    client.run_command("cmake --build --preset dynamic-14-release")
    client.run_command("build\\dynamic-14\\Release\\hello")
    assert "Hello World Release!" in client.out
    assert "MSVC_LANG2014" in client.out

    client.run_command("cmake --build --preset dynamic-14-debug")
    client.run_command("build\\dynamic-14\\Debug\\hello")
    assert "Hello World Debug!" in client.out
    assert "MSVC_LANG2014" in client.out

    client.run_command("cmake . --preset static-17")

    client.run_command("cmake --build --preset static-17-release")
    client.run_command("build\\static-17\\Release\\hello")
    assert "Hello World Release!" in client.out
    assert "MSVC_LANG2017" in client.out


@pytest.mark.tool("cmake")
def test_cmaketoolchain_sysroot():
    client = TestClient(path_with_spaces=False)

    conanfile = textwrap.dedent("""
        from conan import ConanFile
        from conan.tools.cmake import CMakeToolchain, CMake, cmake_layout

        class AppConan(ConanFile):
            settings = "os", "compiler", "build_type", "arch"
            exports_sources = "CMakeLists.txt"

            def generate(self):
                tc = CMakeToolchain(self)
                {}
                tc.generate()

            def build(self):
                cmake = CMake(self)
                cmake.configure()
                cmake.build()
        """)

    cmakelist = textwrap.dedent("""
        cmake_minimum_required(VERSION 3.15)
        set(CMAKE_CXX_COMPILER_WORKS 1)
        project(app CXX)
        message("sysroot: '${CMAKE_SYSROOT}'")
        message("osx_sysroot: '${CMAKE_OSX_SYSROOT}'")
        """)

    client.save({
        "conanfile.py": conanfile.format(""),
        "CMakeLists.txt": cmakelist
    })

    fake_sysroot = client.current_folder
    output_fake_sysroot = fake_sysroot.replace("\\", "/") if platform.system() == "Windows" else fake_sysroot
    client.run("create . --name=app --version=1.0 -c tools.build:sysroot='{}'".format(fake_sysroot))
    assert "sysroot: '{}'".format(output_fake_sysroot) in client.out

    # set in a block instead of using conf
    set_sysroot_in_block = 'tc.blocks["generic_system"].values["cmake_sysroot"] = "{}"'.format(output_fake_sysroot)
    client.save({
        "conanfile.py": conanfile.format(set_sysroot_in_block),
    })
    client.run("create . --name=app --version=1.0")
    assert "sysroot: '{}'".format(output_fake_sysroot) in client.out


@pytest.mark.tool("cmake", "3.23")
def test_cmake_presets_with_conanfile_txt():
    c = TestClient()

    c.run("new cmake_exe -d name=foo -d version=1.0")
    os.unlink(os.path.join(c.current_folder, "conanfile.py"))
    c.save({"conanfile.txt": textwrap.dedent("""
        [generators]
        CMakeToolchain

        [layout]
        cmake_layout
        """)})

    c.run("install .")
    c.run("install . -s build_type=Debug")
    assert os.path.exists(os.path.join(c.current_folder, "CMakeUserPresets.json"))
    presets_path = os.path.join(c.current_folder, "build", "generators", "CMakePresets.json")
    assert os.path.exists(presets_path)

    if platform.system() != "Windows":
        c.run_command("cmake --preset debug")
        c.run_command("cmake --build --preset debug")
        c.run_command("./build/Debug/foo")
    else:
        c.run_command("cmake --preset default")
        c.run_command("cmake --build --preset debug")
        c.run_command("build\\Debug\\foo")

    assert "Hello World Debug!" in c.out

    if platform.system() != "Windows":
        c.run_command("cmake --preset release")
        c.run_command("cmake --build --preset release")
        c.run_command("./build/Release/foo")
    else:
        c.run_command("cmake --build --preset release")
        c.run_command("build\\Release\\foo")

    assert "Hello World Release!" in c.out<|MERGE_RESOLUTION|>--- conflicted
+++ resolved
@@ -624,15 +624,12 @@
         assert "__cplusplus2020" in client.out
 
 
-<<<<<<< HEAD
-@pytest.mark.tool("cmake", "3.23")
-=======
 @pytest.mark.parametrize("multiconfig", [True, False])
 def test_cmake_presets_duplicated_install(multiconfig):
     # https://github.com/conan-io/conan/issues/11409
     """Only failed when using a multiconfig generator"""
     client = TestClient(path_with_spaces=False)
-    client.run("new hello/0.1 --template=cmake_exe")
+    client.run("new cmake_exe -d name=hello -d version=0.1")
     settings = '-s compiler=gcc -s compiler.version=5 -s compiler.libcxx=libstdc++11 ' \
                '-c tools.cmake.cmake_layout:build_folder_vars=' \
                '\'["settings.compiler", "settings.compiler.version"]\' '
@@ -650,7 +647,7 @@
 def test_remove_missing_presets():
     # https://github.com/conan-io/conan/issues/11413
     client = TestClient(path_with_spaces=False)
-    client.run("new hello/0.1 --template=cmake_exe")
+    client.run("new cmake_exe -d name=hello -d version=0.1")
     settings = '-s compiler=gcc -s compiler.version=5 -s compiler.libcxx=libstdc++11 ' \
                '-c tools.cmake.cmake_layout:build_folder_vars=' \
                '\'["settings.compiler", "settings.compiler.version"]\' '
@@ -677,8 +674,7 @@
     assert "gcc-11" in contents["include"][1]
 
 
-@pytest.mark.tool_cmake(version="3.23")
->>>>>>> 485b78e1
+@pytest.mark.tool("cmake", "3.23")
 def test_cmake_presets_options_single_config():
     client = TestClient(path_with_spaces=False)
     client.run("new cmake_lib -d name=hello -d version=0.1")
