import textwrap
import platform


import pytest

from conans.test.assets.cmake import gen_cmakelists
from conans.test.assets.sources import gen_function_cpp
from conans.test.utils.tools import TestClient


@pytest.mark.skipif(platform.system() != "Darwin", reason="Only OSX")
@pytest.mark.parametrize("op_system", ["Macos", "iOS"])
@pytest.mark.tool("cmake")
def test_m1(op_system):
    os_version = "os.version=12.0" if op_system == "iOS" else ""
    os_sdk = "" if op_system == "Macos" else "os.sdk=iphoneos"
    profile = textwrap.dedent("""
        include(default)
        [settings]
        os={}
        {}
        {}
        arch=armv8
    """.format(op_system, os_sdk, os_version))

    client = TestClient(path_with_spaces=False)
    client.save({"m1": profile}, clean_first=True)
    client.run("new cmake_lib -d name=hello -d version=0.1")
    client.run("create . --profile:build=default --profile:host=m1 -tf None")

    main = gen_function_cpp(name="main", includes=["hello"], calls=["hello"])
    custom_content = 'message("CMAKE_SYSTEM_NAME: ${CMAKE_SYSTEM_NAME}") \n' \
                     'message("CMAKE_SYSTEM_PROCESSOR: ${CMAKE_SYSTEM_PROCESSOR}") \n'
    cmakelists = gen_cmakelists(find_package=["hello"], appname="main", appsources=["main.cpp"],
                                custom_content=custom_content)

    conanfile = textwrap.dedent("""
        from conan import ConanFile
        from conan.tools.cmake import CMake, cmake_layout

        class TestConan(ConanFile):
            requires = "hello/0.1"
            settings = "os", "compiler", "arch", "build_type"
            exports_sources = "CMakeLists.txt", "main.cpp"
            generators = "CMakeDeps", "CMakeToolchain"

            def layout(self):
                cmake_layout(self)

            def build(self):
                cmake = CMake(self)
                cmake.configure()
                cmake.build()
        """)

    client.save({"conanfile.py": conanfile,
                 "CMakeLists.txt": cmakelists,
                 "main.cpp": main,
                 "m1": profile}, clean_first=True)
    client.run("install . --profile:build=default --profile:host=m1")
<<<<<<< HEAD

    client.run("build . --profile:build=default --profile:host=m1")
=======
    client.run("build .")
    system_name = 'Darwin' if op_system == 'Macos' else 'iOS'
    assert "CMAKE_SYSTEM_NAME: {}".format(system_name) in client.out
    assert "CMAKE_SYSTEM_PROCESSOR: arm64" in client.out
>>>>>>> c6e3f967
    main_path = "./cmake-build-release/main.app/main" if op_system == "iOS" \
        else "./cmake-build-release/main"
    client.run_command(main_path, assert_error=True)
    assert "Bad CPU type in executable" in client.out
    client.run_command("lipo -info {}".format(main_path))
    assert "Non-fat file" in client.out
    assert "is architecture: arm64" in client.out<|MERGE_RESOLUTION|>--- conflicted
+++ resolved
@@ -58,16 +58,10 @@
                  "CMakeLists.txt": cmakelists,
                  "main.cpp": main,
                  "m1": profile}, clean_first=True)
-    client.run("install . --profile:build=default --profile:host=m1")
-<<<<<<< HEAD
-
     client.run("build . --profile:build=default --profile:host=m1")
-=======
-    client.run("build .")
     system_name = 'Darwin' if op_system == 'Macos' else 'iOS'
     assert "CMAKE_SYSTEM_NAME: {}".format(system_name) in client.out
     assert "CMAKE_SYSTEM_PROCESSOR: arm64" in client.out
->>>>>>> c6e3f967
     main_path = "./cmake-build-release/main.app/main" if op_system == "iOS" \
         else "./cmake-build-release/main"
     client.run_command(main_path, assert_error=True)
