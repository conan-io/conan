--- conflicted
+++ resolved
@@ -205,10 +205,7 @@
 
 
 @pytest.mark.skipif(platform.system() != "Darwin", reason="Only for MacOS")
-<<<<<<< HEAD
 @pytest.mark.tool("cmake")
-=======
-@pytest.mark.tool_cmake
 def test_cpp_info_require_whole_package():
     """
     https://github.com/conan-io/conan/issues/12089
@@ -266,13 +263,13 @@
     client.run("create liba.py")
     client.run("create libb.py")
     client.run("create libc.py")
-    client.run("install libb/1.0@ -g XcodeDeps --install-folder=libb")
+    client.run("install --requires=libb/1.0 -g XcodeDeps -of=libb")
 
     libb_xcconfig = client.load(os.path.join("libb", "conan_libb_libb.xcconfig"))
     assert '#include "conan_liba.xcconfig"' in libb_xcconfig
     assert '#include "conan_liba_liba.xcconfig"' not in libb_xcconfig
 
-    client.run("install libc/1.0@ -g XcodeDeps --install-folder=libc")
+    client.run("install --requires=libc/1.0 -g XcodeDeps --of=libc")
 
     libc_comp1_xcconfig = client.load(os.path.join("libc", "conan_libc_cmp1.xcconfig"))
     assert '#include "conan_liba.xcconfig"' in libc_comp1_xcconfig
@@ -280,8 +277,7 @@
 
 
 @pytest.mark.skipif(platform.system() != "Darwin", reason="Only for MacOS")
-@pytest.mark.tool_cmake
->>>>>>> 68586e95
+@pytest.mark.tool("cmake")
 def test_xcodedeps_test_require():
     client = TestClient()
     client.run("new cmake_lib -d name=gtest -d version=1.0")
