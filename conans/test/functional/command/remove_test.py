--- conflicted
+++ resolved
@@ -394,11 +394,7 @@
                             build_folders={"H1": [1, 2], "H2": [1, 2], "B": [1, 2], "O": [1, 2]},
                             src_folders={"H1": True, "H2": True, "B": True, "O": True})
 
-<<<<<<< HEAD
-    def test_try_remove_using_query_and_packages_or_builds_test(self):
-=======
     def try_remove_using_query_and_packages_or_builds_test(self):
->>>>>>> 5b71a856
         with six.assertRaisesRegex(self, Exception, "Command failed"):
             self.client.run("remove hello/1.4.10@lasote/stable -p=1_H1 -q 'compiler.version=4.8' ")
             self.assertIn("'-q' and '-p' parameters can't be used at the same time", self.client.out)
