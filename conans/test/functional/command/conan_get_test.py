--- conflicted
+++ resolved
@@ -1,11 +1,6 @@
-import textwrap
 import unittest
 
-<<<<<<< HEAD
-from parameterized import parameterized
-=======
 import mock
->>>>>>> 6ec73ac2
 
 from conans.test.utils.tools import NO_SETTINGS_PACKAGE_ID, TestClient, TestServer
 
@@ -13,60 +8,52 @@
 class ConanGetTest(unittest.TestCase):
 
     def setUp(self):
-        self.reference = "Hello0/0.1@lasote/channel"
-        self.conanfile = textwrap.dedent('''
-            from conans import ConanFile
-            
-            class HelloConan(ConanFile):
-                name = "Hello0"
-                version = "0.1"
-                exports_sources = "path*"
-                exports = "other*"
-            ''')
+        self.conanfile = '''
+from conans import ConanFile
 
-        test_server = TestServer([], users={"lasote": "mypass"})
+class HelloConan(ConanFile):
+    name = "Hello0"
+    version = "0.1"
+    exports_sources = "path*"
+    exports = "other*"
+        '''
+
+        test_server = TestServer([],  # write permissions
+                                 users={"lasote": "mypass"})  # exported users and passwords
         servers = {"default": test_server}
         self.client = TestClient(servers=servers, users={"default": [("lasote", "mypass")]})
-        files = {"conanfile.py": self.conanfile,
-                 "path/to/exported_source": "1",
+        files = {"conanfile.py": self.conanfile, "path/to/exported_source": "1",
                  "other/path/to/exported": "2"}
         self.client.save(files)
         self.client.run("export . lasote/channel")
-        self.client.run("install {} --build missing".format(self.reference))
+        self.client.run("install Hello0/0.1@lasote/channel --build missing")
 
-    def test_get_local_reference(self):
+    def test_get_local(self):
         # Local search, dir list
-        self.client.run('get {} .'.format(self.reference))
+        self.client.run('get Hello0/0.1@lasote/channel .')
         self.assertEquals("""Listing directory '.':
  conanfile.py
  conanmanifest.txt
  other
 """, self.client.user_io.out)
 
-        self.client.run('get {} other --raw'.format(self.reference))
+        self.client.run('get Hello0/0.1@lasote/channel other --raw')
         self.assertEquals("path\n", self.client.user_io.out)
 
-        self.client.run('get {} other/path --raw'.format(self.reference))
+        self.client.run('get Hello0/0.1@lasote/channel other/path --raw')
         self.assertEquals("to\n", self.client.user_io.out)
 
-        self.client.run('get {} other/path/to'.format(self.reference))
+        self.client.run('get Hello0/0.1@lasote/channel other/path/to')
         self.assertEquals("Listing directory 'other/path/to':\n exported\n",
                           self.client.user_io.out)
 
-        self.client.run('get {} other/path/to/exported'.format(self.reference))
+        self.client.run('get Hello0/0.1@lasote/channel other/path/to/exported')
         self.assertEquals("2\n", self.client.user_io.out)
 
         # Local search, conanfile print
-        self.client.run('get {} --raw'.format(self.reference))
+        self.client.run('get Hello0/0.1@lasote/channel --raw')
         self.assertIn(self.conanfile, self.client.user_io.out)
 
-<<<<<<< HEAD
-    @parameterized.expand([(True, ), (False, )])
-    def test_get_local_package_reference(self, use_pkg_reference):
-        args_reference = self.reference if not use_pkg_reference else \
-            "{}:{}".format(self.reference, NO_SETTINGS_PACKAGE_ID)
-        args_package = " -p {}".format(NO_SETTINGS_PACKAGE_ID) if not use_pkg_reference else ""
-=======
         # Get conanfile, verify the formatter applied
         def verify_python_lexer(contents, lexer, formatter):
             from pygments.lexers import PythonLexer
@@ -96,103 +83,43 @@
 
 [full_options]
 
->>>>>>> 6ec73ac2
 
-        # Local search print package info
-        self.client.run('get {} {} --raw'.format(args_reference, args_package))
-        self.assertIn(textwrap.dedent("""
-            [requires]
-            
-            
-            [options]
-            
-            
-            [full_settings]
-            
-            
-            [full_requires]
-            
-            
-            [full_options]
-            
-            
-            [recipe_hash]
-                07e4bf611af374672215a94d84146e2d
-            
-            """), self.client.user_io.out)
+[recipe_hash]
+    dcb3ad84f4e46fb3da40dbbea0017094
+
+""", self.client.user_io.out)
 
         # List package dir
-        self.client.run('get {} "." {} --raw'.format(args_reference, args_package))
-        assert_cmp = self.assertEqual if use_pkg_reference else self.assertIn
-        assert_cmp("conaninfo.txt\nconanmanifest.txt\n", self.client.user_io.out)
+        self.client.run('get Hello0/0.1@lasote/channel "." -p %s --raw' % NO_SETTINGS_PACKAGE_ID)
+        self.assertEquals("conaninfo.txt\nconanmanifest.txt\n", self.client.user_io.out)
 
-    def test_get_remote_reference(self):
+    def test_get_remote(self):
         self.client.run('upload "Hello*" --all -c')
 
         # Remote search, dir list
-        self.client.run('get {} . -r default --raw'.format(self.reference))
+        self.client.run('get Hello0/0.1@lasote/channel . -r default --raw')
         self.assertIn("conan_export.tgz\nconan_sources.tgz\nconanfile.py\nconanmanifest.txt",
                       self.client.user_io.out)
 
         # Remote search, conanfile print
-        self.client.run('get {} -r default --raw'.format(self.reference))
+        self.client.run('get Hello0/0.1@lasote/channel -r default --raw')
         self.assertIn(self.conanfile, self.client.user_io.out)
 
-    @parameterized.expand([(True,), (False,)])
-    def test_get_remote_package_reference(self, use_pkg_reference):
-        args_reference = self.reference if not use_pkg_reference else \
-            "{}:{}".format(self.reference, NO_SETTINGS_PACKAGE_ID)
-        args_package = " -p {}".format(NO_SETTINGS_PACKAGE_ID) if not use_pkg_reference else ""
+        # List package dir
+        self.client.run('get Hello0/0.1@lasote/channel "." '
+                        '  -p %s --raw -r default' % NO_SETTINGS_PACKAGE_ID)
+        self.assertEquals("conan_package.tgz\nconaninfo.txt\nconanmanifest.txt\n",
+                          self.client.user_io.out)
 
-<<<<<<< HEAD
-        self.client.run('upload "Hello*" --all -c')
-
-        # List package dir
-        self.client.run('get {} "." {} --raw -r default'.format(args_reference, args_package))
-        assert_cmp = self.assertEqual if use_pkg_reference else self.assertIn
-        assert_cmp("conan_package.tgz\nconaninfo.txt\nconanmanifest.txt\n", self.client.user_io.out)
-
-    def test_not_found_reference(self):
-        self.client.run('get {} "." -r default'.format(self.reference), assert_error=True)
-        self.assertIn("Recipe {} not found".format(self.reference), self.client.user_io.out)
-
-    @parameterized.expand([(True,), (False,)])
-    def test_not_found_package_reference(self, use_pkg_reference):
-        fake_package_id = "123123123123123"
-        args_reference = self.reference if not use_pkg_reference else \
-            "{}:{}".format(self.reference, fake_package_id)
-        args_package = " -p {}".format(fake_package_id) if not use_pkg_reference else ""
-
-        self.client.run('get {} "." -r default {}'.format(args_reference, args_package),
-                        assert_error=True)
-        self.assertIn("Package {}:{} not found".format(self.reference, fake_package_id),
-                      self.client.user_io.out)
-=======
     def test_not_found(self):
         self.client.run('get Hello0/0.1@lasote/channel "." -r default', assert_error=True)
         self.assertIn("Recipe not found: 'Hello0/0.1@lasote/channel'", self.client.user_io.out)
->>>>>>> 6ec73ac2
 
-    def test_duplicated_input(self):
-        """ Fail if given the full reference and the `-p` argument (even if they are equal)"""
-        self.client.run('get {reference}:{pkg_id} -p {pkg_id}'.format(reference=self.reference,
-                                                                      pkg_id=NO_SETTINGS_PACKAGE_ID),
+        self.client.run('get Hello0/0.1@lasote/channel "." -r default -p 123123123123123',
                         assert_error=True)
-<<<<<<< HEAD
-        self.assertIn("Use a full package reference (preferred) or the `--package` "
-                      "command argument, but not both.", self.client.out)
-
-    def test_deprecated_argument(self):
-        """ Argument `-p` should print a deprecation warning (and work)"""
-        self.client.run('get {reference} -p {pkg_id}'.format(reference=self.reference,
-                                                             pkg_id=NO_SETTINGS_PACKAGE_ID))
-        self.assertIn("WARN: Usage of `--package` argument is deprecated. Use a full reference "
-                      "instead: `conan get [...] ", self.client.out)
-=======
         if self.client.cache.config.revisions_enabled:
             # It has to resolve the latest so it fails again with the recipe
             self.assertIn("Recipe not found: 'Hello0/0.1@lasote/channel'", self.client.user_io.out)
         else:
             self.assertIn("Binary package not found: 'Hello0/0.1@lasote/channel:123123123123123'",
-                          self.client.user_io.out)
->>>>>>> 6ec73ac2
+                          self.client.user_io.out)