--- conflicted
+++ resolved
@@ -32,45 +32,25 @@
 
     def test_get_local_reference(self):
         # Local search, dir list
-<<<<<<< HEAD
-        self.client.run('get Hello0/0.1@lasote/channel .')
+        self.client.run('get {} .'.format(self.reference))
         self.assertEqual("""Listing directory '.':
-=======
-        self.client.run('get {} .'.format(self.reference))
-        self.assertEquals("""Listing directory '.':
->>>>>>> d898caea
  conanfile.py
  conanmanifest.txt
  other
 """, self.client.out)
 
-<<<<<<< HEAD
-        self.client.run('get Hello0/0.1@lasote/channel other --raw')
-        self.assertEqual("path\n", self.client.user_io.out)
-
-        self.client.run('get Hello0/0.1@lasote/channel other/path --raw')
-        self.assertEqual("to\n", self.client.user_io.out)
-
-        self.client.run('get Hello0/0.1@lasote/channel other/path/to')
-        self.assertEqual("Listing directory 'other/path/to':\n exported\n",
-                          self.client.user_io.out)
-
-        self.client.run('get Hello0/0.1@lasote/channel other/path/to/exported')
-        self.assertEqual("2\n", self.client.user_io.out)
-=======
         self.client.run('get {} other --raw'.format(self.reference))
-        self.assertEquals("path\n", self.client.out)
+        self.assertEqual("path\n", self.client.out)
 
         self.client.run('get {} other/path --raw'.format(self.reference))
-        self.assertEquals("to\n", self.client.out)
+        self.assertEqual("to\n", self.client.out)
 
         self.client.run('get {} other/path/to'.format(self.reference))
-        self.assertEquals("Listing directory 'other/path/to':\n exported\n",
+        self.assertEqual("Listing directory 'other/path/to':\n exported\n",
                           self.client.out)
 
         self.client.run('get {} other/path/to/exported'.format(self.reference))
-        self.assertEquals("2\n", self.client.out)
->>>>>>> d898caea
+        self.assertEqual("2\n", self.client.out)
 
         # Local search, conanfile print
         self.client.run('get {} --raw'.format(self.reference))
@@ -118,14 +98,9 @@
             """), self.client.out)
 
         # List package dir
-<<<<<<< HEAD
-        self.client.run('get Hello0/0.1@lasote/channel "." -p %s --raw' % NO_SETTINGS_PACKAGE_ID)
-        self.assertEqual("conaninfo.txt\nconanmanifest.txt\n", self.client.user_io.out)
-=======
         self.client.run('get {} "." {} --raw'.format(args_reference, args_package))
         assert_cmp = self.assertEqual if use_pkg_reference else self.assertIn
         assert_cmp("conaninfo.txt\nconanmanifest.txt\n", self.client.out)
->>>>>>> d898caea
 
     def test_get_remote_reference(self):
         self.client.run('upload "Hello*" --all -c')
@@ -148,12 +123,6 @@
         self.client.run('upload "Hello*" --all -c')
 
         # List package dir
-<<<<<<< HEAD
-        self.client.run('get Hello0/0.1@lasote/channel "." '
-                        '  -p %s --raw -r default' % NO_SETTINGS_PACKAGE_ID)
-        self.assertEqual("conan_package.tgz\nconaninfo.txt\nconanmanifest.txt\n",
-                          self.client.user_io.out)
-=======
         self.client.run('get {} "." {} --raw -r default'.format(args_reference, args_package))
         assert_cmp = self.assertEqual if use_pkg_reference else self.assertIn
         assert_cmp("conan_package.tgz\nconaninfo.txt\nconanmanifest.txt\n", self.client.out)
@@ -168,7 +137,6 @@
         args_reference = self.reference if not use_pkg_reference else \
             "{}:{}".format(self.reference, fake_package_id)
         args_package = " -p {}".format(fake_package_id) if not use_pkg_reference else ""
->>>>>>> d898caea
 
         self.client.run('get Hello0/0.1@lasote/channel "." -r default', assert_error=True)
         self.assertIn("Recipe not found: 'Hello0/0.1@lasote/channel'", self.client.out)
