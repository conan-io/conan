--- conflicted
+++ resolved
@@ -553,34 +553,6 @@
         self.assertIn("Uploading conanfile.py", client.out)
         self.assertIn("Uploading conan_export.tgz", client.out)
 
-<<<<<<< HEAD
-    def upload_with_corrupted_package_test(self):
-        """
-        Simulate a connection failure or file corruption in the server with missing files for a
-        package and make sure the upload is possible even if the package in the server is not
-        accessible
-        """
-        client = self._client()
-        conanfile = textwrap.dedent("""
-        from conans import ConanFile
-
-        class Pkg(ConanFile):
-            pass
-        """)
-        client.save({"conanfile.py": conanfile})
-        client.run("create . Pkg/0.1@user/testing")
-        client.run("upload * --all --confirm")
-        server = self._servers["default"]
-        path = server.server_store.get_package_file_path(
-                PackageReference(ConanFileReference.loads("Pkg/0.1@user/testing#0"),
-                                 NO_SETTINGS_PACKAGE_ID, "0"), "conanmanifest.txt")
-        os.unlink(path)  # Simulate conanmanifest.txt is not there
-        client.run("upload * --all --confirm --force")
-        self.assertNotIn("ERROR: Binary package not found", client.out)
-        self.assertIn("Uploading conanmanifest.txt", client.out)
-        self.assertIn("Uploading conaninfo.txt", client.out)
-        self.assertIn("Uploading conan_package.tgz", client.out)
-=======
     def upload_key_error_test(self):
         files = cpp_hello_conan_files("Hello0", "1.2.1", build=False)
         server1 = TestServer([("*/*@*/*", "*")], [("*/*@*/*", "*")],
@@ -602,4 +574,30 @@
         client.run("remote remove server1")
         client.run("upload Hello0/1.2.1@user/testing --all -r server2")
         self.assertNotIn("ERROR: 'server1'", client.out)
->>>>>>> f315caca
+
+    def upload_with_corrupted_package_test(self):
+        """
+        Simulate a connection failure or file corruption in the server with missing files for a
+        package and make sure the upload is possible even if the package in the server is not
+        accessible
+        """
+        client = self._client()
+        conanfile = textwrap.dedent("""
+        from conans import ConanFile
+
+        class Pkg(ConanFile):
+            pass
+        """)
+        client.save({"conanfile.py": conanfile})
+        client.run("create . Pkg/0.1@user/testing")
+        client.run("upload * --all --confirm")
+        server = self._servers["default"]
+        path = server.server_store.get_package_file_path(
+                PackageReference(ConanFileReference.loads("Pkg/0.1@user/testing#0"),
+                                 NO_SETTINGS_PACKAGE_ID, "0"), "conanmanifest.txt")
+        os.unlink(path)  # Simulate conanmanifest.txt is not there
+        client.run("upload * --all --confirm --force")
+        self.assertNotIn("ERROR: Binary package not found", client.out)
+        self.assertIn("Uploading conanmanifest.txt", client.out)
+        self.assertIn("Uploading conaninfo.txt", client.out)
+        self.assertIn("Uploading conan_package.tgz", client.out)