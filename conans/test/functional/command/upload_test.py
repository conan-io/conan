import itertools
import os
import unittest

from mock import mock

from conans.client.tools.env import environment_append
from conans.errors import ConanException
from conans.model.ref import ConanFileReference, PackageReference
from conans.paths import EXPORT_SOURCES_TGZ_NAME, PACKAGE_TGZ_NAME
from conans.test.utils.cpp_test_files import cpp_hello_conan_files
from conans.test.utils.tools import NO_SETTINGS_PACKAGE_ID, TestClient, TestServer
from conans.util.files import gzopen_without_timestamps, is_dirty, save

conanfile = """from conans import ConanFile
class MyPkg(ConanFile):
    name = "Hello0"
    version = "1.2.1"
    exports_sources = "*"

    def package(self):
        self.copy("*")
"""

conanfile_upload_query = """from conans import ConanFile
class MyPkg(ConanFile):
    name = "Hello1"
    version = "1.2.1"
    exports_sources = "*"
    settings = "os", "arch"

    def package(self):
        self.copy("*")
"""


class UploadTest(unittest.TestCase):

    def not_existing_error_test(self):
        """ Trying to upload with pattern not matched must raise an Error
        """
        client = TestClient()
        client.run("upload some_nonsense", assert_error=True)
        self.assertIn("ERROR: No packages found matching pattern 'some_nonsense'",
                      client.user_io.out)

    def invalid_reference_error_test(self):
        """ Trying to upload an invalid reference must raise an Error
        """
        client = TestClient()
        client.run("upload some_nonsense -p hash1", assert_error=True)
        self.assertIn("ERROR: -p parameter only allowed with a valid recipe reference",
                      client.user_io.out)

    def non_existing_recipe_error_test(self):
        """ Trying to upload a non-existing recipe must raise an Error
        """
        client = TestClient()
        client.run("upload Pkg/0.1@user/channel", assert_error=True)
        self.assertIn("ERROR: There is no local conanfile exported as Pkg/0.1@user/channel",
                      client.user_io.out)

    def non_existing_package_error_test(self):
        """ Trying to upload a non-existing package must raise an Error
        """
        client = TestClient()
        client.run("upload Pkg/0.1@user/channel -p hash1", assert_error=True)
        self.assertIn("ERROR: There is no local conanfile exported as Pkg/0.1@user/channel",
                      client.user_io.out)

    def _client(self):
        if not hasattr(self, "_servers"):
            servers = {}
            test_server = TestServer([("*/*@*/*", "*")], [("*/*@*/*", "*")],
                                     users={"lasote": "mypass"})
            servers["default"] = test_server
            self._servers = servers
        client = TestClient(servers=self._servers, users={"default": [("lasote", "mypass")]})
        return client

    def pattern_upload_test(self):
        client = self._client()
        client.save({"conanfile.py": conanfile})
        client.run("create . user/testing")
        client.run("upload Hello0/*@user/testing --confirm --all")
        self.assertIn("Uploading conanmanifest.txt", client.user_io.out)
        self.assertIn("Uploading conan_package.tgz", client.user_io.out)
        self.assertIn("Uploading conanfile.py", client.user_io.out)

    def query_upload_test(self):
        client = self._client()
        client.save({"conanfile.py": conanfile_upload_query})

        for os, arch in itertools.product(["Macos", "Linux", "Windows"],
                                          ["armv8", "x86_64"]):
            client.run("create . user/testing -s os=%s -s arch=%s" % (os, arch))

        # Check that the right number of packages are picked up by the queries
        client.run("upload Hello1/*@user/testing --confirm -q 'os=Windows or os=Macos'")
        for i in range(1, 5):
            self.assertIn("Uploading package %d/4" % i, client.user_io.out)
        self.assertNotIn("Package is up to date, upload skipped", client.user_io.out)

        client.run("upload Hello1/*@user/testing --confirm -q 'os=Linux and arch=x86_64'")
        self.assertIn("Uploading package 1/1", client.user_io.out)

        client.run("upload Hello1/*@user/testing --confirm -q 'arch=armv8'")
        for i in range(1, 4):
            self.assertIn("Uploading package %d/3" % i, client.user_io.out)
        self.assertIn("Package is up to date, upload skipped", client.user_io.out)

        # Check that a query not matching any packages doesn't upload any packages
        client.run("upload Hello1/*@user/testing --confirm -q 'arch=sparc'")
        self.assertNotIn("Uploading package", client.user_io.out)

        # Check that an invalid query fails
        try:
            client.run("upload Hello1/*@user/testing --confirm -q 'blah blah blah'")
        except:
            self.assertIn("Invalid package query", client.user_io.out)

    def broken_sources_tgz_test(self):
        # https://github.com/conan-io/conan/issues/2854
        client = self._client()
        client.save({"conanfile.py": conanfile,
                     "source.h": "my source"})
        client.run("create . user/testing")
        ref = ConanFileReference.loads("Hello0/1.2.1@user/testing")

        def gzopen_patched(name, mode="r", fileobj=None, compresslevel=None, **kwargs):
            raise ConanException("Error gzopen %s" % name)
        with mock.patch('conans.client.remote_manager.gzopen_without_timestamps', new=gzopen_patched):
            client.run("upload * --confirm", assert_error=True)
            self.assertIn("ERROR: Error gzopen conan_sources.tgz", client.out)

            export_folder = client.cache.export(ref)
            tgz = os.path.join(export_folder, EXPORT_SOURCES_TGZ_NAME)
            self.assertTrue(os.path.exists(tgz))
            self.assertTrue(is_dirty(tgz))

        client.run("upload * --confirm")
        self.assertIn("WARN: Hello0/1.2.1@user/testing: Removing conan_sources.tgz, marked as dirty",
                      client.out)
        self.assertTrue(os.path.exists(tgz))
        self.assertFalse(is_dirty(tgz))

    def broken_package_tgz_test(self):
        # https://github.com/conan-io/conan/issues/2854
        client = self._client()
        client.save({"conanfile.py": conanfile,
                     "source.h": "my source"})
        client.run("create . user/testing")
        pref = PackageReference.loads("Hello0/1.2.1@user/testing:" +
                                             NO_SETTINGS_PACKAGE_ID)

        def gzopen_patched(name, mode="r", fileobj=None, compresslevel=None, **kwargs):
            if name == PACKAGE_TGZ_NAME:
                raise ConanException("Error gzopen %s" % name)
            return gzopen_without_timestamps(name, mode, fileobj, compresslevel, **kwargs)
        with mock.patch('conans.client.remote_manager.gzopen_without_timestamps', new=gzopen_patched):
            client.run("upload * --confirm --all", assert_error=True)
            self.assertIn("ERROR: Error gzopen conan_package.tgz", client.out)

            export_folder = client.cache.package(pref)
            tgz = os.path.join(export_folder, PACKAGE_TGZ_NAME)
            self.assertTrue(os.path.exists(tgz))
            self.assertTrue(is_dirty(tgz))

        client.run("upload * --confirm --all")
        self.assertIn("WARN: Hello0/1.2.1@user/testing:%s: "
                      "Removing conan_package.tgz, marked as dirty" % NO_SETTINGS_PACKAGE_ID,
                      client.out)
        self.assertTrue(os.path.exists(tgz))
        self.assertFalse(is_dirty(tgz))

    def corrupt_upload_test(self):
        client = self._client()

        client.save({"conanfile.py": conanfile,
                     "include/hello.h": ""})
        client.run("create . frodo/stable")
        ref = ConanFileReference.loads("Hello0/1.2.1@frodo/stable")
        packages_folder = client.cache.packages(ref)
        pkg_id = os.listdir(packages_folder)[0]
        package_folder = os.path.join(packages_folder, pkg_id)
        save(os.path.join(package_folder, "added.txt"), "")
        os.remove(os.path.join(package_folder, "include/hello.h"))
        client.run("upload Hello0/1.2.1@frodo/stable --all --check", assert_error=True)
        self.assertIn("WARN: Mismatched checksum 'added.txt'", client.user_io.out)
        self.assertIn("WARN: Mismatched checksum 'include/hello.h'", client.user_io.out)
        self.assertIn("ERROR: Cannot upload corrupted package", client.user_io.out)

    def upload_modified_recipe_test(self):
        client = self._client()

        client.save({"conanfile.py": conanfile,
                     "hello.cpp": "int i=0"})
        client.run("export . frodo/stable")
        client.run("upload Hello0/1.2.1@frodo/stable")
        self.assertIn("Uploading conanmanifest.txt", client.user_io.out)
        self.assertIn("Uploaded conan recipe 'Hello0/1.2.1@frodo/stable' to 'default'",
                      client.out)

        client2 = self._client()
        client2.save({"conanfile.py": conanfile + "\r\n#end",
                      "hello.cpp": "int i=1"})
        client2.run("export . frodo/stable")
        ref = ConanFileReference.loads("Hello0/1.2.1@frodo/stable")
<<<<<<< HEAD
        manifest = client2.client_cache.package_layout(ref).load_manifest()
=======
        manifest = client2.cache.load_manifest(ref)
>>>>>>> 3e2b3502
        manifest.time += 10
        manifest.save(client2.cache.export(ref))
        client2.run("upload Hello0/1.2.1@frodo/stable")
        self.assertIn("Uploading conanmanifest.txt", client2.user_io.out)
        self.assertIn("Uploaded conan recipe 'Hello0/1.2.1@frodo/stable' to 'default'",
                      client2.out)

        # first client tries to upload again
        client.run("upload Hello0/1.2.1@frodo/stable", assert_error=True)
        self.assertIn("Remote recipe is newer than local recipe", client.user_io.out)
        self.assertIn("Local 'conanfile.py' using '\\n' line-ends", client.user_io.out)
        self.assertIn("Remote 'conanfile.py' using '\\r\\n' line-ends", client.user_io.out)

    def upload_unmodified_recipe_test(self):
        client = self._client()

        files = cpp_hello_conan_files("Hello0", "1.2.1", build=False)
        client.save(files)
        client.run("export . frodo/stable")
        client.run("upload Hello0/1.2.1@frodo/stable")
        self.assertIn("Uploading conanmanifest.txt", client.user_io.out)
        self.assertIn("Uploaded conan recipe 'Hello0/1.2.1@frodo/stable' to 'default'",
                      client.out)

        client2 = self._client()
        client2.save(files)
        client2.run("export . frodo/stable")
        ref = ConanFileReference.loads("Hello0/1.2.1@frodo/stable")
<<<<<<< HEAD
        manifest = client2.client_cache.package_layout(ref).load_manifest()
=======
        manifest = client2.cache.load_manifest(ref)
>>>>>>> 3e2b3502
        manifest.time += 10
        manifest.save(client2.cache.export(ref))
        client2.run("upload Hello0/1.2.1@frodo/stable")
        self.assertNotIn("Uploading conanmanifest.txt", client2.out)
        self.assertNotIn("Uploaded conan recipe 'Hello0/1.2.1@frodo/stable' to 'default'",
                         client2.out)
        self.assertIn("Recipe is up to date, upload skipped", client2.out)

        # first client tries to upload again
        client.run("upload Hello0/1.2.1@frodo/stable")
        self.assertNotIn("Uploading conanmanifest.txt", client.out)
        self.assertNotIn("Uploaded conan recipe 'Hello0/1.2.1@frodo/stable' to 'default'",
                         client.out)
        self.assertIn("Recipe is up to date, upload skipped", client.out)

    def upload_unmodified_package_test(self):
        client = self._client()

        client.save({"conanfile.py": conanfile,
                     "hello.cpp": ""})
        client.run("create . frodo/stable")
        client.run("upload Hello0/1.2.1@frodo/stable --all")

        client2 = self._client()
        client2.save({"conanfile.py": conanfile,
                      "hello.cpp": ""})
        client2.run("create . frodo/stable")
        client2.run("upload Hello0/1.2.1@frodo/stable --all")
        self.assertIn("Recipe is up to date, upload skipped", client2.out)
        self.assertNotIn("Uploading conanfile.py", client2.out)
        self.assertNotIn("Uploading conan_sources.tgz", client2.out)
        self.assertNotIn("Uploaded conan recipe 'Hello0/1.2.1@frodo/stable' to 'default'",
                         client2.out)
        self.assertNotIn("Uploading conaninfo.txt", client2.out)  # conaninfo NOT changed
        self.assertNotIn("Uploading conan_package.tgz", client2.out)
        self.assertIn("Package is up to date, upload skipped", client2.out)

        # first client tries to upload again
        client.run("upload Hello0/1.2.1@frodo/stable --all")
        self.assertIn("Recipe is up to date, upload skipped", client.out)
        self.assertNotIn("Uploading conanfile.py", client.out)
        self.assertNotIn("Uploading conan_sources.tgz", client.out)
        self.assertNotIn("Uploaded conan recipe 'Hello0/1.2.1@frodo/stable' to 'default'",
                         client.out)
        self.assertNotIn("Uploading conaninfo.txt", client.out)  # conaninfo NOT changed
        self.assertNotIn("Uploading conan_package.tgz", client2.out)
        self.assertIn("Package is up to date, upload skipped", client2.out)

    def no_overwrite_argument_collision_test(self):
        client = self._client()
        client.save({"conanfile.py": conanfile,
                     "hello.cpp": ""})
        client.run("create . frodo/stable")

        # Not valid values as arguments
        client.run("upload Hello0/1.2.1@frodo/stable --no-overwrite kk", assert_error=True)
        self.assertIn("ERROR", client.out)

        # --force not valid with --no-overwrite
        client.run("upload Hello0/1.2.1@frodo/stable --no-overwrite --force", assert_error=True)
        self.assertIn("ERROR: '--no-overwrite' argument cannot be used together with '--force'",
                      client.out)

    def upload_no_overwrite_all_test(self):
        conanfile_new = """from conans import ConanFile, tools
class MyPkg(ConanFile):
    name = "Hello0"
    version = "1.2.1"
    exports_sources = "*"
    options = {"shared": [True, False]}
    default_options = "shared=False"

    def build(self):
        if tools.get_env("MY_VAR", False):
            open("file.h", 'w').close()

    def package(self):
        self.copy("*.h")
"""
        client = self._client()
        client.save({"conanfile.py": conanfile_new,
                     "hello.h": "",
                     "hello.cpp": ""})
        client.run("create . frodo/stable")

        # First time upload
        client.run("upload Hello0/1.2.1@frodo/stable --all --no-overwrite")
        self.assertNotIn("Forbidden overwrite", client.out)
        self.assertIn("Uploading Hello0/1.2.1@frodo/stable", client.out)

        # CASE: Upload again
        client.run("upload Hello0/1.2.1@frodo/stable --all --no-overwrite")
        self.assertIn("Recipe is up to date, upload skipped", client.out)
        self.assertIn("Package is up to date, upload skipped", client.out)
        self.assertNotIn("Forbidden overwrite", client.out)

        # CASE: Without changes
        client.run("create . frodo/stable")
        # upload recipe and packages
        client.run("upload Hello0/1.2.1@frodo/stable --all --no-overwrite")
        self.assertIn("Recipe is up to date, upload skipped", client.all_output)
        self.assertIn("Package is up to date, upload skipped", client.out)
        self.assertNotIn("Forbidden overwrite", client.out)

        # CASE: When recipe and package changes
        new_recipe = conanfile_new.replace("self.copy(\"*.h\")",
                                           "self.copy(\"*.h\")\n        self.copy(\"*.cpp\")")
        client.save({"conanfile.py": new_recipe})
        client.run("create . frodo/stable")
        # upload recipe and packages
        # *1
        client.run("upload Hello0/1.2.1@frodo/stable --all --no-overwrite",
                   assert_error=not client.revisions)
        if not client.revisions:  # The --no-overwrite makes no sense with revisions
            self.assertIn("Forbidden overwrite", client.out)
            self.assertNotIn("Uploading conan_package.tgz", client.out)

        # CASE: When package changes
        client.run("upload Hello0/1.2.1@frodo/stable --all")
        with environment_append({"MY_VAR": "True"}):
            client.run("create . frodo/stable")
        # upload recipe and packages
        client.run("upload Hello0/1.2.1@frodo/stable --all --no-overwrite",
                   assert_error=not client.revisions)
        if not client.revisions:
            self.assertIn("Recipe is up to date, upload skipped", client.out)
            self.assertIn("ERROR: Local package is different from the remote package", client.out)
            self.assertIn("Forbidden overwrite", client.out)
            self.assertNotIn("Uploading conan_package.tgz", client.out)
        else:
            self.assertIn("Uploading conan_package.tgz", client.out)

    def upload_no_overwrite_recipe_test(self):
        conanfile_new = """from conans import ConanFile, tools
class MyPkg(ConanFile):
    name = "Hello0"
    version = "1.2.1"
    exports_sources = "*"
    options = {"shared": [True, False]}
    default_options = "shared=False"

    def build(self):
        if tools.get_env("MY_VAR", False):
            open("file.h", 'w').close()

    def package(self):
        self.copy("*.h")
"""
        client = self._client()
        client.save({"conanfile.py": conanfile_new,
                     "hello.h": "",
                     "hello.cpp": ""})
        client.run("create . frodo/stable")

        # First time upload
        client.run("upload Hello0/1.2.1@frodo/stable --all --no-overwrite recipe")
        self.assertNotIn("Forbidden overwrite", client.out)
        self.assertIn("Uploading Hello0/1.2.1@frodo/stable", client.out)

        # Upload again
        client.run("upload Hello0/1.2.1@frodo/stable --all --no-overwrite recipe")
        self.assertIn("Recipe is up to date, upload skipped", client.out)
        self.assertIn("Package is up to date, upload skipped", client.out)
        self.assertNotIn("Forbidden overwrite", client.out)

        # Create without changes
        # *1
        client.run("create . frodo/stable")
        client.run("upload Hello0/1.2.1@frodo/stable --all --no-overwrite recipe")
        self.assertIn("Recipe is up to date, upload skipped", client.out)
        self.assertIn("Package is up to date, upload skipped", client.out)
        self.assertNotIn("Forbidden overwrite", client.out)

        # Create with recipe and package changes
        new_recipe = conanfile_new.replace("self.copy(\"*.h\")",
                                           "self.copy(\"*.h\")\n        self.copy(\"*.cpp\")")
        client.save({"conanfile.py": new_recipe})
        client.run("create . frodo/stable")
        # upload recipe and packages
        client.run("upload Hello0/1.2.1@frodo/stable --all --no-overwrite recipe",
                   assert_error=not client.revisions)
        if not client.revisions:
            self.assertIn("Forbidden overwrite", client.out)
            self.assertNotIn("Uploading package", client.out)

            # Create with package changes
            client.run("upload Hello0/1.2.1@frodo/stable --all")
            with environment_append({"MY_VAR": "True"}):
                client.run("create . frodo/stable")
            # upload recipe and packages
            client.run("upload Hello0/1.2.1@frodo/stable --all --no-overwrite recipe")
            self.assertIn("Recipe is up to date, upload skipped", client.out)
            self.assertIn("Uploading conan_package.tgz", client.out)
            self.assertNotIn("Forbidden overwrite", client.out)
        else:
            self.assertIn("Uploading conan_package.tgz", client.out)

    def skip_upload_test(self):
        """ Check that the option --dry does not upload anything
        """
        client = self._client()

        files = cpp_hello_conan_files("Hello0", "1.2.1", build=False)
        client.save(files)
        client.run("export . frodo/stable")
        client.run("install Hello0/1.2.1@frodo/stable --build=missing")
        client.run("upload Hello0/1.2.1@frodo/stable -r default --all --skip-upload")

        # dry run should not upload
        self.assertNotIn("Uploading conan_package.tgz", client.user_io.out)

        # but dry run should compress
        self.assertIn("Compressing recipe...", client.user_io.out)
        self.assertIn("Compressing package...", client.user_io.out)

        client.run("search -r default")
        # after dry run nothing should be on the server ...
        self.assertNotIn("Hello0/1.2.1@frodo/stable", client.user_io.out)

        # now upload, the stuff should NOT be recompressed
        client.run("upload Hello0/1.2.1@frodo/stable -r default --all")

        # check for upload message
        self.assertIn("Uploading conan_package.tgz", client.user_io.out)

        # check if compressed files are re-used
        self.assertNotIn("Compressing recipe...", client.user_io.out)
        self.assertNotIn("Compressing package...", client.user_io.out)

        # now it should be on the server
        client.run("search -r default")
        self.assertIn("Hello0/1.2.1@frodo/stable", client.user_io.out)

    def upload_without_sources_test(self):
        client = self._client()
        conanfile = """from conans import ConanFile
class Pkg(ConanFile):
    pass
"""
        client.save({"conanfile.py": conanfile})
        client.run("create . Pkg/0.1@user/testing")
        client.run("upload * --all --confirm")
        client2 = self._client()
        client2.run("install Pkg/0.1@user/testing")
        client2.run("remote remove default")
        server2 = TestServer([("*/*@*/*", "*")], [("*/*@*/*", "*")],
                             users={"lasote": "mypass"})
        client2.users = {"server2": [("lasote", "mypass")]}
        client2.servers = {"server2": server2}
        client2.update_servers()
        client2.run("upload * --all --confirm -r=server2")
        self.assertIn("Uploading conanfile.py", client2.out)
        self.assertIn("Uploading conan_package.tgz", client2.out)

    def upload_login_prompt_disabled_no_user_test(self):
        """ Without user info, uploads should fail when login prompt has been disabled.
        """
        files = cpp_hello_conan_files("Hello0", "1.2.1", build=False)
        client = self._client()
        client.save(files)
        client.run("config set general.non_interactive=True")
        client.run("create . user/testing")
        client.run("user -c")
        client.run("upload Hello0/1.2.1@user/testing", assert_error=True)

        self.assertIn('ERROR: Conan interactive mode disabled', client.out)
        self.assertNotIn("Uploading conanmanifest.txt", client.out)
        self.assertNotIn("Uploading conanfile.py", client.out)
        self.assertNotIn("Uploading conan_export.tgz", client.out)

    def upload_login_prompt_disabled_user_not_authenticated_test(self):
        """ When a user is not authenticated, uploads should fail when login prompt has been disabled.
        """
        files = cpp_hello_conan_files("Hello0", "1.2.1", build=False)
        client = self._client()
        client.save(files)
        client.run("config set general.non_interactive=True")
        client.run("create . user/testing")
        client.run("user -c")
        client.run("user lasote")
        client.run("upload Hello0/1.2.1@user/testing", assert_error=True)
        self.assertIn('ERROR: Conan interactive mode disabled', client.out)
        self.assertNotIn("Uploading conanmanifest.txt", client.out)
        self.assertNotIn("Uploading conanfile.py", client.out)
        self.assertNotIn("Uploading conan_export.tgz", client.out)
        self.assertNotIn("Please enter a password for \"lasote\" account:", client.out)

    def upload_login_prompt_disabled_user_authenticated_test(self):
        """ When a user is authenticated, uploads should work even when login prompt has been disabled.
        """
        files = cpp_hello_conan_files("Hello0", "1.2.1", build=False)
        client = self._client()
        client.save(files)
        client.run("config set general.non_interactive=True")
        client.run("create . user/testing")
        client.run("user -c")
        client.run("user lasote -p mypass")
        client.run("upload Hello0/1.2.1@user/testing")
        self.assertIn("Uploading conanmanifest.txt", client.out)
        self.assertIn("Uploading conanfile.py", client.out)
        self.assertIn("Uploading conan_export.tgz", client.out)<|MERGE_RESOLUTION|>--- conflicted
+++ resolved
@@ -150,8 +150,7 @@
         client.save({"conanfile.py": conanfile,
                      "source.h": "my source"})
         client.run("create . user/testing")
-        pref = PackageReference.loads("Hello0/1.2.1@user/testing:" +
-                                             NO_SETTINGS_PACKAGE_ID)
+        pref = PackageReference.loads("Hello0/1.2.1@user/testing:" + NO_SETTINGS_PACKAGE_ID)
 
         def gzopen_patched(name, mode="r", fileobj=None, compresslevel=None, **kwargs):
             if name == PACKAGE_TGZ_NAME:
@@ -206,11 +205,7 @@
                       "hello.cpp": "int i=1"})
         client2.run("export . frodo/stable")
         ref = ConanFileReference.loads("Hello0/1.2.1@frodo/stable")
-<<<<<<< HEAD
         manifest = client2.client_cache.package_layout(ref).load_manifest()
-=======
-        manifest = client2.cache.load_manifest(ref)
->>>>>>> 3e2b3502
         manifest.time += 10
         manifest.save(client2.cache.export(ref))
         client2.run("upload Hello0/1.2.1@frodo/stable")
@@ -239,11 +234,7 @@
         client2.save(files)
         client2.run("export . frodo/stable")
         ref = ConanFileReference.loads("Hello0/1.2.1@frodo/stable")
-<<<<<<< HEAD
         manifest = client2.client_cache.package_layout(ref).load_manifest()
-=======
-        manifest = client2.cache.load_manifest(ref)
->>>>>>> 3e2b3502
         manifest.time += 10
         manifest.save(client2.cache.export(ref))
         client2.run("upload Hello0/1.2.1@frodo/stable")
