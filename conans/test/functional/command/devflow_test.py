import os
import unittest

from conans.model.recipe_ref import RecipeReference
from conans.test.utils.tools import TestClient
from conans.util.files import load, mkdir

conanfile = '''
from conans import ConanFile
from conans.util.files import save, load
import os

class ConanFileToolsTest(ConanFile):
    name = "Pkg"
    version = "0.1"
    exports_sources = "*"

    def build(self):
        self.output.info("Source files: %s" % load(os.path.join(self.source_folder, "file.h")))
        save("myartifact.lib", "artifact contents!")
        save("subdir/myartifact2.lib", "artifact2 contents!")

    def package(self):
        self.copy("*.h")
        self.copy("*.lib")
'''


class DevInSourceFlowTest(unittest.TestCase):

    def _assert_pkg(self, folder):
        self.assertEqual(sorted(['file.h', 'myartifact.lib', 'subdir', 'conaninfo.txt',
                                 'conanmanifest.txt']),
                         sorted(os.listdir(folder)))
        self.assertEqual(load(os.path.join(folder, "myartifact.lib")),
                         "artifact contents!")
        self.assertEqual(load(os.path.join(folder, "subdir/myartifact2.lib")),
                         "artifact2 contents!")

    def test_parallel_folders(self):
        client = TestClient()
        repo_folder = os.path.join(client.current_folder, "recipe")
        build_folder = os.path.join(client.current_folder, "build")
        package_folder = os.path.join(client.current_folder, "pkg")
        mkdir(repo_folder)
        mkdir(build_folder)
        mkdir(package_folder)
        client.current_folder = repo_folder  # equivalent to git clone recipe
        client.save({"conanfile.py": conanfile,
                     "file.h": "file_h_contents!"})

        client.current_folder = build_folder
        client.run("install ../recipe")
        client.run("build ../recipe")

        client.current_folder = repo_folder
        client.run("export . lasote/testing")
        client.run("export-pkg . pkg/0.1@lasote/testing -bf=../build")

<<<<<<< HEAD
        ref = ConanFileReference.loads("pkg/0.1@lasote/testing")
        pref = client.get_latest_prev(ref)
=======
        ref = RecipeReference.loads("Pkg/0.1@lasote/testing")
        pref = client.get_latest_package_reference(ref)
>>>>>>> fd345ce4
        cache_package_folder = client.get_latest_pkg_layout(pref).package()
        self._assert_pkg(cache_package_folder)

    def test_insource_build(self):
        client = TestClient()
        repo_folder = client.current_folder
        package_folder = os.path.join(client.current_folder, "pkg")
        mkdir(package_folder)
        client.save({"conanfile.py": conanfile,
                     "file.h": "file_h_contents!"})

        client.run("install .")
        client.run("build .")
        client.current_folder = repo_folder
        client.run("export . lasote/testing")
        client.run("export-pkg . pkg/0.1@lasote/testing -bf=.")

<<<<<<< HEAD
        ref = ConanFileReference.loads("pkg/0.1@lasote/testing")
        pref = client.get_latest_prev(ref)
=======
        ref = RecipeReference.loads("Pkg/0.1@lasote/testing")
        pref = client.get_latest_package_reference(ref)
>>>>>>> fd345ce4
        cache_package_folder = client.get_latest_pkg_layout(pref).package()
        self._assert_pkg(cache_package_folder)

    def test_child_build(self):
        client = TestClient()
        build_folder = os.path.join(client.current_folder, "build")
        mkdir(build_folder)
        package_folder = os.path.join(build_folder, "package")
        mkdir(package_folder)
        client.save({"conanfile.py": conanfile,
                     "file.h": "file_h_contents!"})

        client.current_folder = build_folder
        client.run("install ..")
        client.run("build ..")

        client.current_folder = build_folder
        client.run("export-pkg .. pkg/0.1@lasote/testing --source-folder=.. ")

<<<<<<< HEAD
        ref = ConanFileReference.loads("pkg/0.1@lasote/testing")
        pref = client.get_latest_prev(ref)
=======
        ref = RecipeReference.loads("Pkg/0.1@lasote/testing")
        pref = client.get_latest_package_reference(ref)
>>>>>>> fd345ce4
        cache_package_folder = client.get_latest_pkg_layout(pref).package()
        self._assert_pkg(cache_package_folder)


conanfile_out = '''
from conans import ConanFile
from conans.util.files import save, load
import os

class ConanFileToolsTest(ConanFile):
    name = "Pkg"
    version = "0.1"

    def source(self):
        save("file.h", "file_h_contents!")

    def build(self):
        self.output.info("Source files: %s" % load(os.path.join(self.source_folder, "file.h")))
        save("myartifact.lib", "artifact contents!")

    def package(self):
        self.copy("*.h")
        self.copy("*.lib")
'''


class DevOutSourceFlowTest(unittest.TestCase):

    def _assert_pkg(self, folder):
        self.assertEqual(sorted(['file.h', 'myartifact.lib', 'conaninfo.txt', 'conanmanifest.txt']),
                         sorted(os.listdir(folder)))

    def test_parallel_folders(self):
        client = TestClient()
        repo_folder = os.path.join(client.current_folder, "recipe")
        src_folder = os.path.join(client.current_folder, "src")
        build_folder = os.path.join(client.current_folder, "build")
        package_folder = os.path.join(build_folder, "package")
        mkdir(repo_folder)
        mkdir(src_folder)
        mkdir(build_folder)
        mkdir(package_folder)
        client.current_folder = repo_folder  # equivalent to git clone recipe
        client.save({"conanfile.py": conanfile_out})

        client.current_folder = build_folder
        client.run("install ../recipe")
        client.current_folder = src_folder
        client.run("install ../recipe")
        client.run("source ../recipe")
        client.current_folder = build_folder
        client.run("build ../recipe --source-folder=../src")
        client.current_folder = repo_folder
        client.run("export . lasote/testing")
        client.run("export-pkg . pkg/0.1@lasote/testing -bf=../build -sf=../src")

<<<<<<< HEAD
        ref = ConanFileReference.loads("pkg/0.1@lasote/testing")
        pref = client.get_latest_prev(ref)
=======
        ref = RecipeReference.loads("Pkg/0.1@lasote/testing")
        pref = client.get_latest_package_reference(ref)
>>>>>>> fd345ce4
        cache_package_folder = client.get_latest_pkg_layout(pref).package()
        self._assert_pkg(cache_package_folder)

    def test_insource_build(self):
        client = TestClient()
        repo_folder = client.current_folder
        package_folder = os.path.join(client.current_folder, "pkg")
        mkdir(package_folder)
        client.save({"conanfile.py": conanfile_out})

        client.run("install .")
        client.run("source .")
        client.run("build . ")

        client.current_folder = repo_folder
        client.run("export . lasote/testing")
        client.run("export-pkg . pkg/0.1@lasote/testing -bf=.")

<<<<<<< HEAD
        ref = ConanFileReference.loads("pkg/0.1@lasote/testing")
        pref = client.get_latest_prev(ref)
=======
        ref = RecipeReference.loads("Pkg/0.1@lasote/testing")
        pref = client.get_latest_package_reference(ref)
>>>>>>> fd345ce4
        cache_package_folder = client.get_latest_pkg_layout(pref).package()
        self._assert_pkg(cache_package_folder)

    def test_child_build(self):
        client = TestClient()
        repo_folder = client.current_folder
        build_folder = os.path.join(client.current_folder, "build")
        mkdir(build_folder)
        package_folder = os.path.join(build_folder, "package")
        mkdir(package_folder)
        client.save({"conanfile.py": conanfile_out})

        client.current_folder = build_folder
        client.run("install ..")
        client.run("source ..")
        client.run("build .. --source-folder=.")
        client.current_folder = repo_folder

        client.run("export-pkg . pkg/0.1@lasote/testing -bf=./build")

<<<<<<< HEAD
        ref = ConanFileReference.loads("pkg/0.1@lasote/testing")
        pref = client.get_latest_prev(ref)
=======
        ref = RecipeReference.loads("Pkg/0.1@lasote/testing")
        pref = client.get_latest_package_reference(ref)
>>>>>>> fd345ce4
        cache_package_folder = client.get_latest_pkg_layout(pref).package()
        self._assert_pkg(cache_package_folder)<|MERGE_RESOLUTION|>--- conflicted
+++ resolved
@@ -57,13 +57,8 @@
         client.run("export . lasote/testing")
         client.run("export-pkg . pkg/0.1@lasote/testing -bf=../build")
 
-<<<<<<< HEAD
-        ref = ConanFileReference.loads("pkg/0.1@lasote/testing")
-        pref = client.get_latest_prev(ref)
-=======
-        ref = RecipeReference.loads("Pkg/0.1@lasote/testing")
-        pref = client.get_latest_package_reference(ref)
->>>>>>> fd345ce4
+        ref = RecipeReference.loads("pkg/0.1@lasote/testing")
+        pref = client.get_latest_package_reference(ref)
         cache_package_folder = client.get_latest_pkg_layout(pref).package()
         self._assert_pkg(cache_package_folder)
 
@@ -81,13 +76,8 @@
         client.run("export . lasote/testing")
         client.run("export-pkg . pkg/0.1@lasote/testing -bf=.")
 
-<<<<<<< HEAD
-        ref = ConanFileReference.loads("pkg/0.1@lasote/testing")
-        pref = client.get_latest_prev(ref)
-=======
-        ref = RecipeReference.loads("Pkg/0.1@lasote/testing")
-        pref = client.get_latest_package_reference(ref)
->>>>>>> fd345ce4
+        ref = RecipeReference.loads("pkg/0.1@lasote/testing")
+        pref = client.get_latest_package_reference(ref)
         cache_package_folder = client.get_latest_pkg_layout(pref).package()
         self._assert_pkg(cache_package_folder)
 
@@ -107,13 +97,8 @@
         client.current_folder = build_folder
         client.run("export-pkg .. pkg/0.1@lasote/testing --source-folder=.. ")
 
-<<<<<<< HEAD
-        ref = ConanFileReference.loads("pkg/0.1@lasote/testing")
-        pref = client.get_latest_prev(ref)
-=======
-        ref = RecipeReference.loads("Pkg/0.1@lasote/testing")
-        pref = client.get_latest_package_reference(ref)
->>>>>>> fd345ce4
+        ref = RecipeReference.loads("pkg/0.1@lasote/testing")
+        pref = client.get_latest_package_reference(ref)
         cache_package_folder = client.get_latest_pkg_layout(pref).package()
         self._assert_pkg(cache_package_folder)
 
@@ -170,13 +155,8 @@
         client.run("export . lasote/testing")
         client.run("export-pkg . pkg/0.1@lasote/testing -bf=../build -sf=../src")
 
-<<<<<<< HEAD
-        ref = ConanFileReference.loads("pkg/0.1@lasote/testing")
-        pref = client.get_latest_prev(ref)
-=======
-        ref = RecipeReference.loads("Pkg/0.1@lasote/testing")
-        pref = client.get_latest_package_reference(ref)
->>>>>>> fd345ce4
+        ref = RecipeReference.loads("pkg/0.1@lasote/testing")
+        pref = client.get_latest_package_reference(ref)
         cache_package_folder = client.get_latest_pkg_layout(pref).package()
         self._assert_pkg(cache_package_folder)
 
@@ -195,13 +175,8 @@
         client.run("export . lasote/testing")
         client.run("export-pkg . pkg/0.1@lasote/testing -bf=.")
 
-<<<<<<< HEAD
-        ref = ConanFileReference.loads("pkg/0.1@lasote/testing")
-        pref = client.get_latest_prev(ref)
-=======
-        ref = RecipeReference.loads("Pkg/0.1@lasote/testing")
-        pref = client.get_latest_package_reference(ref)
->>>>>>> fd345ce4
+        ref = RecipeReference.loads("pkg/0.1@lasote/testing")
+        pref = client.get_latest_package_reference(ref)
         cache_package_folder = client.get_latest_pkg_layout(pref).package()
         self._assert_pkg(cache_package_folder)
 
@@ -222,12 +197,7 @@
 
         client.run("export-pkg . pkg/0.1@lasote/testing -bf=./build")
 
-<<<<<<< HEAD
-        ref = ConanFileReference.loads("pkg/0.1@lasote/testing")
-        pref = client.get_latest_prev(ref)
-=======
-        ref = RecipeReference.loads("Pkg/0.1@lasote/testing")
-        pref = client.get_latest_package_reference(ref)
->>>>>>> fd345ce4
+        ref = RecipeReference.loads("pkg/0.1@lasote/testing")
+        pref = client.get_latest_package_reference(ref)
         cache_package_folder = client.get_latest_pkg_layout(pref).package()
         self._assert_pkg(cache_package_folder)