--- conflicted
+++ resolved
@@ -220,12 +220,8 @@
         self.assertIn("Hello0/0.1@lasote/stable: Already installed!",
                       self.client.out)
         self.assertIn("Hello1/0.1@lasote/stable: Forced build from source",
-<<<<<<< HEAD
-                      self.client.user_io.out)
-        self.assertIn("Package Folders", self.client.user_io.out)
-=======
-                      self.client.out)
->>>>>>> c87bc86c
+                      self.client.out)
+        self.assertIn("Package Folders", self.client.out)
 
     def install_transitive_cache_test(self):
         self._create("Hello0", "0.1")
@@ -286,9 +282,9 @@
             hello1_info = os.path.join(hello1, CONANINFO)
             hello1_conan_info = ConanInfo.load_file(hello1_info)
             self.assertEqual(lang, hello1_conan_info.options.language)
-            self.assertIn("Package Folders", self.client.user_io.out)
-            self.assertIn("Hello0/0.1@lasote/stable: %s" % hello0, self.client.user_io.out)
-            self.assertIn("Hello1/0.1@lasote/stable: %s" % hello1, self.client.user_io.out)
+            self.assertIn("Package Folders", self.client.out)
+            self.assertIn("Hello0/0.1@lasote/stable: %s" % hello0, self.client.out)
+            self.assertIn("Hello1/0.1@lasote/stable: %s" % hello1, self.client.out)
 
     def upper_option_test(self):
         self._create("Hello0", "0.1", no_config=True)
