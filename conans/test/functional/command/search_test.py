--- conflicted
+++ resolved
@@ -1100,13 +1100,8 @@
             self.assertNotIn("os: Linux", client.user_io.out)
 
 
-<<<<<<< HEAD
 @unittest.skipUnless(TestClient().revisions_enabled,
                      "The test needs revisions activated, set TESTING_REVISIONS_ENABLED=1")
-=======
-@unittest.skipUnless(TestClient().revisions,
-                     "The test needs revisions activated, set CONAN_CLIENT_REVISIONS_ENABLED=1")
->>>>>>> 3e704ab7
 class SearchRevisionsTest(unittest.TestCase):
 
     def search_recipe_revisions_test(self):
@@ -1298,11 +1293,7 @@
         client = TestClient()
         # Local errors
         client.run("search missing/1.0@conan/stable#revision --revisions", assert_error=True)
-<<<<<<< HEAD
-        self.assertIn("Cannot list the revisions of a specific revision", client.out)
-=======
         self.assertIn("Cannot list the revisions of a specific recipe revision", client.out)
->>>>>>> 3e704ab7
 
         client.run("search missing/1.0@conan/stable:pid#revision --revisions", assert_error=True)
         self.assertIn("Specify a recipe reference with revision", client.out)
@@ -1314,11 +1305,7 @@
         # Remote errors
         client.run("search missing/1.0@conan/stable#revision --revisions -r fake",
                    assert_error=True)
-<<<<<<< HEAD
-        self.assertIn("Cannot list the revisions of a specific revision", client.out)
-=======
         self.assertIn("Cannot list the revisions of a specific recipe revision", client.out)
->>>>>>> 3e704ab7
 
         client.run("search missing/1.0@conan/stable:pid#revision --revisions -r fake",
                    assert_error=True)
@@ -1326,31 +1313,4 @@
 
         client.run("search missing/1.0@conan/stable#revision:pid#revision --revisions -r fake",
                    assert_error=True)
-<<<<<<< HEAD
-        self.assertIn("Cannot list the revisions of a specific package revision", client.out)
-=======
-        self.assertIn("Cannot list the revisions of a specific package revision", client.out)
-
-    def test_not_revisions_enabled_but_usage_of_search(self):
-
-        def create_local_revision(assert_error):
-            client = TestClient()
-            conanfile = dedent("""
-                        from conans import ConanFile
-                        class Test(ConanFile):
-                            pass
-                        """)
-            client.save({"conanfile.py": conanfile})
-            client.run("create . lib/1.0@conan/stable")
-            client.run("search lib/1.0@conan/stable --revisions", assert_error=assert_error)
-            return client
-
-        with environment_append({"CONAN_API_V2_BLOCKED": "1"}):
-            client = create_local_revision(assert_error=True)
-            # Cannot check easily the output from arg parse, but no conan output is printed
-            self.assertIn("ERROR: Exiting with code: 2", client.out)
-
-        with environment_append({"CONAN_API_V2_BLOCKED": "0"}):
-            client = create_local_revision(assert_error=False)
-            self.assertIn("Revisions for 'lib/1.0@conan/stable':", client.out)
->>>>>>> 3e704ab7
+        self.assertIn("Cannot list the revisions of a specific package revision", client.out)