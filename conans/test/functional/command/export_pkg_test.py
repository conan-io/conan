--- conflicted
+++ resolved
@@ -442,11 +442,7 @@
         client.run("export . lasote/stable")
         client.run("install Hello/0.1@lasote/stable --build")
         conanfile = GenConanfile().with_name("Hello1").with_version("0.1")\
-<<<<<<< HEAD
-                                  .with_requirement(hello_ref)
-=======
                                   .with_require(hello_ref)
->>>>>>> fd827f68
 
         conanfile = str(conanfile) + """\n    def package_info(self):
         self.cpp_info.libs = self.collect_libs()
