import os
import platform
import stat
import unittest
from collections import OrderedDict

import itertools
import requests
from mock import patch
from nose.plugins.attrib import attr

from conans import REVISIONS
from conans.client.cmd.uploader import CmdUpload
from conans.client.tools.env import environment_append
from conans.errors import ConanException
from conans.model.ref import ConanFileReference, PackageReference
from conans.paths import EXPORT_SOURCES_TGZ_NAME, PACKAGE_TGZ_NAME
from conans.test.utils.cpp_test_files import cpp_hello_conan_files
from conans.test.utils.tools import NO_SETTINGS_PACKAGE_ID, TestClient, TestServer, \
    TurboTestClient, GenConanfile, TestRequester, TestingResponse
from conans.util.env_reader import get_env

from conans.util.files import gzopen_without_timestamps, is_dirty, save

conanfile = """from conans import ConanFile
class MyPkg(ConanFile):
    name = "Hello0"
    version = "1.2.1"
    exports_sources = "*"

    def package(self):
        self.copy("*")
"""

conanfile_upload_query = """from conans import ConanFile
class MyPkg(ConanFile):
    name = "Hello1"
    version = "1.2.1"
    exports_sources = "*"
    settings = "os", "arch"

    def package(self):
        self.copy("*")
"""


class UploadTest(unittest.TestCase):

<<<<<<< HEAD
    def upload_dirty_test(self):
        client = TestClient(default_server_user=True)
        client.save({"conanfile.py": GenConanfile("Hello", "0.1")})
=======
    def test_upload_dirty(self):
        test_server = TestServer([], users={"lasote": "mypass"})
        client = TestClient(servers={"default": test_server},
                            users={"default": [("lasote", "mypass")]})
        client.save({"conanfile.py": GenConanfile().with_name("Hello").with_version("0.1")})
>>>>>>> cecb42df
        client.run("create . lasote/testing")
        ref = ConanFileReference.loads("Hello/0.1@lasote/testing")
        pref = PackageReference(ref, NO_SETTINGS_PACKAGE_ID)
        client.cache.package_layout(pref.ref).package_set_dirty(pref)

        client.run("upload * --all --confirm", assert_error=True)
        self.assertIn("ERROR: Hello/0.1@lasote/testing:5ab84d6acfe1f23c4fae0ab88f26e3a396351ac9: "
                      "Upload package to 'default' failed: Package %s is corrupted, aborting upload"
                      % str(pref), client.out)
        self.assertIn("Remove it with 'conan remove Hello/0.1@lasote/testing -p=%s'"
                      % NO_SETTINGS_PACKAGE_ID, client.out)

        client.run("remove Hello/0.1@lasote/testing -p=%s -f" % NO_SETTINGS_PACKAGE_ID)
        client.run("upload * --all --confirm")

    @attr("artifactory_ready")
    def test_upload_force(self):
        ref = ConanFileReference.loads("Hello/0.1@conan/testing")
        client = TurboTestClient(servers={"default": TestServer()})
        pref = client.create(ref, conanfile=GenConanfile().with_package_file("myfile.sh", "foo"))
        client.run("upload * --all --confirm")
        self.assertIn("Uploading conan_package.tgz", client.out)
        client.run("upload * --all --confirm")
        self.assertNotIn("Uploading conan_package.tgz", client.out)

        package_folder = client.cache.package_layout(pref.ref).package(pref)
        package_file_path = os.path.join(package_folder, "myfile.sh")

        if platform.system() == "Linux":
            client.run("remove '*' -f")
            client.create(ref, conanfile=GenConanfile().with_package_file("myfile.sh", "foo"))
            os.system('chmod +x "{}"'.format(package_file_path))
            self.assertTrue(os.stat(package_file_path).st_mode & stat.S_IXUSR)
            client.run("upload * --all --confirm")
            self.assertNotIn("Uploading conan_package.tgz", client.out)
            self.assertIn("Package is up to date, upload skipped", client.out)
            self.assertIn("Compressing package...", client.out)

        client.run("upload * --all --confirm --force")
        self.assertIn("Uploading conanfile.py", client.out)
        self.assertIn("Uploading conan_package.tgz", client.out)

        if platform.system() == "Linux":
            client.run("remove '*' -f")
            client.run("install {}".format(ref))
            # Owner with execute permissions
            self.assertTrue(os.stat(package_file_path).st_mode & stat.S_IXUSR)

    def test_upload_binary_not_existing(self):
        client = TestClient(servers={"default": TestServer()},
                            users={"default": [("lasote", "mypass")]})
        client.save({"conanfile.py": GenConanfile()})
        client.run("export . Hello/0.1@lasote/testing")
        client.run("upload Hello/0.1@lasote/testing -p=123", assert_error=True)
        self.assertIn("ERROR: Binary package Hello/0.1@lasote/testing:123 not found", client.out)

    def test_not_existing_error(self):
        """ Trying to upload with pattern not matched must raise an Error
        """
        client = TestClient()
        client.run("upload some_nonsense", assert_error=True)
        self.assertIn("ERROR: No packages found matching pattern 'some_nonsense'",
                      client.out)

    def test_invalid_reference_error(self):
        """ Trying to upload an invalid reference must raise an Error
        """
        client = TestClient()
        client.run("upload some_nonsense -p hash1", assert_error=True)
        self.assertIn("ERROR: -p parameter only allowed with a valid recipe reference",
                      client.out)

    def test_non_existing_recipe_error(self):
        """ Trying to upload a non-existing recipe must raise an Error
        """
        client = TestClient(servers={"default": TestServer()})
        client.run("upload Pkg/0.1@user/channel", assert_error=True)
        self.assertIn("Recipe not found: 'Pkg/0.1@user/channel'", client.out)

    def test_non_existing_package_error(self):
        """ Trying to upload a non-existing package must raise an Error
        """
        servers = {"default": TestServer()}
        client = TestClient(servers=servers)
        client.run("upload Pkg/0.1@user/channel -p hash1", assert_error=True)
        self.assertIn("ERROR: Recipe not found: 'Pkg/0.1@user/channel'", client.out)

    def test_deprecated_p_arg(self):
        client = self._client()
        client.save({"conanfile.py": conanfile})
        client.run("create . user/testing")
        client.run("upload Hello0/1.2.1@user/testing -p {} -c".format(NO_SETTINGS_PACKAGE_ID))
        self.assertIn("WARN: Usage of `--package` argument is deprecated. "
                      "Use a full reference instead: `conan upload [...] "
                      "Hello0/1.2.1@user/testing:{}`".format(NO_SETTINGS_PACKAGE_ID), client.out)

    def test_upload_with_pref(self):
        client = self._client()
        client.save({"conanfile.py": conanfile})
        client.run("create . user/testing")
        client.run("upload Hello0/1.2.1@user/testing:{} -c".format(NO_SETTINGS_PACKAGE_ID))
        self.assertNotIn("WARN: Usage of `--package` argument is deprecated. "
                         "Use a full reference instead: `conan upload [...] "
                         "Hello0/1.2.1@user/testing:{}`".format(NO_SETTINGS_PACKAGE_ID),
                         client.out)
        self.assertIn("Uploading package 1/1: {} to 'default'".format(NO_SETTINGS_PACKAGE_ID),
                      client.out)

    def test_upload_with_pref_and_p(self):
        client = self._client()
        client.save({"conanfile.py": conanfile})
        client.run("create . user/testing")
        client.run("upload Hello0/1.2.1@user/testing:{} -c -p {}".format(NO_SETTINGS_PACKAGE_ID,
                                                                         NO_SETTINGS_PACKAGE_ID),
                   assert_error=True)

        self.assertIn("Use a full package reference (preferred) or the "
                      "`--package` command argument, but not both.", client.out)

    def _client(self):
        if not hasattr(self, "_servers"):
            servers = {}
            test_server = TestServer([("*/*@*/*", "*")], [("*/*@*/*", "*")],
                                     users={"lasote": "mypass"})
            servers["default"] = test_server
            self._servers = servers
        client = TestClient(servers=self._servers, users={"default": [("lasote", "mypass")]})
        return client

    def test_pattern_upload(self):
        client = self._client()
        client.save({"conanfile.py": conanfile})
        client.run("create . user/testing")
        client.run("upload Hello0/*@user/testing --confirm --all")
        self.assertIn("Uploading conanmanifest.txt", client.out)
        self.assertIn("Uploading conan_package.tgz", client.out)
        self.assertIn("Uploading conanfile.py", client.out)

    def test_query_upload(self):
        client = self._client()
        client.save({"conanfile.py": conanfile_upload_query})

        for _os, arch in itertools.product(["Macos", "Linux", "Windows"],
                                           ["armv8", "x86_64"]):
            client.run("create . user/testing -s os=%s -s arch=%s" % (_os, arch))

        # Check that the right number of packages are picked up by the queries
        client.run("upload Hello1/*@user/testing --confirm -q 'os=Windows or os=Macos'")
        for i in range(1, 5):
            self.assertIn("Uploading package %d/4" % i, client.out)
        self.assertNotIn("Package is up to date, upload skipped", client.out)

        client.run("upload Hello1/*@user/testing --confirm -q 'os=Linux and arch=x86_64'")
        self.assertIn("Uploading package 1/1", client.out)

        client.run("upload Hello1/*@user/testing --confirm -q 'arch=armv8'")
        for i in range(1, 4):
            self.assertIn("Uploading package %d/3" % i, client.out)
        self.assertIn("Package is up to date, upload skipped", client.out)

        # Check that a query not matching any packages doesn't upload any packages
        client.run("upload Hello1/*@user/testing --confirm -q 'arch=sparc'")
        self.assertNotIn("Uploading package", client.out)

        # Check that an invalid query fails
        client.run("upload Hello1/*@user/testing --confirm -q 'blah blah blah'", assert_error=True)
        self.assertIn("Invalid package query", client.out)

    def test_broken_sources_tgz(self):
        # https://github.com/conan-io/conan/issues/2854
        client = self._client()
        client.save({"conanfile.py": conanfile,
                     "source.h": "my source"})
        client.run("create . user/testing")
        ref = ConanFileReference.loads("Hello0/1.2.1@user/testing")

        def gzopen_patched(name, mode="r", fileobj=None, compresslevel=None, **kwargs):
            raise ConanException("Error gzopen %s" % name)
        with patch('conans.client.cmd.uploader.gzopen_without_timestamps', new=gzopen_patched):
            client.run("upload * --confirm", assert_error=True)
            self.assertIn("ERROR: Hello0/1.2.1@user/testing: Upload recipe to 'default' failed: "
                          "Error gzopen conan_sources.tgz", client.out)

            export_folder = client.cache.package_layout(ref).export()
            tgz = os.path.join(export_folder, EXPORT_SOURCES_TGZ_NAME)
            self.assertTrue(os.path.exists(tgz))
            self.assertTrue(is_dirty(tgz))

        client.run("upload * --confirm")
        self.assertIn("WARN: Hello0/1.2.1@user/testing: Removing conan_sources.tgz, "
                      "marked as dirty", client.out)
        self.assertTrue(os.path.exists(tgz))
        self.assertFalse(is_dirty(tgz))

    def test_broken_package_tgz(self):
        # https://github.com/conan-io/conan/issues/2854
        client = self._client()
        client.save({"conanfile.py": conanfile,
                     "source.h": "my source"})
        client.run("create . user/testing")
        pref = PackageReference.loads("Hello0/1.2.1@user/testing:" + NO_SETTINGS_PACKAGE_ID)

        def gzopen_patched(name, mode="r", fileobj=None, compresslevel=None, **kwargs):
            if name == PACKAGE_TGZ_NAME:
                raise ConanException("Error gzopen %s" % name)
            return gzopen_without_timestamps(name, mode, fileobj, compresslevel, **kwargs)
        with patch('conans.client.cmd.uploader.gzopen_without_timestamps', new=gzopen_patched):
            client.run("upload * --confirm --all", assert_error=True)
            self.assertIn("ERROR: Hello0/1.2.1@user/testing:5ab84d6acfe1f23c4fae0ab88f26e3a396351ac9"
                          ": Upload package to 'default' failed: Error gzopen conan_package.tgz",
                          client.out)

            export_folder = client.cache.package_layout(pref.ref).package(pref)
            tgz = os.path.join(export_folder, PACKAGE_TGZ_NAME)
            self.assertTrue(os.path.exists(tgz))
            self.assertTrue(is_dirty(tgz))

        client.run("upload * --confirm --all")
        self.assertIn("WARN: Hello0/1.2.1@user/testing:%s: "
                      "Removing conan_package.tgz, marked as dirty" % NO_SETTINGS_PACKAGE_ID,
                      client.out)
        self.assertTrue(os.path.exists(tgz))
        self.assertFalse(is_dirty(tgz))

    def test_corrupt_upload(self):
        client = self._client()

        client.save({"conanfile.py": conanfile,
                     "include/hello.h": ""})
        client.run("create . frodo/stable")
        ref = ConanFileReference.loads("Hello0/1.2.1@frodo/stable")
        packages_folder = client.cache.package_layout(ref).packages()
        pkg_id = os.listdir(packages_folder)[0]
        package_folder = os.path.join(packages_folder, pkg_id)
        save(os.path.join(package_folder, "added.txt"), "")
        os.remove(os.path.join(package_folder, "include/hello.h"))
        client.run("upload Hello0/1.2.1@frodo/stable --all --check", assert_error=True)
        self.assertIn("WARN: Mismatched checksum 'added.txt'", client.out)
        self.assertIn("WARN: Mismatched checksum 'include/hello.h'", client.out)
        self.assertIn("ERROR: Hello0/1.2.1@frodo/stable:5ab84d6acfe1f23c4fae0ab88f26e3a396351ac9: "
                      "Upload package to 'default' failed: Cannot upload corrupted package",
                      client.out)

    def test_upload_modified_recipe(self):
        client = self._client()

        client.save({"conanfile.py": conanfile,
                     "hello.cpp": "int i=0"})
        client.run("export . frodo/stable")
        client.run("upload Hello0/1.2.1@frodo/stable")
        self.assertIn("Uploading conanmanifest.txt", client.out)
        self.assertIn("Uploaded conan recipe 'Hello0/1.2.1@frodo/stable' to 'default'",
                      client.out)

        client2 = self._client()
        client2.save({"conanfile.py": conanfile + "\r\n#end",
                      "hello.cpp": "int i=1"})
        client2.run("export . frodo/stable")
        ref = ConanFileReference.loads("Hello0/1.2.1@frodo/stable")
        manifest = client2.cache.package_layout(ref).recipe_manifest()
        manifest.time += 10
        manifest.save(client2.cache.package_layout(ref).export())
        client2.run("upload Hello0/1.2.1@frodo/stable")
        self.assertIn("Uploading conanmanifest.txt", client2.out)
        self.assertIn("Uploaded conan recipe 'Hello0/1.2.1@frodo/stable' to 'default'",
                      client2.out)

        # first client tries to upload again
        if not client.cache.config.revisions_enabled:
            client.run("upload Hello0/1.2.1@frodo/stable", assert_error=True)
            self.assertIn("Remote recipe is newer than local recipe", client.out)
            self.assertIn("Local 'conanfile.py' using '\\n' line-ends", client.out)
            self.assertIn("Remote 'conanfile.py' using '\\r\\n' line-ends", client.out)
        else:
            # The client tries to upload exactly the same revision already uploaded, so no changes
            client.run("upload Hello0/1.2.1@frodo/stable")
            self.assertIn("Recipe is up to date, upload skipped", client.out)

    def test_upload_unmodified_recipe(self):
        client = self._client()

        files = cpp_hello_conan_files("Hello0", "1.2.1", build=False)
        client.save(files)
        client.run("export . frodo/stable")
        client.run("upload Hello0/1.2.1@frodo/stable")
        self.assertIn("Uploading conanmanifest.txt", client.out)
        self.assertIn("Uploaded conan recipe 'Hello0/1.2.1@frodo/stable' to 'default'",
                      client.out)

        client2 = self._client()
        client2.save(files)
        client2.run("export . frodo/stable")
        ref = ConanFileReference.loads("Hello0/1.2.1@frodo/stable")
        manifest = client2.cache.package_layout(ref).recipe_manifest()
        manifest.time += 10
        manifest.save(client2.cache.package_layout(ref).export())
        client2.run("upload Hello0/1.2.1@frodo/stable")
        self.assertNotIn("Uploading conanmanifest.txt", client2.out)
        self.assertNotIn("Uploaded conan recipe 'Hello0/1.2.1@frodo/stable' to 'default'",
                         client2.out)
        self.assertIn("Recipe is up to date, upload skipped", client2.out)

        # first client tries to upload again
        client.run("upload Hello0/1.2.1@frodo/stable")
        self.assertNotIn("Uploading conanmanifest.txt", client.out)
        self.assertNotIn("Uploaded conan recipe 'Hello0/1.2.1@frodo/stable' to 'default'",
                         client.out)
        self.assertIn("Recipe is up to date, upload skipped", client.out)

    def test_upload_unmodified_package(self):
        client = self._client()

        client.save({"conanfile.py": conanfile,
                     "hello.cpp": ""})
        client.run("create . frodo/stable")
        client.run("upload Hello0/1.2.1@frodo/stable --all")

        client2 = self._client()
        client2.save({"conanfile.py": conanfile,
                      "hello.cpp": ""})
        client2.run("create . frodo/stable")
        client2.run("upload Hello0/1.2.1@frodo/stable --all")
        self.assertIn("Recipe is up to date, upload skipped", client2.out)
        self.assertNotIn("Uploading conanfile.py", client2.out)
        self.assertNotIn("Uploading conan_sources.tgz", client2.out)
        self.assertNotIn("Uploaded conan recipe 'Hello0/1.2.1@frodo/stable' to 'default'",
                         client2.out)
        self.assertNotIn("Uploading conaninfo.txt", client2.out)  # conaninfo NOT changed
        self.assertNotIn("Uploading conan_package.tgz", client2.out)
        self.assertIn("Package is up to date, upload skipped", client2.out)

        # first client tries to upload again
        client.run("upload Hello0/1.2.1@frodo/stable --all")
        self.assertIn("Recipe is up to date, upload skipped", client.out)
        self.assertNotIn("Uploading conanfile.py", client.out)
        self.assertNotIn("Uploading conan_sources.tgz", client.out)
        self.assertNotIn("Uploaded conan recipe 'Hello0/1.2.1@frodo/stable' to 'default'",
                         client.out)
        self.assertNotIn("Uploading conaninfo.txt", client.out)  # conaninfo NOT changed
        self.assertNotIn("Uploading conan_package.tgz", client2.out)
        self.assertIn("Package is up to date, upload skipped", client2.out)

    def test_no_overwrite_argument_collision(self):
        client = self._client()
        client.save({"conanfile.py": conanfile,
                     "hello.cpp": ""})
        client.run("create . frodo/stable")

        # Not valid values as arguments
        client.run("upload Hello0/1.2.1@frodo/stable --no-overwrite kk", assert_error=True)
        self.assertIn("ERROR", client.out)

        # --force not valid with --no-overwrite
        client.run("upload Hello0/1.2.1@frodo/stable --no-overwrite --force", assert_error=True)
        self.assertIn("ERROR: '--no-overwrite' argument cannot be used together with '--force'",
                      client.out)

    def test_upload_no_overwrite_all(self):
        conanfile_new = """from conans import ConanFile, tools
class MyPkg(ConanFile):
    name = "Hello0"
    version = "1.2.1"
    exports_sources = "*"
    options = {"shared": [True, False]}
    default_options = "shared=False"

    def build(self):
        if tools.get_env("MY_VAR", False):
            open("file.h", 'w').close()

    def package(self):
        self.copy("*.h")
"""
        client = self._client()
        client.save({"conanfile.py": conanfile_new,
                     "hello.h": "",
                     "hello.cpp": ""})
        client.run("create . frodo/stable")

        # First time upload
        client.run("upload Hello0/1.2.1@frodo/stable --all --no-overwrite")
        self.assertNotIn("Forbidden overwrite", client.out)
        self.assertIn("Uploading Hello0/1.2.1@frodo/stable", client.out)

        # CASE: Upload again
        client.run("upload Hello0/1.2.1@frodo/stable --all --no-overwrite")
        self.assertIn("Recipe is up to date, upload skipped", client.out)
        self.assertIn("Package is up to date, upload skipped", client.out)
        self.assertNotIn("Forbidden overwrite", client.out)

        # CASE: Without changes
        client.run("create . frodo/stable")
        # upload recipe and packages
        client.run("upload Hello0/1.2.1@frodo/stable --all --no-overwrite")
        self.assertIn("Recipe is up to date, upload skipped", client.out)
        self.assertIn("Package is up to date, upload skipped", client.out)
        self.assertNotIn("Forbidden overwrite", client.out)

        # CASE: When recipe and package changes
        new_recipe = conanfile_new.replace("self.copy(\"*.h\")",
                                           "self.copy(\"*.h\")\n        self.copy(\"*.cpp\")")
        client.save({"conanfile.py": new_recipe})
        client.run("create . frodo/stable")
        # upload recipe and packages
        # *1
        client.run("upload Hello0/1.2.1@frodo/stable --all --no-overwrite",
                   assert_error=not client.cache.config.revisions_enabled)
        if not client.cache.config.revisions_enabled:
            # The --no-overwrite makes no sense with revisions
            self.assertIn("Forbidden overwrite", client.out)
            self.assertNotIn("Uploading conan_package.tgz", client.out)

        # CASE: When package changes
        client.run("upload Hello0/1.2.1@frodo/stable --all")
        with environment_append({"MY_VAR": "True"}):
            client.run("create . frodo/stable")
        # upload recipe and packages
        client.run("upload Hello0/1.2.1@frodo/stable --all --no-overwrite",
                   assert_error=not client.cache.config.revisions_enabled)
        if not client.cache.config.revisions_enabled:
            self.assertIn("Recipe is up to date, upload skipped", client.out)
            self.assertIn("ERROR: Hello0/1.2.1@frodo/stable:5ab84d6acfe1f23c4fae0ab88f26e3a396351ac9"
                          ": Upload package to 'default' failed: "
                          "Local package is different from the remote package", client.out)
            self.assertIn("Forbidden overwrite", client.out)
            self.assertNotIn("Uploading conan_package.tgz", client.out)
        else:
            self.assertIn("Uploading conan_package.tgz", client.out)

    def test_upload_no_overwrite_recipe(self):
        conanfile_new = """from conans import ConanFile, tools
class MyPkg(ConanFile):
    name = "Hello0"
    version = "1.2.1"
    exports_sources = "*"
    options = {"shared": [True, False]}
    default_options = "shared=False"

    def build(self):
        if tools.get_env("MY_VAR", False):
            open("file.h", 'w').close()

    def package(self):
        self.copy("*.h")
"""
        client = self._client()
        client.save({"conanfile.py": conanfile_new,
                     "hello.h": "",
                     "hello.cpp": ""})
        client.run("create . frodo/stable")

        # First time upload
        client.run("upload Hello0/1.2.1@frodo/stable --all --no-overwrite recipe")
        self.assertNotIn("Forbidden overwrite", client.out)
        self.assertIn("Uploading Hello0/1.2.1@frodo/stable", client.out)

        # Upload again
        client.run("upload Hello0/1.2.1@frodo/stable --all --no-overwrite recipe")
        self.assertIn("Recipe is up to date, upload skipped", client.out)
        self.assertIn("Package is up to date, upload skipped", client.out)
        self.assertNotIn("Forbidden overwrite", client.out)

        # Create without changes
        # *1
        client.run("create . frodo/stable")
        client.run("upload Hello0/1.2.1@frodo/stable --all --no-overwrite recipe")
        self.assertIn("Recipe is up to date, upload skipped", client.out)
        self.assertIn("Package is up to date, upload skipped", client.out)
        self.assertNotIn("Forbidden overwrite", client.out)

        # Create with recipe and package changes
        new_recipe = conanfile_new.replace("self.copy(\"*.h\")",
                                           "self.copy(\"*.h\")\n        self.copy(\"*.cpp\")")
        client.save({"conanfile.py": new_recipe})
        client.run("create . frodo/stable")
        # upload recipe and packages
        client.run("upload Hello0/1.2.1@frodo/stable --all --no-overwrite recipe",
                   assert_error=not client.cache.config.revisions_enabled)
        if not client.cache.config.revisions_enabled:
            self.assertIn("Forbidden overwrite", client.out)
            self.assertNotIn("Uploading package", client.out)

            # Create with package changes
            client.run("upload Hello0/1.2.1@frodo/stable --all")
            with environment_append({"MY_VAR": "True"}):
                client.run("create . frodo/stable")
            # upload recipe and packages
            client.run("upload Hello0/1.2.1@frodo/stable --all --no-overwrite recipe")
            self.assertIn("Recipe is up to date, upload skipped", client.out)
            self.assertIn("Uploading conan_package.tgz", client.out)
            self.assertNotIn("Forbidden overwrite", client.out)
        else:
            self.assertIn("Uploading conan_package.tgz", client.out)

    def test_skip_upload(self):
        """ Check that the option --dry does not upload anything
        """
        client = self._client()

        files = cpp_hello_conan_files("Hello0", "1.2.1", build=False)
        client.save(files)
        client.run("export . frodo/stable")
        client.run("install Hello0/1.2.1@frodo/stable --build=missing")
        client.run("upload Hello0/1.2.1@frodo/stable -r default --all --skip-upload")

        # dry run should not upload
        self.assertNotIn("Uploading conan_package.tgz", client.out)

        # but dry run should compress
        self.assertIn("Compressing recipe...", client.out)
        self.assertIn("Compressing package...", client.out)

        client.run("search -r default")
        # after dry run nothing should be on the server ...
        self.assertNotIn("Hello0/1.2.1@frodo/stable", client.out)

        # now upload, the stuff should NOT be recompressed
        client.run("upload Hello0/1.2.1@frodo/stable -r default --all")

        # check for upload message
        self.assertIn("Uploading conan_package.tgz", client.out)

        # check if compressed files are re-used
        self.assertNotIn("Compressing recipe...", client.out)
        self.assertNotIn("Compressing package...", client.out)

        # now it should be on the server
        client.run("search -r default")
        self.assertIn("Hello0/1.2.1@frodo/stable", client.out)

    def test_upload_without_sources(self):
        client = self._client()
        client.save({"conanfile.py": GenConanfile()})
        client.run("create . Pkg/0.1@user/testing")
        client.run("upload * --all --confirm")
        client2 = self._client()
        client2.run("install Pkg/0.1@user/testing")
        client2.run("remote remove default")
        server2 = TestServer([("*/*@*/*", "*")], [("*/*@*/*", "*")],
                             users={"lasote": "mypass"})
        client2.users = {"server2": [("lasote", "mypass")]}
        client2.servers = {"server2": server2}
        client2.update_servers()
        client2.run("upload * --all --confirm -r=server2")
        self.assertIn("Uploading conanfile.py", client2.out)
        self.assertIn("Uploading conan_package.tgz", client2.out)

    def test_upload_login_prompt_disabled_no_user(self):
        """ Without user info, uploads should fail when login prompt has been disabled.
        """
        files = cpp_hello_conan_files("Hello0", "1.2.1", build=False)
        client = self._client()
        client.save(files)
        client.run("config set general.non_interactive=True")
        client.run("create . user/testing")
        client.run("user -c")
        client.run("upload Hello0/1.2.1@user/testing", assert_error=True)

        self.assertIn("ERROR: Hello0/1.2.1@user/testing: Upload recipe to 'default' failed: "
                      "Conan interactive mode disabled", client.out)
        self.assertNotIn("Uploading conanmanifest.txt", client.out)
        self.assertNotIn("Uploading conanfile.py", client.out)
        self.assertNotIn("Uploading conan_export.tgz", client.out)

    def test_upload_login_prompt_disabled_user_not_authenticated(self):
        # When a user is not authenticated, uploads should fail when login prompt has been disabled.
        files = cpp_hello_conan_files("Hello0", "1.2.1", build=False)
        client = self._client()
        client.save(files)
        client.run("config set general.non_interactive=True")
        client.run("create . user/testing")
        client.run("user -c")
        client.run("user lasote")
        client.run("upload Hello0/1.2.1@user/testing", assert_error=True)
        self.assertIn("ERROR: Hello0/1.2.1@user/testing: Upload recipe to 'default' failed: "
                      "Conan interactive mode disabled", client.out)
        self.assertNotIn("Uploading conanmanifest.txt", client.out)
        self.assertNotIn("Uploading conanfile.py", client.out)
        self.assertNotIn("Uploading conan_export.tgz", client.out)
        self.assertNotIn("Please enter a password for \"lasote\" account:", client.out)

    def test_upload_login_prompt_disabled_user_authenticated(self):
        #  When user is authenticated, uploads should work even when login prompt has been disabled.
        files = cpp_hello_conan_files("Hello0", "1.2.1", build=False)
        client = self._client()
        client.save(files)
        client.run("config set general.non_interactive=True")
        client.run("create . user/testing")
        client.run("user -c")
        client.run("user lasote -p mypass")
        client.run("upload Hello0/1.2.1@user/testing")
        self.assertIn("Uploading conanmanifest.txt", client.out)
        self.assertIn("Uploading conanfile.py", client.out)
        self.assertIn("Uploading conan_export.tgz", client.out)

    @unittest.skipUnless(get_env("TESTING_REVISIONS_ENABLED", False), "Only revisions")
    def test_upload_key_error(self):
        files = cpp_hello_conan_files("Hello0", "1.2.1", build=False)
        server1 = TestServer([("*/*@*/*", "*")], [("*/*@*/*", "*")], users={"lasote": "mypass"})
        server2 = TestServer([("*/*@*/*", "*")], [("*/*@*/*", "*")], users={"lasote": "mypass"})
        servers = OrderedDict()
        servers["server1"] = server1
        servers["server2"] = server2
        client = TestClient(servers=servers)
        client.save(files)
        client.run("create . user/testing")
        client.run("user lasote -p mypass")
        client.run("user lasote -p mypass -r server2")
        client.run("upload Hello0/1.2.1@user/testing --all -r server1")
        client.run("remove * --force")
        client.run("install Hello0/1.2.1@user/testing -r server1")
        client.run("remote remove server1")
        client.run("upload Hello0/1.2.1@user/testing --all -r server2")
        self.assertNotIn("ERROR: 'server1'", client.out)

    def test_upload_export_pkg(self):
        """
        Package metadata created when doing an export-pkg and then uploading the package works
        """
        server1 = TestServer([("*/*@*/*", "*")], [("*/*@*/*", "*")], users={"lasote": "mypass"})
        servers = OrderedDict()
        servers["server1"] = server1
        client = TestClient(servers=servers)
        client.save({"release/kk.lib": ""})
        client.run("user lasote -r server1 -p mypass")
        client.run("new hello/1.0 --header")
        client.run("export-pkg . user/testing -pf release")
        client.run("upload hello/1.0@user/testing --all -r server1")
        self.assertNotIn("Binary package hello/1.0@user/testing:5%s not found" %
                         NO_SETTINGS_PACKAGE_ID, client.out)
        ref = ConanFileReference("hello", "1.0", "user", "testing")
        metadata = client.cache.package_layout(ref).load_metadata()
        self.assertIn(NO_SETTINGS_PACKAGE_ID, metadata.packages)
        self.assertTrue(metadata.packages[NO_SETTINGS_PACKAGE_ID].revision)

    def test_no_remote_recipe_manifest(self):
        # https://github.com/conan-io/conan/issues/4953
        server = TestServer()
        servers = OrderedDict([("default", server)])
        client = TurboTestClient(servers=servers)
        client2 = TurboTestClient(servers=servers)

        ref = ConanFileReference.loads("lib/1.0@conan/testing")
        client.create(ref)
        complete_ref = client.upload_all(ref)
        # Simulate a missing manifest, maybe because it hasn't been uploaded yet
        export_folder = server.server_store.export(complete_ref)
        os.unlink(os.path.join(export_folder, "conanmanifest.txt"))

        # Upload same with client2
        client2.create(ref)
        client2.upload_all(ref)
        self.assertIn("WARN: The remote recipe doesn't have the 'conanmanifest.txt' file "
                      "and will be uploaded: 'lib/1.0@conan/testing'", client2.out)

    def test_concurrent_upload(self):
        # https://github.com/conan-io/conan/issues/4953
        server = TestServer()
        servers = OrderedDict([("default", server)])
        client = TurboTestClient(servers=servers)
        client2 = TurboTestClient(servers=servers)

        ref = ConanFileReference.loads("lib/1.0@conan/testing")
        client.create(ref)
        client.upload_all(ref)
        # The _check_recipe_date returns None, but later it will get the manifest ok
        with patch.object(CmdUpload, "_check_recipe_date") as check_date:
            check_date.return_value = None
            # Upload same with client2
            client2.create(ref)
            client2.run("upload lib/1.0@conan/testing")
            self.assertIn("Recipe is up to date, upload skipped", client2.out)
            self.assertNotIn("WARN", client2.out)

    def test_upload_with_pref_and_query(self):
        client = self._client()
        client.save({"conanfile.py": conanfile})
        client.run("create . user/testing")
        client.run("upload Hello0/1.2.1@user/testing:{} "
                   "-q 'os=Windows or os=Macos'".format(NO_SETTINGS_PACKAGE_ID),
                   assert_error=True)

        self.assertIn("'--query' argument cannot be used together with full reference", client.out)

    def test_upload_with_package_id_and_query(self):
        client = self._client()
        client.save({"conanfile.py": conanfile})
        client.run("create . user/testing")
        client.run("upload Hello0/1.2.1@user/testing -p {} "
                   "-q 'os=Windows or os=Macos'".format(NO_SETTINGS_PACKAGE_ID),
                   assert_error=True)

        self.assertIn("'--query' argument cannot be used together with '--package'", client.out)

    def test_upload_without_user_channel(self):
        server = TestServer(users={"user": "password"}, write_permissions=[("*/*@*/*", "*")])
        servers = {"default": server}
        client = TestClient(servers=servers, users={"default": [("user", "password")]})

        client.save({"conanfile.py": GenConanfile()})

        client.run('create . lib/1.0@')
        self.assertIn("lib/1.0: Package '{}' created".format(NO_SETTINGS_PACKAGE_ID), client.out)
        client.run('upload lib/1.0 -c --all')
        self.assertIn("Uploaded conan recipe 'lib/1.0' to 'default'", client.out)

        # Verify that in the remote it is stored as "_"
        pref = PackageReference.loads("lib/1.0@#0:{}#0".format(NO_SETTINGS_PACKAGE_ID))
        path = server.server_store.export(pref.ref)
        self.assertIn("/lib/1.0/_/_/0/export", path.replace("\\", "/"))

        path = server.server_store.package(pref)
        self.assertIn("/lib/1.0/_/_/0/package", path.replace("\\", "/"))

        # Should be possible with explicit package
        client.run('upload lib/1.0:5ab84d6acfe1f23c4fae0ab88f26e3a396351ac9')
        self.assertIn("Uploading package 1/1: 5ab84d6acfe1f23c4fae0ab88f26e3a396351ac9 to 'default'",
                      client.out)

    def test_checksums_metadata(self):
        client = TestClient(default_server_user=True)
        client.save({"conanfile.py": GenConanfile()})
        client.run('create . lib/1.0@user/channel')
        client.run('upload lib/1.0 -c --all -r default')
        ref = ConanFileReference("lib", "1.0", "user", "channel")
        metadata = client.cache.package_layout(ref).load_metadata()
        package_md5 = metadata.packages[NO_SETTINGS_PACKAGE_ID].checksums["conan_package.tgz"]["md5"]
        package_sha1 = metadata.packages[NO_SETTINGS_PACKAGE_ID].checksums["conan_package.tgz"][
            "sha1"]
        recipe_md5 = metadata.recipe.checksums["conanfile.py"]["md5"]
        recipe_sha1 = metadata.recipe.checksums["conanfile.py"]["sha1"]
        self.assertEqual(package_md5, "25f53ac9685e07815b990e7c6f21bfd0")
        self.assertEqual(package_sha1, "be152c82859285658a06816aaaec529a159c33d3")
        self.assertEqual(recipe_md5, "8eda41e0997f3eacc436fb6c621d7396")
        self.assertEqual(recipe_sha1, "b97d6b26be5bd02252a44c265755f873cf5ec70b")
        client.run('remove * -f')
        client.run('install lib/1.0@user/channel -r default')
        metadata = client.cache.package_layout(ref).load_metadata()
        self.assertEqual(
            metadata.packages[NO_SETTINGS_PACKAGE_ID].checksums["conan_package.tgz"]["md5"],
            package_md5)
        self.assertEqual(
            metadata.packages[NO_SETTINGS_PACKAGE_ID].checksums["conan_package.tgz"]["sha1"],
            package_sha1)
        self.assertEqual(metadata.recipe.checksums["conanfile.py"]["md5"], recipe_md5)
        self.assertEqual(metadata.recipe.checksums["conanfile.py"]["sha1"], recipe_sha1)

    def test_upload_without_cleaned_user(self):
        """ When a user is not authenticated, uploads failed first time
        https://github.com/conan-io/conan/issues/5878
        """

        class EmptyCapabilitiesResponse(object):
            def __init__(self):
                self.ok = False
                self.headers = {"X-Conan-Server-Capabilities": "",
                                "Content-Type": "application/json"}
                self.status_code = 401
                self.content = b''

        class ErrorApiResponse(object):
            def __init__(self):
                self.ok = False
                self.status_code = 400
                self.content = "Unsupported Conan v1 repository request for 'conan'"

        class ServerCapabilitiesRequester(TestRequester):
            def __init__(self, *args, **kwargs):
                self._first_ping = True
                super(ServerCapabilitiesRequester, self).__init__(*args, **kwargs)

            def get(self, url, **kwargs):
                app, url = self._prepare_call(url, kwargs)
                if app:
                    if url.endswith("ping") and self._first_ping:
                        self._first_ping = False
                        return EmptyCapabilitiesResponse()
                    elif "Hello0" in url and "1.2.1" in url and "v1" in url:
                        return ErrorApiResponse()
                    else:
                        response = app.get(url, **kwargs)
                        return TestingResponse(response)
                else:
                    return requests.get(url, **kwargs)

        server = TestServer(users={"user": "password"}, write_permissions=[("*/*@*/*", "*")],
                            server_capabilities=[REVISIONS])
        servers = {"default": server}
        client = TestClient(requester_class=ServerCapabilitiesRequester, servers=servers,
                            revisions_enabled=True)
        files = cpp_hello_conan_files("Hello0", "1.2.1", build=False)
        client.save(files)
        client.run("create . user/testing")
        client.run("user -c")
        client.run("upload Hello0/1.2.1@user/testing --all -r default")
        self.assertIn("Uploaded conan recipe 'Hello0/1.2.1@user/testing' to 'default'", client.out)

    @unittest.skipIf(get_env("TESTING_REVISIONS_ENABLED", False), "No sense with revs")
    def test_upload_with_rev_revs_disabled(self):
        client = TestClient(default_server_user=True, revisions_enabled=False)
        client.run("upload pkg/1.0@user/channel#fakerevision --confirm", assert_error=True)
        self.assertIn(
            "ERROR: Revisions not enabled in the client, specify a reference without revision",
            client.out)

    @unittest.skipUnless(get_env("TESTING_REVISIONS_ENABLED", False), "Only revisions")
    def test_upload_with_recipe_revision(self):
        ref = ConanFileReference.loads("pkg/1.0@user/channel")
        client = TurboTestClient(default_server_user=True, revisions_enabled=True)
        pref = client.create(ref, conanfile=GenConanfile())
        client.run("upload pkg/1.0@user/channel#fakerevision --confirm", assert_error=True)
        self.assertIn("ERROR: Recipe revision fakerevision does not match the one stored in "
                      "the cache {}".format(pref.ref.revision), client.out)

        client.run("upload pkg/1.0@user/channel#{} --confirm".format(pref.ref.revision))
        search_result = client.search("pkg/1.0@user/channel --revisions -r default")[0]
        self.assertIn(pref.ref.revision, search_result["revision"])

    @unittest.skipUnless(get_env("TESTING_REVISIONS_ENABLED", False), "Only revisions")
    def test_upload_with_package_revision(self):
        ref = ConanFileReference.loads("pkg/1.0@user/channel")
        client = TurboTestClient(default_server_user=True, revisions_enabled=True)
        pref = client.create(ref, conanfile=GenConanfile())
        client.run("upload pkg/1.0@user/channel#{}:{}#fakeprev --confirm".format(pref.ref.revision,
                                                                                 pref.id),
                   assert_error=True)
        self.assertIn(
            "ERROR: Binary package pkg/1.0@user/channel:{}#fakeprev not found".format(pref.id),
            client.out)

        client.run(
            "upload pkg/1.0@user/channel#{}:{}#{} --confirm".format(pref.ref.revision, pref.id,
                                                                    pref.revision))
        search_result = client.search("pkg/1.0@user/channel --revisions -r default")[0]
        self.assertIn(pref.ref.revision, search_result["revision"])
        search_result = client.search(
            "pkg/1.0@user/channel#{}:{} --revisions  -r default".format(pref.ref.revision, pref.id))[
            0]
        self.assertIn(pref.revision, search_result["revision"])<|MERGE_RESOLUTION|>--- conflicted
+++ resolved
@@ -46,17 +46,9 @@
 
 class UploadTest(unittest.TestCase):
 
-<<<<<<< HEAD
-    def upload_dirty_test(self):
+    def test_upload_dirty(self):
         client = TestClient(default_server_user=True)
         client.save({"conanfile.py": GenConanfile("Hello", "0.1")})
-=======
-    def test_upload_dirty(self):
-        test_server = TestServer([], users={"lasote": "mypass"})
-        client = TestClient(servers={"default": test_server},
-                            users={"default": [("lasote", "mypass")]})
-        client.save({"conanfile.py": GenConanfile().with_name("Hello").with_version("0.1")})
->>>>>>> cecb42df
         client.run("create . lasote/testing")
         ref = ConanFileReference.loads("Hello/0.1@lasote/testing")
         pref = PackageReference(ref, NO_SETTINGS_PACKAGE_ID)
