import json
import os
import textwrap
import unittest

from conans.model.build_info import DEFAULT_LIB
from conans.model.ref import ConanFileReference
from conans.test.utils.cpp_test_files import cpp_hello_conan_files
from conans.test.utils.tools import TestClient, TestServer
from conans.util.files import load, save


class JsonOutputTest(unittest.TestCase):

    def setUp(self):
        self.servers = {"default": TestServer()}
        self.client = TestClient(servers=self.servers)

    def test_simple_fields(self):
        # Result of a create
        files = cpp_hello_conan_files("CC", "1.0", build=False)
        self.client.save(files, clean_first=True)
        self.client.run("create . private_user/channel --json=myfile.json")
        my_json = json.loads(load(os.path.join(self.client.current_folder, "myfile.json")))
        self.assertFalse(my_json["error"])
        tmp = ConanFileReference.loads(my_json["installed"][0]["recipe"]["id"])
<<<<<<< HEAD
        self.assertEqual( str(tmp), "CC/1.0@private_user/channel")
=======
        self.assertEqual(str(tmp), "CC/1.0@private_user/channel")
>>>>>>> a1170f57
        if self.client.cache.config.revisions_enabled:
            self.assertIsNotNone(tmp.revision)
        self.assertFalse(my_json["installed"][0]["recipe"]["dependency"])
        self.assertTrue(my_json["installed"][0]["recipe"]["exported"])
        self.assertFalse(my_json["installed"][0]["recipe"]["downloaded"])
        self.assertIsNone(my_json["installed"][0]["recipe"]["remote"])
        self.assertTrue(my_json["installed"][0]["packages"][0]["built"])
        self.assertTrue(my_json["installed"][0]["packages"][0]["cpp_info"])

        # Result of an install retrieving only the recipe
        self.client.run("upload CC/1.0@private_user/channel -c")
        self.client.run("remove '*' -f")
        self.client.run("install CC/1.0@private_user/channel --json=myfile.json --build missing ")
        my_json = json.loads(load(os.path.join(self.client.current_folder, "myfile.json")))

        the_time_str = my_json["installed"][0]["recipe"]["time"]
        self.assertIn("T", the_time_str)  # Weak validation of the ISO 8601
        self.assertFalse(my_json["error"])
        self.assertEqual(my_json["installed"][0]["recipe"]["id"], "CC/1.0@private_user/channel")
        self.assertTrue(my_json["installed"][0]["recipe"]["dependency"])
        self.assertTrue(my_json["installed"][0]["recipe"]["downloaded"])
        self.assertIsNotNone(my_json["installed"][0]["recipe"]["remote"])
        self.assertTrue(my_json["installed"][0]["packages"][0]["built"])
        self.assertTrue(my_json["installed"][0]["packages"][0]["cpp_info"])

        # Upload the binary too
        self.client.run("upload CC/1.0@private_user/channel --all -c")
        self.client.run("remove '*' -f")
        self.client.run("install CC/1.0@private_user/channel --json=myfile.json")
        my_json = json.loads(load(os.path.join(self.client.current_folder, "myfile.json")))

        self.assertFalse(my_json["error"])
        self.assertEqual(my_json["installed"][0]["recipe"]["id"], "CC/1.0@private_user/channel")
        self.assertTrue(my_json["installed"][0]["recipe"]["downloaded"])
        self.assertIsNotNone(my_json["installed"][0]["recipe"]["remote"])
        self.assertFalse(my_json["installed"][0]["packages"][0]["built"])
        self.assertTrue(my_json["installed"][0]["packages"][0]["downloaded"])
        self.assertTrue(my_json["installed"][0]["packages"][0]["cpp_info"])

        # Force build
        self.client.run("remove '*' -f")
        self.client.run("install CC/1.0@private_user/channel --json=myfile.json --build")
        my_json = json.loads(load(os.path.join(self.client.current_folder, "myfile.json")))

        self.assertFalse(my_json["error"])
        self.assertEqual(my_json["installed"][0]["recipe"]["id"], "CC/1.0@private_user/channel")
        self.assertTrue(my_json["installed"][0]["recipe"]["downloaded"])
        self.assertIsNotNone(my_json["installed"][0]["recipe"]["remote"])
        self.assertTrue(my_json["installed"][0]["packages"][0]["built"])
        self.assertFalse(my_json["installed"][0]["packages"][0]["downloaded"])
        self.assertTrue(my_json["installed"][0]["packages"][0]["cpp_info"])

    def test_errors(self):

        # Missing recipe
        self.client.run("install CC/1.0@private_user/channel --json=myfile.json", assert_error=True)
        my_json = json.loads(load(os.path.join(self.client.current_folder, "myfile.json")))
        self.assertTrue(my_json["error"])
        self.assertEqual(len(my_json["installed"]), 1)
        self.assertFalse(my_json["installed"][0]["recipe"]["downloaded"])
        self.assertEqual(my_json["installed"][0]["recipe"]["error"],
                          {'type': 'missing', 'remote': None,
                          'description': "Unable to find 'CC/1.0@private_user/channel' in remotes"})

        # Missing binary package
        files = cpp_hello_conan_files("CC", "1.0", build=False)
        self.client.save(files, clean_first=True)
        self.client.run("create . private_user/channel --json=myfile.json ")
        self.client.run("upload CC/1.0@private_user/channel -c")
        self.client.run("remove '*' -f")
        self.client.run("install CC/1.0@private_user/channel --json=myfile.json", assert_error=True)
        my_json = json.loads(load(os.path.join(self.client.current_folder, "myfile.json")))

        self.assertTrue(my_json["error"])
        self.assertEqual(len(my_json["installed"]), 1)
        self.assertTrue(my_json["installed"][0]["recipe"]["downloaded"])
        self.assertFalse(my_json["installed"][0]["recipe"]["error"])
        self.assertEqual(len(my_json["installed"][0]["packages"]), 1)
        self.assertFalse(my_json["installed"][0]["packages"][0]["downloaded"])
        self.assertEqual(my_json["installed"][0]["packages"][0]["error"]["type"], "missing")
        self.assertIsNone(my_json["installed"][0]["packages"][0]["error"]["remote"])
        self.assertIn("Can't find a 'CC/1.0@private_user/channel' package",
                      my_json["installed"][0]["packages"][0]["error"]["description"])

        # Error building
        files["conanfile.py"] = files["conanfile.py"].replace("def build2(self):",
                                                              """
    def build(self):
        raise Exception("Build error!")
        """)

        self.client.save(files, clean_first=True)
        self.client.run("create . private_user/channel --json=myfile.json ", assert_error=True)
        my_json = json.loads(load(os.path.join(self.client.current_folder, "myfile.json")))
        self.assertTrue(my_json["error"])
        self.assertEqual(my_json["installed"][0]["packages"][0]["error"]["type"], "building")
        self.assertIsNone(my_json["installed"][0]["packages"][0]["error"]["remote"])
        self.assertIn("CC/1.0@private_user/channel: Error in build() method, line 36",
                      my_json["installed"][0]["packages"][0]["error"]["description"])

    def test_json_generation(self):

        files = cpp_hello_conan_files("CC", "1.0", build=False)
        self.client.save(files, clean_first=True)
        self.client.run("create . private_user/channel --json=myfile.json ")

        self.client.run('upload "*" -c --all')

        files = cpp_hello_conan_files("BB", "1.0", build=False)
        files["conanfile.py"] += """
    def configure(self):
        self.options["CC"].static = False

    def build_requirements(self):
        self.build_requires("CC/1.0@private_user/channel")

"""
        self.client.save(files, clean_first=True)
        self.client.run("create . private_user/channel --build missing")
        self.client.run('upload "*" -c --all')

        files = cpp_hello_conan_files("AA", "1.0",
                                      deps=["BB/1.0@private_user/channel"], build=False)
        self.client.save(files, clean_first=True)
        self.client.run("create . private_user/channel")
        self.client.run('upload "*" -c --all')

        save(os.path.join(self.client.cache.profiles_path, "mybr"),
             """
include(default)
[build_requires]
AA*: CC/1.0@private_user/channel
""")
        files = cpp_hello_conan_files("PROJECT", "1.0",
                                      deps=["AA/1.0@private_user/channel"], build=False)
        self.client.save(files, clean_first=True)
        self.client.run("install . --profile mybr --json=myfile.json --build AA --build BB")
        my_json = load(os.path.join(self.client.current_folder, "myfile.json"))
        my_json = json.loads(my_json)

        self.assertTrue(my_json["installed"][0]["recipe"]["dependency"])
        self.assertTrue(my_json["installed"][1]["recipe"]["dependency"])
        self.assertTrue(my_json["installed"][2]["recipe"]["dependency"])

        # Installed the build require CC with two options
        self.assertEqual(len(my_json["installed"][2]["packages"]), 2)
        tmp = ConanFileReference.loads(my_json["installed"][2]["recipe"]["id"])
        if self.client.cache.config.revisions_enabled:
            self.assertIsNotNone(tmp.revision)
        self.assertEqual(str(tmp), "CC/1.0@private_user/channel")
        self.assertFalse(my_json["installed"][2]["recipe"]["downloaded"])
        self.assertFalse(my_json["installed"][2]["packages"][0]["downloaded"])
        self.assertFalse(my_json["installed"][2]["packages"][1]["downloaded"])

    def test_json_create_multiconfig(self):
        conanfile = textwrap.dedent("""
            from conans import ConanFile
            
            class Lib(ConanFile):
                def package_info(self):
                    self.cpp_info.release.libs = ["hello"]
                    self.cpp_info.debug.libs = ["hello_d"]
                    
                    self.cpp_info.debug.libdirs = ["lib-debug"]
                    
            """)
        self.client.save({'conanfile.py': conanfile})
        self.client.run("create . name/version@user/channel --json=myfile.json")
        my_json = load(os.path.join(self.client.current_folder, "myfile.json"))
        my_json = json.loads(my_json)

        # Nodes with cpp_info
        cpp_info = my_json["installed"][0]["packages"][0]["cpp_info"]
        cpp_info_debug = cpp_info["configs"]["debug"]
        cpp_info_release = cpp_info["configs"]["release"]

        # Each node should have its own information
        self.assertFalse("libs" in cpp_info)
        self.assertEqual(cpp_info_debug["libs"], ["hello_d"])
        self.assertEqual(cpp_info_release["libs"], ["hello"])
        self.assertEqual(cpp_info_debug["libdirs"], ["lib-debug"])
        self.assertEqual(cpp_info_release["libdirs"], [DEFAULT_LIB])

        # FIXME: There are _empty_ nodes
        self.assertEqual(cpp_info_debug["builddirs"], [""])
        self.assertEqual(cpp_info_release["builddirs"], [""])

        # FIXME: Default information is duplicated in all the nodes
        dupe_nodes = ["rootpath", "includedirs", "resdirs",
                      "bindirs", "builddirs", "filter_empty"]
        for dupe in dupe_nodes:
            self.assertEqual(cpp_info[dupe], cpp_info_debug[dupe])
            self.assertEqual(cpp_info[dupe], cpp_info_release[dupe])<|MERGE_RESOLUTION|>--- conflicted
+++ resolved
@@ -24,11 +24,7 @@
         my_json = json.loads(load(os.path.join(self.client.current_folder, "myfile.json")))
         self.assertFalse(my_json["error"])
         tmp = ConanFileReference.loads(my_json["installed"][0]["recipe"]["id"])
-<<<<<<< HEAD
-        self.assertEqual( str(tmp), "CC/1.0@private_user/channel")
-=======
         self.assertEqual(str(tmp), "CC/1.0@private_user/channel")
->>>>>>> a1170f57
         if self.client.cache.config.revisions_enabled:
             self.assertIsNotNone(tmp.revision)
         self.assertFalse(my_json["installed"][0]["recipe"]["dependency"])
