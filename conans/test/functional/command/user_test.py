--- conflicted
+++ resolved
@@ -74,12 +74,8 @@
         client.run('user None')
         self.assertIn("Changed user of remote 'default' from 'will' to 'None' (anonymous)",
                       client.out)
-<<<<<<< HEAD
-        self.assertEqual((None, None), LocalDB(client.cache.localdb).get_login(test_server.fake_url))
-=======
+
         self.assertEqual((None, None), localdb.get_login(test_server.fake_url))
->>>>>>> ae09640d
-
         client.run('user')
         self.assertIn("Current user of remote 'default' set to: 'None' (anonymous)", client.out)
 
