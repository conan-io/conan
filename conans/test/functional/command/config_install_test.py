--- conflicted
+++ resolved
@@ -79,41 +79,8 @@
 class ConfigInstallTest(unittest.TestCase):
     def setUp(self):
         self.client = TestClient()
-        # Save to the old registry, it has to be migrated
-        registry_path = self.client.cache.registry_path
-
-        save(registry_path, """
-{
- "remotes": [
-  {
-   "url": "https://myrepo2.com",
-   "verify_ssl": true,
-   "name": "my-repo-2"
-  },
-  {
-   "url": "https://conan-center.com",
-   "verify_ssl": true,
-   "name": "conan-center"
-  }
-<<<<<<< HEAD
- ]
-=======
- ],
- "references": {
-  "MyPkg/0.1@user/channel": "my-repo-2",
-  "Other/1.2@user/channel": "conan-center"
- }
->>>>>>> develop
-}
-""")
         save(os.path.join(self.client.cache.profiles_path, "default"), "#default profile empty")
         save(os.path.join(self.client.cache.profiles_path, "linux"), "#empty linux profile")
-
-        self.old_env = dict(os.environ)
-
-    def tearDown(self):
-        os.environ.clear()
-        os.environ.update(self.old_env)
 
     def _create_profile_folder(self, folder=None):
         folder = folder or temp_folder(path_with_spaces=False)
