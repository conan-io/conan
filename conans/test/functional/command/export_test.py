import os
import stat
import textwrap
import unittest

from parameterized import parameterized

from conans.model.manifest import FileTreeManifest
from conans.model.ref import ConanFileReference
from conans.paths import CONANFILE, CONAN_MANIFEST
from conans.test.utils.cpp_test_files import cpp_hello_conan_files
from conans.test.utils.tools import TestClient
from conans.test.utils.tools import create_local_git_repo
from conans.util.files import load, save


class ExportSettingsTest(unittest.TestCase):

    def test_basic(self):
        client = TestClient()
        conanfile = """
from conans import ConanFile
class TestConan(ConanFile):
    name = "Hello"
    version = "1.2"
    settings = {"os": ["Linux"]}
"""
        files = {CONANFILE: conanfile}
        client.save(files)
        client.run("export . lasote/stable")
        self.assertIn("WARN: Conanfile doesn't have 'license'", client.out)
        client.run("install Hello/1.2@lasote/stable -s os=Windows", assert_error=True)
        self.assertIn("'Windows' is not a valid 'settings.os' value", client.out)
        self.assertIn("Possible values are ['Linux']", client.out)

    def export_without_full_reference_test(self):
        client = TestClient()
        client.save({"conanfile.py": """from conans import ConanFile
class MyPkg(ConanFile):
    pass
"""})
        client.run("export . lasote/stable", assert_error=True)
        self.assertIn("conanfile didn't specify name", client.out)

        client.save({"conanfile.py": """from conans import ConanFile
class MyPkg(ConanFile):
    name="Lib"
"""})
        client.run("export . lasote/stable", assert_error=True)
        self.assertIn("conanfile didn't specify version", client.out)

        client.save({"conanfile.py": """from conans import ConanFile
class MyPkg(ConanFile):
    pass
"""})
        client.run("export . lib/1.0@lasote/channel")
        self.assertIn("lib/1.0@lasote/channel: A new conanfile.py version was exported",
                      client.out)

        client.save({"conanfile.py": """from conans import ConanFile
class MyPkg(ConanFile):
    name="Lib"
    version="1.0"
"""})
        client.run("export . lasote", assert_error=True)
        self.assertIn("Invalid parameter 'lasote', specify the full reference or user/channel",
                      client.out)

    def test_export_read_only(self):
        client = TestClient()
        conanfile = """
from conans import ConanFile
class TestConan(ConanFile):
    name = "Hello"
    version = "1.2"
    exports = "file1.txt"
    exports_sources = "file2.txt"
"""
        ref = ConanFileReference.loads("Hello/1.2@lasote/stable")
        export_path = client.cache.package_layout(ref).export()
        export_src_path = client.cache.package_layout(ref).export_sources()

        files = {CONANFILE: conanfile,
                 "file1.txt": "",
                 "file2.txt": ""}
        client.save(files)
        mode1 = os.stat(os.path.join(client.current_folder, "file1.txt")).st_mode
        mode2 = os.stat(os.path.join(client.current_folder, "file2.txt")).st_mode
        os.chmod(os.path.join(client.current_folder, "file1.txt"), mode1 &~ stat.S_IWRITE)
        os.chmod(os.path.join(client.current_folder, "file2.txt"), mode2 &~ stat.S_IWRITE)

        client.run("export . lasote/stable")
        self.assertEqual(load(os.path.join(export_path, "file1.txt")), "")
        self.assertEqual(load(os.path.join(export_src_path, "file2.txt")), "")
        with self.assertRaises(IOError):
            save(os.path.join(export_path, "file1.txt"), "")
        with self.assertRaises(IOError):
            save(os.path.join(export_src_path, "file2.txt"), "")
        self.assertIn("WARN: Conanfile doesn't have 'license'", client.out)
        files = {CONANFILE: conanfile,
                 "file1.txt": "file1",
                 "file2.txt": "file2"}
        os.chmod(os.path.join(client.current_folder, "file1.txt"), mode1 | stat.S_IWRITE)
        os.chmod(os.path.join(client.current_folder, "file2.txt"), mode2 | stat.S_IWRITE)
        client.save(files)
        client.run("export . lasote/stable")

        self.assertEqual(load(os.path.join(export_path, "file1.txt")), "file1")
        self.assertEqual(load(os.path.join(export_src_path, "file2.txt")), "file2")
        client.run("install Hello/1.2@lasote/stable --build=missing")
        self.assertIn("Hello/1.2@lasote/stable: Generating the package", client.out)

        files = {CONANFILE: conanfile,
                 "file1.txt": "",
                 "file2.txt": ""}
        client.save(files)
        os.chmod(os.path.join(client.current_folder, "file1.txt"), mode1 &~ stat.S_IWRITE)
        os.chmod(os.path.join(client.current_folder, "file2.txt"), mode2 &~ stat.S_IWRITE)
        client.run("export . lasote/stable")
        self.assertEqual(load(os.path.join(export_path, "file1.txt")), "")
        self.assertEqual(load(os.path.join(export_src_path, "file2.txt")), "")
        client.run("install Hello/1.2@lasote/stable --build=Hello")
        self.assertIn("Hello/1.2@lasote/stable: Generating the package", client.out)

    def test_code_parent(self):
        """ when referencing the parent, the relative folder "sibling" will be kept
        """
        base = """
from conans import ConanFile
class TestConan(ConanFile):
    name = "Hello"
    version = "1.2"
    exports = "../*.txt"
"""
        for conanfile in (base, base.replace("../*.txt", "../sibling*")):
            client = TestClient()
            files = {"recipe/conanfile.py": conanfile,
                     "sibling/file.txt": "Hello World!"}
            client.save(files)
            client.current_folder = os.path.join(client.current_folder, "recipe")
            client.run("export . lasote/stable")
            ref = ConanFileReference("Hello", "1.2", "lasote", "stable")
            export_path = client.cache.package_layout(ref).export()
            content = load(os.path.join(export_path, "sibling/file.txt"))
            self.assertEqual("Hello World!", content)

    def test_code_sibling(self):
        # if provided a path with slash, it will use as a export base
        client = TestClient()
        conanfile = """
from conans import ConanFile
class TestConan(ConanFile):
    name = "Hello"
    version = "1.2"
    exports = "../sibling/*.txt"
"""
        files = {"recipe/conanfile.py": conanfile,
                 "sibling/file.txt": "Hello World!"}
        client.save(files)
        client.current_folder = os.path.join(client.current_folder, "recipe")
        client.run("export . lasote/stable")
        ref = ConanFileReference("Hello", "1.2", "lasote", "stable")
        export_path = client.cache.package_layout(ref).export()
        content = load(os.path.join(export_path, "file.txt"))
        self.assertEqual("Hello World!", content)

    def test_code_several_sibling(self):
        # if provided a path with slash, it will use as a export base
        client = TestClient()
        conanfile = """
from conans import ConanFile
class TestConan(ConanFile):
    name = "Hello"
    version = "1.2"
    exports_sources = "../test/src/*", "../cpp/*", "../include/*"
"""
        files = {"recipe/conanfile.py": conanfile,
                 "test/src/file.txt": "Hello World!",
                 "cpp/file.cpp": "Hello World!",
                 "include/file.h": "Hello World!"}
        client.save(files)
        client.current_folder = os.path.join(client.current_folder, "recipe")
        client.run("export . lasote/stable")
        ref = ConanFileReference("Hello", "1.2", "lasote", "stable")
        export_path = client.cache.package_layout(ref).export_sources()
        self.assertEqual(sorted(['file.txt', 'file.cpp', 'file.h']),
                         sorted(os.listdir(export_path)))

    @parameterized.expand([("myconanfile.py", ), ("Conanfile.py", )])
    def test_filename(self, filename):
        client = TestClient()
        conanfile = """
from conans import ConanFile
class TestConan(ConanFile):
    name = "Hello"
    version = "1.2"
"""

        client.save({filename: conanfile})
        client.run("export %s lasote/stable" % filename)
        self.assertIn("Hello/1.2@lasote/stable: A new conanfile.py version was exported",
                      client.out)
        ref = ConanFileReference("Hello", "1.2", "lasote", "stable")
        export_path = client.cache.package_layout(ref).export()
        conanfile = load(os.path.join(export_path, "conanfile.py"))
        self.assertIn('name = "Hello"', conanfile)
        manifest = load(os.path.join(export_path, "conanmanifest.txt"))
        self.assertIn('conanfile.py: cac514c81a0af0d87fa379b0bf16fbaa', manifest)

    def test_exclude_basic(self):
        client = TestClient()
        conanfile = """
from conans import ConanFile
class TestConan(ConanFile):
    name = "Hello"
    version = "1.2"
    exports = "*.txt", "!*file1.txt"
    exports_sources = "*.cpp", "!*temp.cpp"
"""

        client.save({CONANFILE: conanfile,
                     "file.txt": "",
                     "file1.txt": "",
                     "file.cpp": "",
                     "file_temp.cpp": ""})
        client.run("export . lasote/stable")
        ref = ConanFileReference("Hello", "1.2", "lasote", "stable")
        export_path = client.cache.package_layout(ref).export()
        exports_sources_path = client.cache.package_layout(ref).export_sources()
        self.assertTrue(os.path.exists(os.path.join(export_path, "file.txt")))
        self.assertFalse(os.path.exists(os.path.join(export_path, "file1.txt")))
        self.assertTrue(os.path.exists(os.path.join(exports_sources_path, "file.cpp")))
        self.assertFalse(os.path.exists(os.path.join(exports_sources_path, "file_temp.cpp")))

    def test_exclude_folders(self):
        client = TestClient()
        conanfile = """
from conans import ConanFile
class TestConan(ConanFile):
    name = "Hello"
    version = "1.2"
    exports = "*.txt", "!*/temp/*"
"""

        client.save({CONANFILE: conanfile,
                     "file.txt": "",
                     "any/temp/file1.txt": "",
                     "other/sub/file2.txt": ""})
        client.run("export . lasote/stable")
        ref = ConanFileReference("Hello", "1.2", "lasote", "stable")
        export_path = client.cache.package_layout(ref).export()
        self.assertTrue(os.path.exists(os.path.join(export_path, "file.txt")))
        self.assertFalse(os.path.exists(os.path.join(export_path, "any/temp/file1.txt")))
        self.assertTrue(os.path.exists(os.path.join(export_path, "other/sub/file2.txt")))


class ExportTest(unittest.TestCase):

    def setUp(self):
        self.client = TestClient()
        self.files = cpp_hello_conan_files("Hello0", "0.1")
        self.ref = ConanFileReference("Hello0", "0.1", "lasote", "stable")
        self.client.save(self.files)
        self.client.run("export . lasote/stable")

    def test_basic(self):
        """ simple registration of a new conans
        """
        reg_path = self.client.cache.package_layout(self.ref).export()
        manif = FileTreeManifest.load(self.client.cache.package_layout(self.ref).export())

        self.assertIn('%s: A new conanfile.py version was exported' % str(self.ref),
                      self.client.out)
        self.assertIn('%s: Folder: %s' % (str(self.ref), reg_path), self.client.out)
        self.assertTrue(os.path.exists(reg_path))

        for name in list(self.files.keys()):
            self.assertTrue(os.path.exists(os.path.join(reg_path, name)))

        expected_sums = {'hello.cpp': '4f005274b2fdb25e6113b69774dac184',
                         'main.cpp': '0479f3c223c9a656a718f3148e044124',
                         'CMakeLists.txt': '10d907c160c360b28f6991397a5aa9b4',
                         'conanfile.py': '355949fbf0b4fc32b8f1c5a338dfe1ae',
                         'executable': '68b329da9893e34099c7d8ad5cb9c940',
                         'helloHello0.h': '9448df034392fc8781a47dd03ae71bdd'}
        self.assertEqual(expected_sums, manif.file_sums)

    def test_case_sensitive(self):
        self.files = cpp_hello_conan_files("hello0", "0.1")
        self.ref = ConanFileReference("hello0", "0.1", "lasote", "stable")
        self.client.save(self.files)
        self.client.run("export . lasote/stable", assert_error=True)
        self.assertIn("ERROR: Cannot export package with same name but different case",
                      self.client.out)

    def test_export_filter(self):
        content = """
from conans import ConanFile

class OpenSSLConan(ConanFile):
    name = "openssl"
    version = "2.0.1"
"""
        save(os.path.join(self.client.current_folder, CONANFILE), content)
        self.client.run("export . lasote/stable")
        ref = ConanFileReference.loads('openssl/2.0.1@lasote/stable')
        reg_path = self.client.cache.package_layout(ref).export()
        self.assertEqual(sorted(os.listdir(reg_path)),
                         [CONANFILE, CONAN_MANIFEST])

        content = """
from conans import ConanFile

class OpenSSLConan(ConanFile):
    name = "openssl"
    version = "2.0.1"
    exports = ('*.txt', '*.h')
"""
        save(os.path.join(self.client.current_folder, CONANFILE), content)
        self.client.run("export . lasote/stable")
        self.assertEqual(sorted(os.listdir(reg_path)),
                         ['CMakeLists.txt', CONANFILE, CONAN_MANIFEST,
                          'helloHello0.h'])

        # Now exports being a list instead a tuple
        content = """
from conans import ConanFile

class OpenSSLConan(ConanFile):
    name = "openssl"
    version = "2.0.1"
    exports = ['*.txt', '*.h']
"""
        save(os.path.join(self.client.current_folder, CONANFILE), content)
        self.client.run("export . lasote/stable")
        self.assertEqual(sorted(os.listdir(reg_path)),
                         ['CMakeLists.txt', CONANFILE, CONAN_MANIFEST, 'helloHello0.h'])

    def test_export_the_same_code(self):
        file_list = self._create_packages_and_builds()
        # Export the same conans
        # Do not adjust cpu_count, it is reusing a cache
<<<<<<< HEAD
        client2 = TestClient(self.client.cache.cache_folder, cpu_count=False)
=======
        client2 = TestClient(self.client.cache_folder, cpu_count=False)
>>>>>>> 132e791b
        files2 = cpp_hello_conan_files("Hello0", "0.1")
        client2.save(files2)
        client2.run("export . lasote/stable")
        reg_path2 = client2.cache.package_layout(self.ref).export()
        digest2 = FileTreeManifest.load(client2.cache.package_layout(self.ref).export())

        self.assertNotIn('A new Conan version was exported', client2.out)
        self.assertNotIn('Cleaning the old builds ...', client2.out)
        self.assertNotIn('Cleaning the old packs ...', client2.out)
        self.assertNotIn('All the previous packs were cleaned', client2.out)
        self.assertIn('%s: A new conanfile.py version was exported' % str(self.ref),
                      self.client.out)
        self.assertIn('%s: Folder: %s' % (str(self.ref), reg_path2), self.client.out)
        self.assertTrue(os.path.exists(reg_path2))

        for name in list(files2.keys()):
            self.assertTrue(os.path.exists(os.path.join(reg_path2, name)))

        expected_sums = {'hello.cpp': '4f005274b2fdb25e6113b69774dac184',
                         'main.cpp': '0479f3c223c9a656a718f3148e044124',
                         'CMakeLists.txt': '10d907c160c360b28f6991397a5aa9b4',
                         'conanfile.py': '355949fbf0b4fc32b8f1c5a338dfe1ae',
                         'executable': '68b329da9893e34099c7d8ad5cb9c940',
                         'helloHello0.h': '9448df034392fc8781a47dd03ae71bdd'}
        self.assertEqual(expected_sums, digest2.file_sums)

        for f in file_list:
            self.assertTrue(os.path.exists(f))

    def test_export_a_new_version(self):
        self._create_packages_and_builds()
        # Export an update of the same conans

        # Do not adjust cpu_count, it is reusing a cache
        client2 = TestClient(self.client.cache_folder, cpu_count=False)
        files2 = cpp_hello_conan_files("Hello0", "0.1")
        files2[CONANFILE] = "# insert comment\n %s" % files2[CONANFILE]
        client2.save(files2)
        client2.run("export . lasote/stable")

        reg_path3 = client2.cache.package_layout(self.ref).export()
        digest3 = FileTreeManifest.load(client2.cache.package_layout(self.ref).export())

        self.assertIn('%s: A new conanfile.py version was exported' % str(self.ref),
                      self.client.out)
        self.assertIn('%s: Folder: %s' % (str(self.ref), reg_path3), self.client.out)

        self.assertTrue(os.path.exists(reg_path3))

        for name in list(files2.keys()):
            self.assertTrue(os.path.exists(os.path.join(reg_path3, name)))

        expected_sums = {'hello.cpp': '4f005274b2fdb25e6113b69774dac184',
                         'main.cpp': '0479f3c223c9a656a718f3148e044124',
                         'CMakeLists.txt': '10d907c160c360b28f6991397a5aa9b4',
                         'conanfile.py': 'ad17cf00b3142728b03ac37782b9acd9',
                         'executable': '68b329da9893e34099c7d8ad5cb9c940',
                         'helloHello0.h': '9448df034392fc8781a47dd03ae71bdd'}
        self.assertEqual(expected_sums, digest3.file_sums)

        # for f in file_list:
        #    self.assertFalse(os.path.exists(f))

    def _create_packages_and_builds(self):
        reg_builds = self.client.cache.package_layout(self.ref).builds()
        reg_packs = self.client.cache.package_layout(self.ref).packages()

        folders = [os.path.join(reg_builds, '342525g4f52f35f'),
                   os.path.join(reg_builds, 'ew9o8asdf908asdf80'),
                   os.path.join(reg_packs, '342525g4f52f35f'),
                   os.path.join(reg_packs, 'ew9o8asdf908asdf80')]

        file_list = []
        for f in folders:
            for name, content in {'file1.h': 'asddfasdf', 'file1.dll': 'asddfasdf'}.items():
                file_path = os.path.join(f, name)
                save(file_path, content)
                file_list.append(file_path)
        return file_list


class ExportMetadataTest(unittest.TestCase):
    conanfile = textwrap.dedent("""
        from conans import ConanFile

        class Lib(ConanFile):
            revision_mode = "{revision_mode}"
    """)

    summary_hash = "bfe8b4a6a2a74966c0c4e0b34705004a"

    def test_revision_mode_hash(self):
        t = TestClient()
        t.save({'conanfile.py': self.conanfile.format(revision_mode="hash")})

        ref = ConanFileReference.loads("name/version@user/channel")
        t.run("export . {}".format(ref))

        meta = t.cache.package_layout(ref, short_paths=False).load_metadata()
        self.assertEqual(meta.recipe.revision, self.summary_hash)

    def test_revision_mode_scm(self):
        path, rev = create_local_git_repo(
            files={'conanfile.py': self.conanfile.format(revision_mode="scm")})
        t = TestClient(current_folder=path)

        ref = ConanFileReference.loads("name/version@user/channel")
        t.run("export . {}".format(ref))

        meta = t.cache.package_layout(ref, short_paths=False).load_metadata()
        self.assertEqual(meta.recipe.revision, rev)

    def test_revision_mode_invalid(self):
        conanfile = self.conanfile.format(revision_mode="auto")

        t = TestClient()
        t.save({'conanfile.py': conanfile})
        ref = ConanFileReference.loads("name/version@user/channel")
        t.run("export . {}".format(ref), assert_error=True)
        self.assertIn("ERROR: Revision mode should be one of 'hash' (default) or 'scm'", t.out)<|MERGE_RESOLUTION|>--- conflicted
+++ resolved
@@ -340,11 +340,7 @@
         file_list = self._create_packages_and_builds()
         # Export the same conans
         # Do not adjust cpu_count, it is reusing a cache
-<<<<<<< HEAD
-        client2 = TestClient(self.client.cache.cache_folder, cpu_count=False)
-=======
         client2 = TestClient(self.client.cache_folder, cpu_count=False)
->>>>>>> 132e791b
         files2 = cpp_hello_conan_files("Hello0", "0.1")
         client2.save(files2)
         client2.run("export . lasote/stable")
