--- conflicted
+++ resolved
@@ -33,9 +33,6 @@
         t = TestClient()
         t.save(files={'conanfile.py': self.conanfile})
         t.run('editable add . {}'.format(ref))
-<<<<<<< HEAD
-        self.assertIn("Reference 'lib/version@user/name' linked to directory '", t.out)
-=======
         self.assertIn("Reference 'lib/version@user/name' in editable mode", t.out)
 
     def test_editable_list_search(self):
@@ -50,7 +47,6 @@
 
         t.run("search")
         self.assertIn("lib/version@user/name", t.out)
->>>>>>> 83053d02
 
     def test_editable_list_search(self):
         ref = ConanFileReference.loads('lib/version@user/name')
