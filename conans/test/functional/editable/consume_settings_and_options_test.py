# coding=utf-8

import itertools
import os
import tempfile
import unittest
from parameterized import parameterized

from conans.test import CONAN_TEST_FOLDER
from conans.test.utils.tools import TestClient
from conans.util.files import save
from conans.model.editable_cpp_info import DEFAULT_LAYOUT_FILE, LAYOUTS_FOLDER


class HeaderOnlyLibTestClient(TestClient):
    header = """
        #include <iostream>

        void hello() {{
            std::cout << "Hello {build_type}!" << std::endl;
            std::cout << " - options.shared: {shared}" << std::endl;
        }}
        """

    conanfile = """
import os
from conans import ConanFile, tools

class Pkg(ConanFile):
    name = "MyLib"
    version = "0.1"

    exports_sources = "*"
    settings = "build_type"

    options = {"shared": [True, False], }
    default_options = {"shared": True, }

    def package(self):
        self.copy("*.hpp", dst="include", src="src/include")

    def package_info(self):
        self.cpp_info.libs = ["MyLib", "otra", ]
        self.cpp_info.defines = ["MyLibDEFINES",]
        self.cpp_info.libdirs = ["MyLib-libdirs", ]
        self.cpp_info.includedirs = ["MyLib-includedirs", "dddd", ]

    """

    conan_package_layout = """
[{namespace}includedirs]
src/include/{{settings.build_type}}/{{options.shared}}
"""

    def __init__(self, use_repo_file, *args, **kwargs):
        super(HeaderOnlyLibTestClient, self).__init__(*args, **kwargs)

        files = {"conanfile.py": self.conanfile,
                 "src/include/Debug/True/hello.hpp": self.header.format(build_type="Debug",
                                                                        shared="True"),
                 "src/include/Debug/False/hello.hpp": self.header.format(build_type="Debug",
                                                                         shared="False"),
                 "src/include/Release/True/hello.hpp": self.header.format(build_type="Release",
                                                                          shared="True"),
                 "src/include/Release/False/hello.hpp": self.header.format(build_type="Release",
                                                                           shared="False"),
                 }

        if use_repo_file:
            files["mylayout"] = self.conan_package_layout.format(namespace="")
        else:
            file_path = os.path.join(self.cache.conan_folder, LAYOUTS_FOLDER, DEFAULT_LAYOUT_FILE)
            save(file_path,
                 self.conan_package_layout.format(namespace="MyLib/0.1@user/editable:"))

        self.save(files)


class SettingsAndOptionsTest(unittest.TestCase):

    @parameterized.expand(itertools.product(["Debug", "Release", ],  # build_type
                                            [True, False, ],  # shared
                                            [True, False, ]))  # use_repo_file
    def test_settings_options(self, build_type, shared, use_repo_file):
        # We need two clients sharing the same Conan cache
        base_folder = tempfile.mkdtemp(suffix='conans', dir=CONAN_TEST_FOLDER)

        # Editable project
        client_editable = HeaderOnlyLibTestClient(use_repo_file=use_repo_file,
                                                  base_folder=base_folder)
        if use_repo_file:
            client_editable.run("link . MyLib/0.1@user/editable -l=mylayout")
        else:
            client_editable.run("link . MyLib/0.1@user/editable")

        # Consumer project
        client = TestClient(base_folder=base_folder)
        conanfile_txt = """
import os
from conans import ConanFile, CMake

class TestConan(ConanFile):
    name = "pkg"
    version = "0.0"

    requires = "MyLib/0.1@user/editable"
    settings = "os", "compiler", "build_type", "arch"
    generators = "cmake"
    exports_sources = "src/*"

    def build(self):
        cmake = CMake(self)
        cmake.configure(source_folder="src")
        cmake.build()

        os.chdir("bin")
        self.run(".%shello" % os.sep)

"""
        cmakelists = """
cmake_minimum_required(VERSION 2.8.12)
project(MyHello CXX)

include(${CMAKE_BINARY_DIR}/conanbuildinfo.cmake)
conan_basic_setup()

add_executable(hello main.cpp)
"""
        main_cpp = """
#include "hello.hpp"

int main() {
    hello();
}
"""

        client.save({"conanfile.py": conanfile_txt,
                     "src/CMakeLists.txt": cmakelists,
                     "src/main.cpp": main_cpp})

        # Build consumer project
<<<<<<< HEAD
        client.run("create . pkg/0.0@user/testing -s build_type={} -o MyLib:shared={}".format(build_type, str(shared)))
        self.assertIn("    MyLib/0.1@user/editable from user - Editable", client.out)
=======
        client.run("create . pkg/0.0@user/testing "
                   "-s build_type={} -o MyLib:shared={}".format(build_type, str(shared)))
        self.assertIn("    MyLib/0.1@user/editable from user folder - Editable", client.out)
>>>>>>> 5e4e2585
        self.assertIn("Hello {}!".format(build_type), client.out)
        self.assertIn(" - options.shared: {}".format(shared), client.out)<|MERGE_RESOLUTION|>--- conflicted
+++ resolved
@@ -139,13 +139,8 @@
                      "src/main.cpp": main_cpp})
 
         # Build consumer project
-<<<<<<< HEAD
-        client.run("create . pkg/0.0@user/testing -s build_type={} -o MyLib:shared={}".format(build_type, str(shared)))
-        self.assertIn("    MyLib/0.1@user/editable from user - Editable", client.out)
-=======
         client.run("create . pkg/0.0@user/testing "
                    "-s build_type={} -o MyLib:shared={}".format(build_type, str(shared)))
         self.assertIn("    MyLib/0.1@user/editable from user folder - Editable", client.out)
->>>>>>> 5e4e2585
         self.assertIn("Hello {}!".format(build_type), client.out)
         self.assertIn(" - options.shared: {}".format(shared), client.out)