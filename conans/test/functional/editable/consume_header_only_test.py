--- conflicted
+++ resolved
@@ -146,11 +146,7 @@
 
         # Build consumer project
         client.run("create . pkg/0.0@user/testing")
-<<<<<<< HEAD
-        self.assertIn("    MyLib/0.1@user/editable from user - Editable", client.out)
-=======
         self.assertIn("    MyLib/0.1@user/editable from user folder - Editable", client.out)
->>>>>>> 5e4e2585
         self.assertIn("    MyLib/0.1@user/editable:"
                       "5ab84d6acfe1f23c4fae0ab88f26e3a396351ac9 - Editable", client.out)
         self.assertIn("Hello EDITABLE!", client.out)
