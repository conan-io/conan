--- conflicted
+++ resolved
@@ -26,17 +26,11 @@
         self.t.run('link . {}'.format(self.reference))
         self.assertTrue(self.t.client_cache.installed_as_editable(self.reference))
 
-<<<<<<< HEAD
     def test_unlink(self):
         self.t.run('link {} --remove'.format(self.reference))
         self.assertIn("Removed linkage for reference '{}'".format(self.reference), self.t.out)
-=======
-    def test_install_override(self):
-        self.t.run('install {}'.format(self.reference), assert_error=True)
-        self.assertIn("Removed '{}' as editable package".format(self.reference), self.t.out)
 
     def test_remove(self):
         self.t.run('remove {} --force'.format(self.reference), assert_error=True)
         self.assertIn("Package 'lib/version@user/name' is installed as editable, unlink it first "
-                      "using command 'conan install lib/version@user/name [...]'", self.t.out)
->>>>>>> 1b8adccd
+                      "using command 'conan install lib/version@user/name [...]'", self.t.out)