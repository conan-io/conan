--- conflicted
+++ resolved
@@ -1,20 +1,15 @@
 import os
+import textwrap
+import time
 import unittest
 
-import time
-import textwrap
 from parameterized import parameterized
 
 from conans.model.ref import ConanFileReference
 from conans.paths import CONANFILE
-<<<<<<< HEAD
-from conans.test.utils.tools import TestClient, TestServer, NO_SETTINGS_PACKAGE_ID, \
-    create_local_git_repo
-=======
+from conans.test.utils.conanfile import TestConanFile
 from conans.test.utils.tools import TestClient, TestServer, \
     NO_SETTINGS_PACKAGE_ID, create_local_git_repo
-from conans.test.utils.conanfile import TestConanFile
->>>>>>> 5a614a56
 
 
 class PythonExtendTest(unittest.TestCase):
