import os
import unittest

<<<<<<< HEAD
=======
import time
>>>>>>> 15a1f5f7
from parameterized import parameterized

from conans.model.ref import ConanFileReference
from conans.paths import CONANFILE
from conans.test.utils.tools import TestClient, TestServer, \
    NO_SETTINGS_PACKAGE_ID, create_local_git_repo


class PythonExtendTest(unittest.TestCase):
    def _define_base(self, client):
        conanfile = """from conans import ConanFile
class MyConanfileBase(ConanFile):
    def source(self):
        self.output.info("My cool source!")
    def build(self):
        self.output.info("My cool build!")
    def package(self):
        self.output.info("My cool package!")
    def package_info(self):
        self.output.info("My cool package_info!")
"""
        client.save({"conanfile.py": conanfile})
        client.run("export . MyConanfileBase/1.1@lasote/testing")

    def with_alias_test(self):
        client = TestClient(servers={"default": TestServer()},
                            users={"default": [("lasote", "mypass")]})
        self._define_base(client)
        client.run("alias MyConanfileBase/LATEST@lasote/testing MyConanfileBase/1.1@lasote/testing")

        reuse = """from conans import python_requires
base = python_requires("MyConanfileBase/LATEST@lasote/testing")
class PkgTest(base.MyConanfileBase):
    pass
"""
        client.save({"conanfile.py": reuse}, clean_first=True)
        client.run("create . Pkg/0.1@lasote/testing")

    def reuse_test(self):
        client = TestClient(servers={"default": TestServer()},
                            users={"default": [("lasote", "mypass")]})
        self._define_base(client)
        reuse = """from conans import python_requires
base = python_requires("MyConanfileBase/1.1@lasote/testing")
class PkgTest(base.MyConanfileBase):
    pass
"""

        client.save({"conanfile.py": reuse}, clean_first=True)
        client.run("create . Pkg/0.1@lasote/testing")
        self.assertIn("Pkg/0.1@lasote/testing: My cool source!", client.out)
        self.assertIn("Pkg/0.1@lasote/testing: My cool build!", client.out)
        self.assertIn("Pkg/0.1@lasote/testing: My cool package!", client.out)
        self.assertIn("Pkg/0.1@lasote/testing: My cool package_info!", client.out)

        client.run("upload * --all --confirm")
        client.run("remove * -f")
        client.run("install Pkg/0.1@lasote/testing")
        self.assertIn("Pkg/0.1@lasote/testing: My cool package_info!", client.out)
        client.run("remove * -f")
        client.run("download Pkg/0.1@lasote/testing")
        self.assertIn("Pkg/0.1@lasote/testing: Package installed %s" % NO_SETTINGS_PACKAGE_ID,
                      client.out)

    def reuse_version_ranges_test(self):
        client = TestClient()
        self._define_base(client)
        reuse = """from conans import python_requires
base = python_requires("MyConanfileBase/[>1.0,<1.2]@lasote/testing")
class PkgTest(base.MyConanfileBase):
    pass
"""

        client.save({"conanfile.py": reuse}, clean_first=True)
        client.run("create . Pkg/0.1@lasote/testing")
        self.assertIn("Python requires", str(client.out).splitlines())
        self.assertIn("    MyConanfileBase/1.1@lasote/testing", str(client.out).splitlines())
        self.assertIn("Pkg/0.1@lasote/testing: My cool source!", client.out)
        self.assertIn("Pkg/0.1@lasote/testing: My cool build!", client.out)
        self.assertIn("Pkg/0.1@lasote/testing: My cool package!", client.out)
        self.assertIn("Pkg/0.1@lasote/testing: My cool package_info!", client.out)

    def invalid_test(self):
        client = TestClient()
        reuse = """from conans import ConanFile, python_requires
class PkgTest(ConanFile):
    def source(self):
        base = python_requires("MyConanfileBase/1.0@lasote/testing")
"""

        client.save({"conanfile.py": reuse})
        client.run("create . Pkg/0.1@lasote/testing", assert_error=True)
        self.assertIn("ERROR: Pkg/0.1@lasote/testing: Error in source() method, line 4", client.out)
        self.assertIn('base = python_requires("MyConanfileBase/1.0@lasote/testing', client.out)
        self.assertIn("ConanException: Invalid use of python_requires"
                      "(MyConanfileBase/1.0@lasote/testing)", client.out)

    def invalid2_test(self):
        client = TestClient()
        reuse = """import conans
class PkgTest(conans.ConanFile):
    def source(self):
        base = conans.python_requires("MyConanfileBase/1.0@lasote/testing")
"""

        client.save({"conanfile.py": reuse})
        client.run("create . Pkg/0.1@lasote/testing", assert_error=True)
        self.assertIn("ERROR: Pkg/0.1@lasote/testing: Error in source() method, line 4",
                      client.out)
        self.assertIn('base = conans.python_requires("MyConanfileBase/1.0@lasote/testing',
                      client.out)
        self.assertIn("ConanException: Invalid use of python_requires"
                      "(MyConanfileBase/1.0@lasote/testing)", client.out)

    def invalid3_test(self):
        client = TestClient()
        reuse = """from conans import ConanFile
from helpers import my_print

class PkgTest(ConanFile):
    exports = "helpers.py"
    def source(self):
        my_print()
"""
        base = """from conans import python_requires

def my_print():
    base = python_requires("MyConanfileBase/1.0@lasote/testing")
        """

        client.save({"conanfile.py": reuse, "helpers.py": base})
        client.run("create . Pkg/0.1@lasote/testing", assert_error=True)
        self.assertIn("ERROR: Pkg/0.1@lasote/testing: Error in source() method, line 7",
                      client.out)
        self.assertIn('my_print()', client.out)
        self.assertIn("ConanException: Invalid use of python_requires"
                      "(MyConanfileBase/1.0@lasote/testing)", client.out)

    def invalid4_test(self):
        client = TestClient()
        reuse = """from conans import ConanFile
from helpers import my_print

class PkgTest(ConanFile):
    exports = "helpers.py"
    def source(self):
        my_print()
    """
        base = """import conans
def my_print():
    base = conans.python_requires("MyConanfileBase/1.0@lasote/testing")
            """

        client.save({"conanfile.py": reuse, "helpers.py": base})
        client.run("create . Pkg/0.1@lasote/testing", assert_error=True)
        self.assertIn("ERROR: Pkg/0.1@lasote/testing: Error in source() method, line 7",
                      client.out)
        self.assertIn('my_print()', client.out)
        self.assertIn("ConanException: Invalid use of python_requires"
                      "(MyConanfileBase/1.0@lasote/testing)", client.out)

    def transitive_multiple_reuse_test(self):
        client = TestClient()
        conanfile = """from conans import ConanFile
class SourceBuild(ConanFile):
    def source(self):
        self.output.info("My cool source!")
    def build(self):
        self.output.info("My cool build!")
"""
        client.save({"conanfile.py": conanfile})
        client.run("export . SourceBuild/1.0@user/channel")

        conanfile = """from conans import ConanFile
class PackageInfo(ConanFile):
    def package(self):
        self.output.info("My cool package!")
    def package_info(self):
        self.output.info("My cool package_info!")
"""
        client.save({"conanfile.py": conanfile})
        client.run("export . PackageInfo/1.0@user/channel")

        conanfile = """from conans import ConanFile, python_requires
source = python_requires("SourceBuild/1.0@user/channel")
package = python_requires("PackageInfo/1.0@user/channel")
class MyConanfileBase(source.SourceBuild, package.PackageInfo):
    pass
"""
        client.save({"conanfile.py": conanfile})
        client.run("create . Pkg/0.1@lasote/testing")
        self.assertIn("Pkg/0.1@lasote/testing: My cool source!", client.out)
        self.assertIn("Pkg/0.1@lasote/testing: My cool build!", client.out)
        self.assertIn("Pkg/0.1@lasote/testing: My cool package!", client.out)
        self.assertIn("Pkg/0.1@lasote/testing: My cool package_info!", client.out)

    def multiple_requires_error_test(self):
        client = TestClient()
        conanfile = """from conans import ConanFile
myvar = 123
def myfunct():
    return 123
class Pkg(ConanFile):
    pass
"""
        client.save({"conanfile.py": conanfile})
        client.run("export . Pkg1/1.0@user/channel")

        conanfile = """from conans import ConanFile
myvar = 234
def myfunct():
    return 234
class Pkg(ConanFile):
    pass
"""
        client.save({"conanfile.py": conanfile})
        client.run("export . Pkg2/1.0@user/channel")

        conanfile = """from conans import ConanFile, python_requires
pkg1 = python_requires("Pkg1/1.0@user/channel")
pkg2 = python_requires("Pkg2/1.0@user/channel")
class MyConanfileBase(ConanFile):
    def build(self):
        self.output.info("PKG1 : %s" % pkg1.myvar)
        self.output.info("PKG2 : %s" % pkg2.myvar)
        self.output.info("PKG1F : %s" % pkg1.myfunct())
        self.output.info("PKG2F : %s" % pkg2.myfunct())
"""
        client.save({"conanfile.py": conanfile})
        client.run("create . Consumer/0.1@lasote/testing")
        self.assertIn("Consumer/0.1@lasote/testing: PKG1 : 123", client.out)
        self.assertIn("Consumer/0.1@lasote/testing: PKG2 : 234", client.out)
        self.assertIn("Consumer/0.1@lasote/testing: PKG1F : 123", client.out)
        self.assertIn("Consumer/0.1@lasote/testing: PKG2F : 234", client.out)

    def local_import_test(self):
        client = TestClient(servers={"default": TestServer()},
                            users={"default": [("lasote", "mypass")]})
        conanfile = """from conans import ConanFile
import mydata
class MyConanfileBase(ConanFile):
    exports = "*.py"
    def source(self):
        self.output.info(mydata.src)
    def build(self):
        self.output.info(mydata.build)
    def package(self):
        self.output.info(mydata.pkg)
    def package_info(self):
        self.output.info(mydata.info)
"""
        mydata = """src = "My cool source!"
build = "My cool build!"
pkg = "My cool package!"
info = "My cool package_info!"
"""
        client.save({"conanfile.py": conanfile,
                     "mydata.py": mydata})
        client.run("export . MyConanfileBase/1.1@lasote/testing")
        reuse = """from conans import ConanFile, python_requires
base = python_requires("MyConanfileBase/1.1@lasote/testing")
class PkgTest(base.MyConanfileBase):
    pass
"""

        client.save({"conanfile.py": reuse}, clean_first=True)
        client.run("create . Pkg/0.1@lasote/testing")
        self.assertIn("Pkg/0.1@lasote/testing: My cool source!", client.out)
        self.assertIn("Pkg/0.1@lasote/testing: My cool build!", client.out)
        self.assertIn("Pkg/0.1@lasote/testing: My cool package!", client.out)
        self.assertIn("Pkg/0.1@lasote/testing: My cool package_info!", client.out)

        client.run("upload * --all --confirm")
        client.run("remove * -f")
        client.run("install Pkg/0.1@lasote/testing")
        self.assertIn("Pkg/0.1@lasote/testing: My cool package_info!", client.out)
        client.run("remove * -f")
        client.run("download Pkg/0.1@lasote/testing")
        self.assertIn("Pkg/0.1@lasote/testing: Package installed %s" % NO_SETTINGS_PACKAGE_ID,
                      client.out)

    def reuse_scm_test(self):
        client = TestClient()

        conanfile = """from conans import ConanFile
scm = {"type" : "git",
       "url" : "somerepo",
       "revision" : "auto"}

class MyConanfileBase(ConanFile):
    scm = scm
"""
        create_local_git_repo({"conanfile.py": conanfile}, branch="my_release",
                              folder=client.current_folder)
        client.run("export . MyConanfileBase/1.1@lasote/testing")
        client.run("get MyConanfileBase/1.1@lasote/testing")
        # The global scm is left as-is
        self.assertIn("""scm = {"type" : "git",
       "url" : "somerepo",
       "revision" : "auto"}""", client.out)
        # but the class one is replaced
        self.assertNotIn("scm = scm", client.out)
        self.assertIn('    scm = {"revision":', client.out)
        self.assertIn('"type": "git",', client.out)
        self.assertIn('"url": "somerepo"', client.out)

        reuse = """from conans import python_requires
base = python_requires("MyConanfileBase/1.1@lasote/testing")
class PkgTest(base.MyConanfileBase):
    scm = base.scm
    other = 123
    def _my_method(self):
        pass
"""
        client.save({"conanfile.py": reuse})
        client.run("export . Pkg/0.1@lasote/testing")
        client.run("get Pkg/0.1@lasote/testing")
        self.assertNotIn("scm = base.scm", client.out)
        self.assertIn('scm = {"revision":', client.out)
        self.assertIn('"type": "git",', client.out)
        self.assertIn('"url": "somerepo"', client.out)

<<<<<<< HEAD
=======
    def reuse_exports_test(self):
        conanfile = """from conans import ConanFile
class Pkg(ConanFile):
    exports_sources = "*.h"
"""
        client = TestClient()
        client.save({"conanfile.py": conanfile,
                     "header.h": "my header"})
        client.run("export . Base/0.1@user/testing")
        conanfile = """from conans import python_requires, load
base = python_requires("Base/0.1@user/testing")
class Pkg2(base.Pkg):
    def build(self):
        self.output.info("Exports sources: %s" % self.exports_sources)
        self.output.info("HEADER CONTENT!: %s" % load("header.h"))
"""
        client.save({"conanfile.py": conanfile}, clean_first=True)
        client.run("create . Pkg/0.1@user/testing", assert_error=True)
        self.assertIn("No such file or directory: 'header.h'", client.out)

>>>>>>> 15a1f5f7
    def reuse_class_members_test(self):
        client = TestClient()
        conanfile = """from conans import ConanFile
class MyConanfileBase(ConanFile):
    license = "MyLicense"
    author = "author@company.com"
    exports = "*.txt"
    exports_sources = "*.h"
    short_paths = True
    generators = "cmake"
"""
        client.save({"conanfile.py": conanfile})
        client.run("export . Base/1.1@lasote/testing")

        reuse = """from conans import python_requires
import os
base = python_requires("Base/1.1@lasote/testing")
class PkgTest(base.MyConanfileBase):
    def build(self):
        self.output.info("Exports sources! %s" % self.exports_sources)
        self.output.info("Short paths! %s" % self.short_paths)
        self.output.info("License! %s" % self.license)
        self.output.info("Author! %s" % self.author)
        assert os.path.exists("conanbuildinfo.cmake")
"""
        client.save({"conanfile.py": reuse,
                     "file.h": "header",
                     "other.txt": "text"})
        client.run("create . Pkg/0.1@lasote/testing")
        self.assertIn("Pkg/0.1@lasote/testing: Exports sources! *.h", client.out)
        self.assertIn("Pkg/0.1@lasote/testing exports: Copied 1 '.txt' file: other.txt",
                      client.out)
        self.assertIn("Pkg/0.1@lasote/testing exports_sources: Copied 1 '.h' file: file.h",
                      client.out)
        self.assertIn("Pkg/0.1@lasote/testing: Short paths! True", client.out)
        self.assertIn("Pkg/0.1@lasote/testing: License! MyLicense", client.out)
        self.assertIn("Pkg/0.1@lasote/testing: Author! author@company.com", client.out)
        ref = ConanFileReference.loads("Pkg/0.1@lasote/testing")
        self.assertTrue(os.path.exists(os.path.join(client.cache.export(ref),
                                                    "other.txt")))

    def reuse_exports_conflict_test(self):
        conanfile = """from conans import ConanFile
class Base(ConanFile):
    exports_sources = "*.h"
"""
        client = TestClient()
        client.save({"conanfile.py": conanfile,
                     "header.h": "my header Base!!"})
        client.run("export . Base/0.1@user/testing")
        conanfile = """from conans import python_requires, load
base = python_requires("Base/0.1@user/testing")
class Pkg2(base.Base):
    def build(self):
        self.output.info("Exports sources: %s" % self.exports_sources)
        self.output.info("HEADER CONTENT!: %s" % load("header.h"))
"""
        client.save({"conanfile.py": conanfile,
                     "header.h": "my header Pkg!!"}, clean_first=True)
        client.run("create . Pkg/0.1@user/testing")
        self.assertIn("Pkg/0.1@user/testing: HEADER CONTENT!: my header Pkg!!", client.out)

    def transitive_imports_conflicts_test(self):
        # https://github.com/conan-io/conan/issues/3874
        client = TestClient()
        conanfile = """from conans import ConanFile
import myhelper
class SourceBuild(ConanFile):
    exports = "*.py"
"""
        helper = """def myhelp(output):
    output.info("MyHelperOutput!")
"""
        client.save({"conanfile.py": conanfile,
                     "myhelper.py": helper})
        client.run("export . base1/1.0@user/channel")
        client.save({"myhelper.py": helper.replace("MyHelperOutput!", "MyOtherHelperOutput!")})
        client.run("export . base2/1.0@user/channel")

        conanfile = """from conans import ConanFile, python_requires
base2 = python_requires("base2/1.0@user/channel")
base1 = python_requires("base1/1.0@user/channel")

class MyConanfileBase(ConanFile):
    def build(self):
        base1.myhelper.myhelp(self.output)
        base2.myhelper.myhelp(self.output)
"""
        # This should work, even if there is a local "myhelper.py" file, which could be
        # accidentaly imported (and it was, it was a bug)
        client.save({"conanfile.py": conanfile})
        client.run("create . Pkg/0.1@lasote/testing")
        self.assertIn("Pkg/0.1@lasote/testing: MyHelperOutput!", client.out)
        self.assertIn("Pkg/0.1@lasote/testing: MyOtherHelperOutput!", client.out)

        # Now, the same, but with "clean_first=True", should keep working
        client.save({"conanfile.py": conanfile}, clean_first=True)
        client.run("create . Pkg/0.1@lasote/testing")
        self.assertIn("Pkg/0.1@lasote/testing: MyHelperOutput!", client.out)
        self.assertIn("Pkg/0.1@lasote/testing: MyOtherHelperOutput!", client.out)

    def update_test(self):
        client = TestClient(servers={"default": TestServer()},
                            users={"default": [("lasote", "mypass")]})
        conanfile = """from conans import ConanFile
somevar = 42
class MyConanfileBase(ConanFile):
    pass
"""
        client.save({"conanfile.py": conanfile})
        client.run("export . MyConanfileBase/1.1@lasote/testing")
        client.run("upload * --confirm")

        client2 = TestClient(servers=client.servers, users={"default": [("lasote", "mypass")]})

        reuse = """from conans import python_requires
base = python_requires("MyConanfileBase/1.1@lasote/testing")
class PkgTest(base.MyConanfileBase):
    def configure(self):
        self.output.info("PYTHON REQUIRE VAR %s" % base.somevar)
"""

        client2.save({"conanfile.py": reuse})
        client2.run("install .")
        self.assertIn("conanfile.py: PYTHON REQUIRE VAR 42", client2.out)

        client.save({"conanfile.py": conanfile.replace("42", "143")})
        time.sleep(1)  # guarantee time offset
        client.run("export . MyConanfileBase/1.1@lasote/testing")
        client.run("upload * --confirm")

        client2.run("install . --update")
        self.assertIn("conanfile.py: PYTHON REQUIRE VAR 143", client2.out)


class PythonRequiresNestedTest(unittest.TestCase):

    @parameterized.expand([(False, False), (True, False), (True, True), ])
    def test_python_requires_with_alias(self, use_alias, use_alias_of_alias):
        assert use_alias if use_alias_of_alias else True
        version_str = "latest2" if use_alias_of_alias else "latest" if use_alias else "1.0"
        client = TestClient()

        # Create python_requires
        client.save({CONANFILE: """
from conans import ConanFile

class PythonRequires0(ConanFile):

    def build(self):
        super(PythonRequires0, self).build()
        self.output.info(">>> PythonRequires0::build (v={{}})".format(self.version))
        """.format(v=version_str)})
        client.run("export . python_requires0/1.0@jgsogo/test")
        client.run("alias python_requires0/latest@jgsogo/test "
                   "python_requires0/1.0@jgsogo/test")
        client.run("alias python_requires0/latest2@jgsogo/test "
                   "python_requires0/latest@jgsogo/test")

        # Create python requires, that require the previous one
        client.save({CONANFILE: """
from conans import ConanFile, python_requires

base = python_requires("python_requires0/{v}@jgsogo/test")

class PythonRequires1(base.PythonRequires0):
    def build(self):
        super(PythonRequires1, self).build()
        self.output.info(">>> PythonRequires1::build (v={{}})".format(self.version))
        """.format(v=version_str)})
        client.run("export . python_requires1/1.0@jgsogo/test")
        client.run("alias python_requires1/latest@jgsogo/test python_requires1/1.0@jgsogo/test")
        client.run("alias python_requires1/latest2@jgsogo/test python_requires1/latest@jgsogo/test")

        # Create python requires
        client.save({CONANFILE: """
from conans import ConanFile, python_requires

class PythonRequires11(ConanFile):
    def build(self):
        super(PythonRequires11, self).build()
        self.output.info(">>> PythonRequires11::build (v={{}})".format(self.version))
        """.format(v=version_str)})
        client.run("export . python_requires11/1.0@jgsogo/test")
        client.run("alias python_requires11/latest@jgsogo/test python_requires11/1.0@jgsogo/test")
        client.run("alias python_requires11/latest2@jgsogo/test "
                   "python_requires11/latest@jgsogo/test")

        # Create python requires, that require the previous one
        client.save({CONANFILE: """
from conans import ConanFile, python_requires

base = python_requires("python_requires0/{v}@jgsogo/test")

class PythonRequires22(base.PythonRequires0):
    def build(self):
        super(PythonRequires22, self).build()
        self.output.info(">>> PythonRequires22::build (v={{}})".format(self.version))
        """.format(v=version_str)})
        client.run("export . python_requires22/1.0@jgsogo/test")
        client.run("alias python_requires22/latest@jgsogo/test python_requires22/1.0@jgsogo/test")
        client.run(
            "alias python_requires22/latest2@jgsogo/test python_requires22/latest@jgsogo/test")

        # Another python_requires, that requires the previous python requires
        client.save({CONANFILE: """
from conans import ConanFile, python_requires

base_class = python_requires("python_requires1/{v}@jgsogo/test")
base_class2 = python_requires("python_requires11/{v}@jgsogo/test")

class PythonRequires2(base_class.PythonRequires1, base_class2.PythonRequires11):

    def build(self):
        super(PythonRequires2, self).build()
        self.output.info(">>> PythonRequires2::build (v={{}})".format(self.version))
        """.format(v=version_str)})
        client.run("export . python_requires2/1.0@jgsogo/test")
        client.run("alias python_requires2/latest@jgsogo/test python_requires2/1.0@jgsogo/test")
        client.run("alias python_requires2/latest2@jgsogo/test python_requires2/latest@jgsogo/test")

        # My project, will consume the latest python requires
        client.save({CONANFILE: """
from conans import ConanFile, python_requires

base_class = python_requires("python_requires2/{v}@jgsogo/test")
base_class2 = python_requires("python_requires22/{v}@jgsogo/test")

class Project(base_class.PythonRequires2, base_class2.PythonRequires22):

    def build(self):
        super(Project, self).build()
        self.output.info(">>> Project::build (v={{}})".format(self.version))
        """.format(v=version_str)})

        client.run("create . project/1.0@jgsogo/test --build=missing")

        # Check that everything is being built
        self.assertIn("project/1.0@jgsogo/test: >>> PythonRequires11::build (v=1.0)", client.out)
        self.assertIn("project/1.0@jgsogo/test: >>> PythonRequires0::build (v=1.0)", client.out)
        self.assertIn("project/1.0@jgsogo/test: >>> PythonRequires22::build (v=1.0)", client.out)
        self.assertIn("project/1.0@jgsogo/test: >>> PythonRequires1::build (v=1.0)", client.out)
        self.assertIn("project/1.0@jgsogo/test: >>> PythonRequires2::build (v=1.0)", client.out)
        self.assertIn("project/1.0@jgsogo/test: >>> Project::build (v=1.0)", client.out)

        # Check that all the graph is printed properly
        #   - requirements
        self.assertIn("    project/1.0@jgsogo/test from local cache - Cache", client.out)
        #   - python requires
        self.assertIn("    python_requires11/1.0@jgsogo/test", client.out)
        self.assertIn("    python_requires0/1.0@jgsogo/test", client.out)
        self.assertIn("    python_requires22/1.0@jgsogo/test", client.out)
        self.assertIn("    python_requires1/1.0@jgsogo/test", client.out)
        self.assertIn("    python_requires2/1.0@jgsogo/test", client.out)
        #   - packages
        self.assertIn("    project/1.0@jgsogo/test:5ab84d6acfe1f23c4fae0ab88f26e3a396351ac9 - Build",
                      client.out)

        #   - no mention to alias
        self.assertNotIn("alias", client.out)
        self.assertNotIn("alias2", client.out)<|MERGE_RESOLUTION|>--- conflicted
+++ resolved
@@ -1,16 +1,13 @@
 import os
 import unittest
 
-<<<<<<< HEAD
-=======
 import time
->>>>>>> 15a1f5f7
 from parameterized import parameterized
 
 from conans.model.ref import ConanFileReference
 from conans.paths import CONANFILE
-from conans.test.utils.tools import TestClient, TestServer, \
-    NO_SETTINGS_PACKAGE_ID, create_local_git_repo
+from conans.test.utils.tools import TestClient, TestServer, NO_SETTINGS_PACKAGE_ID, \
+    create_local_git_repo
 
 
 class PythonExtendTest(unittest.TestCase):
@@ -327,29 +324,6 @@
         self.assertIn('"type": "git",', client.out)
         self.assertIn('"url": "somerepo"', client.out)
 
-<<<<<<< HEAD
-=======
-    def reuse_exports_test(self):
-        conanfile = """from conans import ConanFile
-class Pkg(ConanFile):
-    exports_sources = "*.h"
-"""
-        client = TestClient()
-        client.save({"conanfile.py": conanfile,
-                     "header.h": "my header"})
-        client.run("export . Base/0.1@user/testing")
-        conanfile = """from conans import python_requires, load
-base = python_requires("Base/0.1@user/testing")
-class Pkg2(base.Pkg):
-    def build(self):
-        self.output.info("Exports sources: %s" % self.exports_sources)
-        self.output.info("HEADER CONTENT!: %s" % load("header.h"))
-"""
-        client.save({"conanfile.py": conanfile}, clean_first=True)
-        client.run("create . Pkg/0.1@user/testing", assert_error=True)
-        self.assertIn("No such file or directory: 'header.h'", client.out)
-
->>>>>>> 15a1f5f7
     def reuse_class_members_test(self):
         client = TestClient()
         conanfile = """from conans import ConanFile
