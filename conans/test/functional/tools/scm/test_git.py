import os
import re
import textwrap

import pytest
import six

from conans.test.utils.scm import create_local_git_repo, git_add_changes_commit, git_create_bare_repo
from conans.test.utils.test_files import temp_folder
from conans.test.utils.tools import TestClient
from conans.util.files import rmdir, save_files


@pytest.mark.tool("git")
@pytest.mark.skipif(six.PY2, reason="Only Py3")
class TestGitBasicCapture:
    """ base Git capture operations. They do not raise (unless errors)
    """
    conanfile = textwrap.dedent("""
        from conan import ConanFile
        from conan.tools.scm import Git

        class Pkg(ConanFile):
            name = "pkg"
            version = "0.1"

            def export(self):
                git = Git(self, self.recipe_folder)
                commit = git.get_commit()
                url = git.get_remote_url()
                self.output.info("URL: {}".format(url))
                self.output.info("COMMIT: {}".format(commit))
                in_remote = git.commit_in_remote(commit)
                self.output.info("COMMIT IN REMOTE: {}".format(in_remote))
                self.output.info("DIRTY: {}".format(git.is_dirty()))
        """)

    def test_capture_commit_local(self):
        """
        A local repo, without remote, will have commit, but no URL
        """
        c = TestClient()
        c.save({"conanfile.py": self.conanfile})
        commit = c.init_git_repo()
        c.run("export .")
        assert "pkg/0.1: COMMIT: {}".format(commit) in c.out
        assert "pkg/0.1: URL: None" in c.out
        assert "pkg/0.1: COMMIT IN REMOTE: False" in c.out
        assert "pkg/0.1: DIRTY: False" in c.out

    def test_capture_remote_url(self):
        """
        a cloned repo, will have a default "origin" remote and will manage to get URL
        """
        folder = temp_folder()
        url, commit = create_local_git_repo(files={"conanfile.py": self.conanfile}, folder=folder)

        c = TestClient()
        c.run_command('git clone "{}" myclone'.format(folder))
        with c.chdir("myclone"):
            c.run("export .")
            assert "pkg/0.1: COMMIT: {}".format(commit) in c.out
            assert "pkg/0.1: URL: {}".format(url) in c.out
            assert "pkg/0.1: COMMIT IN REMOTE: True" in c.out
            assert "pkg/0.1: DIRTY: False" in c.out

    def test_capture_remote_pushed_commit(self):
        """
        a cloned repo, after doing some new commit, no longer commit in remote, until push
        """
        url = git_create_bare_repo()

        c = TestClient()
        c.run_command('git clone "{}" myclone'.format(url))
        with c.chdir("myclone"):
            c.save({"conanfile.py": self.conanfile + "\n# some coment!"})
            new_commit = git_add_changes_commit(c.current_folder)

            c.run("export .")
            assert "pkg/0.1: COMMIT: {}".format(new_commit) in c.out
            assert "pkg/0.1: URL: {}".format(url) in c.out
            assert "pkg/0.1: COMMIT IN REMOTE: False" in c.out
            assert "pkg/0.1: DIRTY: False" in c.out
            c.run_command("git push")
            c.run("export .")
            assert "pkg/0.1: COMMIT: {}".format(new_commit) in c.out
            assert "pkg/0.1: URL: {}".format(url) in c.out
            assert "pkg/0.1: COMMIT IN REMOTE: True" in c.out
            assert "pkg/0.1: DIRTY: False" in c.out


@pytest.mark.tool("git")
@pytest.mark.skipif(six.PY2, reason="Only Py3")
class TestGitCaptureSCM:
    """ test the get_url_and_commit() high level method intended for SCM capturing
    into conandata.yaml
    """
    conanfile = textwrap.dedent("""
        from conan import ConanFile
        from conan.tools.scm import Git

        class Pkg(ConanFile):
            name = "pkg"
            version = "0.1"

            def export(self):
                git = Git(self, self.recipe_folder)
                scm_url, scm_commit = git.get_url_and_commit()
                self.output.info("SCM URL: {}".format(scm_url))
                self.output.info("SCM COMMIT: {}".format(scm_commit))
        """)

    def test_capture_commit_local(self):
        """
        A local repo, without remote, will provide its own URL to the export(),
        and if it has local changes, it will be marked as dirty, and raise an error
        """
        c = TestClient()
        c.save({"conanfile.py": self.conanfile})
        commit = c.init_git_repo()
        c.run("export .")
        assert "This revision will not be buildable in other computer" in c.out
        assert "pkg/0.1: SCM COMMIT: {}".format(commit) in c.out
        assert "pkg/0.1: SCM URL: {}".format(c.current_folder.replace("\\", "/")) in c.out

        c.save({"conanfile.py": self.conanfile + "\n# something...."})
        c.run("export .", assert_error=True)
        assert "Repo is dirty, cannot capture url and commit" in c.out

    def test_capture_remote_url(self):
        """
        a cloned repo that is expored, will report the URL of the remote
        """
        folder = temp_folder()
        url, commit = create_local_git_repo(files={"conanfile.py": self.conanfile}, folder=folder)

        c = TestClient()
        c.run_command('git clone "{}" myclone'.format(folder))
        with c.chdir("myclone"):
            c.run("export .")
            assert "pkg/0.1: SCM COMMIT: {}".format(commit) in c.out
            assert "pkg/0.1: SCM URL: {}".format(url) in c.out

    def test_capture_remote_pushed_commit(self):
        """
        a cloned repo, after doing some new commit, no longer commit in remote, until push
        """
        url = git_create_bare_repo()

        c = TestClient()
        c.run_command('git clone "{}" myclone'.format(url))
        with c.chdir("myclone"):
            c.save({"conanfile.py": self.conanfile + "\n# some coment!"})
            new_commit = git_add_changes_commit(c.current_folder)

            c.run("export .")
            assert "This revision will not be buildable in other computer" in c.out
            assert "pkg/0.1: SCM COMMIT: {}".format(new_commit) in c.out
            # NOTE: commit not pushed yet, so locally is the current folder
            assert "pkg/0.1: SCM URL: {}".format(c.current_folder.replace("\\", "/")) in c.out
            c.run_command("git push")
            c.run("export .")
            assert "pkg/0.1: SCM COMMIT: {}".format(new_commit) in c.out
            assert "pkg/0.1: SCM URL: {}".format(url) in c.out


@pytest.mark.tool("git")
@pytest.mark.skipif(six.PY2, reason="Only Py3")
class TestGitBasicClone:
    """ base Git cloning operations
    """
    conanfile = textwrap.dedent("""
        import os
        from conan import ConanFile
        from conan.tools.scm import Git
        from conan.tools.files import load

        class Pkg(ConanFile):
            name = "pkg"
            version = "0.1"

            def layout(self):
                self.folders.source = "source"

            def source(self):
                git = Git(self)
                git.clone(url="{url}", target=".")
                git.checkout(commit="{commit}")
                self.output.info("MYCMAKE: {{}}".format(load(self, "CMakeLists.txt")))
                self.output.info("MYFILE: {{}}".format(load(self, "src/myfile.h")))
        """)

    def test_clone_checkout(self):
        folder = os.path.join(temp_folder(), "myrepo")
        url, commit = create_local_git_repo(files={"src/myfile.h": "myheader!",
                                                   "CMakeLists.txt": "mycmake"}, folder=folder)
        # This second commit will NOT be used, as I will use the above commit in the conanfile
        save_files(path=folder, files={"src/myfile.h": "my2header2!"})
        git_add_changes_commit(folder=folder)

        c = TestClient()
        c.save({"conanfile.py": self.conanfile.format(url=url, commit=commit)})
        c.run("create .")
        assert "pkg/0.1: MYCMAKE: mycmake" in c.out
        assert "pkg/0.1: MYFILE: myheader!" in c.out

        # It also works in local flow
        c.run("source .")
        assert "conanfile.py (pkg/0.1): MYCMAKE: mycmake" in c.out
        assert "conanfile.py (pkg/0.1): MYFILE: myheader!" in c.out
        assert c.load("source/src/myfile.h") == "myheader!"
        assert c.load("source/CMakeLists.txt") == "mycmake"


@pytest.mark.tool("git")
@pytest.mark.skipif(six.PY2, reason="Only Py3")
class TestGitBasicSCMFlow:
    """ Build the full new SCM approach:
    - export() captures the URL and commit with get_url_and_commit(
    - export() stores it in conandata.yml
    - source() recovers the info from conandata.yml and clones it
    """
    conanfile = textwrap.dedent("""
        import os
        from conan import ConanFile
        from conan.tools.scm import Git
        from conan.tools.files import load, update_conandata

        class Pkg(ConanFile):
            name = "pkg"
            version = "0.1"

            def export(self):
                git = Git(self, self.recipe_folder)
                scm_url, scm_commit = git.get_url_and_commit()
                update_conandata(self, {"sources": {"commit": scm_commit, "url": scm_url}})

            def layout(self):
                self.folders.source = "."

            def source(self):
                git = Git(self)
                sources = self.conan_data["sources"]
                git.clone(url=sources["url"], target=".")
                git.checkout(commit=sources["commit"])
                self.output.info("MYCMAKE: {}".format(load(self, "CMakeLists.txt")))
                self.output.info("MYFILE: {}".format(load(self, "src/myfile.h")))

            def build(self):
                cmake = os.path.join(self.source_folder, "CMakeLists.txt")
                file_h = os.path.join(self.source_folder, "src/myfile.h")
                self.output.info("MYCMAKE-BUILD: {}".format(load(self, cmake)))
                self.output.info("MYFILE-BUILD: {}".format(load(self, file_h)))
        """)

    def test_full_scm(self):
        folder = os.path.join(temp_folder(), "myrepo")
        url, commit = create_local_git_repo(files={"conanfile.py": self.conanfile,
                                                   "src/myfile.h": "myheader!",
                                                   "CMakeLists.txt": "mycmake"}, folder=folder)

        c = TestClient(default_server_user=True)
        c.run_command('git clone "{}" .'.format(url))
        c.run("create .")
        assert "pkg/0.1: MYCMAKE: mycmake" in c.out
        assert "pkg/0.1: MYFILE: myheader!" in c.out
        c.run("upload * -c -r=default")

        # Do a change and commit, this commit will not be used by package
        save_files(path=folder, files={"src/myfile.h": "my2header2!"})
        git_add_changes_commit(folder=folder)

        # use another fresh client
        c2 = TestClient(servers=c.servers)
<<<<<<< HEAD
        c2.run("install --reference=pkg/0.1@ --build=pkg*")
=======
        c2.run("install --requires=pkg/0.1@ --build=pkg")
>>>>>>> 9b678d32
        assert "pkg/0.1: MYCMAKE: mycmake" in c2.out
        assert "pkg/0.1: MYFILE: myheader!" in c2.out

        # local flow
        c.run("install .")
        c.run("build .")
        assert "conanfile.py (pkg/0.1): MYCMAKE-BUILD: mycmake" in c.out
        assert "conanfile.py (pkg/0.1): MYFILE-BUILD: myheader!" in c.out

    def test_branch_flow(self):
        """ Testing that when a user creates a branch, and pushes a commit,
        the package can still be built from sources, and get_url_and_commit() captures the
        remote URL and not the local
        """
        url = git_create_bare_repo()
        c = TestClient(default_server_user=True)
        c.run_command('git clone "{}" .'.format(url))
        c.save({"conanfile.py": self.conanfile,
                "src/myfile.h": "myheader!",
                "CMakeLists.txt": "mycmake"})
        c.run_command("git checkout -b mybranch")
        git_add_changes_commit(folder=c.current_folder)
        c.run_command("git push --set-upstream origin mybranch")
        c.run("create .")
        assert "pkg/0.1: MYCMAKE: mycmake" in c.out
        assert "pkg/0.1: MYFILE: myheader!" in c.out
        c.run("upload * -c -r=default")
        rmdir(c.current_folder)  # Remove current folder to make sure things are not used from here

        # use another fresh client
        c2 = TestClient(servers=c.servers)
<<<<<<< HEAD
        c2.run("install --reference=pkg/0.1@ --build=pkg*")
=======
        c2.run("install --requires=pkg/0.1@ --build=pkg")
>>>>>>> 9b678d32
        assert "pkg/0.1: MYCMAKE: mycmake" in c2.out
        assert "pkg/0.1: MYFILE: myheader!" in c2.out


@pytest.mark.tool("git")
@pytest.mark.skipif(six.PY2, reason="Only Py3")
class TestGitBasicSCMFlowSubfolder:
    """ Same as above, but conanfile.py put in "conan" subfolder in the root
    """
    conanfile = textwrap.dedent("""
        import os
        from conan import ConanFile
        from conan.tools.scm import Git
        from conan.tools.files import load, update_conandata

        class Pkg(ConanFile):
            name = "pkg"
            version = "0.1"

            def export(self):
                git = Git(self, os.path.dirname(self.recipe_folder)) # PARENT!
                scm_url, scm_commit = git.get_url_and_commit()
                update_conandata(self, {"sources": {"commit": scm_commit, "url": scm_url}})

            def layout(self):
                self.folders.root = ".."
                self.folders.source = "."

            def source(self):
                git = Git(self)
                sources = self.conan_data["sources"]
                git.clone(url=sources["url"], target=".")
                git.checkout(commit=sources["commit"])
                self.output.info("MYCMAKE: {}".format(load(self, "CMakeLists.txt")))
                self.output.info("MYFILE: {}".format(load(self, "src/myfile.h")))

            def build(self):
                cmake = os.path.join(self.source_folder, "CMakeLists.txt")
                file_h = os.path.join(self.source_folder, "src/myfile.h")
                self.output.info("MYCMAKE-BUILD: {}".format(load(self, cmake)))
                self.output.info("MYFILE-BUILD: {}".format(load(self, file_h)))
        """)

    def test_full_scm(self):
        folder = os.path.join(temp_folder(), "myrepo")
        url, commit = create_local_git_repo(files={"conan/conanfile.py": self.conanfile,
                                                   "src/myfile.h": "myheader!",
                                                   "CMakeLists.txt": "mycmake"}, folder=folder)

        c = TestClient(default_server_user=True)
        c.run_command('git clone "{}" .'.format(url))
        c.run("create conan")
        assert "pkg/0.1: MYCMAKE: mycmake" in c.out
        assert "pkg/0.1: MYFILE: myheader!" in c.out
        c.run("upload * -c -r=default")

        # Do a change and commit, this commit will not be used by package
        save_files(path=folder, files={"src/myfile.h": "my2header2!"})
        git_add_changes_commit(folder=folder)

        # use another fresh client
        c2 = TestClient(servers=c.servers)
<<<<<<< HEAD
        c2.run("install --reference=pkg/0.1@ --build=pkg*")
=======
        c2.run("install --requires=pkg/0.1@ --build=pkg")
>>>>>>> 9b678d32
        assert "pkg/0.1: MYCMAKE: mycmake" in c2.out
        assert "pkg/0.1: MYFILE: myheader!" in c2.out

        # local flow
        c.run("install conan")
        c.run("build conan")
        assert "conanfile.py (pkg/0.1): MYCMAKE-BUILD: mycmake" in c.out
        assert "conanfile.py (pkg/0.1): MYFILE-BUILD: myheader!" in c.out


@pytest.mark.tool("git")
@pytest.mark.skipif(six.PY2, reason="Only Py3")
class TestGitMonorepoSCMFlow:
    """ Build the full new SCM approach:
    Same as above but with a monorepo with multiple subprojects
    """
    # TODO: swap_child_folder() not documented, not public usage
    conanfile = textwrap.dedent("""
        import os, shutil
        from conan import ConanFile
        from conan.tools.scm import Git
        from conan.tools.files import load, update_conandata
        from conan.tools.files.files import swap_child_folder

        class Pkg(ConanFile):
            name = "{pkg}"
            version = "0.1"

            {requires}

            def export(self):
                git = Git(self, self.recipe_folder)
                scm_url, scm_commit = git.get_url_and_commit()
                self.output.info("CAPTURING COMMIT: {{}}!!!".format(scm_commit))
                folder = os.path.basename(self.recipe_folder)
                update_conandata(self, {{"sources": {{"commit": scm_commit, "url": scm_url,
                                                      "folder": folder}}}})

            def layout(self):
                self.folders.source = "."

            def source(self):
                git = Git(self)
                sources = self.conan_data["sources"]
                git.clone(url=sources["url"], target=".")
                git.checkout(commit=sources["commit"])
                swap_child_folder(self.source_folder, sources["folder"])

            def build(self):
                cmake = os.path.join(self.source_folder, "CMakeLists.txt")
                file_h = os.path.join(self.source_folder, "src/myfile.h")
                self.output.info("MYCMAKE-BUILD: {{}}".format(load(self, cmake)))
                self.output.info("MYFILE-BUILD: {{}}".format(load(self, file_h)))
        """)

    def test_full_scm(self):
        folder = os.path.join(temp_folder(), "myrepo")
        conanfile1 = self.conanfile.format(pkg="pkg1", requires="")
        conanfile2 = self.conanfile.format(pkg="pkg2", requires="requires = 'pkg1/0.1'")
        url, commit = create_local_git_repo(files={"sub1/conanfile.py": conanfile1,
                                                   "sub1/src/myfile.h": "myheader1!",
                                                   "sub1/CMakeLists.txt": "mycmake1!",
                                                   "sub2/conanfile.py": conanfile2,
                                                   "sub2/src/myfile.h": "myheader2!",
                                                   "sub2/CMakeLists.txt": "mycmake2!"
                                                   },
                                            folder=folder)

        c = TestClient(default_server_user=True)
        c.run_command('git clone "{}" .'.format(url))
        c.run("create sub1")
        commit = re.search(r"CAPTURING COMMIT: (\S+)!!!", str(c.out)).group(1)
        assert "pkg1/0.1: MYCMAKE-BUILD: mycmake1!" in c.out
        assert "pkg1/0.1: MYFILE-BUILD: myheader1!" in c.out

        c.save({"sub2/src/myfile.h": "my2header!"})
        git_add_changes_commit(folder=c.current_folder)
        c.run("create sub2")
        assert "pkg2/0.1: MYCMAKE-BUILD: mycmake2!" in c.out
        assert "pkg2/0.1: MYFILE-BUILD: my2header!" in c.out

        # Exporting again sub1, gives us exactly the same revision as before
        c.run("export sub1")
        assert "CAPTURING COMMIT: {}".format(commit) in c.out
        c.run("upload * -c -r=default")

        # use another fresh client
        c2 = TestClient(servers=c.servers)
<<<<<<< HEAD
        c2.run("install --reference=pkg2/0.1@ --build=*")
=======
        c2.run("install --requires=pkg2/0.1@ --build")
>>>>>>> 9b678d32
        assert "pkg1/0.1: Checkout: {}".format(commit) in c2.out
        assert "pkg1/0.1: MYCMAKE-BUILD: mycmake1!" in c2.out
        assert "pkg1/0.1: MYFILE-BUILD: myheader1!" in c2.out
        assert "pkg2/0.1: MYCMAKE-BUILD: mycmake2!" in c2.out
        assert "pkg2/0.1: MYFILE-BUILD: my2header!" in c2.out<|MERGE_RESOLUTION|>--- conflicted
+++ resolved
@@ -272,11 +272,7 @@
 
         # use another fresh client
         c2 = TestClient(servers=c.servers)
-<<<<<<< HEAD
-        c2.run("install --reference=pkg/0.1@ --build=pkg*")
-=======
-        c2.run("install --requires=pkg/0.1@ --build=pkg")
->>>>>>> 9b678d32
+        c2.run("install --requires=pkg/0.1@ --build=pkg*")
         assert "pkg/0.1: MYCMAKE: mycmake" in c2.out
         assert "pkg/0.1: MYFILE: myheader!" in c2.out
 
@@ -308,11 +304,7 @@
 
         # use another fresh client
         c2 = TestClient(servers=c.servers)
-<<<<<<< HEAD
-        c2.run("install --reference=pkg/0.1@ --build=pkg*")
-=======
-        c2.run("install --requires=pkg/0.1@ --build=pkg")
->>>>>>> 9b678d32
+        c2.run("install --requires=pkg/0.1@ --build=pkg*")
         assert "pkg/0.1: MYCMAKE: mycmake" in c2.out
         assert "pkg/0.1: MYFILE: myheader!" in c2.out
 
@@ -375,11 +367,7 @@
 
         # use another fresh client
         c2 = TestClient(servers=c.servers)
-<<<<<<< HEAD
-        c2.run("install --reference=pkg/0.1@ --build=pkg*")
-=======
-        c2.run("install --requires=pkg/0.1@ --build=pkg")
->>>>>>> 9b678d32
+        c2.run("install --requires=pkg/0.1@ --build=pkg*")
         assert "pkg/0.1: MYCMAKE: mycmake" in c2.out
         assert "pkg/0.1: MYFILE: myheader!" in c2.out
 
@@ -468,11 +456,7 @@
 
         # use another fresh client
         c2 = TestClient(servers=c.servers)
-<<<<<<< HEAD
-        c2.run("install --reference=pkg2/0.1@ --build=*")
-=======
-        c2.run("install --requires=pkg2/0.1@ --build")
->>>>>>> 9b678d32
+        c2.run("install --requires=pkg2/0.1@ --build=*")
         assert "pkg1/0.1: Checkout: {}".format(commit) in c2.out
         assert "pkg1/0.1: MYCMAKE-BUILD: mycmake1!" in c2.out
         assert "pkg1/0.1: MYFILE-BUILD: myheader1!" in c2.out
