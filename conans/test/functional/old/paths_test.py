--- conflicted
+++ resolved
@@ -32,13 +32,8 @@
         folder = temp_folder()
         paths = SimplePaths(folder)
         self.assertEqual(paths._store_folder, folder)
-<<<<<<< HEAD
-        ref = ConanFileReference.loads("opencv/2.4.10 @ lasote /testing")
+        ref = ConanFileReference.loads("opencv/2.4.10@lasote/testing")
         pref = PackageReference(ref, "456fa678eae68")
-=======
-        conan_ref = ConanFileReference.loads("opencv/2.4.10@lasote/testing")
-        package_ref = PackageReference(conan_ref, "456fa678eae68")
->>>>>>> 66c00a5d
         expected_base = os.path.join(folder, os.path.sep.join(["opencv", "2.4.10",
                                                                "lasote", "testing"]))
         self.assertEqual(paths.conan(ref),
