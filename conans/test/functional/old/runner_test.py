--- conflicted
+++ resolved
@@ -123,10 +123,7 @@
         self.assertNotIn("cmake version", output)
         self.assertNotIn("Logging command output to file ", output)
 
-<<<<<<< HEAD
-=======
         output = TestBufferConanOutput()
->>>>>>> ae09640d
         runner = ConanRunner(print_commands_to_output=False,
                              generate_run_log_file=True,
                              log_run_to_output=False,
