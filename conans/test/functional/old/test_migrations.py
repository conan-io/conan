--- conflicted
+++ resolved
@@ -153,13 +153,9 @@
             save(old_attribute_checker_plugin, "")
             # Do not adjust cpu_count, it is reusing a cache
             cache = TestClient(base_folder=old_user_home, cpu_count=False).cache
-<<<<<<< HEAD
+
             assert old_user_home == cache.cache_folder
             return old_user_home, old_user_home, old_conf_path, \
-=======
-            assert old_conan_folder == cache.cache_folder
-            return old_user_home, old_conan_folder, old_conf_path, \
->>>>>>> defc3fef
                 old_attribute_checker_plugin, cache
 
         output = ConanOutput(StringIO())
