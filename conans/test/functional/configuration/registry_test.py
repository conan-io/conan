--- conflicted
+++ resolved
@@ -37,13 +37,8 @@
 lib/1.0@conan/stable conan.io
 other/1.0@lasote/testing conan.io
 """)
-<<<<<<< HEAD
-        client = TestClient(base_folder=tmp, servers=False)
-        version_file = os.path.join(client.base_folder, CONAN_VERSION)
-=======
         client = TestClient(cache_folder=cache_folder, servers=False)
-        version_file = os.path.join(client.cache.cache_folder, CONAN_VERSION)
->>>>>>> 132e791b
+        version_file = os.path.join(client.cache_folder, CONAN_VERSION)
         save(version_file, "1.12.0")
         client.run("remote list")
         self.assertIn("conan.io: https://server.conan.io", client.out)
