import os
import unittest
from collections import OrderedDict
from textwrap import dedent

from parameterized import parameterized

from conans.client import tools
from conans.paths import CONANFILE
from conans.test.utils.cpp_test_files import cpp_hello_conan_files
from conans.test.utils.profiles import create_profile as _create_profile
from conans.test.utils.test_files import temp_folder
from conans.test.utils.tools import TestClient
from conans.util.files import load, save

conanfile_scope_env = """
from conans import ConanFile

class AConan(ConanFile):
    name = "Hello0"
    version = "0.1"
    settings = "os", "compiler", "arch"

    def build(self):
        # Print environment vars
        if self.settings.os == "Windows":
            self.run("SET")
        else:
            self.run("env")
"""


def create_profile(folder, name, settings=None, package_settings=None, env=None,
                   package_env=None, options=None):
    _create_profile(folder, name, settings, package_settings, env, package_env, options)
    content = load(os.path.join(folder, name))
    content = "include(default)\n    \n" + content
    save(os.path.join(folder, name), content)


class ProfileTest(unittest.TestCase):

    def setUp(self):
        self.client = TestClient()

<<<<<<< HEAD
    def profile_conanfile_txt_test(self):
        self.client.save({"conanfile.txt": ""})
        create_profile(self.client.cache.profiles_path, "envs", settings={},
                       env=[("A_VAR", "A_VALUE"), ("PREPEND_VAR", ["new_path", "other_path"])],
                       package_env={"Hello0": [("OTHER_VAR", "2")]})
        self.client.run("install . -pr envs -g virtualenv")
=======
    def test_profile_relative_cwd(self):
        client = TestClient()
        client.save({"conanfile.txt": "",
                     "sub/sub/profile": ""})
        client.current_folder = os.path.join(client.current_folder, "sub")
        client.run("install .. -pr=sub/profile2", assert_error=True)
        self.assertIn("ERROR: Profile not found: sub/profile2", client.out)
        client.run("install .. -pr=sub/profile")
        self.assertIn("conanfile.txt: Installing package", client.out)
>>>>>>> 256c1477

    def base_profile_generated_test(self):
        """we are testing that the default profile is created (when not existing, fresh install)
         even when you run a create with a profile"""
<<<<<<< HEAD
        self.client.save({CONANFILE: conanfile_scope_env,
                          "myprofile": "include(default)\n[settings]\nbuild_type=Debug"})
        self.client.run("create . conan/testing --profile myprofile")
=======
        client = TestClient()
        client.save({CONANFILE: conanfile_scope_env,
                     "myprofile": "include(default)\n[settings]\nbuild_type=Debug"})
        client.run("create . conan/testing --profile myprofile")
>>>>>>> 256c1477

    def bad_syntax_test(self):
        self.client.save({CONANFILE: conanfile_scope_env})
        self.client.run("export . lasote/stable")

        profile = '''
        [settings
        '''
        clang_profile_path = os.path.join(self.client.cache.profiles_path, "clang")
        save(clang_profile_path, profile)
        self.client.run("install Hello0/0.1@lasote/stable --build missing -pr clang",
                        assert_error=True)
        self.assertIn("Error reading 'clang' profile", self.client.user_io.out)
        self.assertIn("Bad syntax", self.client.user_io.out)

        profile = '''
        [settings]
        [invented]
        '''
        save(clang_profile_path, profile)
        self.client.run("install Hello0/0.1@lasote/stable --build missing -pr clang",
                        assert_error=True)
        self.assertIn("Unrecognized field 'invented'", self.client.user_io.out)
        self.assertIn("Error reading 'clang' profile", self.client.user_io.out)

        profile = '''
        [settings]
        as
        '''
        save(clang_profile_path, profile)
        self.client.run("install Hello0/0.1@lasote/stable --build missing -pr clang",
                        assert_error=True)
        self.assertIn("Error reading 'clang' profile: Invalid setting line 'as'",
                      self.client.user_io.out)

        profile = '''
        [env]
        as
        '''
        save(clang_profile_path, profile)
        self.client.run("install Hello0/0.1@lasote/stable --build missing -pr clang",
                        assert_error=True)
        self.assertIn("Error reading 'clang' profile: Invalid env line 'as'",
                      self.client.user_io.out)

        profile = '''
        [settings]
        os =   a value
        '''
        save(clang_profile_path, profile)
        self.client.run("install Hello0/0.1@lasote/stable --build missing -pr clang",
                        assert_error=True)
        # stripped "a value"
        self.assertIn("'a value' is not a valid 'settings.os'", self.client.user_io.out)

        profile = '''
        include(default)
        [env]
        ENV_VAR =   a value
        '''
        save(clang_profile_path, profile)
        self.client.run("install Hello0/0.1@lasote/stable --build missing -pr clang")
        self._assert_env_variable_printed("ENV_VAR", "a value")

        profile = '''
        include(default)
        # Line with comments is not a problem
        [env]
        # Not even here
        ENV_VAR =   a value
        '''
        save(clang_profile_path, profile)
        self.client.run("install Hello0/0.1@lasote/stable --build -pr clang")
        self._assert_env_variable_printed("ENV_VAR", "a value")

    @parameterized.expand([("", ), ("./local_profiles/", ), (temp_folder() + "/", )])
    def install_with_missing_profile_test(self, path):
        self.client.save({CONANFILE: conanfile_scope_env})
        self.client.run('install . -pr "%sscopes_env"' % path, assert_error=True)
        self.assertIn("ERROR: Profile not found:", self.client.out)
        self.assertIn("scopes_env", self.client.out)

    def install_profile_env_test(self):
        files = cpp_hello_conan_files("Hello0", "0.1", build=False)
        files["conanfile.py"] = conanfile_scope_env

        create_profile(self.client.cache.profiles_path, "envs", settings={},
                       env=[("A_VAR", "A_VALUE"),
                            ("PREPEND_VAR", ["new_path", "other_path"])],
                       package_env={"Hello0": [("OTHER_VAR", "2")]})

        self.client.save(files)
        self.client.run("export . lasote/stable")
        self.client.run("install Hello0/0.1@lasote/stable --build missing -pr envs")
        self._assert_env_variable_printed("PREPEND_VAR", "new_path;other_path")
        self.assertNotIn("PREPEND_VAR=new_path;other_path;new_path;other_path", self.client.out)
        self._assert_env_variable_printed("A_VAR", "A_VALUE")
        self._assert_env_variable_printed("OTHER_VAR", "2")

        # Override with package var
        self.client.run("install Hello0/0.1@lasote/stable --build "
                        "-pr envs -e Hello0:A_VAR=OTHER_VALUE")
        self._assert_env_variable_printed("A_VAR", "OTHER_VALUE")
        self._assert_env_variable_printed("OTHER_VAR", "2")

        # Override package var with package var
        self.client.run("install Hello0/0.1@lasote/stable --build -pr envs "
                        "-e Hello0:A_VAR=OTHER_VALUE -e Hello0:OTHER_VAR=3")
        self._assert_env_variable_printed("A_VAR", "OTHER_VALUE")
        self._assert_env_variable_printed("OTHER_VAR", "3")

        # Pass a variable with "=" symbol
        self.client.run("install Hello0/0.1@lasote/stable --build -pr envs "
                        "-e Hello0:A_VAR=Valuewith=equal -e Hello0:OTHER_VAR=3")
        self._assert_env_variable_printed("A_VAR", "Valuewith=equal")
        self._assert_env_variable_printed("OTHER_VAR", "3")

    def install_profile_settings_test(self):
        files = cpp_hello_conan_files("Hello0", "0.1", build=False)

        # Create a profile and use it
        profile_settings = OrderedDict([("compiler", "Visual Studio"),
                                        ("compiler.version", "12"),
                                        ("compiler.runtime", "MD"),
                                        ("arch", "x86")])

        create_profile(self.client.cache.profiles_path, "vs_12_86",
                       settings=profile_settings, package_settings={})

        self.client.cache.default_profile  # Creates default
        tools.replace_in_file(self.client.cache.default_profile_path,
                              "compiler.libcxx", "#compiler.libcxx", strict=False,
                              output=self.client.out)

        self.client.save(files)
        self.client.run("export . lasote/stable")
        self.client.run("install . --build missing -pr vs_12_86")
        info = load(os.path.join(self.client.current_folder, "conaninfo.txt"))
        for setting, value in profile_settings.items():
            self.assertIn("%s=%s" % (setting, value), info)

        # Try to override some settings in install command
        self.client.run("install . --build missing -pr vs_12_86 -s compiler.version=14")
        info = load(os.path.join(self.client.current_folder, "conaninfo.txt"))
        for setting, value in profile_settings.items():
            if setting != "compiler.version":
                self.assertIn("%s=%s" % (setting, value), info)
            else:
                self.assertIn("compiler.version=14", info)

        # Use package settings in profile
        tmp_settings = OrderedDict()
        tmp_settings["compiler"] = "gcc"
        tmp_settings["compiler.libcxx"] = "libstdc++11"
        tmp_settings["compiler.version"] = "4.8"
        package_settings = {"Hello0": tmp_settings}
        create_profile(self.client.cache.profiles_path,
                       "vs_12_86_Hello0_gcc", settings=profile_settings,
                       package_settings=package_settings)
        # Try to override some settings in install command
        self.client.run("install . --build missing -pr vs_12_86_Hello0_gcc -s compiler.version=14")
        info = load(os.path.join(self.client.current_folder, "conaninfo.txt"))
        self.assertIn("compiler=gcc", info)
        self.assertIn("compiler.libcxx=libstdc++11", info)

        # If other package is specified compiler is not modified
        package_settings = {"NoExistsRecipe": tmp_settings}
        create_profile(self.client.cache.profiles_path,
                       "vs_12_86_Hello0_gcc", settings=profile_settings,
                       package_settings=package_settings)
        # Try to override some settings in install command
        self.client.run("install . --build missing -pr vs_12_86_Hello0_gcc -s compiler.version=14")
        info = load(os.path.join(self.client.current_folder, "conaninfo.txt"))
        self.assertIn("compiler=Visual Studio", info)
        self.assertNotIn("compiler.libcxx", info)

        # Mix command line package settings with profile
        package_settings = {"Hello0": tmp_settings}
        create_profile(self.client.cache.profiles_path, "vs_12_86_Hello0_gcc",
                       settings=profile_settings, package_settings=package_settings)

        # Try to override some settings in install command
        self.client.run("install . --build missing -pr vs_12_86_Hello0_gcc"
                        " -s compiler.version=14 -s Hello0:compiler.libcxx=libstdc++")
        info = load(os.path.join(self.client.current_folder, "conaninfo.txt"))
        self.assertIn("compiler=gcc", info)
        self.assertNotIn("compiler.libcxx=libstdc++11", info)
        self.assertIn("compiler.libcxx=libstdc++", info)

    def install_profile_options_test(self):
        files = cpp_hello_conan_files("Hello0", "0.1", build=False)

        create_profile(self.client.cache.profiles_path, "vs_12_86",
                       options=[("Hello0:language", 1),
                                ("Hello0:static", False)])

        self.client.save(files)
        self.client.run("install . --build missing -pr vs_12_86")
        info = load(os.path.join(self.client.current_folder, "conaninfo.txt"))
        self.assertIn("language=1", info)
        self.assertIn("static=False", info)

    def scopes_env_test(self):
        # Create a profile and use it
        create_profile(self.client.cache.profiles_path, "scopes_env", settings={},
                       env=[("CXX", "/path/tomy/g++"), ("CC", "/path/tomy/gcc")])
        self.client.save({CONANFILE: conanfile_scope_env})
        self.client.run("export . lasote/stable")
        self.client.run("install Hello0/0.1@lasote/stable --build missing -pr scopes_env")

        self._assert_env_variable_printed("CC", "/path/tomy/gcc")
        self._assert_env_variable_printed("CXX", "/path/tomy/g++")

        # The env variable shouldn't persist after install command
        self.assertFalse(os.environ.get("CC", None) == "/path/tomy/gcc")
        self.assertFalse(os.environ.get("CXX", None) == "/path/tomy/g++")

    def default_including_another_profile_test(self):
        p1 = "include(p2)\n[env]\nA_VAR=1"
        p2 = "include(default)\n[env]\nA_VAR=2"
        self.client.cache.conan_config  # Create the default conf
        self.client.cache.default_profile  # Create default profile
        save(os.path.join(self.client.cache.profiles_path, "p1"), p1)
        save(os.path.join(self.client.cache.profiles_path, "p2"), p2)
        # Change default profile to p1 => p2 => default
        tools.replace_in_file(self.client.cache.conan_conf_path,
                              "default_profile = default",
                              "default_profile = p1",
                              output=self.client.out)
        self.client.save({CONANFILE: conanfile_scope_env})
        self.client.run("create . user/testing")
        self._assert_env_variable_printed("A_VAR", "1")

    def test_package_test(self):
        test_conanfile = '''from conans.model.conan_file import ConanFile
from conans import CMake
import os

class DefaultNameConan(ConanFile):
    name = "DefaultName"
    version = "0.1"
    settings = "os", "compiler", "arch", "build_type"
    requires = "Hello0/0.1@lasote/stable"

    def build(self):
        # Print environment vars
        if self.settings.os == "Windows":
            self.run('echo "My var is %ONE_VAR%"')
        else:
            self.run('echo "My var is $ONE_VAR"')

    def test(self):
        pass

'''
        files = {"conanfile.py": conanfile_scope_env,
                 "test_package/conanfile.py": test_conanfile}
        # Create a profile and use it
        create_profile(self.client.cache.profiles_path, "scopes_env", settings={},
                       env=[("ONE_VAR", "ONE_VALUE")])

        self.client.save(files)
        self.client.run("create . lasote/stable --profile scopes_env")

        self._assert_env_variable_printed("ONE_VAR", "ONE_VALUE")
        self.assertIn("My var is ONE_VALUE", str(self.client.user_io.out))

        # Try now with package environment vars
        create_profile(self.client.cache.profiles_path, "scopes_env2", settings={},
                       package_env={"DefaultName": [("ONE_VAR", "IN_TEST_PACKAGE")],
                                    "Hello0": [("ONE_VAR", "PACKAGE VALUE")]})

        self.client.run("create . lasote/stable --profile scopes_env2")

        self._assert_env_variable_printed("ONE_VAR", "PACKAGE VALUE")
        self.assertIn("My var is IN_TEST_PACKAGE", str(self.client.user_io.out))

        # Try now overriding some variables with command line
        self.client.run("create . lasote/stable --profile scopes_env2 "
                        "-e DefaultName:ONE_VAR=InTestPackageOverride "
                        "-e Hello0:ONE_VAR=PackageValueOverride ")

        self._assert_env_variable_printed("ONE_VAR", "PackageValueOverride")
        self.assertIn("My var is InTestPackageOverride", str(self.client.user_io.out))

        # A global setting in command line won't override a scoped package variable
        self.client.run("create . lasote/stable --profile scopes_env2 -e ONE_VAR=AnotherValue")
        self._assert_env_variable_printed("ONE_VAR", "PACKAGE VALUE")

    def _assert_env_variable_printed(self, name, value):
        self.assertIn("%s=%s" % (name, value), self.client.user_io.out)

    def info_with_profiles_test(self):

        self.client.run("remove '*' -f")
        # Create a simple recipe to require
        winreq_conanfile = '''
from conans.model.conan_file import ConanFile

class WinRequireDefaultNameConan(ConanFile):
    name = "WinRequire"
    version = "0.1"
    settings = "os", "compiler", "arch", "build_type"

'''

        files = {"conanfile.py": winreq_conanfile}
        self.client.save(files)
        self.client.run("export . lasote/stable")

        # Now require the first recipe depending on OS=windows
        conanfile = '''from conans.model.conan_file import ConanFile
import os

class DefaultNameConan(ConanFile):
    name = "Hello"
    version = "0.1"
    settings = "os", "compiler", "arch", "build_type"

    def config(self):
        if self.settings.os == "Windows":
            self.requires.add("WinRequire/0.1@lasote/stable")

'''
        files = {"conanfile.py": conanfile}
        self.client.save(files)
        self.client.run("export . lasote/stable")

        # Create a profile that doesn't activate the require
        create_profile(self.client.cache.profiles_path, "scopes_env",
                       settings={"os": "Linux"})

        # Install with the previous profile
        self.client.run("info Hello/0.1@lasote/stable --profile scopes_env")
        self.assertNotIn('''Requires:
                WinRequire/0.1@lasote/stable''', self.client.user_io.out)

        # Create a profile that activate the require
        create_profile(self.client.cache.profiles_path, "scopes_env",
                       settings={"os": "Windows"})

        # Install with the previous profile
        self.client.run("info Hello/0.1@lasote/stable --profile scopes_env")
        self.assertIn('''Requires:
        WinRequire/0.1@lasote/stable''', self.client.user_io.out)


class ProfileAggregationTest(unittest.TestCase):

    profile1 = dedent("""
    [settings]
    os=Windows
    arch=x86_64

    [env]
    ENV1=foo
    ENV2=bar

    """)

    profile2 = dedent("""
    [settings]
    arch=x86
    build_type=Debug
    compiler=Visual Studio
    compiler.version=15

    [env]
    ENV1=foo2
    ENV3=bar2
    """)

    conanfile = dedent("""
    from conans.model.conan_file import ConanFile
    import os

    class DefaultNameConan(ConanFile):
        settings = "os", "compiler", "arch", "build_type"

        def build(self):
            self.output.warn("ENV1:%s" % os.getenv("ENV1"))
            self.output.warn("ENV2:%s" % os.getenv("ENV2"))
            self.output.warn("ENV3:%s" % os.getenv("ENV3"))
    """)

    consumer = dedent("""
    from conans.model.conan_file import ConanFile
    import os

    class DefaultNameConan(ConanFile):
        settings = "os", "compiler", "arch", "build_type"
        requires = "lib/1.0@user/channel"
    """)

    def setUp(self):
        self.client = TestClient()
        self.client.save({CONANFILE: self.conanfile,
                          "profile1": self.profile1, "profile2": self.profile2})

    def test_create(self):

        # The latest declared profile has priority
        self.client.run("create . lib/1.0@user/channel --profile profile1 -p profile2")
        self.assertIn(dedent("""
        [env]
        ENV1=foo2
        ENV2=bar
        ENV3=bar2
        """), self.client.out)
        self.client.run("search lib/1.0@user/channel")
        self.assertIn("arch: x86", self.client.out)

    def test_info(self):

        # The latest declared profile has priority
        self.client.run("create . lib/1.0@user/channel --profile profile1 -p profile2")

        self.client.save({CONANFILE: self.consumer})
        self.client.run("info . --profile profile1 --profile profile2")
        self.assertIn("b786e9ece960c3a76378ca4d5b0d0e922f4cedc1", self.client.out)

        # Build order
        self.client.run("info . --profile profile1 --profile profile2 "
                        "--build-order lib/1.0@user/channel")
        self.assertIn("[lib/1.0@user/channel]", self.client.out)

    def test_install(self):
        self.client.run("export . lib/1.0@user/channel")
        # Install ref
        self.client.run("install lib/1.0@user/channel -p profile1 -p profile2 --build missing")
        self.assertIn(dedent("""
               [env]
               ENV1=foo2
               ENV2=bar
               ENV3=bar2
               """), self.client.out)
        self.client.run("search lib/1.0@user/channel")
        self.assertIn("arch: x86", self.client.out)

        # Install project
        self.client.save({CONANFILE: self.consumer})
        self.client.run("install . -p profile1 -p profile2 --build")
        self.assertIn("arch=x86", self.client.out)
        self.assertIn(dedent("""
                       [env]
                       ENV1=foo2
                       ENV2=bar
                       ENV3=bar2
                       """), self.client.out)

    def test_export_pkg(self):
        self.client.run("export-pkg . lib/1.0@user/channel -pr profile1 -pr profile2")
        # ID for the expected settings applied: x86, Visual Studio 15,...
        self.assertIn("b786e9ece960c3a76378ca4d5b0d0e922f4cedc1", self.client.out)

    def profile_crazy_inheritance_test(self):
        profile1 = dedent("""
            [settings]
            os=Windows
            arch=x86_64
            compiler=Visual Studio
            compiler.version=15
            """)

        profile2 = dedent("""
            include(profile1)
            [settings]
            os=Linux
            """)

        self.client.save({"profile1": profile1, "profile2": profile2})
        self.client.run("create . lib/1.0@user/channel --profile profile2 -p profile1")
        self.assertIn(dedent("""
                             Configuration:
                             [settings]
                             arch=x86_64
                             compiler=Visual Studio
                             compiler.runtime=MD
                             compiler.version=15
                             os=Windows"""), self.client.out)<|MERGE_RESOLUTION|>--- conflicted
+++ resolved
@@ -43,38 +43,27 @@
     def setUp(self):
         self.client = TestClient()
 
-<<<<<<< HEAD
     def profile_conanfile_txt_test(self):
         self.client.save({"conanfile.txt": ""})
         create_profile(self.client.cache.profiles_path, "envs", settings={},
                        env=[("A_VAR", "A_VALUE"), ("PREPEND_VAR", ["new_path", "other_path"])],
                        package_env={"Hello0": [("OTHER_VAR", "2")]})
         self.client.run("install . -pr envs -g virtualenv")
-=======
+
     def test_profile_relative_cwd(self):
-        client = TestClient()
-        client.save({"conanfile.txt": "",
-                     "sub/sub/profile": ""})
-        client.current_folder = os.path.join(client.current_folder, "sub")
-        client.run("install .. -pr=sub/profile2", assert_error=True)
-        self.assertIn("ERROR: Profile not found: sub/profile2", client.out)
-        client.run("install .. -pr=sub/profile")
-        self.assertIn("conanfile.txt: Installing package", client.out)
->>>>>>> 256c1477
+        self.client.save({"conanfile.txt": "", "sub/sub/profile": ""})
+        self.client.current_folder = os.path.join(self.client.current_folder, "sub")
+        self.client.run("install .. -pr=sub/profile2", assert_error=True)
+        self.assertIn("ERROR: Profile not found: sub/profile2", self.client.out)
+        self.client.run("install .. -pr=sub/profile")
+        self.assertIn("conanfile.txt: Installing package", self.client.out)
 
     def base_profile_generated_test(self):
         """we are testing that the default profile is created (when not existing, fresh install)
          even when you run a create with a profile"""
-<<<<<<< HEAD
         self.client.save({CONANFILE: conanfile_scope_env,
                           "myprofile": "include(default)\n[settings]\nbuild_type=Debug"})
         self.client.run("create . conan/testing --profile myprofile")
-=======
-        client = TestClient()
-        client.save({CONANFILE: conanfile_scope_env,
-                     "myprofile": "include(default)\n[settings]\nbuild_type=Debug"})
-        client.run("create . conan/testing --profile myprofile")
->>>>>>> 256c1477
 
     def bad_syntax_test(self):
         self.client.save({CONANFILE: conanfile_scope_env})
