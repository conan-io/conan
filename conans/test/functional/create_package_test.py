--- conflicted
+++ resolved
@@ -82,14 +82,9 @@
         output = ScopedOutput("", TestBufferConanOutput())
         loader = ConanFileLoader(None, Settings(), Profile())
         conanfile = loader.load_conan(conanfile_path, None)
-<<<<<<< HEAD
-        output = ScopedOutput("", TestBufferConanOutput())
+
         create_package(conanfile, build_folder, build_folder, package_folder, output,
                        copy_info=True)
-=======
-
-        create_package(conanfile, build_folder, build_folder, package_folder, output)
->>>>>>> e3439bb8
 
         # test build folder
         self.assertTrue(os.path.exists(build_folder))
