import os
import platform
import subprocess
import textwrap
import unittest

import six
from parameterized.parameterized import parameterized_class

from conans.client.generators.virtualenv import VirtualEnvGenerator
from conans.client.tools import OSInfo
from conans.client.tools.env import environment_append
from conans.model.ref import ConanFileReference
from conans.test.functional.graph.graph_manager_base import GraphManagerTest
from conans.test.utils.conanfile import ConanFileMock
from conans.test.utils.test_files import temp_folder
from conans.test.utils.tools import GenConanfile
from conans.util.files import decode_text, load, save_files, to_file_bytes


class VirtualEnvGeneratorTestCase(GraphManagerTest):
    """ Check that the declared variables in the ConanFile reach the generator """

    base = textwrap.dedent("""
        import os
        from conans import ConanFile

        class BaseConan(ConanFile):
            name = "base"
            version = "0.1"

            def package_info(self):
                self.env_info.PATH.extend([os.path.join("basedir", "bin"), "samebin"])
                self.env_info.LD_LIBRARY_PATH.append(os.path.join("basedir", "lib"))
                self.env_info.BASE_VAR = "baseValue"
                self.env_info.SPECIAL_VAR = "baseValue"
                self.env_info.BASE_LIST = ["baseValue1", "baseValue2"]
                self.env_info.CPPFLAGS = ["-baseFlag1", "-baseFlag2"]
                self.env_info.BCKW_SLASH = r"base\\value"
    """)

    dummy = textwrap.dedent("""
        import os
        from conans import ConanFile

        class DummyConan(ConanFile):
            name = "dummy"
            version = "0.1"
            requires = "base/0.1"

            def package_info(self):
                self.env_info.PATH = [os.path.join("dummydir", "bin"),"samebin"]
                self.env_info.LD_LIBRARY_PATH.append(os.path.join("dummydir", "lib"))
                self.env_info.SPECIAL_VAR = "dummyValue"
                self.env_info.BASE_LIST = ["dummyValue1", "dummyValue2"]
                self.env_info.CPPFLAGS = ["-flag1", "-flag2"]
                self.env_info.BCKW_SLASH = r"dummy\\value"
    """)

    def test_conanfile(self):
        base_ref = ConanFileReference.loads("base/0.1")
        dummy_ref = ConanFileReference.loads("dummy/0.1")

        self._cache_recipe(base_ref, self.base)
        self._cache_recipe(dummy_ref, self.dummy)
        deps_graph = self.build_graph(GenConanfile().with_requirement(dummy_ref))
        generator = VirtualEnvGenerator(deps_graph.root.conanfile)

        self.assertEqual(generator.env["BASE_LIST"],
                         ['dummyValue1', 'dummyValue2', 'baseValue1', 'baseValue2'])
        self.assertEqual(generator.env["BASE_VAR"], 'baseValue')
        self.assertEqual(generator.env["BCKW_SLASH"], 'dummy\\value')
        self.assertEqual(generator.env["CPPFLAGS"], ['-flag1', '-flag2', '-baseFlag1', '-baseFlag2'])
        self.assertEqual(generator.env["LD_LIBRARY_PATH"],
                         [os.path.join("dummydir", "lib"), os.path.join("basedir", "lib")])
        self.assertEqual(generator.env["PATH"], [os.path.join("dummydir", "bin"),
                                                 os.path.join("basedir", "bin"), 'samebin'])
        self.assertEqual(generator.env["SPECIAL_VAR"], 'dummyValue')


os_info = OSInfo()


def _load_env_file(filename):
    return dict(l.split("=", 1) for l in load(filename).splitlines())


class PosixShellCommands(object):
    id = shell = "sh"
    activate = ". ./activate.sh"
    deactivate = ". ./deactivate.sh"
    dump_env = "env > {filename}"
    find_program = "echo {variable}=$(which {program})"

    @property
    def skip(self):
        return not os_info.is_posix


class PowerShellCommands(object):
    id = "ps1"
    shell = [
        "powershell.exe" if os_info.is_windows else "pwsh", "-ExecutionPolicy",
        "RemoteSigned", "-NoLogo"
    ]
    activate = ". ./activate.ps1"
    deactivate = ". ./deactivate.ps1"
    dump_env = 'Get-ChildItem Env: | ForEach-Object {{"$($_.Name)=$($_.Value)"}} | Out-File -Encoding utf8 -FilePath {filename}'
    find_program = 'Write-Host "{variable}=$((Get-Command {program}).Source)"'

    @property
    def skip(self):
        # Change to this once support for PowreShell Core is in place.
        # skip = not (os_info.is_windows or which("pwsh"))
        return (not os_info.is_windows) or os_info.is_posix


class WindowsCmdCommands(object):
    id = shell = "cmd"
    activate = "activate.bat"
    deactivate = "deactivate.bat"
    dump_env = "set > {filename}"
    find_program = 'for /f "usebackq tokens=*" %i in (`where {program}`) do echo {variable}=%i'

    @property
    def skip(self):
        return (not os_info.is_windows) or os_info.is_posix


@parameterized_class([{"commands": PosixShellCommands()},
                      {"commands": PowerShellCommands()},
                      {"commands": WindowsCmdCommands()}, ])
class VirtualEnvIntegrationTestCase(unittest.TestCase):
    env_before = "env_before.txt"
    env_activated = "env_activated.txt"
    env_after = "env_after.txt"
    maxDiff = None

    @classmethod
    def setUpClass(cls):
        if cls.commands.skip:
            raise unittest.SkipTest("No support for shell '{}' found".format(cls.commands.shell))

    def setUp(self):
        self.test_folder = temp_folder()
        self.app = "executable"
        self.ori_path = os.path.join(self.test_folder, "ori")
        self.env_path = os.path.join(self.test_folder, "env")
        program_candidates = {os.path.join(self.ori_path, self.app): "",
                              os.path.join(self.env_path, self.app): ""}
        save_files(self.test_folder, program_candidates)
        for p, _ in program_candidates.items():
            os.chmod(os.path.join(self.test_folder, p), 0o755)

    def _run_virtualenv(self, generator):
        with environment_append({"PATH": [self.ori_path, ]}):
            # FIXME: I need this context because restore values for the 'deactivate' script are
            #        generated at the 'generator.content' and not when the 'activate' is called.
            save_files(self.test_folder, generator.content)

<<<<<<< HEAD
            rr = generator.content
            print(rr["activate.sh"])
            print("*"*20)
            print(rr["deactivate.sh"])
            print("*"*20)
            print(rr["environment.env"])

=======
>>>>>>> bdc59012
            # Generate the list of commands to execute
            shell_commands = [
                self.commands.dump_env.format(filename=self.env_before),
                self.commands.find_program.format(program="conan", variable="__conan_pre_path__"),
                self.commands.find_program.format(program=self.app, variable="__exec_pre_path__"),
                self.commands.activate,
                self.commands.dump_env.format(filename=self.env_activated),
                self.commands.find_program.format(program="conan", variable="__conan_env_path__"),
                self.commands.find_program.format(program=self.app, variable="__exec_env_path__"),
                self.commands.deactivate,
                self.commands.dump_env.format(filename=self.env_after),
                self.commands.find_program.format(program="conan", variable="__conan_post_path__"),
                self.commands.find_program.format(program=self.app, variable="__exec_post_path__"),
                "",
            ]

            # Execute
            shell = subprocess.Popen(self.commands.shell, stdin=subprocess.PIPE, stdout=subprocess.PIPE,
                                     stderr=subprocess.PIPE, cwd=self.test_folder)
            (stdout, stderr) = shell.communicate(to_file_bytes("\n".join(shell_commands)))
            stdout, stderr = decode_text(stdout), decode_text(stderr)

        # Consistency checks
        self.assertFalse(stderr, "Running shell resulted in error, output:\n%s" % stdout)

        env_before = _load_env_file(os.path.join(self.test_folder, self.env_before))
        env_after = _load_env_file(os.path.join(self.test_folder, self.env_after))
        if platform.system() == "Darwin":
            env_after.pop(six.u("PS1"), None)  # TODO: FIXME: Needed for the test to pass
            env_after.pop("PS1", None)  # TODO: FIXME: Needed for the test to pass
<<<<<<< HEAD
        self.assertDictEqual(env_before, env_after)  # Environment restored incorrectly
=======
        self.assertDictEqual(env_before, env_after)  # Environment restored correctly
>>>>>>> bdc59012

        return stdout, _load_env_file(os.path.join(self.test_folder, self.env_activated))

    def test_basic_variable(self):
        generator = VirtualEnvGenerator(ConanFileMock())
        generator.env = {"USER_VAR": r"some value with space and \ (backslash)",
                         "ANOTHER": "data"}

        _, environment = self._run_virtualenv(generator)

        self.assertEqual(environment["USER_VAR"], r"some value with space and \ (backslash)")
        self.assertEqual(environment["ANOTHER"], "data")

        with environment_append({"USER_VAR": "existing value", "ANOTHER": "existing_value"}):
            _, environment = self._run_virtualenv(generator)

            self.assertEqual(environment["USER_VAR"], r"some value with space and \ (backslash)")
            self.assertEqual(environment["ANOTHER"], "data")

    def test_list_with_spaces(self):
        generator = VirtualEnvGenerator(ConanFileMock())
        self.assertIn("CFLAGS", VirtualEnvGenerator.append_with_spaces)
        self.assertIn("CL", VirtualEnvGenerator.append_with_spaces)
        generator.env = {"CFLAGS": ["-O2"],
                         "CL": ["-MD", "-DNDEBUG", "-O2", "-Ob2"]}

        _, environment = self._run_virtualenv(generator)

        self.assertEqual(environment["CFLAGS"], "-O2 ")  # FIXME: Trailing blank
        self.assertEqual(environment["CL"], "-MD -DNDEBUG -O2 -Ob2 ")  # FIXME: Trailing blank

        with environment_append({"CFLAGS": "cflags", "CL": "cl"}):
            _, environment = self._run_virtualenv(generator)
            extra_blank = " " if platform.system() != "Windows" else ""  # FIXME: Extra blank
            self.assertEqual(environment["CFLAGS"], "-O2 {}cflags".format(extra_blank))
            self.assertEqual(environment["CL"], "-MD -DNDEBUG -O2 -Ob2 {}cl".format(extra_blank))

    def test_list_variable(self):
        self.assertNotIn("WHATEVER", os.environ)
        self.assertIn("PATH", os.environ)
        existing_path = os.environ.get("PATH")

        generator = VirtualEnvGenerator(ConanFileMock())
        generator.env = {"PATH": [os.path.join(self.test_folder, "bin")],
                         "WHATEVER": ["list", "other"]}

        _, environment = self._run_virtualenv(generator)

        self.assertEqual(environment["PATH"], os.pathsep.join([
            os.path.join(self.test_folder, "bin"),
            self.ori_path,
            existing_path
        ]))
        # FIXME: extra separator in Windows
        extra_separator = os.pathsep if platform.system() == "Windows" else ""
        self.assertEqual(environment["WHATEVER"],
                         "{}{}{}{}".format("list", os.pathsep, "other", extra_separator))

    def test_find_program(self):
        # If we add the path, we should found the env/executable instead of ori/executable
        generator = VirtualEnvGenerator(ConanFileMock())
        generator.env = {"PATH": [self.env_path], }

        stdout, environment = self._run_virtualenv(generator)
        
        cpaths = dict(l.split("=", 1) for l in stdout.splitlines() if l.startswith("__conan_"))
        self.assertEqual(cpaths["__conan_pre_path__"], cpaths["__conan_post_path__"])
        self.assertEqual(cpaths["__conan_env_path__"], cpaths["__conan_post_path__"])

        epaths = dict(l.split("=", 1) for l in stdout.splitlines() if l.startswith("__exec_"))
        self.assertEqual(epaths["__exec_pre_path__"], epaths["__exec_post_path__"])
        if self.commands.id == "cmd":  # FIXME: This is a bug, it doesn't take into account the new path
            self.assertNotEqual(epaths["__exec_env_path__"], os.path.join(self.env_path, self.app))
        else:
            self.assertEqual(epaths["__exec_env_path__"], os.path.join(self.env_path, self.app))

        # With any other path, we keep finding the original one
        generator = VirtualEnvGenerator(ConanFileMock())
        generator.env = {"PATH": [os.path.join(self.test_folder, "wrong")], }

        stdout, environment = self._run_virtualenv(generator)
        epaths = dict(l.split("=", 1) for l in stdout.splitlines() if l.startswith("__exec_"))
        self.assertEqual(epaths["__exec_pre_path__"], epaths["__exec_post_path__"])
        self.assertEqual(epaths["__exec_env_path__"], epaths["__exec_post_path__"])<|MERGE_RESOLUTION|>--- conflicted
+++ resolved
@@ -158,16 +158,6 @@
             #        generated at the 'generator.content' and not when the 'activate' is called.
             save_files(self.test_folder, generator.content)
 
-<<<<<<< HEAD
-            rr = generator.content
-            print(rr["activate.sh"])
-            print("*"*20)
-            print(rr["deactivate.sh"])
-            print("*"*20)
-            print(rr["environment.env"])
-
-=======
->>>>>>> bdc59012
             # Generate the list of commands to execute
             shell_commands = [
                 self.commands.dump_env.format(filename=self.env_before),
@@ -198,11 +188,7 @@
         if platform.system() == "Darwin":
             env_after.pop(six.u("PS1"), None)  # TODO: FIXME: Needed for the test to pass
             env_after.pop("PS1", None)  # TODO: FIXME: Needed for the test to pass
-<<<<<<< HEAD
-        self.assertDictEqual(env_before, env_after)  # Environment restored incorrectly
-=======
         self.assertDictEqual(env_before, env_after)  # Environment restored correctly
->>>>>>> bdc59012
 
         return stdout, _load_env_file(os.path.join(self.test_folder, self.env_activated))
 
