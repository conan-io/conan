--- conflicted
+++ resolved
@@ -223,10 +223,7 @@
                       "$<$<CONFIG:RelWithDebInfo>:;CONAN_PKG::mylib;>;$<$<CONFIG:MinSizeRel>:;CONAN_PKG::mylib;>;"
                       "$<$<CONFIG:Debug>:;CONAN_PKG::mylib;>",
                       client.out)
-<<<<<<< HEAD
         self.assertIn("CONAN_LIB::myotherlib_lib2 libs: ;sys2;;CONAN_PKG::mylib", client.out)
-=======
-        self.assertIn("CONAN_LIB::myotherlib_lib2 libs: sys2;CONAN_PKG::mylib", client.out)
 
     def user_appended_libs_test(self):
         conanfile = textwrap.dedent("""
@@ -277,5 +274,4 @@
         client.run("create .")
         client.run("create consumer.py")
         self.assertIn("CONAN_LIBS: lib1;additional_lib;sys1;additional_sys", client.out)
-        self.assertIn("CONAN_SYSTEM_LIBS: sys1;additional_sys", client.out)
->>>>>>> 50d161b8
+        self.assertIn("CONAN_SYSTEM_LIBS: sys1;additional_sys", client.out)