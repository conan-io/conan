--- conflicted
+++ resolved
@@ -89,27 +89,19 @@
         # Silence output
         replace_in_file(cmakelists_path,
                         "conan_basic_setup()",
-<<<<<<< HEAD
                         "set(CONAN_CMAKE_SILENT_OUTPUT True)\nconan_basic_setup()",
                         output=client.out)
         client.run("build .")
-=======
-                        "set(CONAN_CMAKE_SILENT_OUTPUT True)\nconan_basic_setup()")
-        client.run("build . --should_configure")
->>>>>>> 65b3c526
+
         self.assertNotIn("Conan: Using cmake global configuration", client.out)
         self.assertNotIn("Conan: Adjusting default RPATHs Conan policies", client.out)
         self.assertNotIn("Conan: Adjusting language standard", client.out)
 
         # Use TARGETS
-<<<<<<< HEAD
         replace_in_file(cmakelists_path, "conan_basic_setup()", "conan_basic_setup(TARGETS)",
                         output=client.out)
         client.run("build .")
-=======
-        replace_in_file(cmakelists_path, "conan_basic_setup()", "conan_basic_setup(TARGETS)")
-        client.run("build . --should_configure")
->>>>>>> 65b3c526
+
         self.assertNotIn("Conan: Using cmake targets configuration", client.out)
         self.assertNotIn("Conan: Adjusting default RPATHs Conan policies", client.out)
         self.assertNotIn("Conan: Adjusting language standard", client.out)
