# coding=utf-8

import os
import platform
import textwrap
import unittest

from nose.plugins.attrib import attr

from conans import load
from conans.test.utils.tools import TestClient
from conans.test.utils.visual_project_files import get_vs_project_files


main_cpp = r"""#include <hello.h>
int main(){
    hello();
}
"""

conanfile_txt = r"""[requires]
Hello1/0.1@lasote/testing
[generators]
{generator}
"""


class VisualStudioTest(unittest.TestCase):

    @attr('slow')
    @unittest.skipUnless(platform.system() == "Windows", "Requires MSBuild")
    def build_vs_project_with_a_test(self):
        client = TestClient()
        conanfile = textwrap.dedent("""
            from conans import ConanFile, CMake
            class HelloConan(ConanFile):
                settings = "os", "build_type", "compiler", "arch"
                exports = '*'
                def build(self):
                    cmake = CMake(self)
                    cmake.configure()
                    cmake.build()

                def package(self):
                    self.copy("*.h", dst="include")
                    self.copy("*.a", dst="lib", keep_path=False)

                def package_info(self):
                    self.cpp_info.libs = ["hello.a"]
            """)
        hello_cpp = textwrap.dedent("""
            #include <iostream>
            #include "hello.h"
            void hello(){
                std::cout << "Hello world!!!" << std::endl;
            }""")
        hello_h = "void hello();"
        cmake = textwrap.dedent("""
            cmake_minimum_required(VERSION 2.8.12)
            project(MyLib CXX)

            set(CMAKE_STATIC_LIBRARY_SUFFIX ".a")
            add_library(hello hello.cpp)
            """)

        client.save({"conanfile.py": conanfile,
                     "CMakeLists.txt": cmake,
                     "hello.cpp": hello_cpp,
                     "hello.h": hello_h})
        client.run("create . mydep/0.1@lasote/testing")

        consumer = textwrap.dedent("""
            from conans import ConanFile, MSBuild
            import os
            class HelloConan(ConanFile):
                settings = "os", "build_type", "compiler", "arch"
                requires = "mydep/0.1@lasote/testing"
                generators = "visual_studio"
                def build(self):
                    msbuild = MSBuild(self)
                    msbuild.build("MyProject.sln")

            """)
        files = get_vs_project_files()
        files["MyProject/main.cpp"] = main_cpp
        files["conanfile.py"] = consumer
        props = os.path.join(client.current_folder, "conanbuildinfo.props")
        old = r'<Import Project="$(VCTargetsPath)\Microsoft.Cpp.targets" />'
        new = old + '<Import Project="{props}" />'.format(props=props)
        files["MyProject/MyProject.vcxproj"] = files["MyProject/MyProject.vcxproj"].replace(old, new)
        client.save(files, clean_first=True)
        client.run("install .")
        client.run("build .")
<<<<<<< HEAD
        client.run_command("x64\Release\MyProject.exe")
        self.assertIn("Hello world!!!", client.out)

    def system_deps_test(self):
        mylib = textwrap.dedent("""
            import os
            from conans import ConanFile

            class MyLib(ConanFile):
                settings = "os", "compiler", "arch", "build_type"

                def package_info(self):
                    self.cpp_info.system_deps = ["sys1"]
                    self.cpp_info.libs = ["lib1"]
                """)
        consumer = textwrap.dedent("""
            import os
            from conans import ConanFile

            class Consumer(ConanFile):
                requires = "mylib/1.0@us/ch"
                generators = "visual_studio"
                """)
        client = TestClient()
        client.save({"conanfile_mylib.py": mylib, "conanfile_consumer.py": consumer})
        client.run("create conanfile_mylib.py mylib/1.0@us/ch")
        client.run("install conanfile_consumer.py")

        content = load(os.path.join(client.current_folder, "conanbuildinfo.props"))
        expected_content = """    <Link>
      <AdditionalLibraryDirectories>$(ConanLibraryDirectories)%(AdditionalLibraryDirectories)</AdditionalLibraryDirectories>
      <AdditionalDependencies>lib1.lib;%(AdditionalDependencies)</AdditionalDependencies>
      <AdditionalDependencies>sys1.lib;%(AdditionalDependencies)</AdditionalDependencies>
      <AdditionalOptions> %(AdditionalOptions)</AdditionalOptions>
    </Link>"""
        self.assertIn(expected_content, content.replace("\r", ""))
=======
        client.run_command(r"x64\Release\MyProject.exe")
        self.assertIn("Hello world!!!", client.out)
>>>>>>> eab27a23
<|MERGE_RESOLUTION|>--- conflicted
+++ resolved
@@ -91,8 +91,7 @@
         client.save(files, clean_first=True)
         client.run("install .")
         client.run("build .")
-<<<<<<< HEAD
-        client.run_command("x64\Release\MyProject.exe")
+        client.run_command(r"x64\Release\MyProject.exe")
         self.assertIn("Hello world!!!", client.out)
 
     def system_deps_test(self):
@@ -127,8 +126,4 @@
       <AdditionalDependencies>sys1.lib;%(AdditionalDependencies)</AdditionalDependencies>
       <AdditionalOptions> %(AdditionalOptions)</AdditionalOptions>
     </Link>"""
-        self.assertIn(expected_content, content.replace("\r", ""))
-=======
-        client.run_command(r"x64\Release\MyProject.exe")
-        self.assertIn("Hello world!!!", client.out)
->>>>>>> eab27a23
+        self.assertIn(expected_content, content.replace("\r", ""))