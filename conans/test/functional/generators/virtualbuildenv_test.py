--- conflicted
+++ resolved
@@ -21,15 +21,9 @@
         client.save({"conanfile.py": conanfile})
         client.run('install . -g virtualbuildenv -s os=Windows -s compiler="Visual Studio"'
                    ' -s compiler.runtime=MD -s compiler.version=15')
-<<<<<<< HEAD
-        bat = load(os.path.join(client.current_folder, "environment_build.bat.env"))
+        bat = client.load("environment_build.bat.env")
         self.assertIn("UseEnv=True", bat)
         self.assertIn('CL=-MD -DNDEBUG -O2 -Ob2 %CL%', bat)
-=======
-        bat = client.load("activate_build.bat")
-        self.assertIn("SET UseEnv=True", bat)
-        self.assertIn('SET CL=-MD -DNDEBUG -O2 -Ob2 %CL%', bat)
->>>>>>> f9bbe4a3
 
     def environment_deactivate_test(self):
         if platform.system() == "Windows":
