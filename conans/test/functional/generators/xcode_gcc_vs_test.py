--- conflicted
+++ resolved
@@ -90,12 +90,8 @@
         expected_include_dirs = os.path.join(replaced_path, "include")
 
         self.assertIn(expected_lib_dirs, lib_dirs)
-<<<<<<< HEAD
-        self.assertEqual("hello.lib;%(AdditionalDependencies)", libs)
-        self.assertEqual("system_dep1.lib;%(AdditionalDependencies)", system_deps)
-=======
         self.assertEqual("$(ConanLibraries)%(AdditionalDependencies)", libs)
->>>>>>> eab27a23
+        self.assertEqual("$(ConanSystemDeps)%(AdditionalDependencies)", system_deps)
         self.assertEqual("", definitions)
         self.assertIn(expected_include_dirs, include_dirs)
 
