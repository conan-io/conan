import os
import platform
import textwrap
import unittest

import pytest
import six
<<<<<<< HEAD
from nose.plugins.attrib import attr
from parameterized import parameterized
=======
>>>>>>> 2c7dd173

from conans.client.tools import replace_in_file
from conans.model.ref import ConanFileReference, PackageReference
from conans.test.assets.cpp_test_files import cpp_hello_conan_files
from conans.test.assets.genconanfile import GenConanfile
from conans.test.utils.tools import TestClient, NO_SETTINGS_PACKAGE_ID


@pytest.mark.slow
@pytest.mark.tool_cmake
class CMakeFindPathGeneratorTest(unittest.TestCase):

    def test_cmake_find_package_system_libs(self):
        conanfile = """from conans import ConanFile, tools
class Test(ConanFile):
    name = "Test"
    version = "0.1"

    def package_info(self):
        self.cpp_info.libs.append("fake_lib")
        self.cpp_info.cflags.append("a_flag")
        self.cpp_info.cxxflags.append("a_cxx_flag")
        self.cpp_info.sharedlinkflags.append("shared_link_flag")
    """
        client = TestClient()
        client.save({"conanfile.py": conanfile})
        client.run("export . user/channel")

        conanfile = """from conans import ConanFile, tools, CMake
class Consumer(ConanFile):
    name = "consumer"
    version = "0.1"
    requires = "Test/0.1@user/channel"
    generators = "cmake_find_package"
    exports_sources = "CMakeLists.txt"
    settings = "os", "arch", "compiler"

    def build(self):
        cmake = CMake(self)
        cmake.configure()

    """
        cmakelists = """
project(consumer)
cmake_minimum_required(VERSION 3.1)
find_package(Test)
message("Libraries to Link: ${Test_LIBS}")
message("Version: ${Test_VERSION}")

get_target_property(tmp Test::Test INTERFACE_LINK_LIBRARIES)
message("Target libs: ${tmp}")

get_target_property(tmp Test::Test INTERFACE_COMPILE_OPTIONS)
message("Compile options: ${tmp}")
"""
        client.save({"conanfile.py": conanfile, "CMakeLists.txt": cmakelists})
        client.run("create . user/channel --build missing")
        self.assertIn("Library fake_lib not found in package, might be system one", client.out)
        self.assertIn("Libraries to Link: fake_lib", client.out)
        self.assertIn("Version: 0.1", client.out)
        self.assertIn("Target libs: fake_lib;;"
                      "$<$<STREQUAL:$<TARGET_PROPERTY:TYPE>,SHARED_LIBRARY>:shared_link_flag>;"
                      "$<$<STREQUAL:$<TARGET_PROPERTY:TYPE>,MODULE_LIBRARY>:shared_link_flag>;"
                      "$<$<STREQUAL:$<TARGET_PROPERTY:TYPE>,EXECUTABLE>:>", client.out)
        self.assertIn("Compile options: a_cxx_flag;a_flag", client.out)

    def test_cmake_lock_target_redefinition(self):
        client = TestClient()
        files = cpp_hello_conan_files(name="Hello0",
                                      settings='"os", "compiler", "arch", "build_type"')
        client.save(files)
        client.run("create . user/channel -s build_type=Release")

        # Consume the previous Hello0 with auto generated FindHello0.cmake
        # The module path will point to the "install" folder automatically (CMake helper)
        files = cpp_hello_conan_files(name="Hello1", deps=["Hello0/0.1@user/channel"],
                                      settings='"os", "compiler", "arch", "build_type"')
        files["conanfile.py"] = files["conanfile.py"].replace(
            'generators = "cmake", "gcc"',
            'generators = "cmake_find_package"')
        files["CMakeLists.txt"] = """
set(CMAKE_CXX_COMPILER_WORKS 1)
set(CMAKE_CXX_ABI_COMPILED 1)
project(MyHello CXX)
cmake_minimum_required(VERSION 3.1)

# Add fake library
add_library(fake)
# Create an alias target to check if it is not redefined.
# Only IMPORTED and ALIAS libraries may use :: as part of the
# target name (See CMake policy CMP0037). This ALIAS target
# fakes the IMPORTED targets used in the generated FindXXXX.cmake files
add_library(CONAN_LIB::Hello0_helloHello0 ALIAS fake)

find_package(Hello0 REQUIRED)

get_target_property(tmp Hello0::Hello0 INTERFACE_LINK_LIBRARIES)
message("Target libs: ${tmp}")

"""
        client.save(files, clean_first=True)
        client.run("create . user/channel -s build_type=Release", assert_error=True)
        self.assertIn("Skipping already existing target: CONAN_LIB::Hello0_helloHello0", client.out)
        self.assertIn("Target libs: CONAN_LIB::Hello0_helloHello0", client.out)

    def test_cmake_find_dependency_redefinition(self):
        conanfile = textwrap.dedent("""
            from conans import ConanFile, CMake
            class Consumer(ConanFile):
                name = "App"
                version = "1.0"
                requires = "PkgC/1.0@user/testing"
                generators = "cmake_find_package"
                exports_sources = "CMakeLists.txt"
                settings = "os", "arch", "compiler"

                def build(self):
                    cmake = CMake(self)
                    cmake.configure()

        """)

        cmakelists = textwrap.dedent("""
            cmake_minimum_required(VERSION 3.0)
            project(app)
            find_package(PkgC)
        """)

        client = TestClient()
        client.save({"conanfile.py": GenConanfile()})
        client.run("create . PkgA/1.0@user/testing")
        client.save({"conanfile.py": GenConanfile().with_require("PkgA/1.0@user/testing")})
        client.run("create . PkgB/1.0@user/testing")
        client.save({"conanfile.py": GenConanfile().with_require("PkgB/1.0@user/testing")
                                                   .with_require("PkgA/1.0@user/testing")})
        client.run("create . PkgC/1.0@user/testing")
        client.save({"conanfile.py": conanfile,
                     "CMakeLists.txt": cmakelists})
        client.run("create . App/1.0@user/testing")
        self.assertIn("Dependency PkgA already found", client.out)

    def test_cmake_find_package(self):
        """First package without custom find_package"""
        client = TestClient()
        files = cpp_hello_conan_files(name="Hello0",
                                      settings='"os", "compiler", "arch", "build_type"')
        client.save(files)
        client.run("create . user/channel -s build_type=Release")

        # Consume the previous Hello0 with auto generated FindHello0.cmake
        # The module path will point to the "install" folder automatically (CMake helper)
        files = cpp_hello_conan_files(name="Hello1", deps=["Hello0/0.1@user/channel"],
                                      settings='"os", "compiler", "arch", "build_type"')
        files["conanfile.py"] = files["conanfile.py"].replace(
            'generators = "cmake", "gcc"',
            'generators = "cmake_find_package"')
        files["CMakeLists.txt"] = """
set(CMAKE_CXX_COMPILER_WORKS 1)
set(CMAKE_CXX_ABI_COMPILED 1)
project(MyHello CXX)
cmake_minimum_required(VERSION 2.8)

find_package(Hello0 REQUIRED)

add_library(helloHello1 hello.cpp)
target_link_libraries(helloHello1 PUBLIC Hello0::Hello0)
if(Hello0_LIBRARIES)
    MESSAGE("Hello0_LIBRARIES set")
endif()
message("Version: ${Hello0_VERSION}")
add_executable(say_hello main.cpp)
target_link_libraries(say_hello helloHello1)

"""
        client.save(files, clean_first=True)
        client.run("create . user/channel -s build_type=Release")
        self.assertIn("Conan: Using autogenerated FindHello0.cmake", client.out)
        self.assertIn("Hello0_LIBRARIES set", client.out)
        self.assertIn("Version: 0.1", client.out)
        self.assertNotIn("Skipping already existing target", client.out)

        # Now link with old cmake
        files["CMakeLists.txt"] = """
set(CMAKE_VERSION "2.8")
set(CMAKE_CXX_COMPILER_WORKS 1)
set(CMAKE_CXX_ABI_COMPILED 1)
project(MyHello CXX)
cmake_minimum_required(VERSION 2.8)
message(${CMAKE_BINARY_DIR})
set(CMAKE_MODULE_PATH ${CMAKE_BINARY_DIR} ${CMAKE_MODULE_PATH})

find_package(Hello0 REQUIRED)

add_library(helloHello1 hello.cpp)

if(NOT DEFINED Hello0_FOUND)
    message(FATAL_ERROR "Hello0_FOUND not declared")
endif()
if(NOT DEFINED Hello0_INCLUDE_DIRS)
    message(FATAL_ERROR "Hello0_INCLUDE_DIRS not declared")
endif()
if(NOT DEFINED Hello0_INCLUDE_DIR)
    message(FATAL_ERROR "Hello0_INCLUDE_DIR not declared")
endif()
if(NOT DEFINED Hello0_INCLUDES)
    message(FATAL_ERROR "Hello0_INCLUDES not declared")
endif()
if(NOT DEFINED Hello0_LIBRARIES)
    message(FATAL_ERROR "Hello0_LIBRARIES not declared")
endif()

include_directories(${Hello0_INCLUDE_DIRS})
target_link_libraries(helloHello1 PUBLIC ${Hello0_LIBS})
add_executable(say_hello main.cpp)
target_link_libraries(say_hello helloHello1)

"""
        client.save(files, clean_first=True)
        client.run("create . user/channel -s build_type=Release")
        self.assertIn("Conan: Using autogenerated FindHello0.cmake", client.out)

        # Now a transitive consumer, but the consumer only find_package the first level Hello1
        files = cpp_hello_conan_files(name="Hello2", version="0.2", deps=["Hello1/0.1@user/channel"],
                                      settings='"os", "compiler", "arch", "build_type"')
        files["CMakeLists.txt"] = """
set(CMAKE_CXX_COMPILER_WORKS 1)
set(CMAKE_CXX_ABI_COMPILED 1)
project(MyHello CXX)
cmake_minimum_required(VERSION 2.8)
set(CMAKE_MODULE_PATH ${CMAKE_BINARY_DIR} ${CMAKE_MODULE_PATH})
find_package(Hello1 REQUIRED) # We don't need to find Hello0, it is transitive
message("Version1: ${Hello1_VERSION}")

add_library(helloHello2 hello.cpp)
target_link_libraries(helloHello2 PUBLIC Hello1::Hello1)

add_executable(say_hello main.cpp)
target_link_libraries(say_hello helloHello2)
        """
        files["conanfile.py"] = files["conanfile.py"].replace(
            'generators = "cmake", "gcc"',
            'generators = "cmake_find_package"')
        client.save(files, clean_first=True)
        client.run("create . user/channel -s build_type=Release")
        self.assertIn("Conan: Using autogenerated FindHello0.cmake", client.out)
        self.assertIn("Conan: Using autogenerated FindHello1.cmake", client.out)
        self.assertIn("Version1: 0.1", client.out)

    def test_cmake_find_package_cpp_info_system_libs(self):
        conanfile = textwrap.dedent("""
            from conans import ConanFile, tools

            class Test(ConanFile):
                name = "Test"
                version = "0.1"

                def package_info(self):
                    self.cpp_info.libs = ["lib1"]
                    self.cpp_info.system_libs = ["sys1"]
        """)
        client = TestClient()
        client.save({"conanfile.py": conanfile})
        client.run("export .")

        conanfile = textwrap.dedent("""
            from conans import ConanFile, CMake

            class Consumer(ConanFile):
                name = "consumer"
                version = "0.1"
                requires = "Test/0.1"
                generators = "cmake_find_package"
                exports_sources = "CMakeLists.txt"
                settings = "os", "arch", "compiler"

                def build(self):
                    cmake = CMake(self)
                    cmake.configure()
        """)
        cmakelists = textwrap.dedent("""
            cmake_minimum_required(VERSION 3.1)
            project(consumer)
            find_package(Test)
            message("Package libs: ${Test_LIBS}")
            message("Package version: ${Test_VERSION}")
            message("System deps: ${Test_SYSTEM_LIBS}")
            get_target_property(tmp Test::Test INTERFACE_LINK_LIBRARIES)
            message("Target linked libs: ${tmp}")
        """)
        client.save({"conanfile.py": conanfile, "CMakeLists.txt": cmakelists})
        client.run("create . user/channel --build missing")
        self.assertIn("Package libs: lib1", client.out)
        self.assertIn("Package version: 0.1", client.out)
        self.assertIn("System deps: sys1", client.out)
        self.assertNotIn("-- Library sys1 not found in package, might be system one", client.out)
        self.assertIn("Target linked libs: lib1;sys1;;", client.out)

    @pytest.mark.skipif(platform.system() != "Darwin", reason="Requires Apple Frameworks")
    def test_cmake_find_package_frameworks(self):
        conanfile = """from conans import ConanFile, tools
class Test(ConanFile):
    name = "Test"
    version = "0.1"

    def package_info(self):
        self.cpp_info.frameworks.append("Foundation")
    """
        client = TestClient()
        client.save({"conanfile.py": conanfile})
        client.run("export . user/channel")

        conanfile = """from conans import ConanFile, tools, CMake
class Consumer(ConanFile):
    name = "consumer"
    version = "0.1"
    requires = "Test/0.1@user/channel"
    generators = "cmake_find_package"
    exports_sources = "CMakeLists.txt"
    settings = "os", "arch", "compiler"

    def build(self):
        cmake = CMake(self)
        cmake.configure()

    """
        cmakelists = """
project(consumer)
cmake_minimum_required(VERSION 3.1)
find_package(Test)
message("Libraries to link: ${Test_LIBS}")
message("Version: ${Test_VERSION}")
message("Frameworks: ${Test_FRAMEWORKS}")
message("Frameworks found: ${Test_FRAMEWORKS_FOUND}")

get_target_property(tmp Test::Test INTERFACE_LINK_LIBRARIES)
message("Target libs: ${tmp}")
"""
        client.save({"conanfile.py": conanfile, "CMakeLists.txt": cmakelists})
        client.run("create . user/channel --build missing")
        self.assertIn("Libraries to link:", client.out)
        self.assertIn('Found Test: 0.1 (found version "0.1")', client.out)
        self.assertIn("Version: 0.1", client.out)
        self.assertIn("Frameworks: Foundation", client.out)
        six.assertRegex(self, str(client.out),
                        r"Frameworks found: [^\s]*/System/Library/Frameworks/Foundation.framework")
        six.assertRegex(self, str(client.out),
                        r"Target libs: [^\s]*/System/Library/Frameworks/Foundation.framework;;")

        self.assertNotIn("Foundation.framework not found in package, might be system one",
                         client.out)
        if six.PY2:
            self.assertNotRegexpMatches(str(client.out),
                                        r"Libraries to link: .*Foundation\.framework")
        else:
            self.assertNotRegex(str(client.out), r"Libraries to link: .*Foundation\.framework")

    def test_build_modules(self):
        conanfile = textwrap.dedent("""
            import os
            from conans import ConanFile, CMake

            class Conan(ConanFile):
                name = "test"
                version = "1.0"
                exports_sources = ["my-module.cmake", "FindFindModule.cmake"]

                def package(self):
                    self.copy("*.cmake", dst="share/cmake")

                def package_info(self):
                    # Only first module is defined
                    # (the other one should be found by CMAKE_MODULE_PATH in builddirs)
                    builddir = os.path.join("share", "cmake")
                    module = os.path.join(builddir, "my-module.cmake")
                    self.cpp_info.build_modules.append(module)
                    self.cpp_info.builddirs = [builddir]
        """)
        # This is a module that has other find_package() calls
        my_module = textwrap.dedent("""
            find_package(FindModule REQUIRED)
            """)
        # This is a module that defines some functionality
        find_module = textwrap.dedent("""
            function(custom_message MESSAGE_OUTPUT)
                message(${ARGV${0}})
            endfunction()
            """)
        client = TestClient()
        client.save({"conanfile.py": conanfile, "my-module.cmake": my_module,
                     "FindFindModule.cmake": find_module})
        client.run("create .")
        ref = ConanFileReference("test", "1.0", None, None)
        pref = PackageReference(ref, NO_SETTINGS_PACKAGE_ID, None)
        package_path = client.cache.package_layout(ref).package(pref)
        modules_path = os.path.join(package_path, "share", "cmake")
        self.assertEqual(set(os.listdir(modules_path)), {"FindFindModule.cmake", "my-module.cmake"})

        consumer = textwrap.dedent("""
            from conans import ConanFile, CMake

            class Conan(ConanFile):
                name = "consumer"
                version = "1.0"
                settings = "os", "compiler", "build_type", "arch"
                exports_sources = ["CMakeLists.txt"]
                generators = "cmake_find_package"
                requires = "test/1.0"

                def build(self):
                    cmake = CMake(self)
                    cmake.configure()
                    cmake.build()
            """)
        cmakelists = textwrap.dedent("""
            cmake_minimum_required(VERSION 3.0)
            project(test)
            find_package(test)
            custom_message("Printing using a external module!")
            """)
        client.save({"conanfile.py": consumer, "CMakeLists.txt": cmakelists})
        client.run("create .")
        self.assertIn("Printing using a external module!", client.out)

    @parameterized.expand([(False,), (True,)])
    def test_build_modules_alias_target(self, use_components):
        client = TestClient()
        client.run("new hello/1.0 -s")
        conanfile = textwrap.dedent("""
            import os
            from conans import ConanFile, CMake

            class Conan(ConanFile):
                name = "hello"
                version = "1.0"
                settings = "os", "arch", "compiler", "build_type"
                exports_sources = ["target-alias.cmake", "src/*"]
                generators = "cmake"

                def build(self):
                    cmake = CMake(self)
                    cmake.configure(source_folder="src")
                    cmake.build()

                def package(self):
                    self.copy("*.h", dst="include", src="src")
                    self.copy("*.lib", dst="lib", keep_path=False)
                    self.copy("*.a", dst="lib", keep_path=False)
                    self.copy("target-alias.cmake", dst="share/cmake")

                def package_info(self):
                    builddir = os.path.join("share", "cmake")
                    module = os.path.join(builddir, "target-alias.cmake")
            %s
            """)
        if use_components:
            info = textwrap.dedent("""\
                self.cpp_info.name = "namespace"
                self.cpp_info.filenames["cmake_find_package"] = "hello"
                self.cpp_info.components["comp"].libs = ["hello"]
                self.cpp_info.components["comp"].build_modules.append(module)
                self.cpp_info.components["comp"].builddirs = [builddir]
                """)
            target_alias = textwrap.dedent("""
                if(NOT TARGET otherhello)
                    add_library(otherhello INTERFACE IMPORTED)
                    target_link_libraries(otherhello INTERFACE namespace::hello)
                endif()
                """)
        else:
            info = textwrap.dedent("""\
                self.cpp_info.libs = ["hello"]
                self.cpp_info.build_modules.append(module)
                self.cpp_info.builddirs = [builddir]
                """)
            target_alias = textwrap.dedent("""
                if(NOT TARGET otherhello)
                    add_library(otherhello INTERFACE IMPORTED)
                    target_link_libraries(otherhello INTERFACE hello::hello)
                endif()
                """)
        conanfile = conanfile % textwrap.indent(info, "        ")
        client.save({"conanfile.py": conanfile, "target-alias.cmake": target_alias})
        client.run("create .")

        consumer = textwrap.dedent("""
            from conans import ConanFile, CMake

            class Conan(ConanFile):
                name = "consumer"
                version = "1.0"
                settings = "os", "compiler", "build_type", "arch"
                exports_sources = ["CMakeLists.txt", "main.cpp"]
                generators = "cmake_find_package"
                requires = "hello/1.0"

                def build(self):
                    cmake = CMake(self)
                    cmake.configure()
                    cmake.build()
            """)
        cmakelists = textwrap.dedent("""
            cmake_minimum_required(VERSION 3.0)
            project(test)
            find_package(hello)
            get_target_property(tmp otherhello INTERFACE_LINK_LIBRARIES)
            message("otherhello link libraries: ${tmp}")
            """)
        main = textwrap.dedent("""
            #include "hello.h"

            int main() {
                hello();
                return 0;
            }
            """)
        client.save({"conanfile.py": consumer, "CMakeLists.txt": cmakelists, "main.cpp": main})
        client.run("create .")
        if use_components:
            self.assertIn("otherhello link libraries: namespace::hello", client.out)
        else:
            self.assertIn("otherhello link libraries: hello::hello", client.out)

    def test_cpp_info_name(self):
        client = TestClient()
        client.run("new hello/1.0 -s")
        replace_in_file(os.path.join(client.current_folder, "conanfile.py"),
                        'self.cpp_info.libs = ["hello"]',
                        'self.cpp_info.libs = ["hello"]\n        self.cpp_info.name = "MYHELLO"',
                        output=client.out)
        client.run("create .")
        client.run("new hello2/1.0 -s")
        replace_in_file(os.path.join(client.current_folder, "conanfile.py"),
                        'self.cpp_info.libs = ["hello2"]',
                        'self.cpp_info.libs = ["hello2"]\n        self.cpp_info.name = "MYHELLO2"',
                        output=client.out)
        replace_in_file(os.path.join(client.current_folder, "conanfile.py"),
                        'exports_sources = "src/*"',
                        'exports_sources = "src/*"\n    requires = "hello/1.0"',
                        output=client.out)
        client.run("create .")
        cmakelists = textwrap.dedent("""
            set(CMAKE_CXX_COMPILER_WORKS 1)
            project(consumer CXX)
            cmake_minimum_required(VERSION 3.1)
            find_package(MYHELLO2)

            get_target_property(tmp MYHELLO2::MYHELLO2 INTERFACE_LINK_LIBRARIES)
            message("Target libs (hello2): ${tmp}")

            get_target_property(tmp MYHELLO::MYHELLO INTERFACE_LINK_LIBRARIES)
            message("Target libs (hello): ${tmp}")
            """)
        conanfile = textwrap.dedent("""
            from conans import ConanFile, CMake

            class Conan(ConanFile):
                requires = "hello2/1.0"
                generators = "cmake_find_package"

                def build(self):
                    cmake = CMake(self)
                    cmake.configure()
            """)
        client.save({"conanfile.py": conanfile, "CMakeLists.txt": cmakelists})
        client.run("install .")
        client.run("build .")
        self.assertIn('Found MYHELLO2: 1.0 (found version "1.0")', client.out)
        self.assertIn('Found MYHELLO: 1.0 (found version "1.0")', client.out)
        self.assertIn("Target libs (hello2): "
                      "CONAN_LIB::MYHELLO2_hello2;MYHELLO::MYHELLO;"
                      "$<$<STREQUAL:$<TARGET_PROPERTY:TYPE>,SHARED_LIBRARY>:>;"
                      "$<$<STREQUAL:$<TARGET_PROPERTY:TYPE>,MODULE_LIBRARY>:>;"
                      "$<$<STREQUAL:$<TARGET_PROPERTY:TYPE>,EXECUTABLE>:>",
                      client.out)
        self.assertIn("Target libs (hello): CONAN_LIB::MYHELLO_hello;;"
                      "$<$<STREQUAL:$<TARGET_PROPERTY:TYPE>,SHARED_LIBRARY>:>;"
                      "$<$<STREQUAL:$<TARGET_PROPERTY:TYPE>,MODULE_LIBRARY>:>;"
                      "$<$<STREQUAL:$<TARGET_PROPERTY:TYPE>,EXECUTABLE>:>",
                      client.out)

    def test_cpp_info_filename(self):
        client = TestClient()
        client.run("new hello/1.0 -s")
        indent = '\n        '
        replace_in_file(
            os.path.join(client.current_folder, "conanfile.py"),
            search='self.cpp_info.libs = ["hello"]',
            replace=indent.join([
                'self.cpp_info.name = "MYHELLO"',
                'self.cpp_info.filenames["cmake_find_package"] = "hello_1"',
                'self.cpp_info.components["1"].names["cmake_find_package"] = "HELLO1"',
                'self.cpp_info.components["1"].libs = [ "hello" ]'
            ]),
            output=client.out
        )
        client.run("create .")

        client.run("new hello2/1.0 -s")
        replace_in_file(
            os.path.join(client.current_folder, "conanfile.py"),
            search='self.cpp_info.libs = ["hello2"]',
            replace=indent.join([
                'self.cpp_info.name = "MYHELLO2"',
                'self.cpp_info.filenames["cmake_find_package"] = "hello_2"',
                'self.cpp_info.components["2"].names["cmake_find_package"] = "HELLO2"',
                'self.cpp_info.components["2"].libs = [ "hello2" ]',
                'self.cpp_info.components["2"].requires = [ "hello::1"]',
            ]),
            output=client.out
        )
        replace_in_file(
            os.path.join(client.current_folder, "conanfile.py"),
            search='exports_sources = "src/*"',
            replace='exports_sources = "src/*"\n    requires = "hello/1.0"',
            output=client.out
        )
        client.run("create .")

        cmakelists = textwrap.dedent("""
            set(CMAKE_CXX_COMPILER_WORKS 1)
            project(consumer CXX)
            cmake_minimum_required(VERSION 3.1)
            find_package(hello_2)

            get_target_property(tmp MYHELLO2::HELLO2 INTERFACE_LINK_LIBRARIES)
            message("Target libs (hello2): ${tmp}")

            get_target_property(tmp MYHELLO::HELLO1 INTERFACE_LINK_LIBRARIES)
            message("Target libs (hello): ${tmp}")
            """)
        conanfile = textwrap.dedent("""
            from conans import ConanFile, CMake

            class Conan(ConanFile):
                requires = "hello2/1.0"
                generators = "cmake_find_package"

                def build(self):
                    cmake = CMake(self)
                    cmake.configure()
            """)
        client.save({"conanfile.py": conanfile, "CMakeLists.txt": cmakelists})
        client.run("install .")
        client.run("build .")

        self.assertIn('Found hello_2: 1.0 (found version "1.0")', client.out)
        self.assertIn('Found hello_1: 1.0 (found version "1.0")', client.out)
        self.assertIn("Target libs (hello2): "
                      "CONAN_LIB::MYHELLO2_HELLO2_hello2;MYHELLO::HELLO1;"
                      "$<$<STREQUAL:$<TARGET_PROPERTY:TYPE>,SHARED_LIBRARY>:>;"
                      "$<$<STREQUAL:$<TARGET_PROPERTY:TYPE>,MODULE_LIBRARY>:>;"
                      "$<$<STREQUAL:$<TARGET_PROPERTY:TYPE>,EXECUTABLE>:>",
                      client.out)
        self.assertIn("Target libs (hello): CONAN_LIB::MYHELLO_HELLO1_hello;"
                      "$<$<STREQUAL:$<TARGET_PROPERTY:TYPE>,SHARED_LIBRARY>:>;"
                      "$<$<STREQUAL:$<TARGET_PROPERTY:TYPE>,MODULE_LIBRARY>:>;"
                      "$<$<STREQUAL:$<TARGET_PROPERTY:TYPE>,EXECUTABLE>:>",
                      client.out)

    def test_cpp_info_config(self):
        conanfile = textwrap.dedent("""
            from conans import ConanFile

            class Requirement(ConanFile):
                name = "requirement"
                version = "version"

                settings = "os", "arch", "compiler", "build_type"

                def package_info(self):
                    self.cpp_info.libs = ["lib_both"]
                    self.cpp_info.debug.libs = ["lib_debug"]
                    self.cpp_info.release.libs = ["lib_release"]

                    self.cpp_info.cxxflags = ["-req_both"]
                    self.cpp_info.debug.cxxflags = ["-req_debug"]
                    self.cpp_info.release.cxxflags = ["-req_release"]
        """)
        t = TestClient()
        t.save({"conanfile.py": conanfile})
        t.run("create . -s build_type=Release")
        t.run("create . -s build_type=Debug")

        # Check release
        t.run("install requirement/version@ -g cmake_find_package -s build_type=Release")
        content = t.load("Findrequirement.cmake")
        self.assertIn('set(requirement_COMPILE_OPTIONS_LIST "-req_both;-req_release" "")', content)
        self.assertIn('set(requirement_LIBRARY_LIST lib_both lib_release)', content)

        # Check debug
        t.run("install requirement/version@ -g cmake_find_package -s build_type=Debug")
        content = t.load("Findrequirement.cmake")
        self.assertIn('set(requirement_COMPILE_OPTIONS_LIST "-req_both;-req_debug" "")', content)
        self.assertIn('set(requirement_LIBRARY_LIST lib_both lib_debug)', content)

    def test_components_system_libs(self):
        conanfile = textwrap.dedent("""
            from conans import ConanFile

            class Requirement(ConanFile):
                name = "requirement"
                version = "system"

                settings = "os", "arch", "compiler", "build_type"

                def package_info(self):
                    self.cpp_info.components["component"].system_libs = ["system_lib_component"]
        """)
        t = TestClient()
        t.save({"conanfile.py": conanfile})
        t.run("create .")

        conanfile = textwrap.dedent("""
            from conans import ConanFile, tools, CMake
            class Consumer(ConanFile):
                name = "consumer"
                version = "0.1"
                requires = "requirement/system"
                generators = "cmake_find_package"
                exports_sources = "CMakeLists.txt"
                settings = "os", "arch", "compiler"

                def build(self):
                    cmake = CMake(self)
                    cmake.configure()
        """)

        cmakelists = textwrap.dedent("""
            project(consumer)
            cmake_minimum_required(VERSION 3.1)
            find_package(requirement)
            get_target_property(tmp requirement::component INTERFACE_LINK_LIBRARIES)
            message("component libs: ${tmp}")
        """)

        t.save({"conanfile.py": conanfile, "CMakeLists.txt": cmakelists})
        t.run("create . --build missing")

        self.assertIn("component libs: system_lib_component;", t.out)<|MERGE_RESOLUTION|>--- conflicted
+++ resolved
@@ -5,11 +5,6 @@
 
 import pytest
 import six
-<<<<<<< HEAD
-from nose.plugins.attrib import attr
-from parameterized import parameterized
-=======
->>>>>>> 2c7dd173
 
 from conans.client.tools import replace_in_file
 from conans.model.ref import ConanFileReference, PackageReference
