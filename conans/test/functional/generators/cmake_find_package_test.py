import os
import platform
import textwrap

import six
import unittest

from nose.plugins.attrib import attr

<<<<<<< HEAD
from conans.model.ref import ConanFileReference, PackageReference
=======
from conans.client.tools import replace_in_file
>>>>>>> ae496cc2
from conans.test.utils.cpp_test_files import cpp_hello_conan_files
from conans.test.utils.tools import TestClient, NO_SETTINGS_PACKAGE_ID


@attr('slow')
class CMakeFindPathGeneratorTest(unittest.TestCase):

    def cmake_find_package_system_libs_test(self):
        conanfile = """from conans import ConanFile, tools
class Test(ConanFile):
    name = "Test"
    version = "0.1"

    def package_info(self):
        self.cpp_info.libs.append("fake_lib")
        self.cpp_info.cflags.append("a_flag")
        self.cpp_info.cxxflags.append("a_cxx_flag")
        self.cpp_info.sharedlinkflags.append("shared_link_flag")
    """
        client = TestClient()
        client.save({"conanfile.py": conanfile})
        client.run("export . user/channel")

        conanfile = """from conans import ConanFile, tools, CMake
class Consumer(ConanFile):
    name = "consumer"
    version = "0.1"
    requires = "Test/0.1@user/channel"
    generators = "cmake_find_package"
    exports_sources = "CMakeLists.txt"
    settings = "os", "arch", "compiler"

    def build(self):
        cmake = CMake(self)
        cmake.configure()

    """
        cmakelists = """
project(consumer)
cmake_minimum_required(VERSION 3.1)
find_package(Test)
message("Libraries to Link: ${Test_LIBS}")
message("Version: ${Test_VERSION}")

get_target_property(tmp Test::Test INTERFACE_LINK_LIBRARIES)
message("Target libs: ${tmp}")

get_target_property(tmp Test::Test INTERFACE_COMPILE_OPTIONS)
message("Compile options: ${tmp}")
"""
        client.save({"conanfile.py": conanfile, "CMakeLists.txt": cmakelists})
        client.run("create . user/channel --build missing")
        self.assertIn("Library fake_lib not found in package, might be system one", client.out)
        self.assertIn("Libraries to Link: fake_lib", client.out)
        self.assertIn("Version: 0.1", client.out)
        self.assertIn("Target libs: fake_lib;shared_link_flag", client.out)
        self.assertIn("Compile options: a_cxx_flag;a_flag", client.out)

    def cmake_lock_target_redefinition_test(self):
        client = TestClient()
        files = cpp_hello_conan_files(name="Hello0",
                                      settings='"os", "compiler", "arch", "build_type"')
        client.save(files)
        client.run("create . user/channel -s build_type=Release")

        # Consume the previous Hello0 with auto generated FindHello0.cmake
        # The module path will point to the "install" folder automatically (CMake helper)
        files = cpp_hello_conan_files(name="Hello1", deps=["Hello0/0.1@user/channel"],
                                      settings='"os", "compiler", "arch", "build_type"')
        files["conanfile.py"] = files["conanfile.py"].replace(
            'generators = "cmake", "gcc"',
            'generators = "cmake_find_package"')
        files["CMakeLists.txt"] = """
set(CMAKE_CXX_COMPILER_WORKS 1)
set(CMAKE_CXX_ABI_COMPILED 1)
project(MyHello CXX)
cmake_minimum_required(VERSION 3.1)

# Add fake library
add_library(fake)
# Create an alias target to check if it is not redefined.
# Only IMPORTED and ALIAS libraries may use :: as part of the
# target name (See CMake policy CMP0037). This ALIAS target
# fakes the IMPORTED targets used in the generated FindXXXX.cmake files
add_library(CONAN_LIB::Hello0_helloHello0 ALIAS fake)

find_package(Hello0 REQUIRED)

get_target_property(tmp Hello0::Hello0 INTERFACE_LINK_LIBRARIES)
message("Target libs: ${tmp}")

"""
        client.save(files, clean_first=True)
        client.run("create . user/channel -s build_type=Release", assert_error=True)
        self.assertIn("Skipping already existing target: CONAN_LIB::Hello0_helloHello0", client.out)
        self.assertIn("Target libs: CONAN_LIB::Hello0_helloHello0", client.out)

    def cmake_find_package_test(self):
        """First package without custom find_package"""
        client = TestClient()
        files = cpp_hello_conan_files(name="Hello0",
                                      settings='"os", "compiler", "arch", "build_type"')
        client.save(files)
        client.run("create . user/channel -s build_type=Release")

        # Consume the previous Hello0 with auto generated FindHello0.cmake
        # The module path will point to the "install" folder automatically (CMake helper)
        files = cpp_hello_conan_files(name="Hello1", deps=["Hello0/0.1@user/channel"],
                                      settings='"os", "compiler", "arch", "build_type"')
        files["conanfile.py"] = files["conanfile.py"].replace(
            'generators = "cmake", "gcc"',
            'generators = "cmake_find_package"')
        files["CMakeLists.txt"] = """
set(CMAKE_CXX_COMPILER_WORKS 1)
set(CMAKE_CXX_ABI_COMPILED 1)
project(MyHello CXX)
cmake_minimum_required(VERSION 2.8)

find_package(Hello0 REQUIRED)

add_library(helloHello1 hello.cpp)
target_link_libraries(helloHello1 PUBLIC Hello0::Hello0)
if(Hello0_LIBRARIES)
    MESSAGE("Hello0_LIBRARIES set")
endif()
message("Version: ${Hello0_VERSION}")
add_executable(say_hello main.cpp)
target_link_libraries(say_hello helloHello1)

"""
        client.save(files, clean_first=True)
        client.run("create . user/channel -s build_type=Release")
        self.assertIn("Conan: Using autogenerated FindHello0.cmake", client.out)
        self.assertIn("Hello0_LIBRARIES set", client.out)
        self.assertIn("Version: 0.1", client.out)
        self.assertNotIn("Skipping already existing target", client.out)

        # Now link with old cmake
        files["CMakeLists.txt"] = """
set(CMAKE_VERSION "2.8")
set(CMAKE_CXX_COMPILER_WORKS 1)
set(CMAKE_CXX_ABI_COMPILED 1)
project(MyHello CXX)
cmake_minimum_required(VERSION 2.8)
message(${CMAKE_BINARY_DIR})
set(CMAKE_MODULE_PATH ${CMAKE_BINARY_DIR} ${CMAKE_MODULE_PATH})

find_package(Hello0 REQUIRED)

add_library(helloHello1 hello.cpp)

if(NOT DEFINED Hello0_FOUND)
    message(FATAL_ERROR "Hello0_FOUND not declared")
endif()
if(NOT DEFINED Hello0_INCLUDE_DIRS)
    message(FATAL_ERROR "Hello0_INCLUDE_DIRS not declared")
endif()
if(NOT DEFINED Hello0_INCLUDES)
    message(FATAL_ERROR "Hello0_INCLUDES not declared")
endif()
if(NOT DEFINED Hello0_LIBRARIES)
    message(FATAL_ERROR "Hello0_LIBRARIES not declared")
endif()

include_directories(${Hello0_INCLUDE_DIRS})
target_link_libraries(helloHello1 PUBLIC ${Hello0_LIBS})
add_executable(say_hello main.cpp)
target_link_libraries(say_hello helloHello1)

"""
        client.save(files, clean_first=True)
        client.run("create . user/channel -s build_type=Release")
        self.assertIn("Conan: Using autogenerated FindHello0.cmake", client.out)

        # Now a transitive consumer, but the consumer only find_package the first level Hello1
        files = cpp_hello_conan_files(name="Hello2", version="0.2", deps=["Hello1/0.1@user/channel"],
                                      settings='"os", "compiler", "arch", "build_type"')
        files["CMakeLists.txt"] = """
set(CMAKE_CXX_COMPILER_WORKS 1)
set(CMAKE_CXX_ABI_COMPILED 1)
project(MyHello CXX)
cmake_minimum_required(VERSION 2.8)
set(CMAKE_MODULE_PATH ${CMAKE_BINARY_DIR} ${CMAKE_MODULE_PATH})
find_package(Hello1 REQUIRED) # We don't need to find Hello0, it is transitive
message("Version1: ${Hello1_VERSION}")

add_library(helloHello2 hello.cpp)
target_link_libraries(helloHello2 PUBLIC Hello1::Hello1)

add_executable(say_hello main.cpp)
target_link_libraries(say_hello helloHello2)
        """
        files["conanfile.py"] = files["conanfile.py"].replace(
            'generators = "cmake", "gcc"',
            'generators = "cmake_find_package"')
        client.save(files, clean_first=True)
        client.run("create . user/channel -s build_type=Release")
        self.assertIn("Conan: Using autogenerated FindHello0.cmake", client.out)
        self.assertIn("Conan: Using autogenerated FindHello1.cmake", client.out)
        self.assertIn("Version1: 0.1", client.out)

    @unittest.skipUnless(platform.system() == "Darwin", "Requires Apple Frameworks")
    def cmake_find_package_frameworks_test(self):
        conanfile = """from conans import ConanFile, tools
class Test(ConanFile):
    name = "Test"
    version = "0.1"

    def package_info(self):
        self.cpp_info.frameworks.append("Foundation")
    """
        client = TestClient()
        client.save({"conanfile.py": conanfile})
        client.run("export . user/channel")

        conanfile = """from conans import ConanFile, tools, CMake
class Consumer(ConanFile):
    name = "consumer"
    version = "0.1"
    requires = "Test/0.1@user/channel"
    generators = "cmake_find_package"
    exports_sources = "CMakeLists.txt"
    settings = "os", "arch", "compiler"

    def build(self):
        cmake = CMake(self)
        cmake.configure()

    """
        cmakelists = """
project(consumer)
cmake_minimum_required(VERSION 3.1)
find_package(Test)
message("Libraries to Link: ${Test_LIBS}")
message("Version: ${Test_VERSION}")

get_target_property(tmp Test::Test INTERFACE_LINK_LIBRARIES)
message("Target libs: ${tmp}")
"""
        client.save({"conanfile.py": conanfile, "CMakeLists.txt": cmakelists})
        client.run("create . user/channel --build missing")
        six.assertRegex(self, str(client.out), "-- Library .*Foundation\\.framework not "
                                               "found in package, might be system one")
        six.assertRegex(self, str(client.out), "Libraries to Link: .*Foundation\\.framework")
        six.assertRegex(self, str(client.out), "Target libs: .*Foundation\\.framework")
        self.assertIn("Version: 0.1", client.out)

<<<<<<< HEAD
    def build_modules_test(self):
        conanfile = textwrap.dedent("""
            import os
            from conans import ConanFile, CMake

            class Conan(ConanFile):
                name = "test"
                version = "1.0"
                exports_sources = ["my-module.cmake", "FindFindModule.cmake"]

                def package(self):
                    self.copy("*.cmake", dst="share/cmake")

                def package_info(self):
                    # Only first module is defined
                    # (the other one should be found by CMAKE_MODULE_PATH in builddirs)
                    builddir = os.path.join("share", "cmake")
                    module = os.path.join(builddir, "my-module.cmake")
                    self.cpp_info.build_modules.append(module)
                    self.cpp_info.builddirs = [builddir]
        """)
        # This is a module that has other find_package() calls
        my_module = textwrap.dedent("""
            find_package(FindModule REQUIRED)
            """)
        # This is a module that defines some functionality
        find_module = textwrap.dedent("""
            function(conan_message MESSAGE_OUTPUT)
                message(${ARGV${0}})
            endfunction()
            """)
        client = TestClient()
        client.save({"conanfile.py": conanfile, "my-module.cmake": my_module,
                     "FindFindModule.cmake": find_module})
        client.run("create .")
        ref = ConanFileReference("test", "1.0", None, None)
        pref = PackageReference(ref, NO_SETTINGS_PACKAGE_ID, None)
        package_path = client.cache.package_layout(ref).package(pref)
        modules_path = os.path.join(package_path, "share", "cmake")
        self.assertListEqual(os.listdir(modules_path), ["FindFindModule.cmake", "my-module.cmake"])
        consumer = textwrap.dedent("""
            from conans import ConanFile, CMake

            class Conan(ConanFile):
                name = "consumer"
                version = "1.0"
                settings = "os", "compiler", "build_type", "arch"
                exports_sources = ["CMakeLists.txt"]
                generators = "cmake_find_package"
                requires = "test/1.0"

                def build(self):
                    cmake = CMake(self)
                    cmake.configure()
                    cmake.build()
            """)
        cmakelists = textwrap.dedent("""
            cmake_minimum_required(VERSION 3.0)
            project(test)
            find_package(test)
            conan_message("Printing using a external module!")
            """)
        client.save({"conanfile.py": consumer, "CMakeLists.txt": cmakelists})
        client.run("create .")
        self.assertIn("Printing using a external module!", client.out)
=======
    def cpp_info_name_test(self):
        client = TestClient()
        client.run("new hello/1.0 -s")
        replace_in_file(os.path.join(client.current_folder, "conanfile.py"),
                        'self.cpp_info.libs = ["hello"]',
                        'self.cpp_info.libs = ["hello"]\n        self.cpp_info.name = "MYHELLO"',
                        output=client.out)
        client.run("create .")
        client.run("new hello2/1.0 -s")
        replace_in_file(os.path.join(client.current_folder, "conanfile.py"),
                        'self.cpp_info.libs = ["hello"]',
                        'self.cpp_info.libs = ["hello"]\n        self.cpp_info.name = "MYHELLO2"',
                        output=client.out)
        replace_in_file(os.path.join(client.current_folder, "conanfile.py"),
                        'exports_sources = "src/*"',
                        'exports_sources = "src/*"\n    requires = "hello/1.0"',
                        output=client.out)
        client.run("create .")
        cmakelists = """
project(consumer)
cmake_minimum_required(VERSION 3.1)
find_package(MYHELLO2)

get_target_property(tmp MYHELLO2::MYHELLO2 INTERFACE_LINK_LIBRARIES)
message("Target libs: ${tmp}")
"""
        conanfile = """
from conans import ConanFile, CMake


class Conan(ConanFile):
    requires = "hello2/1.0"
    generators = "cmake_find_package"

    def build(self):
        cmake = CMake(self)
        cmake.configure()
        """
        client.save({"conanfile.py": conanfile, "CMakeLists.txt": cmakelists})
        client.run("install .")
        client.run("build .")
        self.assertIn('Found MYHELLO2: 1.0 (found version "1.0")', client.out)
        self.assertIn('Found MYHELLO: 1.0 (found version "1.0")', client.out)
        self.assertIn("Target libs: CONAN_LIB::MYHELLO2_hello;;;CONAN_LIB::MYHELLO_hello",
                      client.out)
>>>>>>> ae496cc2
<|MERGE_RESOLUTION|>--- conflicted
+++ resolved
@@ -7,11 +7,8 @@
 
 from nose.plugins.attrib import attr
 
-<<<<<<< HEAD
+from conans.client.tools import replace_in_file
 from conans.model.ref import ConanFileReference, PackageReference
-=======
-from conans.client.tools import replace_in_file
->>>>>>> ae496cc2
 from conans.test.utils.cpp_test_files import cpp_hello_conan_files
 from conans.test.utils.tools import TestClient, NO_SETTINGS_PACKAGE_ID
 
@@ -259,7 +256,6 @@
         six.assertRegex(self, str(client.out), "Target libs: .*Foundation\\.framework")
         self.assertIn("Version: 0.1", client.out)
 
-<<<<<<< HEAD
     def build_modules_test(self):
         conanfile = textwrap.dedent("""
             import os
@@ -325,7 +321,7 @@
         client.save({"conanfile.py": consumer, "CMakeLists.txt": cmakelists})
         client.run("create .")
         self.assertIn("Printing using a external module!", client.out)
-=======
+
     def cpp_info_name_test(self):
         client = TestClient()
         client.run("new hello/1.0 -s")
@@ -370,5 +366,4 @@
         self.assertIn('Found MYHELLO2: 1.0 (found version "1.0")', client.out)
         self.assertIn('Found MYHELLO: 1.0 (found version "1.0")', client.out)
         self.assertIn("Target libs: CONAN_LIB::MYHELLO2_hello;;;CONAN_LIB::MYHELLO_hello",
-                      client.out)
->>>>>>> ae496cc2
+                      client.out)