--- conflicted
+++ resolved
@@ -3,13 +3,9 @@
 import textwrap
 import unittest
 
-<<<<<<< HEAD
 import pytest
 
-from conans.test.utils.genconanfile import GenConanfile
-=======
 from conans.test.assets.genconanfile import GenConanfile
->>>>>>> 8e964922
 from conans.test.utils.tools import TestClient
 from conans.util.files import load
 
