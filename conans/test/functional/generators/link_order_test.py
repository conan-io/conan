import os
import platform
import textwrap
import unittest

from jinja2 import Template
from parameterized import parameterized

from conans.model.ref import ConanFileReference
from conans.test.utils.tools import TestClient


class LinkOrderTest(unittest.TestCase):
    """ Check that the link order of libraries is preserved when using CMake generators
        https://github.com/conan-io/conan/issues/6280
    """

    conanfile = Template(textwrap.dedent("""
        from conans import ConanFile
        
        class Recipe(ConanFile):
            name = "{{ref.name}}"
            version = "{{ref.version}}"
            
            {% if requires %}
            requires = {% for req in requires %}"{{ req }}"{% if not loop.last %}, {% endif %}{% endfor %}
            {% endif %}
            
            def build(self):
                with open("lib" + self.name + ".a", "w+") as f:
                    f.write("fake library content")
                {% for it in libs_extra %}
                with open("lib{{ it }}.a", "w+") as f:
                    f.write("fake library content")
                {% endfor %}
            
            def package(self):
                self.copy("*.a", dst="lib")
                self.copy("*.lib", dst="lib")

            def package_info(self):
                # Libraries
                self.cpp_info.libs = ["{{ ref.name }}"]
                {% for it in libs_extra %}
                self.cpp_info.libs.append("{{ it }}")
                {% endfor %}
                {% for it in libs_system %}
                self.cpp_info.libs.append("{{ it }}")
                {% endfor %}

                {% if system_libs %}self.cpp_info.system_libs = [{% for it in system_libs %}"{{ it }}"{% if not loop.last %}, {% endif %}{% endfor %}]{% endif %}
                {% if frameworks %}self.cpp_info.frameworks.extend([{% for it in frameworks %}"{{ it }}"{% if not loop.last %}, {% endif %}{% endfor %}]){% endif %}
    """))

    conanfile_headeronly= Template(textwrap.dedent("""
        from conans import ConanFile
        
        class HeaderOnly(ConanFile):
            name = "{{ref.name}}"
            version = "{{ref.version}}"
            
            def package_id(self):
                self.info.header_only()
        
            def package_info(self):
                # It may declare system libraries
                {% for it in libs_system %}
                self.cpp_info.libs.append("{{ it }}")
                {% endfor %}

                {% if system_libs %}self.cpp_info.system_libs = [{% for it in system_libs %}"{{ it }}"{% if not loop.last %}, {% endif %}{% endfor %}]{% endif %}
                {% if frameworks %}self.cpp_info.frameworks.extend([{% for it in frameworks %}"{{ it }}"{% if not loop.last %}, {% endif %}{% endfor %}]){% endif %}
    """))

    main_cpp = textwrap.dedent("""
        int main() {return 0;}
    """)

<<<<<<< HEAD
=======
    _expected_link_order = ['liblibD.a', 'libD2.a', 'liblibB.a', 'libB2.a', 'liblibC.a', 'libC2.a',
                            'liblibA.a', 'libA2.a', 'liblibZ.a', 'libZ2.a', 'system_assumed', 'system_lib',
                            'z2_system_assumed', 'z2_system_lib',
                            'header_system_assumed', 'header_system_lib', 'Carbon', 'CoreAudio', 'IOKit',
                            'header2_system_assumed', 'header2_system_lib', 'Security']

>>>>>>> e184f8fe
    @classmethod
    def setUpClass(cls):
        libZ_ref = ConanFileReference.loads("libZ/version")
        libH2_ref = ConanFileReference.loads("header2/version")
        libH_ref = ConanFileReference.loads("header/version")
        libA_ref = ConanFileReference.loads("libA/version")
        libB_ref = ConanFileReference.loads("libB/version")
        libC_ref = ConanFileReference.loads("libC/version")
        libD_ref = ConanFileReference.loads("libD/version")

        t = TestClient(path_with_spaces=False)
        cls._cache_folder = t.cache_folder
        t.save({
            'libZ/conanfile.py': cls.conanfile.render(ref=libZ_ref,
                                                      libs_extra=["Z2"], libs_system=["z2_system_assumed"],
                                                      system_libs=["z2_system_lib"],
                                                      frameworks=["IOKit"]),
            'libH2/conanfile.py': cls.conanfile_headeronly.render(ref=libH_ref,
                                                                  libs_system=["header2_system_assumed"],
                                                                  system_libs=["header2_system_lib"],
                                                                  frameworks=["Security"]),
            'libH/conanfile.py': cls.conanfile_headeronly.render(ref=libH_ref,
                                                                 requires=[libH2_ref, libZ_ref],
                                                                 libs_system=["header_system_assumed"],
                                                                 system_libs=["header_system_lib"],
                                                                 frameworks=["CoreAudio"]),
            'libA/conanfile.py': cls.conanfile.render(ref=libA_ref,
                                                      requires=[libH_ref],
                                                      libs_extra=["A2"], libs_system=["system_assumed"],
                                                      system_libs=["system_lib"],
                                                      frameworks=["Carbon"]),
            'libB/conanfile.py': cls.conanfile.render(ref=libB_ref,
                                                      requires=[libA_ref],
                                                      libs_extra=["B2"], libs_system=["system_assumed"],
                                                      system_libs=["system_lib"],
                                                      frameworks=["Carbon"]),
            'libC/conanfile.py': cls.conanfile.render(ref=libC_ref,
                                                      requires=[libA_ref],
                                                      libs_extra=["C2"], libs_system=["system_assumed"],
                                                      system_libs=["system_lib"],
                                                      frameworks=["Carbon"]),
            'libD/conanfile.py': cls.conanfile.render(ref=libD_ref,
                                                      requires=[libB_ref, libC_ref],
                                                      libs_extra=["D2"], libs_system=["system_assumed"],
                                                      system_libs=["system_lib"],
                                                      frameworks=["Carbon"]),
        })

        # Create all of them
        t.run("create libZ")
        t.run("create libH2")
        t.run("create libH")
        t.run("create libA")
        t.run("create libB")
        t.run("create libC")
        t.run("create libD")

    def _validate_link_order(self, libs):
        # These are the first libraries and order is mandatory
        mandatory = ['liblibD.a', 'libD2.a', 'liblibB.a', 'libB2.a', 'liblibC.a', 'libC2.a', 'liblibA.a', 'libA2.a',]
        self.assertListEqual(mandatory, libs[:len(mandatory)])

        # These libraries must be at the end, and the order is not mandatory
        any_order = {'system_assumed', 'system_lib', 'header_system_assumed', 'header_system_lib',
                     'Carbon', 'CoreAudio'}
        self.assertSetEqual(set(libs[len(mandatory):]), any_order)

    @staticmethod
    def _get_link_order_from_cmake(content):
        libs = []
        for it in content.splitlines():
            if 'main.cpp.o  -o example' in it:
                _, links = it.split("main.cpp.o  -o example")
                for it_lib in links.split():
                    if it_lib.startswith("-l"):
                        libs.append(it_lib[2:])
                    elif it_lib == "-framework":
                        continue
                    else:
                        try:
                            _, libname = it_lib.rsplit('/', 1)
                        except ValueError:
                            libname = it_lib
                        finally:
                            libs.append(libname)
        return libs

    @staticmethod
    def _get_link_order_from_xcode(content):
        libs = []
        for line in content.splitlines():
            if 'OTHER_LDFLAGS = " -Wl,-search_paths_first -Wl,-headerpad_max_install_names' in line.strip():
                _, links = line.split('OTHER_LDFLAGS = " -Wl,-search_paths_first -Wl,-headerpad_max_install_names')
                if links.strip() == '";':
                    continue
                for it_lib in links.strip().split():
                    if it_lib.strip() == '";':
                        continue
                    if it_lib.startswith("-l"):
                        libs.append(it_lib[2:].strip('";'))
                    elif it_lib == "-framework":
                        continue
                    else:
                        try:
                            _, libname = it_lib.rsplit('/', 1)
                        except ValueError:
                            libname = it_lib
                        finally:
                            libs.append(libname.strip('";'))
        return libs

    def _create_find_package_project(self, multi):
        generator = "cmake_find_package_multi" if multi else "cmake_find_package"
        t = TestClient(cache_folder=self._cache_folder)
        t.save({
            'conanfile.txt': textwrap.dedent("""
                [requires]
                libD/version
                [generators]
                {}
                """.format(generator)),
            'CMakeLists.txt': textwrap.dedent("""
                cmake_minimum_required(VERSION 2.8.12)
                project(executable CXX)

                find_package(libD)
                add_executable(example main.cpp)
                target_link_libraries(example libD::libD)
                """),
            'main.cpp': self.main_cpp
        })

        t.run("install . -s build_type=Release")
        return t

    def _create_cmake_project(self, multi):
        generator = "cmake_multi" if multi else "cmake"
        include_cmake_file = "conanbuildinfo_multi" if multi else "conanbuildinfo"
        t = TestClient(cache_folder=self._cache_folder)
        t.save({
            'conanfile.txt': textwrap.dedent("""
                [requires]
                libD/version
                [generators]
                {}
                """.format(generator)),
            'CMakeLists.txt': textwrap.dedent("""
                cmake_minimum_required(VERSION 2.8.12)
                project(executable CXX)

                include(${{CMAKE_BINARY_DIR}}/{}.cmake)
                conan_basic_setup(TARGETS NO_OUTPUT_DIRS)

                add_executable(example main.cpp)
                target_link_libraries(example CONAN_PKG::libD)
                """.format(include_cmake_file)),
            'main.cpp': self.main_cpp
        })

        t.run("install . -s build_type=Release")
        t.save({"conanbuildinfo_debug.cmake": "# just be there"})
        return t

    def _run_and_get_lib_order(self, t, generator, find_package_config=False):
        extra_cmake = "-DCMAKE_PREFIX_PATH=." if find_package_config else "-DCMAKE_MODULE_PATH=."
        if generator == "Xcode":
            t.run_command("cmake . -G Xcode {} -DCMAKE_VERBOSE_MAKEFILE:BOOL=True"
                          " -DCMAKE_CONFIGURATION_TYPES=Release".format(extra_cmake))
            t.run_command("cmake --build .", assert_error=True)
            # Get the actual link order from the CMake call
            libs = self._get_link_order_from_xcode(t.load(os.path.join('executable.xcodeproj', 'project.pbxproj')))
        else:
            t.run_command("cmake . {} -DCMAKE_VERBOSE_MAKEFILE:BOOL=True"
                          " -DCMAKE_BUILD_TYPE=Release".format(extra_cmake))
            t.run_command("cmake --build .", assert_error=True)
            # Get the actual link order from the CMake call
            libs = self._get_link_order_from_cmake(str(t.out))
        return libs

    @parameterized.expand([(None,), ("Xcode",)])
    def test_cmake_find_package_multi(self, generator):
        if generator == "Xcode" and platform.system() != "Darwin":
            self.skipTest("Xcode is needed")

        t = self._create_find_package_project(multi=True)
        libs = self._run_and_get_lib_order(t, generator, find_package_config=True)
        self._validate_link_order(libs)

    @parameterized.expand([(None,), ("Xcode",)])
    def test_cmake_find_package(self, generator):
        if generator == "Xcode" and platform.system() != "Darwin":
            self.skipTest("Xcode is needed")

        t = self._create_find_package_project(multi=False)
        libs = self._run_and_get_lib_order(t, generator)
        self._validate_link_order(libs)

    @parameterized.expand([(None,), ("Xcode",)])
    def test_cmake(self, generator):
        if generator == "Xcode" and platform.system() != "Darwin":
            self.skipTest("Xcode is needed")

        t = self._create_cmake_project(multi=False)
        libs = self._run_and_get_lib_order(t, generator)
        self._validate_link_order(libs)

    @parameterized.expand([(None,), ("Xcode",)])
    def test_cmake_multi(self, generator):
        if generator == "Xcode" and platform.system() != "Darwin":
            self.skipTest("Xcode is needed")

        t = self._create_cmake_project(multi=True)
        libs = self._run_and_get_lib_order(t, generator)
        self._validate_link_order(libs)<|MERGE_RESOLUTION|>--- conflicted
+++ resolved
@@ -76,15 +76,6 @@
         int main() {return 0;}
     """)
 
-<<<<<<< HEAD
-=======
-    _expected_link_order = ['liblibD.a', 'libD2.a', 'liblibB.a', 'libB2.a', 'liblibC.a', 'libC2.a',
-                            'liblibA.a', 'libA2.a', 'liblibZ.a', 'libZ2.a', 'system_assumed', 'system_lib',
-                            'z2_system_assumed', 'z2_system_lib',
-                            'header_system_assumed', 'header_system_lib', 'Carbon', 'CoreAudio', 'IOKit',
-                            'header2_system_assumed', 'header2_system_lib', 'Security']
-
->>>>>>> e184f8fe
     @classmethod
     def setUpClass(cls):
         libZ_ref = ConanFileReference.loads("libZ/version")
@@ -144,12 +135,15 @@
 
     def _validate_link_order(self, libs):
         # These are the first libraries and order is mandatory
-        mandatory = ['liblibD.a', 'libD2.a', 'liblibB.a', 'libB2.a', 'liblibC.a', 'libC2.a', 'liblibA.a', 'libA2.a',]
+        mandatory = ['liblibD.a', 'libD2.a', 'liblibB.a', 'libB2.a', 'liblibC.a', 'libC2.a',
+                     'liblibA.a', 'libA2.a', 'liblibZ.a', 'libZ2.a',]
         self.assertListEqual(mandatory, libs[:len(mandatory)])
 
         # These libraries must be at the end, and the order is not mandatory
         any_order = {'system_assumed', 'system_lib', 'header_system_assumed', 'header_system_lib',
-                     'Carbon', 'CoreAudio'}
+                     'header2_system_assumed', 'header2_system_lib', 'z2_system_assumed', 'z2_system_lib',
+                     'Carbon', 'CoreAudio', 'IOKit', 'Security'}
+
         self.assertSetEqual(set(libs[len(mandatory):]), any_order)
 
     @staticmethod
