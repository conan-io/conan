--- conflicted
+++ resolved
@@ -71,7 +71,7 @@
                 {% endif %}
     """))
 
-    conanfile_headeronly= Template(textwrap.dedent("""
+    conanfile_headeronly = Template(textwrap.dedent("""
         from conans import ConanFile
 
         class HeaderOnly(ConanFile):
@@ -184,15 +184,10 @@
 
     def _validate_link_order(self, libs):
         # Check that all the libraries are there:
-<<<<<<< HEAD
         self.assertEqual(len(libs), 19 if platform.system() == "Darwin" else
                          16 if platform.system() == "Linux" else 26,
                          msg="Unexpected number of libs ({}):"
                              " '{}'".format(len(libs), "', '".join(libs)))
-=======
-        self.assertEqual(len(libs), 19 if platform.system() == "Darwin" else 16 if platform.system() == "Linux" else 26,
-                         msg="Unexpected number of libs ({}): '{}'".format(len(libs), "', '".join(libs)))
->>>>>>> 63b6a28a
         # - Regular libs
         ext = ".lib" if platform.system() == "Windows" else ".a"
         prefix = "" if platform.system() == "Windows" else "lib"
