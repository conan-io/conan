import os
import platform
import textwrap
import unittest

from nose.plugins.attrib import attr

from conans.model.ref import ConanFileReference, PackageReference
from conans.test.utils.tools import TestClient, NO_SETTINGS_PACKAGE_ID, replace_in_file
from conans.util.files import load


@attr('slow')
class CMakeFindPathMultiGeneratorTest(unittest.TestCase):

    def test_native_export_multi(self):
        """
        bye depends on hello. Both use find_package in their CMakeLists.txt
        The consumer depends on bye, using the cmake_find_package_multi generator
        """
        c = TestClient()
        project_folder_name = "project_targets"
        assets_path = os.path.join(os.path.dirname(os.path.realpath(__file__)),
                                   "assets/cmake_find_package_multi")
        c.copy_from_assets(assets_path, ["bye", "hello", project_folder_name])

        # Create packages for hello and bye
        for p in ("hello", "bye"):
            for bt in ("Debug", "Release"):
                c.run("create {} user/channel -s build_type={}".format(p, bt))

        with c.chdir(project_folder_name):
            # Save conanfile and example
            conanfile = textwrap.dedent("""
                [requires]
                bye/1.0@user/channel

                [generators]
                cmake_find_package_multi
                """)
            example_cpp = textwrap.dedent("""
                #include <iostream>
                #include "bye.h"

                int main() {
                    bye();
                }
                """)
            c.save({"conanfile.txt": conanfile, "example.cpp": example_cpp})

            with c.chdir("build"):
                for bt in ("Debug", "Release"):
                    c.run("install .. user/channel -s build_type={}".format(bt))

                # Test that we are using find_dependency with the NO_MODULE option
                # to skip finding first possible FindBye somewhere
                self.assertIn("find_dependency(hello REQUIRED NO_MODULE)",
                              load(os.path.join(c.current_folder, "byeConfig.cmake")))

                if platform.system() == "Windows":
                    c.run_command('cmake .. -G "Visual Studio 15 Win64"')
                    c.run_command('cmake --build . --config Debug')
                    c.run_command('cmake --build . --config Release')

                    c.run_command('Debug\\example.exe')
                    self.assertIn("Hello World Debug!", c.out)
                    self.assertIn("bye World Debug!", c.out)

                    c.run_command('Release\\example.exe')
                    self.assertIn("Hello World Release!", c.out)
                    self.assertIn("bye World Release!", c.out)
                else:
                    for bt in ("Debug", "Release"):
                        c.run_command('cmake .. -DCMAKE_BUILD_TYPE={}'.format(bt))
                        c.run_command('cmake --build .')
                        c.run_command('./example')
                        self.assertIn("Hello World {}!".format(bt), c.out)
                        self.assertIn("bye World {}!".format(bt), c.out)
                        os.remove(os.path.join(c.current_folder, "example"))

    def build_modules_test(self):
        conanfile = textwrap.dedent("""
            import os
            from conans import ConanFile, CMake

            class Conan(ConanFile):
                name = "test"
                version = "1.0"
                exports_sources = ["my-module.cmake", "FindFindModule.cmake"]

                def package(self):
                    self.copy("*.cmake", dst="share/cmake")

                def package_info(self):
                    # Only first module is defined
                    # (the other one should be found by CMAKE_MODULE_PATH in builddirs)
                    builddir = os.path.join("share", "cmake")
                    module = os.path.join(builddir, "my-module.cmake")
                    self.cpp_info.build_modules.append(module)
                    self.cpp_info.builddirs = [builddir]
        """)
        # This is a module that has other find_package() calls
        my_module = textwrap.dedent("""
            find_package(FindModule REQUIRED)
            """)
        # This is a module that defines some functionality
        find_module = textwrap.dedent("""
            function(conan_message MESSAGE_OUTPUT)
                message(${ARGV${0}})
            endfunction()
            """)
        client = TestClient()
        client.save({"conanfile.py": conanfile, "my-module.cmake": my_module,
                     "FindFindModule.cmake": find_module})
        client.run("create .")
        ref = ConanFileReference("test", "1.0", None, None)
        pref = PackageReference(ref, NO_SETTINGS_PACKAGE_ID, None)
        package_path = client.cache.package_layout(ref).package(pref)
        modules_path = os.path.join(package_path, "share", "cmake")
<<<<<<< HEAD
        self.assertListEqual(sorted(os.listdir(modules_path)),
                             sorted(["FindFindModule.cmake", "my-module.cmake"]))
=======
        self.assertEqual(set(os.listdir(modules_path)),
                         {"FindFindModule.cmake", "my-module.cmake"})
>>>>>>> 127e9951
        consumer = textwrap.dedent("""
            from conans import ConanFile, CMake

            class Conan(ConanFile):
                name = "consumer"
                version = "1.0"
                settings = "os", "compiler", "build_type", "arch"
                exports_sources = ["CMakeLists.txt"]
                generators = "cmake_find_package_multi"
                requires = "test/1.0"

                def build(self):
                    cmake = CMake(self)
                    cmake.configure()
                    cmake.build()
            """)
        cmakelists = textwrap.dedent("""
            cmake_minimum_required(VERSION 3.0)
            project(test)
            find_package(test)
            conan_message("Printing using a external module!")
            """)
        client.save({"conanfile.py": consumer, "CMakeLists.txt": cmakelists})
        client.run("create .")
        self.assertIn("Printing using a external module!", client.out)

    def cmake_find_package_system_libs_test(self):
        conanfile = textwrap.dedent("""
            from conans import ConanFile, tools

            class Test(ConanFile):
                name = "Test"
                version = "0.1"
                settings = "build_type"
                def package_info(self):
                    self.cpp_info.libs = ["lib1"]
                    if self.settings.build_type == "Debug":
                        self.cpp_info.system_libs.append("sys1d")
                    else:
                        self.cpp_info.system_libs.append("sys1")
            """)
        client = TestClient()
        client.save({"conanfile.py": conanfile})
        client.run("export .")

        conanfile = textwrap.dedent("""
            [requires]
            Test/0.1

            [generators]
            cmake_find_package_multi
            """)
        cmakelists_release = textwrap.dedent("""
            cmake_minimum_required(VERSION 3.1)
            project(consumer CXX)
            set(CMAKE_PREFIX_PATH ${CMAKE_BINARY_DIR})
            set(CMAKE_MODULE_PATH ${CMAKE_BINARY_DIR})
            find_package(Test)
            message("System libs: ${Test_SYSTEM_LIBS_RELEASE}")
            message("Libraries to Link: ${Test_LIBS_RELEASE}")
            get_target_property(tmp Test::Test INTERFACE_LINK_LIBRARIES)
            message("Target libs: ${tmp}")
            """)
        cmakelists_debug = textwrap.dedent("""
            cmake_minimum_required(VERSION 3.1)
            project(consumer CXX)
            set(CMAKE_PREFIX_PATH ${CMAKE_BINARY_DIR})
            set(CMAKE_MODULE_PATH ${CMAKE_BINARY_DIR})
            find_package(Test)
            message("System libs: ${Test_SYSTEM_LIBS_DEBUG}")
            message("Libraries to Link: ${Test_LIBS_DEBUG}")
            get_target_property(tmp Test::Test INTERFACE_LINK_LIBRARIES)
            message("Target libs: ${tmp}")
            """)
        for build_type in ["Release", "Debug"]:
            cmakelists = cmakelists_release if build_type == "Release" else cmakelists_debug
            client.save({"conanfile.txt": conanfile, "CMakeLists.txt": cmakelists}, clean_first=True)
            client.run("install conanfile.txt --build missing -s build_type=%s" % build_type)
            client.run_command('cmake . -DCMAKE_BUILD_TYPE={0}'.format(build_type))

            library_name = "sys1d" if build_type == "Debug" else "sys1"
            self.assertIn("System libs: %s" % library_name, client.out)
            self.assertIn("Libraries to Link: lib1", client.out)
            self.assertNotIn("-- Library %s not found in package, might be system one" %
                             library_name, client.out)
            if build_type == "Release":
                target_libs = "$<$<CONFIG:Release>:lib1;sys1;>;$<$<CONFIG:RelWithDebInfo>:;>;$<$<CONFIG:MinSizeRel>:;>;$<$<CONFIG:Debug>:;>"
            else:
                target_libs = "$<$<CONFIG:Release>:;>;$<$<CONFIG:RelWithDebInfo>:;>;$<$<CONFIG:MinSizeRel>:;>;$<$<CONFIG:Debug>:lib1;sys1d;>"
            self.assertIn("Target libs: %s" % target_libs, client.out)

    def cpp_info_name_test(self):
        client = TestClient()
        client.run("new hello/1.0 -s")
        replace_in_file(os.path.join(client.current_folder, "conanfile.py"),
                        'self.cpp_info.libs = ["hello"]',
                        'self.cpp_info.libs = ["hello"]\n        self.cpp_info.name = "MYHELLO"',
                        output=client.out)
        client.run("create .")
        client.run("new hello2/1.0 -s")
        replace_in_file(os.path.join(client.current_folder, "conanfile.py"),
                        'self.cpp_info.libs = ["hello"]',
                        'self.cpp_info.libs = ["hello"]\n        self.cpp_info.name = "MYHELLO2"',
                        output=client.out)
        replace_in_file(os.path.join(client.current_folder, "conanfile.py"),
                        'exports_sources = "src/*"',
                        'exports_sources = "src/*"\n    requires = "hello/1.0"',
                        output=client.out)
        client.run("create .")
        cmakelists = """
project(consumer)
cmake_minimum_required(VERSION 3.1)
find_package(MYHELLO2)

get_target_property(tmp MYHELLO2::MYHELLO2 INTERFACE_LINK_LIBRARIES)
message("Target libs: ${tmp}")
"""
        conanfile = """
from conans import ConanFile, CMake


class Conan(ConanFile):
    settings = "build_type"
    requires = "hello2/1.0"
    generators = "cmake_find_package_multi"

    def build(self):
        cmake = CMake(self)
        cmake.configure()
        """
        client.save({"conanfile.py": conanfile, "CMakeLists.txt": cmakelists})
        client.run("install .")
        client.run("build .")
        self.assertIn("Target libs: $<$<CONFIG:Release>:CONAN_LIB::MYHELLO2_hello_RELEASE;>;"
                      "$<$<CONFIG:RelWithDebInfo>:;>;"
                      "$<$<CONFIG:MinSizeRel>:;>;"
                      "$<$<CONFIG:Debug>:;>;$"
                      "<$<CONFIG:Release>:CONAN_LIB::MYHELLO_hello_RELEASE;>;"
                      "$<$<CONFIG:RelWithDebInfo>:;>;"
                      "$<$<CONFIG:MinSizeRel>:;>;"
                      "$<$<CONFIG:Debug>:;>",
                      client.out)<|MERGE_RESOLUTION|>--- conflicted
+++ resolved
@@ -117,13 +117,8 @@
         pref = PackageReference(ref, NO_SETTINGS_PACKAGE_ID, None)
         package_path = client.cache.package_layout(ref).package(pref)
         modules_path = os.path.join(package_path, "share", "cmake")
-<<<<<<< HEAD
-        self.assertListEqual(sorted(os.listdir(modules_path)),
-                             sorted(["FindFindModule.cmake", "my-module.cmake"]))
-=======
         self.assertEqual(set(os.listdir(modules_path)),
                          {"FindFindModule.cmake", "my-module.cmake"})
->>>>>>> 127e9951
         consumer = textwrap.dedent("""
             from conans import ConanFile, CMake
 
