import os
import platform
import textwrap
import unittest

from nose.plugins.attrib import attr

from conans.client.tools import replace_in_file
from conans.test.utils.tools import TestClient
from conans.util.files import load


@attr('slow')
class CMakeFindPathMultiGeneratorTest(unittest.TestCase):

    def test_native_export_multi(self):
        """
        bye depends on hello. Both use find_package in their CMakeLists.txt
        The consumer depends on bye, using the cmake_find_package_multi generator
        """
        c = TestClient()
        project_folder_name = "project_targets"
        assets_path = os.path.join(os.path.dirname(os.path.realpath(__file__)),
                                   "assets/cmake_find_package_multi")
        c.copy_from_assets(assets_path, ["bye", "hello", project_folder_name])

        # Create packages for hello and bye
        for p in ("hello", "bye"):
            for bt in ("Debug", "Release"):
                c.run("create {} user/channel -s build_type={}".format(p, bt))

        with c.chdir(project_folder_name):
            # Save conanfile and example
            conanfile = textwrap.dedent("""
                [requires]
                bye/1.0@user/channel

                [generators]
                cmake_find_package_multi
                """)
            example_cpp = textwrap.dedent("""
                #include <iostream>
                #include "bye.h"

                int main() {
                    bye();
                }
                """)
            c.save({"conanfile.txt": conanfile, "example.cpp": example_cpp})

            with c.chdir("build"):
                for bt in ("Debug", "Release"):
                    c.run("install .. user/channel -s build_type={}".format(bt))

                # Test that we are using find_dependency with the NO_MODULE option
                # to skip finding first possible FindBye somewhere
                self.assertIn("find_dependency(hello REQUIRED NO_MODULE)",
                              load(os.path.join(c.current_folder, "byeConfig.cmake")))

                if platform.system() == "Windows":
                    c.run_command('cmake .. -G "Visual Studio 15 Win64"')
                    c.run_command('cmake --build . --config Debug')
                    c.run_command('cmake --build . --config Release')

                    c.run_command('Debug\\example.exe')
                    self.assertIn("Hello World Debug!", c.out)
                    self.assertIn("bye World Debug!", c.out)

                    c.run_command('Release\\example.exe')
                    self.assertIn("Hello World Release!", c.out)
                    self.assertIn("bye World Release!", c.out)
                else:
                    for bt in ("Debug", "Release"):
                        c.run_command('cmake .. -DCMAKE_BUILD_TYPE={}'.format(bt))
                        c.run_command('cmake --build .')
                        c.run_command('./example')
                        self.assertIn("Hello World {}!".format(bt), c.out)
                        self.assertIn("bye World {}!".format(bt), c.out)
                        os.remove(os.path.join(c.current_folder, "example"))

<<<<<<< HEAD
    def cmake_find_package_system_libs_test(self):
        conanfile = textwrap.dedent("""
            from conans import ConanFile, tools

            class Test(ConanFile):
                name = "Test"
                version = "0.1"
                settings = "build_type"
                def package_info(self):
                    self.cpp_info.libs = ["lib1"]
                    if self.settings.build_type == "Debug":
                        self.cpp_info.system_libs.append("sys1d")
                    else:
                        self.cpp_info.system_libs.append("sys1")
            """)
        client = TestClient()
        client.save({"conanfile.py": conanfile})
        client.run("export .")

        conanfile = textwrap.dedent("""
            [requires]
            Test/0.1

            [generators]
            cmake_find_package_multi
            """)
        cmakelists_release = textwrap.dedent("""
            cmake_minimum_required(VERSION 3.1)
            project(consumer CXX)
            set(CMAKE_PREFIX_PATH ${CMAKE_BINARY_DIR})
            set(CMAKE_MODULE_PATH ${CMAKE_BINARY_DIR})
            find_package(Test)
            message("System libs: ${Test_SYSTEM_LIBS_RELEASE}")
            message("Libraries to Link: ${Test_LIBS_RELEASE}")
            get_target_property(tmp Test::Test INTERFACE_LINK_LIBRARIES)
            message("Target libs: ${tmp}")
            """)
        cmakelists_debug = textwrap.dedent("""
            cmake_minimum_required(VERSION 3.1)
            project(consumer CXX)
            set(CMAKE_PREFIX_PATH ${CMAKE_BINARY_DIR})
            set(CMAKE_MODULE_PATH ${CMAKE_BINARY_DIR})
            find_package(Test)
            message("System libs: ${Test_SYSTEM_LIBS_DEBUG}")
            message("Libraries to Link: ${Test_LIBS_DEBUG}")
            get_target_property(tmp Test::Test INTERFACE_LINK_LIBRARIES)
            message("Target libs: ${tmp}")
            """)
        for build_type in ["Release", "Debug"]:
            cmakelists = cmakelists_release if build_type == "Release" else cmakelists_debug
            client.save({"conanfile.txt": conanfile, "CMakeLists.txt": cmakelists}, clean_first=True)
            client.run("install conanfile.txt --build missing -s build_type=%s" % build_type)
            client.run_command('cmake . -DCMAKE_BUILD_TYPE={0}'.format(build_type))

            library_name = "sys1d" if build_type == "Debug" else "sys1"
            self.assertIn("System libs: %s" % library_name, client.out)
            self.assertIn("Libraries to Link: lib1", client.out)
            self.assertNotIn("-- Library %s not found in package, might be system one" %
                             library_name, client.out)
            if build_type == "Release":
                target_libs = "$<$<CONFIG:Release>:lib1;sys1;>;$<$<CONFIG:RelWithDebInfo>:;>;$<$<CONFIG:MinSizeRel>:;>;$<$<CONFIG:Debug>:;>"
            else:
                target_libs = "$<$<CONFIG:Release>:;>;$<$<CONFIG:RelWithDebInfo>:;>;$<$<CONFIG:MinSizeRel>:;>;$<$<CONFIG:Debug>:lib1;sys1d;>"
            self.assertIn("Target libs: %s" % target_libs, client.out)
=======
    def cpp_info_name_test(self):
        client = TestClient()
        client.run("new hello/1.0 -s")
        replace_in_file(os.path.join(client.current_folder, "conanfile.py"),
                        'self.cpp_info.libs = ["hello"]',
                        'self.cpp_info.libs = ["hello"]\n        self.cpp_info.name = "MYHELLO"',
                        output=client.out)
        client.run("create .")
        client.run("new hello2/1.0 -s")
        replace_in_file(os.path.join(client.current_folder, "conanfile.py"),
                        'self.cpp_info.libs = ["hello"]',
                        'self.cpp_info.libs = ["hello"]\n        self.cpp_info.name = "MYHELLO2"',
                        output=client.out)
        replace_in_file(os.path.join(client.current_folder, "conanfile.py"),
                        'exports_sources = "src/*"',
                        'exports_sources = "src/*"\n    requires = "hello/1.0"',
                        output=client.out)
        client.run("create .")
        cmakelists = """
project(consumer)
cmake_minimum_required(VERSION 3.1)
find_package(MYHELLO2)

get_target_property(tmp MYHELLO2::MYHELLO2 INTERFACE_LINK_LIBRARIES)
message("Target libs: ${tmp}")
"""
        conanfile = """
from conans import ConanFile, CMake


class Conan(ConanFile):
    settings = "build_type"
    requires = "hello2/1.0"
    generators = "cmake_find_package_multi"

    def build(self):
        cmake = CMake(self)
        cmake.configure()
        """
        client.save({"conanfile.py": conanfile, "CMakeLists.txt": cmakelists})
        client.run("install .")
        client.run("build .")
        self.assertIn("Target libs: $<$<CONFIG:Release>:CONAN_LIB::MYHELLO2_hello_RELEASE;>;"
                      "$<$<CONFIG:RelWithDebInfo>:;>;"
                      "$<$<CONFIG:MinSizeRel>:;>;"
                      "$<$<CONFIG:Debug>:;>;$"
                      "<$<CONFIG:Release>:CONAN_LIB::MYHELLO_hello_RELEASE;>;"
                      "$<$<CONFIG:RelWithDebInfo>:;>;"
                      "$<$<CONFIG:MinSizeRel>:;>;"
                      "$<$<CONFIG:Debug>:;>",
                      client.out)
>>>>>>> ae496cc2
<|MERGE_RESOLUTION|>--- conflicted
+++ resolved
@@ -78,7 +78,6 @@
                         self.assertIn("bye World {}!".format(bt), c.out)
                         os.remove(os.path.join(c.current_folder, "example"))
 
-<<<<<<< HEAD
     def cmake_find_package_system_libs_test(self):
         conanfile = textwrap.dedent("""
             from conans import ConanFile, tools
@@ -143,7 +142,7 @@
             else:
                 target_libs = "$<$<CONFIG:Release>:;>;$<$<CONFIG:RelWithDebInfo>:;>;$<$<CONFIG:MinSizeRel>:;>;$<$<CONFIG:Debug>:lib1;sys1d;>"
             self.assertIn("Target libs: %s" % target_libs, client.out)
-=======
+
     def cpp_info_name_test(self):
         client = TestClient()
         client.run("new hello/1.0 -s")
@@ -194,5 +193,4 @@
                       "$<$<CONFIG:RelWithDebInfo>:;>;"
                       "$<$<CONFIG:MinSizeRel>:;>;"
                       "$<$<CONFIG:Debug>:;>",
-                      client.out)
->>>>>>> ae496cc2
+                      client.out)