--- conflicted
+++ resolved
@@ -65,10 +65,6 @@
         self.assertIn("[USER_LIB_D]%svar1=2" % os.linesep, txt_contents)
 
         # Now try local command with a consumer
-<<<<<<< HEAD
-        client.run('install . --build -g txt')
+        client.run('install . --build')
         client.run("build .")
-=======
-        client.run('install . --build')
-        client.run("build")
->>>>>>> d6ca2612
+
