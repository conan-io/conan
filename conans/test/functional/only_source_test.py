import os
import unittest

from conans.model.ref import ConanFileReference
from conans.paths import CONANFILE
from conans.test.assets.genconanfile import GenConanfile
from conans.test.utils.tools import TestClient


class OnlySourceTest(unittest.TestCase):

    def test_conan_test(self):
        # Checks --build in test command
        client = TestClient()
        client.save({"conanfile.py": GenConanfile("Hello0", "0.0")})
        client.run("export . lasote/stable")
        client.save({"conanfile.py": GenConanfile("Hello1", "1.1").
                    with_require("Hello0/0.0@lasote/stable")})
        client.run("export . lasote/stable")

        # Now test out Hello2
        client.save({"conanfile.py": GenConanfile("Hello2", "2.2").
                    with_require("Hello1/1.1@lasote/stable"),
                     "test/conanfile.py": GenConanfile().with_test("pass")})

        # Should recognize the hello package
        # Will Fail because Hello0/0.0 and Hello1/1.1 has not built packages
        # and by default no packages are built
        client.run("create . lasote/stable", assert_error=True)
        self.assertIn("Try to build from sources with '--build=Hello0 --build=Hello1'", client.out)

        # We generate the package for Hello0/0.0
        client.run("install Hello0/0.0@lasote/stable --build Hello0")

        # Still missing Hello1/1.1
        client.run("create . lasote/stable", assert_error=True)
        self.assertIn("Try to build from sources with '--build=Hello1'", client.out)

        # We generate the package for Hello1/1.1
        client.run("install Hello1/1.1@lasote/stable --build Hello1")

        # Now Hello2 should be built and not fail
        client.run("create . lasote/stable")
        self.assertNotIn("Can't find a 'Hello2/2.2@lasote/stable' package", client.out)
        self.assertIn('Hello2/2.2@lasote/stable: Forced build from source', client.out)

        # Now package is generated but should be built again
        client.run("create . lasote/stable")
        self.assertIn('Hello2/2.2@lasote/stable: Forced build from source', client.out)

    def test_build_policies_update(self):
        client = TestClient(default_server_user=True)
        conanfile = """
from conans import ConanFile

class MyPackage(ConanFile):
    name = "test"
    version = "1.9"
    build_policy = 'always'

    def source(self):
        self.output.info("Getting sources")
    def build(self):
        self.output.info("Building sources")
    def package(self):
        self.output.info("Packaging this test package")
        """

        files = {CONANFILE: conanfile}
        client.save(files, clean_first=True)
        client.run("export . lasote/stable")
        client.run("install test/1.9@lasote/stable")
        self.assertIn("Getting sources", client.out)
        self.assertIn("Building sources", client.out)
        self.assertIn("Packaging this test package", client.out)
        self.assertIn("Building package from source as defined by build_policy='always'",
                      client.out)
        client.run("upload test/1.9@lasote/stable")

    def test_build_policies_in_conanfile(self):
        client = TestClient(default_server_user=True)
        base = GenConanfile("Hello0", "1.0").with_exports("*")
        conanfile = str(base) + "\n    build_policy = 'missing'"
        client.save({"conanfile.py": conanfile})
        client.run("export . lasote/stable")

        # Install, it will build automatically if missing (without the --build missing option)
        client.run("install Hello0/1.0@lasote/stable")
        self.assertIn("Building", client.out)

        # Try to do it again, now we have the package, so no build is done
        client.run("install Hello0/1.0@lasote/stable")
        self.assertNotIn("Building", client.out)

        # Try now to upload all packages, should not crash because of the "missing" build policy
        client.run("upload Hello0/1.0@lasote/stable --all")

        #  --- Build policy to always ---
        conanfile = str(base) + "\n    build_policy = 'always'"
        client.save({"conanfile.py": conanfile}, clean_first=True)
        client.run("export . lasote/stable")

        # Install, it will build automatically if missing (without the --build missing option)
        client.run("install Hello0/1.0@lasote/stable")
        self.assertIn("Detected build_policy 'always', trying to remove source folder",
                      client.out)
        self.assertIn("Building", client.out)

        # Try to do it again, now we have the package, but we build again
        client.run("install Hello0/1.0@lasote/stable")
        self.assertIn("Building", client.out)
        self.assertIn("Detected build_policy 'always', trying to remove source folder",
                      client.out)

        # Try now to upload all packages, should crash because of the "always" build policy
        client.run("upload Hello0/1.0@lasote/stable --all", assert_error=True)
        self.assertIn("no packages can be uploaded", client.out)

    def test_reuse(self):
        client = TestClient(default_server_user=True)
        ref = ConanFileReference.loads("Hello0/0.1@lasote/stable")
        client.save({"conanfile.py": GenConanfile("Hello0", "0.1")})
        client.run("export . lasote/stable")
        client.run("install %s --build missing" % str(ref))
        pref = client.get_latest_prev(ref)
        self.assertTrue(os.path.exists(client.get_latest_pkg_layout(pref).build()))
        self.assertTrue(os.path.exists(client.get_latest_pkg_layout(pref).package()))

        # Upload
        client.run("upload %s --all" % str(ref))

        # Now from other "computer" install the uploaded conans with same options (nothing)
        other_client = TestClient(servers=client.servers, users=client.users)
        other_client.run("install %s --build missing" % str(ref))
        pref = client.get_latest_prev(ref)
        self.assertFalse(os.path.exists(other_client.get_latest_pkg_layout(pref).build()))
        self.assertTrue(os.path.exists(other_client.get_latest_pkg_layout(pref).package()))

        # Now from other "computer" install the uploaded conans with same options (nothing)
        other_client = TestClient(servers=client.servers, users=client.users)
        other_client.run("install %s --build" % str(ref))
        pref = client.get_latest_prev(ref)
        self.assertTrue(os.path.exists(other_client.get_latest_pkg_layout(pref).build()))
        self.assertTrue(os.path.exists(other_client.get_latest_pkg_layout(pref).package()))

        # Use an invalid pattern and check that its not builded from source
        other_client = TestClient(servers=client.servers, users=client.users)
        other_client.run("install %s --build HelloInvalid" % str(ref))
<<<<<<< HEAD
        # self.assertIn("No package matching 'HelloInvalid' pattern", other_client.out)
        # self.assertFalse(os.path.exists(other_client.cache.package_layout(ref).builds()))
        # self.assertFalse(os.path.exists(other_client.cache.package_layout(ref).packages()))
=======
        pref = client.get_latest_prev(ref)
        self.assertIn("No package matching 'HelloInvalid' pattern", other_client.out)
        self.assertFalse(os.path.exists(other_client.get_latest_pkg_layout(pref).build()))
>>>>>>> 91c9a4f1

        # Use another valid pattern and check that its not builded from source
        other_client = TestClient(servers=client.servers, users=client.users)
        other_client.run("install %s --build HelloInvalid -b Hello" % str(ref))
<<<<<<< HEAD
        # self.assertIn("No package matching 'HelloInvalid' pattern", other_client.out)
        # self.assertFalse(os.path.exists(other_client.cache.package_layout(ref).builds()))
        # self.assertFalse(os.path.exists(other_client.cache.package_layout(ref).packages()))
=======
        self.assertIn("No package matching 'HelloInvalid' pattern", other_client.out)
>>>>>>> 91c9a4f1

        # Now even if the package is in local store, check that's rebuilded
        other_client.run("install %s -b Hello*" % str(ref))
        self.assertIn("Copying sources to build folder", other_client.out)

        other_client.run("install %s" % str(ref))
        self.assertNotIn("Copying sources to build folder", other_client.out)<|MERGE_RESOLUTION|>--- conflicted
+++ resolved
@@ -146,26 +146,15 @@
         # Use an invalid pattern and check that its not builded from source
         other_client = TestClient(servers=client.servers, users=client.users)
         other_client.run("install %s --build HelloInvalid" % str(ref))
-<<<<<<< HEAD
+
+        # pref = client.get_latest_prev(ref)
         # self.assertIn("No package matching 'HelloInvalid' pattern", other_client.out)
-        # self.assertFalse(os.path.exists(other_client.cache.package_layout(ref).builds()))
-        # self.assertFalse(os.path.exists(other_client.cache.package_layout(ref).packages()))
-=======
-        pref = client.get_latest_prev(ref)
-        self.assertIn("No package matching 'HelloInvalid' pattern", other_client.out)
-        self.assertFalse(os.path.exists(other_client.get_latest_pkg_layout(pref).build()))
->>>>>>> 91c9a4f1
+        # self.assertFalse(os.path.exists(other_client.get_latest_pkg_layout(pref).build()))
 
         # Use another valid pattern and check that its not builded from source
         other_client = TestClient(servers=client.servers, users=client.users)
         other_client.run("install %s --build HelloInvalid -b Hello" % str(ref))
-<<<<<<< HEAD
         # self.assertIn("No package matching 'HelloInvalid' pattern", other_client.out)
-        # self.assertFalse(os.path.exists(other_client.cache.package_layout(ref).builds()))
-        # self.assertFalse(os.path.exists(other_client.cache.package_layout(ref).packages()))
-=======
-        self.assertIn("No package matching 'HelloInvalid' pattern", other_client.out)
->>>>>>> 91c9a4f1
 
         # Now even if the package is in local store, check that's rebuilded
         other_client.run("install %s -b Hello*" % str(ref))
