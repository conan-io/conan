--- conflicted
+++ resolved
@@ -15,38 +15,38 @@
         client.save({"conanfile.py": GenConanfile("hello0", "0.0")})
         client.run("export . lasote/stable")
         client.save({"conanfile.py": GenConanfile("hello1", "1.1").
-                    with_require("Hello0/0.0@lasote/stable")})
+                    with_require("hello0/0.0@lasote/stable")})
         client.run("export . lasote/stable")
 
         # Now test out Hello2
         client.save({"conanfile.py": GenConanfile("hello2", "2.2").
-                    with_require("Hello1/1.1@lasote/stable"),
+                    with_require("hello1/1.1@lasote/stable"),
                      "test/conanfile.py": GenConanfile().with_test("pass")})
 
         # Should recognize the hello package
-        # Will Fail because Hello0/0.0 and Hello1/1.1 has not built packages
+        # Will Fail because hello0/0.0 and hello1/1.1 has not built packages
         # and by default no packages are built
         client.run("create . lasote/stable", assert_error=True)
-        self.assertIn("Try to build from sources with '--build=Hello0 --build=Hello1'", client.out)
+        self.assertIn("Try to build from sources with '--build=hello0 --build=Hello1'", client.out)
 
-        # We generate the package for Hello0/0.0
-        client.run("install Hello0/0.0@lasote/stable --build Hello0")
+        # We generate the package for hello0/0.0
+        client.run("install hello0/0.0@lasote/stable --build hello0")
 
-        # Still missing Hello1/1.1
+        # Still missing hello1/1.1
         client.run("create . lasote/stable", assert_error=True)
         self.assertIn("Try to build from sources with '--build=Hello1'", client.out)
 
-        # We generate the package for Hello1/1.1
-        client.run("install Hello1/1.1@lasote/stable --build Hello1")
+        # We generate the package for hello1/1.1
+        client.run("install hello1/1.1@lasote/stable --build Hello1")
 
         # Now Hello2 should be built and not fail
         client.run("create . lasote/stable")
-        self.assertNotIn("Can't find a 'Hello2/2.2@lasote/stable' package", client.out)
-        self.assertIn('Hello2/2.2@lasote/stable: Forced build from source', client.out)
+        self.assertNotIn("Can't find a 'hello2/2.2@lasote/stable' package", client.out)
+        self.assertIn('hello2/2.2@lasote/stable: Forced build from source', client.out)
 
         # Now package is generated but should be built again
         client.run("create . lasote/stable")
-        self.assertIn('Hello2/2.2@lasote/stable: Forced build from source', client.out)
+        self.assertIn('hello2/2.2@lasote/stable: Forced build from source', client.out)
 
     def test_build_policies_update(self):
         client = TestClient(default_server_user=True)
@@ -85,15 +85,15 @@
         client.run("export . lasote/stable")
 
         # Install, it will build automatically if missing (without the --build missing option)
-        client.run("install Hello0/1.0@lasote/stable")
+        client.run("install hello0/1.0@lasote/stable")
         self.assertIn("Building", client.out)
 
         # Try to do it again, now we have the package, so no build is done
-        client.run("install Hello0/1.0@lasote/stable")
+        client.run("install hello0/1.0@lasote/stable")
         self.assertNotIn("Building", client.out)
 
         # Try now to upload all packages, should not crash because of the "missing" build policy
-        client.run("upload Hello0/1.0@lasote/stable --all -r default")
+        client.run("upload hello0/1.0@lasote/stable --all -r default")
 
         #  --- Build policy to always ---
         conanfile = str(base) + "\n    build_policy = 'always'"
@@ -101,30 +101,25 @@
         client.run("export . lasote/stable")
 
         # Install, it will build automatically if missing (without the --build missing option)
-        client.run("install Hello0/1.0@lasote/stable")
+        client.run("install hello0/1.0@lasote/stable")
         self.assertIn("Detected build_policy 'always', trying to remove source folder",
                       client.out)
         self.assertIn("Building", client.out)
 
         # Try to do it again, now we have the package, but we build again
-        client.run("install Hello0/1.0@lasote/stable")
+        client.run("install hello0/1.0@lasote/stable")
         self.assertIn("Building", client.out)
         self.assertIn("Detected build_policy 'always', trying to remove source folder",
                       client.out)
 
         # Try now to upload all packages, should crash because of the "always" build policy
-        client.run("upload Hello0/1.0@lasote/stable --all -r default", assert_error=True)
+        client.run("upload hello0/1.0@lasote/stable --all -r default", assert_error=True)
         self.assertIn("no packages can be uploaded", client.out)
 
     def test_reuse(self):
         client = TestClient(default_server_user=True)
-<<<<<<< HEAD
-        ref = ConanFileReference.loads("Hello0/0.1@lasote/stable")
+        ref = RecipeReference.loads("hello0/0.1@lasote/stable")
         client.save({"conanfile.py": GenConanfile("hello0", "0.1")})
-=======
-        ref = RecipeReference.loads("Hello0/0.1@lasote/stable")
-        client.save({"conanfile.py": GenConanfile("Hello0", "0.1")})
->>>>>>> fd345ce4
         client.run("export . lasote/stable")
         client.run("install %s --build missing" % str(ref))
         pref = client.get_latest_package_reference(ref)
