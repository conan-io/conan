--- conflicted
+++ resolved
@@ -600,43 +600,6 @@
         scm_info = self.client.scm_info_cache("issue/3831@user/channel")
         self.assertEqual(commit, scm_info.revision)
 
-<<<<<<< HEAD
-=======
-    def test_delegated_python_code(self):
-        client = TestClient()
-        code_file = textwrap.dedent("""
-            from conans.tools import Git
-            from conans import ConanFile
-
-            def get_commit(repo_path):
-                git = Git(repo_path)
-                return git.get_commit()
-
-            class MyLib(ConanFile):
-                pass
-            """)
-        client.save({"conanfile.py": code_file})
-        client.run("export . tool/0.1@user/testing")
-
-        conanfile = textwrap.dedent("""
-            import os
-            from conans import ConanFile, python_requires
-            from conans.tools import load
-            tool = python_requires("tool/0.1@user/testing")
-
-            class MyLib(ConanFile):
-                scm = {'type': 'git', 'url': '%s',
-                       'revision': tool.get_commit(os.path.dirname(__file__))}
-                def build(self):
-                    self.output.info("File: {}".format(load("file.txt")))
-            """ % client.current_folder.replace("\\", "/"))
-
-        commit = client.init_git_repo({"conanfile.py": conanfile, "file.txt": "hello!"})
-        client.run("export . pkg/0.1@user/channel")
-        scm_info = client.scm_info_cache("pkg/0.1@user/channel")
-        self.assertEqual(scm_info.revision, commit)
-
->>>>>>> 6c69eee2
 
 @pytest.mark.tool_svn
 class SVNSCMTest(SVNLocalRepoTestCase):
@@ -1091,61 +1054,6 @@
                       client.out)
         client.run("upload pkg/0.1@user/channel -r default --force")
 
-<<<<<<< HEAD
-=======
-    @pytest.mark.tool_git
-    def test_scm_from_superclass(self):
-        client = TurboTestClient()
-        conanfile = '''from conans import ConanFile
-
-def get_conanfile():
-
-    class BaseConanFile(ConanFile):
-        scm = {
-            "type": "git",
-            "url": "auto",
-            "revision": "auto"
-        }
-
-    return BaseConanFile
-
-class Baseline(ConanFile):
-    name = "Base"
-    version = "1.0.0"
-'''
-        client.init_git_repo({"conanfile.py": conanfile}, origin_url="http://whatever.com/c.git")
-        client.run("export . conan/stable")
-        conanfile1 = """from conans import ConanFile, python_requires, tools
-
-baseline = "Base/1.0.0@conan/stable"
-
-# recipe inherits properties from the conanfile defined in the baseline
-class ModuleConan(python_requires(baseline).get_conanfile()):
-    name = "module_name"
-    version = "1.0.0"
-"""
-        conanfile2 = """from conans import ConanFile, python_requires, tools
-
-baseline = "Base/1.0.0@conan/stable"
-
-# recipe inherits properties from the conanfile defined in the baseline
-class ModuleConan(python_requires(baseline).get_conanfile()):
-    pass
-"""
-
-        for conanfile in [conanfile1, conanfile2]:
-            client.save({"conanfile.py": conanfile})
-            # Add and commit so it do the scm replacements correctly
-            client.run_command("git add .")
-            client.run_command('git commit -m  "commiting"')
-            client.run("export . module_name/1.0.0@conan/stable")
-            self.assertIn("module_name/1.0.0@conan/stable: "
-                          "A new conanfile.py version was exported", client.out)
-
-            scm_info = client.scm_info_cache("module_name/1.0.0@conan/stable")
-            self.assertIsNotNone(scm_info.revision)
-
->>>>>>> 6c69eee2
 
 class SCMUpload(unittest.TestCase):
 
