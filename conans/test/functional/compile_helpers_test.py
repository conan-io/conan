--- conflicted
+++ resolved
@@ -2,11 +2,6 @@
 import unittest
 
 from conans.model.profile import Profile
-<<<<<<< HEAD
-from conans.model.scope import Scopes
-=======
-from conans.model.settings import Settings
->>>>>>> 9c1d9360
 from conans.paths import CONANFILE
 from conans.test.utils.tools import TestClient
 from conans.util.files import save
