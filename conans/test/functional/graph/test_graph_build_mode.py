--- conflicted
+++ resolved
@@ -21,12 +21,7 @@
                 .with_require("bar/1.0@user/testing")
                 .with_setting("build_type")})
     client.run("export . --name=foobar --version=1.0 --user=user --channel=testing")
-<<<<<<< HEAD
-    client.run("install --reference=foobar/1.0@user/testing --build='*'")
-=======
-    client.run("install --requires=foobar/1.0@user/testing --build")
->>>>>>> 9b678d32
-
+    client.run("install --requires=foobar/1.0@user/testing --build='*'")
     return client
 
 
@@ -46,12 +41,7 @@
 def test_install_build_single(build_all):
     """ When only --build=<ref> is passed, only <ref> must be built
     """
-<<<<<<< HEAD
-    build_all.run("install --reference=foobar/1.0@user/testing --build=foo/*")
-=======
-    build_all.run("install --requires=foobar/1.0@user/testing --build=foo")
->>>>>>> 9b678d32
-
+    build_all.run("install --requires=foobar/1.0@user/testing --build=foo/*")
     build_all.assert_listed_binary({"bar/1.0@user/testing": (bar_id, "Cache"),
                                     "foo/1.0@user/testing": (foo_id, "Build"),
                                     "foobar/1.0@user/testing": (foobar_id, "Cache"),
@@ -65,11 +55,7 @@
 def test_install_build_double(build_all):
     """ When both --build=<ref1> and --build=<ref2> are passed, only both should be built
     """
-<<<<<<< HEAD
-    build_all.run("install --reference=foobar/1.0@user/testing --build=foo/* --build=bar/*")
-=======
-    build_all.run("install --requires=foobar/1.0@user/testing --build=foo --build=bar")
->>>>>>> 9b678d32
+    build_all.run("install --requires=foobar/1.0@user/testing --build=foo/* --build=bar/*")
     build_all.assert_listed_binary({"bar/1.0@user/testing": (bar_id, "Build"),
                                     "foo/1.0@user/testing": (foo_id, "Build"),
                                     "foobar/1.0@user/testing": (foobar_id, "Cache"),
@@ -114,11 +100,7 @@
         When --build= is passed with another package, only the package must be built from sources.
         When --build=* is passed with another package, all packages must be built from sources.
     """
-<<<<<<< HEAD
-    build_all.run("install --reference=foobar/1.0@user/testing --build=foo/* {}".format(build_arg))
-=======
-    build_all.run("install --requires=foobar/1.0@user/testing --build=foo {}".format(build_arg))
->>>>>>> 9b678d32
+    build_all.run("install --requires=foobar/1.0@user/testing --build=foo/* {}".format(build_arg))
     build_all.assert_listed_binary({"bar/1.0@user/testing": (bar_id, bar),
                                     "foo/1.0@user/testing": (foo_id, foo),
                                     "foobar/1.0@user/testing": (foobar_id, foobar),
@@ -134,15 +116,9 @@
         When --build=* is passed with another package, not all packages must be built from sources.
         The arguments order matter, that's why we need to run twice.
     """
-<<<<<<< HEAD
     for argument in ["--build=!foo/* {}".format(build_arg),
                      "{} --build=!foo/*".format(build_arg)]:
-        build_all.run("install --reference=foobar/1.0@user/testing {}".format(argument))
-=======
-    for argument in ["--build=!foo {}".format(build_arg),
-                     "{} --build=!foo".format(build_arg)]:
         build_all.run("install --requires=foobar/1.0@user/testing {}".format(argument))
->>>>>>> 9b678d32
         build_all.assert_listed_binary({"bar/1.0@user/testing": (bar_id, bar),
                                         "foo/1.0@user/testing": (foo_id, foo),
                                         "foobar/1.0@user/testing": (foobar_id, foobar),
@@ -158,15 +134,9 @@
         When --build=* is passed with another package, not all packages must be built from sources.
         The arguments order matter, that's why we need to run twice.
     """
-<<<<<<< HEAD
     for argument in ["--build=!foo/* --build=!bar/* {}".format(build_arg),
                      "{} --build=!foo/* --build=!bar/*".format(build_arg)]:
-        build_all.run("install --reference=foobar/1.0@user/testing {}".format(argument))
-=======
-    for argument in ["--build=!foo --build=!bar {}".format(build_arg),
-                     "{} --build=!foo --build=!bar".format(build_arg)]:
         build_all.run("install --requires=foobar/1.0@user/testing {}".format(argument))
->>>>>>> 9b678d32
 
         build_all.assert_listed_binary({"bar/1.0@user/testing": (bar_id, bar),
                                         "foo/1.0@user/testing": (foo_id, foo),
@@ -177,36 +147,19 @@
 def test_report_matches(build_all):
     """ When a wrong reference is passed to be build, an error message should be shown
     """
-<<<<<<< HEAD
-    build_all.run("install --reference=foobar/1.0@user/testing --build=* --build=baz/*")
+    build_all.run("install --requires=foobar/1.0@user/testing --build=* --build=baz/*")
     build_all.assert_listed_binary({"foobar/1.0@user/testing": (foobar_id, "Build")})
     # FIXME assert "No package matching 'baz' pattern found." in build_all.out
 
-    build_all.run("install --reference=foobar/1.0@user/testing --build=* --build=!baz/*")
+    build_all.run("install --requires=foobar/1.0@user/testing --build=* --build=!baz/*")
     # FIXME assert "No package matching 'baz' pattern found." in build_all.out
     build_all.assert_listed_binary({"foobar/1.0@user/testing": (foobar_id, "Build")})
 
-    build_all.run("install --reference=foobar/1.0@user/testing --build=* --build=!baz/* --build=blah")
-=======
-    build_all.run("install --requires=foobar/1.0@user/testing --build=* --build=baz")
-    build_all.assert_listed_binary({"foobar/1.0@user/testing": (foobar_id, "Build")})
-    # FIXME assert "No package matching 'baz' pattern found." in build_all.out
-
-    build_all.run("install --requires=foobar/1.0@user/testing --build=* --build=!baz")
-    # FIXME assert "No package matching 'baz' pattern found." in build_all.out
-    build_all.assert_listed_binary({"foobar/1.0@user/testing": (foobar_id, "Build")})
-
-    build_all.run("install --requires=foobar/1.0@user/testing --build=* --build=!baz --build=blah")
->>>>>>> 9b678d32
+    build_all.run("install --requires=foobar/1.0@user/testing --build=* --build=!baz/* --build=blah")
     # FIXME assert "No package matching 'blah' pattern found." in build_all.out
     # FIXME assert "No package matching 'baz' pattern found." in build_all.out
     build_all.assert_listed_binary({"foobar/1.0@user/testing": (foobar_id, "Build")})
-
-<<<<<<< HEAD
-    build_all.run("install --reference=foobar/1.0@user/testing --build=* --build=!baz/* --build=!blah")
-=======
-    build_all.run("install --requires=foobar/1.0@user/testing --build=* --build=!baz --build=!blah")
->>>>>>> 9b678d32
+    build_all.run("install --requires=foobar/1.0@user/testing --build=* --build=!baz/* --build=!blah")
     # FIXME  assert "No package matching 'blah' pattern found." in build_all.out
     # FIXME assert "No package matching 'baz' pattern found." in build_all.out
     build_all.assert_listed_binary({"foobar/1.0@user/testing": (foobar_id, "Build")})