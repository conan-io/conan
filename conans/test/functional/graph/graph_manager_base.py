import os
import unittest

from mock import Mock

from conans.client.cache.cache import ClientCache
from conans.client.graph.graph_manager import GraphManager
from conans.client.graph.proxy import ConanProxy
from conans.client.graph.python_requires import ConanPythonRequire
from conans.client.graph.range_resolver import RangeResolver
from conans.client.installer import BinaryInstaller
from conans.client.loader import ConanFileLoader
from conans.client.recorder.action_recorder import ActionRecorder
from conans.model.graph_info import GraphInfo
from conans.model.manifest import FileTreeManifest
from conans.model.options import OptionsValues
from conans.model.profile import Profile
from conans.model.ref import ConanFileReference
from conans.test.unittests.model.transitive_reqs_test import MockRemoteManager
from conans.test.utils.conanfile import TestConanFile
from conans.test.utils.test_files import temp_folder
from conans.test.utils.tools import TestBufferConanOutput
from conans.util.files import save
from conans.client.cache.remote_registry import Remotes


class GraphManagerTest(unittest.TestCase):

    def setUp(self):
        self.output = TestBufferConanOutput()
        cache_folder = temp_folder()
        cache = ClientCache(cache_folder, self.output)
        self.cache = cache
        self.remote_manager = MockRemoteManager()
        self.resolver = RangeResolver(cache, self.remote_manager)
        proxy = ConanProxy(cache, self.output, self.remote_manager)
        self.loader = ConanFileLoader(None, self.output, ConanPythonRequire(None, None))
        self.manager = GraphManager(self.output, cache, self.remote_manager, self.loader, proxy,
                                    self.resolver)
        hook_manager = Mock()
        recorder = Mock()
        self.binary_installer = BinaryInstaller(cache, self.output, self.remote_manager, recorder,
                                                hook_manager)

    def _cache_recipe(self, reference, test_conanfile, revision=None):
        if isinstance(test_conanfile, TestConanFile):
            test_conanfile.info = True
        ref = ConanFileReference.loads(reference)
        save(self.cache.package_layout(ref).conanfile(), str(test_conanfile))
        with self.cache.package_layout(ref).update_metadata() as metadata:
            metadata.recipe.revision = revision or "123"
        manifest = FileTreeManifest.create(self.cache.package_layout(ref).export())
        manifest.save(self.cache.package_layout(ref).export())

    def build_graph(self, content, profile_build_requires=None, ref=None, create_ref=None,
                    install=True):
        path = temp_folder()
        path = os.path.join(path, "conanfile.py")
        save(path, str(content))
        self.loader.cached_conanfiles = {}

        profile = Profile()
        if profile_build_requires:
            profile.build_requires = profile_build_requires
        profile.process_settings(self.cache)
        update = check_updates = False
        recorder = ActionRecorder()
        remotes = Remotes()
        build_mode = []  # Means build all
        ref = ref or ConanFileReference(None, None, None, None, validate=False)
        options = OptionsValues()
        graph_info = GraphInfo(profile, options, root_ref=ref)
        deps_graph, _ = self.manager.load_graph(path, create_ref, graph_info,
                                                build_mode, check_updates, update,
                                                remotes, recorder)
<<<<<<< HEAD
        self.binary_installer.install(deps_graph, None, False, graph_info)
=======
        if install:
            self.binary_installer.install(deps_graph, None, False, graph_info)
>>>>>>> 5a03f47a
        return deps_graph

    def _check_node(self, node, ref, deps, build_deps, dependents, closure):
        conanfile = node.conanfile
        ref = ConanFileReference.loads(str(ref))
        self.assertEqual(node.ref.full_repr(), ref.full_repr())
        self.assertEqual(conanfile.name, ref.name)
        self.assertEqual(len(node.dependencies), len(deps) + len(build_deps))

        dependants = node.inverse_neighbors()
        self.assertEqual(len(dependants), len(dependents))
        for d in dependents:
            self.assertIn(d, dependants)

        # The recipe requires is resolved to the reference WITH revision!
        self.assertEqual(len(deps), len(conanfile.requires))
        for dep in deps:
            self.assertEqual(conanfile.requires[dep.name].ref,
                             dep.ref)

        self.assertEqual(closure, node.public_closure)
        libs = []
        envs = []
        for n in closure:
            libs.append("mylib%s%slib" % (n.ref.name, n.ref.version))
            envs.append("myenv%s%senv" % (n.ref.name, n.ref.version))
        self.assertEqual(conanfile.deps_cpp_info.libs, libs)
        env = {"MYENV": envs} if envs else {}
        self.assertEqual(conanfile.deps_env_info.vars, env)<|MERGE_RESOLUTION|>--- conflicted
+++ resolved
@@ -73,12 +73,8 @@
         deps_graph, _ = self.manager.load_graph(path, create_ref, graph_info,
                                                 build_mode, check_updates, update,
                                                 remotes, recorder)
-<<<<<<< HEAD
-        self.binary_installer.install(deps_graph, None, False, graph_info)
-=======
         if install:
             self.binary_installer.install(deps_graph, None, False, graph_info)
->>>>>>> 5a03f47a
         return deps_graph
 
     def _check_node(self, node, ref, deps, build_deps, dependents, closure):
