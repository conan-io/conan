import os
import unittest

from nose.plugins.attrib import attr

from conans.model.info import ConanInfo
from conans.model.ref import ConanFileReference
from conans.paths import BUILD_INFO_CMAKE, CONANINFO
from conans.test.utils.cpp_test_files import cpp_hello_conan_files
from conans.test.utils.tools import NO_SETTINGS_PACKAGE_ID, TestClient, TestServer, GenConanfile
from conans.util.files import load


class PrivateBinariesTest(unittest.TestCase):
    def test_transitive_private(self):
        # https://github.com/conan-io/conan/issues/3523
        client = TestClient()
        conanfile = """from conans import ConanFile
class Pkg(ConanFile):
    pass
    def package_info(self):
        self.cpp_info.libs = [self.name]
"""
        client.save({"conanfile.py": conanfile})
        client.run("create . PkgC/0.1@user/channel")
        client.save({"conanfile.py": conanfile.replace("pass", "requires='PkgC/0.1@user/channel'")})
        client.run("create . PkgB/0.1@user/channel")
        client.save({"conanfile.py":
                     conanfile.replace("pass", "requires=('PkgB/0.1@user/channel', 'private'), "
                                               "'PkgC/0.1@user/channel'")})
        client.run("create . PkgA/0.1@user/channel")
        client.save({"conanfile.py": conanfile.replace("pass", "requires='PkgA/0.1@user/channel'")})
        client.run("install . -g=cmake")
        self.assertIn("PkgC/0.1@user/channel:%s - Cache" % NO_SETTINGS_PACKAGE_ID, client.out)
        conanbuildinfo = load(os.path.join(client.current_folder, "conanbuildinfo.txt"))
        self.assertIn("[libs];PkgA;PkgC", ";".join(conanbuildinfo.splitlines()))
        self.assertIn("PkgC/0.1/user/channel/package", conanbuildinfo)
        self.assertIn("[includedirs_PkgC]", conanbuildinfo)
        conanbuildinfo = load(os.path.join(client.current_folder, "conanbuildinfo.cmake"))
        self.assertIn("set(CONAN_LIBS PkgA PkgC ${CONAN_LIBS})", conanbuildinfo)
        client.run("info . --graph=file.html")
        html = load(os.path.join(client.current_folder, "file.html"))
        self.assertEqual(1, html.count("label: 'PkgC/0.1', shape: 'box'"))

    def test_private_regression_skip(self):
        # https://github.com/conan-io/conan/issues/3166
        client = TestClient()
        conanfile = """from conans import ConanFile
class Pkg(ConanFile):
    pass
"""
        client.save({"conanfile.py": conanfile})
        client.run("create . Pkg/0.1@user/channel")
        client.save({"conanfile.py": conanfile.replace("pass", "requires=('Pkg/0.1@user/channel', 'private'),")})
        client.run("create . Pkg2/0.1@user/channel")
        client.save({"conanfile.py": conanfile.replace("pass", "requires=('Pkg2/0.1@user/channel', 'private'),")})
        client.run("create . Pkg3/0.1@user/channel")
        client.save({"conanfile.py": conanfile.replace("pass", "requires=('Pkg3/0.1@user/channel', 'private'),")})
        client.run("create . Pkg4/0.1@user/channel")
        client.run("info Pkg4/0.1@user/channel")
        self.assertEqual(3, str(client.out).count("Binary: Skip"))

    def test_private_skip(self):
        client = TestClient()
        conanfile = """from conans import ConanFile
class Pkg(ConanFile):
    def package_info(self):
        self.cpp_info.libs = ["zlib"]
"""
        client.save({"conanfile.py": conanfile})
        client.run("create . zlib/1.2.11@conan/stable")
        client.save({"conanfile.py": conanfile.replace("zlib", "bzip2")})
        client.run("create . bzip2/1.0.6@conan/stable")
        conanfile = """from conans import ConanFile
class MyPackage(ConanFile):
    requires = ('zlib/1.2.11@conan/stable', ('bzip2/1.0.6@conan/stable', 'private'),)
    def package_info(self):
        self.cpp_info.libs = ["mypackage"]
"""
        client.save({"conanfile.py": conanfile})
        client.run("create . MyPackage/1.0@testing/testing")
        client.run("remove bzip2/1.0.6@conan/stable -p -f")
        conanfile = """from conans import ConanFile
class V3D(ConanFile):
    requires = "zlib/1.2.11@conan/stable", "MyPackage/1.0@testing/testing"
"""
        client.save({"conanfile.py": conanfile})
        client.run("install . -g=cmake")
        self.assertIn("bzip2/1.0.6@conan/stable:%s - Skip" % NO_SETTINGS_PACKAGE_ID, client.out)
        self.assertIn("zlib/1.2.11@conan/stable:%s - Cache" % NO_SETTINGS_PACKAGE_ID, client.out)
        conanbuildinfo = load(os.path.join(client.current_folder, "conanbuildinfo.cmake"))
        # The order is dictated by public MyPackage -> zlib dependency
        self.assertIn("set(CONAN_LIBS mypackage zlib ${CONAN_LIBS})", conanbuildinfo)
        self.assertNotIn("bzip2", conanbuildinfo)

    def test_multiple_private_skip(self):
        client = TestClient()
        conanfile = """from conans import ConanFile
class Pkg(ConanFile):
    def package_info(self):
        self.cpp_info.libs = ["zlib"]
"""
        client.save({"conanfile.py": conanfile})
        client.run("create . zlib/1.2.11@conan/stable")
        client.save({"conanfile.py": conanfile.replace("zlib", "bzip2")})
        client.run("create . bzip2/1.0.6@conan/stable")
        conanfile = """from conans import ConanFile
class MyPackage(ConanFile):
    requires = ('zlib/1.2.11@conan/stable', 'private'), ('bzip2/1.0.6@conan/stable', 'private')
    def package_info(self):
        self.cpp_info.libs = ["mypackage"]
"""
        client.save({"conanfile.py": conanfile})
        client.run("create . MyPackage/1.0@testing/testing")
        client.run("remove bzip2/1.0.6@conan/stable -p -f")
        client.run("remove zlib* -p -f")
        conanfile = """from conans import ConanFile
class V3D(ConanFile):
    requires = "zlib/1.2.11@conan/stable", "MyPackage/1.0@testing/testing"
"""
        client.save({"conanfile.py": conanfile})
        client.run("install . -g=cmake", assert_error=True)
        self.assertIn("ERROR: Missing prebuilt package for 'zlib/1.2.11@conan/stable'",
                      client.out)
        client.run("install zlib/1.2.11@conan/stable --build=missing")
        client.run("install . -g=cmake")
        self.assertIn("bzip2/1.0.6@conan/stable:%s - Skip" % NO_SETTINGS_PACKAGE_ID, client.out)
        self.assertIn("zlib/1.2.11@conan/stable:%s - Cache" % NO_SETTINGS_PACKAGE_ID, client.out)
        conanbuildinfo = load(os.path.join(client.current_folder, "conanbuildinfo.cmake"))
        # The order is dictated by V3D declaration order, as other are privates
        self.assertIn("set(CONAN_LIBS zlib mypackage ${CONAN_LIBS})", conanbuildinfo)
        self.assertNotIn("bzip2", conanbuildinfo)

    def test_own_private_skip(self):
        client = TestClient()
        conanfile = """from conans import ConanFile
class Pkg(ConanFile):
    def package_info(self):
        self.cpp_info.libs = ["zlib"]
"""
        client.save({"conanfile.py": conanfile})
        client.run("create . zlib/1.2.11@conan/stable")
        client.save({"conanfile.py": conanfile.replace("zlib", "bzip2")})
        client.run("create . bzip2/1.0.6@conan/stable")
        conanfile = """from conans import ConanFile
class MyPackage(ConanFile):
    requires = 'zlib/1.2.11@conan/stable', ('bzip2/1.0.6@conan/stable', 'private')
    def package_info(self):
        self.cpp_info.libs = ["mypackage"]
"""
        client.save({"conanfile.py": conanfile})
        client.run("create . MyPackage/1.0@testing/testing")
        client.run("remove bzip2/1.0.6@conan/stable -p -f")
        conanfile = """from conans import ConanFile
class V3D(ConanFile):
    requires = ("zlib/1.2.11@conan/stable", "private"), "MyPackage/1.0@testing/testing"
"""
        client.save({"conanfile.py": conanfile})
        client.run("install . -g=cmake")
        self.assertIn("bzip2/1.0.6@conan/stable:%s - Skip" % NO_SETTINGS_PACKAGE_ID,
                      client.out)
        self.assertIn("zlib/1.2.11@conan/stable:%s - Cache" % NO_SETTINGS_PACKAGE_ID,
                      client.out)
        conanbuildinfo = load(os.path.join(client.current_folder, "conanbuildinfo.cmake"))
        # The order is dictated by public mypackage -> zlib
        self.assertIn("set(CONAN_LIBS mypackage zlib ${CONAN_LIBS})", conanbuildinfo)
        self.assertNotIn("bzip2", conanbuildinfo)

    def test_private_dont_skip(self):
        liba_ref = ConanFileReference.loads("LibA/0.1@conan/stable")

        client = TestClient()
        client.save({"conanfile.py": GenConanfile().with_name("LibA").with_version("0.1")
                                        .with_package_info(cpp_info={"libs": ["mylibLibA0.1lib"]},
                                                           env_info={"MYENV": ["myenvLibA0.1env"]})})
        client.run("create . LibA/0.1@conan/stable")

<<<<<<< HEAD
        client.save({"conanfile.py": GenConanfile().with_name("LibB").with_version("0.1")
                                                   .with_requirement(liba_ref)})
        client.run("create . LibB/0.1@conan/stable")

        client.save({"conanfile.py": GenConanfile().with_name("LibC").with_version("0.1")
                                                   .with_requirement(liba_ref, private=True)})
=======
        client.save({"conanfile.py": str(GenConanfile().with_name("LibB").with_version("0.1")
                                                       .with_require(liba_ref))})
        client.run("create . LibB/0.1@conan/stable")

        client.save({"conanfile.py": str(GenConanfile().with_name("LibC").with_version("0.1")
                                                       .with_require(liba_ref, private=True))})
>>>>>>> 719d817c
        client.run("create . LibC/0.1@conan/stable")

        for requires in (["LibB/0.1@conan/stable", "LibC/0.1@conan/stable"],
                         ["LibC/0.1@conan/stable", "LibB/0.1@conan/stable"]):
            conanfile = GenConanfile().with_name("LibD").with_version("0.1")
            for it in requires:
                ref = ConanFileReference.loads(it)
                conanfile = conanfile.with_require(ref)
            client.save({"conanfile.py": conanfile})
            client.run("install . -g cmake")
            self.assertIn("LibA/0.1@conan/stable:5ab84d6acfe1f23c4fae0ab88f26e3a396351ac9 - Cache",
                          client.out)
            conanbuildinfo = load(os.path.join(client.current_folder, "conanbuildinfo.cmake"))
            self.assertIn("set(CONAN_LIBS mylibLibA0.1lib ${CONAN_LIBS})", conanbuildinfo)


@attr("slow")
class PrivateDepsTest(unittest.TestCase):

    def setUp(self):
        test_server = TestServer()
        self.servers = {"default": test_server}
        self.client = TestClient(servers=self.servers, users={"default": [("lasote", "mypass")]})

    def _export_upload(self, name=0, version=None, deps=None, msg=None, static=True, build=True,
                       upload=True):
        dll_export = self.client.default_compiler_visual_studio and not static
        files = cpp_hello_conan_files(name, version, deps, msg=msg, static=static,
                                      private_includes=True, dll_export=dll_export, build=build,
                                      cmake_targets=False)
        ref = ConanFileReference(name, version, "lasote", "stable")
        self.client.save(files, clean_first=True)
        self.client.run("export . lasote/stable")
        if upload:
            self.client.run("upload %s" % str(ref))

    def _export(self, name=0, version=None, deps=None):
        files = cpp_hello_conan_files(name, version, deps,
                                      private_includes=True, build=False,
                                      cmake_targets=True)
        self.client.save(files, clean_first=True)
        self.client.run("export . lasote/stable")

    def modern_cmake_test(self):
        self._export("glew", "0.1")
        self._export("glm", "0.1")
        self._export("gf", "0.1", deps=[("glm/0.1@lasote/stable", "private"),
                                        "glew/0.1@lasote/stable"])

        self._export("ImGuiTest", "0.1", deps=["glm/0.1@lasote/stable",
                                               "gf/0.1@lasote/stable"])

        # Consuming project
        self._export("Project", "0.1", deps=["ImGuiTest/0.1@lasote/stable"])

        # Build packages for both recipes
        self.client.run('install . --build=missing')
        conanbuildinfo_cmake = load(os.path.join(self.client.current_folder,
                                                 "conanbuildinfo.cmake"))
        conanbuildinfo_cmake = " ".join(conanbuildinfo_cmake.splitlines())
        self.assertIn("CONAN_PKG::gf PROPERTY INTERFACE_LINK_LIBRARIES "
                      "${CONAN_PACKAGE_TARGETS_GF}", conanbuildinfo_cmake)
        self.assertIn("CONAN_PKG::ImGuiTest PROPERTY INTERFACE_LINK_LIBRARIES "
                      "${CONAN_PACKAGE_TARGETS_IMGUITEST}", conanbuildinfo_cmake)

    def consumer_force_build_test(self):
        """If a conanfile requires another private conanfile, but in the install is forced
        the build, the private node has to be downloaded and built"""
        self._export_upload("Hello0", "0.1", build=False, upload=False)
        self._export_upload("Hello1", "0.1", deps=[("Hello0/0.1@lasote/stable", "private")],
                            build=False, upload=False)

        # Build packages for both recipes
        self.client.run('install Hello1/0.1@lasote/stable --build missing')

        # Upload them to remote
        self.client.run("upload Hello0/0.1@lasote/stable --all")
        self.client.run("upload Hello1/0.1@lasote/stable --all")

        # Remove local recipes and packages
        self.client.run('remove Hello* -f')

        # Install them without force build, private is not retrieved
        self.client.run('install Hello1/0.1@lasote/stable --build missing')
        # FIXME: recipe should not be retrieved either
        # self.assertNotIn("Hello0/0.1@lasote/stable", self.client.out)
        self.assertNotIn("Hello0/0.1@lasote/stable: Package installed", self.client.out)

        # Remove local recipes and packages
        self.client.run('remove Hello* -f')

        # Install them without force build, private is not retrieved
        self.client.run('install Hello1/0.1@lasote/stable ')
        self.assertNotIn("Hello0/0.1@lasote/stable: Package installed", self.client.out)

        # Remove local recipes and packages
        self.client.run('remove Hello* -f')

        # Install them without forcing build
        self.client.run('install Hello1/0.1@lasote/stable --build Hello1')
        self.assertIn("Hello0/0.1@lasote/stable: Package installed", self.client.out)
        self.assertIn("Hello1/0.1@lasote/stable: Building your package", self.client.out)

    def consumer_private_test(self):
        self._export_upload("Hello0", "0.1", build=False, upload=False)
        self._export_upload("Hello1", "0.1", deps=["Hello0/0.1@lasote/stable"],
                            build=False, upload=False)
        self._export_upload("Hello2", "0.1", deps=[("Hello1/0.1@lasote/stable", "private")],
                            build=False, upload=False)
        self._export_upload("Hello3", "0.1", deps=[("Hello2/0.1@lasote/stable"),
                                                   ],
                            build=False, upload=False)

        self.client.run('install . --build missing')
        self.assertIn("Hello0/0.1@lasote/stable: Generating the package", self.client.out)
        self.assertIn("Hello1/0.1@lasote/stable: Generating the package", self.client.out)
        self.assertIn("Hello2/0.1@lasote/stable: Generating the package", self.client.out)

        self.client.run("remove Hello0* -p -f ")
        self.client.run("remove Hello1* -p -f")
        self.client.run("search Hello0/0.1@lasote/stable")
        self.assertIn("There are no packages for reference 'Hello0/0.1@lasote/stable', but package recipe found.",
                      self.client.out)
        self.client.run("search Hello1/0.1@lasote/stable")
        self.assertIn("There are no packages for reference 'Hello1/0.1@lasote/stable', but package recipe found.",
                      self.client.out)

        self.client.run('install . --build missing')
        self.assertNotIn("Hello0/0.1@lasote/stable: Generating the package",
                         self.client.out)
        self.assertNotIn("Hello1/0.1@lasote/stable: Generating the package",
                         self.client.out)

    def reuse_test(self):
        self._export_upload("Hello0", "0.1")
        self._export_upload("Hello1", "0.1", deps=[("Hello0/0.1@lasote/stable", "private")],
                            static=False)

        client = TestClient(servers=self.servers, users={"default": [("lasote", "mypass")]})
        files3 = cpp_hello_conan_files("Hello3", "0.1", ["Hello1/0.1@lasote/stable"])
        client.save(files3)

        client.run('install . --build missing')
        client.run('build .')

        # assert Hello3 only depends on Hello2, and Hello1
        build_info_cmake = load(os.path.join(client.current_folder, BUILD_INFO_CMAKE))
        # Ensure it does not depend on Hello0 to build, as private in dlls
        self.assertNotIn("Hello0", repr(build_info_cmake))

        command = os.sep.join([".", "bin", "say_hello"])
        client.run_command(command)
        self.assertEqual(['Hello Hello3', 'Hello Hello1', 'Hello Hello0'],
                         str(client.out).splitlines()[-3:])

        conan_info = ConanInfo.loads(load(os.path.join(client.current_folder, CONANINFO)))
        self.assertEqual("language=0\nstatic=True", conan_info.options.dumps())

        # Try to upload and reuse the binaries
        client.run("upload Hello1/0.1@lasote/stable --all")
        self.assertEqual(str(client.out).count("Uploading package"), 1)

        client2 = TestClient(servers=self.servers, users={"default": [("lasote", "mypass")]})
        client2.save(files3)

        client2.run("install .")
        self.assertNotIn("Package installed in Hello0/0.1", client2.out)
        self.assertNotIn("Building", client2.out)
        client2.run("build .")

        self.assertNotIn("libhello0.a", client2.out)
        self.assertNotIn("libhello1.a", client2.out)
        self.assertNotIn("libhello3.a", client2.out)

        client2.run_command(command)
        self.assertEqual(['Hello Hello3', 'Hello Hello1', 'Hello Hello0'],
                         str(client2.out).splitlines()[-3:])

        # Issue 79, fixing private deps from current project
        files3 = cpp_hello_conan_files("Hello3", "0.2", ["Hello1/0.1@lasote/stable",
                                                         ("Hello0/0.1@lasote/stable", "private")],
                                       language=1)

        client2.save(files3, clean_first=True)
        client2.run('install . -o language=1 --build missing')
        client2.run('build .')
        self.assertNotIn("libhello0.a", client2.out)
        self.assertNotIn("libhello1.a", client2.out)
        self.assertNotIn("libhello3.a", client2.out)

        client2.run_command(command)
        self.assertEqual(['Hola Hello3', 'Hola Hello1',
                          'Hola Hello0', 'Hola Hello0'],
                         str(client2.out).splitlines()[-4:])<|MERGE_RESOLUTION|>--- conflicted
+++ resolved
@@ -175,21 +175,12 @@
                                                            env_info={"MYENV": ["myenvLibA0.1env"]})})
         client.run("create . LibA/0.1@conan/stable")
 
-<<<<<<< HEAD
         client.save({"conanfile.py": GenConanfile().with_name("LibB").with_version("0.1")
-                                                   .with_requirement(liba_ref)})
+                                                   .with_require(liba_ref)})
         client.run("create . LibB/0.1@conan/stable")
 
         client.save({"conanfile.py": GenConanfile().with_name("LibC").with_version("0.1")
-                                                   .with_requirement(liba_ref, private=True)})
-=======
-        client.save({"conanfile.py": str(GenConanfile().with_name("LibB").with_version("0.1")
-                                                       .with_require(liba_ref))})
-        client.run("create . LibB/0.1@conan/stable")
-
-        client.save({"conanfile.py": str(GenConanfile().with_name("LibC").with_version("0.1")
-                                                       .with_require(liba_ref, private=True))})
->>>>>>> 719d817c
+                                                   .with_require(liba_ref, private=True)})
         client.run("create . LibC/0.1@conan/stable")
 
         for requires in (["LibB/0.1@conan/stable", "LibC/0.1@conan/stable"],
