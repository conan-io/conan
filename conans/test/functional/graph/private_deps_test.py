--- conflicted
+++ resolved
@@ -349,12 +349,8 @@
         self.assertNotIn("libhello0.a", client2.out)
         self.assertNotIn("libhello1.a", client2.out)
         self.assertNotIn("libhello3.a", client2.out)
-<<<<<<< HEAD
-        client2.runner(command, cwd=client2.current_folder)
-=======
+
         client2.run_command(command)
->>>>>>> 174d6d52
-
         self.assertEqual(['Hello Hello3', 'Hello Hello1', 'Hello Hello0'],
                          str(client2.out).splitlines()[-3:])
 
@@ -369,11 +365,8 @@
         self.assertNotIn("libhello0.a", client2.out)
         self.assertNotIn("libhello1.a", client2.out)
         self.assertNotIn("libhello3.a", client2.out)
-<<<<<<< HEAD
-        client2.runner(command, cwd=client2.current_folder)
-=======
+
         client2.run_command(command)
->>>>>>> 174d6d52
         self.assertEqual(['Hola Hello3', 'Hola Hello1',
                           'Hola Hello0', 'Hola Hello0'],
                          str(client2.out).splitlines()[-4:])