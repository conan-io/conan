import unittest
from textwrap import dedent

from conans.test.utils.tools import TestClient
from conans.test.utils.conanfile import TestConanFile


class FullRevisionModeTest(unittest.TestCase):

    def recipe_revision_mode_test(self):
        clienta = TestClient()
        clienta.run("config set general.default_package_id_mode=recipe_revision_mode")
        conanfilea = dedent("""
            from conans import ConanFile
            from conans.tools import save
            import uuid, os
            class Pkg(ConanFile):
                def package(self):
                    save(os.path.join(self.package_folder, "file.txt"),
                         str(uuid.uuid1()))
            """)
        clienta.save({"conanfile.py": conanfilea})
        clienta.run("create . liba/0.1@user/testing")

<<<<<<< HEAD
        clientb = TestClient(base_folder=clienta.cache.cache_folder)
=======
        clientb = TestClient(cache_folder=clienta.cache_folder)
>>>>>>> 132e791b
        clientb.save({"conanfile.py": str(TestConanFile("libb", "0.1",
                                                        requires=["liba/0.1@user/testing"]))})
        clientb.run("create . user/testing")

<<<<<<< HEAD
        clientc = TestClient(base_folder=clienta.cache.cache_folder)
=======
        clientc = TestClient(cache_folder=clienta.cache_folder)
>>>>>>> 132e791b
        clientc.save({"conanfile.py": str(TestConanFile("libc", "0.1",
                                                        requires=["libb/0.1@user/testing"]))})
        clientc.run("install . user/testing")

        # Do a minor change to the recipe, it will change the recipe revision
        clienta.save({"conanfile.py": conanfilea + "# comment"})
        clienta.run("create . liba/0.1@user/testing")

        clientc.run("install . user/testing", assert_error=True)
        self.assertIn("ERROR: Missing prebuilt package for 'libb/0.1@user/testing'", clientc.out)
        # Building b with the new recipe revision of liba works
        clientc.run("install . user/testing --build=libb")

        # Now change only the package revision of liba
        clienta.run("create . liba/0.1@user/testing")
        clientc.run("install . user/testing")
        clientc.run("config set general.default_package_id_mode=package_revision_mode")
        clientc.run("install . user/testing", assert_error=True)
        self.assertIn("ERROR: Missing prebuilt package for 'libb/0.1@user/testing'", clientc.out)
        clientc.run("install . user/testing --build=libb")
        clientc.run("info . --build-order=ALL")

        clienta.run("create . liba/0.1@user/testing")
        clientc.run("install . user/testing", assert_error=True)
        self.assertIn("ERROR: Missing prebuilt package for 'libb/0.1@user/testing'", clientc.out)

        clienta.run("create . liba/0.1@user/testing")
        clientc.run("info . --build-order=ALL")

    def reusing_artifacts_after_build_test(self):
        # An unknown binary that after build results in the exact same PREF with PREV, doesn't
        # fire build of downstream
        client = TestClient()
        client.run("config set general.default_package_id_mode=package_revision_mode")
        conanfile = dedent("""
            from conans import ConanFile
            class Pkg(ConanFile):
                pass
                %s
            """)
        client.save({"conanfile.py": conanfile % ""})
        client.run("create . liba/0.1@user/testing")

        client.save({"conanfile.py": conanfile % "requires = 'liba/0.1@user/testing'"})
        client.run("create . libb/0.1@user/testing")

        client.save({"conanfile.py": conanfile % "requires = 'libb/0.1@user/testing'"})
        # Telling to build LibA doesn't change the final result of LibA, which has same ID and PREV
        client.run("install . libd/0.1@user/testing --build=liba", assert_error=True)
        self.assertIn("liba/0.1@user/testing: Calling build()", client.out)
        self.assertIn("ERROR: Missing prebuilt package for 'libb/0.1@user/testing'", client.out)
        self.assertIn("Package ID: Package_ID_unknown", client.out)<|MERGE_RESOLUTION|>--- conflicted
+++ resolved
@@ -22,20 +22,12 @@
         clienta.save({"conanfile.py": conanfilea})
         clienta.run("create . liba/0.1@user/testing")
 
-<<<<<<< HEAD
-        clientb = TestClient(base_folder=clienta.cache.cache_folder)
-=======
         clientb = TestClient(cache_folder=clienta.cache_folder)
->>>>>>> 132e791b
         clientb.save({"conanfile.py": str(TestConanFile("libb", "0.1",
                                                         requires=["liba/0.1@user/testing"]))})
         clientb.run("create . user/testing")
 
-<<<<<<< HEAD
-        clientc = TestClient(base_folder=clienta.cache.cache_folder)
-=======
         clientc = TestClient(cache_folder=clienta.cache_folder)
->>>>>>> 132e791b
         clientc.save({"conanfile.py": str(TestConanFile("libc", "0.1",
                                                         requires=["libb/0.1@user/testing"]))})
         clientc.run("install . user/testing")
