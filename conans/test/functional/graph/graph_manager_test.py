--- conflicted
+++ resolved
@@ -40,17 +40,10 @@
         self.assertEqual(libb.ancestors, set([app.ref.name]))
         self.assertEqual(libb.recipe, RECIPE_INCACHE)
 
-<<<<<<< HEAD
-        self.assertEqual(app.public_closure, [libb])
-        self.assertEqual(libb.public_closure, [])
-        self.assertEqual(app.public_deps, {("app", "host"): app, ("libb", "host"): libb})
-        self.assertEqual(libb.public_deps, app.public_deps)
-=======
         self.assertListEqual(list(app.public_closure), [libb])
         self.assertListEqual(list(libb.public_closure), [])
         self.assertListEqual(list(app.public_deps), [app, libb])
         self.assertListEqual(list(libb.public_deps), list(app.public_deps))
->>>>>>> ec421d39
 
     def test_transitive_two_levels(self):
         # app -> libb0.1 -> liba0.1
