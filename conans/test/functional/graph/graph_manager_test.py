import six
from parameterized import parameterized


from conans.client.graph.graph import RECIPE_CONSUMER, RECIPE_INCACHE
from conans.errors import ConanException
from conans.model.ref import ConanFileReference
from conans.test.functional.graph.graph_manager_base import GraphManagerTest
from conans.test.utils.conanfile import TestConanFile


class TransitiveGraphTest(GraphManagerTest):
    def test_basic(self):
        # say/0.1
        deps_graph = self.build_graph(TestConanFile("Say", "0.1"))
        self.assertEqual(1, len(deps_graph.nodes))
        node = deps_graph.root
        self.assertEqual(node.conanfile.name, "Say")
        self.assertEqual(len(node.dependencies), 0)
        self.assertEqual(len(node.dependants), 0)

    def test_transitive(self):
        # app -> libb0.1
        libb_ref = "libb/0.1@user/testing"
        self._cache_recipe(libb_ref, TestConanFile("libb", "0.1"))
        deps_graph = self.build_graph(TestConanFile("app", "0.1",
                                                    requires=[libb_ref]))
        self.assertEqual(2, len(deps_graph.nodes))
        app = deps_graph.root
        self.assertEqual(app.conanfile.name, "app")
        self.assertEqual(len(app.dependencies), 1)
        self.assertEqual(len(app.dependants), 0)
        self.assertEqual(app.recipe, RECIPE_CONSUMER)

        libb = app.dependencies[0].dst
        self.assertEqual(libb.conanfile.name, "libb")
        self.assertEqual(len(libb.dependencies), 0)
        self.assertEqual(len(libb.dependants), 1)
        self.assertEqual(libb.inverse_neighbors(), [app])
        self.assertEqual(libb.ancestors, set([app.ref.name]))
        self.assertEqual(libb.recipe, RECIPE_INCACHE)

        self.assertEqual(app.public_closure, [libb])
        self.assertEqual(libb.public_closure, [])
        self.assertEqual(app.public_deps, {"app": app, "libb": libb})
        self.assertEqual(libb.public_deps, app.public_deps)

    def test_transitive_two_levels(self):
        # app -> libb0.1 -> liba0.1
        liba_ref = "liba/0.1@user/testing"
        libb_ref = "libb/0.1@user/testing"
        self._cache_recipe(liba_ref, TestConanFile("liba", "0.1"))
        self._cache_recipe(libb_ref, TestConanFile("libb", "0.1", requires=[liba_ref]))
        deps_graph = self.build_graph(TestConanFile("app", "0.1", requires=[libb_ref]))

        self.assertEqual(3, len(deps_graph.nodes))
        app = deps_graph.root
        libb = app.dependencies[0].dst
        liba = libb.dependencies[0].dst

        # No Revision??? Because of consumer?
        self._check_node(app, "app/0.1@None/None", deps=[libb], build_deps=[], dependents=[],
                         closure=[libb, liba], public_deps=[app, libb, liba])
        self._check_node(libb, "libb/0.1@user/testing#123", deps=[liba], build_deps=[],
                         dependents=[app], closure=[liba], public_deps=[app, libb, liba])
        self._check_node(liba, "liba/0.1@user/testing#123", deps=[], build_deps=[],
                         dependents=[libb], closure=[], public_deps=[app, libb, liba])

    def test_diamond(self):
        # app -> libb0.1 -> liba0.1
        #    \-> libc0.1 ->/
        liba_ref = "liba/0.1@user/testing"
        libb_ref = "libb/0.1@user/testing"
        libc_ref = "libc/0.1@user/testing"
        self._cache_recipe(liba_ref, TestConanFile("liba", "0.1"))
        self._cache_recipe(libb_ref, TestConanFile("libb", "0.1", requires=[liba_ref]))
        self._cache_recipe(libc_ref, TestConanFile("libc", "0.1", requires=[liba_ref]))
        deps_graph = self.build_graph(TestConanFile("app", "0.1", requires=[libb_ref, libc_ref]))

        self.assertEqual(4, len(deps_graph.nodes))
        app = deps_graph.root
        libb = app.dependencies[0].dst
        libc = app.dependencies[1].dst
        liba = libb.dependencies[0].dst

        # No Revision??? Because of consumer?
        self._check_node(app, "app/0.1@None/None", deps=[libb, libc], build_deps=[], dependents=[],
                         closure=[libb, libc, liba], public_deps=[app, libb, libc, liba])
        self._check_node(libb, "libb/0.1@user/testing#123", deps=[liba], build_deps=[],
                         dependents=[app], closure=[liba], public_deps=[app, libb, libc, liba])
        self._check_node(libb, "libb/0.1@user/testing#123", deps=[liba], build_deps=[],
                         dependents=[app], closure=[liba], public_deps=[app, libb, libc, liba])
        self._check_node(liba, "liba/0.1@user/testing#123", deps=[], build_deps=[],
                         dependents=[libb, libc], closure=[], public_deps=[app, libb, libc, liba])

    def test_consecutive_diamonds(self):
        # app -> libe0.1 -> libd0.1 -> libb0.1 -> liba0.1
        #    \-> libf0.1 ->/    \-> libc0.1 ->/
        liba_ref = "liba/0.1@user/testing"
        libb_ref = "libb/0.1@user/testing"
        libc_ref = "libc/0.1@user/testing"
        libd_ref = "libd/0.1@user/testing"
        libe_ref = "libe/0.1@user/testing"
        libf_ref = "libf/0.1@user/testing"
        self._cache_recipe(liba_ref, TestConanFile("liba", "0.1"))
        self._cache_recipe(libb_ref, TestConanFile("libb", "0.1", requires=[liba_ref]))
        self._cache_recipe(libc_ref, TestConanFile("libc", "0.1", requires=[liba_ref]))
        self._cache_recipe(libd_ref, TestConanFile("libd", "0.1", requires=[libb_ref, libc_ref]))
        self._cache_recipe(libe_ref, TestConanFile("libe", "0.1", requires=[libd_ref]))
        self._cache_recipe(libf_ref, TestConanFile("libf", "0.1", requires=[libd_ref]))
        deps_graph = self.build_graph(TestConanFile("app", "0.1", requires=[libe_ref, libf_ref]))

        self.assertEqual(7, len(deps_graph.nodes))
        app = deps_graph.root
        libe = app.dependencies[0].dst
        libf = app.dependencies[1].dst
        libd = libe.dependencies[0].dst
        libb = libd.dependencies[0].dst
        libc = libd.dependencies[1].dst
        liba = libc.dependencies[0].dst

        public_deps = [app, libb, libc, liba, libd, libe, libf]
        self._check_node(app, "app/0.1@None/None", deps=[libe, libf], build_deps=[], dependents=[],
                         closure=[libe, libf, libd, libb, libc, liba], public_deps=public_deps)
        self._check_node(libe, "libe/0.1@user/testing#123", deps=[libd], build_deps=[],
                         dependents=[app], closure=[libd, libb, libc, liba],
                         public_deps=public_deps)
        self._check_node(libf, "libf/0.1@user/testing#123", deps=[libd], build_deps=[],
                         dependents=[app], closure=[libd, libb, libc, liba],
                         public_deps=public_deps)
        self._check_node(libd, "libd/0.1@user/testing#123", deps=[libb, libc], build_deps=[],
                         dependents=[libe, libf], closure=[libb, libc, liba],
                         public_deps=public_deps)
        self._check_node(libc, "libc/0.1@user/testing#123", deps=[liba], build_deps=[],
                         dependents=[libd], closure=[liba], public_deps=public_deps)
        self._check_node(libb, "libb/0.1@user/testing#123", deps=[liba], build_deps=[],
                         dependents=[libd], closure=[liba], public_deps=public_deps)
        self._check_node(liba, "liba/0.1@user/testing#123", deps=[], build_deps=[],
                         dependents=[libb, libc], closure=[], public_deps=public_deps)

    def test_parallel_diamond(self):
        # app -> libb0.1 -> liba0.1
        #    \-> libc0.1 ->/
        #    \-> libd0.1 ->/
        liba_ref = "liba/0.1@user/testing"
        libb_ref = "libb/0.1@user/testing"
        libc_ref = "libc/0.1@user/testing"
        libd_ref = "libd/0.1@user/testing"
        self._cache_recipe(liba_ref, TestConanFile("liba", "0.1"))
        self._cache_recipe(libb_ref, TestConanFile("libb", "0.1", requires=[liba_ref]))
        self._cache_recipe(libc_ref, TestConanFile("libc", "0.1", requires=[liba_ref]))
        self._cache_recipe(libd_ref, TestConanFile("libd", "0.1", requires=[liba_ref]))
        deps_graph = self.build_graph(TestConanFile("app", "0.1",
                                                    requires=[libb_ref, libc_ref, libd_ref]))

        self.assertEqual(5, len(deps_graph.nodes))
        app = deps_graph.root
        libb = app.dependencies[0].dst
        libc = app.dependencies[1].dst
        libd = app.dependencies[2].dst
        liba = libb.dependencies[0].dst

        public_deps = [app, libb, libc, liba, libd]
        self._check_node(app, "app/0.1@None/None", deps=[libb, libc, libd], build_deps=[],
                         dependents=[], closure=[libb, libc, libd, liba], public_deps=public_deps)
        self._check_node(libb, "libb/0.1@user/testing#123", deps=[liba], build_deps=[],
                         dependents=[app], closure=[liba], public_deps=public_deps)
        self._check_node(libc, "libc/0.1@user/testing#123", deps=[liba], build_deps=[],
                         dependents=[app], closure=[liba], public_deps=public_deps)
        self._check_node(libd, "libd/0.1@user/testing#123", deps=[liba], build_deps=[],
                         dependents=[app], closure=[liba], public_deps=public_deps)
        self._check_node(liba, "liba/0.1@user/testing#123", deps=[], build_deps=[],
                         dependents=[libb, libc, libd], closure=[], public_deps=public_deps)

    def test_nested_diamond(self):
        # app --------> libb0.1 -> liba0.1
        #    \--------> libc0.1 ->/
        #     \-> libd0.1 ->/
        liba_ref = "liba/0.1@user/testing"
        libb_ref = "libb/0.1@user/testing"
        libc_ref = "libc/0.1@user/testing"
        libd_ref = "libd/0.1@user/testing"
        self._cache_recipe(liba_ref, TestConanFile("liba", "0.1"))
        self._cache_recipe(libb_ref, TestConanFile("libb", "0.1", requires=[liba_ref]))
        self._cache_recipe(libc_ref, TestConanFile("libc", "0.1", requires=[liba_ref]))
        self._cache_recipe(libd_ref, TestConanFile("libd", "0.1", requires=[libc_ref]))
        deps_graph = self.build_graph(TestConanFile("app", "0.1",
                                                    requires=[libb_ref, libc_ref, libd_ref]))

        self.assertEqual(5, len(deps_graph.nodes))
        app = deps_graph.root
        libb = app.dependencies[0].dst
        libc = app.dependencies[1].dst
        libd = app.dependencies[2].dst
        liba = libb.dependencies[0].dst

        public_deps = [app, libb, libc, liba, libd]
        self._check_node(app, "app/0.1@None/None", deps=[libb, libc, libd], build_deps=[],
                         dependents=[], closure=[libb, libd, libc, liba], public_deps=public_deps)
        self._check_node(libb, "libb/0.1@user/testing#123", deps=[liba], build_deps=[],
                         dependents=[app], closure=[liba], public_deps=public_deps)
        self._check_node(libc, "libc/0.1@user/testing#123", deps=[liba], build_deps=[],
                         dependents=[app, libd], closure=[liba], public_deps=public_deps)
        self._check_node(libd, "libd/0.1@user/testing#123", deps=[libc], build_deps=[],
                         dependents=[app], closure=[libc, liba], public_deps=public_deps)
        self._check_node(liba, "liba/0.1@user/testing#123", deps=[], build_deps=[],
                         dependents=[libb, libc], closure=[], public_deps=public_deps)

    def test_multiple_transitive(self):
        # https://github.com/conanio/conan/issues/4720
        # app -> libb0.1  -> libc0.1 -> libd0.1
        #    \--------------->/          /
        #     \------------------------>/
        libb_ref = "libb/0.1@user/testing"
        libc_ref = "libc/0.1@user/testing"
        libd_ref = "libd/0.1@user/testing"
        self._cache_recipe(libd_ref, TestConanFile("libd", "0.1"))
        self._cache_recipe(libc_ref, TestConanFile("libc", "0.1", requires=[libd_ref]))
        self._cache_recipe(libb_ref, TestConanFile("libb", "0.1", requires=[libc_ref]))
        deps_graph = self.build_graph(TestConanFile("liba", "0.1",
                                                    requires=[libd_ref, libc_ref, libb_ref]))

        self.assertEqual(4, len(deps_graph.nodes))
        liba = deps_graph.root
        libd = liba.dependencies[0].dst
        libc = liba.dependencies[1].dst
        libb = liba.dependencies[2].dst

        self._check_node(libd, "libd/0.1@user/testing#123", deps=[], build_deps=[],
                         dependents=[liba, libc], closure=[], public_deps=[liba, libb, libc, libd])
        self._check_node(liba, "liba/0.1@None/None", deps=[libd, libc, libb], build_deps=[],
                         dependents=[],
                         closure=[libb, libc, libd], public_deps=[liba, libb, libc, libd])
        self._check_node(libb, "libb/0.1@user/testing#123", deps=[libc], build_deps=[],
                         dependents=[liba], closure=[libc, libd],
                         public_deps=[liba, libb, libc, libd])
        self._check_node(libc, "libc/0.1@user/testing#123", deps=[libd], build_deps=[],
                         dependents=[liba, libb], closure=[libd],
                         public_deps=[liba, libb, libc, libd])

    def test_diamond_conflict(self):
        # app -> libb0.1 -> liba0.1
        #    \-> libc0.1 -> liba0.2
        liba_ref = "liba/0.1@user/testing"
        liba_ref2 = "liba/0.2@user/testing"
        libb_ref = "libb/0.1@user/testing"
        libc_ref = "libc/0.1@user/testing"
        self._cache_recipe(liba_ref, TestConanFile("liba", "0.1"))
        self._cache_recipe(liba_ref2, TestConanFile("liba", "0.2"))
        self._cache_recipe(libb_ref, TestConanFile("libb", "0.1", requires=[liba_ref]))
        self._cache_recipe(libc_ref, TestConanFile("libc", "0.1", requires=[liba_ref2]))
<<<<<<< HEAD

        with six.assertRaisesRegex(self, ConanException, "Requirement liba/0.2@user/testing conflicts"):
=======
        with six.assertRaisesRegex(self, ConanException,
                                   "Requirement liba/0.2@user/testing conflicts"):
>>>>>>> 05115632
            self.build_graph(TestConanFile("app", "0.1", requires=[libb_ref, libc_ref]))

    def test_loop(self):
        # app -> libc0.1 -> libb0.1 -> liba0.1 ->|
        #             \<-------------------------|
        liba_ref = "liba/0.1@user/testing"
        libb_ref = "libb/0.1@user/testing"
        libc_ref = "libc/0.1@user/testing"
        self._cache_recipe(liba_ref, TestConanFile("liba", "0.1", requires=[libc_ref]))
        self._cache_recipe(libb_ref, TestConanFile("libb", "0.1", requires=[liba_ref]))
        self._cache_recipe(libc_ref, TestConanFile("libc", "0.1", requires=[libb_ref]))
        with six.assertRaisesRegex(self, ConanException, "Loop detected: 'liba/0.1@user/testing' "
                                   "requires 'libc/0.1@user/testing'"):
            self.build_graph(TestConanFile("app", "0.1", requires=[libc_ref]))

    def test_self_loop(self):
        ref1 = "base/1.0@user/testing"
        self._cache_recipe(ref1, TestConanFile("base", "0.1"))
        ref = ConanFileReference.loads("base/aaa@user/testing")
        with six.assertRaisesRegex(self, ConanException, "Loop detected: 'base/aaa@user/testing' "
                                   "requires 'base/aaa@user/testing'"):
            self.build_graph(TestConanFile("base", "aaa", requires=[ref1]), ref=ref, create_ref=ref)

    @parameterized.expand([("recipe", ), ("profile", )])
    def test_basic_build_require(self, build_require):
        # app -(br)-> tool0.1
        self._cache_recipe("tool/0.1@user/testing", TestConanFile("tool", "0.1"))
        if build_require == "recipe":
            deps_graph = self.build_graph(TestConanFile("app", "0.1",
                                                        build_requires=["tool/0.1@user/testing"]))
        else:
            profile_build_requires = {"*": [ConanFileReference.loads("tool/0.1@user/testing")]}
            deps_graph = self.build_graph(TestConanFile("app", "0.1"),
                                          profile_build_requires=profile_build_requires)

        # Build requires always apply to the consumer
        self.assertEqual(2, len(deps_graph.nodes))
        app = deps_graph.root
        tool = app.dependencies[0].dst

        self._check_node(app, "app/0.1@None/None", deps=[], build_deps=[tool], dependents=[],
                         closure=[tool], public_deps=[app])
        self._check_node(tool, "tool/0.1@user/testing#123", deps=[], build_deps=[],
                         dependents=[app], closure=[], public_deps=[tool, app])

    def test_transitive_build_require_recipe(self):
        # app -> lib -(br)-> tool
        self._cache_recipe("tool/0.1@user/testing", TestConanFile("tool", "0.1"))
        self._cache_recipe("lib/0.1@user/testing",
                           TestConanFile("lib", "0.1",
                                         build_requires=["tool/0.1@user/testing"]))
        deps_graph = self.build_graph(TestConanFile("app", "0.1",
                                                    requires=["lib/0.1@user/testing"]))

        self.assertEqual(3, len(deps_graph.nodes))
        app = deps_graph.root
        lib = app.dependencies[0].dst
        tool = lib.dependencies[0].dst

        self._check_node(app, "app/0.1@None/None", deps=[lib], build_deps=[], dependents=[],
                         closure=[lib], public_deps=[app, lib])

        self._check_node(lib, "lib/0.1@user/testing#123", deps=[], build_deps=[tool],
                         dependents=[app], closure=[tool], public_deps=[app, lib])

        self._check_node(tool, "tool/0.1@user/testing#123", deps=[], build_deps=[],
                         dependents=[lib], closure=[], public_deps=[tool, lib])

    def test_loop_build_require(self):
        # app -> lib -(br)-> tool ->|
        #          \<---------------|
        lib_ref = "lib/0.1@user/testing"
        self._cache_recipe("tool/0.1@user/testing", TestConanFile("tool", "0.1", requires=[lib_ref]))
        self._cache_recipe(lib_ref,
                           TestConanFile("lib", "0.1",
                                         build_requires=["tool/0.1@user/testing"]))

        with six.assertRaisesRegex(self, ConanException, "Loop detected: 'tool/0.1@user/testing' "
                                   "requires 'lib/0.1@user/testing'"):
            self.build_graph(TestConanFile("app", "0.1", requires=["lib/0.1@user/testing"]))

    def test_transitive_build_require_recipe_profile(self):
        # app -> lib -(br)-> gtest -(br)-> mingw
        # profile \---(br)-> mingw
        # app -(br)-> mingw
        self._cache_recipe("mingw/0.1@user/testing", TestConanFile("mingw", "0.1"))
        self._cache_recipe("gtest/0.1@user/testing", TestConanFile("gtest", "0.1"))
        self._cache_recipe("lib/0.1@user/testing",
                           TestConanFile("lib", "0.1",
                                         build_requires=["gtest/0.1@user/testing"]))
        profile_build_requires = {"*": [ConanFileReference.loads("mingw/0.1@user/testing")]}
        deps_graph = self.build_graph(TestConanFile("app", "0.1",
                                                    requires=["lib/0.1@user/testing"]),
                                      profile_build_requires=profile_build_requires)

        self.assertEqual(6, len(deps_graph.nodes))
        app = deps_graph.root
        lib = app.dependencies[0].dst
        gtest = lib.dependencies[0].dst
        mingw_gtest = gtest.dependencies[0].dst
        mingw_lib = lib.dependencies[1].dst
        mingw_app = app.dependencies[1].dst

        self._check_node(app, "app/0.1@None/None", deps=[lib], build_deps=[mingw_app], dependents=[],
                         closure=[mingw_app, lib], public_deps=[app, lib])

        self._check_node(lib, "lib/0.1@user/testing#123", deps=[], build_deps=[mingw_lib, gtest],
                         dependents=[app], closure=[mingw_lib, gtest], public_deps=[app, lib])
        self._check_node(gtest, "gtest/0.1@user/testing#123", deps=[], build_deps=[mingw_gtest],
                         dependents=[lib], closure=[mingw_gtest], public_deps=[gtest, lib])
        # MinGW leaf nodes
        self._check_node(mingw_gtest, "mingw/0.1@user/testing#123", deps=[], build_deps=[],
                         dependents=[gtest], closure=[], public_deps=[mingw_gtest, gtest])
        self._check_node(mingw_lib, "mingw/0.1@user/testing#123", deps=[], build_deps=[],
                         dependents=[lib], closure=[], public_deps=[mingw_lib, gtest, lib])
        self._check_node(mingw_app, "mingw/0.1@user/testing#123", deps=[], build_deps=[],
                         dependents=[app], closure=[], public_deps=[mingw_app, lib, app])

    def test_conflict_transitive_build_requires(self):
        zlib_ref = "zlib/0.1@user/testing"
        zlib_ref2 = "zlib/0.2@user/testing"
        self._cache_recipe(zlib_ref, TestConanFile("zlib", "0.1"))
        self._cache_recipe(zlib_ref2, TestConanFile("zlib", "0.2"))

        self._cache_recipe("gtest/0.1@user/testing", TestConanFile("gtest", "0.1",
                                                                   requires=[zlib_ref2]))
        self._cache_recipe("lib/0.1@user/testing",
                           TestConanFile("lib", "0.1", requires=[zlib_ref],
                                         build_requires=["gtest/0.1@user/testing"]))

        with six.assertRaisesRegex(self, ConanException,
                                   "Requirement zlib/0.2@user/testing conflicts"):
            self.build_graph(TestConanFile("app", "0.1", requires=["lib/0.1@user/testing"]))

    def test_not_conflict_transitive_build_requires(self):
        # Same as above, but gtest->(build_require)->zlib2
        zlib_ref = "zlib/0.1@user/testing"
        zlib_ref2 = "zlib/0.2@user/testing"
        self._cache_recipe(zlib_ref, TestConanFile("zlib", "0.1"))
        self._cache_recipe(zlib_ref2, TestConanFile("zlib", "0.2"))

        self._cache_recipe("gtest/0.1@user/testing", TestConanFile("gtest", "0.1",
                                                                   build_requires=[zlib_ref2]))
        self._cache_recipe("lib/0.1@user/testing",
                           TestConanFile("lib", "0.1", requires=[zlib_ref],
                                         build_requires=["gtest/0.1@user/testing"]))

        graph = self.build_graph(TestConanFile("app", "0.1", requires=["lib/0.1@user/testing"]))

        self.assertEqual(5, len(graph.nodes))
        app = graph.root
        lib = app.dependencies[0].dst
        zlib = lib.dependencies[0].dst
        gtest = lib.dependencies[1].dst
        zlib2 = gtest.dependencies[0].dst
        self._check_node(app, "app/0.1@None/None", deps=[lib], build_deps=[], dependents=[],
                         closure=[lib, zlib], public_deps=[app, lib, zlib])

        self._check_node(lib, "lib/0.1@user/testing#123", deps=[zlib], build_deps=[gtest],
                         dependents=[app], closure=[gtest, zlib], public_deps=[app, lib, zlib])

        self._check_node(gtest, "gtest/0.1@user/testing#123", deps=[], build_deps=[zlib2],
                         dependents=[lib], closure=[zlib2], public_deps=[gtest, lib, zlib])

    def test_diamond_no_option_conflict_build_requires(self):
        # Same as above, but gtest->(build_require)->zlib2
        zlib_ref = "zlib/0.1@user/testing"
        self._cache_recipe(zlib_ref, TestConanFile("zlib", "0.1",
                                                   options='{"shared": [True, False]}',
                                                   default_options='shared=False'))

        self._cache_recipe("gtest/0.1@user/testing",
                           TestConanFile("gtest", "0.1", requires=[zlib_ref],
                                         default_options='zlib:shared=True'))
        self._cache_recipe("lib/0.1@user/testing",
                           TestConanFile("lib", "0.1", requires=[zlib_ref],
                                         build_requires=["gtest/0.1@user/testing"]))

        graph = self.build_graph(TestConanFile("app", "0.1", requires=["lib/0.1@user/testing"]))

        self.assertEqual(4, len(graph.nodes))
        app = graph.root
        lib = app.dependencies[0].dst
        zlib = lib.dependencies[0].dst
        self.assertFalse(bool(zlib.conanfile.options.shared))
        gtest = lib.dependencies[1].dst
        zlib2 = gtest.dependencies[0].dst
        self.assertIs(zlib, zlib2)
        self._check_node(app, "app/0.1@None/None", deps=[lib], build_deps=[], dependents=[],
                         closure=[lib, zlib], public_deps=[app, lib, zlib])

        self._check_node(lib, "lib/0.1@user/testing#123", deps=[zlib], build_deps=[gtest],
                         dependents=[app], closure=[gtest, zlib], public_deps=[app, lib, zlib])

        self._check_node(gtest, "gtest/0.1@user/testing#123", deps=[zlib2], build_deps=[],
                         dependents=[lib], closure=[zlib2], public_deps=[gtest, lib, zlib])

    def test_diamond_option_conflict_build_requires(self):
        # Same as above, but gtest->(build_require)->zlib2
        zlib_ref = "zlib/0.1@user/testing"
        self._cache_recipe(zlib_ref, TestConanFile("zlib", "0.1",
                                                   options='{"shared": [True, False]}',
                                                   default_options='shared=False'))
        configure = """
    def configure(self):
        self.options["zlib"].shared=True
        """
        gtest = str(TestConanFile("gtest", "0.1", requires=[zlib_ref])) + configure
        self._cache_recipe("gtest/0.1@user/testing", gtest)
        self._cache_recipe("lib/0.1@user/testing",
                           TestConanFile("lib", "0.1", requires=[zlib_ref],
                                         build_requires=["gtest/0.1@user/testing"]))

        with six.assertRaisesRegex(self, ConanException,
                                   "tried to change zlib/0.1@user/testing option shared to True"):
            self.build_graph(TestConanFile("app", "0.1", requires=["lib/0.1@user/testing"]))

    def test_consecutive_diamonds_build_requires(self):
        # app -> libe0.1 -------------> libd0.1 -> libb0.1 -------------> liba0.1
        #    \-(build-require)-> libf0.1 ->/    \-(build-require)->libc0.1 ->/
        liba_ref = "liba/0.1@user/testing"
        libb_ref = "libb/0.1@user/testing"
        libc_ref = "libc/0.1@user/testing"
        libd_ref = "libd/0.1@user/testing"
        libe_ref = "libe/0.1@user/testing"
        libf_ref = "libf/0.1@user/testing"
        self._cache_recipe(liba_ref, TestConanFile("liba", "0.1"))
        self._cache_recipe(libb_ref, TestConanFile("libb", "0.1", requires=[liba_ref]))
        self._cache_recipe(libc_ref, TestConanFile("libc", "0.1", requires=[liba_ref]))
        self._cache_recipe(libd_ref, TestConanFile("libd", "0.1", requires=[libb_ref],
                                                   build_requires=[libc_ref]))
        self._cache_recipe(libe_ref, TestConanFile("libe", "0.1", requires=[libd_ref]))
        self._cache_recipe(libf_ref, TestConanFile("libf", "0.1", requires=[libd_ref]))
        deps_graph = self.build_graph(TestConanFile("app", "0.1", requires=[libe_ref],
                                                    build_requires=[libf_ref]))

        self.assertEqual(7, len(deps_graph.nodes))
        app = deps_graph.root
        libe = app.dependencies[0].dst
        libf = app.dependencies[1].dst
        libd = libe.dependencies[0].dst
        libb = libd.dependencies[0].dst
        libc = libd.dependencies[1].dst
        liba = libc.dependencies[0].dst

        public_deps = [app, libb, liba, libd, libe]
        self._check_node(app, "app/0.1@None/None", deps=[libe], build_deps=[libf], dependents=[],
                         closure=[libf, libe, libd, libb, liba], public_deps=public_deps)
        self._check_node(libe, "libe/0.1@user/testing#123", deps=[libd], build_deps=[],
                         dependents=[app], closure=[libd, libb, liba],
                         public_deps=public_deps)

        public_deps = [app, libb, liba, libd, libe, libf]
        self._check_node(libf, "libf/0.1@user/testing#123", deps=[libd], build_deps=[],
                         dependents=[app], closure=[libd, libb, liba],
                         public_deps=public_deps)

        public_deps = [app, libb, liba, libd, libe]
        self._check_node(libd, "libd/0.1@user/testing#123", deps=[libb], build_deps=[libc],
                         dependents=[libe, libf], closure=[libc, libb, liba],
                         public_deps=public_deps)
        public_deps = [libd, libb, libc, liba]
        self._check_node(libc, "libc/0.1@user/testing#123", deps=[liba], build_deps=[],
                         dependents=[libd], closure=[liba], public_deps=public_deps)
        public_deps = [app, libb, liba, libd, libe]
        self._check_node(libb, "libb/0.1@user/testing#123", deps=[liba], build_deps=[],
                         dependents=[libd], closure=[liba], public_deps=public_deps)
        self._check_node(liba, "liba/0.1@user/testing#123", deps=[], build_deps=[],
                         dependents=[libb, libc], closure=[], public_deps=public_deps)

    def test_consecutive_diamonds_private(self):
        # app -> libe0.1 -------------> libd0.1 -> libb0.1 -------------> liba0.1
        #    \-(private-req)-> libf0.1 ->/    \-(private-req)->libc0.1 ->/
        liba_ref = "liba/0.1@user/testing"
        libb_ref = "libb/0.1@user/testing"
        libc_ref = "libc/0.1@user/testing"
        libd_ref = "libd/0.1@user/testing"
        libe_ref = "libe/0.1@user/testing"
        libf_ref = "libf/0.1@user/testing"
        self._cache_recipe(liba_ref, TestConanFile("liba", "0.1"))
        self._cache_recipe(libb_ref, TestConanFile("libb", "0.1", requires=[liba_ref]))
        self._cache_recipe(libc_ref, TestConanFile("libc", "0.1", requires=[liba_ref]))
        self._cache_recipe(libd_ref, TestConanFile("libd", "0.1", requires=[libb_ref],
                                                   private_requires=[libc_ref]))
        self._cache_recipe(libe_ref, TestConanFile("libe", "0.1", requires=[libd_ref]))
        self._cache_recipe(libf_ref, TestConanFile("libf", "0.1", requires=[libd_ref]))
        deps_graph = self.build_graph(TestConanFile("app", "0.1", requires=[libe_ref],
                                                    private_requires=[libf_ref]))

        self.assertEqual(7, len(deps_graph.nodes))
        app = deps_graph.root
        libe = app.dependencies[0].dst
        libf = app.dependencies[1].dst
        libd = libe.dependencies[0].dst
        libb = libd.dependencies[0].dst
        libc = libd.dependencies[1].dst
        liba = libc.dependencies[0].dst

        main_public_deps = [app, libb, liba, libd, libe]
        self._check_node(app, "app/0.1@None/None", deps=[libe, libf], build_deps=[], dependents=[],
                         closure=[libe, libf, libd, libb, liba], public_deps=main_public_deps)
        self._check_node(libe, "libe/0.1@user/testing#123", deps=[libd], build_deps=[],
                         dependents=[app], closure=[libd, libb, liba],
                         public_deps=main_public_deps)

        libf_public_deps = [libb, liba, libd, libe, libf]
        self._check_node(libf, "libf/0.1@user/testing#123", deps=[libd], build_deps=[],
                         dependents=[app], closure=[libd, libb, liba],
                         public_deps=libf_public_deps)

        self._check_node(libd, "libd/0.1@user/testing#123", deps=[libb, libc], build_deps=[],
                         dependents=[libe, libf], closure=[libb, libc, liba],
                         public_deps=main_public_deps)

        libc_public_deps = [libb, libc, liba]
        self._check_node(libc, "libc/0.1@user/testing#123", deps=[liba], build_deps=[],
                         dependents=[libd], closure=[liba], public_deps=libc_public_deps)

        self._check_node(libb, "libb/0.1@user/testing#123", deps=[liba], build_deps=[],
                         dependents=[libd], closure=[liba], public_deps=main_public_deps)
        self._check_node(liba, "liba/0.1@user/testing#123", deps=[], build_deps=[],
                         dependents=[libb, libc], closure=[], public_deps=main_public_deps)

    def test_parallel_diamond_build_requires(self):
        # app --------> libb0.1 ---------> liba0.1
        #    \--------> libc0.1 ----------->/
        #    \-(build_require)-> libd0.1 ->/
        liba_ref = "liba/0.1@user/testing"
        libb_ref = "libb/0.1@user/testing"
        libc_ref = "libc/0.1@user/testing"
        libd_ref = "libd/0.1@user/testing"
        self._cache_recipe(liba_ref, TestConanFile("liba", "0.1"))
        self._cache_recipe(libb_ref, TestConanFile("libb", "0.1", requires=[liba_ref]))
        self._cache_recipe(libc_ref, TestConanFile("libc", "0.1", requires=[liba_ref]))
        self._cache_recipe(libd_ref, TestConanFile("libd", "0.1", requires=[liba_ref]))
        deps_graph = self.build_graph(TestConanFile("app", "0.1",
                                                    requires=[libb_ref, libc_ref],
                                                    build_requires=[libd_ref]))

        self.assertEqual(5, len(deps_graph.nodes))
        app = deps_graph.root
        libb = app.dependencies[0].dst
        libc = app.dependencies[1].dst
        libd = app.dependencies[2].dst
        liba = libb.dependencies[0].dst

        public_deps = [app, libb, libc, liba]
        self._check_node(app, "app/0.1@None/None", deps=[libb, libc], build_deps=[libd],
                         dependents=[], closure=[libd, libb, libc, liba], public_deps=public_deps)
        self._check_node(libb, "libb/0.1@user/testing#123", deps=[liba], build_deps=[],
                         dependents=[app], closure=[liba], public_deps=public_deps)
        self._check_node(libc, "libc/0.1@user/testing#123", deps=[liba], build_deps=[],
                         dependents=[app], closure=[liba], public_deps=public_deps)
        public_deps = [app, libd, libb, libc, liba]
        self._check_node(libd, "libd/0.1@user/testing#123", deps=[liba], build_deps=[],
                         dependents=[app], closure=[liba], public_deps=public_deps)
        public_deps = [app, libb, libc, liba]
        self._check_node(liba, "liba/0.1@user/testing#123", deps=[], build_deps=[],
                         dependents=[libb, libc, libd], closure=[], public_deps=public_deps)

    def test_conflict_private(self):
        liba_ref = "liba/0.1@user/testing"
        liba_ref2 = "liba/0.2@user/testing"
        libb_ref = "libb/0.1@user/testing"
        libc_ref = "libc/0.1@user/testing"
        self._cache_recipe(liba_ref, TestConanFile("liba", "0.1"))
        self._cache_recipe(liba_ref2, TestConanFile("liba", "0.2"))
        self._cache_recipe(libb_ref, TestConanFile("libb", "0.1", requires=[liba_ref]))
        self._cache_recipe(libc_ref, TestConanFile("libc", "0.1", requires=[liba_ref2]))
        with six.assertRaisesRegex(self, ConanException,
                                   "Requirement liba/0.2@user/testing conflicts"):
            self.build_graph(TestConanFile("app", "0.1", private_requires=[libb_ref, libc_ref]))

    def test_loop_private(self):
        # app -> lib -(private)-> tool ->|
        #          \<-----(private)------|
        lib_ref = "lib/0.1@user/testing"
        self._cache_recipe("tool/0.1@user/testing", TestConanFile("tool", "0.1",
                                                                  private_requires=[lib_ref]))
        self._cache_recipe(lib_ref,
                           TestConanFile("lib", "0.1",
                                         private_requires=["tool/0.1@user/testing"]))
        with six.assertRaisesRegex(self, ConanException, "Loop detected: 'tool/0.1@user/testing' "
                                   "requires 'lib/0.1@user/testing'"):
            self.build_graph(TestConanFile("app", "0.1", requires=[lib_ref]))

    def test_build_require_private(self):
        # app -> lib -(br)-> tool -(private)-> zlib
        zlib_ref = "zlib/0.1@user/testing"
        self._cache_recipe(zlib_ref, TestConanFile("zlib", "0.1"))
        self._cache_recipe("tool/0.1@user/testing", TestConanFile("tool", "0.1",
                                                                  private_requires=[zlib_ref]))
        self._cache_recipe("lib/0.1@user/testing",
                           TestConanFile("lib", "0.1",
                                         build_requires=["tool/0.1@user/testing"]))
        deps_graph = self.build_graph(TestConanFile("app", "0.1",
                                                    requires=["lib/0.1@user/testing"]))

        self.assertEqual(4, len(deps_graph.nodes))
        app = deps_graph.root
        lib = app.dependencies[0].dst
        tool = lib.dependencies[0].dst
        zlib = tool.dependencies[0].dst

        self._check_node(app, "app/0.1@None/None", deps=[lib], build_deps=[], dependents=[],
                         closure=[lib], public_deps=[app, lib])

        self._check_node(lib, "lib/0.1@user/testing#123", deps=[], build_deps=[tool],
                         dependents=[app], closure=[tool], public_deps=[app, lib])

        self._check_node(tool, "tool/0.1@user/testing#123", deps=[zlib], build_deps=[],
                         dependents=[lib], closure=[zlib], public_deps=[tool, lib])

        self._check_node(zlib, "zlib/0.1@user/testing#123", deps=[], build_deps=[],
                         dependents=[tool], closure=[], public_deps=[zlib])<|MERGE_RESOLUTION|>--- conflicted
+++ resolved
@@ -249,13 +249,8 @@
         self._cache_recipe(liba_ref2, TestConanFile("liba", "0.2"))
         self._cache_recipe(libb_ref, TestConanFile("libb", "0.1", requires=[liba_ref]))
         self._cache_recipe(libc_ref, TestConanFile("libc", "0.1", requires=[liba_ref2]))
-<<<<<<< HEAD
-
-        with six.assertRaisesRegex(self, ConanException, "Requirement liba/0.2@user/testing conflicts"):
-=======
         with six.assertRaisesRegex(self, ConanException,
                                    "Requirement liba/0.2@user/testing conflicts"):
->>>>>>> 05115632
             self.build_graph(TestConanFile("app", "0.1", requires=[libb_ref, libc_ref]))
 
     def test_loop(self):
