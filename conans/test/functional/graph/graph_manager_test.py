--- conflicted
+++ resolved
@@ -23,11 +23,7 @@
         libb_ref = ConanFileReference.loads("libb/0.1@user/testing")
         self._cache_recipe(libb_ref, GenConanfile().with_name("libb").with_version("0.1"))
         deps_graph = self.build_graph(GenConanfile().with_name("app").with_version("0.1")\
-<<<<<<< HEAD
-                                                    .with_requirement(libb_ref))
-=======
                                                     .with_require(libb_ref))
->>>>>>> fd827f68
         self.assertEqual(2, len(deps_graph.nodes))
         app = deps_graph.root
         self.assertEqual(app.conanfile.name, "app")
@@ -54,15 +50,9 @@
         libb_ref = ConanFileReference.loads("libb/0.1@user/testing")
         self._cache_recipe(liba_ref, GenConanfile().with_name("liba").with_version("0.1"))
         self._cache_recipe(libb_ref, GenConanfile().with_name("libb").with_version("0.1")
-<<<<<<< HEAD
-                                                   .with_requirement(liba_ref))
-        deps_graph = self.build_graph(GenConanfile().with_name("app").with_version("0.1")
-                                                    .with_requirement(libb_ref))
-=======
                                                    .with_require(liba_ref))
         deps_graph = self.build_graph(GenConanfile().with_name("app").with_version("0.1")
                                                     .with_require(libb_ref))
->>>>>>> fd827f68
 
         self.assertEqual(3, len(deps_graph.nodes))
         app = deps_graph.root
@@ -85,21 +75,12 @@
         libc_ref = ConanFileReference.loads("libc/0.1@user/testing")
         self._cache_recipe(liba_ref, GenConanfile().with_name("liba").with_version("0.1"))
         self._cache_recipe(libb_ref, GenConanfile().with_name("libb").with_version("0.1")
-<<<<<<< HEAD
-                                                   .with_requirement(liba_ref))
-        self._cache_recipe(libc_ref, GenConanfile().with_name("libc").with_version("0.1")
-                                                   .with_requirement(liba_ref))
-        deps_graph = self.build_graph(GenConanfile().with_name("app").with_version("0.1")
-                                                   .with_requirement(libb_ref)
-                                                   .with_requirement(libc_ref))
-=======
                                                    .with_require(liba_ref))
         self._cache_recipe(libc_ref, GenConanfile().with_name("libc").with_version("0.1")
                                                    .with_require(liba_ref))
         deps_graph = self.build_graph(GenConanfile().with_name("app").with_version("0.1")
                                                     .with_require(libb_ref)
                                                     .with_require(libc_ref))
->>>>>>> fd827f68
 
         self.assertEqual(4, len(deps_graph.nodes))
         app = deps_graph.root
@@ -128,21 +109,6 @@
         libf_ref = ConanFileReference.loads("libf/0.1@user/testing")
         self._cache_recipe(liba_ref, GenConanfile().with_name("liba").with_version("0.1"))
         self._cache_recipe(libb_ref, GenConanfile().with_name("libb").with_version("0.1")
-<<<<<<< HEAD
-                                                   .with_requirement(liba_ref))
-        self._cache_recipe(libc_ref, GenConanfile().with_name("libc").with_version("0.1")
-                                                   .with_requirement(liba_ref))
-        self._cache_recipe(libd_ref, GenConanfile().with_name("libd").with_version("0.1")
-                                                   .with_requirement(libb_ref)
-                                                   .with_requirement(libc_ref))
-        self._cache_recipe(libe_ref, GenConanfile().with_name("libe").with_version("0.1")
-                                                   .with_requirement(libd_ref))
-        self._cache_recipe(libf_ref, GenConanfile().with_name("libf").with_version("0.1")
-                                                   .with_requirement(libd_ref))
-        deps_graph = self.build_graph(GenConanfile().with_name("app").with_version("0.1")
-                                                    .with_requirement(libe_ref)
-                                                    .with_requirement(libf_ref))
-=======
                                                    .with_require(liba_ref))
         self._cache_recipe(libc_ref, GenConanfile().with_name("libc").with_version("0.1")
                                                    .with_require(liba_ref))
@@ -156,7 +122,6 @@
         deps_graph = self.build_graph(GenConanfile().with_name("app").with_version("0.1")
                                                     .with_require(libe_ref)
                                                     .with_require(libf_ref))
->>>>>>> fd827f68
 
         self.assertEqual(7, len(deps_graph.nodes))
         app = deps_graph.root
@@ -192,17 +157,6 @@
         libd_ref = ConanFileReference.loads("libd/0.1@user/testing")
         self._cache_recipe(liba_ref, GenConanfile().with_name("liba").with_version("0.1"))
         self._cache_recipe(libb_ref, GenConanfile().with_name("libb").with_version("0.1")
-<<<<<<< HEAD
-                                                   .with_requirement(liba_ref))
-        self._cache_recipe(libc_ref, GenConanfile().with_name("libc").with_version("0.1")
-                                                   .with_requirement(liba_ref))
-        self._cache_recipe(libd_ref, GenConanfile().with_name("libd").with_version("0.1")
-                                                   .with_requirement(liba_ref))
-        deps_graph = self.build_graph(GenConanfile().with_name("app").with_version("0.1")
-                                                    .with_requirement(libb_ref)
-                                                    .with_requirement(libc_ref)
-                                                    .with_requirement(libd_ref))
-=======
                                                    .with_require(liba_ref))
         self._cache_recipe(libc_ref, GenConanfile().with_name("libc").with_version("0.1")
                                                    .with_require(liba_ref))
@@ -212,7 +166,6 @@
                                                     .with_require(libb_ref)
                                                     .with_require(libc_ref)
                                                     .with_require(libd_ref))
->>>>>>> fd827f68
 
         self.assertEqual(5, len(deps_graph.nodes))
         app = deps_graph.root
@@ -242,17 +195,6 @@
         libd_ref = ConanFileReference.loads("libd/0.1@user/testing")
         self._cache_recipe(liba_ref, GenConanfile().with_name("liba").with_version("0.1"))
         self._cache_recipe(libb_ref, GenConanfile().with_name("libb").with_version("0.1")
-<<<<<<< HEAD
-                                                   .with_requirement(liba_ref))
-        self._cache_recipe(libc_ref, GenConanfile().with_name("libc").with_version("0.1")
-                                                   .with_requirement(liba_ref))
-        self._cache_recipe(libd_ref, GenConanfile().with_name("libd").with_version("0.1")
-                                                   .with_requirement(libc_ref))
-        deps_graph = self.build_graph(GenConanfile().with_name("app").with_version("0.1")
-                                                    .with_requirement(libb_ref)
-                                                    .with_requirement(libc_ref)
-                                                    .with_requirement(libd_ref))
-=======
                                                    .with_require(liba_ref))
         self._cache_recipe(libc_ref, GenConanfile().with_name("libc").with_version("0.1")
                                                    .with_require(liba_ref))
@@ -262,7 +204,6 @@
                                                     .with_require(libb_ref)
                                                     .with_require(libc_ref)
                                                     .with_require(libd_ref))
->>>>>>> fd827f68
 
         self.assertEqual(5, len(deps_graph.nodes))
         app = deps_graph.root
@@ -292,15 +233,6 @@
         libd_ref = ConanFileReference.loads("libd/0.1@user/testing")
         self._cache_recipe(libd_ref, GenConanfile().with_name("libd").with_version("0.1"))
         self._cache_recipe(libc_ref, GenConanfile().with_name("libc").with_version("0.1")
-<<<<<<< HEAD
-                                                   .with_requirement(libd_ref))
-        self._cache_recipe(libb_ref, GenConanfile().with_name("libb").with_version("0.1")
-                                                   .with_requirement(libc_ref))
-        deps_graph = self.build_graph(GenConanfile().with_name("liba").with_version("0.1")
-                                                    .with_requirement(libd_ref)
-                                                    .with_requirement(libc_ref)
-                                                    .with_requirement(libb_ref))
-=======
                                                    .with_require(libd_ref))
         self._cache_recipe(libb_ref, GenConanfile().with_name("libb").with_version("0.1")
                                                    .with_require(libc_ref))
@@ -308,7 +240,6 @@
                                                     .with_require(libd_ref)
                                                     .with_require(libc_ref)
                                                     .with_require(libb_ref))
->>>>>>> fd827f68
 
         self.assertEqual(4, len(deps_graph.nodes))
         liba = deps_graph.root
@@ -336,16 +267,6 @@
         self._cache_recipe(liba_ref, GenConanfile().with_name("liba").with_version("0.1"))
         self._cache_recipe(liba_ref2, GenConanfile().with_name("liba").with_version("0.2"))
         self._cache_recipe(libb_ref, GenConanfile().with_name("libb").with_version("0.1")
-<<<<<<< HEAD
-                                                   .with_requirement(liba_ref))
-        self._cache_recipe(libc_ref, GenConanfile().with_name("libc").with_version("0.1")
-                                                   .with_requirement(liba_ref2))
-        with six.assertRaisesRegex(self, ConanException,
-                                   "Requirement liba/0.2@user/testing conflicts"):
-            self.build_graph(GenConanfile().with_name("app").with_version("0.1")
-                                           .with_requirement(libb_ref)
-                                           .with_requirement(libc_ref))
-=======
                                                    .with_require(liba_ref))
         self._cache_recipe(libc_ref, GenConanfile().with_name("libc").with_version("0.1")
                                                    .with_require(liba_ref2))
@@ -354,7 +275,6 @@
             self.build_graph(GenConanfile().with_name("app").with_version("0.1")
                                            .with_require(libb_ref)
                                            .with_require(libc_ref))
->>>>>>> fd827f68
 
     def test_loop(self):
         # app -> libc0.1 -> libb0.1 -> liba0.1 ->|
@@ -363,17 +283,6 @@
         libb_ref = ConanFileReference.loads("libb/0.1@user/testing")
         libc_ref = ConanFileReference.loads("libc/0.1@user/testing")
         self._cache_recipe(liba_ref, GenConanfile().with_name("liba").with_version("0.1")
-<<<<<<< HEAD
-                                                   .with_requirement(libc_ref))
-        self._cache_recipe(libb_ref, GenConanfile().with_name("libb").with_version("0.1")
-                                                   .with_requirement(liba_ref))
-        self._cache_recipe(libc_ref, GenConanfile().with_name("libc").with_version("0.1")
-                                                   .with_requirement(libb_ref))
-        with six.assertRaisesRegex(self, ConanException, "Loop detected: 'liba/0.1@user/testing' "
-                                   "requires 'libc/0.1@user/testing'"):
-            self.build_graph(GenConanfile().with_name("app").with_version("0.1")
-                                           .with_requirement(libc_ref))
-=======
                                                    .with_require(libc_ref))
         self._cache_recipe(libb_ref, GenConanfile().with_name("libb").with_version("0.1")
                                                    .with_require(liba_ref))
@@ -383,7 +292,6 @@
                                    "requires 'libc/0.1@user/testing'"):
             self.build_graph(GenConanfile().with_name("app").with_version("0.1")
                                            .with_require(libc_ref))
->>>>>>> fd827f68
 
     def test_self_loop(self):
         ref1 = ConanFileReference.loads("base/1.0@user/testing")
@@ -402,11 +310,7 @@
                                                                   .with_version("0.1"))
         if build_require == "recipe":
             deps_graph = self.build_graph(GenConanfile().with_name("app").with_version("0.1")
-<<<<<<< HEAD
-                                                        .with_build_requirement(tool_ref))
-=======
                                                         .with_build_require(tool_ref))
->>>>>>> fd827f68
         else:
             profile_build_requires = {"*": [ConanFileReference.loads("tool/0.1@user/testing")]}
             deps_graph = self.build_graph(GenConanfile().with_name("app").with_version("0.1"),
@@ -429,15 +333,9 @@
 
         self._cache_recipe(tool_ref, GenConanfile().with_name("tool").with_version("0.1"))
         self._cache_recipe(lib_ref, GenConanfile().with_name("lib").with_version("0.1")
-<<<<<<< HEAD
-                                                  .with_build_requirement(tool_ref))
-        deps_graph = self.build_graph(GenConanfile().with_name("app").with_version("0.1")
-                                                    .with_requirement(lib_ref))
-=======
                                                   .with_build_require(tool_ref))
         deps_graph = self.build_graph(GenConanfile().with_name("app").with_version("0.1")
                                                     .with_require(lib_ref))
->>>>>>> fd827f68
 
         self.assertEqual(3, len(deps_graph.nodes))
         app = deps_graph.root
@@ -458,24 +356,14 @@
         tool_ref = ConanFileReference.loads("tool/0.1@user/testing")
 
         self._cache_recipe(tool_ref, GenConanfile().with_name("tool").with_version("0.1")
-<<<<<<< HEAD
-                                                   .with_requirement(lib_ref))
-        self._cache_recipe(lib_ref, GenConanfile().with_name("lib").with_version("0.1")
-                                                  .with_build_requirement(tool_ref))
-=======
                                                    .with_require(lib_ref))
         self._cache_recipe(lib_ref, GenConanfile().with_name("lib").with_version("0.1")
                                                   .with_build_require(tool_ref))
->>>>>>> fd827f68
 
         with six.assertRaisesRegex(self, ConanException, "Loop detected: 'tool/0.1@user/testing' "
                                    "requires 'lib/0.1@user/testing'"):
             self.build_graph(GenConanfile().with_name("app").with_version("0.1")
-<<<<<<< HEAD
-                                           .with_requirement(lib_ref))
-=======
                                            .with_require(lib_ref))
->>>>>>> fd827f68
 
     def test_transitive_build_require_recipe_profile(self):
         # app -> lib -(br)-> gtest -(br)-> mingw
@@ -488,17 +376,10 @@
         self._cache_recipe(mingw_ref, GenConanfile().with_name("mingw").with_version("0.1"))
         self._cache_recipe(gtest_ref, GenConanfile().with_name("gtest").with_version("0.1"))
         self._cache_recipe(lib_ref, GenConanfile().with_name("lib").with_version("0.1")
-<<<<<<< HEAD
-                                                  .with_build_requirement(gtest_ref))
-        profile_build_requires = {"*": [mingw_ref]}
-        deps_graph = self.build_graph(GenConanfile().with_name("app").with_version("0.1")
-                                                    .with_requirement(lib_ref),
-=======
                                                   .with_build_require(gtest_ref))
         profile_build_requires = {"*": [mingw_ref]}
         deps_graph = self.build_graph(GenConanfile().with_name("app").with_version("0.1")
                                                     .with_require(lib_ref),
->>>>>>> fd827f68
                                       profile_build_requires=profile_build_requires)
 
         self.assertEqual(6, len(deps_graph.nodes))
@@ -534,26 +415,15 @@
         self._cache_recipe(zlib_ref2, GenConanfile().with_name("zlib").with_version("0.2"))
 
         self._cache_recipe(gtest_ref, GenConanfile().with_name("gtest").with_version("0.1")
-<<<<<<< HEAD
-                                                    .with_requirement(zlib_ref2))
-        self._cache_recipe(lib_ref, GenConanfile().with_name("lib").with_version("0.1")
-                                                  .with_requirement(zlib_ref)
-                                                  .with_build_requirement(gtest_ref))
-=======
                                                     .with_require(zlib_ref2))
         self._cache_recipe(lib_ref, GenConanfile().with_name("lib").with_version("0.1")
                                                   .with_require(zlib_ref)
                                                   .with_build_require(gtest_ref))
->>>>>>> fd827f68
 
         with six.assertRaisesRegex(self, ConanException,
                                    "Requirement zlib/0.2@user/testing conflicts"):
             self.build_graph(GenConanfile().with_name("app").with_version("0.1")
-<<<<<<< HEAD
-                                           .with_requirement(lib_ref))
-=======
                                            .with_require(lib_ref))
->>>>>>> fd827f68
 
     def test_not_conflict_transitive_build_requires(self):
         # Same as above, but gtest->(build_require)->zlib2
@@ -566,15 +436,6 @@
         self._cache_recipe(zlib_ref2, GenConanfile().with_name("zlib").with_version("0.2"))
 
         self._cache_recipe(gtest_ref, GenConanfile().with_name("gtest").with_version("0.1")
-<<<<<<< HEAD
-                                                    .with_build_requirement(zlib_ref2))
-        self._cache_recipe(lib_ref, GenConanfile().with_name("lib").with_version("0.1")
-                                                  .with_requirement(zlib_ref)
-                                                  .with_build_requirement(gtest_ref))
-
-        graph = self.build_graph(GenConanfile().with_name("app").with_version("0.1")
-                                               .with_requirement(lib_ref))
-=======
                                                     .with_build_require(zlib_ref2))
         self._cache_recipe(lib_ref, GenConanfile().with_name("lib").with_version("0.1")
                                                   .with_require(zlib_ref)
@@ -582,7 +443,6 @@
 
         graph = self.build_graph(GenConanfile().with_name("app").with_version("0.1")
                                                .with_require(lib_ref))
->>>>>>> fd827f68
 
         self.assertEqual(5, len(graph.nodes))
         app = graph.root
@@ -610,16 +470,6 @@
                                                    .with_default_option("shared", False))
 
         self._cache_recipe(gtest_ref, GenConanfile().with_name("gtest").with_version("0.1")
-<<<<<<< HEAD
-                                                    .with_requirement(zlib_ref)
-                                                    .with_default_option("zlib:shared", True))
-        self._cache_recipe(lib_ref, GenConanfile().with_name("lib").with_version("0.1")
-                                                  .with_requirement(zlib_ref)
-                                                  .with_build_requirement(gtest_ref))
-
-        graph = self.build_graph(GenConanfile().with_name("app").with_version("0.1")
-                                               .with_requirement(lib_ref))
-=======
                                                     .with_require(zlib_ref)
                                                     .with_default_option("zlib:shared", True))
         self._cache_recipe(lib_ref, GenConanfile().with_name("lib").with_version("0.1")
@@ -628,7 +478,6 @@
 
         graph = self.build_graph(GenConanfile().with_name("app").with_version("0.1")
                                                .with_require(lib_ref))
->>>>>>> fd827f68
 
         self.assertEqual(4, len(graph.nodes))
         app = graph.root
@@ -661,28 +510,16 @@
         self.options["zlib"].shared=True
         """
         gtest = str(GenConanfile().with_name("gtest").with_version("0.1")
-<<<<<<< HEAD
-                                  .with_requirement(zlib_ref)) + configure
-        self._cache_recipe(gtest_ref, gtest)
-        self._cache_recipe(lib_ref, GenConanfile().with_name("lib").with_version("0.1")
-                                                  .with_requirement(zlib_ref)
-                                                  .with_build_requirement(gtest_ref))
-=======
                                   .with_require(zlib_ref)) + configure
         self._cache_recipe(gtest_ref, gtest)
         self._cache_recipe(lib_ref, GenConanfile().with_name("lib").with_version("0.1")
                                                   .with_require(zlib_ref)
                                                   .with_build_require(gtest_ref))
->>>>>>> fd827f68
 
         with six.assertRaisesRegex(self, ConanException,
                                    "tried to change zlib/0.1@user/testing option shared to True"):
             self.build_graph(GenConanfile().with_name("app").with_version("0.1")
-<<<<<<< HEAD
-                                           .with_requirement(lib_ref))
-=======
                                            .with_require(lib_ref))
->>>>>>> fd827f68
 
     def test_consecutive_diamonds_build_requires(self):
         # app -> libe0.1 -------------> libd0.1 -> libb0.1 -------------> liba0.1
@@ -695,21 +532,6 @@
         libf_ref = ConanFileReference.loads("libf/0.1@user/testing")
         self._cache_recipe(liba_ref, GenConanfile().with_name("liba").with_version("0.1"))
         self._cache_recipe(libb_ref, GenConanfile().with_name("libb").with_version("0.1")
-<<<<<<< HEAD
-                                                   .with_requirement(liba_ref))
-        self._cache_recipe(libc_ref, GenConanfile().with_name("libc").with_version("0.1")
-                                                   .with_requirement(liba_ref))
-        self._cache_recipe(libd_ref, GenConanfile().with_name("libd").with_version("0.1")
-                                                   .with_requirement(libb_ref)
-                                                   .with_build_requirement(libc_ref))
-        self._cache_recipe(libe_ref, GenConanfile().with_name("libe").with_version("0.1")
-                                                   .with_requirement(libd_ref))
-        self._cache_recipe(libf_ref, GenConanfile().with_name("libf").with_version("0.1")
-                                                   .with_requirement(libd_ref))
-        deps_graph = self.build_graph(GenConanfile().with_name("app").with_version("0.1")
-                                                    .with_requirement(libe_ref)
-                                                    .with_build_requirement(libf_ref))
-=======
                                                    .with_require(liba_ref))
         self._cache_recipe(libc_ref, GenConanfile().with_name("libc").with_version("0.1")
                                                    .with_require(liba_ref))
@@ -723,7 +545,6 @@
         deps_graph = self.build_graph(GenConanfile().with_name("app").with_version("0.1")
                                                     .with_require(libe_ref)
                                                     .with_build_require(libf_ref))
->>>>>>> fd827f68
 
         self.assertEqual(7, len(deps_graph.nodes))
         app = deps_graph.root
@@ -760,21 +581,6 @@
         libf_ref = ConanFileReference.loads("libf/0.1@user/testing")
         self._cache_recipe(liba_ref, GenConanfile().with_name("liba").with_version("0.1"))
         self._cache_recipe(libb_ref, GenConanfile().with_name("libb").with_version("0.1")
-<<<<<<< HEAD
-                                                   .with_requirement(liba_ref))
-        self._cache_recipe(libc_ref, GenConanfile().with_name("libc").with_version("0.1")
-                                                   .with_requirement(liba_ref))
-        self._cache_recipe(libd_ref, GenConanfile().with_name("libd").with_version("0.1")
-                                                   .with_requirement(libb_ref)
-                                                   .with_requirement(libc_ref, private=True))
-        self._cache_recipe(libe_ref, GenConanfile().with_name("libe").with_version("0.1")
-                                                   .with_requirement(libd_ref))
-        self._cache_recipe(libf_ref, GenConanfile().with_name("libf").with_version("0.1")
-                                                   .with_requirement(libd_ref))
-        deps_graph = self.build_graph(GenConanfile().with_name("app").with_version("0.1")
-                                                    .with_requirement(libe_ref)
-                                                    .with_requirement(libf_ref, private=True))
-=======
                                                    .with_require(liba_ref))
         self._cache_recipe(libc_ref, GenConanfile().with_name("libc").with_version("0.1")
                                                    .with_require(liba_ref))
@@ -788,7 +594,6 @@
         deps_graph = self.build_graph(GenConanfile().with_name("app").with_version("0.1")
                                                     .with_require(libe_ref)
                                                     .with_require(libf_ref, private=True))
->>>>>>> fd827f68
 
         self.assertEqual(7, len(deps_graph.nodes))
         app = deps_graph.root
@@ -825,17 +630,6 @@
         libd_ref = ConanFileReference.loads("libd/0.1@user/testing")
         self._cache_recipe(liba_ref, GenConanfile().with_name("liba").with_version("0.1"))
         self._cache_recipe(libb_ref, GenConanfile().with_name("libb").with_version("0.1")
-<<<<<<< HEAD
-                                                   .with_requirement(liba_ref))
-        self._cache_recipe(libc_ref, GenConanfile().with_name("libc").with_version("0.1")
-                                                   .with_requirement(liba_ref))
-        self._cache_recipe(libd_ref, GenConanfile().with_name("libd").with_version("0.1")
-                                                   .with_requirement(liba_ref))
-        deps_graph = self.build_graph(GenConanfile().with_name("app").with_version("0.1")
-                                                    .with_requirement(libb_ref)
-                                                    .with_requirement(libc_ref)
-                                                    .with_build_requirement(libd_ref))
-=======
                                                    .with_require(liba_ref))
         self._cache_recipe(libc_ref, GenConanfile().with_name("libc").with_version("0.1")
                                                    .with_require(liba_ref))
@@ -845,7 +639,6 @@
                                                     .with_require(libb_ref)
                                                     .with_require(libc_ref)
                                                     .with_build_require(libd_ref))
->>>>>>> fd827f68
 
         self.assertEqual(5, len(deps_graph.nodes))
         app = deps_graph.root
@@ -873,16 +666,6 @@
         self._cache_recipe(liba_ref, GenConanfile().with_name("liba").with_version("0.1"))
         self._cache_recipe(liba_ref2, GenConanfile().with_name("liba").with_version("0.2"))
         self._cache_recipe(libb_ref, GenConanfile().with_name("libb").with_version("0.1")
-<<<<<<< HEAD
-                                                   .with_requirement(liba_ref))
-        self._cache_recipe(libc_ref, GenConanfile().with_name("libc").with_version("0.1")
-                                                   .with_requirement(liba_ref2))
-        with six.assertRaisesRegex(self, ConanException,
-                                   "Requirement liba/0.2@user/testing conflicts"):
-            self.build_graph(GenConanfile().with_name("app").with_version("0.1")
-                                           .with_requirement(libb_ref, private=True)
-                                           .with_requirement(libc_ref, private=True))
-=======
                                                    .with_require(liba_ref))
         self._cache_recipe(libc_ref, GenConanfile().with_name("libc").with_version("0.1")
                                                    .with_require(liba_ref2))
@@ -891,7 +674,6 @@
             self.build_graph(GenConanfile().with_name("app").with_version("0.1")
                                            .with_require(libb_ref, private=True)
                                            .with_require(libc_ref, private=True))
->>>>>>> fd827f68
 
     def test_loop_private(self):
         # app -> lib -(private)-> tool ->|
@@ -900,15 +682,6 @@
         tool_ref = ConanFileReference.loads("tool/0.1@user/testing")
 
         self._cache_recipe(tool_ref, GenConanfile().with_name("tool").with_version("0.1")
-<<<<<<< HEAD
-                                                   .with_requirement(lib_ref, private=True))
-        self._cache_recipe(lib_ref, GenConanfile().with_name("lib").with_version("0.1")
-                                                  .with_requirement(tool_ref, private=True))
-        with six.assertRaisesRegex(self, ConanException, "Loop detected: 'tool/0.1@user/testing' "
-                                   "requires 'lib/0.1@user/testing'"):
-            self.build_graph(GenConanfile().with_name("app").with_version("0.1")
-                                           .with_requirement(lib_ref))
-=======
                                                    .with_require(lib_ref, private=True))
         self._cache_recipe(lib_ref, GenConanfile().with_name("lib").with_version("0.1")
                                                   .with_require(tool_ref, private=True))
@@ -916,7 +689,6 @@
                                    "requires 'lib/0.1@user/testing'"):
             self.build_graph(GenConanfile().with_name("app").with_version("0.1")
                                            .with_require(lib_ref))
->>>>>>> fd827f68
 
     def test_build_require_private(self):
         # app -> lib -(br)-> tool -(private)-> zlib
@@ -926,19 +698,11 @@
 
         self._cache_recipe(zlib_ref, GenConanfile().with_name("zlib").with_version("0.1"))
         self._cache_recipe(tool_ref, GenConanfile().with_name("tool").with_version("0.1")
-<<<<<<< HEAD
-                                                   .with_requirement(zlib_ref, private=True))
-        self._cache_recipe(lib_ref, GenConanfile().with_name("lib").with_version("0.1")
-                                                  .with_build_requirement(tool_ref))
-        deps_graph = self.build_graph(GenConanfile().with_name("app").with_version("0.1")
-                                                    .with_requirement(lib_ref))
-=======
                                                    .with_require(zlib_ref, private=True))
         self._cache_recipe(lib_ref, GenConanfile().with_name("lib").with_version("0.1")
                                                   .with_build_require(tool_ref))
         deps_graph = self.build_graph(GenConanfile().with_name("app").with_version("0.1")
                                                     .with_require(lib_ref))
->>>>>>> fd827f68
 
         self.assertEqual(4, len(deps_graph.nodes))
         app = deps_graph.root
@@ -969,22 +733,13 @@
         self._cache_recipe(grass01_ref, GenConanfile().with_name("grass").with_version("0.1"))
         self._cache_recipe(grass02_ref, GenConanfile().with_name("grass").with_version("0.2"))
         self._cache_recipe(gazelle_ref, GenConanfile().with_name("gazelle").with_version("0.1")
-<<<<<<< HEAD
-                                                      .with_requirement(grass01_ref))
-=======
                                                       .with_require(grass01_ref))
->>>>>>> fd827f68
 
         with six.assertRaisesRegex(self, ConanException,
                                    "Requirement grass/0.2@user/testing conflicts"):
             self.build_graph(GenConanfile().with_name("cheetah").with_version("0.1")
-<<<<<<< HEAD
-                                           .with_requirement(gazelle_ref)
-                                           .with_requirement(grass02_ref, private=True))
-=======
                                            .with_require(gazelle_ref)
                                            .with_require(grass02_ref, private=True))
->>>>>>> fd827f68
 
     def test_build_require_conflict(self):
         # https://github.com/conan-io/conan/issues/4931
@@ -997,22 +752,13 @@
         self._cache_recipe(grass01_ref, GenConanfile().with_name("grass").with_version("0.1"))
         self._cache_recipe(grass02_ref, GenConanfile().with_name("grass").with_version("0.2"))
         self._cache_recipe(gazelle_ref, GenConanfile().with_name("gazelle").with_version("0.1")
-<<<<<<< HEAD
-                                                      .with_requirement(grass01_ref))
-=======
                                                       .with_require(grass01_ref))
->>>>>>> fd827f68
 
         with six.assertRaisesRegex(self, ConanException,
                                    "Requirement grass/0.2@user/testing conflicts"):
             self.build_graph(GenConanfile().with_name("cheetah").with_version("0.1")
-<<<<<<< HEAD
-                                           .with_requirement(gazelle_ref)
-                                           .with_build_requirement(grass02_ref))
-=======
                                            .with_require(gazelle_ref)
                                            .with_build_require(grass02_ref))
->>>>>>> fd827f68
 
     def test_build_require_link_order(self):
         # https://github.com/conan-io/conan/issues/4931
@@ -1023,19 +769,11 @@
 
         self._cache_recipe(grass01_ref, GenConanfile().with_name("grass").with_version("0.1"))
         self._cache_recipe(gazelle_ref, GenConanfile().with_name("gazelle").with_version("0.1")
-<<<<<<< HEAD
-                           .with_requirement(grass01_ref))
-
-        deps_graph = self.build_graph(GenConanfile().with_name("cheetah").with_version("0.1")
-                                                    .with_requirement(gazelle_ref)
-                                                    .with_build_requirement(grass01_ref))
-=======
                                                       .with_require(grass01_ref))
 
         deps_graph = self.build_graph(GenConanfile().with_name("cheetah").with_version("0.1")
                                                     .with_require(gazelle_ref)
                                                     .with_build_require(grass01_ref))
->>>>>>> fd827f68
 
         self.assertEqual(3, len(deps_graph.nodes))
         cheetah = deps_graph.root
@@ -1056,22 +794,6 @@
 
         self._cache_recipe(liba_ref, GenConanfile().with_name("liba").with_version("0.1"))
         self._cache_recipe(libb_ref, GenConanfile().with_name("libb").with_version("0.1")
-<<<<<<< HEAD
-                                                   .with_requirement(liba_ref))
-
-        if private_first:
-            libc = GenConanfile().with_name("libc").with_version("0.1")\
-                                 .with_requirement(liba_ref, private=True) \
-                                 .with_requirement(libb_ref)
-        else:
-            libc = GenConanfile().with_name("libc").with_version("0.1")\
-                                 .with_requirement(libb_ref) \
-                                 .with_requirement(liba_ref, private=True)
-
-        self._cache_recipe(libc_ref, libc)
-        deps_graph = self.build_graph(GenConanfile().with_name("app").with_version("0.1")
-                                                    .with_requirement(libc_ref))
-=======
                                                    .with_require(liba_ref))
 
         if private_first:
@@ -1086,7 +808,6 @@
         self._cache_recipe(libc_ref, libc)
         deps_graph = self.build_graph(GenConanfile().with_name("app").with_version("0.1")
                                                     .with_require(libc_ref))
->>>>>>> fd827f68
 
         self.assertEqual(4, len(deps_graph.nodes))
         app = deps_graph.root
@@ -1122,20 +843,6 @@
         self._cache_recipe(liba_ref, GenConanfile().with_name("liba").with_version("0.1"))
         self._cache_recipe(liba_ref2, GenConanfile().with_name("liba").with_version("0.2"))
         self._cache_recipe(libb_ref, GenConanfile().with_name("libb").with_version("0.1")
-<<<<<<< HEAD
-                                                   .with_requirement(liba_ref, private=True))
-        if private_first:
-            self._cache_recipe(libc_ref, GenConanfile().with_name("libc").with_version("0.1")
-                                                       .with_requirement(liba_ref2, private=True)
-                                                       .with_requirement(libb_ref))
-        else:
-            self._cache_recipe(libc_ref, GenConanfile().with_name("libc").with_version("0.1")
-                                                       .with_requirement(libb_ref)
-                                                       .with_requirement(liba_ref2, private=True))
-
-        deps_graph = self.build_graph(GenConanfile().with_name("app").with_version("0.1")
-                                                    .with_requirement(libc_ref))
-=======
                                                    .with_require(liba_ref, private=True))
         if private_first:
             self._cache_recipe(libc_ref, GenConanfile().with_name("libc").with_version("0.1")
@@ -1148,7 +855,6 @@
 
         deps_graph = self.build_graph(GenConanfile().with_name("app").with_version("0.1")
                                                     .with_require(libc_ref))
->>>>>>> fd827f68
 
         self.assertEqual(5, len(deps_graph.nodes))
         app = deps_graph.root
@@ -1183,19 +889,11 @@
 
         self._cache_recipe(liba_ref, GenConanfile().with_name("liba").with_version("0.1"))
         self._cache_recipe(libb_ref, GenConanfile().with_name("libb").with_version("0.1")
-<<<<<<< HEAD
-                                                   .with_requirement(liba_ref, private=True))
-        self._cache_recipe(libc_ref, GenConanfile().with_name("libc").with_version("0.1")
-                                                   .with_requirement(libb_ref, private=True))
-        deps_graph = self.build_graph(GenConanfile().with_name("app").with_version("0.1")
-                                                    .with_requirement(libc_ref))
-=======
                                                    .with_require(liba_ref, private=True))
         self._cache_recipe(libc_ref, GenConanfile().with_name("libc").with_version("0.1")
                                                    .with_require(libb_ref, private=True))
         deps_graph = self.build_graph(GenConanfile().with_name("app").with_version("0.1")
                                                     .with_require(libc_ref))
->>>>>>> fd827f68
 
         self.assertEqual(4, len(deps_graph.nodes))
         app = deps_graph.root
