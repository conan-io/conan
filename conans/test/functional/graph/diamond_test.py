--- conflicted
+++ resolved
@@ -40,11 +40,7 @@
 
     def _check_individual_deps(self):
         self.assertIn("INCLUDE [", self.client.out)
-<<<<<<< HEAD
-        self.assertIn("data/Hello0/0.1/lasote/stable", self.client.out)
-=======
         self.assertIn("/data/Hello0/0.1/lasote/stable", self.client.out)
->>>>>>> ae09640d
         build_file = os.path.join(self.client.current_folder, BUILD_INFO)
         content = load(build_file)
         cmakebuildinfo = load(os.path.join(self.client.current_folder, BUILD_INFO_CMAKE))
