from conans.client.tools import environment_append
from conans.model.ref import ConanFileReference
from conans.test.functional.graph.graph_manager_base import GraphManagerTest
from conans.test.utils.tools import GenConanfile


class PackageIDGraphTests(GraphManagerTest):

    def test_recipe_modes(self):
        configs = []
        mode = "semver_mode"
        configs.append((mode, "liba/1.1.1@user/testing", "8ecbf93ba63522ffb32573610c80ab4dcb399b52"))
        configs.append((mode, "liba/1.1.2@user/testing", "8ecbf93ba63522ffb32573610c80ab4dcb399b52"))
        configs.append((mode, "liba/1.2.1@other/stable", "8ecbf93ba63522ffb32573610c80ab4dcb399b52"))
        mode = "patch_mode"
        configs.append((mode, "liba/1.1.1@user/testing", "bd664570d5174c601d5d417bc19257c4dba48f2e"))
        configs.append((mode, "liba/1.1.2@user/testing", "fb1f766173191d44b67156c6b9ac667422e99286"))
        configs.append((mode, "liba/1.1.1@other/stable", "bd664570d5174c601d5d417bc19257c4dba48f2e"))
        mode = "full_recipe_mode"
        configs.append((mode, "liba/1.1.1@user/testing", "9cbe703e1dee73a2a6807f71d8551c5f1e1b08fd"))
        configs.append((mode, "liba/1.1.2@user/testing", "42a9ff9024adabbd54849331cf01be7d95139948"))
        configs.append((mode, "liba/1.1.1@user/stable", "b41d6c026473cffed4abded4b0eaa453497be1d2"))

        def _assert_recipe_mode(ref_arg, package_id_arg):
            libb_ref = ConanFileReference.loads("libb/0.1@user/testing")
            self._cache_recipe(ref_arg, GenConanfile().with_name("liba").with_version("0.1.1"))
            self._cache_recipe(libb_ref, GenConanfile().with_name("libb").with_version("0.1")
                                                       .with_require(ref_arg))
            deps_graph = self.build_graph(GenConanfile().with_name("app").with_version("0.1")
                                                        .with_require(libb_ref))

            self.assertEqual(3, len(deps_graph.nodes))
            app = deps_graph.root
            libb = app.dependencies[0].dst
            liba = libb.dependencies[0].dst

            self.assertEqual(liba.package_id, "5ab84d6acfe1f23c4fae0ab88f26e3a396351ac9")
            self.assertEqual(libb.package_id, package_id_arg)

        for package_id_mode, ref, package_id in configs:
            self.cache.config.set_item("general.default_package_id_mode", package_id_mode)
            _assert_recipe_mode(ConanFileReference.loads(ref), package_id)

        for package_id_mode, ref, package_id in configs:
            with environment_append({"CONAN_DEFAULT_PACKAGE_ID_MODE": package_id_mode}):
                _assert_recipe_mode(ConanFileReference.loads(ref), package_id)

    def test_package_revision_mode(self):
        self.cache.config.set_item("general.default_package_id_mode", "package_revision_mode")
<<<<<<< HEAD
        liba_ref1 = "liba/0.1.1@user/testing"
        libb_ref = "libb/0.1@user/testing"
        self._cache_recipe(liba_ref1, TestConanFile("liba", "0.1.1"))
        self._cache_recipe(libb_ref, TestConanFile("libb", "0.1", requires=[liba_ref1]))
        deps_graph = self.build_graph(TestConanFile("app", "0.1", requires=[libb_ref]))
=======
        liba_ref1 = ConanFileReference.loads("liba/0.1.1@user/testing")
        libb_ref = ConanFileReference.loads("libb/0.1@user/testing")
        self._cache_recipe(liba_ref1, GenConanfile().with_name("liba").with_version("0.1.1"))
        self._cache_recipe(libb_ref, GenConanfile().with_name("libb").with_version("0.1")
                                                   .with_require(liba_ref1))

        deps_graph = self.build_graph(GenConanfile().with_name("app").with_version("0.1")
                                                    .with_require(libb_ref),
                                      install=False)
>>>>>>> cd8dd403

        self.assertEqual(3, len(deps_graph.nodes))
        app = deps_graph.root
        libb = app.dependencies[0].dst
        liba = libb.dependencies[0].dst

        self.assertEqual(liba.package_id, "5ab84d6acfe1f23c4fae0ab88f26e3a396351ac9")
        self.assertEqual(libb.package_id, "941d920c2c974492cf5ebb916953228fc706645d")<|MERGE_RESOLUTION|>--- conflicted
+++ resolved
@@ -47,13 +47,7 @@
 
     def test_package_revision_mode(self):
         self.cache.config.set_item("general.default_package_id_mode", "package_revision_mode")
-<<<<<<< HEAD
-        liba_ref1 = "liba/0.1.1@user/testing"
-        libb_ref = "libb/0.1@user/testing"
-        self._cache_recipe(liba_ref1, TestConanFile("liba", "0.1.1"))
-        self._cache_recipe(libb_ref, TestConanFile("libb", "0.1", requires=[liba_ref1]))
-        deps_graph = self.build_graph(TestConanFile("app", "0.1", requires=[libb_ref]))
-=======
+
         liba_ref1 = ConanFileReference.loads("liba/0.1.1@user/testing")
         libb_ref = ConanFileReference.loads("libb/0.1@user/testing")
         self._cache_recipe(liba_ref1, GenConanfile().with_name("liba").with_version("0.1.1"))
@@ -62,8 +56,7 @@
 
         deps_graph = self.build_graph(GenConanfile().with_name("app").with_version("0.1")
                                                     .with_require(libb_ref),
-                                      install=False)
->>>>>>> cd8dd403
+                                      install=True)
 
         self.assertEqual(3, len(deps_graph.nodes))
         app = deps_graph.root
@@ -71,4 +64,4 @@
         liba = libb.dependencies[0].dst
 
         self.assertEqual(liba.package_id, "5ab84d6acfe1f23c4fae0ab88f26e3a396351ac9")
-        self.assertEqual(libb.package_id, "941d920c2c974492cf5ebb916953228fc706645d")+        self.assertEqual(libb.package_id, "d22462afa90bb9e1c2b35ce413111fff04504399")