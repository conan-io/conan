from conans.client.tools import environment_append
from conans.test.functional.graph.graph_manager_base import GraphManagerTest
from conans.test.utils.conanfile import TestConanFile


class PackageIDGraphTests(GraphManagerTest):

    def test_recipe_modes(self):
        configs = []
        mode = "semver_mode"
        configs.append((mode, "liba/1.1.1@user/testing", "8ecbf93ba63522ffb32573610c80ab4dcb399b52"))
        configs.append((mode, "liba/1.1.2@user/testing", "8ecbf93ba63522ffb32573610c80ab4dcb399b52"))
        configs.append((mode, "liba/1.2.1@other/stable", "8ecbf93ba63522ffb32573610c80ab4dcb399b52"))
        mode = "patch_mode"
        configs.append((mode, "liba/1.1.1@user/testing", "bd664570d5174c601d5d417bc19257c4dba48f2e"))
        configs.append((mode, "liba/1.1.2@user/testing", "fb1f766173191d44b67156c6b9ac667422e99286"))
        configs.append((mode, "liba/1.1.1@other/stable", "bd664570d5174c601d5d417bc19257c4dba48f2e"))
        mode = "full_recipe_mode"
        configs.append((mode, "liba/1.1.1@user/testing", "9cbe703e1dee73a2a6807f71d8551c5f1e1b08fd"))
        configs.append((mode, "liba/1.1.2@user/testing", "42a9ff9024adabbd54849331cf01be7d95139948"))
        configs.append((mode, "liba/1.1.1@user/stable", "b41d6c026473cffed4abded4b0eaa453497be1d2"))

        def _assert_recipe_mode(ref_arg, package_id_arg):
            libb_ref = "libb/0.1@user/testing"
            self._cache_recipe(ref, TestConanFile("liba", "0.1.1"))
            self._cache_recipe(libb_ref, TestConanFile("libb", "0.1", requires=[ref_arg]))
            deps_graph = self.build_graph(TestConanFile("app", "0.1", requires=[libb_ref]))

            self.assertEqual(3, len(deps_graph.nodes))
            app = deps_graph.root
            libb = app.dependencies[0].dst
            liba = libb.dependencies[0].dst

            self.assertEqual(liba.package_id, "5ab84d6acfe1f23c4fae0ab88f26e3a396351ac9")
<<<<<<< HEAD
            self.assertEqual(libb.package_id, package_id)

    def test_full_package_revision_mode(self):
        self.cache.config.set_item("general.default_package_id_mode", "full_package_revision_mode")
        liba_ref1 = "liba/0.1.1@user/testing"
        libb_ref = "libb/0.1@user/testing"
        self._cache_recipe(liba_ref1, TestConanFile("liba", "0.1.1"))
        self._cache_recipe(libb_ref, TestConanFile("libb", "0.1", requires=[liba_ref1]))
        deps_graph = self.build_graph(TestConanFile("app", "0.1", requires=[libb_ref]))

        self.assertEqual(3, len(deps_graph.nodes))
        app = deps_graph.root
        libb = app.dependencies[0].dst
        liba = libb.dependencies[0].dst

        self.assertEqual(liba.package_id, "5ab84d6acfe1f23c4fae0ab88f26e3a396351ac9")
        self.assertEqual(libb.package_id, "941d920c2c974492cf5ebb916953228fc706645d")
=======
            self.assertEqual(libb.package_id, package_id_arg)

        for package_id_mode, ref, package_id in configs:
            self.cache.config.set_item("general.default_package_id_mode", package_id_mode)
            _assert_recipe_mode(ref, package_id)

        for package_id_mode, ref, package_id in configs:
            with environment_append({"CONAN_DEFAULT_PACKAGE_ID_MODE": package_id_mode}):
                _assert_recipe_mode(ref, package_id)
>>>>>>> 46663964
<|MERGE_RESOLUTION|>--- conflicted
+++ resolved
@@ -32,8 +32,15 @@
             liba = libb.dependencies[0].dst
 
             self.assertEqual(liba.package_id, "5ab84d6acfe1f23c4fae0ab88f26e3a396351ac9")
-<<<<<<< HEAD
-            self.assertEqual(libb.package_id, package_id)
+            self.assertEqual(libb.package_id, package_id_arg)
+
+        for package_id_mode, ref, package_id in configs:
+            self.cache.config.set_item("general.default_package_id_mode", package_id_mode)
+            _assert_recipe_mode(ref, package_id)
+
+        for package_id_mode, ref, package_id in configs:
+            with environment_append({"CONAN_DEFAULT_PACKAGE_ID_MODE": package_id_mode}):
+                _assert_recipe_mode(ref, package_id)
 
     def test_full_package_revision_mode(self):
         self.cache.config.set_item("general.default_package_id_mode", "full_package_revision_mode")
@@ -49,15 +56,4 @@
         liba = libb.dependencies[0].dst
 
         self.assertEqual(liba.package_id, "5ab84d6acfe1f23c4fae0ab88f26e3a396351ac9")
-        self.assertEqual(libb.package_id, "941d920c2c974492cf5ebb916953228fc706645d")
-=======
-            self.assertEqual(libb.package_id, package_id_arg)
-
-        for package_id_mode, ref, package_id in configs:
-            self.cache.config.set_item("general.default_package_id_mode", package_id_mode)
-            _assert_recipe_mode(ref, package_id)
-
-        for package_id_mode, ref, package_id in configs:
-            with environment_append({"CONAN_DEFAULT_PACKAGE_ID_MODE": package_id_mode}):
-                _assert_recipe_mode(ref, package_id)
->>>>>>> 46663964
+        self.assertEqual(libb.package_id, "941d920c2c974492cf5ebb916953228fc706645d")