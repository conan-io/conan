from conans.client.tools import environment_append
from conans.model.ref import ConanFileReference
from conans.test.functional.graph.graph_manager_base import GraphManagerTest
from conans.test.utils.tools import GenConanfile


class PackageIDGraphTests(GraphManagerTest):

    def test_recipe_modes(self):
        configs = []
        mode = "semver_mode"
        configs.append((mode, "liba/1.1.1@user/testing", "8ecbf93ba63522ffb32573610c80ab4dcb399b52"))
        configs.append((mode, "liba/1.1.2@user/testing", "8ecbf93ba63522ffb32573610c80ab4dcb399b52"))
        configs.append((mode, "liba/1.2.1@other/stable", "8ecbf93ba63522ffb32573610c80ab4dcb399b52"))
        mode = "patch_mode"
        configs.append((mode, "liba/1.1.1@user/testing", "bd664570d5174c601d5d417bc19257c4dba48f2e"))
        configs.append((mode, "liba/1.1.2@user/testing", "fb1f766173191d44b67156c6b9ac667422e99286"))
        configs.append((mode, "liba/1.1.1@other/stable", "bd664570d5174c601d5d417bc19257c4dba48f2e"))
        mode = "full_recipe_mode"
        configs.append((mode, "liba/1.1.1@user/testing", "9cbe703e1dee73a2a6807f71d8551c5f1e1b08fd"))
        configs.append((mode, "liba/1.1.2@user/testing", "42a9ff9024adabbd54849331cf01be7d95139948"))
        configs.append((mode, "liba/1.1.1@user/stable", "b41d6c026473cffed4abded4b0eaa453497be1d2"))

        def _assert_recipe_mode(ref_arg, package_id_arg):
            libb_ref = ConanFileReference.loads("libb/0.1@user/testing")
            self._cache_recipe(ref_arg, GenConanfile().with_name("liba").with_version("0.1.1"))
            self._cache_recipe(libb_ref, GenConanfile().with_name("libb").with_version("0.1")
<<<<<<< HEAD
                                                       .with_requirement(ref_arg))
            deps_graph = self.build_graph(GenConanfile().with_name("app").with_version("0.1")
                                                        .with_requirement(libb_ref))
=======
                                                       .with_require(ref_arg))
            deps_graph = self.build_graph(GenConanfile().with_name("app").with_version("0.1")
                                                        .with_require(libb_ref))
>>>>>>> fd827f68

            self.assertEqual(3, len(deps_graph.nodes))
            app = deps_graph.root
            libb = app.dependencies[0].dst
            liba = libb.dependencies[0].dst

            self.assertEqual(liba.package_id, "5ab84d6acfe1f23c4fae0ab88f26e3a396351ac9")
            self.assertEqual(libb.package_id, package_id_arg)

        for package_id_mode, ref, package_id in configs:
            self.cache.config.set_item("general.default_package_id_mode", package_id_mode)
            _assert_recipe_mode(ConanFileReference.loads(ref), package_id)

        for package_id_mode, ref, package_id in configs:
            with environment_append({"CONAN_DEFAULT_PACKAGE_ID_MODE": package_id_mode}):
                _assert_recipe_mode(ConanFileReference.loads(ref), package_id)

    def test_package_revision_mode(self):
        self.cache.config.set_item("general.default_package_id_mode", "package_revision_mode")
        liba_ref1 = ConanFileReference.loads("liba/0.1.1@user/testing")
        libb_ref = ConanFileReference.loads("libb/0.1@user/testing")
        self._cache_recipe(liba_ref1, GenConanfile().with_name("liba").with_version("0.1.1"))
        self._cache_recipe(libb_ref, GenConanfile().with_name("libb").with_version("0.1")
<<<<<<< HEAD
                                                   .with_requirement(liba_ref1))

        deps_graph = self.build_graph(GenConanfile().with_name("app").with_version("0.1")
                                                    .with_requirement(libb_ref),
=======
                                                   .with_require(liba_ref1))

        deps_graph = self.build_graph(GenConanfile().with_name("app").with_version("0.1")
                                                    .with_require(libb_ref),
>>>>>>> fd827f68
                                      install=False)

        self.assertEqual(3, len(deps_graph.nodes))
        app = deps_graph.root
        libb = app.dependencies[0].dst
        liba = libb.dependencies[0].dst

        self.assertEqual(liba.package_id, "5ab84d6acfe1f23c4fae0ab88f26e3a396351ac9")
        self.assertEqual(libb.package_id, "Package_ID_unknown")<|MERGE_RESOLUTION|>--- conflicted
+++ resolved
@@ -25,15 +25,9 @@
             libb_ref = ConanFileReference.loads("libb/0.1@user/testing")
             self._cache_recipe(ref_arg, GenConanfile().with_name("liba").with_version("0.1.1"))
             self._cache_recipe(libb_ref, GenConanfile().with_name("libb").with_version("0.1")
-<<<<<<< HEAD
-                                                       .with_requirement(ref_arg))
-            deps_graph = self.build_graph(GenConanfile().with_name("app").with_version("0.1")
-                                                        .with_requirement(libb_ref))
-=======
                                                        .with_require(ref_arg))
             deps_graph = self.build_graph(GenConanfile().with_name("app").with_version("0.1")
                                                         .with_require(libb_ref))
->>>>>>> fd827f68
 
             self.assertEqual(3, len(deps_graph.nodes))
             app = deps_graph.root
@@ -57,17 +51,10 @@
         libb_ref = ConanFileReference.loads("libb/0.1@user/testing")
         self._cache_recipe(liba_ref1, GenConanfile().with_name("liba").with_version("0.1.1"))
         self._cache_recipe(libb_ref, GenConanfile().with_name("libb").with_version("0.1")
-<<<<<<< HEAD
-                                                   .with_requirement(liba_ref1))
-
-        deps_graph = self.build_graph(GenConanfile().with_name("app").with_version("0.1")
-                                                    .with_requirement(libb_ref),
-=======
                                                    .with_require(liba_ref1))
 
         deps_graph = self.build_graph(GenConanfile().with_name("app").with_version("0.1")
                                                     .with_require(libb_ref),
->>>>>>> fd827f68
                                       install=False)
 
         self.assertEqual(3, len(deps_graph.nodes))
