import unittest

from parameterized import parameterized

from conans.test.utils.tools import TestClient, GenConanfile

conanfile = """from conans import ConanFile
class Pkg(ConanFile):
    def configure(self):
        self.output.info("Develop %s configure!" % self.develop)
    def requirements(self):
        self.output.info("Develop %s requirements!" % self.develop)
    def source(self):
        self.output.info("Develop %s source!" % self.develop)
    def build(self):
        self.output.info("Develop %s build!" % self.develop)
    def package(self):
        self.output.info("Develop %s package!" % self.develop)
    def package_info(self):
        self.output.info("Develop %s package_info!" % self.develop)
    def package_id(self):
        self.output.info("Develop %s package_id!" % self.develop)
"""


class DevelopTest(unittest.TestCase):

    @parameterized.expand([(True, ), (False, )])
    def develop_test(self, with_test):
        client = TestClient()
        if with_test:
            client.save({"conanfile.py": conanfile})
        else:
            client.save({"conanfile.py": conanfile,
                         "test_package/conanfile.py": GenConanfile().with_test("pass")})
        client.run("create . Pkg/0.1@user/testing")
        self.assertIn("Develop True configure!", client.out)
        self.assertIn("Develop True requirements!", client.out)
        self.assertIn("Develop True source!", client.out)
        self.assertIn("Develop True build!", client.out)
        self.assertIn("Develop True package!", client.out)
        self.assertIn("Develop True package_info!", client.out)
        self.assertIn("Develop True package_id!", client.out)

        client.run("install Pkg/0.1@user/testing --build")
        self.assertNotIn("Develop True", client.out)

        client.save({"conanfile.py": GenConanfile().with_require_plain("Pkg/0.1@user/testing")})
        client.run("create . Other/1.0@user/testing")
        self.assertNotIn("Develop True", client.out)

    def local_commands_test(self):
        client = TestClient()
        client.save({"conanfile.py": conanfile})
        client.run("install .")
        self.assertIn("Develop True configure!", client.out)
        self.assertIn("Develop True requirements!", client.out)
        self.assertNotIn("source!", client.out)
        self.assertNotIn("build!", client.out)
        self.assertNotIn("package!", client.out)
        self.assertNotIn("package_info!", client.out)
        self.assertIn("Develop True package_id!", client.out)

        client.run("source .")
        self.assertIn("Develop True configure!", client.out)
        self.assertNotIn("requirements!", client.out)
        self.assertIn("Develop True source!", client.out)
        self.assertNotIn("build!", client.out)
        self.assertNotIn("package!", client.out)
        self.assertNotIn("package_info!", client.out)
        self.assertNotIn("package_id!", client.out)

        client.run("build .")
        self.assertIn("Develop True configure!", client.out)
        self.assertNotIn("requirements!", client.out)
        self.assertNotIn("source!", client.out)
        self.assertIn("Develop True build!", client.out)
        self.assertNotIn("package!", client.out)
        self.assertNotIn("package_info!", client.out)
        self.assertNotIn("package_id!", client.out)

        client.run("package .")
        self.assertIn("Develop True configure!", client.out)
        self.assertNotIn("requirements!", client.out)
        self.assertNotIn("source!", client.out)
        self.assertNotIn("build!", client.out)
        self.assertIn("Develop True package!", client.out)
        self.assertNotIn("package_info!", client.out)
<<<<<<< HEAD
        self.assertNotIn("package_id!", client.out)

        client.run("export-pkg . pkg/0.1@user/channel")
        self.assertIn("Develop True configure!", client.out)
        self.assertIn("Develop True requirements!", client.out)
        self.assertNotIn("source!", client.out)
        self.assertNotIn("build!", client.out)
        self.assertIn("Develop True package!", client.out)
        self.assertNotIn("package_info!", client.out)
        self.assertIn("Develop True package_id!", client.out)
=======
        self.assertNotIn("package_id!", client.out)
>>>>>>> af5f5e15
<|MERGE_RESOLUTION|>--- conflicted
+++ resolved
@@ -86,17 +86,4 @@
         self.assertNotIn("build!", client.out)
         self.assertIn("Develop True package!", client.out)
         self.assertNotIn("package_info!", client.out)
-<<<<<<< HEAD
-        self.assertNotIn("package_id!", client.out)
-
-        client.run("export-pkg . pkg/0.1@user/channel")
-        self.assertIn("Develop True configure!", client.out)
-        self.assertIn("Develop True requirements!", client.out)
-        self.assertNotIn("source!", client.out)
-        self.assertNotIn("build!", client.out)
-        self.assertIn("Develop True package!", client.out)
-        self.assertNotIn("package_info!", client.out)
-        self.assertIn("Develop True package_id!", client.out)
-=======
-        self.assertNotIn("package_id!", client.out)
->>>>>>> af5f5e15
+        self.assertNotIn("package_id!", client.out)