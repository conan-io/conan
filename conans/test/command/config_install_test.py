--- conflicted
+++ resolved
@@ -2,14 +2,9 @@
 import shutil
 import unittest
 import zipfile
-<<<<<<< HEAD
-import shutil
 from mock import patch
 
 from conans.client import tools
-=======
-from conans import tools
->>>>>>> 754006c4
 from conans.client.conf import ConanClientConfigParser
 from conans.client.conf.config_installer import _hide_password
 from conans.client.remote_registry import RemoteRegistry, Remote
@@ -17,7 +12,6 @@
 from conans.test.utils.test_files import temp_folder
 from conans.test.utils.tools import TestClient, TestBufferConanOutput
 from conans.util.files import load, save_files, save, mkdir
-from mock import patch
 
 
 win_profile = """[settings]
