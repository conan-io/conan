--- conflicted
+++ resolved
@@ -1,12 +1,10 @@
-<<<<<<< HEAD
+
 import unittest
 import shutil
-=======
->>>>>>> a8d81d85
 import os
 import unittest
 import zipfile
-<<<<<<< HEAD
+
 from mock import patch
 
 from conans.test.utils.tools import TestClient, TestBufferConanOutput
@@ -17,20 +15,6 @@
 from conans.client.conf import ConanClientConfigParser
 from conans.client.conf.config_installer import _hide_password
 
-=======
-
-import shutil
-from mock import patch
-
-from conans import tools
-from conans.client.conf import ConanClientConfigParser
-from conans.client.conf.config_installer import _hide_password
-from conans.client.remote_registry import RemoteRegistry, Remote
-from conans.client.rest.uploader_downloader import Downloader
-from conans.test.utils.test_files import temp_folder
-from conans.test.utils.tools import TestClient, TestBufferConanOutput
-from conans.util.files import load, save_files, save, mkdir
->>>>>>> a8d81d85
 
 win_profile = """[settings]
     os: Windows
