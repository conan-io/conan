import os
import unittest
import zipfile

import shutil
from mock import patch
<<<<<<< HEAD
from conans.client.rest.uploader_downloader import Downloader
from conans.client.conf import ConanClientConfigParser
from conans.client.conf.config_installer import _hide_password
import shutil
from conans.client import tools

=======

from conans import tools
from conans.client.conf import ConanClientConfigParser
from conans.client.conf.config_installer import _hide_password
from conans.client.remote_registry import RemoteRegistry, Remote
from conans.client.rest.uploader_downloader import Downloader
from conans.test.utils.test_files import temp_folder
from conans.test.utils.tools import TestClient, TestBufferConanOutput
from conans.util.files import load, save_files, save, mkdir
>>>>>>> a8d81d85

win_profile = """[settings]
    os: Windows
"""

linux_profile = """[settings]
    os: Linux
"""

remotes = """myrepo1 https://myrepourl.net False
my-repo-2 https://myrepo2.com True
"""

registry = """myrepo1 https://myrepourl.net False

Pkg/1.0@user/channel myrepo1
"""

settings_yml = """os:
    Windows:
    Linux:
arch: [x86, x86_64]
"""

conan_conf = """
[log]
run_to_output = False       # environment CONAN_LOG_RUN_TO_OUTPUT
level = 10                  # environment CONAN_LOGGING_LEVEL

[general]
compression_level = 6                 # environment CONAN_COMPRESSION_LEVEL
cpu_count = 1             # environment CONAN_CPU_COUNT

[proxies]
# Empty section will try to use system proxies.
# If don't want proxy at all, remove section [proxies]
# As documented in http://docs.python-requests.org/en/latest/user/advanced/#proxies
http = http://user:pass@10.10.1.10:3128/
no_proxy = mylocalhost
https = None
# http = http://10.10.1.10:3128
# https = http://10.10.1.10:1080
"""

myfuncpy = """def mycooladd(a, b):
    return a + b
"""


def zipdir(path, zipfilename):
    with zipfile.ZipFile(zipfilename, 'w', zipfile.ZIP_DEFLATED) as z:
        for root, _, files in os.walk(path):
            for f in files:
                file_path = os.path.join(root, f)
                if file_path == zipfilename:
                    continue
                relpath = os.path.relpath(file_path, path)
                z.write(file_path, relpath)


class ConfigInstallTest(unittest.TestCase):

    def setUp(self):
        self.client = TestClient()
        # Save to the old registry, it has to be migrated
        registry_path = self.client.client_cache.registry

        save(registry_path, """
{
 "remotes": [
  {
   "url": "https://myrepo2.com", 
   "verify_ssl": true, 
   "name": "my-repo-2"
  }, 
  {
   "url": "https://conan-center.com", 
   "verify_ssl": true, 
   "name": "conan-center"
  }
 ], 
 "references": {
  "MyPkg/0.1@user/channel": "my-repo-2", 
  "Other/1.2@user/channel": "conan-center"
 }
}        
""")
        save(os.path.join(self.client.client_cache.profiles_path, "default"),
             "#default profile empty")
        save(os.path.join(self.client.client_cache.profiles_path, "linux"), "#empty linux profile")

        self.old_env = dict(os.environ)

    def tearDown(self):
        os.environ.clear()
        os.environ.update(self.old_env)

    def _create_profile_folder(self, folder=None):
        folder = folder or temp_folder(path_with_spaces=False)
        save_files(folder, {"settings.yml": settings_yml,
                            "remotes.txt": remotes,
                            "profiles/linux": linux_profile,
                            "profiles/windows": win_profile,
                            "config/conan.conf": conan_conf,
                            "pylintrc": "#Custom pylint",
                            "python/myfuncs.py": myfuncpy,
                            "python/__init__.py": ""})
        return folder

    def _create_zip(self, zippath=None):
        folder = self._create_profile_folder()
        zippath = zippath or os.path.join(folder, "myconfig.zip")
        zipdir(folder, zippath)
        return zippath

    def _check(self, install_path):
        settings_path = self.client.client_cache.settings_path
        self.assertEqual(load(settings_path).splitlines(), settings_yml.splitlines())
        registry_path = self.client.client_cache.registry
        registry = RemoteRegistry(registry_path, TestBufferConanOutput())
        self.assertEqual(registry.remotes.list,
                         [Remote("myrepo1", "https://myrepourl.net", False),
                          Remote("my-repo-2", "https://myrepo2.com", True),
                          ])
        self.assertEqual(registry.refs.list, {"MyPkg/0.1@user/channel": "my-repo-2"})
        self.assertEqual(sorted(os.listdir(self.client.client_cache.profiles_path)),
                         sorted(["default", "linux", "windows"]))
        self.assertEqual(load(os.path.join(self.client.client_cache.profiles_path, "linux")).splitlines(),
                         linux_profile.splitlines())
        self.assertEqual(load(os.path.join(self.client.client_cache.profiles_path, "windows")).splitlines(),
                         win_profile.splitlines())
        conan_conf = ConanClientConfigParser(self.client.client_cache.conan_conf_path)
        self.assertEqual(conan_conf.get_item("log.run_to_output"), "False")
        self.assertEqual(conan_conf.get_item("log.run_to_file"), "False")
        self.assertEqual(conan_conf.get_item("log.level"), "10")
        self.assertEqual(conan_conf.get_item("general.compression_level"), "6")
        self.assertEqual(conan_conf.get_item("general.sysrequires_sudo"), "True")
        self.assertEqual(conan_conf.get_item("general.cpu_count"), "1")
        self.assertEqual(conan_conf.get_item("general.config_install"), install_path)
        self.assertEqual(conan_conf.get_item("proxies.no_proxy"), "mylocalhost")
        self.assertEqual(conan_conf.get_item("proxies.https"), "None")
        self.assertEqual(conan_conf.get_item("proxies.http"), "http://user:pass@10.10.1.10:3128/")
        self.assertEqual("#Custom pylint",
                         load(os.path.join(self.client.client_cache.conan_folder, "pylintrc")))
        self.assertEqual("",
                         load(os.path.join(self.client.client_cache.conan_folder, "python",
                                           "__init__.py")))

    def reuse_python_test(self):
        zippath = self._create_zip()
        self.client.run('config install "%s"' % zippath)
        conanfile = """from conans import ConanFile
from myfuncs import mycooladd
a = mycooladd(1, 2)
assert a == 3
class Pkg(ConanFile):
    def build(self):
        self.output.info("A is %s" % a)
"""
        self.client.save({"conanfile.py": conanfile})
        self.client.run("create . Pkg/0.1@user/testing")
        self.assertIn("A is 3", self.client.out)

    def install_file_test(self):
        """ should install from a file in current dir
        """
        zippath = self._create_zip()
        self.client.run('config install "%s"' % zippath)
        self._check(zippath)
        self.assertTrue(os.path.exists(zippath))

    def install_dir_test(self):
        """ should install from a dir in current dir
        """
        folder = self._create_profile_folder()
        self.assertTrue(os.path.isdir(folder))
        self.client.run('config install "%s"' % folder)
        self._check(folder)

    def test_without_profile_folder(self):
        shutil.rmtree(self.client.client_cache.profiles_path)
        zippath = self._create_zip()
        self.client.run('config install "%s"' % zippath)
        self.assertEqual(sorted(os.listdir(self.client.client_cache.profiles_path)),
                         sorted(["linux", "windows"]))
        self.assertEqual(load(os.path.join(self.client.client_cache.profiles_path, "linux")).splitlines(),
                         linux_profile.splitlines())

    def install_url_test(self):
        """ should install from a URL
        """

        def my_download(obj, url, filename, **kwargs):  # @UnusedVariable
            self._create_zip(filename)

        with patch.object(Downloader, 'download', new=my_download):
            self.client.run("config install http://myfakeurl.com/myconf.zip")
            self._check("http://myfakeurl.com/myconf.zip")

            # repeat the process to check
            self.client.run("config install http://myfakeurl.com/myconf.zip")
            self._check("http://myfakeurl.com/myconf.zip")

    def failed_install_repo_test(self):
        """ should install from a git repo
        """
        error = self.client.run('config install notexistingrepo.git', ignore_error=True)
        self.assertTrue(error)
        self.assertIn("ERROR: config install error. Can't clone repo", self.client.out)

    def failed_install_http_test(self):
        """ should install from a http zip
        """
        error = self.client.run('config install httpnonexisting', ignore_error=True)
        self.assertTrue(error)
        self.assertIn("ERROR: Error while installing config from httpnonexisting",
                      self.client.out)

    def install_repo_test(self):
        """ should install from a git repo
        """

        folder = self._create_profile_folder()
        with tools.chdir(folder):
            self.client.runner('git init .')
            self.client.runner('git add .')
            self.client.runner('git config user.name myname')
            self.client.runner('git config user.email myname@mycompany.com')
            self.client.runner('git commit -m "mymsg"')

        self.client.run('config install "%s/.git"' % folder)
        self._check("%s/.git" % folder)

    def install_repo_relative_test(self):
        relative_folder = "./config"
        absolute_folder = os.path.join(self.client.current_folder, "config")
        mkdir(absolute_folder)
        folder = self._create_profile_folder(absolute_folder)
        with tools.chdir(folder):
            self.client.runner('git init .')
            self.client.runner('git add .')
            self.client.runner('git config user.name myname')
            self.client.runner('git config user.email myname@mycompany.com')
            self.client.runner('git commit -m "mymsg"')

        self.client.run('config install "%s/.git"' % relative_folder)
        self._check(os.path.join("%s" % folder, ".git"))

    def install_custom_args_test(self):
        """ should install from a git repo
        """

        folder = self._create_profile_folder()
        with tools.chdir(folder):
            self.client.runner('git init .')
            self.client.runner('git add .')
            self.client.runner('git config user.name myname')
            self.client.runner('git config user.email myname@mycompany.com')
            self.client.runner('git commit -m "mymsg"')

        self.client.run('config install "%s/.git" --args="-c init.templateDir=\"\""' % folder)
        self._check("%s/.git" % folder)

    def force_git_type_test(self):
        client = TestClient()
        error = client.run('config install httpnonexisting --type=git', ignore_error=True)
        self.assertTrue(error)
        self.assertIn("Can't clone repo", client.out)

    def reinstall_test(self):
        """ should use configured URL in conan.conf
        """
        zippath = self._create_zip()
        self.client.run('config set general.config_install="%s"' % zippath)
        self.client.run("config install")
        self._check(zippath)

    def reinstall_error_test(self):
        """ should use configured URL in conan.conf
        """
        error = self.client.run("config install", ignore_error=True)
        self.assertTrue(error)
        self.assertIn("Called config install without arguments", self.client.out)

    def removed_credentials_from_url_unit_test(self):
        """
        Unit tests to remove credentials in netloc from url when using basic auth
        # https://github.com/conan-io/conan/issues/2324
        """
        url_without_credentials = r"https://server.com/resource.zip"
        url_with_credentials = r"https://test_username:test_password_123@server.com/resource.zip"
        url_hidden_password = r"https://test_username:<hidden>@server.com/resource.zip"

        # Check url is the same when not using credentials
        self.assertEqual(_hide_password(url_without_credentials), url_without_credentials)

        # Check password is hidden using url with credentials
        self.assertEqual(_hide_password(url_with_credentials), url_hidden_password)

        # Check that it works with other protocols ftp
        ftp_with_credentials = r"ftp://test_username_ftp:test_password_321@server.com/resurce.zip"
        ftp_hidden_password = r"ftp://test_username_ftp:<hidden>@server.com/resurce.zip"
        self.assertEqual(_hide_password(ftp_with_credentials), ftp_hidden_password)

        # Check function also works for file paths *unix/windows
        unix_file_path = r"/tmp/test"
        self.assertEqual(_hide_password(unix_file_path), unix_file_path)
        windows_file_path = r"c:\windows\test"
        self.assertEqual(_hide_password(windows_file_path), windows_file_path)

        # Check works with empty string
        self.assertEqual(_hide_password(''), '')

    def remove_credentials_config_installer_test(self):
        """ Functional test to check credentials are not displayed in output but are still present
        in conan configuration
        # https://github.com/conan-io/conan/issues/2324
        """
        fake_url_with_credentials = "http://test_user:test_password@myfakeurl.com/myconf.zip"
        fake_url_hidden_password = "http://test_user:<hidden>@myfakeurl.com/myconf.zip"

        def my_download(obj, url, filename, **kwargs):  # @UnusedVariable
            self.assertEqual(url, fake_url_with_credentials)
            self._create_zip(filename)

        with patch.object(Downloader, 'download', new=my_download):
            self.client.run("config install %s" % (fake_url_with_credentials,))

            # Check credentials are not displayed in output
            self.assertNotIn(fake_url_with_credentials, self.client.out)
            self.assertIn(fake_url_hidden_password, self.client.out)

            # Check credentials still stored in configuration
            self._check(fake_url_with_credentials)

    def ssl_verify_test(self):
        fake_url = "https://fakeurl.com/myconf.zip"

        def download_verify_false(obj, url, filename, **kwargs):  # @UnusedVariable
            self.assertFalse(obj.verify)
            self._create_zip(filename)

        def download_verify_true(obj, url, filename, **kwargs):  # @UnusedVariable
            self.assertTrue(obj.verify)
            self._create_zip(filename)

        with patch.object(Downloader, 'download', new=download_verify_false):
            self.client.run("config install %s --verify-ssl=False" % fake_url)

        with patch.object(Downloader, 'download', new=download_verify_true):
            self.client.run("config install %s --verify-ssl=True" % fake_url)<|MERGE_RESOLUTION|>--- conflicted
+++ resolved
@@ -1,19 +1,10 @@
 import os
 import unittest
 import zipfile
-
 import shutil
 from mock import patch
-<<<<<<< HEAD
-from conans.client.rest.uploader_downloader import Downloader
-from conans.client.conf import ConanClientConfigParser
-from conans.client.conf.config_installer import _hide_password
-import shutil
+
 from conans.client import tools
-
-=======
-
-from conans import tools
 from conans.client.conf import ConanClientConfigParser
 from conans.client.conf.config_installer import _hide_password
 from conans.client.remote_registry import RemoteRegistry, Remote
@@ -21,7 +12,7 @@
 from conans.test.utils.test_files import temp_folder
 from conans.test.utils.tools import TestClient, TestBufferConanOutput
 from conans.util.files import load, save_files, save, mkdir
->>>>>>> a8d81d85
+
 
 win_profile = """[settings]
     os: Windows
