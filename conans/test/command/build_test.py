--- conflicted
+++ resolved
@@ -43,15 +43,10 @@
         client.run("export lasote/testing")
         client.save({CONANFILE: conanfile_scope_env}, clean_first=True)
         client.run("install --build=missing")
-<<<<<<< HEAD
-        error = client.run("build .", ignore_error=True)
-        self.assertTrue(error)
-        self.assertIn("ERROR: PROJECT: Error in build() method, line 9", client.user_io.out)
-        self.assertIn("self.deps_cpp_info not defined", client.user_io.out)
-=======
-        client.run("build")  # We do not need to specify -g txt anymore
+
+        client.run("build .")  # We do not need to specify -g txt anymore
         self.assertTrue(os.path.exists(os.path.join(client.current_folder, BUILD_INFO)))
->>>>>>> d6ca2612
+
 
         conanfile_user_info = """
 from conans import ConanFile
@@ -66,14 +61,8 @@
 """
         client.save({CONANFILE: conanfile_user_info}, clean_first=True)
         client.run("install --build=missing")
-<<<<<<< HEAD
-        error = client.run("build .", ignore_error=True)
-        self.assertTrue(error)
-        self.assertIn("ERROR: PROJECT: Error in build() method, line 9", client.user_io.out)
-        self.assertIn("self.deps_user_info not defined", client.user_io.out)
-=======
-        client.run("build")
->>>>>>> d6ca2612
+        client.run("build .")
+
 
     def build_test(self):
         """ Try to reuse variables loaded from txt generator => deps_cpp_info
@@ -188,13 +177,9 @@
         self.output.info("HELLO ROOT PATH: %s" % self.deps_cpp_info["Hello-Tools"].rootpath)
 """
         client.save({CONANFILE: conanfile_scope_env}, clean_first=True)
-<<<<<<< HEAD
-        client.run("install --build=missing -g txt")
-        client.run("build .")
-=======
-        client.run("install --build=missing")
-        client.run("build")
->>>>>>> d6ca2612
+        client.run("install --build=missing")
+        client.run("build .")
+
         self.assertIn("Hello.Pkg/0.1/lasote/testing", client.out)
         self.assertIn("Hello-Tools/0.1/lasote/testing", client.out)
 
@@ -229,7 +214,6 @@
                      "header.h": "my header3 h!!"}, clean_first=True)
         client.run("build -pf=mypkg .")
         header = load(os.path.join(client.current_folder, "mypkg/include/header.h"))
-<<<<<<< HEAD
         self.assertEqual(header, "my header3 h!!")
 
         client.save({CONANFILE: conanfile,
@@ -238,8 +222,6 @@
         client.run("build . -pf=mypkg -bf=build")
         header = load(os.path.join(client.current_folder, "build/mypkg/include/header.h"))
         self.assertEqual(header, "my header2 h!!")
-=======
-        self.assertEqual(header, "my header h!!")
 
     def build_with_deps_env_info_test(self):
         client = TestClient()
@@ -270,4 +252,3 @@
         client.save({CONANFILE: conanfile}, clean_first=True)
         client.run("install . --build missing")
         client.run("build .")
->>>>>>> d6ca2612
