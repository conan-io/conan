--- conflicted
+++ resolved
@@ -9,12 +9,7 @@
 from conans.tools import environment_append
 from conans.util.files import save, is_dirty, gzopen_without_timestamps
 from mock import mock
-<<<<<<< HEAD
-from conans.errors import ConanException
-from conans.paths import EXPORT_SOURCES_TGZ_NAME, PACKAGE_TGZ_NAME
 from nose.plugins.attrib import attr
-=======
->>>>>>> f18abdea
 
 conanfile = """from conans import ConanFile
 class MyPkg(ConanFile):
