--- conflicted
+++ resolved
@@ -76,12 +76,7 @@
         pkg_id = os.listdir(packages_folder)[0]
         package_folder = os.path.join(packages_folder, pkg_id)
         save(os.path.join(package_folder, "added.txt"), "")
-<<<<<<< HEAD
-        os.chmod(os.path.join(package_folder, "include/helloHello0.h"), 0o777)
-        os.remove(os.path.join(package_folder, "include/helloHello0.h"))
-=======
         os.remove(os.path.join(package_folder, "include/hello.h"))
->>>>>>> d210659f
         error = client.run("upload Hello0/1.2.1@frodo/stable --all --check", ignore_error=True)
         self.assertTrue(error)
         self.assertIn("WARN: Mismatched checksum 'added.txt'", client.user_io.out)
