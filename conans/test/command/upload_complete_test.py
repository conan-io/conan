--- conflicted
+++ resolved
@@ -309,23 +309,13 @@
         lines = [line.strip() for line in str(self.client.user_io.out).splitlines()
                  if line.startswith("Uploading")]
         self.assertEqual(lines, ["Uploading Hello/1.2.1@frodo/stable to remote 'default'",
-<<<<<<< HEAD
                                  "Uploading conanmanifest.txt [done]",
                                  "Uploading conanfile.py [done]",
                                  "Uploading conan_export.tgz [done]",
-                                 "Uploading package 1/1: myfakeid",
+                                 "Uploading package 1/1: myfakeid to 'default'",
                                  "Uploading conanmanifest.txt [done]",
                                  "Uploading conaninfo.txt [done]",
                                  "Uploading conan_package.tgz [done]",
-=======
-                                 "Uploading conanmanifest.txt",
-                                 "Uploading conanfile.py",
-                                 "Uploading conan_export.tgz",
-                                 "Uploading package 1/1: myfakeid to 'default'",
-                                 "Uploading conanmanifest.txt",
-                                 "Uploading conaninfo.txt",
-                                 "Uploading conan_package.tgz",
->>>>>>> 7bf230cd
                                  ])
         self.assertTrue(os.path.exists(self.server_reg_folder))
         self.assertTrue(os.path.exists(self.server_pack_folder))
