import unittest
from conans.test.tools import TestClient, TestServer
from conans.paths import PACKAGES_FOLDER, CONANINFO, EXPORT_FOLDER,\
    CONAN_MANIFEST
import os
from conans.model.manifest import FileTreeManifest
<<<<<<< HEAD
=======
import shutil
>>>>>>> 13e25424


conan_vars1 = '''
[settings]
    arch=x64
    os=Windows
    compiler=Visual Studio
    compiler.version=8.1
[options]
    use_Qt=True
[full_requires]
  Hello2/0.1@lasote/stable:11111
  OpenSSL/2.10@lasote/testing:2222
  HelloInfo1/0.45@fenix/testing:33333
'''

conan_vars1b = '''
[settings]
    arch=x86
    compiler=gcc
    compiler.version=4.3
    compiler.libcxx=libstdc++
[options]
    use_Qt=True
'''

conan_vars1c = '''
[settings]
    os=Linux
    arch=x86
    compiler=gcc
    compiler.version=4.5
    compiler.libcxx=libstdc++11
[options]
    use_Qt=False
[full_requires]
  Hello2/0.1@lasote/stable:11111
  OpenSSL/2.10@lasote/testing:2222
  HelloInfo1/0.45@fenix/testing:33333
[recipe_hash]
  d41d8cd98f00b204e9800998ecf8427e
'''  # The recipe_hash correspond to the faked conanmanifests in export

conan_vars2 = '''
[options]
    use_OpenGL=True
[settings]
    arch=x64
    os=Ubuntu
    version=15.04
'''

conan_vars3 = '''
[options]
    HAVE_TESTS=True
    USE_CONFIG=False
[settings]
    os=Darwin
'''

conan_vars4 = """[settings]
  os=Windows
  arch=x86_64
  compiler=gcc
[options]
  language=1
[full_requires]
  Hello2/0.1@lasote/stable:11111
  OpenSSL/2.10@lasote/testing:2222
  HelloInfo1/0.45@fenix/testing:33333
"""


class SearchTest(unittest.TestCase):

    def setUp(self):
        self.servers = {"local": TestServer()}
        self.client = TestClient(servers=self.servers)

        # No conans created
        self.client.run("search")
        output = self.client.user_io.out
        self.assertIn('There are no packages', output)

        # Conans with and without packages created
        self.root_folder1 = 'Hello/1.4.10/fenix/testing'
        root_folder2 = 'helloTest/1.4.10/fenix/stable'
        root_folder3 = 'Bye/0.14/fenix/testing'
        root_folder4 = 'NodeInfo/1.0.2/fenix/stable'
        root_folder5 = 'MissFile/1.0.2/fenix/stable'
        root_folder11 = 'Hello/1.4.11/fenix/testing'
        root_folder12 = 'Hello/1.4.12/fenix/testing'

        self.client.save({"Empty/1.10/fake/test/reg/fake.txt": "//",
                          "%s/%s/WindowsPackageSHA/%s" % (self.root_folder1,
                                                          PACKAGES_FOLDER,
                                                          CONANINFO): conan_vars1,
<<<<<<< HEAD
                          "%s/%s/WindowsPackageSHA/%s" % (root_folder11,
                                                          PACKAGES_FOLDER,
                                                          CONANINFO): conan_vars1,
                          "%s/%s/WindowsPackageSHA/%s" % (root_folder12,
                                                          PACKAGES_FOLDER,
                                                          CONANINFO): conan_vars1,
                          "%s/%s/PlatformIndependantSHA/%s" % (root_folder1,
=======
                          "%s/%s/PlatformIndependantSHA/%s" % (self.root_folder1,
>>>>>>> 13e25424
                                                               PACKAGES_FOLDER,
                                                               CONANINFO): conan_vars1b,
                          "%s/%s/LinuxPackageSHA/%s" % (self.root_folder1,
                                                        PACKAGES_FOLDER,
                                                        CONANINFO): conan_vars1c,
                          "%s/%s/a44f541cd44w57/%s" % (root_folder2,
                                                       PACKAGES_FOLDER,
                                                       CONANINFO): conan_vars2,
                          "%s/%s/e4f7vdwcv4w55d/%s" % (root_folder3,
                                                       PACKAGES_FOLDER,
                                                       CONANINFO): conan_vars3,
                          "%s/%s/e4f7vdwcv4w55d/%s" % (root_folder4,
                                                       PACKAGES_FOLDER,
                                                       CONANINFO): conan_vars4,
                          "%s/%s/e4f7vdwcv4w55d/%s" % (root_folder5,
                                                       PACKAGES_FOLDER,
                                                       "hello.txt"): "Hello"},
                         self.client.paths.store)

        # Fake some manifests to be able to calculate recipe hash
        fake_manifest = FileTreeManifest(1212, {})
        self.client.save({os.path.join(self.root_folder1, EXPORT_FOLDER, CONAN_MANIFEST): str(fake_manifest),
                          os.path.join(root_folder2, EXPORT_FOLDER, CONAN_MANIFEST): str(fake_manifest),
                          os.path.join(root_folder3, EXPORT_FOLDER, CONAN_MANIFEST): str(fake_manifest),
                          os.path.join(root_folder4, EXPORT_FOLDER, CONAN_MANIFEST): str(fake_manifest),
                          },
                         self.client.paths.store)

    def recipe_search_test(self):
        self.client.run("search Hello*")
        self.assertEquals("Existing package recipes:\n\n"
                          "Hello/1.4.10@fenix/testing\n"
                          "Hello/1.4.11@fenix/testing\n"
                          "Hello/1.4.12@fenix/testing\n"
                          "helloTest/1.4.10@fenix/stable\n", self.client.user_io.out)

        self.client.run("search Hello* --case-sensitive")
        self.assertEquals("Existing package recipes:\n\n"
                          "Hello/1.4.10@fenix/testing\n"
                          "Hello/1.4.11@fenix/testing\n"
                          "Hello/1.4.12@fenix/testing\n",
                          self.client.user_io.out)

        self.client.run("search *fenix* --case-sensitive")
        self.assertEquals("Existing package recipes:\n\n"
                          "Bye/0.14@fenix/testing\n"
                          "Hello/1.4.10@fenix/testing\n"
                          "Hello/1.4.11@fenix/testing\n"
                          "Hello/1.4.12@fenix/testing\n"
                          "MissFile/1.0.2@fenix/stable\n"
                          "NodeInfo/1.0.2@fenix/stable\n"
                          "helloTest/1.4.10@fenix/stable\n", self.client.user_io.out)

    def recipe_pattern_search_test(self):
        self.client.run("search Hello*")
        self.assertEquals("Existing package recipes:\n\n"
                          "Hello/1.4.10@fenix/testing\n"
                          "Hello/1.4.11@fenix/testing\n"
                          "Hello/1.4.12@fenix/testing\n"
                          "helloTest/1.4.10@fenix/stable\n", self.client.user_io.out)

        self.client.run("search Hello* --case-sensitive")
        self.assertEquals("Existing package recipes:\n\n"
                          "Hello/1.4.10@fenix/testing\n"
                          "Hello/1.4.11@fenix/testing\n"
                          "Hello/1.4.12@fenix/testing\n", self.client.user_io.out)

        self.client.run("search *fenix* --case-sensitive")
        self.assertEquals("Existing package recipes:\n\n"
                          "Bye/0.14@fenix/testing\n"
                          "Hello/1.4.10@fenix/testing\n"
                          "Hello/1.4.11@fenix/testing\n"
                          "Hello/1.4.12@fenix/testing\n"
                          "MissFile/1.0.2@fenix/stable\n"
                          "NodeInfo/1.0.2@fenix/stable\n"
                          "helloTest/1.4.10@fenix/stable\n", self.client.user_io.out)

    def package_search_with_invalid_reference_test(self):
        self.client.run("search Hello -q 'a=1'", ignore_error=True)
        self.assertIn("-q parameter only allowed with a valid recipe", str(self.client.user_io.out))

    def package_search_with_empty_query_test(self):
        self.client.run("search Hello/1.4.10/fenix/testing")
        self.assertIn("WindowsPackageSHA", self.client.user_io.out)
        self.assertIn("PlatformIndependantSHA", self.client.user_io.out)
        self.assertIn("LinuxPackageSHA", self.client.user_io.out)

    def package_search_nonescaped_characters_test(self):
        self.client.run('search Hello/1.4.10@fenix/testing -q "compiler=gcc AND compiler.libcxx=libstdc++11"')
        self.assertIn("LinuxPackageSHA", self.client.user_io.out)
        self.assertNotIn("PlatformIndependantSHA", self.client.user_io.out)
        self.assertNotIn("WindowsPackageSHA", self.client.user_io.out)

        self.client.run('search Hello/1.4.10@fenix/testing -q "compiler=gcc AND compiler.libcxx=libstdc++"')
        self.assertNotIn("LinuxPackageSHA", self.client.user_io.out)
        self.assertIn("PlatformIndependantSHA", self.client.user_io.out)
        self.assertNotIn("WindowsPackageSHA", self.client.user_io.out)

        # Now search with a remote
        os.rmdir(self.servers["local"].paths.store)
        shutil.copytree(self.client.paths.store, self.servers["local"].paths.store)
        self.client.run("remove Hello* -f")
        self.client.run('search Hello/1.4.10@fenix/testing -q "compiler=gcc AND compiler.libcxx=libstdc++11" -r local')
        self.assertIn("LinuxPackageSHA", self.client.user_io.out)
        self.assertNotIn("PlatformIndependantSHA", self.client.user_io.out)
        self.assertNotIn("WindowsPackageSHA", self.client.user_io.out)

        self.client.run('search Hello/1.4.10@fenix/testing -q "compiler=gcc AND compiler.libcxx=libstdc++" -r local')
        self.assertNotIn("LinuxPackageSHA", self.client.user_io.out)
        self.assertIn("PlatformIndependantSHA", self.client.user_io.out)
        self.assertNotIn("WindowsPackageSHA", self.client.user_io.out)

    def package_search_with_invalid_query_test(self):
        self.client.run("search Hello/1.4.10/fenix/testing -q 'invalid'", ignore_error=True)
        self.assertIn("Invalid package query: invalid", self.client.user_io.out)

    def package_search_properties_filter_test(self):

        # All packages without filter
        self.client.run("search Hello/1.4.10/fenix/testing -q ''")

        self.assertIn("WindowsPackageSHA", self.client.user_io.out)
        self.assertIn("PlatformIndependantSHA", self.client.user_io.out)
        self.assertIn("LinuxPackageSHA", self.client.user_io.out)

        self.client.run('search Hello/1.4.10/fenix/testing -q os=Windows')
        self.assertIn("WindowsPackageSHA", self.client.user_io.out)
        self.assertIn("PlatformIndependantSHA", self.client.user_io.out)
        self.assertNotIn("LinuxPackageSHA", self.client.user_io.out)

        self.client.run('search Hello/1.4.10/fenix/testing -q "os=Windows AND compiler.version=4.5"')
        self.assertIn("There are no packages for reference 'Hello/1.4.10@fenix/testing' matching the query 'os=Windows AND compiler.version=4.5'", self.client.user_io.out)

        self.client.run('search Hello/1.4.10/fenix/testing -q "os=Linux AND compiler.version=4.5"')
        self.assertNotIn("WindowsPackageSHA", self.client.user_io.out)
        self.assertNotIn("PlatformIndependantSHA", self.client.user_io.out)
        self.assertIn("LinuxPackageSHA", self.client.user_io.out)

        self.client.run('search Hello/1.4.10/fenix/testing -q "compiler.version=1.0"')
        self.assertIn("There are no packages for reference 'Hello/1.4.10@fenix/testing' matching the query 'compiler.version=1.0'", self.client.user_io.out)

        self.client.run('search Hello/1.4.10/fenix/testing -q "compiler=gcc AND compiler.version=4.5"')
        self.assertNotIn("WindowsPackageSHA", self.client.user_io.out)
        self.assertNotIn("PlatformIndependantSHA", self.client.user_io.out)
        self.assertIn("LinuxPackageSHA", self.client.user_io.out)

        self.client.run('search Hello/1.4.10/fenix/testing -q "arch=x86"')
        # One package will be outdated from recipe and another don't
        self.assertEquals("""Existing packages for recipe Hello/1.4.10@fenix/testing:

    Package_ID: LinuxPackageSHA
        [options]
            use_Qt: False
        [settings]
            arch: x86
            compiler: gcc
            compiler.libcxx: libstdc++11
            compiler.version: 4.5
            os: Linux
        [requires]
            Hello2/0.1@lasote/stable:11111
            HelloInfo1/0.45@fenix/testing:33333
            OpenSSL/2.10@lasote/testing:2222
        outdated from recipe: False

    Package_ID: PlatformIndependantSHA
        [options]
            use_Qt: True
        [settings]
            arch: x86
            compiler: gcc
            compiler.libcxx: libstdc++
            compiler.version: 4.3
        outdated from recipe: True

""", self.client.user_io.out)

        self.client.run('search helloTest/1.4.10@fenix/stable -q use_OpenGL=False')
        self.assertIn("There are no packages for reference 'helloTest/1.4.10@fenix/stable' "
                      "matching the query 'use_OpenGL=False'", self.client.user_io.out)

        self.client.run('search helloTest/1.4.10@fenix/stable -q use_OpenGL=True')
        self.assertIn("Existing packages for recipe helloTest/1.4.10@fenix/stable", self.client.user_io.out)

        self.client.run('search helloTest/1.4.10@fenix/stable -q "use_OpenGL=True AND arch=x64"')
        self.assertIn("Existing packages for recipe helloTest/1.4.10@fenix/stable", self.client.user_io.out)

        self.client.run('search helloTest/1.4.10@fenix/stable -q "use_OpenGL=True AND arch=x86"')
        self.assertIn("There are no packages for reference 'helloTest/1.4.10@fenix/stable' "
                      "matching the query 'use_OpenGL=True AND arch=x86'", self.client.user_io.out)

    def search_with_no_local_test(self):
        client = TestClient()
        client.run("search nonexist/1.0@lasote/stable")
        self.assertIn("There are no packages", self.client.user_io.out)<|MERGE_RESOLUTION|>--- conflicted
+++ resolved
@@ -1,13 +1,9 @@
 import unittest
 from conans.test.tools import TestClient, TestServer
-from conans.paths import PACKAGES_FOLDER, CONANINFO, EXPORT_FOLDER,\
-    CONAN_MANIFEST
+from conans.paths import PACKAGES_FOLDER, CONANINFO, EXPORT_FOLDER, CONAN_MANIFEST
 import os
 from conans.model.manifest import FileTreeManifest
-<<<<<<< HEAD
-=======
 import shutil
->>>>>>> 13e25424
 
 
 conan_vars1 = '''
@@ -105,17 +101,13 @@
                           "%s/%s/WindowsPackageSHA/%s" % (self.root_folder1,
                                                           PACKAGES_FOLDER,
                                                           CONANINFO): conan_vars1,
-<<<<<<< HEAD
                           "%s/%s/WindowsPackageSHA/%s" % (root_folder11,
                                                           PACKAGES_FOLDER,
                                                           CONANINFO): conan_vars1,
                           "%s/%s/WindowsPackageSHA/%s" % (root_folder12,
                                                           PACKAGES_FOLDER,
                                                           CONANINFO): conan_vars1,
-                          "%s/%s/PlatformIndependantSHA/%s" % (root_folder1,
-=======
                           "%s/%s/PlatformIndependantSHA/%s" % (self.root_folder1,
->>>>>>> 13e25424
                                                                PACKAGES_FOLDER,
                                                                CONANINFO): conan_vars1b,
                           "%s/%s/LinuxPackageSHA/%s" % (self.root_folder1,
