--- conflicted
+++ resolved
@@ -1,12 +1,7 @@
 import os
 import unittest
 
-<<<<<<< HEAD
 from conans.test.utils.tools import TestClient
-import os
-=======
-from conans import tools
->>>>>>> 334357a7
 from conans.paths import CONANFILE
 from conans.test.utils.test_files import temp_folder
 from conans.test.utils.tools import TestClient
