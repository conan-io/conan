--- conflicted
+++ resolved
@@ -37,24 +37,14 @@
 
         # Test user list for requested remote reported
         client.run("user -r test_remote_1")
-<<<<<<< HEAD
-        self.assertIn("Current 'test_remote_1' remote's user: 'None' (anonymous)", client.out)
-        self.assertNotIn("Current 'default' remote's user: 'None' (anonymous)", client.out)
+        self.assertIn("Current user of remote 'test_remote_1' set to: 'None' (anonymous)",
+                      client.out)
+        self.assertNotIn("Current user of 'default' remote set to: 'None' (anonymous)", client.out)
 
         # Test user list for all remotes is reported
         client.run("user")
-        self.assertIn("Current 'test_remote_1' remote's user: 'None' (anonymous)", client.out)
-        self.assertIn("Current 'default' remote's user: 'None' (anonymous)", client.out)
-=======
-        self.assertIn("Current user of remote 'test_remote_1' set to: 'None' (anonymous)",
-                      client.out)
-        self.assertNotIn("Current user of 'default' remote set to: 'None' (anonymous)", client.out)
-
-        # Test user list for all remotes is reported
-        client.run("user")
         self.assertIn("Current user of remote 'test_remote_1' set to: 'None' (anonymous)", client.out)
         self.assertIn("Current user of remote 'default' set to: 'None' (anonymous)", client.out)
->>>>>>> d62ac20f
 
     def test_with_no_user(self):
         test_server = TestServer()
@@ -68,24 +58,6 @@
         test_server = TestServer()
         client = TestClient(servers={"default": test_server})
         client.run('user')
-<<<<<<< HEAD
-        self.assertIn("Current 'default' remote's user: 'None' (anonymous)", client.user_io.out)
-
-        client.run('user john')
-        self.assertIn("Changed 'default' remote's user from 'None' (anonymous) to 'john'", client.user_io.out)
-        self.assertEqual(('john', None), client.localdb.get_login(test_server.fake_url))
-
-        client.run('user will')
-        self.assertIn("Changed 'default' remote's user from 'john' to 'will'", client.user_io.out)
-        self.assertEqual(('will', None), client.localdb.get_login(test_server.fake_url))
-
-        client.run('user None')
-        self.assertIn("Changed 'default' remote's user from 'will' to 'None' (anonymous)", client.user_io.out)
-        self.assertEqual((None, None), client.localdb.get_login(test_server.fake_url))
-
-        client.run('user')
-        self.assertIn("Current 'default' remote's user: 'None' (anonymous)", client.user_io.out)
-=======
         self.assertIn("Current user of remote 'default' set to: 'None' (anonymous)", client.out)
 
         client.run('user john')
@@ -104,7 +76,6 @@
 
         client.run('user')
         self.assertIn("Current user of remote 'default' set to: 'None' (anonymous)", client.out)
->>>>>>> d62ac20f
 
     def test_command_user_with_password(self):
         """ Checks the -p option, that obtains a token from the password.
@@ -118,14 +89,6 @@
         self.assertIn("ERROR: Wrong user or password", conan.user_io.out)
         conan.run('user lasote -p mypass')
         self.assertNotIn("ERROR: Wrong user or password", conan.user_io.out)
-<<<<<<< HEAD
-        self.assertIn("Changed 'default' remote's user from 'None' (anonymous) to 'lasote'", conan.user_io.out)
-        conan.run('user none')
-        self.assertIn("Changed 'default' remote's user from 'lasote' to 'None' (anonymous)", conan.user_io.out)
-        self.assertEqual((None, None), conan.localdb.get_login(test_server.fake_url))
-        conan.run('user')
-        self.assertIn("Current 'default' remote's user: 'None' (anonymous)", conan.user_io.out)
-=======
         self.assertIn("Changed user of remote 'default' from 'None' (anonymous) to 'lasote'",
                       conan.out)
         conan.run('user none')
@@ -134,7 +97,6 @@
         self.assertEqual((None, None), conan.localdb.get_login(test_server.fake_url))
         conan.run('user')
         self.assertIn("Current user of remote 'default' set to: 'None' (anonymous)", conan.out)
->>>>>>> d62ac20f
 
     def test_command_user_with_password_spaces(self):
         """ Checks the -p option, that obtains a token from the password.
@@ -145,14 +107,6 @@
         servers = {"default": test_server}
         conan = TestClient(servers=servers, users={"default": [("lasote", "mypass")]})
         conan.run(r'user lasote -p="my \"password"')
-<<<<<<< HEAD
-        self.assertNotIn("ERROR: Wrong user or password", conan.user_io.out)
-        self.assertIn("Changed 'default' remote's user from 'None' (anonymous) to 'lasote'", conan.user_io.out)
-        conan.run('user none')
-        conan.run(r'user lasote -p "my \"password"')
-        self.assertNotIn("ERROR: Wrong user or password", conan.user_io.out)
-        self.assertIn("Changed 'default' remote's user from 'None' (anonymous) to 'lasote'", conan.user_io.out)
-=======
         self.assertNotIn("ERROR: Wrong user or password", conan.out)
         self.assertIn("Changed user of remote 'default' from 'None' (anonymous) to 'lasote'",
                       conan.out)
@@ -161,7 +115,6 @@
         self.assertNotIn("ERROR: Wrong user or password", conan.user_io.out)
         self.assertIn("Changed user of remote 'default' from 'None' (anonymous) to 'lasote'",
                       conan.out)
->>>>>>> d62ac20f
 
     def test_clean(self):
         test_server = TestServer()
@@ -179,16 +132,6 @@
         client.run("export . lasote/stable")
         client.run("upload lib/0.1@lasote/stable")
         client.run("user")
-<<<<<<< HEAD
-        self.assertIn("Current 'default' remote's user: 'lasote'", client.user_io.out)
-        client.run("user --clean")
-        client.run("user")
-        self.assertNotIn("lasote", client.user_io.out)
-        self.assertIn("Current 'default' remote's user: 'None' (anonymous)", client.user_io.out)
-        client.run("upload lib/0.1@lasote/stable")
-        client.run("user")
-        self.assertIn("Current 'default' remote's user: 'lasote'", client.user_io.out)
-=======
         self.assertIn("Current user of remote 'default' set to: 'lasote'", client.out)
         client.run("user --clean")
         client.run("user")
@@ -197,7 +140,6 @@
         client.run("upload lib/0.1@lasote/stable")
         client.run("user")
         self.assertIn("Current user of remote 'default' set to: 'lasote'", client.user_io.out)
->>>>>>> d62ac20f
 
     def test_command_user_with_interactive_password(self):
         test_server = TestServer()
@@ -206,11 +148,7 @@
         conan.run('user -p -r default lasote')
         self.assertIn('Please enter a password for "lasote" account:', conan.user_io.out)
         conan.run("user")
-<<<<<<< HEAD
-        self.assertIn("Current 'default' remote's user: 'lasote'", conan.user_io.out)
-=======
         self.assertIn("Current user of remote 'default' set to: 'lasote'", conan.user_io.out)
->>>>>>> d62ac20f
 
     def test_command_interactive_only(self):
         test_server = TestServer()
@@ -219,11 +157,7 @@
         conan.run('user -p')
         self.assertIn('Please enter a password for "lasote" account:', conan.user_io.out)
         conan.run("user")
-<<<<<<< HEAD
-        self.assertIn("Current 'default' remote's user: 'lasote'", conan.user_io.out)
-=======
         self.assertIn("Current user of remote 'default' set to: 'lasote'", conan.user_io.out)
->>>>>>> d62ac20f
 
     def test_command_user_with_interactive_password_login_prompt_disabled(self):
         """ Interactive password should not work.
@@ -237,11 +171,7 @@
         self.assertIn('ERROR: Conan interactive mode disabled', conan.user_io.out)
         self.assertNotIn("Please enter a password for \"lasote\" account:", conan.out)
         conan.run("user")
-<<<<<<< HEAD
-        self.assertIn("Current 'default' remote's user: 'None' (anonymous)", conan.user_io.out)
-=======
         self.assertIn("Current user of remote 'default' set to: 'None' (anonymous)", conan.out)
->>>>>>> d62ac20f
         error = conan.run("user -p", ignore_error=True)
         self.assertTrue(error)
         self.assertIn('ERROR: Conan interactive mode disabled', conan.out)
@@ -254,11 +184,7 @@
                                                                 ("danimtb", "passpass")],
                                                     "other_server": []})
         client.run("user")
-<<<<<<< HEAD
-        self.assertIn("Current 'default' remote's user: 'None' (anonymous)", client.out)
-=======
-        self.assertIn("Current user of remote 'default' set to: 'None' (anonymous)", client.out)
->>>>>>> d62ac20f
+        self.assertIn("Current user of remote 'default' set to: 'None' (anonymous)", client.out)
         self.assertNotIn("[Authenticated]", client.out)
         client.run('user bad_user')
         client.run("user")
@@ -268,20 +194,6 @@
         self.assertNotIn("[Authenticated]", client.out)
         client.run("user lasote -p mypass")
         client.run("user")
-<<<<<<< HEAD
-        self.assertIn("Current 'default' remote's user: 'lasote' [Authenticated]", client.out)
-        client.run("user danimtb -p passpass")
-        client.run("user")
-        self.assertIn("Current 'default' remote's user: 'danimtb' [Authenticated]", client.out)
-        client.run("user lasote -r other_server")
-        client.run("user")
-        self.assertIn("Current 'default' remote's user: 'danimtb' [Authenticated]", client.out)
-        self.assertIn("Current 'other_server' remote's user: 'lasote'", client.out)
-        client.run("user lasote -r default")
-        client.run("user")
-        self.assertIn("Current 'default' remote's user: 'lasote'", client.out)
-        self.assertIn("Current 'other_server' remote's user: 'lasote'", client.out)
-=======
         self.assertIn("Current user of remote 'default' set to: 'lasote' [Authenticated]",
                       client.out)
         client.run("user danimtb -p passpass")
@@ -297,7 +209,6 @@
         client.run("user")
         self.assertIn("Current user of remote 'default' set to: 'lasote'", client.out)
         self.assertIn("Current user of remote 'other_server' set to: 'lasote'", client.out)
->>>>>>> d62ac20f
         self.assertNotIn("[Authenticated]", client.out)
 
     def json_test(self):
