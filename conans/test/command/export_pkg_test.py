--- conflicted
+++ resolved
@@ -248,15 +248,8 @@
                          "//Windows header4")
 
         # Try to specify a install folder with no files
-<<<<<<< HEAD
-        error = client.run("export-pkg . Hello/0.1@lasote/stable -if fake", should_error=True)
-        self.assertTrue(error)
+        client.run("export-pkg . Hello/0.1@lasote/stable -if fake", assert_error=True)
         self.assertIn("ERROR: Failed to load graphinfo file in install-folder", client.out)
-=======
-        client.run("export-pkg . Hello/0.1@lasote/stable -if fake", assert_error=True)
-        self.assertIn("The specified install folder doesn't contain 'conaninfo.txt' and "
-                      "'conanbuildinfo.txt' files", client.user_io.out)
->>>>>>> 5b8693e1
 
     def _consume(self, client, install_args):
         consumer = """
