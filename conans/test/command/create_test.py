--- conflicted
+++ resolved
@@ -1,7 +1,3 @@
-import os
-import unittest
-
-<<<<<<< HEAD
 import os
 import unittest
 
@@ -10,12 +6,6 @@
 from conans.client import tools
 from conans.test.utils.tools import TestClient
 from conans.util.files import load
-=======
-from conans.client import tools
-from conans.test.utils.tools import TestClient
-from conans.util.files import load
-from parameterized.parameterized import parameterized
->>>>>>> de030ff2
 
 
 class CreateTest(unittest.TestCase):
