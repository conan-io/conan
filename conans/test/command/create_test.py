--- conflicted
+++ resolved
@@ -168,11 +168,7 @@
         # Create with only user will raise an error because of no name/version
         error = client.run("create conanfile.py lasote/testing", ignore_error=True)
         self.assertTrue(error)
-<<<<<<< HEAD
-        self.assertIn("conanfile didn't specify name", client.out)
-=======
         self.assertIn("ERROR: conanfile didn't specify name", client.out)
->>>>>>> 21bfe948
         # Same with only user, (default testing)
         error = client.run("create . lasote", ignore_error=True)
         self.assertTrue(error)
