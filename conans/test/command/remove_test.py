import os
import unittest

import six
from mock import Mock

from conans.client.userio import UserIO
from conans.model.manifest import FileTreeManifest
from conans.model.ref import PackageReference, ConanFileReference
from conans.paths import PACKAGES_FOLDER, EXPORT_FOLDER, BUILD_FOLDER, SRC_FOLDER, CONANFILE,\
    CONAN_MANIFEST, CONANINFO
from conans.test.utils.tools import TestClient, TestBufferConanOutput, TestServer
from conans.test.utils.cpp_test_files import cpp_hello_conan_files
from conans.test.utils.test_files import temp_folder


<<<<<<< HEAD
class RemoveOutdatedTest(unittest.TestCase):
    def remove_outdated_test(self):
        test_server = TestServer(users={"lasote": "password"})  # exported users and passwords
        servers = {"default": test_server}
        client = TestClient(servers=servers, users={"default": [("lasote", "password")]})
        conanfile = """from conans import ConanFile
class Test(ConanFile):
    name = "Test"
    version = "0.1"
    settings = "os"
    """
        client.save({"conanfile.py": conanfile})
        client.run("export lasote/testing")
        client.run("install Test/0.1@lasote/testing --build -s os=Windows")
        client.save({"conanfile.py": "# comment\n%s" % conanfile})
        client.run("export lasote/testing")
        client.run("install Test/0.1@lasote/testing --build -s os=Linux")
        client.run("upload * --all --confirm")
        for remote in ("", "-r=default"):
            client.run("search Test/0.1@lasote/testing %s" % remote)
            self.assertIn("os: Windows", client.user_io.out)
            self.assertIn("os: Linux", client.user_io.out)
            client.run("remove Test/0.1@lasote/testing -p --outdated -f %s" % remote)
            client.run("search Test/0.1@lasote/testing  %s" % remote)
            self.assertNotIn("os: Windows", client.user_io.out)
            self.assertIn("os: Linux", client.user_io.out)


=======
>>>>>>> 4644dc69
conaninfo = '''
[settings]
    arch=x64
    os=Windows
    compiler=Visual Studio
    compiler.version=8.%s
[options]
    use_Qt=True
[full_requires]
  Hello2/0.1@lasote/stable:11111
  OpenSSL/2.10@lasote/testing:2222
  HelloInfo1/0.45@fenix/testing:33333
'''


class RemoveTest(unittest.TestCase):

    def setUp(self):
        hello_files = cpp_hello_conan_files("Hello")
        test_conanfile_contents = hello_files[CONANFILE]

        self.server_folder = temp_folder()
        test_server = TestServer(users={"fenix": "mypass"},
                                 base_path=self.server_folder)  # exported users and passwords
        self.server = test_server
        servers = {"default": test_server}
        client = TestClient(servers=servers, users={"default": [("fenix", "mypass")]})

        # Conans with and without packages created
        self.root_folder = {"H1": 'Hello/1.4.10/fenix/testing',
                            "H2": 'Hello/2.4.11/fenix/testing',
                            "B": 'Bye/0.14/fenix/testing',
                            "O": 'Other/1.2/fenix/testing'}

        files = {}
        pack_refs = []
        for key, folder in self.root_folder.items():
            ref = ConanFileReference.loads(folder)
            files["%s/%s/conanfile.py" % (folder, EXPORT_FOLDER)] = test_conanfile_contents
            files["%s/%s/conanmanifest.txt" % (folder, EXPORT_FOLDER)] = ""
            files["%s/%s/conans.txt" % (folder, SRC_FOLDER)] = ""
            for pack_id in (1, 2):
                i = pack_id
                pack_id = "%s_%s" % (pack_id, key)
                pack_refs.append(PackageReference(ref, str(pack_id)))
                files["%s/%s/%s/conans.txt" % (folder, BUILD_FOLDER, pack_id)] = ""
                files["%s/%s/%s/conans.txt" % (folder, PACKAGES_FOLDER, pack_id)] = ""
                files["%s/%s/%s/%s" % (folder, PACKAGES_FOLDER, pack_id, CONANINFO)] = conaninfo % str(i)
                files["%s/%s/%s/%s" % (folder, PACKAGES_FOLDER, pack_id, CONAN_MANIFEST)] = ""

            exports_sources_dir = client.client_cache.export_sources(ref)
            os.makedirs(exports_sources_dir)

        client.save(files, client.client_cache.store)

        # Create the manifests to be able to upload
        for pack_ref in pack_refs:
            digest_path = client.client_cache.digestfile_package(pack_ref)
            expected_manifest = FileTreeManifest.create(os.path.dirname(digest_path))
            files["%s/%s/%s/%s" % ("/".join(pack_ref.conan),
                                   PACKAGES_FOLDER,
                                   pack_ref.package_id,
                                   CONAN_MANIFEST)] = str(expected_manifest)

        client.save(files, client.client_cache.store)

        self.client = client

        for folder in self.root_folder.values():
            client.run("upload %s --all" % folder.replace("/fenix", "@fenix"))

        self.assert_folders({"H1": [1, 2], "H2": [1, 2], "B": [1, 2], "O": [1, 2]},
                            {"H1": [1, 2], "H2": [1, 2], "B": [1, 2], "O": [1, 2]},
                            {"H1": [1, 2], "H2": [1, 2], "B": [1, 2], "O": [1, 2]},
                            {"H1": True, "H2": True, "B": True, "O": True})

    def assert_folders(self, local_folders, remote_folders, build_folders, src_folders):
        for base_path, folders in [(self.client.paths, local_folders),
                                   (self.server.paths, remote_folders)]:
            root_folder = base_path.store
            for k, shas in folders.items():
                folder = os.path.join(root_folder, self.root_folder[k])
                if shas is None:
                    self.assertFalse(os.path.exists(folder))
                else:
                    for value in (1, 2):
                        sha = "%s_%s" % (value, k)
                        package_folder = os.path.join(folder, "package", sha)
                        if value in shas:
                            self.assertTrue(os.path.exists(package_folder))
                        else:
                            self.assertFalse(os.path.exists(package_folder))

        root_folder = self.client.paths.store
        for k, shas in build_folders.items():
            folder = os.path.join(root_folder, self.root_folder[k])
            if shas is None:
                self.assertFalse(os.path.exists(folder))
            else:
                for value in (1, 2):
                    sha = "%s_%s" % (value, k)
                    build_folder = os.path.join(folder, "build", sha)
                    if value in shas:
                        self.assertTrue(os.path.exists(build_folder))
                    else:
                        self.assertFalse(os.path.exists(build_folder))
        for k, value in src_folders.items():
            folder = os.path.join(root_folder, self.root_folder[k], "source")
            if value:
                self.assertTrue(os.path.exists(folder))
            else:
                self.assertFalse(os.path.exists(folder))

    def basic_test(self):
        self.client.run("remove hello/* -f")
        self.assert_folders(local_folders={"H1": None, "H2": None, "B": [1, 2], "O": [1, 2]},
                            remote_folders={"H1": [1, 2], "H2": [1, 2], "B": [1, 2], "O": [1, 2]},
                            build_folders={"H1": None, "H2": None, "B": [1, 2], "O": [1, 2]},
                            src_folders={"H1": False, "H2": False, "B": True, "O": True})
        folders = os.listdir(self.client.storage_folder)
        six.assertCountEqual(self, ["Other", "Bye"], folders)

    def basic_mocked_test(self):
        mocked_user_io = UserIO(out=TestBufferConanOutput())
        mocked_user_io.request_boolean = Mock(return_value=True)
        self.client.run("remove hello/*", user_io=mocked_user_io)
        self.assert_folders(local_folders={"H1": None, "H2": None, "B": [1, 2], "O": [1, 2]},
                            remote_folders={"H1": [1, 2], "H2": [1, 2], "B": [1, 2], "O": [1, 2]},
                            build_folders={"H1": None, "H2": None, "B": [1, 2], "O": [1, 2]},
                            src_folders={"H1": False, "H2": False, "B": True, "O": True})
        folders = os.listdir(self.client.storage_folder)
        six.assertCountEqual(self, ["Other", "Bye"], folders)

    def basic_packages_test(self):
        self.client.run("remove hello/* -p -f")
        self.assert_folders(local_folders={"H1": [], "H2": [], "B": [1, 2], "O": [1, 2]},
                            remote_folders={"H1": [1, 2], "H2": [1, 2], "B": [1, 2], "O": [1, 2]},
                            build_folders={"H1": [1, 2], "H2": [1, 2], "B": [1, 2], "O": [1, 2]},
                            src_folders={"H1": True, "H2": True, "B": True, "O": True})
        folders = os.listdir(self.client.storage_folder)
        six.assertCountEqual(self, ["Hello", "Other", "Bye"], folders)
        six.assertCountEqual(self, ["build", "source", "export", "export_source"],
                             os.listdir(os.path.join(self.client.storage_folder,
                                                     "Hello/1.4.10/fenix/testing")))
        six.assertCountEqual(self, ["build", "source", "export", "export_source"],
                             os.listdir(os.path.join(self.client.storage_folder,
                                                     "Hello/2.4.11/fenix/testing")))

    def builds_test(self):
        mocked_user_io = UserIO(out=TestBufferConanOutput())
        mocked_user_io.request_boolean = Mock(return_value=True)
        self.client.run("remove hello/* -b", user_io=mocked_user_io)
        self.assert_folders(local_folders={"H1": [1, 2], "H2": [1, 2], "B": [1, 2], "O": [1, 2]},
                            remote_folders={"H1": [1, 2], "H2": [1, 2], "B": [1, 2], "O": [1, 2]},
                            build_folders={"H1": [], "H2": [], "B": [1, 2], "O": [1, 2]},
                            src_folders={"H1": True, "H2": True, "B": True, "O": True})
        folders = os.listdir(self.client.storage_folder)
        six.assertCountEqual(self, ["Hello", "Other", "Bye"], folders)
        six.assertCountEqual(self, ["package", "source", "export", "export_source"],
                             os.listdir(os.path.join(self.client.storage_folder,
                                                     "Hello/1.4.10/fenix/testing")))
        six.assertCountEqual(self, ["package", "source", "export", "export_source"],
                             os.listdir(os.path.join(self.client.storage_folder,
                                                     "Hello/2.4.11/fenix/testing")))

    def src_test(self):
        mocked_user_io = UserIO(out=TestBufferConanOutput())
        mocked_user_io.request_boolean = Mock(return_value=True)
        self.client.run("remove hello/* -s", user_io=mocked_user_io)
        self.assert_folders(local_folders={"H1": [1, 2], "H2": [1, 2], "B": [1, 2], "O": [1, 2]},
                            remote_folders={"H1": [1, 2], "H2": [1, 2], "B": [1, 2], "O": [1, 2]},
                            build_folders={"H1": [1, 2], "H2": [1, 2], "B": [1, 2], "O": [1, 2]},
                            src_folders={"H1": False, "H2": False, "B": True, "O": True})
        folders = os.listdir(self.client.storage_folder)
        six.assertCountEqual(self, ["Hello", "Other", "Bye"], folders)
        six.assertCountEqual(self, ["package", "build", "export", "export_source"],
                             os.listdir(os.path.join(self.client.storage_folder,
                                                     "Hello/1.4.10/fenix/testing")))
        six.assertCountEqual(self, ["package", "build", "export", "export_source"],
                             os.listdir(os.path.join(self.client.storage_folder,
                                                     "Hello/2.4.11/fenix/testing")))

    def reject_removal_test(self):
        mocked_user_io = UserIO(out=TestBufferConanOutput())
        mocked_user_io.request_boolean = Mock(return_value=False)
        self.client.run("remove hello/* -s -b -p", user_io=mocked_user_io)
        self.assert_folders(local_folders={"H1": [1, 2], "H2": [1, 2], "B": [1, 2], "O": [1, 2]},
                            remote_folders={"H1": [1, 2], "H2": [1, 2], "B": [1, 2], "O": [1, 2]},
                            build_folders={"H1": [1, 2], "H2": [1, 2], "B": [1, 2], "O": [1, 2]},
                            src_folders={"H1": True, "H2": True, "B": True, "O": True})

    def remote_build_error_test(self):
        self.client.run("remove hello/* -b -r=default", ignore_error=True)
        self.assertIn("Remotes don't have 'build' or 'src' folder", self.client.user_io.out)
        self.assert_folders(local_folders={"H1": [1, 2], "H2": [1, 2], "B": [1, 2], "O": [1, 2]},
                            remote_folders={"H1": [1, 2], "H2": [1, 2], "B": [1, 2], "O": [1, 2]},
                            build_folders={"H1": [1, 2], "H2": [1, 2], "B": [1, 2], "O": [1, 2]},
                            src_folders={"H1": True, "H2": True, "B": True, "O": True})

    def remote_packages_test(self):
        self.client.run("remove hello/* -p -r=default -f")
        self.assert_folders(local_folders={"H1": [1, 2], "H2": [1, 2], "B": [1, 2], "O": [1, 2]},
                            remote_folders={"H1": [], "H2": [], "B": [1, 2], "O": [1, 2]},
                            build_folders={"H1": [1, 2], "H2": [1, 2], "B": [1, 2], "O": [1, 2]},
                            src_folders={"H1": True, "H2": True, "B": True, "O": True})

    def remote_conans_test(self):
        self.client.run("remove hello/* -r=default -f")
        self.assert_folders(local_folders={"H1": [1, 2], "H2": [1, 2], "B": [1, 2], "O": [1, 2]},
                            remote_folders={"H1": None, "H2": None, "B": [1, 2], "O": [1, 2]},
                            build_folders={"H1": [1, 2], "H2": [1, 2], "B": [1, 2], "O": [1, 2]},
                            src_folders={"H1": True, "H2": True, "B": True, "O": True})
        remote_folder = os.path.join(self.server_folder, ".conan_server/data") 
        folders = os.listdir(remote_folder)
        six.assertCountEqual(self, ["Other", "Bye"], folders)

    def remove_specific_package_test(self):
        self.client.run("remove hello/1.4.10* -p=1_H1 -f")
        self.assert_folders(local_folders={"H1": [2], "H2": [1, 2], "B": [1, 2], "O": [1, 2]},
                            remote_folders={"H1": [1, 2], "H2": [1, 2], "B": [1, 2], "O": [1, 2]},
                            build_folders={"H1": [1, 2], "H2": [1, 2], "B": [1, 2], "O": [1, 2]},
                            src_folders={"H1": True, "H2": True, "B": True, "O": True})

    def remove_specific_packages_test(self):
        self.client.run("remove hello/1.4.10* -p=1_H1 -p 2_H1 -f")
        self.assert_folders(local_folders={"H1": [], "H2": [1, 2], "B": [1, 2], "O": [1, 2]},
                            remote_folders={"H1": [1, 2], "H2": [1, 2], "B": [1, 2], "O": [1, 2]},
                            build_folders={"H1": [1, 2], "H2": [1, 2], "B": [1, 2], "O": [1, 2]},
                            src_folders={"H1": True, "H2": True, "B": True, "O": True})

    def remove_specific_build_test(self):
        self.client.run("remove hello/1.4.10* -b=1_H1 -f")
        self.assert_folders(local_folders={"H1": [1, 2], "H2": [1, 2], "B": [1, 2], "O": [1, 2]},
                            remote_folders={"H1": [1, 2], "H2": [1, 2], "B": [1, 2], "O": [1, 2]},
                            build_folders={"H1": [2], "H2": [1, 2], "B": [1, 2], "O": [1, 2]},
                            src_folders={"H1": True, "H2": True, "B": True, "O": True})

    def remove_specific_builds_test(self):
        self.client.run("remove hello/1.4.10* -b=1_H1 -b=2_H1 -f")
        self.assert_folders(local_folders={"H1": [1, 2], "H2": [1, 2], "B": [1, 2], "O": [1, 2]},
                            remote_folders={"H1": [1, 2], "H2": [1, 2], "B": [1, 2], "O": [1, 2]},
                            build_folders={"H1": [], "H2": [1, 2], "B": [1, 2], "O": [1, 2]},
                            src_folders={"H1": True, "H2": True, "B": True, "O": True})

    def remove_remote_specific_package_test(self):
        self.client.run("remove hello/1.4.10* -p=1_H1 -f -r=default")
        self.assert_folders(local_folders={"H1": [1, 2], "H2": [1, 2], "B": [1, 2], "O": [1, 2]},
                            remote_folders={"H1": [2], "H2": [1, 2], "B": [1, 2], "O": [1, 2]},
                            build_folders={"H1": [1, 2], "H2": [1, 2], "B": [1, 2], "O": [1, 2]},
                            src_folders={"H1": True, "H2": True, "B": True, "O": True})

    def remove_remote_specific_packages_test(self):
        self.client.run("remove hello/1.4.10* -p=1_H1 -p2_H1 -f -r=default")
        self.assert_folders(local_folders={"H1": [1, 2], "H2": [1, 2], "B": [1, 2], "O": [1, 2]},
                            remote_folders={"H1": [], "H2": [1, 2], "B": [1, 2], "O": [1, 2]},
                            build_folders={"H1": [1, 2], "H2": [1, 2], "B": [1, 2], "O": [1, 2]},
                            src_folders={"H1": True, "H2": True, "B": True, "O": True})

    def try_remove_using_query_and_packages_or_builds_test(self):
        with self.assertRaisesRegexp(Exception, "Command failed"):
            self.client.run("remove hello/1.4.10@lasote/stable -p=1_H1 -q 'compiler.version=4.8' ")
            self.assertIn("'-q' and '-p' parameters can't be used at the same time", self.client.user_io.out)

        with self.assertRaisesRegexp(Exception, "Command failed"):
            self.client.run("remove hello/1.4.10@lasote/stable -b=1_H1 -q 'compiler.version=4.8' ")
            self.assertIn("'-q' and '-b' parameters can't be used at the same time", self.client.user_io.out)

    def query_remove_locally_test(self):
        self.client.run("remove hello/1.4.10@fenix/testing -q='compiler.version=4.4' -f")
        self.assertIn("No packages matching the query", self.client.user_io.out)

        self.client.run('remove Hello/1.4.10@fenix/testing -q="compiler.version=8.1" -f')
        self.assertNotIn("No packages matching the query", self.client.user_io.out)
        self.assert_folders(local_folders={"H1": [2], "H2": [1, 2], "B": [1, 2], "O": [1, 2]},
                            remote_folders={"H1": [1, 2], "H2": [1, 2], "B": [1, 2], "O": [1, 2]},
                            build_folders={"H1": [1, 2], "H2": [1, 2], "B": [1, 2], "O": [1, 2]},
                            src_folders={"H1": True, "H2": True, "B": True, "O": True})

        self.client.run('remove Hello/1.4.10@fenix/testing -q="compiler.version=8.2" -f')
        self.assertNotIn("No packages matching the query", self.client.user_io.out)
        self.assert_folders(local_folders={"H1": [], "H2": [1, 2], "B": [1, 2], "O": [1, 2]},
                            remote_folders={"H1": [1, 2], "H2": [1, 2], "B": [1, 2], "O": [1, 2]},
                            build_folders={"H1": [1, 2], "H2": [1, 2], "B": [1, 2], "O": [1, 2]},
                            src_folders={"H1": True, "H2": True, "B": True, "O": True})

        self.client.run('remove Hello/1.4.10@fenix/testing -q="compiler.version=8.2" -f -r default')
        self.assertNotIn("No packages matching the query", self.client.user_io.out)
        self.assert_folders(local_folders={"H1": [], "H2": [1, 2], "B": [1, 2], "O": [1, 2]},
                            remote_folders={"H1": [1], "H2": [1, 2], "B": [1, 2], "O": [1, 2]},
                            build_folders={"H1": [1, 2], "H2": [1, 2], "B": [1, 2], "O": [1, 2]},
                            src_folders={"H1": True, "H2": True, "B": True, "O": True})<|MERGE_RESOLUTION|>--- conflicted
+++ resolved
@@ -14,7 +14,6 @@
 from conans.test.utils.test_files import temp_folder
 
 
-<<<<<<< HEAD
 class RemoveOutdatedTest(unittest.TestCase):
     def remove_outdated_test(self):
         test_server = TestServer(users={"lasote": "password"})  # exported users and passwords
@@ -43,8 +42,6 @@
             self.assertIn("os: Linux", client.user_io.out)
 
 
-=======
->>>>>>> 4644dc69
 conaninfo = '''
 [settings]
     arch=x64
