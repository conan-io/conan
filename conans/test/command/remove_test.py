--- conflicted
+++ resolved
@@ -4,19 +4,17 @@
 import six
 from mock import Mock
 
+from conans import DEFAULT_REVISION_V1
 from conans.client.userio import UserIO
 from conans.model.manifest import FileTreeManifest
 from conans.model.ref import PackageReference, ConanFileReference
 from conans.paths import PACKAGES_FOLDER, EXPORT_FOLDER, BUILD_FOLDER, SRC_FOLDER, CONANFILE, \
     CONAN_MANIFEST, CONANINFO
-from conans import DEFAULT_REVISION_V1
 from conans.server.store.server_store import ServerStore
 from conans.test.utils.cpp_test_files import cpp_hello_conan_files
 from conans.test.utils.test_files import temp_folder
-<<<<<<< HEAD
 from conans.test.utils.tools import TestClient, TestBufferConanOutput, TestServer, \
     NO_SETTINGS_PACKAGE_ID
-=======
 from conans.util.files import load
 
 
@@ -38,7 +36,6 @@
         self.assertNotIn("Test/0.1@lasote/testing", client.out)
         registry_content = load(client.client_cache.registry)
         self.assertNotIn("Test/0.1@lasote/testing", registry_content)
->>>>>>> 5bdc15e6
 
 
 class RemoveOutdatedTest(unittest.TestCase):
@@ -116,7 +113,6 @@
 ''' + fake_recipe_hash +  '''
 [recipe_revision]
 '''
-
 
 
 class RemoveTest(unittest.TestCase):
