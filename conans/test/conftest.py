import os
import platform
import uuid

import pytest

from conans.client.tools import vswhere, which
<<<<<<< HEAD
from conans.errors import ConanException

tools_default_version = {
    'cmake': '3.15',
    'msys2': 'default',
    'cygwin': 'default',
    'mingw32': 'default',
    'mingw64': 'default',
    'ninja': '1.10.2',
    'bazel': 'default',
    'clang': "12"
=======

"""
To override these locations with your own in your dev machine:
1. Create a conftest_user.py just besides this conftest.py file
2. This file is .gitignored, it will not be committed
3. Override the tools_locations, you can completely disabled some tools, tests will be skipped
4. None values or empty dicts, without specifying the path, means the tool is already in the system
   path


tools_locations = {
    'svn': {"disabled": True},
    'cmake': {
        "3.15": None,
        "3.16": {"disabled": True},
        "3.17": {"disabled": True},
        "3.19": {"path": {"Windows": "C:/ws/cmake/cmake-3.19.7-win64-x64/bin"}},
    },
    'ninja': {
        "1.10.2": None
    },
    'bazel':  {
        "system": {"path": {'Windows': 'C:/ws/bazel/4.2.0'}},
    }
>>>>>>> 7c0dfd1b
}
"""


tools_locations = {
<<<<<<< HEAD
    'msys2': {'Windows': {'default': os.getenv('CONAN_MSYS2_PATH', 'C:/msys64/usr/bin')}},
    'cygwin': {'Windows': {'default': os.getenv('CONAN_CYGWIN_PATH', 'C:/cygwin64/bin')}},
    'mingw32': {'Windows': {'default': os.getenv('CONAN_MINGW32_PATH', 'C:/msys64/mingw32/bin')}},
    'mingw64': {'Windows': {'default': os.getenv('CONAN_MINGW64_PATH', 'C:/msys64/mingw64/bin')}},
    'clang': {
        'Windows': {
            '12': 'C:/ws/LLVM/LLVM12/bin',
        }
    },
=======
    "meson": {"disabled": True},
    'visual_studio': {"default": "15",
                      "15": None},
    'pkg_config': {"exe": "pkg-config"},
    'autotools': {"exe": "autoconf"},
>>>>>>> 7c0dfd1b
    'cmake': {
        "default": "3.15",
        "3.15": {
            "path": {'Windows': 'C:/cmake/cmake-3.15.7-win64-x64/bin',
                     'Darwin': '/Users/jenkins/cmake/cmake-3.15.7/bin',
                     'Linux': '/usr/share/cmake-3.15.7/bin'}
        },
        "3.16": {
            "path": {'Windows': 'C:/cmake/cmake-3.16.9-win64-x64/bin',
                     'Darwin': '/Users/jenkins/cmake/cmake-3.16.9/bin',
                     'Linux': '/usr/share/cmake-3.16.9/bin'}
        },
        "3.17": {
            "path": {'Windows': 'C:/cmake/cmake-3.17.5-win64-x64/bin',
                     'Darwin': '/Users/jenkins/cmake/cmake-3.17.5/bin',
                     'Linux': '/usr/share/cmake-3.17.5/bin'}
        },
        "3.19": {
            "path": {'Windows': 'C:/cmake/cmake-3.19.7-win64-x64/bin',
                     'Darwin': '/Users/jenkins/cmake/cmake-3.19.7/bin',
                     'Linux': '/usr/share/cmake-3.19.7/bin'}
        }
    },
    'ninja': {
        "default": "1.10.2",
        "1.10.2": {
            "path": {'Windows': 'C:/Tools/ninja/1.10.2'}
        }
    },
    'mingw32': {
        "platform": "Windows",
        "default": "system",
        "exe": "mingw32-make",
        "system": {"path": {'Windows': "C:/msys64/mingw32/bin"}},
    },
    'mingw64': {
        "platform": "Windows",
        "default": "system",
        "exe": "mingw32-make",
        "system": {"path": {'Windows': "C:/msys64/mingw64/bin"}},
    },
    'msys2': {
        "platform": "Windows",
        "default": "system",
        "exe": "make",
        "system": {"path": {'Windows': "C:/msys64/usr/bin"}},
    },
    'cygwin': {
        "platform": "Windows",
        "default": "system",
        "exe": "make",
        "system": {"path": {'Windows': "C:/cygwin64/bin"}},
    },
    'bazel':  {
        "default": "system",
        "system": {"path": {'Windows': 'C:/bazel/bin',
                            "Darwin": '/Users/jenkins/bin'}},
    }
}

try:
    from conans.test.conftest_user import tools_locations as user_tool_locations

    def update(d, u):
        for k, v in u.items():
            if isinstance(v, dict):
                d[k] = update(d.get(k, {}), v)
            else:
                d[k] = v
        return d

    update(tools_locations, user_tool_locations)
except ImportError as e:
    user_tool_locations = None

tools_environments = {
    'mingw32': {'Windows': {'MSYSTEM': 'MINGW32'}},
    'mingw64': {'Windows': {'MSYSTEM': 'MINGW64'}}
}


_cached_tools = {}


def _get_tool(name, version):
    # None: not cached yet
    # False = tool not available, legally skipped
    # True = tool not available, test error
    # (path, env) = tool available
    cached = _cached_tools.setdefault(name, {}).get(version)
    if cached is None:
        tool = tools_locations.get(name, {})
        if tool.get("disabled"):
            _cached_tools[name][version] = False
            return False

        tool_platform = platform.system()
        if tool.get("platform", tool_platform) != tool_platform:
            _cached_tools[name][version] = None, None
            return None, None

        exe = tool.get("exe", name)
        version = version or tool.get("default")
        tool_version = tool.get(version)
        if tool_version is not None:
            if tool_version.get("disabled"):
                _cached_tools[name][version] = False
                return False
            tool_path = tool_version.get("path", {}).get(tool_platform)
        else:
            tool_path = None

        try:
            tool_env = tools_environments[name][tool_platform]
        except KeyError:
            tool_env = None

        cached = tool_path, tool_env

        # Check this particular tool is installed
        if name == "visual_studio":
            if not vswhere():  # TODO: Missing version detection
                cached = True
        else:  # which based detection
            old_environ = None
            if tool_path is not None:
                old_environ = dict(os.environ)
                os.environ["PATH"] = tool_path + os.pathsep + os.environ["PATH"]
            if not which(exe):  # TODO: This which doesn't detect version either
                cached = True
            if old_environ is not None:
                os.environ.clear()
                os.environ.update(old_environ)

        _cached_tools[name][version] = cached

    return cached


def _tool_name_mapping(tool_name):
    if tool_name == "compiler":
        tool_name = {"Windows": "visual_studio",
                     "Linux": "gcc",
                     "Darwin": "clang"}.get(platform.system())
    return tool_name


@pytest.fixture(autouse=True)
def add_tool(request):
    tools_paths = []
    tools_env_vars = dict()
    for mark in request.node.iter_markers():
        if mark.name.startswith("tool_"):
            tool_name = mark.name[5:]
            tool_name = _tool_name_mapping(tool_name)
            tool_version = mark.kwargs.get('version')
            result = _get_tool(tool_name, tool_version)
            if result is True:
                version_msg = "Any" if tool_version is None else tool_version
                pytest.fail("Required '{}' tool version '{}' is not available".format(tool_name,
                                                                                      version_msg))
            if result is False:
                version_msg = "Any" if tool_version is None else tool_version
                pytest.skip("Required '{}' tool version '{}' is not available".format(tool_name,
                                                                                      version_msg))

            tool_path, tool_env = result
            if tool_path:
                tools_paths.append(tool_path)
            if tool_env:
                tools_env_vars.update(tool_env)
            # Fix random failures CI because of this: https://issues.jenkins.io/browse/JENKINS-9104
            if tool_name == "visual_studio":
                tools_env_vars['_MSPDBSRV_ENDPOINT_'] = str(uuid.uuid4())

    if tools_paths or tools_env_vars:
        old_environ = dict(os.environ)
        tools_env_vars['PATH'] = os.pathsep.join(tools_paths + [os.environ["PATH"]])
        os.environ.update(tools_env_vars)
        yield
        os.environ.clear()
        os.environ.update(old_environ)
    else:
        yield<|MERGE_RESOLUTION|>--- conflicted
+++ resolved
@@ -5,19 +5,6 @@
 import pytest
 
 from conans.client.tools import vswhere, which
-<<<<<<< HEAD
-from conans.errors import ConanException
-
-tools_default_version = {
-    'cmake': '3.15',
-    'msys2': 'default',
-    'cygwin': 'default',
-    'mingw32': 'default',
-    'mingw64': 'default',
-    'ninja': '1.10.2',
-    'bazel': 'default',
-    'clang': "12"
-=======
 
 """
 To override these locations with your own in your dev machine:
@@ -42,29 +29,17 @@
     'bazel':  {
         "system": {"path": {'Windows': 'C:/ws/bazel/4.2.0'}},
     }
->>>>>>> 7c0dfd1b
 }
 """
 
 
 tools_locations = {
-<<<<<<< HEAD
-    'msys2': {'Windows': {'default': os.getenv('CONAN_MSYS2_PATH', 'C:/msys64/usr/bin')}},
-    'cygwin': {'Windows': {'default': os.getenv('CONAN_CYGWIN_PATH', 'C:/cygwin64/bin')}},
-    'mingw32': {'Windows': {'default': os.getenv('CONAN_MINGW32_PATH', 'C:/msys64/mingw32/bin')}},
-    'mingw64': {'Windows': {'default': os.getenv('CONAN_MINGW64_PATH', 'C:/msys64/mingw64/bin')}},
-    'clang': {
-        'Windows': {
-            '12': 'C:/ws/LLVM/LLVM12/bin',
-        }
-    },
-=======
     "meson": {"disabled": True},
+    "clang": {"disabled": True},
     'visual_studio': {"default": "15",
                       "15": None},
     'pkg_config': {"exe": "pkg-config"},
     'autotools': {"exe": "autoconf"},
->>>>>>> 7c0dfd1b
     'cmake': {
         "default": "3.15",
         "3.15": {
