import os
import platform
import uuid

import pytest

from conans.client.tools import vswhere, which

"""
To override these locations with your own in your dev machine:
1. Create a conftest_user.py just besides this conftest.py file
2. This file is .gitignored, it will not be committed
3. Override the tools_locations, you can completely disabled some tools, tests will be skipped
4. Empty dicts, without specifying the path, means the tool is already in the system
   path


tools_locations = {
    'svn': {"disabled": True},
    'cmake': {
        "default": "3.19",
        "3.15": {},
        "3.16": {"disabled": True},
        "3.17": {"disabled": True},
        "3.19": {"path": {"Windows": "C:/ws/cmake/cmake-3.19.7-win64-x64/bin"}},
    },
    'ninja': {
        "1.10.2": {}
    },
    'meson': {"disabled": True},
    'bazel':  {
        "system": {"path": {'Windows': 'C:/ws/bazel/4.2.0'}},
    }
}
"""


tools_locations = {
    "clang": {"disabled": True},
    'visual_studio': {"default": "15",
                      "15": {},
                      "16": {"disabled": True},
                      "17": {"disabled": True}},
    'pkg_config': {
        "exe": "pkg-config",
        "default": "0.28",
        "0.28": {
            "path": {
                # Using chocolatey in Windows -> choco install pkgconfiglite --version 0.28
                'Windows': "C:/ProgramData/chocolatey/lib/pkgconfiglite/tools/pkg-config-lite-0.28-1/bin"
            }
        }},
    'autotools': {"exe": "autoconf"},
    'cmake': {
        "default": "3.15",
        "3.15": {
            "path": {'Windows': 'C:/cmake/cmake-3.15.7-win64-x64/bin',
                     'Darwin': '/Users/jenkins/cmake/cmake-3.15.7/bin',
                     'Linux': '/usr/share/cmake-3.15.7/bin'}
        },
        "3.16": {
            "path": {'Windows': 'C:/cmake/cmake-3.16.9-win64-x64/bin',
                     'Darwin': '/Users/jenkins/cmake/cmake-3.16.9/bin',
                     'Linux': '/usr/share/cmake-3.16.9/bin'}
        },
        "3.17": {
            "path": {'Windows': 'C:/cmake/cmake-3.17.5-win64-x64/bin',
                     'Darwin': '/Users/jenkins/cmake/cmake-3.17.5/bin',
                     'Linux': '/usr/share/cmake-3.17.5/bin'}
        },
        "3.19": {
            "path": {'Windows': 'C:/cmake/cmake-3.19.7-win64-x64/bin',
                     'Darwin': '/Users/jenkins/cmake/cmake-3.19.7/bin',
                     'Linux': '/usr/share/cmake-3.19.7/bin'}
        }
    },
    'ninja': {
        "default": "1.10.2",
        "1.10.2": {
            "path": {'Windows': 'C:/Tools/ninja/1.10.2'}
        }
    },
    'mingw32': {
        "platform": "Windows",
        "default": "system",
        "exe": "mingw32-make",
        "system": {"path": {'Windows': "C:/msys64/mingw32/bin"}},
    },
    'mingw64': {
        "platform": "Windows",
        "default": "system",
        "exe": "mingw32-make",
        "system": {"path": {'Windows': "C:/msys64/mingw64/bin"}},
    },
    'msys2': {
        "platform": "Windows",
        "default": "system",
        "exe": "make",
        "system": {"path": {'Windows': "C:/msys64/usr/bin"}},
    },
    'cygwin': {
        "platform": "Windows",
        "default": "system",
        "exe": "make",
        "system": {"path": {'Windows': "C:/cygwin64/bin"}},
    },
    'bazel': {
        "default": "system",
        "system": {"path": {'Windows': 'C:/bazel/bin',
                            "Darwin": '/Users/jenkins/bin'}},
    },
<<<<<<< HEAD
    'premake': {
        "exe": "premake5",
        "default": "5.0.0",
        "5.0.0": {
            "path": {'Linux': '/usr/local/bin/premake5'}
        }
    },
=======
    'premake': {},
    'apt_get': { "exe": "apt-get"},
    'brew': {},
>>>>>>> b3db8c4f
    # TODO: Intel oneAPI is not installed in CI yet. Uncomment this line whenever it's done.
    # "intel_oneapi": {
    #     "default": "2021.3",
    #     "exe": "dpcpp",
    #     "2021.3": {"path": {"Linux": "/opt/intel/oneapi/compiler/2021.3.0/linux/bin"}}
    # }
}

try:
    from conans.test.conftest_user import tools_locations as user_tool_locations

    def update(d, u):
        for k, v in u.items():
            if isinstance(v, dict):
                d[k] = update(d.get(k, {}), v)
            else:
                d[k] = v
        return d

    update(tools_locations, user_tool_locations)
except ImportError as e:
    user_tool_locations = None

tools_environments = {
    'mingw32': {'Windows': {'MSYSTEM': 'MINGW32'}},
    'mingw64': {'Windows': {'MSYSTEM': 'MINGW64'}}
}


_cached_tools = {}


def _get_tool(name, version):
    # None: not cached yet
    # False = tool not available, legally skipped
    # True = tool not available, test error
    # (path, env) = tool available
    cached = _cached_tools.setdefault(name, {}).get(version)
    if cached is None:
        tool = tools_locations.get(name, {})
        if tool.get("disabled"):
            _cached_tools[name][version] = False
            return False

        tool_platform = platform.system()
        if tool.get("platform", tool_platform) != tool_platform:
            _cached_tools[name][version] = None, None
            return None, None

        exe = tool.get("exe", name)
        version = version or tool.get("default")
        tool_version = tool.get(version)
        if tool_version is not None:
            assert isinstance(tool_version, dict)
            if tool_version.get("disabled"):
                _cached_tools[name][version] = False
                return False
            tool_path = tool_version.get("path", {}).get(tool_platform)
        else:
            if version is not None:  # if the version is specified, it should be in the conf
                _cached_tools[name][version] = True
                return True
            tool_path = None

        try:
            tool_env = tools_environments[name][tool_platform]
        except KeyError:
            tool_env = None

        cached = tool_path, tool_env

        # Check this particular tool is installed
        if name == "visual_studio":
            if not vswhere():  # TODO: Missing version detection
                cached = True
        else:  # which based detection
            old_environ = None
            if tool_path is not None:
                old_environ = dict(os.environ)
                os.environ["PATH"] = tool_path + os.pathsep + os.environ["PATH"]
            if not which(exe):  # TODO: This which doesn't detect version either
                cached = True
            if old_environ is not None:
                os.environ.clear()
                os.environ.update(old_environ)

        _cached_tools[name][version] = cached

    return cached


@pytest.fixture(autouse=True)
def add_tool(request):
    tools_paths = []
    tools_env_vars = dict()
    for mark in request.node.iter_markers():
        if mark.name.startswith("tool_"):
            tool_name = mark.name[5:]
            tool_version = mark.kwargs.get('version')
            result = _get_tool(tool_name, tool_version)
            if result is True:
                version_msg = "Any" if tool_version is None else tool_version
                pytest.fail("Required '{}' tool version '{}' is not available".format(tool_name,
                                                                                      version_msg))
            if result is False:
                version_msg = "Any" if tool_version is None else tool_version
                pytest.skip("Required '{}' tool version '{}' is not available".format(tool_name,
                                                                                      version_msg))

            tool_path, tool_env = result
            if tool_path:
                tools_paths.append(tool_path)
            if tool_env:
                tools_env_vars.update(tool_env)
            # Fix random failures CI because of this: https://issues.jenkins.io/browse/JENKINS-9104
            if tool_name == "visual_studio":
                tools_env_vars['_MSPDBSRV_ENDPOINT_'] = str(uuid.uuid4())

    if tools_paths or tools_env_vars:
        old_environ = dict(os.environ)
        tools_env_vars['PATH'] = os.pathsep.join(tools_paths + [os.environ["PATH"]])
        os.environ.update(tools_env_vars)
        yield
        os.environ.clear()
        os.environ.update(old_environ)
    else:
        yield<|MERGE_RESOLUTION|>--- conflicted
+++ resolved
@@ -109,7 +109,6 @@
         "system": {"path": {'Windows': 'C:/bazel/bin',
                             "Darwin": '/Users/jenkins/bin'}},
     },
-<<<<<<< HEAD
     'premake': {
         "exe": "premake5",
         "default": "5.0.0",
@@ -117,11 +116,9 @@
             "path": {'Linux': '/usr/local/bin/premake5'}
         }
     },
-=======
     'premake': {},
     'apt_get': { "exe": "apt-get"},
     'brew': {},
->>>>>>> b3db8c4f
     # TODO: Intel oneAPI is not installed in CI yet. Uncomment this line whenever it's done.
     # "intel_oneapi": {
     #     "default": "2021.3",
