--- conflicted
+++ resolved
@@ -11,15 +11,9 @@
 def test_fail_rmdir():
     client = TestClient()
     client.save({"conanfile.py": GenConanfile()})
-<<<<<<< HEAD
     client.run("create . mypkg/0.1@lasote/testing")
-    ref = ConanFileReference.loads("mypkg/0.1@lasote/testing")
-    pref = client.get_latest_prev(ref)
-=======
-    client.run("create . MyPkg/0.1@lasote/testing")
-    ref = RecipeReference.loads("MyPkg/0.1@lasote/testing")
+    ref = RecipeReference.loads("mypkg/0.1@lasote/testing")
     pref = client.get_latest_package_reference(ref)
->>>>>>> fd345ce4
     build_folder = client.get_latest_pkg_layout(pref).build()
     f = open(os.path.join(build_folder, "myfile"), "wb")
     f.write(b"Hello world")
