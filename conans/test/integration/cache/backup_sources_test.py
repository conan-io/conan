--- conflicted
+++ resolved
@@ -24,14 +24,9 @@
                         custom_download):
             client = TestClient(default_server_user=True, light=True)
             tmp_folder = temp_folder()
-<<<<<<< HEAD
             client.save_home(
                 {"global.conf": f"core.sources:download_cache={tmp_folder}\n"
                                 "core.sources:download_urls=['origin', 'http://myback']"})
-=======
-            client.save_home({"global.conf": f"core.sources:download_cache={tmp_folder}\n"
-                                        "core.sources:download_urls=['origin', 'http://myback']"})
->>>>>>> f182e806
             sha256 = "315f5bdb76d078c43b8ac0064e4a0164612b1fce77c869345bfc94c75894edd3"
             conanfile = textwrap.dedent(f"""
                 from conan import ConanFile
@@ -154,12 +149,8 @@
             {"global.conf": f"core.sources:download_cache={self.download_cache_folder}\n"
                             f"core.sources:download_urls=['origin', '{self.file_server.fake_url}/backups/']\n"
                             f"core.sources:upload_url={self.file_server.fake_url}/backups/\n"
-<<<<<<< HEAD
                             f"core.sources:exclude_urls=['{self.file_server.fake_url}/mycompanystorage/', "
                             f"'{self.file_server.fake_url}/mycompanystorage2/']"})
-=======
-                            f"core.sources:exclude_urls=['{self.file_server.fake_url}/mycompanystorage/', '{self.file_server.fake_url}/mycompanystorage2/']"})
->>>>>>> f182e806
         self.client.run("create .")
 
         self.client.run("upload * -c -r=default")
@@ -293,8 +284,6 @@
             {"global.conf": f"core.sources:download_cache={self.download_cache_folder}\n"
                             f"core.sources:download_urls=['{self.file_server.fake_url}/internal_error/', "
                             f"'{self.file_server.fake_url}/unused/']\n"})
-<<<<<<< HEAD
-
         self.client.save({"conanfile.py": conanfile})
         self.client.run("create .", assert_error=True)
         assert "ConanException: Error 500 downloading file" in self.client.out
@@ -315,8 +304,6 @@
             {"global.conf": f"core.sources:download_cache={self.download_cache_folder}\n"
                             f"core.download:retry=0\n"
                             f"core.sources:download_urls=['http://locahost/nothing-here', 'origin']\n"})
-=======
->>>>>>> f182e806
 
         self.client.save({"conanfile.py": conanfile})
         self.client.run("create .", assert_error=True)
@@ -370,16 +357,10 @@
                     self.output.info(f"CONTENT: {{load(self, 'myfile.txt')}}")
             """)
 
-<<<<<<< HEAD
         client.save_home(
             {"global.conf": f"core.sources:download_cache={download_cache_folder}\n"
                             f"core.sources:download_urls=['http://localhost:{http_server.port}/downloader/', 'origin']\n"
                             f"core.sources:upload_url=http://localhost:{http_server.port}/uploader/"})
-=======
-        client.save_home({"global.conf": f"core.sources:download_cache={download_cache_folder}\n"
-                                    f"core.sources:download_urls=['http://localhost:{http_server.port}/downloader/', 'origin']\n"
-                                    f"core.sources:upload_url=http://localhost:{http_server.port}/uploader/"})
->>>>>>> f182e806
 
         client.save({"conanfile.py": conanfile})
         client.run("create .", assert_error=True)
@@ -449,12 +430,8 @@
         self.client.save_home(
             {"global.conf": f"core.sources:download_cache={self.download_cache_folder}\n"
                             f"core.sources:upload_url={self.file_server.fake_url}/backup/\n"
-<<<<<<< HEAD
                             f"core.sources:download_urls=['origin', '{self.file_server.fake_url}/downloader/', "
                             f"'{self.file_server.fake_url}/backup/']"})
-=======
-                            f"core.sources:download_urls=['origin', '{self.file_server.fake_url}/downloader/', '{self.file_server.fake_url}/backup/']"})
->>>>>>> f182e806
 
         self.client.save({"conanfile.py": conanfile})
         self.client.run("create .")
@@ -503,14 +480,9 @@
                         download(self, "http://fake/myfile.txt", "myfile.txt", sha256="{sha256}")
                 """)
 
-<<<<<<< HEAD
             client.save_home(
                 {"global.conf": f"core.sources:download_cache={download_cache_folder}\n"
                                 f"core.sources:download_urls=['origin', 'http://extrafake/']\n"})
-=======
-            client.save_home({"global.conf": f"core.sources:download_cache={download_cache_folder}\n"
-                                        f"core.sources:download_urls=['origin', 'http://extrafake/']\n"})
->>>>>>> f182e806
             client.save({"conanfile.py": conanfile})
             client.run("source .", assert_error=True)
             assert "WARN: Sources for http://fake/myfile.txt failed in 'origin'" in client.out
@@ -582,17 +554,10 @@
                    download(self, "http://localhost:{http_server.port}/internet/myfile.txt", "myfile.txt",
                             sha256="{sha256}")
            """)
-
-<<<<<<< HEAD
-        client.save_home(
             {"global.conf": f"core.sources:download_cache={download_cache_folder}\n"
                             f"core.sources:download_urls=['http://localhost:{http_server.port}/downloader1/', "
                             f"'origin', 'http://localhost:{http_server.port}/downloader2/']\n"})
-=======
-        client.save_home({"global.conf": f"core.sources:download_cache={download_cache_folder}\n"
-                                    f"core.sources:download_urls=['http://localhost:{http_server.port}/downloader1/', "
-                                    f"'origin', 'http://localhost:{http_server.port}/downloader2/']\n"})
->>>>>>> f182e806
+
 
         client.save({"conanfile.py": conanfile})
         client.run("create .")
