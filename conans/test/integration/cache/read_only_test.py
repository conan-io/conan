--- conflicted
+++ resolved
@@ -29,17 +29,12 @@
         self.copy("*")
 """
         self.client.save({"conanfile.py": conanfile,
-                     "myheader.h": "my header"})
+                          "myheader.h": "my header"})
         self.client.run("create . pkg/0.1@lasote/channel")
 
     def test_basic(self):
-<<<<<<< HEAD
-        pref = self.client.get_latest_prev(ConanFileReference.loads("pkg/0.1@lasote/channel"),
-                                           NO_SETTINGS_PACKAGE_ID)
-=======
-        pref = self.client.get_latest_package_reference(RecipeReference.loads("Pkg/0.1@lasote/channel"),
+        pref = self.client.get_latest_package_reference(RecipeReference.loads("pkg/0.1@lasote/channel"),
                                                         NO_SETTINGS_PACKAGE_ID)
->>>>>>> fd345ce4
         path = os.path.join(self.client.get_latest_pkg_layout(pref).package(), "myheader.h")
         with self.assertRaises(IOError):
             save(path, "Bye World")
@@ -63,15 +58,9 @@
         self.client.run("upload * --all --confirm -r default")
         client = TestClient(servers={"default": self.test_server}, inputs=["admin", "password"])
 
-<<<<<<< HEAD
         client.run("install pkg/0.1@lasote/channel")
-        pref = self.client.get_latest_prev(ConanFileReference.loads("pkg/0.1@lasote/channel"),
-                                           NO_SETTINGS_PACKAGE_ID)
-=======
-        client.run("install Pkg/0.1@lasote/channel")
-        pref = self.client.get_latest_package_reference(RecipeReference.loads("Pkg/0.1@lasote/channel"),
+        pref = self.client.get_latest_package_reference(RecipeReference.loads("pkg/0.1@lasote/channel"),
                                                         NO_SETTINGS_PACKAGE_ID)
->>>>>>> fd345ce4
         path = os.path.join(client.get_latest_pkg_layout(pref).package(), "myheader.h")
         with self.assertRaises(IOError):
             save(path, "Bye World")
