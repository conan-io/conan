--- conflicted
+++ resolved
@@ -1,18 +1,14 @@
 import os
 import platform
+import time
 import unittest
-<<<<<<< HEAD
+
 from textwrap import dedent
-=======
-
-from nose.plugins.attrib import attr
-from parameterized.parameterized import parameterized
->>>>>>> a9fe36a6
+
 
 from conans.client import tools
 from conans.test.utils.tools import TestClient
 from conans.util.files import load
-import time
 
 
 conanfile_build = """from conans import ConanFile, CMake
@@ -128,14 +124,7 @@
             for f in ("conanbuildinfo.cmake", "conaninfo.txt", "conanbuildinfo.txt"):
                 self.assertTrue(os.path.exists(os.path.join(client.current_folder, sub, f)))
 
-<<<<<<< HEAD
     def simple_build_test(self):
-=======
-    @parameterized.expand([(True, ), (False, )])
-    # @unittest.skipUnless(platform.system() in ("Windows", "Linux"), "Test doesn't work on OSX")
-    @attr("slow")
-    def cmake_outsource_build_test(self, targets):
->>>>>>> a9fe36a6
         client = TestClient()
 
         def files(name, depend=None):
@@ -320,15 +309,10 @@
         self.assertIn("Bye Moon B Debug!", client.out)
         self.assertIn("Hello World A Debug!", client.out)
 
-<<<<<<< HEAD
         self.assertNotIn("Release", client.out)
 
     @unittest.skipUnless(platform.system() == "Windows", "only windows")
     def complete_multi_conf_build_test(self):
-=======
-    @attr("slow")
-    def insource_build_test(self):
->>>>>>> a9fe36a6
         client = TestClient()
 
         def files(name, depend=None):
