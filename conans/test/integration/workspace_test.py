--- conflicted
+++ resolved
@@ -92,8 +92,6 @@
 
 
 class WorkspaceTest(unittest.TestCase):
-<<<<<<< HEAD
-=======
 
     def parse_test(self):
         folder = temp_folder()
@@ -155,7 +153,6 @@
                                      "does not define path"):
             Workspace(path, None)
 
->>>>>>> 83053d02
     def simple_test(self):
         client = TestClient()
 
@@ -225,21 +222,13 @@
             """)
         layout = dedent("""
             [build_folder]
-<<<<<<< HEAD
             build/{{settings.build_type}}
-=======
-            build/{settings.build_type}
->>>>>>> 83053d02
 
             [includedirs]
             src
 
             [libdirs]
-<<<<<<< HEAD
             build/{{settings.build_type}}/lib
-=======
-            build/{settings.build_type}/lib
->>>>>>> 83053d02
             """)
         client.save({"conanws.yml": project,
                      "layout": layout})
@@ -306,11 +295,7 @@
             """)
         layout = dedent("""
             [build_folder]
-<<<<<<< HEAD
             build/{{settings.build_type}}
-=======
-            build/{settings.build_type}
->>>>>>> 83053d02
 
             [source_folder]
             src
@@ -319,11 +304,7 @@
             src
 
             [libdirs]
-<<<<<<< HEAD
             build/{{settings.build_type}}/lib
-=======
-            build/{settings.build_type}/lib
->>>>>>> 83053d02
             """)
 
         metacmake = dedent("""
@@ -441,11 +422,7 @@
             src
 
             [libdirs]
-<<<<<<< HEAD
             build/{{settings.build_type}}
-=======
-            build/{settings.build_type}
->>>>>>> 83053d02
             """)
         metacmake = dedent("""
             cmake_minimum_required(VERSION 3.3)
@@ -712,9 +689,6 @@
         self.assertTrue(os.path.exists(os.path.join(client.current_folder, "C",
                                                     "conanbuildinfo.cmake")))
         self.assertTrue(os.path.exists(os.path.join(client.current_folder,
-<<<<<<< HEAD
-                                                    "conanworkspace.cmake")))
-=======
                                                     "conanworkspace.cmake")))
 
     def gen_subdirectories_test(self):
@@ -757,5 +731,4 @@
         self.assertIn("macro(conan_workspace_subdirectories)", conanws_cmake)
         for p in ("HelloC", "HelloB", "HelloA"):
             self.assertIn("add_subdirectory(${PACKAGE_%s_SRC} ${PACKAGE_%s_BUILD})" % (p, p),
-                          conanws_cmake)
->>>>>>> 83053d02
+                          conanws_cmake)