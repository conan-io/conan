import os
import unittest

from nose.plugins.attrib import attr

from conans.model.ref import ConanFileReference
from conans.test.utils.cpp_test_files import cpp_hello_conan_files
from conans.test.utils.tools import TestClient


@attr("slow")
class CollectLibsTest(unittest.TestCase):

    def collect_libs_test(self):
        ref = ConanFileReference.loads("Hello0/0.1@lasote/stable")
        files = cpp_hello_conan_files("Hello0", "0.1", collect_libs=True)
        client = TestClient()
        client.save(files)
        client.run("export . lasote/stable")

        client.run("install %s --build missing" % str(ref))

        # Check compilation ok
        package_ids = client.cache.package_layout(ref).conan_packages()
        self.assertEqual(len(package_ids), 1)

        # Reuse them
        files3 = cpp_hello_conan_files("Hello1", "0.1", ["Hello0/0.1@lasote/stable"],
                                       collect_libs=True)

        # reusing the binary already in cache
        client.save(files3, clean_first=True)
        client.run('install .')
        client.run('build .')

        command = os.sep.join([".", "bin", "say_hello"])
<<<<<<< HEAD
        client.runner(command, cwd=client.current_folder)
=======
        client.run_command(command)
>>>>>>> develop
        self.assertIn("Hello Hello1", client.out)
        self.assertIn("Hello Hello0", client.out)

        # rebuilding the binary in cache
        client.run('remove "*" -p -f')
        client.run('install . --build')
        client.run('build .')

        command = os.sep.join([".", "bin", "say_hello"])
<<<<<<< HEAD
        client.runner(command, cwd=client.current_folder)
=======
        client.run_command(command)
>>>>>>> develop
        self.assertIn("Hello Hello1", client.out)
        self.assertIn("Hello Hello0", client.out)<|MERGE_RESOLUTION|>--- conflicted
+++ resolved
@@ -34,11 +34,7 @@
         client.run('build .')
 
         command = os.sep.join([".", "bin", "say_hello"])
-<<<<<<< HEAD
-        client.runner(command, cwd=client.current_folder)
-=======
         client.run_command(command)
->>>>>>> develop
         self.assertIn("Hello Hello1", client.out)
         self.assertIn("Hello Hello0", client.out)
 
@@ -48,10 +44,6 @@
         client.run('build .')
 
         command = os.sep.join([".", "bin", "say_hello"])
-<<<<<<< HEAD
-        client.runner(command, cwd=client.current_folder)
-=======
         client.run_command(command)
->>>>>>> develop
         self.assertIn("Hello Hello1", client.out)
         self.assertIn("Hello Hello0", client.out)