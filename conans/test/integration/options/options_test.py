--- conflicted
+++ resolved
@@ -337,7 +337,6 @@
         assert "Possible values are ['A', 'N', 'Y']" in c.out
 
 
-<<<<<<< HEAD
 class TestOptionsPriorities:
     # https://github.com/conan-io/conan/issues/11571
 
@@ -455,7 +454,8 @@
         c.run("install app")
         assert "conanfile.py: LIB1 FOOBAR: False" in c.out
         assert "conanfile.py: LIB2 LOGIC: True" in c.out
-=======
+
+
 def test_configurable_default_options():
     # https://github.com/conan-io/conan/issues/11487
     c = TestClient()
@@ -501,5 +501,4 @@
 
     # This fails in Conan 1.X
     c.run("create . -s os=Windows -o pkg*:backend=3")
-    assert "pkg/0.1: Package with option:3!" in c.out
->>>>>>> 5c192586
+    assert "pkg/0.1: Package with option:3!" in c.out