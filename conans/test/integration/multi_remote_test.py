import json
import time
import unittest
from collections import OrderedDict

from conans.model.ref import ConanFileReference
from conans.test.utils.cpp_test_files import cpp_hello_conan_files
from conans.test.utils.tools import TestClient, TestServer
from conans.util.files import load


class MultiRemoteTest(unittest.TestCase):

    def setUp(self):
        self.servers = OrderedDict()
        self.users = {}
        for i in range(3):
            test_server = TestServer()
            self.servers["remote%d" % i] = test_server
            self.users["remote%d" % i] = [("lasote", "mypass")]

        self.client = TestClient(servers=self.servers, users=self.users)

    def predefine_remote_test(self):
        files = cpp_hello_conan_files("Hello0", "0.1", build=False)
        self.client.save(files)
        self.client.run("export . lasote/stable")
        self.client.run("upload Hello0/0.1@lasote/stable -r=remote0")
        self.client.run("upload Hello0/0.1@lasote/stable -r=remote1")
        self.client.run("upload Hello0/0.1@lasote/stable -r=remote2")
        self.client.run('remove "*" -f')
        self.client.run("remote add_ref Hello0/0.1@lasote/stable remote1")
        self.client.run("install Hello0/0.1@lasote/stable --build=missing")
        self.assertIn("Hello0/0.1@lasote/stable: Retrieving from predefined remote 'remote1'",
                      self.client.user_io.out)
        self.client.run("remote list_ref")
        self.assertIn(": remote1", self.client.user_io.out)

    def upload_test(self):
        ref = ConanFileReference.loads("Hello0/0.1@lasote/stable")
        files = cpp_hello_conan_files("Hello0", "0.1", build=False)
        self.client.save(files)
        self.client.run("export . lasote/stable")
        self.client.run("upload %s" % str(ref))

        self.client.run("info %s" % str(ref))
        self.assertIn("remote0=http://", self.client.user_io.out)

        # The remote, once fixed does not change
        self.client.run("upload %s -r=remote1" % str(ref))
        self.client.run("info %s" % str(ref))
        self.assertIn("remote0=http://", self.client.user_io.out)

        # Now install it in other machine from remote 0
        client2 = TestClient(servers=self.servers, users=self.users)
        client2.run("install %s --build=missing" % str(ref))
        client2.run("info %s" % str(ref))
        self.assertIn("remote0=http://", client2.user_io.out)

        # Now install it in other machine from remote 1
        servers = self.servers.copy()
        servers.pop("remote0")
        client3 = TestClient(servers=servers, users=self.users)
        client3.run("install %s --build=missing" % str(ref))
        client3.run("info %s" % str(ref))
        self.assertIn("remote1=http://", client3.user_io.out)

    def fail_when_not_notfound_test(self):
        """
        If a remote fails with a 404 it has to keep looking in the next remote, but if it fails by
        any other reason it has to stop
        """
        servers = OrderedDict()
        servers["s0"] = TestServer()
        servers["s1"] = TestServer()
        servers["s2"] = TestServer()

        client = TestClient(servers=servers, users=self.users)
        files = cpp_hello_conan_files("MyLib", "0.1", build=False)
        client.save(files)
        client.run("create . lasote/testing")
        client.run("user lasote -p mypass -r s1")
        client.run("upload MyLib* -r s1 -c")

        servers["s1"].fake_url = "http://asdlhaljksdhlajkshdljakhsd"  # Do not exist
        client2 = TestClient(servers=servers, users=self.users)
        err = client2.run("install MyLib/0.1@conan/testing --build=missing", assert_error=True)
        self.assertTrue(err)
        self.assertIn("MyLib/0.1@conan/testing: Trying with 's0'...", client2.out)
        self.assertIn("MyLib/0.1@conan/testing: Trying with 's1'...", client2.out)
        self.assertIn("Unable to connect to s1=http://asdlhaljksdhlajkshdljakhsd", client2.out)
        # s2 is not even tried
        self.assertNotIn("MyLib/0.1@conan/testing: Trying with 's2'...", client2.out)

    def install_from_remotes_test(self):
        for i in range(3):
            ref = ConanFileReference.loads("Hello%d/0.1@lasote/stable" % i)
            files = cpp_hello_conan_files("Hello%d" % i, "0.1", build=False)
            self.client.save(files)
            self.client.run("export . lasote/stable")
            self.client.run("upload %s -r=remote%d" % (str(ref), i))

            self.client.run("info %s" % str(ref))
            self.assertIn("remote%d=http://" % i, self.client.user_io.out)

        # Now install it in other machine from remote 0
        client2 = TestClient(servers=self.servers, users=self.users)
        files = cpp_hello_conan_files("HelloX", "0.1", deps=["Hello0/0.1@lasote/stable",
                                                             "Hello1/0.1@lasote/stable",
                                                             "Hello2/0.1@lasote/stable"])
        files["conanfile.py"] = files["conanfile.py"].replace("def build(", "def build2(")
        client2.save(files)
        client2.run("install . --build=missing")
        self.assertIn("Hello0/0.1@lasote/stable from 'remote0'", client2.user_io.out)
        self.assertIn("Hello1/0.1@lasote/stable from 'remote1'", client2.user_io.out)
        self.assertIn("Hello2/0.1@lasote/stable from 'remote2'", client2.user_io.out)
        client2.run("info .")
        self.assertIn("Remote: remote0=http://", client2.user_io.out)
        self.assertIn("Remote: remote1=http://", client2.user_io.out)
        self.assertIn("Remote: remote2=http://", client2.user_io.out)

    @unittest.skipIf(TestClient().cache.config.revisions_enabled,
                     "This test is not valid for revisions, where we keep iterating the remotes "
                     "for searching a package for the same recipe revision")
    def package_binary_remote_test(self):
        # https://github.com/conan-io/conan/issues/3882
        conanfile = """from conans import ConanFile
class ConanFileToolsTest(ConanFile):
    pass
"""
        # Upload recipe + package to remote1 and remote2
        reference = "Hello/0.1@lasote/stable"
        self.client.save({"conanfile.py": conanfile})
        self.client.run("create . %s" % reference)
        self.client.run("upload %s -r=remote0 --all" % reference)
        self.client.run("upload %s -r=remote2 --all" % reference)
        ref = ConanFileReference.loads(reference)

        # Remove only binary from remote1 and everything in local
        self.client.run("remove -f %s -p -r remote0" % reference)
        self.client.run('remove "*" -f')

        self.servers.pop("remote1")
        # Now install it from a client, it won't find the binary in remote2
        self.client.run("install %s" % reference, assert_error=True)
        self.assertIn("Can't find a 'Hello/0.1@lasote/stable' package", self.client.out)
        self.assertNotIn("remote2", self.client.out)

        self.client.run("install %s -r remote2" % reference)
        self.assertIn("Package installed 5ab84d6acfe1f23c4fae0ab88f26e3a396351ac9", self.client.out)
        self.assertIn("Hello/0.1@lasote/stable from 'remote0' - Cache", self.client.out)
        registry = load(self.client.cache.registry_path)
        registry = json.loads(registry)
<<<<<<< HEAD
        metadata = self.client.cache.package_layout(ref).load_metadata()
        self.assertEquals(metadata.recipe.remote, "remote0")
        self.assertEquals(metadata.packages["5ab84d6acfe1f23c4fae0ab88f26e3a396351ac9"].remote,
                          "remote2")
=======
        self.assertEqual(registry["references"], {"Hello/0.1@lasote/stable": "remote0"})
        self.assertEqual(registry["package_references"],
                          {"Hello/0.1@lasote/stable:5ab84d6acfe1f23c4fae0ab88f26e3a396351ac9":
                           "remote2"})
>>>>>>> 79a9ec17

        client2 = TestClient(servers=self.servers, users=self.users)
        time.sleep(1)  # Make sure timestamps increase
        client2.save({"conanfile.py": conanfile + " # Comment"})
        client2.run("create . %s" % reference)
        client2.run("upload %s -r=remote2 --all" % reference)

        # Install from client, it should update the package from remote2
        self.client.run("install %s --update" % reference)

        self.assertNotIn("Hello/0.1@lasote/stable: WARN: Can't update, no package in remote",
                         self.client.out)
        self.assertIn("Hello/0.1@lasote/stable:"
                      "5ab84d6acfe1f23c4fae0ab88f26e3a396351ac9 - Update", self.client.out)
        self.assertIn("Downloading conan_package.tgz", self.client.out)<|MERGE_RESOLUTION|>--- conflicted
+++ resolved
@@ -151,17 +151,11 @@
         self.assertIn("Hello/0.1@lasote/stable from 'remote0' - Cache", self.client.out)
         registry = load(self.client.cache.registry_path)
         registry = json.loads(registry)
-<<<<<<< HEAD
+
         metadata = self.client.cache.package_layout(ref).load_metadata()
-        self.assertEquals(metadata.recipe.remote, "remote0")
-        self.assertEquals(metadata.packages["5ab84d6acfe1f23c4fae0ab88f26e3a396351ac9"].remote,
-                          "remote2")
-=======
-        self.assertEqual(registry["references"], {"Hello/0.1@lasote/stable": "remote0"})
-        self.assertEqual(registry["package_references"],
-                          {"Hello/0.1@lasote/stable:5ab84d6acfe1f23c4fae0ab88f26e3a396351ac9":
-                           "remote2"})
->>>>>>> 79a9ec17
+        self.assertEqual(metadata.recipe.remote, "remote0")
+        self.assertEqual(metadata.packages["5ab84d6acfe1f23c4fae0ab88f26e3a396351ac9"].remote,
+                         "remote2")
 
         client2 = TestClient(servers=self.servers, users=self.users)
         time.sleep(1)  # Make sure timestamps increase
