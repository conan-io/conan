import os

import pytest

import pytest

from conans.client import tools
from conans.model.ref import ConanFileReference
from conans.paths import CONANINFO
from conans.test.assets.genconanfile import GenConanfile
from conans.test.utils.tools import TestClient
from conans.util.files import load

<<<<<<< HEAD
@pytest.mark.xfail(reason="The cpp_hello_conan_files is ugly and must be removed")
class SettingsOverrideTest(unittest.TestCase):

    def setUp(self):
        self.client = TestClient()
        files = cpp_hello_conan_files(name="MinGWBuild", version="0.1", build=False)
        self._patch_build_to_print_compiler(files)

        self.client.save(files)
        self.client.run("export . lasote/testing")

    def test_override(self):

        files = cpp_hello_conan_files(name="VisualBuild",
                                      version="0.1", build=False, deps=["MinGWBuild/0.1@lasote/testing"])
        self._patch_build_to_print_compiler(files)
        self.client.save(files)
        self.client.run("export . lasote/testing")
        self.client.run("install VisualBuild/0.1@lasote/testing --build missing -s compiler='Visual Studio' "
                        "-s compiler.version=14 -s compiler.runtime=MD "
                        "-s MinGWBuild:compiler='gcc' -s MinGWBuild:compiler.libcxx='libstdc++' "
                        "-s MinGWBuild:compiler.version=4.8")

        self.assertIn("COMPILER=> MinGWBuild gcc", self.client.out)
        self.assertIn("COMPILER=> VisualBuild Visual Studio", self.client.out)

        # CHECK CONANINFO FILE
        packs_dir = self.client.cache.package_layout(ConanFileReference.loads("MinGWBuild/0.1@lasote/testing")).packages()
        pack_dir = os.path.join(packs_dir, os.listdir(packs_dir)[0])
        conaninfo = load(os.path.join(pack_dir, CONANINFO))
        self.assertIn("compiler=gcc", conaninfo)

        # CHECK CONANINFO FILE
        packs_dir = self.client.cache.package_layout(ConanFileReference.loads("VisualBuild/0.1@lasote/testing")).packages()
        pack_dir = os.path.join(packs_dir, os.listdir(packs_dir)[0])
        conaninfo = load(os.path.join(pack_dir, CONANINFO))
        self.assertIn("compiler=Visual Studio", conaninfo)
        self.assertIn("compiler.version=14", conaninfo)

    def test_non_existing_setting(self):
        files = cpp_hello_conan_files(name="VisualBuild",
                                      version="0.1", build=False, deps=["MinGWBuild/0.1@lasote/testing"])
        self.client.save(files)
        self.client.run("export . lasote/testing")
        self.client.run("install VisualBuild/0.1@lasote/testing --build missing -s compiler='Visual Studio' "
                        "-s compiler.version=14 -s compiler.runtime=MD "
                        "-s MinGWBuild:missingsetting='gcc' ", assert_error=True)
        self.assertIn("settings.missingsetting' doesn't exist", self.client.out)

    def test_override_in_non_existing_recipe(self):
        files = cpp_hello_conan_files(name="VisualBuild",
                                      version="0.1", build=False, deps=["MinGWBuild/0.1@lasote/testing"])
        self._patch_build_to_print_compiler(files)
        self.client.save(files)
        self.client.run("export . lasote/testing")
        self.client.run("install VisualBuild/0.1@lasote/testing --build missing -s compiler='Visual Studio' "
                        "-s compiler.version=14 -s compiler.runtime=MD "
                        "-s MISSINGID:compiler='gcc' ")

        self.assertIn("COMPILER=> MinGWBuild Visual Studio", self.client.out)
        self.assertIn("COMPILER=> VisualBuild Visual Studio", self.client.out)

    def test_override_setting_with_env_variables(self):
        files = cpp_hello_conan_files(name="VisualBuild",
                                      version="0.1", build=False, deps=["MinGWBuild/0.1@lasote/testing"])
        self._patch_build_to_print_compiler(files)
        self.client.save(files)
        self.client.run("export . lasote/testing")
        with tools.environment_append({"CONAN_ENV_COMPILER": "Visual Studio",
                                       "CONAN_ENV_COMPILER_VERSION": "14",
                                       "CONAN_ENV_COMPILER_RUNTIME": "MD"}):
            self.client.run("install VisualBuild/0.1@lasote/testing --build missing")

        self.assertIn("COMPILER=> MinGWBuild Visual Studio", self.client.out)

    def _patch_build_to_print_compiler(self, files):
        files[CONANFILE] = files[CONANFILE] + '''
=======

@pytest.fixture()
def client():
    client = TestClient()
    conanfile = GenConanfile("MinGWBuild", "0.1").with_settings("compiler")
    build_msg = """
>>>>>>> 66a3189f
    def build(self):
        self.output.warn("COMPILER=> %s %s" % (self.name, str(self.settings.compiler)))
    """
    client.save({"conanfile.py": str(conanfile) + build_msg})
    client.run("export . lasote/testing")
    conanfile = GenConanfile("VisualBuild", "0.1").with_requires("MinGWBuild/0.1@lasote/testing")
    conanfile.with_settings("compiler")
    client.save({"conanfile.py": str(conanfile) + build_msg})
    client.run("export . lasote/testing")
    return client


def test_override(client):
    client.run("install VisualBuild/0.1@lasote/testing --build missing -s compiler='Visual Studio' "
               "-s compiler.version=14 -s compiler.runtime=MD "
               "-s MinGWBuild:compiler='gcc' -s MinGWBuild:compiler.libcxx='libstdc++' "
               "-s MinGWBuild:compiler.version=4.8")

    assert "COMPILER=> MinGWBuild gcc" in client.out
    assert "COMPILER=> VisualBuild Visual Studio" in client.out

    # CHECK CONANINFO FILE
    packs_dir = client.cache.package_layout(
        ConanFileReference.loads("MinGWBuild/0.1@lasote/testing")).packages()
    pack_dir = os.path.join(packs_dir, os.listdir(packs_dir)[0])
    conaninfo = load(os.path.join(pack_dir, CONANINFO))
    assert "compiler=gcc" in conaninfo

    # CHECK CONANINFO FILE
    packs_dir = client.cache.package_layout(
        ConanFileReference.loads("VisualBuild/0.1@lasote/testing")).packages()
    pack_dir = os.path.join(packs_dir, os.listdir(packs_dir)[0])
    conaninfo = load(os.path.join(pack_dir, CONANINFO))
    assert "compiler=Visual Studio" in conaninfo
    assert "compiler.version=14" in conaninfo


def test_non_existing_setting(client):
    client.run("install VisualBuild/0.1@lasote/testing --build missing -s compiler='Visual Studio' "
               "-s compiler.version=14 -s compiler.runtime=MD "
               "-s MinGWBuild:missingsetting='gcc' ", assert_error=True)
    assert "settings.missingsetting' doesn't exist" in client.out


def test_override_in_non_existing_recipe(client):
    client.run("install VisualBuild/0.1@lasote/testing --build missing -s compiler='Visual Studio' "
               "-s compiler.version=14 -s compiler.runtime=MD "
               "-s MISSINGID:compiler='gcc' ")

    assert "COMPILER=> MinGWBuild Visual Studio" in client.out
    assert "COMPILER=> VisualBuild Visual Studio" in client.out


def test_override_setting_with_env_variables(client):
    with tools.environment_append({"CONAN_ENV_COMPILER": "Visual Studio",
                                   "CONAN_ENV_COMPILER_VERSION": "14",
                                   "CONAN_ENV_COMPILER_RUNTIME": "MD"}):
        client.run("install VisualBuild/0.1@lasote/testing --build missing")

    assert "COMPILER=> MinGWBuild Visual Studio" in client.out<|MERGE_RESOLUTION|>--- conflicted
+++ resolved
@@ -1,6 +1,4 @@
 import os
-
-import pytest
 
 import pytest
 
@@ -11,92 +9,12 @@
 from conans.test.utils.tools import TestClient
 from conans.util.files import load
 
-<<<<<<< HEAD
-@pytest.mark.xfail(reason="The cpp_hello_conan_files is ugly and must be removed")
-class SettingsOverrideTest(unittest.TestCase):
-
-    def setUp(self):
-        self.client = TestClient()
-        files = cpp_hello_conan_files(name="MinGWBuild", version="0.1", build=False)
-        self._patch_build_to_print_compiler(files)
-
-        self.client.save(files)
-        self.client.run("export . lasote/testing")
-
-    def test_override(self):
-
-        files = cpp_hello_conan_files(name="VisualBuild",
-                                      version="0.1", build=False, deps=["MinGWBuild/0.1@lasote/testing"])
-        self._patch_build_to_print_compiler(files)
-        self.client.save(files)
-        self.client.run("export . lasote/testing")
-        self.client.run("install VisualBuild/0.1@lasote/testing --build missing -s compiler='Visual Studio' "
-                        "-s compiler.version=14 -s compiler.runtime=MD "
-                        "-s MinGWBuild:compiler='gcc' -s MinGWBuild:compiler.libcxx='libstdc++' "
-                        "-s MinGWBuild:compiler.version=4.8")
-
-        self.assertIn("COMPILER=> MinGWBuild gcc", self.client.out)
-        self.assertIn("COMPILER=> VisualBuild Visual Studio", self.client.out)
-
-        # CHECK CONANINFO FILE
-        packs_dir = self.client.cache.package_layout(ConanFileReference.loads("MinGWBuild/0.1@lasote/testing")).packages()
-        pack_dir = os.path.join(packs_dir, os.listdir(packs_dir)[0])
-        conaninfo = load(os.path.join(pack_dir, CONANINFO))
-        self.assertIn("compiler=gcc", conaninfo)
-
-        # CHECK CONANINFO FILE
-        packs_dir = self.client.cache.package_layout(ConanFileReference.loads("VisualBuild/0.1@lasote/testing")).packages()
-        pack_dir = os.path.join(packs_dir, os.listdir(packs_dir)[0])
-        conaninfo = load(os.path.join(pack_dir, CONANINFO))
-        self.assertIn("compiler=Visual Studio", conaninfo)
-        self.assertIn("compiler.version=14", conaninfo)
-
-    def test_non_existing_setting(self):
-        files = cpp_hello_conan_files(name="VisualBuild",
-                                      version="0.1", build=False, deps=["MinGWBuild/0.1@lasote/testing"])
-        self.client.save(files)
-        self.client.run("export . lasote/testing")
-        self.client.run("install VisualBuild/0.1@lasote/testing --build missing -s compiler='Visual Studio' "
-                        "-s compiler.version=14 -s compiler.runtime=MD "
-                        "-s MinGWBuild:missingsetting='gcc' ", assert_error=True)
-        self.assertIn("settings.missingsetting' doesn't exist", self.client.out)
-
-    def test_override_in_non_existing_recipe(self):
-        files = cpp_hello_conan_files(name="VisualBuild",
-                                      version="0.1", build=False, deps=["MinGWBuild/0.1@lasote/testing"])
-        self._patch_build_to_print_compiler(files)
-        self.client.save(files)
-        self.client.run("export . lasote/testing")
-        self.client.run("install VisualBuild/0.1@lasote/testing --build missing -s compiler='Visual Studio' "
-                        "-s compiler.version=14 -s compiler.runtime=MD "
-                        "-s MISSINGID:compiler='gcc' ")
-
-        self.assertIn("COMPILER=> MinGWBuild Visual Studio", self.client.out)
-        self.assertIn("COMPILER=> VisualBuild Visual Studio", self.client.out)
-
-    def test_override_setting_with_env_variables(self):
-        files = cpp_hello_conan_files(name="VisualBuild",
-                                      version="0.1", build=False, deps=["MinGWBuild/0.1@lasote/testing"])
-        self._patch_build_to_print_compiler(files)
-        self.client.save(files)
-        self.client.run("export . lasote/testing")
-        with tools.environment_append({"CONAN_ENV_COMPILER": "Visual Studio",
-                                       "CONAN_ENV_COMPILER_VERSION": "14",
-                                       "CONAN_ENV_COMPILER_RUNTIME": "MD"}):
-            self.client.run("install VisualBuild/0.1@lasote/testing --build missing")
-
-        self.assertIn("COMPILER=> MinGWBuild Visual Studio", self.client.out)
-
-    def _patch_build_to_print_compiler(self, files):
-        files[CONANFILE] = files[CONANFILE] + '''
-=======
 
 @pytest.fixture()
 def client():
     client = TestClient()
     conanfile = GenConanfile("MinGWBuild", "0.1").with_settings("compiler")
     build_msg = """
->>>>>>> 66a3189f
     def build(self):
         self.output.warn("COMPILER=> %s %s" % (self.name, str(self.settings.compiler)))
     """
