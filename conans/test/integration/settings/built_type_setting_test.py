--- conflicted
+++ resolved
@@ -30,11 +30,7 @@
 
         # This won't fail, as it has a build_type=None, which is allowed
         client.run("export . --name=pkg --version=0.1 --user=lasote --channel=testing")
-<<<<<<< HEAD
-        client.run("install --reference=pkg/0.1@lasote/testing -pr=myprofile --build='*'")
-=======
-        client.run("install --requires=pkg/0.1@lasote/testing -pr=myprofile --build")
->>>>>>> 9b678d32
+        client.run("install --requires=pkg/0.1@lasote/testing -pr=myprofile --build='*'")
         self.assertEqual(1, str(client.out).count("BUILD TYPE: Not defined"))
 
         # test_package is totally consinstent with the regular package
@@ -46,11 +42,7 @@
                      "myprofile": "[settings]\nbuild_type=Release"})
 
         client.run("export . --name=pkg --version=0.1 --user=user --channel=testing")
-<<<<<<< HEAD
-        client.run("install --reference=pkg/0.1@lasote/testing -pr=myprofile --build='*'")
-=======
-        client.run("install --requires=pkg/0.1@lasote/testing -pr=myprofile --build")
->>>>>>> 9b678d32
+        client.run("install --requires=pkg/0.1@lasote/testing -pr=myprofile --build='*'")
         self.assertEqual(1, str(client.out).count("BUILD TYPE: Release"))
 
         client.run("create . --name=pkg --version=0.1 --user=lasote --channel=testing -pr=myprofile")
@@ -63,11 +55,7 @@
 
         # This won't fail, as it has a build_type=None, which is allowed
         client.run("export . --name=pkg --version=0.1 --user=lasote --channel=testing")
-<<<<<<< HEAD
-        client.run("install --reference=pkg/0.1@lasote/testing -pr=myprofile --build='*'")
-=======
-        client.run("install --requires=pkg/0.1@lasote/testing -pr=myprofile --build")
->>>>>>> 9b678d32
+        client.run("install --requires=pkg/0.1@lasote/testing -pr=myprofile --build='*'")
         self.assertEqual(1, str(client.out).count("BUILD TYPE: Not defined"))
 
         client.run("create . --name=pkg --version=0.1 --user=lasote --channel=testing -pr=myprofile")
