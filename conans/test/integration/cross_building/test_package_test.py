import textwrap
import unittest

from jinja2 import Template
from parameterized import parameterized

from conans.client.tools import save
from conans.test.utils.tools import TestClient


class TestPackageTestCase(unittest.TestCase):
    conanfile_tpl = Template(textwrap.dedent("""
        from conans import ConanFile, tools
        from conan.tools.env import VirtualBuildEnv

        class Recipe(ConanFile):
            settings = "os"
            {{ build_requires|default("") }}

            {% raw %}
            def build(self):
                self.output.info(">> settings.os: {}".format(self.settings.os))
                self.output.info(">> settings_build.os: {}".format(self.settings_build.os))
<<<<<<< HEAD
=======
                build_env = VirtualBuildEnv(self).environment()
                with build_env.apply():
                    self.output.info(">> tools.get_env('INFO'): {}".format(tools.get_env("INFO")))
>>>>>>> 73e3351a

            def package_info(self):
                self.buildenv_info.define("INFO", "{}-{}".format(self.name, self.settings.os))

            def test(self):
                pass
            {% endraw %}

    """))

    conanfile_br = conanfile_tpl.render()
    conanfile = conanfile_tpl.render(build_requires='build_requires = "br1/version"')
    conanfile_test = conanfile_tpl.render(build_requires='build_requires = "br2/version"')

    settings_yml = textwrap.dedent("""
        os:
            Host:
            Build:
    """)

    @parameterized.expand([("create conanfile.py name/version@",),
                           ("test test_package/conanfile.py name/version@",)])
    def test_command(self, command):
        t = TestClient()
        save(t.cache.settings_path, self.settings_yml)
        t.save({'br.py': self.conanfile_br,
                'conanfile.py': self.conanfile,
                'test_package/conanfile.py': self.conanfile_test,
                'profile_host': '[settings]\nos=Host',
                'profile_build': '[settings]\nos=Build', })
        t.run("export br.py br1/version@")
        t.run("export br.py br2/version@")
        t.run("export conanfile.py name/version@")

        # Execute the actual command we are testing
        t.run(command + " --build=missing --profile:host=profile_host --profile:build=profile_build")

        # Build requires are built in the 'build' context:
        self.assertIn("br1/version: >> settings.os: Build", t.out)
        self.assertIn("br1/version: >> settings_build.os: Build", t.out)

        self.assertIn("br2/version: >> settings.os: Build", t.out)
        self.assertIn("br2/version: >> settings_build.os: Build", t.out)

        # Package 'name' is built for the 'host' context (br1 as build_requirement)
        self.assertIn("name/version: >> settings.os: Host", t.out)
        self.assertIn("name/version: >> settings_build.os: Build", t.out)

        # Test_package is executed with the same profiles as the package itself
        self.assertIn("name/version (test package): >> settings.os: Host", t.out)
        self.assertIn("name/version (test package): >> settings_build.os: Build", t.out)<|MERGE_RESOLUTION|>--- conflicted
+++ resolved
@@ -21,12 +21,9 @@
             def build(self):
                 self.output.info(">> settings.os: {}".format(self.settings.os))
                 self.output.info(">> settings_build.os: {}".format(self.settings_build.os))
-<<<<<<< HEAD
-=======
                 build_env = VirtualBuildEnv(self).environment()
                 with build_env.apply():
                     self.output.info(">> tools.get_env('INFO'): {}".format(tools.get_env("INFO")))
->>>>>>> 73e3351a
 
             def package_info(self):
                 self.buildenv_info.define("INFO", "{}-{}".format(self.name, self.settings.os))
