import json
import os
import re
import textwrap
from unittest.mock import patch, Mock

import pytest

from conans.errors import ConanException, ConanConnectionError
from conans.model.recipe_ref import RecipeReference
from conans.model.package_ref import PkgReference
from conans.test.assets.genconanfile import GenConanfile
from conans.test.utils.tools import TestClient, TestServer


class TestListBase:
    @pytest.fixture(autouse=True)
    def _setup(self):
        self.client = TestClient()

    def _add_remote(self, remote_name):
        self.client.servers[remote_name] = TestServer(users={"username": "passwd"},
                                                      write_permissions=[("*/*@*/*", "*")])
        self.client.update_servers()
        self.client.run("remote login {} username -p passwd".format(remote_name))

    def _upload_recipe(self, remote, ref):
        self.client.save({'conanfile.py': GenConanfile()})
        ref = RecipeReference.loads(ref)
        self.client.run(f"create . --name={ref.name} --version={ref.version} "
                        f"--user={ref.user} --channel={ref.channel}")
        self.client.run("upload --force -r {} {}".format(remote, ref))

    def _upload_full_recipe(self, remote, ref):
        self.client.save({"conanfile.py": GenConanfile("pkg", "0.1").with_package_file("file.h",
                                                                                       "0.1")})
        self.client.run("create . --user=user --channel=channel")
        self.client.run("upload --force -r {} {}".format(remote, "pkg/0.1@user/channel"))

        self.client.save({'conanfile.py': GenConanfile().with_require("pkg/0.1@user/channel")
                                                        .with_settings("os", "build_type", "arch")
                                                        .with_option("shared", [True, False])
                                                        .with_default_option("shared", False)
                          })
        self.client.run(f"create . --name={ref.name} --version={ref.version} "
                        f"-s os=Macos -s build_type=Release -s arch=x86_64 "
                        f"--user={ref.user} --channel={ref.channel}")
        self.client.run("upload --force -r {} {}".format(remote, ref))

    def _upload_full_recipe_without_conaninfo(self, remote, ref):
        self.client.save({"conanfile.py": GenConanfile("pkg", "0.1").with_package_file("file.h",
                                                                                       "0.1")})
        self.client.run("create . --user=user --channel=channel")
        self.client.run("upload --force -r {} {}".format(remote, "pkg/0.1@user/channel"))

        self.client.save({'conanfile.py': GenConanfile()
                          })
        self.client.run(f"create . --name={ref.name} --version={ref.version} "
                        f"--user={ref.user} --channel={ref.channel}")
        self.client.run("upload --force -r {} {}".format(remote, ref))


    @staticmethod
    def _get_fake_recipe_refence(recipe_name):
        return f"{recipe_name}#fca0383e6a43348f7989f11ab8f0a92d"

    def _get_lastest_recipe_ref(self, recipe_name):
        return self.client.cache.get_latest_recipe_reference(RecipeReference.loads(recipe_name))

    def _get_lastest_package_ref(self, pref):
        return self.client.cache.get_latest_package_reference(PkgReference.loads(pref))


class TestParams(TestListBase):

    def test_query_param_is_required(self):
        self._add_remote("remote1")

        self.client.run("list", assert_error=True)
        assert "error: the following arguments are required: reference" in self.client.out

        self.client.run("list -c", assert_error=True)
        assert "error: the following arguments are required: reference" in self.client.out

        self.client.run('list -r="*"', assert_error=True)
        assert "error: the following arguments are required: reference" in self.client.out

        self.client.run("list --remote remote1 --cache", assert_error=True)
        assert "error: the following arguments are required: reference" in self.client.out


class TestRemotes(TestListBase):
    def test_by_default_search_only_in_cache(self):
        self._add_remote("remote1")
        self._add_remote("remote2")

        expected_output = textwrap.dedent("""\
        Local Cache:
          ERROR: Recipe 'whatever/0.1' not found""")

        self.client.run(f"list {self._get_fake_recipe_refence('whatever/0.1')}")
        assert expected_output in self.client.out

    def test_search_no_matching_recipes(self):
        self._add_remote("remote1")
        self._add_remote("remote2")

        expected_output = textwrap.dedent("""\
        Local Cache:
          ERROR: Recipe 'whatever/0.1' not found
        remote1:
          ERROR: Recipe 'whatever/0.1' not found
        remote2:
          ERROR: Recipe 'whatever/0.1' not found
        """)

        rrev = self._get_fake_recipe_refence('whatever/0.1')
        self.client.run(f'list -c -r="*" {rrev}')
        assert expected_output == self.client.out

    def test_fail_if_no_configured_remotes(self):
        self.client.run('list -r="*" whatever/1.0#123', assert_error=True)
        assert "ERROR: Remotes for pattern '*' can't be found or are disabled" in self.client.out

    def test_search_disabled_remote(self):
        self._add_remote("remote1")
        self._add_remote("remote2")
        self.client.run("remote disable remote1")
        # He have to put both remotes instead of using "-a" because of the
        # disbaled remote won't appear
        self.client.run("list whatever/1.0#123 -r remote1 -r remote2", assert_error=True)
        assert "ERROR: Remote 'remote1' can't be found or is disabled" in self.client.out

    @pytest.mark.parametrize("exc,output", [
        (ConanConnectionError("Review your network!"), "ERROR: Review your network!"),
        (ConanException("Boom!"), "ERROR: Boom!")
    ])
    def test_search_remote_errors_but_no_raising_exceptions(self, exc, output):
        self._add_remote("remote1")
        self._add_remote("remote2")
        with patch("conan.api.subapi.search.SearchAPI.recipes", new=Mock(side_effect=exc)):
            self.client.run(f'list whatever/1.0 -r="*"')
        expected_output = textwrap.dedent(f"""\
        remote1:
          {output}
        remote2:
          {output}
        """)
        assert expected_output == self.client.out

    def test_search_in_missing_remote(self):
        remote1 = "remote1"

        remote1_recipe1 = "test_recipe/1.0.0@user/channel"
        remote1_recipe2 = "test_recipe/1.1.0@user/channel"

        expected_output = "ERROR: Remote 'wrong_remote' can't be found or is disabled"

        self._add_remote(remote1)
        self._upload_recipe(remote1, remote1_recipe1)
        self._upload_recipe(remote1, remote1_recipe2)

        rrev = self._get_fake_recipe_refence(remote1_recipe1)
        self.client.run(f"list -r wrong_remote {rrev}", assert_error=True)
        assert expected_output in self.client.out


class TestListRecipes:
    @pytest.fixture(scope="class")
    def client(self):
        c = TestClient()
        c.save({
            "zlib.py": GenConanfile("zlib", "1.0.0"),
            "zlib2.py": GenConanfile("zlib", "2.0.0"),
            "zli.py": GenConanfile("zli", "1.0.0"),
            "zlix.py": GenConanfile("zlix", "1.0.0"),
        })
        c.run("export zlib.py --user=user --channel=channel")
        c.run("export zlib2.py --user=user --channel=channel")
        c.run("export zli.py")
        c.run("export zlix.py")
        c.save({"conanfile.py": GenConanfile("test_recipe", "1.0.0").with_settings("os")})
        c.run("export . --user=user --channel=channel")
        c.save({"conanfile.py": GenConanfile("test_recipe", "1.0.0")})
        c.run("export . --user=user --channel=channel")
        return c

    def test_list_recipes(self, client):
        client.run(f"list z*")
        expected_output = textwrap.dedent(f"""\
        Local Cache:
          zlix
            zlix/1.0.0
          zli
            zli/1.0.0
          zlib
            zlib/2.0.0@user/channel
            zlib/1.0.0@user/channel
        """)
        assert expected_output == client.out

<<<<<<< HEAD
    def test_list_single_latest_recipe_revision(self, client):
        """ list only the latest recipe revision for a specific reference
        """
        client.run(f"list test_recipe/1.0.0@user/channel")
=======
    def test_list_latest_recipe_revision_by_default(self):
        self.client.save({
            "conanfile.py": GenConanfile("test_recipe", "1.0.0").with_package_file("file.h", "0.1")
        })
        self.client.run("export . --user=user --channel=channel")
        rrev = self._get_lastest_recipe_ref("test_recipe/1.0.0@user/channel")
        self.client.run(f"list test_recipe/1.0.0@user/channel")
>>>>>>> 84e03bc2
        expected_output = textwrap.dedent(f"""\
            Local Cache:
              test_recipe
                test_recipe/1.0.0@user/channel#60bd4448240d249ba9c82a762ccbed76 .*
        """)
        assert bool(re.match(expected_output, str(client.out), re.MULTILINE))

    def test_list_multiple_latest_recipe_revision(self, client):
        """ list only the latest recipe revision for many references
        """
        client.run(f"list zlib/*#latest")
        print(client.out)
        expected_output = textwrap.dedent(f"""\
            Local Cache:
              test_recipe
                test_recipe/1.0.0@user/channel#60bd4448240d249ba9c82a762ccbed76 .*
        """)
        assert bool(re.match(expected_output, str(client.out), re.MULTILINE))

    def test_list_all_recipe_revisions(self, client):
        """ list all recipe revisions
        """
        client.run(f"list test_recipe/1.0.0@user/channel#*")
        expected_output = textwrap.dedent(f"""\
            Local Cache:
              test_recipe
                test_recipe/1.0.0@user/channel#60bd4448240d249ba9c82a762ccbed76 .*
                test_recipe/1.0.0@user/channel#7fbffd1bc2c4ada0f7c9d234ec842f66 .*
                """)
        assert bool(re.match(expected_output, str(client.out), re.MULTILINE))


class TestListUseCases(TestListBase):

    def test_list_all_the_latest_recipe_revision(self):
        self.client.save({
            "hello1.py": GenConanfile("hello", "1.0.0").with_generator("CMakeToolchain"),  # rrev
            "hello.py": GenConanfile("hello", "1.0.0"),  # latest rrev
            "bye.py": GenConanfile("bye", "1.0.0")
        })
        self.client.run("export hello1.py --user=user --channel=channel")
        self.client.run("export hello.py --user=user --channel=channel")
        hello_latest_rrev = self._get_lastest_recipe_ref("hello/1.0.0@user/channel")
        self.client.run("export bye.py --user=user --channel=channel")
        self.client.run(f"list *#latest")
        expected_output = textwrap.dedent(f"""\
        Local Cache:
          bye
            bye/1.0.0@user/channel#c720a82a9c904a0450ec1aa177281ea2 .*
          hello
            hello/1.0.0@user/channel#7a34833afbd87d791b2201882b1afb2b .*
        """)
        assert bool(re.match(expected_output, str(self.client.out), re.MULTILINE))
        assert hello_latest_rrev.repr_notime() in expected_output

    def test_list_latest_package_revisions_by_default(self):
        self.client.save({
            "conanfile.py": GenConanfile("test_recipe", "1.0.0").with_package_file("file.h", "0.1")
        })
        self.client.run("create . --user=user --channel=channel")
        rrev = self._get_lastest_recipe_ref("test_recipe/1.0.0@user/channel")
        pid = "da39a3ee5e6b4b0d3255bfef95601890afd80709"
        prev = self._get_lastest_package_ref(f"{rrev.repr_notime()}:{pid}")
        self.client.run(f"list {prev.repr_notime()}")
        expected_output = textwrap.dedent(f"""\
        Local Cache:
          test_recipe
            test_recipe/1.0.0@user/channel#ddfadce26d00a560850eb8767fe76ae4 .*
              PID: da39a3ee5e6b4b0d3255bfef95601890afd80709
                PREV: 9c929aed65f04337a4143311d72fc897 .*
        """)
        assert bool(re.match(expected_output, str(self.client.out), re.MULTILINE))

    def test_list_all_the_latest_package_revisions(self):
        self.client.save({
            "hello.py": GenConanfile("hello", "1.0.0").with_package_file("file.h", "0.1"),
            "bye.py": GenConanfile("bye", "1.0.0").with_package_file("file.h", "0.1")
        })
        self.client.run("create hello.py --user=user --channel=channel")
        self.client.run("create hello.py --user=user --channel=channel")  # latest prev
        self.client.run("create bye.py --user=user --channel=channel")
        self.client.run("create bye.py --user=user --channel=channel")   # latest prev
        self.client.run("list *:*#latest")
        expected_output = textwrap.dedent(f"""\
        Local Cache:
          bye
            bye/1.0.0@user/channel#51edd97e27e407a01be830282558c32a .*
              PID: da39a3ee5e6b4b0d3255bfef95601890afd80709
                PREV: 9c929aed65f04337a4143311d72fc897 .*
          hello
            hello/1.0.0@user/channel#6fccfa5dd0bbb1223578c1771839eb6d .*
              PID: da39a3ee5e6b4b0d3255bfef95601890afd80709
                PREV: 9c929aed65f04337a4143311d72fc897 .*
        """)
        assert bool(re.match(expected_output, str(self.client.out), re.MULTILINE))

    def test_search_package_ids_but_empty_conan_info(self):
        remote_name = "remote1"
        recipe_name = "test_recipe/1.0.0@user/channel"
        self._add_remote(remote_name)
        self._upload_recipe(remote_name, recipe_name)
        rrev = self._get_lastest_recipe_ref(recipe_name)
        self.client.run(f"list {rrev.repr_notime()}:* -r remote1")
        expected_output = textwrap.dedent("""\
        remote1:
          test_recipe
            test_recipe/1.0.0@user/channel#4d670581ccb765839f2239cc8dff8fbd .*
              PID: da39a3ee5e6b4b0d3255bfef95601890afd80709
                Empty package information
        """)
        assert bool(re.match(expected_output, str(self.client.out), re.MULTILINE))

    def test_search_package_ids_from_latest_rrev_in_all_remotes_and_cache(self):
        remote1 = "remote1"
        remote2 = "remote2"

        self._add_remote(remote1)
        self._upload_full_recipe(remote1, RecipeReference(name="test_recipe", version="1.0",
                                                          user="user", channel="channel"))
        self._add_remote(remote2)
        self._upload_full_recipe(remote2, RecipeReference(name="test_recipe", version="2.1",
                                                          user="user", channel="channel"))
        self.client.run(f'list test_recipe/*:* -r="*" -c')
        output = str(self.client.out)
        expected_output = textwrap.dedent("""\
        Local Cache:
          test_recipe
            test_recipe/2.1@user/channel#a22316c3831b70763e4405841ee93f27 .*
              PID: 630ddee056279fad89b691ac0f36eb084f40da38 .*
                settings:
                  arch=x86_64
                  build_type=Release
                  os=Macos
                options:
                  shared=False
                requires:
                  pkg/0.1.Z@user/channel
            test_recipe/1.0@user/channel#a22316c3831b70763e4405841ee93f27 .*
              PID: 630ddee056279fad89b691ac0f36eb084f40da38 .*
                settings:
                  arch=x86_64
                  build_type=Release
                  os=Macos
                options:
                  shared=False
                requires:
                  pkg/0.1.Z@user/channel
        remote1:
          test_recipe
            test_recipe/1.0@user/channel#a22316c3831b70763e4405841ee93f27 .*
              PID: 630ddee056279fad89b691ac0f36eb084f40da38
                settings:
                  arch=x86_64
                  build_type=Release
                  os=Macos
                options:
                  shared=False
                requires:
                  pkg/0.1.Z@user/channel
        remote2:
          test_recipe
            test_recipe/2.1@user/channel#a22316c3831b70763e4405841ee93f27 .*
              PID: 630ddee056279fad89b691ac0f36eb084f40da38
                settings:
                  arch=x86_64
                  build_type=Release
                  os=Macos
                options:
                  shared=False
                requires:
                  pkg/0.1.Z@user/channel
        """)
        assert bool(re.match(expected_output, output, re.MULTILINE))

    def test_search_all_revisions_and_package_revisions(self):
        """Checking if RREVs and PREVs are shown correctly"""
        remote1 = "remote1"
        remote2 = "remote2"

        self._add_remote(remote1)
        self._upload_full_recipe_without_conaninfo(remote1,
                                                   RecipeReference(name="test_recipe", version="1.0",
                                                                   user="user", channel="channel"))
        self._add_remote(remote2)
        self._upload_full_recipe_without_conaninfo(remote2,
                                                   RecipeReference(name="test_recipe", version="2.1",
                                                                   user="user", channel="channel"))
        self.client.run(f'list *#* -r="*" -c')
        output = str(self.client.out)
        expected_output = textwrap.dedent("""\
        Local Cache:
          test_recipe
            test_recipe/2.1@user/channel#4d670581ccb765839f2239cc8dff8fbd .*
            test_recipe/1.0@user/channel#4d670581ccb765839f2239cc8dff8fbd .*
          pkg
            pkg/0.1@user/channel#44a36b797bc85fb66af6acf90cf8f539 .*
        remote1:
          pkg
            pkg/0.1@user/channel#44a36b797bc85fb66af6acf90cf8f539 .*
          test_recipe
            test_recipe/1.0@user/channel#4d670581ccb765839f2239cc8dff8fbd .*
        remote2:
          pkg
            pkg/0.1@user/channel#44a36b797bc85fb66af6acf90cf8f539 .*
          test_recipe
            test_recipe/2.1@user/channel#4d670581ccb765839f2239cc8dff8fbd .*
        """)
        assert bool(re.match(expected_output, output, re.MULTILINE))
        self.client.run(f'list test_recipe/*:*#* -r="*" -c')
        output = str(self.client.out)
        expected_output = textwrap.dedent("""\
        Local Cache:
          test_recipe
            test_recipe/2.1@user/channel#4d670581ccb765839f2239cc8dff8fbd .*
              PID: da39a3ee5e6b4b0d3255bfef95601890afd80709
                PREV: 0ba8627bd47edc3a501e8f0eb9a79e5e .*
            test_recipe/1.0@user/channel#4d670581ccb765839f2239cc8dff8fbd .*
              PID: da39a3ee5e6b4b0d3255bfef95601890afd80709
                PREV: 0ba8627bd47edc3a501e8f0eb9a79e5e .*
        remote1:
          test_recipe
            test_recipe/1.0@user/channel#4d670581ccb765839f2239cc8dff8fbd .*
              PID: da39a3ee5e6b4b0d3255bfef95601890afd80709
                PREV: 0ba8627bd47edc3a501e8f0eb9a79e5e .*
        remote2:
          test_recipe
            test_recipe/2.1@user/channel#4d670581ccb765839f2239cc8dff8fbd .*
              PID: da39a3ee5e6b4b0d3255bfef95601890afd80709
                PREV: 0ba8627bd47edc3a501e8f0eb9a79e5e .*
        """)
        assert bool(re.match(expected_output, output, re.MULTILINE))

    def test_search_all_revisions_given_a_package_id(self):
        """
        Checking if PREVs are shown correctly given a PkgID and even though that package has no
        configuration at all.
        """
        remote1 = "remote1"
        self._add_remote(remote1)
        self._upload_full_recipe_without_conaninfo(remote1,
                                                   RecipeReference(name="test_recipe", version="1.0",
                                                                   user="user", channel="channel"))
        self.client.run(f'list *:* -r=remote1')
        output = str(self.client.out)
        expected_output = textwrap.dedent("""\
        remote1:
          pkg
            pkg/0.1@user/channel#44a36b797bc85fb66af6acf90cf8f539 .*
              PID: da39a3ee5e6b4b0d3255bfef95601890afd80709
                Empty package information
          test_recipe
            test_recipe/1.0@user/channel#4d670581ccb765839f2239cc8dff8fbd .*
              PID: da39a3ee5e6b4b0d3255bfef95601890afd80709
                Empty package information
        """)
        assert bool(re.match(expected_output, output, re.MULTILINE))
        self.client.run(f'list test_recipe/*:da39a3ee5e6b4b0d3255bfef95601890afd80709#* -r=remote1')
        output = str(self.client.out)
        expected_output = textwrap.dedent("""\
        remote1:
          test_recipe
            test_recipe/1.0@user/channel#4d670581ccb765839f2239cc8dff8fbd .*
              PID: da39a3ee5e6b4b0d3255bfef95601890afd80709
                PREV: 0ba8627bd47edc3a501e8f0eb9a79e5e .*
        """)
        assert bool(re.match(expected_output, output, re.MULTILINE))

    def test_list_package_query_options(self):
        self.client.save({"conanfile.py": GenConanfile("pkg", "0.1")
                                          .with_package_file("file.h", "0.1")
                                          .with_settings("os", "build_type", "arch")})
        self.client.run("create . --user=user --channel=channel "
                        "-s os=Windows -s build_type=Release -s arch=x86_64")
        self.client.run("create . --user=user --channel=channel "
                        "-s os=Macos -s build_type=Release -s arch=x86_64")
        self.client.run("create . --user=user --channel=channel "
                        "-s os=Macos -s build_type=Release -s arch=armv7")
        self.client.run(f'list pkg/0.1#*:*')
        output = str(self.client.out)
        expected_output = textwrap.dedent("""\
        Local Cache:
          pkg
            pkg/0.1@user/channel#89ab3ffd306cb65a8ca8e2a1c8b96aae .*
              PID: 5f2a74726e897f644b3f42dea59faecf8eee2b50 .*
                settings:
                  arch=armv7
                  build_type=Release
                  os=Macos
              PID: 723257509aee8a72faf021920c2874abc738e029 .*
                settings:
                  arch=x86_64
                  build_type=Release
                  os=Windows
              PID: 9ac8640923e5284645f8852ef8ba335654f4020e .*
                settings:
                  arch=x86_64
                  build_type=Release
                  os=Macos
        """)
        assert bool(re.match(expected_output, output, re.MULTILINE))
        self.client.run(f'list pkg/0.1#*:* -p os=Windows')
        output = str(self.client.out)
        expected_output = textwrap.dedent("""\
        Local Cache:
          pkg
            pkg/0.1@user/channel#89ab3ffd306cb65a8ca8e2a1c8b96aae .*
              PID: 723257509aee8a72faf021920c2874abc738e029 .*
                settings:
                  arch=x86_64
                  build_type=Release
                  os=Windows
        """)
        assert bool(re.match(expected_output, output, re.MULTILINE))


class TestListPackages:
    def test_list_package_info_and_json_format(self):
        c = TestClient(default_server_user=True)
        c.save({"dep/conanfile.py": GenConanfile("dep", "1.2.3"),
                "pkg/conanfile.py": GenConanfile("pkg", "2.3.4").with_requires("dep/1.2.3")
                .with_settings("os", "arch").with_shared_option(False)})
        c.run("create dep")
        c.run("create pkg -s os=Windows -s arch=x86")
        c.run("list pkg/2.3.4#0fc07368b81b38197adc73ee2cb89da8")
        expected_output = textwrap.dedent(f"""\
        Local Cache:
          pkg
            pkg/2.3.4#0fc07368b81b38197adc73ee2cb89da8 .*
              PID: ec080285423a5e38126f0d5d51b524cf516ff7a5 .*
                settings:
                  arch=x86
                  os=Windows
                options:
                  shared=False
                requires:
                  dep/1.2.Z
        """)
        assert bool(re.match(expected_output, c.out, re.MULTILINE))

        rrev = "pkg/2.3.4#0fc07368b81b38197adc73ee2cb89da8"
        c.run(f"list {rrev} --format=json", redirect_stdout="packages.json")
        pkgs_json = c.load("packages.json")
        pkgs_json = json.loads(pkgs_json)
        pref = "pkg/2.3.4#0fc07368b81b38197adc73ee2cb89da8:ec080285423a5e38126f0d5d51b524cf516ff7a5"
        assert pkgs_json["Local Cache"][rrev][pref]["settings"]["os"] == "Windows"

    def test_list_packages_with_conf(self):
        """Test that tools.info.package_id:confs works, affecting the package_id and
        can be listed when we are listing packages
        """
        client = TestClient()
        conanfile = GenConanfile().with_settings("os")
        profile = textwrap.dedent(f"""
            [conf]
            tools.info.package_id:confs=["tools.build:cxxflags", "tools.build:cflags"]
            tools.build:cxxflags=["--flag1", "--flag2"]
            tools.build:cflags+=["--flag3", "--flag4"]
            tools.build:sharedlinkflags=+["--flag5", "--flag6"]
            """)
        client.save({"conanfile.py": conanfile, "profile": profile})
        client.run('create . --name=pkg --version=0.1 -s os=Windows -pr profile')
        client.assert_listed_binary({"pkg/0.1": ("89d32f25195a77f4ae2e77414b870781853bdbc1",
                                                 "Build")})
        revision = client.exported_recipe_revision()
        client.run(f"list pkg/0.1#{revision}")
        expected_output = textwrap.dedent("""\
        Local Cache:
          pkg
            pkg/0.1#db6569e42e3e9916209e2ef64d6a7b52 .*
              PID: 89d32f25195a77f4ae2e77414b870781853bdbc1 .*
                settings:
                  os=Windows
                conf:
                  tools.build:cflags=\['--flag3', '--flag4'\]
                  tools.build:cxxflags=\['--flag1', '--flag2'\]
        """)
        assert bool(re.match(expected_output, client.out, re.MULTILINE))

    def test_list_packages_python_requires(self):
        client = TestClient()
        client.save({"conanfile.py": GenConanfile()})
        client.run("export . --name=tool --version=1.1.1")
        conanfile = textwrap.dedent("""
                   from conan import ConanFile
                   class Pkg(ConanFile):
                       python_requires ="tool/[*]"
                   """)
        client.save({"conanfile.py": conanfile})
        client.run("create . --name foo --version 1.0")
        client.run('list foo/1.0:*')

        expected_output = textwrap.dedent("""\
        Local Cache:
          foo
            foo/1.0#b2ab5ffa95e8c5c19a5d1198be33103a .*
              PID: 170e82ef3a6bf0bbcda5033467ab9d7805b11d0b .*
                python_requires:
                  tool/1.1.Z
        """)
        assert bool(re.match(expected_output, client.out, re.MULTILINE))

    def test_list_packages_build_requires(self):
        client = TestClient()
        client.save({"conanfile.py": GenConanfile()})
        client.run("create . --name=tool --version=1.1.1")
        conanfile = textwrap.dedent("""
                   from conan import ConanFile
                   class Pkg(ConanFile):
                       def requirements(self):
                           # We set the package_id_mode so it is part of the package_id
                           self.tool_requires("tool/1.1.1", package_id_mode="minor_mode")
                   """)
        client.save({"conanfile.py": conanfile})
        client.run("create . --name foo --version 1.0")
        client.run('list foo/1.0:*')

        expected_output = textwrap.dedent("""\
        Local Cache:
          foo
            foo/1.0#75821be6dc510628d538fffb2f00a51f .*
              PID: d01be73a295dca843e5e198334f86ae7038423d7 .*
                build_requires:
                  tool/1.1.Z
        """)
        assert bool(re.match(expected_output, client.out, re.MULTILINE))


class TestListHTML:
    def test_list_html(self):
        c = TestClient()
        c.save({"dep/conanfile.py": GenConanfile("dep", "1.2.3"),
                "pkg/conanfile.py": GenConanfile("pkg", "2.3.4").with_requires("dep/1.2.3")
                .with_settings("os", "arch").with_shared_option(False)})
        c.run("create dep")
        c.run("create pkg -s os=Windows -s arch=x86")
        # Revision is needed explicitly!
        c.run("list pkg/2.3.4#latest --format=html", redirect_stdout="table.html")
        table = c.load("table.html")
        assert "<!DOCTYPE html>" in table
        # TODO: The actual good html is missing

    def test_list_html_custom(self):
        """ test that tools.info.package_id:confs works, affecting the package_id and
        can be listed when we are listing packages
        """
        c = TestClient()
        c.save({'lib.py': GenConanfile("lib", "0.1")})
        c.run("create lib.py")
        template_folder = os.path.join(c.cache_folder, 'templates')
        c.save({"list_packages.html": '{{ base_template_path }}'}, path=template_folder)
        c.run("list lib/0.1#latest --format=html")
        assert template_folder in c.stdout<|MERGE_RESOLUTION|>--- conflicted
+++ resolved
@@ -199,20 +199,10 @@
         """)
         assert expected_output == client.out
 
-<<<<<<< HEAD
     def test_list_single_latest_recipe_revision(self, client):
         """ list only the latest recipe revision for a specific reference
         """
         client.run(f"list test_recipe/1.0.0@user/channel")
-=======
-    def test_list_latest_recipe_revision_by_default(self):
-        self.client.save({
-            "conanfile.py": GenConanfile("test_recipe", "1.0.0").with_package_file("file.h", "0.1")
-        })
-        self.client.run("export . --user=user --channel=channel")
-        rrev = self._get_lastest_recipe_ref("test_recipe/1.0.0@user/channel")
-        self.client.run(f"list test_recipe/1.0.0@user/channel")
->>>>>>> 84e03bc2
         expected_output = textwrap.dedent(f"""\
             Local Cache:
               test_recipe
