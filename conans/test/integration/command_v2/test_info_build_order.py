--- conflicted
+++ resolved
@@ -12,13 +12,8 @@
             "consumer/conanfile.txt": "[requires]\npkg/0.1"})
     c.run("export dep --name=dep --version=0.1")
     c.run("export pkg --name=pkg --version=0.1")
-<<<<<<< HEAD
-    c.run("graph build-order consumer --build=missing --format=json", redirect_stdout="bo.json")
-    bo_json = json.loads(c.load("bo.json"))
-=======
     c.run("graph build-order consumer --build=missing --format=json")
     bo_json = json.loads(c.stdout)
->>>>>>> 6be37f3b
 
     result = [
         [
@@ -67,13 +62,8 @@
             "consumer/conanfile.txt": "[requires]\npkg/0.1"})
     c.run("export dep --name=dep --version=0.1")
     c.run("export pkg --name=pkg --version=0.1")
-<<<<<<< HEAD
-    c.run("graph build-order  consumer --build=missing --format=json", redirect_stdout="bo.json")
-    bo_json = json.loads(c.load("bo.json"))
-=======
     c.run("graph build-order  consumer --build=missing --format=json")
     bo_json = json.loads(c.stdout)
->>>>>>> 6be37f3b
     result = [
         [
             {
@@ -128,12 +118,7 @@
     c.run("export dep1 --name=dep1 --version=0.1")
     c.run("export dep2 --name=dep2 --version=0.1")
 
-<<<<<<< HEAD
-    c.run("graph build-order  consumer --build=missing --format=json", redirect_stdout="bo.json")
-=======
     c.run("graph build-order  consumer --build=missing --format=json")
->>>>>>> 6be37f3b
-
     bo_json = json.loads(c.stdout)
 
     result = [
