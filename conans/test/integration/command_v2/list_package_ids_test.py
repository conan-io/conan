--- conflicted
+++ resolved
@@ -24,40 +24,25 @@
 
     def _upload_recipe(self, remote, ref):
         self.client.save({'conanfile.py': GenConanfile()})
-<<<<<<< HEAD
-        self.client.run("create . {}".format(reference))
-        self.client.run("upload --force -r {} {}".format(remote, reference))
-=======
         ref = RecipeReference.loads(ref)
         self.client.run(f"create . --name={ref.name} --version={ref.version} "
                         f"--user={ref.user} --channel={ref.channel}")
-        self.client.run("upload --force --all -r {} {}".format(remote, ref))
->>>>>>> 63a329c6
+        self.client.run("upload --force -r {} {}".format(remote, ref))
 
     def _upload_full_recipe(self, remote, ref):
         self.client.save({"conanfile.py": GenConanfile("pkg", "0.1").with_package_file("file.h",
                                                                                        "0.1")})
-<<<<<<< HEAD
-        self.client.run("create . user/channel")
+        self.client.run("create . --user=user --channel=channel")
         self.client.run("upload --force -r {} {}".format(remote, "pkg/0.1@user/channel"))
-=======
-        self.client.run("create . --user=user --channel=channel")
-        self.client.run("upload --force --all -r {} {}".format(remote, "pkg/0.1@user/channel"))
->>>>>>> 63a329c6
 
         self.client.save({'conanfile.py': GenConanfile().with_require("pkg/0.1@user/channel")
                                                         .with_settings("os", "build_type", "arch")
                                                         .with_option("shared", [True, False])
                                                         .with_default_option("shared", False)
                           })
-<<<<<<< HEAD
-        self.client.run("create . {}".format(reference))
-        self.client.run("upload --force -r {} {}".format(remote, reference))
-=======
         self.client.run(f"create . --name={ref.name} --version={ref.version} "
                         f"--user={ref.user} --channel={ref.channel}")
-        self.client.run("upload --force --all -r {} {}".format(remote, ref))
->>>>>>> 63a329c6
+        self.client.run("upload --force -r {} {}".format(remote, ref))
 
     @staticmethod
     def _get_fake_recipe_refence(recipe_name):
