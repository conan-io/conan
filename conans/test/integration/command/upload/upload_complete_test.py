--- conflicted
+++ resolved
@@ -150,11 +150,7 @@
         files = {"conanfile.py": GenConanfile("hello0", "1.2.1").with_exports("*")}
         client.save(files)
         client.run("export . --user=frodo --channel=stable")
-<<<<<<< HEAD
-        client.run("install --reference=hello0/1.2.1@frodo/stable --build='*' -r default")
-=======
-        client.run("install --requires=hello0/1.2.1@frodo/stable --build -r default")
->>>>>>> 9b678d32
+        client.run("install --requires=hello0/1.2.1@frodo/stable --build='*' -r default")
         self._set_global_conf(client, retry=3, retry_wait=0)
         client.run("upload hello* --confirm -r default")
         self.assertEqual(str(client.out).count("ERROR: Pair file, error!"), 5)
@@ -211,11 +207,7 @@
         files = {"conanfile.py": GenConanfile("hello0", "1.2.1").with_exports("*")}
         client.save(files)
         client.run("export . --user=frodo --channel=stable")
-<<<<<<< HEAD
-        client.run("install --reference=hello0/1.2.1@frodo/stable --build='*'")
-=======
-        client.run("install --requires=hello0/1.2.1@frodo/stable --build")
->>>>>>> 9b678d32
+        client.run("install --requires=hello0/1.2.1@frodo/stable --build='*'")
         self._set_global_conf(client, retry=3, retry_wait=0)
         client.run("upload hello* --confirm -r default")
         self.assertEqual(str(client.out).count("ERROR: Pair file, error!"), 5)
