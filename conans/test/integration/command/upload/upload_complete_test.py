import json
import os
import platform
import stat
import textwrap
import unittest

import pytest
from requests import ConnectionError

from conans.client.tools.files import untargz
from conans.model.manifest import FileTreeManifest
from conans.model.ref import ConanFileReference, PackageReference
from conans.paths import CONANFILE, CONANINFO, CONAN_MANIFEST, EXPORT_TGZ_NAME
from conans.test.utils.test_files import temp_folder, uncompress_packaged_files
from conans.test.utils.tools import (NO_SETTINGS_PACKAGE_ID, TestClient, TestRequester, TestServer,
                                     GenConanfile)
from conans.util.files import load, mkdir, save


class BadConnectionUploader(TestRequester):
    fail_on = 1

    def __init__(self, *args, **kwargs):
        super(BadConnectionUploader, self).__init__(*args, **kwargs)
        self.counter_fail = 0

    def put(self, *args, **kwargs):
        self.counter_fail += 1
        if self.counter_fail == self.fail_on:
            raise ConnectionError("Can't connect because of the evil mock")
        else:
            return super(BadConnectionUploader, self).put(*args, **kwargs)


class TerribleConnectionUploader(BadConnectionUploader):
    def put(self, *args, **kwargs):
        raise ConnectionError("Can't connect because of the evil mock")


class FailPairFilesUploader(BadConnectionUploader):

    def put(self, *args, **kwargs):
        self.counter_fail += 1
        if self.counter_fail % 2 == 1:
            raise ConnectionError("Pair file, error!")
        else:
            return super(BadConnectionUploader, self).put(*args, **kwargs)


def test_try_upload_bad_recipe():
    client = TestClient(default_server_user=True)
    client.save({"conanfile.py": GenConanfile("Hello0", "1.2.1")})
    client.run("export . frodo/stable")
    ref = ConanFileReference.loads("Hello0/1.2.1@frodo/stable")
    latest_rrev = client.cache.get_latest_rrev(ref)
    os.unlink(os.path.join(client.cache.ref_layout(latest_rrev).export(), CONAN_MANIFEST))
    client.run("upload %s -r default" % str(ref), assert_error=True)
    assert "Cannot upload corrupted recipe" in client.out


def test_upload_with_pattern():
    client = TestClient(default_server_user=True)
    for num in range(3):
        client.save({"conanfile.py": GenConanfile("hello{}".format(num), "1.2.1")})
        client.run("export . frodo/stable")

    client.run("upload hello* --confirm -r default")
    for num in range(3):
        assert "Uploading hello%s/1.2.1@frodo/stable" % num in client.out

    client.run("upload hello0* --confirm -r default")
    assert "Uploading hello0/1.2.1@frodo/stable" in client.out
    assert "Recipe is up to date, upload skipped" in client.out
    assert "Hello1" not in client.out
    assert "Hello2" not in client.out


def test_upload_with_pattern_and_package_error():
    client = TestClient(default_server_user=True)
    client.save({"conanfile.py": GenConanfile("Hello1", "1.2.1")})
    client.run("export . frodo/stable")
    client.run("upload Hello* --confirm -p 234234234 -r default", assert_error=True)
    assert "-p parameter only allowed with a valid recipe reference" in client.out


def test_check_upload_confirm_question():
    server = TestServer()
    client = TestClient(servers={"default": server}, inputs=["yes", "admin", "password", "n", "n"])
    client.save({"conanfile.py": GenConanfile("Hello1", "1.2.1")})
    client.run("export . frodo/stable")
<<<<<<< HEAD
    client.run("upload Hello*")
=======
    with patch.object(sys.stdin, "readline", return_value="y"):
        client.run("upload Hello* -r default")
>>>>>>> cdd0ca52
    assert "Uploading Hello1/1.2.1@frodo/stable" in client.out

    client.save({"conanfile.py": GenConanfile("Hello2", "1.2.1")})
    client.run("export . frodo/stable")

<<<<<<< HEAD
    client.run("upload Hello*")
=======
    with patch.object(sys.stdin, "readline", return_value="n"):
        client.run("upload Hello* -r default")
>>>>>>> cdd0ca52
    assert "Uploading Hello2/1.2.1@frodo/stable" not in client.out


@pytest.mark.xfail(reason="cache2.0: adapt these tests in the future")
class UploadTest(unittest.TestCase):

    def _get_client(self, requester=None):
        servers = {}
        # All can write (for avoid authentication until we mock user_io)
        self.test_server = TestServer([("*/*@*/*", "*")], [("*/*@*/*", "*")],
                                      users={"lasote": "mypass"})
        servers["default"] = self.test_server
        test_client = TestClient(servers=servers, inputs=["lasote", "mypass"],
                                 requester_class=requester)
        save(test_client.cache.default_profile_path, "")
        return test_client

    def setUp(self):
        self.client = self._get_client()
        self.ref = ConanFileReference.loads("Hello/1.2.1@frodo/stable#myreciperev")
        self.pref = PackageReference(self.ref, "myfakeid", "mypackagerev")
        reg_folder = self.client.get_latest_ref_layout(self.ref).export()

        self.client.run('upload %s -r default' % str(self.ref), assert_error=True)
        self.assertIn("ERROR: Recipe not found: '%s'" % str(self.ref), self.client.out)

        files = {}
        self.client.save(files, path=reg_folder)
        self.client.save({CONANFILE: GenConanfile().with_name("Hello").with_version("1.2.1"),
                          "include/math/lib1.h": "//copy",
                          "my_lib/debug/libd.a": "//copy",
                          "my_data/readme.txt": "//copy",
                          "my_bin/executable": "//copy"}, path=reg_folder)
        mkdir(self.client.get_latest_ref_layout(self.ref).export_sources())
        manifest = FileTreeManifest.create(reg_folder)
        manifest.time = '123123123'
        manifest.save(reg_folder)
        self.test_server.server_store.update_last_revision(self.ref)

        self.server_pack_folder = self.test_server.server_store.package(self.pref)

        package_folder = self.client.get_latest_pkg_layout(self.pref).package()
        save(os.path.join(package_folder, "include", "lib1.h"), "//header")
        save(os.path.join(package_folder, "lib", "my_lib", "libd.a"), "//lib")
        save(os.path.join(package_folder, "res", "shares", "readme.txt"),
             "//res")
        save(os.path.join(package_folder, "bin", "my_bin", "executable"), "//bin")
        save(os.path.join(package_folder, CONANINFO),
             """[recipe_hash]\n%s""" % manifest.summary_hash)
        FileTreeManifest.create(package_folder).save(package_folder)
        self.test_server.server_store.update_last_package_revision(self.pref)

        os.chmod(os.path.join(package_folder, "bin", "my_bin", "executable"),
                 os.stat(os.path.join(package_folder, "bin", "my_bin", "executable")).st_mode |
                 stat.S_IRWXU)

        expected_manifest = FileTreeManifest.create(package_folder)
        expected_manifest.save(package_folder)

        self.server_reg_folder = self.test_server.server_store.export(self.ref)
        self.assertFalse(os.path.exists(self.server_reg_folder))
        self.assertFalse(os.path.exists(self.server_pack_folder))

    def test_upload_error(self):
        """Cause an error in the transfer and see some message"""

        # Check for the default behaviour
        client = self._get_client(BadConnectionUploader)
        files = {"conanfile.py": GenConanfile("Hello0", "1.2.1").with_exports("*")}
        client.save(files)
        client.run("export . frodo/stable")
        client.run("upload Hello* --confirm -r default")
        self.assertIn("Can't connect because of the evil mock", client.out)
        self.assertIn("Waiting 5 seconds to retry...", client.out)

        # This will fail in the first put file, so, as we need to
        # upload 3 files (conanmanifest, conanfile and tgz) will do it with 2 retries
        client = self._get_client(BadConnectionUploader)
        files = {"conanfile.py": GenConanfile("Hello0", "1.2.1").with_exports("*")}
        client.save(files)
        client.run("export . frodo/stable")
        client.run("upload Hello* --confirm --retry-wait=0 -r default")
        self.assertIn("Can't connect because of the evil mock", client.out)
        self.assertIn("Waiting 0 seconds to retry...", client.out)

        # but not with 0
        client = self._get_client(BadConnectionUploader)
        files = {"conanfile.py": GenConanfile("Hello0", "1.2.1").with_exports("*"),
                 "somefile.txt": ""}
        client.save(files)
        client.run("export . frodo/stable")
        client.run("upload Hello* --confirm --retry 0 --retry-wait=1 -r default", assert_error=True)
        self.assertNotIn("Waiting 1 seconds to retry...", client.out)
        self.assertIn("ERROR: Hello0/1.2.1@frodo/stable: Upload recipe to 'default' failed: "
                      "Execute upload again to retry upload the failed files: "
                      "conan_export.tgz. [Remote: default]", client.out)

        # Try with broken connection even with 10 retries
        client = self._get_client(TerribleConnectionUploader)
        files = {"conanfile.py": GenConanfile("Hello0", "1.2.1").with_exports("*")}
        client.save(files)
        client.run("export . frodo/stable")
        client.run("upload Hello* --confirm --retry 10 --retry-wait=0 -r default", assert_error=True)
        self.assertIn("Waiting 0 seconds to retry...", client.out)
        self.assertIn("ERROR: Hello0/1.2.1@frodo/stable: Upload recipe to 'default' failed: "
                      "Execute upload again to retry upload the failed files", client.out)

        # For each file will fail the first time and will success in the second one
        client = self._get_client(FailPairFilesUploader)
        files = {"conanfile.py": GenConanfile("Hello0", "1.2.1").with_exports("*")}
        client.save(files)
        client.run("export . frodo/stable")
        client.run("install Hello0/1.2.1@frodo/stable --build -r default")
        client.run("upload Hello* --confirm --retry 3 --retry-wait=0 --all")
        self.assertEqual(str(client.out).count("ERROR: Pair file, error!"), 5)

    def test_upload_error_with_config(self):
        """Cause an error in the transfer and see some message"""

        # This will fail in the first put file, so, as we need to
        # upload 3 files (conanmanifest, conanfile and tgz) will do it with 2 retries
        client = self._get_client(BadConnectionUploader)
        files = {"conanfile.py": GenConanfile("Hello0", "1.2.1").with_exports("*")}
        client.save(files)
        client.run("export . frodo/stable")
        client.run('config set general.retry_wait=0')
        client.run("upload Hello* --confirm")
        self.assertIn("Can't connect because of the evil mock", client.out)
        self.assertIn("Waiting 0 seconds to retry...", client.out)

        # but not with 0
        client = self._get_client(BadConnectionUploader)
        files = {"conanfile.py": GenConanfile("Hello0", "1.2.1").with_exports("*"),
                 "somefile.txt": ""}
        client.save(files)
        client.run("export . frodo/stable")
        client.run('config set general.retry=0')
        client.run('config set general.retry_wait=1')
        client.run("upload Hello* --confirm -r default", assert_error=True)
        self.assertNotIn("Waiting 1 seconds to retry...", client.out)
        self.assertIn("ERROR: Hello0/1.2.1@frodo/stable: Upload recipe to 'default' failed: "
                      "Execute upload again to retry upload the failed files: "
                      "conan_export.tgz. [Remote: default]", client.out)

        # Try with broken connection even with 10 retries
        client = self._get_client(TerribleConnectionUploader)
        files = {"conanfile.py": GenConanfile("Hello0", "1.2.1").with_exports("*")}
        client.save(files)
        client.run("export . frodo/stable")
        client.run('config set general.retry=10')
        client.run('config set general.retry_wait=0')
        client.run("upload Hello* --confirm -r default", assert_error=True)
        self.assertIn("Waiting 0 seconds to retry...", client.out)
        self.assertIn("ERROR: Hello0/1.2.1@frodo/stable: Upload recipe to 'default' failed: "
                      "Execute upload again to retry upload the failed files", client.out)

        # For each file will fail the first time and will success in the second one
        client = self._get_client(FailPairFilesUploader)
        files = {"conanfile.py": GenConanfile("Hello0", "1.2.1").with_exports("*")}
        client.save(files)
        client.run("export . frodo/stable")
        client.run("install Hello0/1.2.1@frodo/stable --build")
        client.run('config set general.retry=3')
        client.run('config set general.retry_wait=0')
        client.run("upload Hello* --confirm --all")
        self.assertEqual(str(client.out).count("ERROR: Pair file, error!"), 5)

    def test_upload_same_package_dont_compress(self):
        # Create a manifest for the faked package
        package_path = self.client.get_latest_pkg_layout(self.pref).package()
        expected_manifest = FileTreeManifest.create(package_path)
        expected_manifest.save(package_path)

        self.client.run("upload %s --all" % str(self.ref))
        self.assertIn("Compressing recipe", self.client.out)
        self.assertIn("Compressing package", str(self.client.out))

        self.client.run("upload %s --all" % str(self.ref))
        self.assertNotIn("Compressing recipe", self.client.out)
        self.assertNotIn("Compressing package", str(self.client.out))
        self.assertIn("Package is up to date", str(self.client.out))

    def test_upload_with_no_valid_settings(self):
        # Check if upload is still working even if the specified setting is not valid.
        # If this test fails, will fail in Linux/OSx
        conanfile = textwrap.dedent("""
            from conans import ConanFile
            class TestConan(ConanFile):
                name = "Hello"
                version = "1.2"
                settings = {"os": ["Windows"]}
            """)
        self.client.save({CONANFILE: conanfile})
        self.client.run("export . lasote/stable")
        self.client.run("upload Hello/1.2@lasote/stable")
        self.assertIn("Uploading conanmanifest.txt", self.client.out)

    def test_single_binary(self):
        # Try to upload an package without upload conans first
        self.client.run('upload %s -p %s -r default' % (self.ref, str(self.pref.id)))
        self.assertIn("Uploading %s to remote" % str(self.ref), self.client.out)

    def test_simple(self):
        # Upload package
        self.client.run('upload %s -r default' % str(self.ref))
        self.server_reg_folder = self.test_server.server_store.export(self.ref)

        self.assertTrue(os.path.exists(self.server_reg_folder))

        # Upload package
        self.client.run('upload %s -p %s -r default' % (str(self.ref), str(self.pref.id)))

        self.server_pack_folder = self.test_server.server_store.package(self.pref)

        self.assertTrue(os.path.exists(self.server_reg_folder))
        self.assertTrue(os.path.exists(self.server_pack_folder))

        # Test the file in the downloaded conans
        files = ['my_lib/debug/libd.a',
                 CONANFILE,
                 CONAN_MANIFEST,
                 'include/math/lib1.h',
                 'my_data/readme.txt',
                 'my_bin/executable']

        self.assertTrue(os.path.exists(os.path.join(self.server_reg_folder, CONANFILE)))
        self.assertTrue(os.path.exists(os.path.join(self.server_reg_folder, EXPORT_TGZ_NAME)))
        tmp = temp_folder()
        untargz(os.path.join(self.server_reg_folder, EXPORT_TGZ_NAME), tmp)
        for f in files:
            if f not in (CONANFILE, CONAN_MANIFEST):
                self.assertTrue(os.path.exists(os.path.join(tmp, f)))
            else:
                self.assertFalse(os.path.exists(os.path.join(tmp, f)))

        folder = uncompress_packaged_files(self.test_server.server_store, self.pref)

        self.assertTrue(os.path.exists(os.path.join(folder, "include", "lib1.h")))
        self.assertTrue(os.path.exists(os.path.join(folder, "lib", "my_lib/libd.a")))
        self.assertTrue(os.path.exists(os.path.join(folder, "res", "shares/readme.txt")))

        if platform.system() != "Windows":
            self.assertEqual(os.stat(os.path.join(folder, "bin", "my_bin/executable")).st_mode &
                             stat.S_IRWXU, stat.S_IRWXU)

    def test_upload_all(self):
        """Upload recipe and package together"""
        # Try to upload all conans and packages
        self.client.run('user -p mypass -r default lasote')
        self.client.run('upload %s --all -r default' % str(self.ref))
        lines = [line.strip() for line in str(self.client.out).splitlines()
                 if line.startswith("Uploading")]
        self.assertEqual(lines, ["Uploading to remote 'default':",
                                 "Uploading Hello/1.2.1@frodo/stable to remote 'default'",
                                 "Uploading conan_export.tgz -> Hello/1.2.1@frodo/stable",
                                 "Uploading conanfile.py -> Hello/1.2.1@frodo/stable",
                                 "Uploading conanmanifest.txt -> Hello/1.2.1@frodo/stable",
                                 "Uploading package 1/1: myfakeid to 'default'",
                                 "Uploading conan_package.tgz -> Hello/1.2.1@frodo/stable:myfa",
                                 "Uploading conaninfo.txt -> Hello/1.2.1@frodo/stable:myfa",
                                 "Uploading conanmanifest.txt -> Hello/1.2.1@frodo/stable:myfa",
                                 ])

        rev = self.client.cache.get_latest_rrev(self.ref).revision
        prev = self.client.cache.get_latest_prev(self.ref).revision
        self.ref = self.ref.copy_with_rev(rev)
        self.pref = self.pref.copy_with_revs(rev, prev)

        server_reg_folder = self.test_server.server_store.export(self.ref)
        server_pack_folder = self.test_server.server_store.package(self.pref)

        self.assertTrue(os.path.exists(server_reg_folder))
        self.assertTrue(os.path.exists(server_pack_folder))

    def test_force(self):
        # Tries to upload a package exported after than remote version.
        # Upload all recipes and packages
        self.client.run('upload %s --all -r default' % str(self.ref))

        rev = self.client.cache.get_latest_rrev(self.ref).revision
        prev = self.client.cache.get_latest_prev(self.ref).revision
        self.ref = self.ref.copy_with_rev(rev)
        self.pref = self.pref.copy_with_revs(rev, prev)

        self.server_reg_folder = self.test_server.server_store.export(self.ref)
        self.server_pack_folder = self.test_server.server_store.package(self.pref)

        self.assertTrue(os.path.exists(self.server_reg_folder))
        self.assertTrue(os.path.exists(self.server_pack_folder))

        # Fake datetime from exported date and upload again

        old_digest = self.client.get_latest_ref_layout(self.ref).recipe_manifest()
        old_digest.file_sums["new_file"] = "012345"
        fake_digest = FileTreeManifest(2, old_digest.file_sums)
        fake_digest.save(self.client.get_latest_ref_layout(self.ref).export())

        self.client.run('upload %s -r default' % str(self.ref), assert_error=True)
        self.assertIn("Remote recipe is newer than local recipe", self.client.out)

        self.client.run('upload %s --force -r default' % str(self.ref))
        self.assertIn("Uploading %s" % str(self.ref),
                      self.client.out)

        # Repeat transfer, to make sure it is uploading again
        self.client.run('upload %s --force -r default' % str(self.ref))
        self.assertIn("Uploading conan_export.tgz", self.client.out)
        self.assertIn("Uploading conanfile.py", self.client.out)

    def test_upload_json(self):
        conanfile = textwrap.dedent("""
            from conans import ConanFile

            class TestConan(ConanFile):
                name = "test"
                version = "0.1"

                def package(self):
                    self.copy("mylib.so", dst="lib")
            """)

        client = self._get_client()
        client.save({"conanfile.py": conanfile,
                     "mylib.so": ""})
        client.run("create . danimtb/testing")

        # Test conflict parameter error
        client.run("upload test/0.1@danimtb/* --all -p ewvfw --json upload.json", assert_error=True)

        json_path = os.path.join(client.current_folder, "upload.json")
        self.assertTrue(os.path.exists(json_path))
        json_content = load(json_path)
        output = json.loads(json_content)
        self.assertTrue(output["error"])
        self.assertEqual(0, len(output["uploaded"]))

        # Test invalid reference error
        client.run("upload fake/0.1@danimtb/testing --all --json upload.json", assert_error=True)
        json_path = os.path.join(client.current_folder, "upload.json")
        self.assertTrue(os.path.exists(json_path))
        json_content = load(json_path)
        output = json.loads(json_content)
        self.assertTrue(output["error"])
        self.assertEqual(0, len(output["uploaded"]))

        # Test normal upload
        client.run("upload test/0.1@danimtb/testing --all --json upload.json")
        self.assertTrue(os.path.exists(json_path))
        json_content = load(json_path)
        output = json.loads(json_content)
        output_expected = {"error": False,
                           "uploaded": [
                               {
                                   "recipe": {
                                       "id": "test/0.1@danimtb/testing",
                                       "remote_url": "unknown",
                                       "remote_name": "default",
                                       "time": "unknown"
                                   },
                                   "packages": [
                                       {
                                           "id": NO_SETTINGS_PACKAGE_ID,
                                           "time": "unknown"
                                       }
                                   ]
                               }
                           ]}
        self.assertEqual(output_expected["error"], output["error"])
        self.assertEqual(len(output_expected["uploaded"]), len(output["uploaded"]))

        for i, item in enumerate(output["uploaded"]):
            self.assertEqual(output_expected["uploaded"][i]["recipe"]["id"], item["recipe"]["id"])
            self.assertEqual(output_expected["uploaded"][i]["recipe"]["remote_name"],
                             item["recipe"]["remote_name"])
            for j, subitem in enumerate(item["packages"]):
                self.assertEqual(output_expected["uploaded"][i]["packages"][j]["id"],
                                 subitem["id"])<|MERGE_RESOLUTION|>--- conflicted
+++ resolved
@@ -89,23 +89,14 @@
     client = TestClient(servers={"default": server}, inputs=["yes", "admin", "password", "n", "n"])
     client.save({"conanfile.py": GenConanfile("Hello1", "1.2.1")})
     client.run("export . frodo/stable")
-<<<<<<< HEAD
-    client.run("upload Hello*")
-=======
-    with patch.object(sys.stdin, "readline", return_value="y"):
-        client.run("upload Hello* -r default")
->>>>>>> cdd0ca52
+    client.run("upload Hello* -r default")
+
     assert "Uploading Hello1/1.2.1@frodo/stable" in client.out
 
     client.save({"conanfile.py": GenConanfile("Hello2", "1.2.1")})
     client.run("export . frodo/stable")
-
-<<<<<<< HEAD
-    client.run("upload Hello*")
-=======
-    with patch.object(sys.stdin, "readline", return_value="n"):
-        client.run("upload Hello* -r default")
->>>>>>> cdd0ca52
+    client.run("upload Hello* -r default")
+
     assert "Uploading Hello2/1.2.1@frodo/stable" not in client.out
 
 
