import itertools
import os
import platform
import stat
import textwrap
import unittest
from collections import OrderedDict, defaultdict

import pytest
import requests
from mock import patch

from conans import REVISIONS
from conans.errors import ConanException
from conans.model.package_ref import PkgReference
from conans.model.recipe_ref import RecipeReference
from conans.paths import EXPORT_SOURCES_TGZ_NAME, PACKAGE_TGZ_NAME
from conans.test.utils.tools import NO_SETTINGS_PACKAGE_ID, TestClient, TestServer, \
    TurboTestClient, GenConanfile, TestRequester, TestingResponse
from conans.util.env import environment_update
from conans.util.files import gzopen_without_timestamps, is_dirty, save, set_dirty

conanfile = """from conans import ConanFile
class MyPkg(ConanFile):
    name = "hello0"
    version = "1.2.1"
    exports_sources = "*"

    def package(self):
        self.copy("*")
"""


class UploadTest(unittest.TestCase):

    @pytest.mark.xfail(reason="cache2.0 will remove -p make sense for 2.0?")
    def test_upload_dirty(self):
        client = TestClient(default_server_user=True)
        client.save({"conanfile.py": GenConanfile("hello", "0.1")})
        client.run("create . --user=lasote --channel=testing")
        ref = RecipeReference.loads("hello/0.1@lasote/testing")

        rrev = client.cache.get_latest_recipe_reference(ref)
        prev = client.cache.get_latest_package_reference(rrev)
        pkg_folder = client.cache.pkg_layout(prev).package()
        set_dirty(pkg_folder)

        client.run("upload * --confirm", assert_error=True)
        self.assertIn(f"ERROR: hello/0.1@lasote/testing:{NO_SETTINGS_PACKAGE_ID}: "
                      "Upload package to 'default' failed: Package %s is corrupted, aborting upload"
                      % str(prev), client.out)
        self.assertIn("Remove it with 'conan remove hello/0.1@lasote/testing -p=%s'"
                      % NO_SETTINGS_PACKAGE_ID, client.out)

        # TODO: cache2.0 check if this makes sense for 2.0, xfail test for the moment
        client.run("remove hello/0.1@lasote/testing -p=%s -f" % NO_SETTINGS_PACKAGE_ID)
        client.run("upload * --confirm")

    @pytest.mark.artifactory_ready
    def test_upload_force(self):
        ref = RecipeReference.loads("hello/0.1@conan/testing")
        client = TurboTestClient(default_server_user=True)
        pref = client.create(ref, conanfile=GenConanfile().with_package_file("myfile.sh", "foo"))
        client.run("upload * --confirm -r default")
        self.assertIn("Uploading conan_package.tgz", client.out)
        client.run("upload * --confirm -r default")
        self.assertNotIn("Uploading conan_package.tgz", client.out)

        package_folder = client.get_latest_pkg_layout(pref).package()
        package_file_path = os.path.join(package_folder, "myfile.sh")

        if platform.system() == "Linux":
            client.run("remove '*' -f")
            client.create(ref, conanfile=GenConanfile().with_package_file("myfile.sh", "foo"))
            os.system('chmod +x "{}"'.format(package_file_path))
            self.assertTrue(os.stat(package_file_path).st_mode & stat.S_IXUSR)
            client.run("upload * --confirm -r default")
            # Doesn't change revision, doesn't reupload
            self.assertNotIn("Uploading conan_package.tgz", client.out)
            self.assertIn("skipping upload", client.out)
            self.assertNotIn("Compressing package...", client.out)

        # with --force it really re-uploads it
        client.run("upload * --confirm --force -r default")
        self.assertIn("Uploading conanfile.py", client.out)
        self.assertIn("Uploading conan_package.tgz", client.out)

        if platform.system() == "Linux":
            client.run("remove '*' -f")
            client.run("install --reference={}".format(ref))
            # Owner with execute permissions
            self.assertTrue(os.stat(package_file_path).st_mode & stat.S_IXUSR)

    def test_upload_binary_not_existing(self):
        client = TestClient(default_server_user=True)
        client.save({"conanfile.py": GenConanfile()})
        client.run("export . --name=hello --version=0.1 --user=lasote --channel=testing")
        client.run("upload hello/0.1@lasote/testing#latest:123 -r default "
                   "--only-recipe", assert_error=True)
        self.assertIn("There are no packages matching hello/0.1@lasote/testing#latest:123",
                      client.out)

    def test_not_existing_error(self):
        """ Trying to upload with pattern not matched must raise an Error
        """
        client = TestClient(default_server_user=True)
        client.run("upload some_nonsense* -r default --only-recipe", assert_error=True)
        self.assertIn("No recipes found matching pattern 'some_nonsense*'", client.out)

    def test_non_existing_recipe_error(self):
        """ Trying to upload a non-existing recipe must raise an Error
        """
        client = TestClient(default_server_user=True)
        client.run("upload pkg/0.1@user/channel -r default --only-recipe", assert_error=True)
        self.assertIn("No recipes found matching pattern 'pkg/0.1@user/channel'", client.out)

    def test_non_existing_package_error(self):
        """ Trying to upload a non-existing package must raise an Error
        """
        client = TestClient(default_server_user=True)
        client.run("upload pkg/0.1@user/channel -r default --only-recipe", assert_error=True)
        self.assertIn("No recipes found matching pattern 'pkg/0.1@user/channel'", client.out)

    def test_upload_with_pref(self):
        client = TestClient(default_server_user=True)
        client.save({"conanfile.py": conanfile})
<<<<<<< HEAD
        client.run("create . user/testing")
        client.run("upload hello0/1.2.1@user/testing#latest:{} -c -r default "
                   "--only-recipe".format(NO_SETTINGS_PACKAGE_ID))
=======
        client.run("create . --user=user --channel=testing")
        client.run("upload hello0/1.2.1@user/testing:{} -c -r default".format(NO_SETTINGS_PACKAGE_ID))
>>>>>>> 63a329c6
        self.assertIn("Uploading hello0/1.2.1@user/testing:357add7d387f11a959f3ee7d4fc9c2487dbaa604",
                      client.out)

    def test_pattern_upload(self):
        client = TestClient(default_server_user=True)
        client.save({"conanfile.py": conanfile})
<<<<<<< HEAD
        client.run("create . user/testing")
        client.run("upload hello0/*@user/testing --confirm -r default")
=======
        client.run("create . --user=user --channel=testing")
        client.run("upload hello0/*@user/testing --confirm --all -r default")
>>>>>>> 63a329c6
        self.assertIn("Uploading conanmanifest.txt", client.out)
        self.assertIn("Uploading conan_package.tgz", client.out)
        self.assertIn("Uploading conanfile.py", client.out)

    @pytest.mark.xfail(reason="cache2.0 query not yet implemented")
    def test_query_upload(self):
        client = TestClient(default_server_user=True)
        conanfile_upload_query = textwrap.dedent("""
            from conans import ConanFile
            class MyPkg(ConanFile):
                name = "hello1"
                version = "1.2.1"
                exports_sources = "*"
                settings = "os", "arch"

                def package(self):
                    self.copy("*")
            """)
        client.save({"conanfile.py": conanfile_upload_query})

        for _os, arch in itertools.product(["Macos", "Linux", "Windows"],
                                           ["armv8", "x86_64"]):
            client.run("create . --user=user --channel=testing -s os=%s -s arch=%s" % (_os, arch))

        # Check that the right number of packages are picked up by the queries
        client.run("upload hello1/*@user/testing --confirm -q 'os=Windows or os=Macos' -r default")
        for i in range(1, 5):
            self.assertIn("Uploading package %d/4" % i, client.out)
        self.assertNotIn("Package is up to date, upload skipped", client.out)

        client.run("upload hello1/*@user/testing --confirm -q 'os=Linux and arch=x86_64' -r default")
        self.assertIn("Uploading package 1/1", client.out)

        client.run("upload hello1/*@user/testing --confirm -q 'arch=armv8' -r default")
        for i in range(1, 4):
            self.assertIn("Uploading package %d/3" % i, client.out)
        self.assertIn("Package is up to date, upload skipped", client.out)

        # Check that a query not matching any packages doesn't upload any packages
        client.run("upload hello1/*@user/testing --confirm -q 'arch=sparc' -r default")
        self.assertNotIn("Uploading package", client.out)

        # Check that an invalid query fails
        client.run("upload hello1/*@user/testing --confirm -q 'blah blah blah' -r default", assert_error=True)
        self.assertIn("Invalid package query", client.out)

    def test_broken_sources_tgz(self):
        # https://github.com/conan-io/conan/issues/2854
        client = TestClient(default_server_user=True)
        client.save({"conanfile.py": conanfile,
                     "source.h": "my source"})
        client.run("create . --user=user --channel=testing")
        ref = RecipeReference.loads("hello0/1.2.1@user/testing")

        def gzopen_patched(name, mode="r", fileobj=None, **kwargs):
            raise ConanException("Error gzopen %s" % name)
        with patch('conans.client.cmd.uploader.gzopen_without_timestamps', new=gzopen_patched):
            client.run("upload * --confirm -r default --only-recipe",
                       assert_error=True)
            self.assertIn("Error gzopen conan_sources.tgz", client.out)

            latest_rrev = client.cache.get_latest_recipe_reference(ref)
            export_download_folder = client.cache.ref_layout(latest_rrev).download_export()

            tgz = os.path.join(export_download_folder, EXPORT_SOURCES_TGZ_NAME)
            self.assertTrue(os.path.exists(tgz))
            self.assertTrue(is_dirty(tgz))

        client.run("upload * --confirm -r default --only-recipe")
        self.assertIn("WARN: hello0/1.2.1@user/testing: Removing conan_sources.tgz, "
                      "marked as dirty", client.out)
        self.assertTrue(os.path.exists(tgz))
        self.assertFalse(is_dirty(tgz))

    def test_broken_package_tgz(self):
        # https://github.com/conan-io/conan/issues/2854
        client = TestClient(default_server_user=True)
        client.save({"conanfile.py": conanfile,
                     "source.h": "my source"})
        client.run("create . --user=user --channel=testing")
        pref = client.get_latest_package_reference(RecipeReference.loads("hello0/1.2.1@user/testing"),
                                                   NO_SETTINGS_PACKAGE_ID)

        def gzopen_patched(name, mode="r", fileobj=None, **kwargs):
            if name == PACKAGE_TGZ_NAME:
                raise ConanException("Error gzopen %s" % name)
            return gzopen_without_timestamps(name, mode, fileobj, **kwargs)
        with patch('conans.client.cmd.uploader.gzopen_without_timestamps', new=gzopen_patched):
            client.run("upload * --confirm -r default", assert_error=True)
            self.assertIn("Error gzopen conan_package.tgz", client.out)

            download_folder = client.get_latest_pkg_layout(pref).download_package()
            tgz = os.path.join(download_folder, PACKAGE_TGZ_NAME)
            self.assertTrue(os.path.exists(tgz))
            self.assertTrue(is_dirty(tgz))

        client.run("upload * --confirm -r default")
        self.assertIn("WARN: hello0/1.2.1@user/testing:%s: "
                      "Removing conan_package.tgz, marked as dirty" % NO_SETTINGS_PACKAGE_ID,
                      client.out)
        self.assertTrue(os.path.exists(tgz))
        self.assertFalse(is_dirty(tgz))

    def test_corrupt_upload(self):
        client = TestClient(default_server_user=True)

        client.save({"conanfile.py": conanfile,
                     "include/hello.h": ""})
        client.run("create . --user=frodo --channel=stable")
        ref = RecipeReference.loads("hello0/1.2.1@frodo/stable")
        latest_rrev = client.cache.get_latest_recipe_reference(ref)
        pkg_ids = client.cache.get_package_references(latest_rrev)
        latest_prev = client.cache.get_latest_package_reference(pkg_ids[0])
        package_folder = client.cache.pkg_layout(latest_prev).package()
        save(os.path.join(package_folder, "added.txt"), "")
        os.remove(os.path.join(package_folder, "include/hello.h"))
        client.run("upload hello0/1.2.1@frodo/stable --check -r default", assert_error=True)
        self.assertIn("WARN: Mismatched checksum 'added.txt'", client.out)
        self.assertIn("WARN: Mismatched checksum 'include/hello.h'", client.out)
        self.assertIn("Cannot upload corrupted package", client.out)

    def test_upload_modified_recipe(self):
        client = TestClient(default_server_user=True)

        client.save({"conanfile.py": conanfile,
                     "hello.cpp": "int i=0"})
        client.run("export . --user=frodo --channel=stable")
        client.run("upload hello0/1.2.1@frodo/stable -r default")
        self.assertIn("Uploading conanmanifest.txt", client.out)
        assert "Uploading hello0/1.2.1@frodo/stable" in client.out

        client2 = TestClient(servers=client.servers, inputs=["admin", "password"])
        client2.save({"conanfile.py": conanfile + "\r\n#end",
                      "hello.cpp": "int i=1"})
        client2.run("export . --user=frodo --channel=stable")
        ref = RecipeReference.loads("hello0/1.2.1@frodo/stable")
        latest_rrev = client2.cache.get_latest_recipe_reference(ref)
        manifest = client2.cache.ref_layout(latest_rrev).recipe_manifest()
        manifest.time += 10
        manifest.save(client2.cache.ref_layout(latest_rrev).export())
        client2.run("upload hello0/1.2.1@frodo/stable -r default")
        self.assertIn("Uploading conanmanifest.txt", client2.out)
        assert "Uploading hello0/1.2.1@frodo/stable" in client2.out

        # first client tries to upload again
        # The client tries to upload exactly the same revision already uploaded, so no changes
        client.run("upload hello0/1.2.1@frodo/stable -r default")
        self.assertIn("hello0/1.2.1@frodo/stable#e079cca93fe52941fa1fa737d9698e59 already "
                      "in server, skipping upload", client.out)

    def test_upload_unmodified_recipe(self):
        client = TestClient(default_server_user=True)
        files = {"conanfile.py": GenConanfile("hello0", "1.2.1")}
        client.save(files)
        client.run("export . --user=frodo --channel=stable")
        client.run("upload hello0/1.2.1@frodo/stable -r default")
        self.assertIn("Uploading conanmanifest.txt", client.out)
        assert "Uploading hello0/1.2.1@frodo/stable" in client.out

        client2 = TestClient(servers=client.servers, inputs=["admin", "password"])
        client2.save(files)
        client2.run("export . --user=frodo --channel=stable")
        ref = RecipeReference.loads("hello0/1.2.1@frodo/stable")
        rrev = client2.cache.get_latest_recipe_reference(ref)
        manifest = client2.cache.ref_layout(rrev).recipe_manifest()
        manifest.time += 10
        manifest.save(client2.cache.ref_layout(rrev).export())
        client2.run("upload hello0/1.2.1@frodo/stable -r default")
        self.assertNotIn("Uploading conanmanifest.txt", client2.out)
        self.assertIn("hello0/1.2.1@frodo/stable#e895a89b63c4eb2055704f63e6a0d06f already "
                      "in server, skipping upload", client2.out)

        # first client tries to upload again
        client.run("upload hello0/1.2.1@frodo/stable -r default")
        self.assertNotIn("Uploading conanmanifest.txt", client.out)
        self.assertIn("hello0/1.2.1@frodo/stable#e895a89b63c4eb2055704f63e6a0d06f "
                      "already in server, skipping upload", client.out)

    def test_upload_unmodified_package(self):
        client = TestClient(default_server_user=True)

        client.save({"conanfile.py": conanfile,
                     "hello.cpp": ""})
<<<<<<< HEAD
        client.run("create . frodo/stable")
        client.run("upload hello0/1.2.1@frodo/stable -r default")
=======
        client.run("create . --user=frodo --channel=stable")
        client.run("upload hello0/1.2.1@frodo/stable --all -r default")
>>>>>>> 63a329c6

        client2 = TestClient(servers=client.servers, inputs=["admin", "password"])
        client2.save({"conanfile.py": conanfile,
                      "hello.cpp": ""})
<<<<<<< HEAD
        client2.run("create . frodo/stable")
        client2.run("upload hello0/1.2.1@frodo/stable -r default")
=======
        client2.run("create . --user=frodo --channel=stable")
        client2.run("upload hello0/1.2.1@frodo/stable --all -r default")
>>>>>>> 63a329c6
        self.assertIn("hello0/1.2.1@frodo/stable#3a26992ac7bfd9de8ca9a821a6ca54dc already "
                      "in server, skipping upload", client2.out)
        self.assertNotIn("Uploading conanfile.py", client2.out)
        self.assertNotIn("Uploading conan_sources.tgz", client2.out)
        self.assertNotIn("Uploaded conan recipe 'hello0/1.2.1@frodo/stable' to 'default'",
                         client2.out)
        self.assertNotIn("Uploading conaninfo.txt", client2.out)  # conaninfo NOT changed
        self.assertNotIn("Uploading conan_package.tgz", client2.out)
        self.assertIn("hello0/1.2.1@frodo/stable#3a26992ac7bfd9de8ca9a821a6ca54dc:"
                      "357add7d387f11a959f3ee7d4fc9c2487dbaa604#9040c90925bc0cb0a3ba3ce7db39166b"
                      " already in server, skipping upload", client2.out)

        # first client tries to upload again
        client.run("upload hello0/1.2.1@frodo/stable -r default")
        self.assertIn("hello0/1.2.1@frodo/stable#3a26992ac7bfd9de8ca9a821a6ca54dc already "
                      "in server, skipping upload", client.out)
        self.assertNotIn("Uploading conanfile.py", client.out)
        self.assertNotIn("Uploading conan_sources.tgz", client.out)
        self.assertNotIn("Uploaded conan recipe 'hello0/1.2.1@frodo/stable' to 'default'",
                         client.out)
        self.assertNotIn("Uploading conaninfo.txt", client.out)  # conaninfo NOT changed
        self.assertNotIn("Uploading conan_package.tgz", client2.out)
        self.assertIn("hello0/1.2.1@frodo/stable#3a26992ac7bfd9de8ca9a821a6ca54dc:"
                      "357add7d387f11a959f3ee7d4fc9c2487dbaa604#9040c90925bc0cb0a3ba3ce7db39166b"
                      " already in server, skipping upload", client2.out)

    def test_upload_no_overwrite_all(self):
        conanfile_new = GenConanfile("hello", "1.0").\
            with_exports_sources(["*"]).with_package("self.copy('*')")

        client = TestClient(default_server_user=True)
        client.save({"conanfile.py": conanfile_new,
                     "hello.h": ""})
        client.run("create . --user=frodo --channel=stable")

        # First time upload
        client.run("upload hello/1.0@frodo/stable -r default")
        self.assertNotIn("Forbidden overwrite", client.out)
        self.assertIn("Uploading hello/1.0@frodo/stable", client.out)

        # CASE: Upload again
        client.run("upload hello/1.0@frodo/stable -r default")
        self.assertIn("hello/1.0@frodo/stable#66e74d8694b15fb8a7ed8fbc55c242a0 already "
                      "in server, skipping upload", client.out)
        self.assertIn("hello/1.0@frodo/stable#66e74d8694b15fb8a7ed8fbc55c242a0:"
                      "357add7d387f11a959f3ee7d4fc9c2487dbaa604#a397cb03d51fb3b129c78d2968e2676f"
                      " already in server, skipping upload", client.out)

    @pytest.mark.xfail(reason="Tests using the Search command are temporarely disabled")
    def test_skip_upload(self):
        """ Check that the option --skip does not upload anything
        """
        client = TestClient(default_server_user=True)

        files = {"conanfile.py": GenConanfile("hello0", "1.2.1").with_exports("*"),
                 "file.txt": ""}
        client.save(files)
<<<<<<< HEAD
        client.run("create . frodo/stable")
        client.run("upload hello0/1.2.1@frodo/stable -r default --skip-upload -r default")
=======
        client.run("create . --user=frodo --channel=stable")
        client.run("upload hello0/1.2.1@frodo/stable -r default --all --skip-upload -r default")
>>>>>>> 63a329c6

        # dry run should not upload
        self.assertNotIn("Uploading conan_package.tgz", client.out)

        # but dry run should compress
        self.assertIn("Compressing recipe...", client.out)
        self.assertIn("Compressing package...", client.out)

        client.run("search -r default")
        # after dry run nothing should be on the server ...
        self.assertNotIn("hello0/1.2.1@frodo/stable", client.out)

        # now upload, the stuff should NOT be recompressed
        client.run("upload hello0/1.2.1@frodo/stable -r default -r default")

        # check for upload message
        self.assertIn("Uploading conan_package.tgz", client.out)

        # check if compressed files are re-used
        self.assertNotIn("Compressing recipe...", client.out)
        self.assertNotIn("Compressing package...", client.out)

        # now it should be on the server
        client.run("search -r default")
        self.assertIn("hello0/1.2.1@frodo/stable", client.out)

    def test_upload_without_sources(self):
        client = TestClient(default_server_user=True)
        client.save({"conanfile.py": GenConanfile()})
<<<<<<< HEAD
        client.run("create . pkg/0.1@user/testing")
        client.run("upload * --confirm -r default")
=======
        client.run("create . --name=pkg --version=0.1 --user=user --channel=testing")
        client.run("upload * --all --confirm -r default")
>>>>>>> 63a329c6
        client2 = TestClient(servers=client.servers, inputs=["admin", "password",
                                                             "lasote", "mypass"])

        client2.run("install --reference=pkg/0.1@user/testing")
        client2.run("remote remove default")
        server2 = TestServer([("*/*@*/*", "*")], [("*/*@*/*", "*")],
                             users={"lasote": "mypass"})
        client2.servers = {"server2": server2}
        client2.update_servers()
        client2.run("upload * --confirm -r=server2")
        self.assertIn("Uploading conanfile.py", client2.out)
        self.assertIn("Uploading conan_package.tgz", client2.out)

    def test_upload_login_prompt_disabled_no_user(self):
        """ Without user info, uploads should fail when login prompt has been disabled.
        """
        files = {"conanfile.py": GenConanfile("hello0", "1.2.1")}
        client = TestClient(default_server_user=True)
        client.save(files)
        conan_conf = "core:non_interactive=True"
        client.save({"global.conf": conan_conf}, path=client.cache.cache_folder)

        client.run("create . --user=user --channel=testing")
        client.run("remote logout '*'")
        client.run("upload hello0/1.2.1@user/testing -r default", assert_error=True)

        self.assertIn("Conan interactive mode disabled", client.out)
        self.assertNotIn("Uploading conanmanifest.txt", client.out)
        self.assertNotIn("Uploading conanfile.py", client.out)
        self.assertNotIn("Uploading conan_export.tgz", client.out)

    def test_upload_login_prompt_disabled_user_not_authenticated(self):
        # When a user is not authenticated, uploads should fail when login prompt has been disabled.
        files = {"conanfile.py": GenConanfile("hello0", "1.2.1")}
        client = TestClient(default_server_user=True)
        client.save(files)
        conan_conf = "core:non_interactive=True"
        client.save({"global.conf": conan_conf}, path=client.cache.cache_folder)
        client.run("create . --user=user --channel=testing")
        client.run("remote logout '*'")
        client.run("remote set-user default lasote")
        client.run("upload hello0/1.2.1@user/testing -r default", assert_error=True)
        self.assertIn("Conan interactive mode disabled", client.out)
        self.assertNotIn("Uploading conanmanifest.txt", client.out)
        self.assertNotIn("Uploading conanfile.py", client.out)
        self.assertNotIn("Uploading conan_export.tgz", client.out)
        self.assertNotIn("Please enter a password for", client.out)

    def test_upload_login_prompt_disabled_user_authenticated(self):
        #  When user is authenticated, uploads should work even when login prompt has been disabled.
        client = TestClient(default_server_user=True)
        client.save({"conanfile.py": GenConanfile("hello0", "1.2.1")})
        conan_conf = "core:non_interactive=True"
        client.save({"global.conf": conan_conf}, path=client.cache.cache_folder)
        client.run("create . --user=user --channel=testing")
        client.run("remote logout '*'")
        client.run("remote login default admin -p password")
        client.run("upload hello0/1.2.1@user/testing -r default")

        self.assertIn("Uploading conanmanifest.txt", client.out)
        self.assertIn("Uploading conanfile.py", client.out)

    def test_upload_key_error(self):
        files = {"conanfile.py": GenConanfile("hello0", "1.2.1")}
        server1 = TestServer([("*/*@*/*", "*")], [("*/*@*/*", "*")], users={"lasote": "mypass"})
        server2 = TestServer([("*/*@*/*", "*")], [("*/*@*/*", "*")], users={"lasote": "mypass"})
        servers = OrderedDict()
        servers["server1"] = server1
        servers["server2"] = server2
        client = TestClient(servers=servers)
        client.save(files)
        client.run("create . --user=user --channel=testing")
        client.run("remote login server1 lasote -p mypass")
        client.run("remote login server2 lasote -p mypass")
        client.run("upload hello0/1.2.1@user/testing -r server1")
        client.run("remove * --force")
        client.run("install --reference=hello0/1.2.1@user/testing -r server1")
        client.run("remote remove server1")
        client.run("upload hello0/1.2.1@user/testing -r server2")
        self.assertNotIn("ERROR: 'server1'", client.out)

    @pytest.mark.xfail(reason="cache2.0: metadata test, check again in the future")
    def test_upload_export_pkg(self):
        """
        Package metadata created when doing an export-pkg and then uploading the package works
        """
        server1 = TestServer([("*/*@*/*", "*")], [("*/*@*/*", "*")], users={"lasote": "mypass"})
        servers = OrderedDict()
        servers["server1"] = server1
        client = TestClient(servers=servers)
        client.save({"release/kk.lib": ""})
        client.run("user lasote -r server1 -p mypass")
        client.run("new hello/1.0 --header")
        client.run("export-pkg . user/testing -pf release")
        client.run("upload hello/1.0@user/testing -r server1")
        self.assertNotIn("Binary package hello/1.0@user/testing:5%s not found" %
                         NO_SETTINGS_PACKAGE_ID, client.out)
        ref = RecipeReference("hello", "1.0", "user", "testing")
        # FIXME: 2.0: load_metadata() method does not exist anymore
        metadata = client.get_latest_pkg_layout(pref).load_metadata()
        self.assertIn(NO_SETTINGS_PACKAGE_ID, metadata.packages)
        self.assertTrue(metadata.packages[NO_SETTINGS_PACKAGE_ID].revision)

    def test_concurrent_upload(self):
        # https://github.com/conan-io/conan/issues/4953
        server = TestServer()
        servers = OrderedDict([("default", server)])
        client = TurboTestClient(servers=servers, inputs=["admin", "password"])
        client2 = TurboTestClient(servers=servers, inputs=["admin", "password"])

        ref = RecipeReference.loads("lib/1.0@conan/testing")
        client.create(ref)
        client.upload_all(ref)
        # Upload same with client2
        client2.create(ref)
        client2.run("upload lib/1.0@conan/testing -r default")
        self.assertIn("lib/1.0@conan/testing#f3367e0e7d170aa12abccb175fee5f97 already in "
                      "server, skipping upload", client2.out)
        self.assertNotIn("WARN", client2.out)

    def test_upload_with_pref_and_query(self):
        client = TestClient(default_server_user=True)
        client.save({"conanfile.py": conanfile})
<<<<<<< HEAD
        client.run("create . user/testing")
        client.run("upload hello0/1.2.1@user/testing#*:{} "
                   "-p 'os=Windows or os=Macos' -r default".format(NO_SETTINGS_PACKAGE_ID),
=======
        client.run("create . --user=user --channel=testing")
        client.run("upload hello0/1.2.1@user/testing:{} "
                   "-q 'os=Windows or os=Macos' -r default".format(NO_SETTINGS_PACKAGE_ID),
>>>>>>> 63a329c6
                   assert_error=True)

        self.assertIn("'--package-query' argument cannot be used together with full reference",
                      client.out)

    def test_upload_with_package_id_and_query(self):
        client = TestClient(default_server_user=True)
        client.save({"conanfile.py": conanfile})
<<<<<<< HEAD
        client.run("create . user/testing")
        client.run("upload hello0/1.2.1@user/testing#latest:{} "
                   "-p 'os=Windows or os=Macos' -r default".format(NO_SETTINGS_PACKAGE_ID),
=======
        client.run("create . --user=user --channel=testing")
        client.run("upload hello0/1.2.1@user/testing:{} "
                   "-q 'os=Windows or os=Macos' -r default".format(NO_SETTINGS_PACKAGE_ID),
>>>>>>> 63a329c6
                   assert_error=True)

        self.assertIn("'--package-query' argument cannot be used together with full reference", client.out)

    def test_upload_without_user_channel(self):
        server = TestServer(users={"user": "password"}, write_permissions=[("*/*@*/*", "*")])
        servers = {"default": server}
        client = TestClient(servers=servers, inputs=["user", "password"])

        client.save({"conanfile.py": GenConanfile()})

        client.run('create . --name=lib --version=1.0')
        self.assertIn("lib/1.0: Package '{}' created".format(NO_SETTINGS_PACKAGE_ID), client.out)
        client.run('upload lib/1.0 -c -r default')
        assert "Uploading lib/1.0" in client.out

        # Verify that in the remote it is stored as "_"
        pref = PkgReference.loads("lib/1.0@#0:{}#0".format(NO_SETTINGS_PACKAGE_ID))
        path = server.server_store.export(pref.ref)
        self.assertIn("/lib/1.0/_/_/0/export", path.replace("\\", "/"))

        path = server.server_store.package(pref)
        self.assertIn("/lib/1.0/_/_/0/package", path.replace("\\", "/"))

        # Should be possible with explicit package
        client.run(f'upload lib/1.0#*:{NO_SETTINGS_PACKAGE_ID} -c -r default --force')
        self.assertIn("Uploading artifacts", client.out)

    def test_upload_without_cleaned_user(self):
        """ When a user is not authenticated, uploads failed first time
        https://github.com/conan-io/conan/issues/5878
        """

        class EmptyCapabilitiesResponse(object):
            def __init__(self):
                self.ok = False
                self.headers = {"X-Conan-Server-Capabilities": "",
                                "Content-Type": "application/json"}
                self.status_code = 401
                self.content = b''

        class ErrorApiResponse(object):
            def __init__(self):
                self.ok = False
                self.status_code = 400
                self.content = "Unsupported Conan v1 repository request for 'conan'"

        class ServerCapabilitiesRequester(TestRequester):
            def __init__(self, *args, **kwargs):
                self._first_ping = True
                super(ServerCapabilitiesRequester, self).__init__(*args, **kwargs)

            def get(self, url, **kwargs):
                app, url = self._prepare_call(url, kwargs)
                if app:
                    if url.endswith("ping") and self._first_ping:
                        self._first_ping = False
                        return EmptyCapabilitiesResponse()
                    elif "hello0" in url and "1.2.1" in url and "v1" in url:
                        return ErrorApiResponse()
                    else:
                        response = app.get(url, **kwargs)
                        return TestingResponse(response)
                else:
                    return requests.get(url, **kwargs)

        server = TestServer(users={"user": "password"}, write_permissions=[("*/*@*/*", "*")],
                            server_capabilities=[REVISIONS])
        servers = {"default": server}
        client = TestClient(requester_class=ServerCapabilitiesRequester, servers=servers,
                            inputs=["user", "password"])
        files = {"conanfile.py": GenConanfile("hello0", "1.2.1")}
        client.save(files)
        client.run("create . --user=user --channel=testing")
        client.run("remote logout '*'")
        client.run("upload hello0/1.2.1@user/testing -r default")
        assert "Uploading hello0/1.2.1@user/testing" in client.out

    @pytest.mark.xfail(reason="Tests using the Search command are temporarely disabled")
    def test_upload_with_recipe_revision(self):
        ref = RecipeReference.loads("pkg/1.0@user/channel")
        client = TurboTestClient(default_server_user=True)
        pref = client.create(ref, conanfile=GenConanfile())
        client.run("upload pkg/1.0@user/channel#fakerevision --confirm", assert_error=True)
        self.assertIn("ERROR: Recipe revision fakerevision does not match the one stored in "
                      "the cache {}".format(pref.ref.revision), client.out)

        client.run("upload pkg/1.0@user/channel#{} --confirm".format(pref.ref.revision))
        search_result = client.search("pkg/1.0@user/channel --revisions -r default")[0]
        self.assertIn(pref.ref.revision, search_result["revision"])

    @pytest.mark.xfail(reason="Tests using the Search command are temporarely disabled")
    def test_upload_with_package_revision(self):
        ref = RecipeReference.loads("pkg/1.0@user/channel")
        client = TurboTestClient(default_server_user=True)
        pref = client.create(ref, conanfile=GenConanfile())
        client.run("upload pkg/1.0@user/channel#{}:{}#fakeprev --confirm".format(pref.ref.revision,
                                                                                 pref.package_id),
                   assert_error=True)
        self.assertIn(
            "ERROR: Binary package pkg/1.0@user/channel:{}"
            "#fakeprev not found".format(pref.package_id),
            client.out)

        client.run(
            "upload pkg/1.0@user/channel#{}:{}#{} --confirm".format(pref.ref.revision,
                                                                    pref.package_id,
                                                                    pref.revision))
        search_result = client.search("pkg/1.0@user/channel --revisions -r default")[0]
        self.assertIn(pref.ref.revision, search_result["revision"])
        search_result = client.search(
            "pkg/1.0@user/channel#{}:{} --revisions  -r default".format(pref.ref.revision,
                                                                        pref.package_id))[
            0]
        self.assertIn(pref.revision, search_result["revision"])


@pytest.fixture(scope="module")
def populate_client():
    ret = defaultdict(list)
    client = TurboTestClient(default_server_user=True)

    package_lines = 'save(self, os.path.join(self.package_folder, "foo.txt"), ' \
                    'os.getenv("foo_test", "Na"))'
    conanfile = str(GenConanfile().with_settings("build_type").with_package(package_lines)\
                              .with_import("from conan.tools.files import save")\
                              .with_import("import os")\
                              .with_import("import time"))
    for ref in ["foo/1.0", "bar/1.1"]:
        for i in range(2):
            conanfile += "\n"*i  # Create 2 rrev
            for j in range(2):  # Create 2 prev
                with environment_update({'foo_test': str(j)}):
                    pref = client.create(ref, args="-s build_type=Debug", conanfile=conanfile)
                    ret[pref.ref].append(pref)
                    pref = client.create(ref, args="-s build_type=Release", conanfile=conanfile)
                    ret[pref.ref].append(pref)
    return client, ret


@pytest.mark.parametrize("data", [
    {"upload": "foo*", "refs": ['foo/1.0']},
    {"upload": "foo/*", "recipes": ['foo/1.0']},
    {"upload": "*", "recipes": ['foo/1.0']},
    {"upload": "*/*", "recipes": []},
    {"upload": "*/*#*", "recipes": []},
    {"upload": "*/*#z*", "recipes": ['foo/1.0@user/channel', 'foo/1.0', 'bar/1.1', 'fbar/1.1']},
    {"upload": "f*", "recipes": ["bar/1.1"]},
    {"upload": "*/1.1", "recipes": ["foo/1.0", "foo/1.0@user/channel"]},
    {"upload": "*/*@user/*", "recipes": ["foo/1.0", "fbar/1.1", "bar/1.1"]},
    {"upload": "*/*@*", "recipes": ['foo/1.0', 'fbar/1.1', 'bar/1.1']},
    {"upload": "*/*#*:*", "recipes": ['bar/1.1', 'foo/1.0@user/channel', 'foo/1.0', 'fbar/1.1']},
    {"upload": "foo/1.0@user/channel -p", "recipes": ['bar/1.1', 'foo/1.0@user/channel', 'foo/1.0',
                                                      'fbar/1.1']},
    # These are errors
    {"upload": "foo", "error": True,
     "error_msg": 'ERROR: Invalid expression, specify a version or a wildcard. e.g: foo*\n'},
    {"upload": "*/*@", "error": True},
    {"upload": "*#", "error": True},
    {"upload": "*/*#", "error": True},
])
def test_upload_recipe_selection(populate_client, data):
    client, refs = populate_client
    # Clean previous test executions (client module scope)
    client.run("remove '*' -f -r default")
    # Upload the pattern
    client.run("upload {} -c -r default".format(data["upload"]))
<|MERGE_RESOLUTION|>--- conflicted
+++ resolved
@@ -124,27 +124,17 @@
     def test_upload_with_pref(self):
         client = TestClient(default_server_user=True)
         client.save({"conanfile.py": conanfile})
-<<<<<<< HEAD
-        client.run("create . user/testing")
-        client.run("upload hello0/1.2.1@user/testing#latest:{} -c -r default "
-                   "--only-recipe".format(NO_SETTINGS_PACKAGE_ID))
-=======
-        client.run("create . --user=user --channel=testing")
-        client.run("upload hello0/1.2.1@user/testing:{} -c -r default".format(NO_SETTINGS_PACKAGE_ID))
->>>>>>> 63a329c6
+        client.run("create . --user=user --channel=testing")
+        client.run("upload hello0/1.2.1@user/testing:{} -c "
+                   "-r default --only-recipe".format(NO_SETTINGS_PACKAGE_ID))
         self.assertIn("Uploading hello0/1.2.1@user/testing:357add7d387f11a959f3ee7d4fc9c2487dbaa604",
                       client.out)
 
     def test_pattern_upload(self):
         client = TestClient(default_server_user=True)
         client.save({"conanfile.py": conanfile})
-<<<<<<< HEAD
-        client.run("create . user/testing")
+        client.run("create . --user=user --channel=testing")
         client.run("upload hello0/*@user/testing --confirm -r default")
-=======
-        client.run("create . --user=user --channel=testing")
-        client.run("upload hello0/*@user/testing --confirm --all -r default")
->>>>>>> 63a329c6
         self.assertIn("Uploading conanmanifest.txt", client.out)
         self.assertIn("Uploading conan_package.tgz", client.out)
         self.assertIn("Uploading conanfile.py", client.out)
@@ -328,24 +318,14 @@
 
         client.save({"conanfile.py": conanfile,
                      "hello.cpp": ""})
-<<<<<<< HEAD
-        client.run("create . frodo/stable")
+        client.run("create . --user=frodo --channel=stable")
         client.run("upload hello0/1.2.1@frodo/stable -r default")
-=======
-        client.run("create . --user=frodo --channel=stable")
-        client.run("upload hello0/1.2.1@frodo/stable --all -r default")
->>>>>>> 63a329c6
 
         client2 = TestClient(servers=client.servers, inputs=["admin", "password"])
         client2.save({"conanfile.py": conanfile,
                       "hello.cpp": ""})
-<<<<<<< HEAD
-        client2.run("create . frodo/stable")
+        client2.run("create . --user=frodo --channel=stable")
         client2.run("upload hello0/1.2.1@frodo/stable -r default")
-=======
-        client2.run("create . --user=frodo --channel=stable")
-        client2.run("upload hello0/1.2.1@frodo/stable --all -r default")
->>>>>>> 63a329c6
         self.assertIn("hello0/1.2.1@frodo/stable#3a26992ac7bfd9de8ca9a821a6ca54dc already "
                       "in server, skipping upload", client2.out)
         self.assertNotIn("Uploading conanfile.py", client2.out)
@@ -403,13 +383,8 @@
         files = {"conanfile.py": GenConanfile("hello0", "1.2.1").with_exports("*"),
                  "file.txt": ""}
         client.save(files)
-<<<<<<< HEAD
-        client.run("create . frodo/stable")
+        client.run("create . --user=frodo --channel=stable")
         client.run("upload hello0/1.2.1@frodo/stable -r default --skip-upload -r default")
-=======
-        client.run("create . --user=frodo --channel=stable")
-        client.run("upload hello0/1.2.1@frodo/stable -r default --all --skip-upload -r default")
->>>>>>> 63a329c6
 
         # dry run should not upload
         self.assertNotIn("Uploading conan_package.tgz", client.out)
@@ -439,13 +414,8 @@
     def test_upload_without_sources(self):
         client = TestClient(default_server_user=True)
         client.save({"conanfile.py": GenConanfile()})
-<<<<<<< HEAD
-        client.run("create . pkg/0.1@user/testing")
+        client.run("create . --name=pkg --version=0.1 --user=user --channel=testing")
         client.run("upload * --confirm -r default")
-=======
-        client.run("create . --name=pkg --version=0.1 --user=user --channel=testing")
-        client.run("upload * --all --confirm -r default")
->>>>>>> 63a329c6
         client2 = TestClient(servers=client.servers, inputs=["admin", "password",
                                                              "lasote", "mypass"])
 
@@ -569,15 +539,9 @@
     def test_upload_with_pref_and_query(self):
         client = TestClient(default_server_user=True)
         client.save({"conanfile.py": conanfile})
-<<<<<<< HEAD
-        client.run("create . user/testing")
+        client.run("create . --user=user --channel=testing")
         client.run("upload hello0/1.2.1@user/testing#*:{} "
-                   "-p 'os=Windows or os=Macos' -r default".format(NO_SETTINGS_PACKAGE_ID),
-=======
-        client.run("create . --user=user --channel=testing")
-        client.run("upload hello0/1.2.1@user/testing:{} "
                    "-q 'os=Windows or os=Macos' -r default".format(NO_SETTINGS_PACKAGE_ID),
->>>>>>> 63a329c6
                    assert_error=True)
 
         self.assertIn("'--package-query' argument cannot be used together with full reference",
@@ -586,15 +550,9 @@
     def test_upload_with_package_id_and_query(self):
         client = TestClient(default_server_user=True)
         client.save({"conanfile.py": conanfile})
-<<<<<<< HEAD
-        client.run("create . user/testing")
+        client.run("create . --user=user --channel=testing")
         client.run("upload hello0/1.2.1@user/testing#latest:{} "
-                   "-p 'os=Windows or os=Macos' -r default".format(NO_SETTINGS_PACKAGE_ID),
-=======
-        client.run("create . --user=user --channel=testing")
-        client.run("upload hello0/1.2.1@user/testing:{} "
                    "-q 'os=Windows or os=Macos' -r default".format(NO_SETTINGS_PACKAGE_ID),
->>>>>>> 63a329c6
                    assert_error=True)
 
         self.assertIn("'--package-query' argument cannot be used together with full reference", client.out)
