--- conflicted
+++ resolved
@@ -541,14 +541,10 @@
         client = TestClient(default_server_user=True)
         client.save({"conanfile.py": GenConanfile()})
         client.run("create . Pkg/0.1@user/testing")
-<<<<<<< HEAD
-        client.run("upload * --all --confirm")
+        client.run("upload * --all --confirm -r default")
         client2 = TestClient(servers=client.servers, inputs=["admin", "password",
                                                              "lasote", "mypass"])
-=======
-        client.run("upload * --all --confirm -r default")
-        client2 = TestClient(servers=client.servers, users=client.users)
->>>>>>> cdd0ca52
+
         client2.run("install Pkg/0.1@user/testing")
         client2.run("remote remove default")
         server2 = TestServer([("*/*@*/*", "*")], [("*/*@*/*", "*")],
@@ -600,13 +596,9 @@
         client.run("config set general.non_interactive=True")
         client.run("create . user/testing")
         client.run("user -c")
-<<<<<<< HEAD
         client.run("user admin -p password")
-        client.run("upload Hello0/1.2.1@user/testing")
-=======
-        client.run("user user -p password")
         client.run("upload Hello0/1.2.1@user/testing -r default")
->>>>>>> cdd0ca52
+
         self.assertIn("Uploading conanmanifest.txt", client.out)
         self.assertIn("Uploading conanfile.py", client.out)
 
