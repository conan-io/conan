--- conflicted
+++ resolved
@@ -650,29 +650,6 @@
         self.assertIn(NO_SETTINGS_PACKAGE_ID, metadata.packages)
         self.assertTrue(metadata.packages[NO_SETTINGS_PACKAGE_ID].revision)
 
-<<<<<<< HEAD
-=======
-    def test_no_remote_recipe_manifest(self):
-        # https://github.com/conan-io/conan/issues/4953
-        server = TestServer()
-        servers = OrderedDict([("default", server)])
-        client = TurboTestClient(servers=servers, inputs=["admin", "password"])
-        client2 = TurboTestClient(servers=servers, inputs=["admin", "password"])
-
-        ref = ConanFileReference.loads("lib/1.0@conan/testing")
-        client.create(ref)
-        complete_ref = client.upload_all(ref)
-        # Simulate a missing manifest, maybe because it hasn't been uploaded yet
-        export_folder = server.server_store.export(complete_ref)
-        os.unlink(os.path.join(export_folder, "conanmanifest.txt"))
-
-        # Upload same with client2
-        client2.create(ref)
-        client2.upload_all(ref)
-        self.assertIn("WARN: The remote recipe doesn't have the 'conanmanifest.txt' file "
-                      "and will be uploaded: 'lib/1.0@conan/testing'", client2.out)
-
->>>>>>> a1ca0fdf
     def test_concurrent_upload(self):
         # https://github.com/conan-io/conan/issues/4953
         server = TestServer()
