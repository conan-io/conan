import json
import textwrap
import unittest
from collections import OrderedDict

from conans.test.utils.tools import TestClient, TestServer


class UserTest(unittest.TestCase):

    def test_command_user_no_remotes(self):
        """ Test that proper error is reported when no remotes are defined and conan user is executed
        """
        client = TestClient()
        with self.assertRaises(Exception):
            client.run("remote list-users")
        self.assertIn("ERROR: No remotes defined", client.out)

        with self.assertRaises(Exception):
            client.run("remote login wrong_remote foo -p bar")
        self.assertIn("ERROR: Remote 'wrong_remote' not found in remotes", client.out)

    def test_command_user_list(self):
        """ Test list of user is reported for all remotes or queried remote
        """
        servers = OrderedDict()
        servers["default"] = TestServer()
        servers["test_remote_1"] = TestServer()
        client = TestClient(servers=servers)

        # Test with wrong remote right error is reported
        with self.assertRaises(Exception):
            client.run("remote login Test_Wrong_Remote foo")
        self.assertIn("ERROR: Remote 'Test_Wrong_Remote' not found in remotes", client.out)

        # Test user list for all remotes is reported
        client.run("remote list-users")
        assert textwrap.dedent("""
        default:
          No user
        test_remote_1:
          No user""") not in client.out

    def test_with_remote_no_connect(self):
        test_server = TestServer()
        client = TestClient(servers={"default": test_server})
        client.run('remote list-users')
        assert textwrap.dedent("""
                default:
                  No user""") not in client.out

        client.run('remote set-user default john')
        self.assertIn("Changed user of remote 'default' from 'None' (anonymous) to 'john'",
                      client.out)
        localdb = client.cache.localdb
        self.assertEqual(('john', None, None), localdb.get_login(test_server.fake_url))

        client.run('remote set-user default will')
        self.assertIn("Changed user of remote 'default' from 'john' (anonymous) to 'will'",
                      client.out)
        self.assertEqual(('will', None, None), localdb.get_login(test_server.fake_url))

        client.run('remote logout default')
        self.assertIn("Changed user of remote 'default' from 'will' (anonymous) "
                      "to 'None' (anonymous)",
                      client.out)
        self.assertEqual((None, None, None), localdb.get_login(test_server.fake_url))

    def test_command_user_with_password(self):
        """ Checks the -p option, that obtains a token from the password.
        Useful for integrations as travis, that interactive password is not
        possible
        """
        test_server = TestServer()
        servers = {"default": test_server}
        client = TestClient(servers=servers, inputs=["admin", "password"])
        client.run('remote login default dummy -p ping_pong2', assert_error=True)
        self.assertIn("ERROR: Wrong user or password", client.out)
        client.run('remote login default admin -p password')
        self.assertNotIn("ERROR: Wrong user or password", client.out)
        self.assertIn("Changed user of remote 'default' from 'None' (anonymous) to 'admin'",
                      client.out)
        client.run('remote logout default')
        self.assertIn("Changed user of remote 'default' from 'admin' (authenticated) "
                      "to 'None' (anonymous)", client.out)
        localdb = client.cache.localdb
        self.assertEqual((None, None, None), localdb.get_login(test_server.fake_url))
        client.run('remote list-users')
        assert 'default:\n  No user' in client.out

    def test_command_user_with_password_spaces(self):
        """ Checks the -p option, that obtains a token from the password.
        Useful for integrations as travis, that interactive password is not
        possible
        """
        test_server = TestServer(users={"lasote": 'my "password'})
        servers = {"default": test_server}
        client = TestClient(servers=servers, inputs=["lasote", "mypass"])
        client.run(r'remote login default lasote -p="my \"password"')
        self.assertIn("Changed user of remote 'default' from 'None' (anonymous) to 'lasote'",
                      client.out)
        client.run('remote logout default')
        client.run(r'remote login default lasote -p "my \"password"')
        self.assertNotIn("ERROR: Wrong user or password", client.out)
        self.assertIn("Changed user of remote 'default' from 'None' (anonymous) to 'lasote'",
                      client.out)

    def test_clean(self):
        test_server = TestServer()
        servers = {"default": test_server}
        client = TestClient(servers=servers, inputs=2*["admin", "password"])
        base = '''
from conans import ConanFile

class ConanLib(ConanFile):
    name = "lib"
    version = "0.1"
'''
        files = {"conanfile.py": base}
        client.save(files)
        client.run("export . --user=lasote --channel=stable")
        client.run("upload lib/0.1@lasote/stable -r default")
        client.run("remote list-users")
        assert 'default:\n  Username: admin\n  authenticated: True' in client.out
        client.run("remote logout default")
        self.assertIn("Changed user of remote 'default' from 'admin' (authenticated) "
                      "to 'None' (anonymous)", client.out)
        client.run("remote list-users")
        assert 'default:\n  No user' in client.out
        # --force will force re-authentication, otherwise not necessary to auth
        client.run("upload lib/0.1@lasote/stable -r default --force")
        client.run("remote list-users")
        assert 'default:\n  Username: admin\n  authenticated: True' in client.out

    def test_command_interactive_only(self):
        test_server = TestServer()
        servers = {"default": test_server}
        client = TestClient(servers=servers, inputs=["password"])
        client.run('remote login default admin -p')
        self.assertIn("Changed user of remote 'default' from 'None' (anonymous) "
                      "to 'admin' (authenticated)", client.out)

    def test_command_user_with_interactive_password_login_prompt_disabled(self):
        """ Interactive password should not work.
        """
        test_server = TestServer()
        servers = {"default": test_server}
        client = TestClient(servers=servers,  inputs=[])
        conan_conf = "core:non_interactive=True"
        client.save({"global.conf": conan_conf}, path=client.cache.cache_folder)
        client.run('remote login default admin -p', assert_error=True)
        self.assertIn('ERROR: Conan interactive mode disabled', client.out)
        self.assertNotIn("Please enter a password for \"admin\" account:", client.out)
        client.run("remote list-users")
        self.assertIn("default:\n  No user", client.out)

    def test_authenticated(self):
        test_server = TestServer(users={"lasote": "mypass", "danimtb": "passpass"})
        servers = OrderedDict()
        servers["default"] = test_server
        servers["other_server"] = TestServer()
        client = TestClient(servers=servers, inputs=["lasote", "mypass", "mypass", "mypass"])
        client.run("remote logout default")
        self.assertIn("Changed user of remote 'default' from "
                      "'None' (anonymous) to 'None' (anonymous)", client.out)
        self.assertNotIn("[authenticated]", client.out)
        client.run('remote set-user default bad_user')
        client.run("remote list-users")
        assert 'default:\n  Username: bad_user\n  authenticated: False' in client.out
        client.run("remote set-user default lasote")
        client.run("remote list-users")
        assert 'default:\n  Username: lasote\n  authenticated: False' in client.out
        client.run("remote login default lasote -p mypass")
        client.run("remote list-users")
        assert 'default:\n  Username: lasote\n  authenticated: True' in client.out

        client.run("remote login default danimtb -p passpass")
        self.assertIn("Changed user of remote 'default' from 'lasote' "
                      "(authenticated) to 'danimtb' (authenticated)", client.out)
        client.run("remote list-users")
        assert 'default:\n  Username: danimtb\n  authenticated: True' in client.out

    def test_json(self):
        default_server = TestServer(users={"lasote": "mypass", "danimtb": "passpass"})
        other_server = TestServer()
        servers = OrderedDict()
        servers["default"] = default_server
        servers["other_server"] = other_server
        client = TestClient(servers=servers, inputs=["lasote", "mypass", "danimtb", "passpass"])
<<<<<<< HEAD
        client.run("remote list-users -f json", redirect_stdout="users.json")
        info = json.loads(client.load("users.json"))
=======
        client.run("remote list-users -f json")
        info = json.loads(client.stdout)
>>>>>>> 6be37f3b
        assert info == [
                            {
                                "name": "default",
                                "authenticated": False,
                                "user_name": None
                            },
                            {
                                "name": "other_server",
                                "authenticated": False,
                                "user_name": None
                            }
                        ]

        client.run('remote set-user default bad_user')
<<<<<<< HEAD
        client.run("remote list-users -f json", redirect_stdout="users.json")
        info = json.loads(client.load("users.json"))
=======
        client.run("remote list-users -f json")
        info = json.loads(client.stdout)
>>>>>>> 6be37f3b
        assert info == [
            {
                "name": "default",
                "authenticated": False,
                "user_name": "bad_user"
            },
            {
                "name": "other_server",
                "authenticated": False,
                "user_name": None
            }
        ]

        client.run('remote set-user default lasote')
<<<<<<< HEAD
        client.run("remote list-users -f json", redirect_stdout="users.json")
        info = json.loads(client.load("users.json"))
=======
        client.run("remote list-users -f json")
        info = json.loads(client.stdout)
>>>>>>> 6be37f3b
        assert info == [
            {
                "name": "default",
                "authenticated": False,
                "user_name": "lasote"
            },
            {
                "name": "other_server",
                "authenticated": False,
                "user_name": None
            }
        ]

        client.run("remote login default lasote -p mypass")
<<<<<<< HEAD
        client.run("remote list-users -f json", redirect_stdout="users.json")
        info = json.loads(client.load("users.json"))
=======
        client.run("remote list-users -f json")
        info = json.loads(client.stdout)
>>>>>>> 6be37f3b
        assert info == [
            {
                "name": "default",
                "authenticated": True,
                "user_name": "lasote"
            },
            {
                "name": "other_server",
                "authenticated": False,
                "user_name": None
            }
        ]

        client.run("remote login default danimtb -p passpass")
<<<<<<< HEAD
        client.run("remote list-users -f json", redirect_stdout="users.json")
        info = json.loads(client.load("users.json"))
=======
        client.run("remote list-users -f json")
        info = json.loads(client.stdout)
>>>>>>> 6be37f3b
        assert info == [
            {
                "name": "default",
                "authenticated": True,
                "user_name": "danimtb"
            },
            {
                "name": "other_server",
                "authenticated": False,
                "user_name": None
            }
        ]
        client.run("remote set-user other_server lasote")
<<<<<<< HEAD
        client.run("remote list-users -f json", redirect_stdout="users.json")
        info = json.loads(client.load("users.json"))
=======
        client.run("remote list-users -f json")
        info = json.loads(client.stdout)
>>>>>>> 6be37f3b
        assert info == [
            {
                "name": "default",
                "authenticated": True,
                "user_name": "danimtb"
            },
            {
                "name": "other_server",
                "authenticated": False,
                "user_name": "lasote"
            }
        ]

        client.run("remote logout '*'")
        client.run("remote set-user default danimtb")
<<<<<<< HEAD
        client.run("remote list-users -f json", redirect_stdout="users.json")
        info = json.loads(client.load("users.json"))
=======
        client.run("remote list-users -f json")
        info = json.loads(client.stdout)
>>>>>>> 6be37f3b
        assert info == [
            {
                "name": "default",
                "authenticated": False,
                "user_name": "danimtb"
            },
            {
                "name": "other_server",
                "authenticated": False,
                "user_name": None
            }
        ]
        client.run("remote list-users")
        assert "default:\n  Username: danimtb\n  authenticated: False" in client.out
        assert "other_server:\n  No user\n" in client.out

    def test_skip_auth(self):
        default_server = TestServer(users={"lasote": "mypass", "danimtb": "passpass"})
        servers = OrderedDict()
        servers["default"] = default_server
        client = TestClient(servers=servers)
        # Regular auth
        client.run("remote login default lasote -p mypass")

        # Now skip the auth but keeping the same user
        client.run("remote set-user default lasote")
        self.assertIn("Changed user of remote 'default' from "
                      "'lasote' (authenticated) to 'lasote' (authenticated)", client.out)

        # If we change the user the credentials are removed
        client.run("remote set-user default flanders")
        self.assertIn("Changed user of remote 'default' from "
                      "'lasote' (authenticated) to 'flanders' (anonymous)", client.out)

        client.run("remote login default lasote -p BAD_PASS", assert_error=True)
        self.assertIn("Wrong user or password", client.out)

        # Login again correctly
        client.run("remote login default lasote -p mypass")


def test_user_removed_remote_removed():
    # Make sure that removing a remote clears the credentials
    # https://github.com/conan-io/conan/issues/5562
    c = TestClient(default_server_user=True)
    server_url = c.servers["default"].fake_url
    c.run("remote login default admin -p password")
    login = c.cache.localdb.get_login(server_url)
    assert login[0] == "admin"
    c.run("remote remove default")
    login = c.cache.localdb.get_login(server_url)
    assert login == (None, None, None)<|MERGE_RESOLUTION|>--- conflicted
+++ resolved
@@ -187,13 +187,8 @@
         servers["default"] = default_server
         servers["other_server"] = other_server
         client = TestClient(servers=servers, inputs=["lasote", "mypass", "danimtb", "passpass"])
-<<<<<<< HEAD
-        client.run("remote list-users -f json", redirect_stdout="users.json")
-        info = json.loads(client.load("users.json"))
-=======
-        client.run("remote list-users -f json")
-        info = json.loads(client.stdout)
->>>>>>> 6be37f3b
+        client.run("remote list-users -f json")
+        info = json.loads(client.stdout)
         assert info == [
                             {
                                 "name": "default",
@@ -208,13 +203,8 @@
                         ]
 
         client.run('remote set-user default bad_user')
-<<<<<<< HEAD
-        client.run("remote list-users -f json", redirect_stdout="users.json")
-        info = json.loads(client.load("users.json"))
-=======
-        client.run("remote list-users -f json")
-        info = json.loads(client.stdout)
->>>>>>> 6be37f3b
+        client.run("remote list-users -f json")
+        info = json.loads(client.stdout)
         assert info == [
             {
                 "name": "default",
@@ -229,13 +219,8 @@
         ]
 
         client.run('remote set-user default lasote')
-<<<<<<< HEAD
-        client.run("remote list-users -f json", redirect_stdout="users.json")
-        info = json.loads(client.load("users.json"))
-=======
-        client.run("remote list-users -f json")
-        info = json.loads(client.stdout)
->>>>>>> 6be37f3b
+        client.run("remote list-users -f json")
+        info = json.loads(client.stdout)
         assert info == [
             {
                 "name": "default",
@@ -250,13 +235,8 @@
         ]
 
         client.run("remote login default lasote -p mypass")
-<<<<<<< HEAD
-        client.run("remote list-users -f json", redirect_stdout="users.json")
-        info = json.loads(client.load("users.json"))
-=======
-        client.run("remote list-users -f json")
-        info = json.loads(client.stdout)
->>>>>>> 6be37f3b
+        client.run("remote list-users -f json")
+        info = json.loads(client.stdout)
         assert info == [
             {
                 "name": "default",
@@ -271,13 +251,8 @@
         ]
 
         client.run("remote login default danimtb -p passpass")
-<<<<<<< HEAD
-        client.run("remote list-users -f json", redirect_stdout="users.json")
-        info = json.loads(client.load("users.json"))
-=======
-        client.run("remote list-users -f json")
-        info = json.loads(client.stdout)
->>>>>>> 6be37f3b
+        client.run("remote list-users -f json")
+        info = json.loads(client.stdout)
         assert info == [
             {
                 "name": "default",
@@ -291,13 +266,8 @@
             }
         ]
         client.run("remote set-user other_server lasote")
-<<<<<<< HEAD
-        client.run("remote list-users -f json", redirect_stdout="users.json")
-        info = json.loads(client.load("users.json"))
-=======
-        client.run("remote list-users -f json")
-        info = json.loads(client.stdout)
->>>>>>> 6be37f3b
+        client.run("remote list-users -f json")
+        info = json.loads(client.stdout)
         assert info == [
             {
                 "name": "default",
@@ -313,13 +283,8 @@
 
         client.run("remote logout '*'")
         client.run("remote set-user default danimtb")
-<<<<<<< HEAD
-        client.run("remote list-users -f json", redirect_stdout="users.json")
-        info = json.loads(client.load("users.json"))
-=======
-        client.run("remote list-users -f json")
-        info = json.loads(client.stdout)
->>>>>>> 6be37f3b
+        client.run("remote list-users -f json")
+        info = json.loads(client.stdout)
         assert info == [
             {
                 "name": "default",
