--- conflicted
+++ resolved
@@ -40,42 +40,6 @@
     assert "hello0/0.1@lasote/stable: Generating the package" in client.out
     assert "hello1/0.1@lasote/stable: Generating the package" in client.out
     assert "hello2/0.1@lasote/stable: Generating the package" in client.out
-
-
-<<<<<<< HEAD
-@pytest.mark.xfail(reason="changing package-ids")
-def test_reuse(client):
-    # FIXME: package-ids will change
-    for lang, id0, id1 in [(0, "3475bd55b91ae904ac96fde0f106a136ab951a5e",
-                               "c27896c40136be4bb5fd9c759d9abffaee6756a0"),
-                           (1, "f43bd822487baa4ed2426c279c27b2811870499a",
-                               "9f15cc4352ab4f46f118942394adc52a2cdbcffc")]:
-
-        client.run("install . -o *:language=%d --build missing" % lang)
-        assert "Configuration:[settings]", "".join(str(client.out).splitlines())
-        ref = RecipeReference.loads("hello0/0.1@lasote/stable")
-
-        hello0 = client.get_latest_pkg_layout(PkgReference(ref, id0)).package()
-        hello0_info = os.path.join(hello0, CONANINFO)
-        hello0_conan_info = load_binary_info(load(hello0_info))
-        assert lang == hello0_conan_info["options"]["language"]
-
-        pref1 = PkgReference(RecipeReference.loads("hello1/0.1@lasote/stable"), id1)
-        hello1 = client.get_latest_pkg_layout(pref1).package()
-        hello1_info = os.path.join(hello1, CONANINFO)
-        hello1_conan_info = load_binary_info(load(hello1_info))
-        assert lang == hello1_conan_info["options"]["language"]
-=======
-@pytest.mark.xfail(reason="build_modes.report_matches() not working now")
-def test_partials(client):
-    client.run("install . --build=missing")
-    client.run("install ./ --build=Bye")
-    assert "No package matching 'Bye' pattern found." in client.out
-
-    for package in ["hello0", "hello1"]:
-        client.run("install . --build=%s" % package)
-        assert "No package matching" not in client.out
->>>>>>> 63ee9c7c
 
 
 def test_upper_option(client):
