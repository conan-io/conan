--- conflicted
+++ resolved
@@ -21,26 +21,16 @@
                 self.copy("file.txt")
         """)
     client.save({"conanfile.py": conanfile})
-<<<<<<< HEAD
-    client.run("create . pkg/0.1@lasote/testing")
+    client.run("create . --name=pkg --version=0.1 --user=lasote --channel=testing")
     client.run("upload pkg/0.1@lasote/testing -r default")
-=======
-    client.run("create . --name=pkg --version=0.1 --user=lasote --channel=testing")
-    client.run("upload pkg/0.1@lasote/testing --all -r default")
->>>>>>> 63a329c6
 
     client2 = TestClient(servers=client.servers, inputs=["admin", "password"])
     client2.run("install --reference=pkg/0.1@lasote/testing")
     value = load(os.path.join(client2.current_folder, "file.txt"))
 
     time.sleep(1)  # Make sure the new timestamp is later
-<<<<<<< HEAD
-    client.run("create . pkg/0.1@lasote/testing")  # Because of random, this should be NEW prev
+    client.run("create . --name=pkg --version=0.1 --user=lasote --channel=testing")  # Because of random, this should be NEW prev
     client.run("upload pkg/0.1@lasote/testing -r default")
-=======
-    client.run("create . --name=pkg --version=0.1 --user=lasote --channel=testing")  # Because of random, this should be NEW prev
-    client.run("upload pkg/0.1@lasote/testing --all -r default")
->>>>>>> 63a329c6
 
     client2.run("install --reference=pkg/0.1@lasote/testing")
     new_value = load(os.path.join(client2.current_folder, "file.txt"))
@@ -53,13 +43,8 @@
 
     # Now check newer local modifications are not overwritten
     time.sleep(1)  # Make sure the new timestamp is later
-<<<<<<< HEAD
-    client.run("create . pkg/0.1@lasote/testing")
+    client.run("create . --name=pkg --version=0.1 --user=lasote --channel=testing")
     client.run("upload pkg/0.1@lasote/testing -r default")
-=======
-    client.run("create . --name=pkg --version=0.1 --user=lasote --channel=testing")
-    client.run("upload pkg/0.1@lasote/testing --all -r default")
->>>>>>> 63a329c6
 
     client2.save({"conanfile.py": conanfile})
     client2.run("create . --name=pkg --version=0.1 --user=lasote --channel=testing")
