import textwrap
import unittest

from conans.test.utils.tools import GenConanfile, TestClient


class InstallParallelTest(unittest.TestCase):

    def test_basic_parallel_install(self):
        client = TestClient(default_server_user=True)
        threads = 1  # At the moment, not really parallel until output implements mutex
        counter = 4

        client.save({"global.conf": f"core.download:parallel={threads}"},
                    path=client.cache.cache_folder)
        client.save({"conanfile.py": GenConanfile()})

        for i in range(counter):
<<<<<<< HEAD
            client.run("create . pkg%s/0.1@user/testing" % i)
        client.run("upload * --confirm -r default")
=======
            client.run("create . --name=pkg%s --version=0.1 --user=user --channel=testing" % i)
        client.run("upload * --all --confirm -r default")
>>>>>>> 63a329c6
        client.run("remove * -f")

        # Lets consume the packages
        conanfile_txt = ["[requires]"]
        for i in range(counter):
            conanfile_txt.append("pkg%s/0.1@user/testing" % i)
        conanfile_txt = "\n".join(conanfile_txt)

        client.save({"conanfile.txt": conanfile_txt}, clean_first=True)
        client.run("install .")
        self.assertIn("Downloading binary packages in %s parallel threads" % threads, client.out)
        for i in range(counter):
            self.assertIn("pkg%s/0.1@user/testing: Package installed" % i, client.out)<|MERGE_RESOLUTION|>--- conflicted
+++ resolved
@@ -16,13 +16,8 @@
         client.save({"conanfile.py": GenConanfile()})
 
         for i in range(counter):
-<<<<<<< HEAD
-            client.run("create . pkg%s/0.1@user/testing" % i)
+            client.run("create . --name=pkg%s --version=0.1 --user=user --channel=testing" % i)
         client.run("upload * --confirm -r default")
-=======
-            client.run("create . --name=pkg%s --version=0.1 --user=user --channel=testing" % i)
-        client.run("upload * --all --confirm -r default")
->>>>>>> 63a329c6
         client.run("remove * -f")
 
         # Lets consume the packages
