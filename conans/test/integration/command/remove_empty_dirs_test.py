--- conflicted
+++ resolved
@@ -12,11 +12,7 @@
         client = TestClient()
         client.save({"conanfile.py": GenConanfile("hello", "0.1")})
         client.run("export . lasote/stable")
-<<<<<<< HEAD
-        rrev = client.cache.get_latest_rrev(ConanFileReference.loads("hello/0.1@lasote/stable"))
-=======
-        rrev = client.cache.get_latest_recipe_reference(RecipeReference.loads("Hello/0.1@lasote/stable"))
->>>>>>> fd345ce4
+        rrev = client.cache.get_latest_recipe_reference(RecipeReference.loads("hello/0.1@lasote/stable"))
         ref_layout = client.cache.ref_layout(rrev)
         self.assertTrue(os.path.exists(ref_layout.base_folder))
         client.run("remove hello* -f")
@@ -26,19 +22,11 @@
         client = TestClient()
         client.save({"conanfile.py": GenConanfile("hello", "0.1")})
         client.run("export . lasote/stable")
-<<<<<<< HEAD
-        rrev = client.cache.get_latest_rrev(ConanFileReference.loads("hello/0.1@lasote/stable"))
+        rrev = client.cache.get_latest_recipe_reference(RecipeReference.loads("hello/0.1@lasote/stable"))
         ref_layout = client.cache.ref_layout(rrev)
         self.assertTrue(os.path.exists(ref_layout.base_folder))
         client.run("export . lasote2/stable")
-        rrev2 = client.cache.get_latest_rrev(ConanFileReference.loads("hello/0.1@lasote2/stable"))
-=======
-        rrev = client.cache.get_latest_recipe_reference(RecipeReference.loads("Hello/0.1@lasote/stable"))
-        ref_layout = client.cache.ref_layout(rrev)
-        self.assertTrue(os.path.exists(ref_layout.base_folder))
-        client.run("export . lasote2/stable")
-        rrev2 = client.cache.get_latest_recipe_reference(RecipeReference.loads("Hello/0.1@lasote2/stable"))
->>>>>>> fd345ce4
+        rrev2 = client.cache.get_latest_recipe_reference(RecipeReference.loads("hello/0.1@lasote2/stable"))
         ref_layout2 = client.cache.ref_layout(rrev2)
         self.assertTrue(os.path.exists(ref_layout2.base_folder))
         client.run("remove hello/0.1@lasote/stable -f")
