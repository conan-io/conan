import os
import textwrap
import unittest

from parameterized.parameterized import parameterized

from conans.client.tools.files import replace_in_file
from conans.model.ref import ConanFileReference
from conans.test.utils.tools import TestClient, TestServer, GenConanfile


class ConanAliasTest(unittest.TestCase):

    def test_alias_different_name(self):
        client = TestClient()
        client.run("alias myalias/1.0@user/channel lib/1.0@user/channel", assert_error=True)
        self.assertIn("An alias can only be defined to a package with the same name",
                      client.out)

<<<<<<< HEAD
=======
    def test_complete_large(self):
        # https://github.com/conan-io/conan/issues/2583
        conanfile0 = """from conans import ConanFile
class Pkg(ConanFile):
    pass
"""
        conanfile = """from conans import ConanFile
class Pkg(ConanFile):
    def requirements(self):
        self.requires("%s")
"""
        conanfile2 = """from conans import ConanFile
class Pkg(ConanFile):
    def requirements(self):
        self.requires("%s")
        self.requires("%s")
"""
        conanfile3 = """from conans import ConanFile
class Pkg(ConanFile):
    def requirements(self):
        self.requires("%s")
        self.requires("%s")
        self.requires("%s")
"""
        client = TestClient()

        def export_alias(name, conanfile):
            client.save({"conanfile.py": conanfile})
            client.run("export . %s/0.1@user/testing" % name)
            client.run("alias %s/ALIAS@user/testing %s/0.1@user/testing" % (name, name))

        for name, conanfile in [
            ("CA", conanfile0),
            ("CB", conanfile % "CA/ALIAS@user/testing"),
            ("CC", conanfile % "CA/ALIAS@user/testing"),
            ("CD", conanfile2 % ("CA/ALIAS@user/testing", "CB/ALIAS@user/testing")),
            ("CE", conanfile2 % ("CA/ALIAS@user/testing", "CB/ALIAS@user/testing")),
            ("CF", conanfile2 % ("CA/ALIAS@user/testing", "CB/ALIAS@user/testing")),
            ("CG", conanfile3 %
                ("CA/ALIAS@user/testing", "CD/ALIAS@user/testing", "CB/ALIAS@user/testing")),
            ("CI", conanfile2 % ("CA/ALIAS@user/testing", "CB/ALIAS@user/testing")),
            ("CH", conanfile2 % ("CA/ALIAS@user/testing", "CB/ALIAS@user/testing")),
        ]:
            export_alias(name, conanfile)

        cj = """from conans import ConanFile
class Pkg(ConanFile):
    def build_requirements( self):
        self.requires( "CA/ALIAS@user/testing")
    def requirements( self):
        self.requires( "CB/ALIAS@user/testing")
"""
        export_alias("CJ", cj)

        ck = """from conans import ConanFile
class Pkg(ConanFile):
    def build_requirements( self):
        self.requires( "CA/ALIAS@user/testing")

    def requirements( self):
        self.requires( "CB/ALIAS@user/testing")
        self.requires( "CH/ALIAS@user/testing")
        self.requires( "CI/ALIAS@user/testing")
        self.requires( "CF/ALIAS@user/testing")
        self.requires( "CE/ALIAS@user/testing")
        self.requires( "CD/ALIAS@user/testing")
        self.requires( "CJ/ALIAS@user/testing")
        self.requires( "CG/ALIAS@user/testing")
"""
        export_alias("CK", ck)

        cl = """from conans import ConanFile
class Pkg(ConanFile):
    def build_requirements( self):
        self.requires( "CA/ALIAS@user/testing")

    def requirements( self):
        self.requires( "CI/ALIAS@user/testing")
        self.requires( "CF/ALIAS@user/testing")
        self.requires( "CC/ALIAS@user/testing")
        self.requires( "CJ/ALIAS@user/testing")
        self.requires( "CB/ALIAS@user/testing")
        self.requires( "CH/ALIAS@user/testing")
        self.requires( "CK/ALIAS@user/testing")
"""
        export_alias("CL", cl)

        cm = """from conans import ConanFile
class Pkg(ConanFile):
    def build_requirements( self):
        self.requires( "CA/ALIAS@user/testing")

    def requirements( self):
        self.requires( "CB/ALIAS@user/testing")
        self.requires( "CL/ALIAS@user/testing")
"""
        export_alias("CM", cm)

        consumer = """from conans import ConanFile
class Pkg(ConanFile):
    def build_requirements( self):
        self.requires( "CA/ALIAS@user/testing")

    def requirements( self):
        self.requires( "CD/ALIAS@user/testing")
        self.requires( "CI/ALIAS@user/testing")
        self.requires( "CG/ALIAS@user/testing")
        self.requires( "CM/ALIAS@user/testing")
        self.requires( "CJ/ALIAS@user/testing")
        self.requires( "CK/ALIAS@user/testing")
        self.requires( "CB/ALIAS@user/testing")
        self.requires( "CL/ALIAS@user/testing")
        self.requires( "CH/ALIAS@user/testing")
"""
        client.save({"conanfile.py": consumer})
        client.run("info . --graph=file.dot")
        graphfile = client.load("file.dot")
        self.assertIn('"conanfile.py" -> "CD/0.1@user/testing"', graphfile)
        self.assertIn('"CB/0.1@user/testing" -> "CA/0.1@user/testing"', graphfile)
        self.assertIn('"CD/0.1@user/testing" -> "CA/0.1@user/testing"', graphfile)
        self.assertIn('"CD/0.1@user/testing" -> "CB/0.1@user/testing"', graphfile)
        self.assertIn('"CJ/0.1@user/testing" -> "CB/0.1@user/testing"', graphfile)

    def test_striped_large(self):
        # https://github.com/conan-io/conan/issues/2583
        conanfile0 = """from conans import ConanFile
class Pkg(ConanFile):
    pass
"""
        client = TestClient()

        def export_alias(name, conanfile):
            client.save({"conanfile.py": conanfile})
            client.run("export . %s/0.1@user/testing" % name)
            client.run("alias %s/ALIAS@user/testing %s/0.1@user/testing" % (name, name))

        export_alias("CH", conanfile0)

        ck = """from conans import ConanFile
class Pkg(ConanFile):
    def requirements( self):
        self.requires( "CH/ALIAS@user/testing")
"""
        export_alias("CK", ck)

        cl = """from conans import ConanFile
class Pkg(ConanFile):
    def requirements( self):
        self.requires( "CK/ALIAS@user/testing")
        self.requires( "CH/ALIAS@user/testing")
"""
        export_alias("CL", cl)

        cm = """from conans import ConanFile
class Pkg(ConanFile):
    def requirements( self):
        self.requires( "CL/ALIAS@user/testing")
"""
        export_alias("CM", cm)

        consumer = """from conans import ConanFile
class Pkg(ConanFile):
    def requirements( self):
        self.requires( "CM/ALIAS@user/testing")
        self.requires( "CL/ALIAS@user/testing")
        self.requires( "CK/ALIAS@user/testing")
        self.requires( "CH/ALIAS@user/testing")
"""
        client.save({"conanfile.py": consumer})
        client.run("info . --graph=file.dot")
        graphfile = client.load("file.dot")
        self.assertIn('"CM/0.1@user/testing" -> "CL/0.1@user/testing"', graphfile)
        self.assertIn('"CL/0.1@user/testing" -> "CK/0.1@user/testing"', graphfile)
        self.assertIn('"CL/0.1@user/testing" -> "CH/0.1@user/testing"', graphfile)
        self.assertIn('"CK/0.1@user/testing" -> "CH/0.1@user/testing"', graphfile)

    @parameterized.expand([(True, ), (False, )])
    def test_double_alias(self, use_requires):
        # https://github.com/conan-io/conan/issues/2583
        client = TestClient()
        if use_requires:
            conanfile = """from conans import ConanFile
class Pkg(ConanFile):
    requires = "%s"
"""
        else:
            conanfile = """from conans import ConanFile
class Pkg(ConanFile):
    def requirements(self):
        req = "%s"
        if req:
            self.requires(req)
"""

        client.save({"conanfile.py": conanfile % ""}, clean_first=True)
        client.run("export . LibD/0.1@user/testing")
        client.run("alias LibD/latest@user/testing LibD/0.1@user/testing")

        client.save({"conanfile.py": conanfile % "LibD/latest@user/testing"})
        client.run("export . LibC/0.1@user/testing")
        client.run("alias LibC/latest@user/testing LibC/0.1@user/testing")

        client.save({"conanfile.py": conanfile % "LibC/latest@user/testing"})
        client.run("export . LibB/0.1@user/testing")
        client.run("alias LibB/latest@user/testing LibB/0.1@user/testing")

        client.save({"conanfile.py": conanfile % "LibC/latest@user/testing"})
        client.run("export . LibA/0.1@user/testing")
        client.run("alias LibA/latest@user/testing LibA/0.1@user/testing")

        client.save(
                {"conanfile.txt": "[requires]\nLibA/latest@user/testing\nLibB/latest@user/testing"},
                clean_first=True)
        client.run("info conanfile.txt --graph=file.dot")
        graphfile = client.load("file.dot")
        self.assertIn('"LibA/0.1@user/testing" -> "LibC/0.1@user/testing"', graphfile)
        self.assertIn('"LibB/0.1@user/testing" -> "LibC/0.1@user/testing"', graphfile)
        self.assertIn('"LibC/0.1@user/testing" -> "LibD/0.1@user/testing"', graphfile)
        self.assertIn('"conanfile.txt" -> "LibB/0.1@user/testing"', graphfile)
        self.assertIn('"conanfile.txt" -> "LibA/0.1@user/testing"', graphfile)

    @parameterized.expand([(True, ), (False, )])
    def test_double_alias_options(self, use_requires):
        # https://github.com/conan-io/conan/issues/2583
        client = TestClient()
        if use_requires:
            conanfile = """from conans import ConanFile
class Pkg(ConanFile):
    requires = "%s"
    options = {"myoption": [True, False]}
    default_options = {"myoption": True}
    def package_info(self):
        self.output.info("MYOPTION: {} {}".format(self.name, self.options.myoption))
"""
        else:
            conanfile = """from conans import ConanFile
class Pkg(ConanFile):
    options = {"myoption": [True, False]}
    default_options = {"myoption": True}
    def configure(self):
        if self.name == "LibB":
            self.options["LibD"].myoption = False
    def requirements(self):
        req = "%s"
        if req:
            self.requires(req)
    def package_info(self):
        self.output.info("MYOPTION: {} {}".format(self.name, self.options.myoption))
"""

        client.save({"conanfile.py": conanfile % ""}, clean_first=True)
        client.run("export . LibD/0.1@user/testing")
        client.run("alias LibD/latest@user/testing LibD/0.1@user/testing")

        client.save({"conanfile.py": conanfile % "LibD/latest@user/testing"})
        client.run("export . LibC/0.1@user/testing")
        client.run("alias LibC/latest@user/testing LibC/0.1@user/testing")

        client.save({"conanfile.py": conanfile % "LibC/latest@user/testing"})
        replace_in_file(os.path.join(client.current_folder, "conanfile.py"),
                        '{"myoption": True}',
                        '{"myoption": True, "LibD:myoption": False}',
                        output=client.out)
        client.run("export . LibB/0.1@user/testing")
        client.run("alias LibB/latest@user/testing LibB/0.1@user/testing")

        client.save({"conanfile.py": conanfile % "LibC/latest@user/testing"})
        client.run("export . LibA/0.1@user/testing")
        client.run("alias LibA/latest@user/testing LibA/0.1@user/testing")

        client.save({"conanfile.txt": "[requires]\nLibA/latest@user/testing\nLibB/latest@user/testing"},
                    clean_first=True)
        client.run("info conanfile.txt --graph=file.dot")
        graphfile = client.load("file.dot")
        self.assertIn('"LibA/0.1@user/testing" -> "LibC/0.1@user/testing"', graphfile)
        self.assertIn('"LibB/0.1@user/testing" -> "LibC/0.1@user/testing"', graphfile)
        self.assertIn('"LibC/0.1@user/testing" -> "LibD/0.1@user/testing"', graphfile)
        self.assertIn('"conanfile.txt" -> "LibB/0.1@user/testing"', graphfile)
        self.assertIn('"conanfile.txt" -> "LibA/0.1@user/testing"', graphfile)
        client.run("install conanfile.txt --build=missing")
        self.assertIn("LibD/0.1@user/testing: MYOPTION: LibD False", client.out)
        self.assertIn("LibB/0.1@user/testing: MYOPTION: LibB True", client.out)
        self.assertIn("LibA/0.1@user/testing: MYOPTION: LibA True", client.out)
        self.assertIn("LibC/0.1@user/testing: MYOPTION: LibC True", client.out)

    @parameterized.expand([(True, ), (False, )])
    def test_double_alias_ranges(self, use_requires):
        # https://github.com/conan-io/conan/issues/2583
        client = TestClient()
        if use_requires:
            conanfile = """from conans import ConanFile
class Pkg(ConanFile):
    requires = "%s"
"""
        else:
            conanfile = """from conans import ConanFile
class Pkg(ConanFile):
    def requirements(self):
        req = "%s"
        if req:
            self.requires(req)
"""

        client.save({"conanfile.py": conanfile % ""}, clean_first=True)
        client.run("export . LibD/sha1@user/testing")
        client.run("alias LibD/0.1@user/testing LibD/sha1@user/testing")

        client.save({"conanfile.py": conanfile % "LibD/[~0.1]@user/testing"})
        client.run("export . LibC/sha1@user/testing")
        client.run("alias LibC/0.1@user/testing LibC/sha1@user/testing")

        client.save({"conanfile.py": conanfile % "LibC/[~0.1]@user/testing"})
        client.run("export . LibB/sha1@user/testing")
        client.run("alias LibB/0.1@user/testing LibB/sha1@user/testing")

        client.save({"conanfile.py": conanfile % "LibC/[~0.1]@user/testing"})
        client.run("export . LibA/sha1@user/testing")
        client.run("alias LibA/0.1@user/testing LibA/sha1@user/testing")

        client.save({"conanfile.txt": "[requires]\nLibA/[~0.1]@user/testing\nLibB/[~0.1]@user/testing"},
                    clean_first=True)
        client.run("info conanfile.txt --graph=file.dot")
        graphfile = client.load("file.dot")
        self.assertIn('"LibA/sha1@user/testing" -> "LibC/sha1@user/testing"', graphfile)
        self.assertIn('"LibB/sha1@user/testing" -> "LibC/sha1@user/testing"', graphfile)
        self.assertIn('"LibC/sha1@user/testing" -> "LibD/sha1@user/testing"', graphfile)
        self.assertIn('"conanfile.txt" -> "LibB/sha1@user/testing"', graphfile)
        self.assertIn('"conanfile.txt" -> "LibA/sha1@user/testing"', graphfile)

    def test_alias_bug(self):
        # https://github.com/conan-io/conan/issues/2252
        client = TestClient()
        client.save({"conanfile.py": GenConanfile()})
        client.run("create . Pkg/0.1@user/testing")
        client.run("alias Pkg/latest@user/testing Pkg/0.1@user/testing")
        client.save({"conanfile.py": GenConanfile().with_require("Pkg/latest@user/testing")})
        client.run("create . Pkg1/0.1@user/testing")
        client.run("create . Pkg2/0.1@user/testing")

        client.save({"conanfile.py": GenConanfile().with_requires("Pkg1/0.1@user/testing",
                                                                  "Pkg2/0.1@user/testing")})
        client.run("create . PkgRoot/0.1@user/testing")
        self.assertNotIn("Pkg/latest@user/testing", client.out)
        self.assertIn("Pkg/0.1@user/testing: Already installed!", client.out)
        self.assertIn("Pkg1/0.1@user/testing: Already installed!", client.out)
        self.assertIn("Pkg2/0.1@user/testing: Already installed!", client.out)

    def test_transitive_alias(self):
        client = TestClient()
        client.save({"conanfile.py": GenConanfile()})
        client.run("create . Pkg/0.1@user/testing")
        client.run("alias Pkg/latest@user/testing Pkg/0.1@user/testing")
        client.run("alias Pkg/superlatest@user/testing Pkg/latest@user/testing")
        client.run("alias Pkg/megalatest@user/testing Pkg/superlatest@user/testing")

        client.save({"conanfile.py":
                     GenConanfile().with_require("Pkg/megalatest@user/testing")})
        client.run("create . Consumer/0.1@user/testing")
        self.assertIn("Pkg/0.1@user/testing: Already installed!", client.out)
        self.assertNotIn("latest@user", client.out)

>>>>>>> 4810ed3d
    def test_repeated_alias(self):
        client = TestClient()
        client.run("alias Hello/0.X@lasote/channel Hello/0.1@lasote/channel")
        client.run("alias Hello/0.X@lasote/channel Hello/0.2@lasote/channel")
        client.run("alias Hello/0.X@lasote/channel Hello/0.3@lasote/channel")

    def test_existing_python_requires(self):
        # https://github.com/conan-io/conan/issues/8702
        client = TestClient()
        client.save({"conanfile.py": GenConanfile()})
        client.run("create . test-python-requires/0.1@user/testing")
        client.save({"conanfile.py": """from conans import ConanFile
class Pkg(ConanFile):
    python_requires = 'test-python-requires/0.1@user/testing'"""})
        client.run("create . Pkg/0.1@user/testing")
        client.run("alias Pkg/0.1@user/testing Pkg/0.2@user/testing", assert_error=True)
        self.assertIn("ERROR: Reference 'Pkg/0.1@user/testing' is already a package",
                      client.out)

    def test_basic(self):
        client = TestClient(default_server_user=True)
        for i in (1, 2):
            client.save({"conanfile.py": GenConanfile().with_name("Hello").with_version("0.%s" % i)})
            client.run("export . lasote/channel")

        client.run("alias Hello/0.X@lasote/channel Hello/0.1@lasote/channel")
        conanfile_chat = textwrap.dedent("""
            from conans import ConanFile
            class TestConan(ConanFile):
                name = "Chat"
                version = "1.0"
                requires = "Hello/(0.X)@lasote/channel"
                """)
        client.save({"conanfile.py": conanfile_chat}, clean_first=True)
        client.run("export . lasote/channel")
        client.save({"conanfile.txt": "[requires]\nChat/1.0@lasote/channel"}, clean_first=True)

        client.run("install . --build=missing")

        self.assertIn("Hello/0.1@lasote/channel from local", client.out)
        self.assertNotIn("Hello/0.X@lasote/channel", client.out)

        ref = ConanFileReference.loads("Chat/1.0@lasote/channel")
        pref = client.get_latest_prev(ref)
        pkg_folder = client.get_latest_pkg_layout(pref).package()
        conaninfo = client.load(os.path.join(pkg_folder, "conaninfo.txt"))

        self.assertIn("Hello/0.1", conaninfo)
        self.assertNotIn("Hello/0.X", conaninfo)

        client.run('upload "*" --all --confirm')
        client.run('remove "*" -f')

        client.run("install .")
        self.assertIn("Hello/0.1@lasote/channel from 'default'", client.out)
        self.assertNotIn("Hello/0.X@lasote/channel from", client.out)

        client.run("alias Hello/0.X@lasote/channel Hello/0.2@lasote/channel")
        client.run("install . --build=missing")
        self.assertIn("Hello/0.2", client.out)
        self.assertNotIn("Hello/0.1", client.out)

    def test_not_override_package(self):
        """ Do not override a package with an alias

            If we create an alias with the same name as an existing package, it will
            override the package without any warning.
        """
        t = TestClient()
        conanfile = textwrap.dedent("""
            from conans import ConanFile
            class Pkg(ConanFile):
                description = "{}"
            """)

        # Create two packages
        reference1 = "PkgA/0.1@user/testing"
        t.save({"conanfile.py": conanfile.format(reference1)})
        t.run("export . {}".format(reference1))

        reference2 = "PkgA/0.2@user/testing"
        t.save({"conanfile.py": conanfile.format(reference2)})
        t.run("export . {}".format(reference2))

        # Now create an alias overriding one of them
        alias = reference2
        t.run("alias {alias} {reference}".format(alias=alias, reference=reference1),
              assert_error=True)
        self.assertIn("ERROR: Reference '{}' is already a package".format(alias), t.out)

        # Check that the package is not damaged
        t.run("inspect {} -a description".format(reference2))
        self.assertIn("description: {}".format(reference2), t.out)

        # Remove it, and create the alias again (twice, override an alias is allowed)
        t.run("remove {} -f".format(reference2))
        t.run("alias {alias} {reference}".format(alias=alias, reference=reference1))
        t.run("alias {alias} {reference}".format(alias=alias, reference=reference1))

        t.run("inspect {} -a description".format(reference2))
        self.assertIn("description: None", t.out)  # The alias conanfile doesn't have description<|MERGE_RESOLUTION|>--- conflicted
+++ resolved
@@ -2,11 +2,9 @@
 import textwrap
 import unittest
 
-from parameterized.parameterized import parameterized
 
-from conans.client.tools.files import replace_in_file
 from conans.model.ref import ConanFileReference
-from conans.test.utils.tools import TestClient, TestServer, GenConanfile
+from conans.test.utils.tools import TestClient, GenConanfile
 
 
 class ConanAliasTest(unittest.TestCase):
@@ -17,370 +15,6 @@
         self.assertIn("An alias can only be defined to a package with the same name",
                       client.out)
 
-<<<<<<< HEAD
-=======
-    def test_complete_large(self):
-        # https://github.com/conan-io/conan/issues/2583
-        conanfile0 = """from conans import ConanFile
-class Pkg(ConanFile):
-    pass
-"""
-        conanfile = """from conans import ConanFile
-class Pkg(ConanFile):
-    def requirements(self):
-        self.requires("%s")
-"""
-        conanfile2 = """from conans import ConanFile
-class Pkg(ConanFile):
-    def requirements(self):
-        self.requires("%s")
-        self.requires("%s")
-"""
-        conanfile3 = """from conans import ConanFile
-class Pkg(ConanFile):
-    def requirements(self):
-        self.requires("%s")
-        self.requires("%s")
-        self.requires("%s")
-"""
-        client = TestClient()
-
-        def export_alias(name, conanfile):
-            client.save({"conanfile.py": conanfile})
-            client.run("export . %s/0.1@user/testing" % name)
-            client.run("alias %s/ALIAS@user/testing %s/0.1@user/testing" % (name, name))
-
-        for name, conanfile in [
-            ("CA", conanfile0),
-            ("CB", conanfile % "CA/ALIAS@user/testing"),
-            ("CC", conanfile % "CA/ALIAS@user/testing"),
-            ("CD", conanfile2 % ("CA/ALIAS@user/testing", "CB/ALIAS@user/testing")),
-            ("CE", conanfile2 % ("CA/ALIAS@user/testing", "CB/ALIAS@user/testing")),
-            ("CF", conanfile2 % ("CA/ALIAS@user/testing", "CB/ALIAS@user/testing")),
-            ("CG", conanfile3 %
-                ("CA/ALIAS@user/testing", "CD/ALIAS@user/testing", "CB/ALIAS@user/testing")),
-            ("CI", conanfile2 % ("CA/ALIAS@user/testing", "CB/ALIAS@user/testing")),
-            ("CH", conanfile2 % ("CA/ALIAS@user/testing", "CB/ALIAS@user/testing")),
-        ]:
-            export_alias(name, conanfile)
-
-        cj = """from conans import ConanFile
-class Pkg(ConanFile):
-    def build_requirements( self):
-        self.requires( "CA/ALIAS@user/testing")
-    def requirements( self):
-        self.requires( "CB/ALIAS@user/testing")
-"""
-        export_alias("CJ", cj)
-
-        ck = """from conans import ConanFile
-class Pkg(ConanFile):
-    def build_requirements( self):
-        self.requires( "CA/ALIAS@user/testing")
-
-    def requirements( self):
-        self.requires( "CB/ALIAS@user/testing")
-        self.requires( "CH/ALIAS@user/testing")
-        self.requires( "CI/ALIAS@user/testing")
-        self.requires( "CF/ALIAS@user/testing")
-        self.requires( "CE/ALIAS@user/testing")
-        self.requires( "CD/ALIAS@user/testing")
-        self.requires( "CJ/ALIAS@user/testing")
-        self.requires( "CG/ALIAS@user/testing")
-"""
-        export_alias("CK", ck)
-
-        cl = """from conans import ConanFile
-class Pkg(ConanFile):
-    def build_requirements( self):
-        self.requires( "CA/ALIAS@user/testing")
-
-    def requirements( self):
-        self.requires( "CI/ALIAS@user/testing")
-        self.requires( "CF/ALIAS@user/testing")
-        self.requires( "CC/ALIAS@user/testing")
-        self.requires( "CJ/ALIAS@user/testing")
-        self.requires( "CB/ALIAS@user/testing")
-        self.requires( "CH/ALIAS@user/testing")
-        self.requires( "CK/ALIAS@user/testing")
-"""
-        export_alias("CL", cl)
-
-        cm = """from conans import ConanFile
-class Pkg(ConanFile):
-    def build_requirements( self):
-        self.requires( "CA/ALIAS@user/testing")
-
-    def requirements( self):
-        self.requires( "CB/ALIAS@user/testing")
-        self.requires( "CL/ALIAS@user/testing")
-"""
-        export_alias("CM", cm)
-
-        consumer = """from conans import ConanFile
-class Pkg(ConanFile):
-    def build_requirements( self):
-        self.requires( "CA/ALIAS@user/testing")
-
-    def requirements( self):
-        self.requires( "CD/ALIAS@user/testing")
-        self.requires( "CI/ALIAS@user/testing")
-        self.requires( "CG/ALIAS@user/testing")
-        self.requires( "CM/ALIAS@user/testing")
-        self.requires( "CJ/ALIAS@user/testing")
-        self.requires( "CK/ALIAS@user/testing")
-        self.requires( "CB/ALIAS@user/testing")
-        self.requires( "CL/ALIAS@user/testing")
-        self.requires( "CH/ALIAS@user/testing")
-"""
-        client.save({"conanfile.py": consumer})
-        client.run("info . --graph=file.dot")
-        graphfile = client.load("file.dot")
-        self.assertIn('"conanfile.py" -> "CD/0.1@user/testing"', graphfile)
-        self.assertIn('"CB/0.1@user/testing" -> "CA/0.1@user/testing"', graphfile)
-        self.assertIn('"CD/0.1@user/testing" -> "CA/0.1@user/testing"', graphfile)
-        self.assertIn('"CD/0.1@user/testing" -> "CB/0.1@user/testing"', graphfile)
-        self.assertIn('"CJ/0.1@user/testing" -> "CB/0.1@user/testing"', graphfile)
-
-    def test_striped_large(self):
-        # https://github.com/conan-io/conan/issues/2583
-        conanfile0 = """from conans import ConanFile
-class Pkg(ConanFile):
-    pass
-"""
-        client = TestClient()
-
-        def export_alias(name, conanfile):
-            client.save({"conanfile.py": conanfile})
-            client.run("export . %s/0.1@user/testing" % name)
-            client.run("alias %s/ALIAS@user/testing %s/0.1@user/testing" % (name, name))
-
-        export_alias("CH", conanfile0)
-
-        ck = """from conans import ConanFile
-class Pkg(ConanFile):
-    def requirements( self):
-        self.requires( "CH/ALIAS@user/testing")
-"""
-        export_alias("CK", ck)
-
-        cl = """from conans import ConanFile
-class Pkg(ConanFile):
-    def requirements( self):
-        self.requires( "CK/ALIAS@user/testing")
-        self.requires( "CH/ALIAS@user/testing")
-"""
-        export_alias("CL", cl)
-
-        cm = """from conans import ConanFile
-class Pkg(ConanFile):
-    def requirements( self):
-        self.requires( "CL/ALIAS@user/testing")
-"""
-        export_alias("CM", cm)
-
-        consumer = """from conans import ConanFile
-class Pkg(ConanFile):
-    def requirements( self):
-        self.requires( "CM/ALIAS@user/testing")
-        self.requires( "CL/ALIAS@user/testing")
-        self.requires( "CK/ALIAS@user/testing")
-        self.requires( "CH/ALIAS@user/testing")
-"""
-        client.save({"conanfile.py": consumer})
-        client.run("info . --graph=file.dot")
-        graphfile = client.load("file.dot")
-        self.assertIn('"CM/0.1@user/testing" -> "CL/0.1@user/testing"', graphfile)
-        self.assertIn('"CL/0.1@user/testing" -> "CK/0.1@user/testing"', graphfile)
-        self.assertIn('"CL/0.1@user/testing" -> "CH/0.1@user/testing"', graphfile)
-        self.assertIn('"CK/0.1@user/testing" -> "CH/0.1@user/testing"', graphfile)
-
-    @parameterized.expand([(True, ), (False, )])
-    def test_double_alias(self, use_requires):
-        # https://github.com/conan-io/conan/issues/2583
-        client = TestClient()
-        if use_requires:
-            conanfile = """from conans import ConanFile
-class Pkg(ConanFile):
-    requires = "%s"
-"""
-        else:
-            conanfile = """from conans import ConanFile
-class Pkg(ConanFile):
-    def requirements(self):
-        req = "%s"
-        if req:
-            self.requires(req)
-"""
-
-        client.save({"conanfile.py": conanfile % ""}, clean_first=True)
-        client.run("export . LibD/0.1@user/testing")
-        client.run("alias LibD/latest@user/testing LibD/0.1@user/testing")
-
-        client.save({"conanfile.py": conanfile % "LibD/latest@user/testing"})
-        client.run("export . LibC/0.1@user/testing")
-        client.run("alias LibC/latest@user/testing LibC/0.1@user/testing")
-
-        client.save({"conanfile.py": conanfile % "LibC/latest@user/testing"})
-        client.run("export . LibB/0.1@user/testing")
-        client.run("alias LibB/latest@user/testing LibB/0.1@user/testing")
-
-        client.save({"conanfile.py": conanfile % "LibC/latest@user/testing"})
-        client.run("export . LibA/0.1@user/testing")
-        client.run("alias LibA/latest@user/testing LibA/0.1@user/testing")
-
-        client.save(
-                {"conanfile.txt": "[requires]\nLibA/latest@user/testing\nLibB/latest@user/testing"},
-                clean_first=True)
-        client.run("info conanfile.txt --graph=file.dot")
-        graphfile = client.load("file.dot")
-        self.assertIn('"LibA/0.1@user/testing" -> "LibC/0.1@user/testing"', graphfile)
-        self.assertIn('"LibB/0.1@user/testing" -> "LibC/0.1@user/testing"', graphfile)
-        self.assertIn('"LibC/0.1@user/testing" -> "LibD/0.1@user/testing"', graphfile)
-        self.assertIn('"conanfile.txt" -> "LibB/0.1@user/testing"', graphfile)
-        self.assertIn('"conanfile.txt" -> "LibA/0.1@user/testing"', graphfile)
-
-    @parameterized.expand([(True, ), (False, )])
-    def test_double_alias_options(self, use_requires):
-        # https://github.com/conan-io/conan/issues/2583
-        client = TestClient()
-        if use_requires:
-            conanfile = """from conans import ConanFile
-class Pkg(ConanFile):
-    requires = "%s"
-    options = {"myoption": [True, False]}
-    default_options = {"myoption": True}
-    def package_info(self):
-        self.output.info("MYOPTION: {} {}".format(self.name, self.options.myoption))
-"""
-        else:
-            conanfile = """from conans import ConanFile
-class Pkg(ConanFile):
-    options = {"myoption": [True, False]}
-    default_options = {"myoption": True}
-    def configure(self):
-        if self.name == "LibB":
-            self.options["LibD"].myoption = False
-    def requirements(self):
-        req = "%s"
-        if req:
-            self.requires(req)
-    def package_info(self):
-        self.output.info("MYOPTION: {} {}".format(self.name, self.options.myoption))
-"""
-
-        client.save({"conanfile.py": conanfile % ""}, clean_first=True)
-        client.run("export . LibD/0.1@user/testing")
-        client.run("alias LibD/latest@user/testing LibD/0.1@user/testing")
-
-        client.save({"conanfile.py": conanfile % "LibD/latest@user/testing"})
-        client.run("export . LibC/0.1@user/testing")
-        client.run("alias LibC/latest@user/testing LibC/0.1@user/testing")
-
-        client.save({"conanfile.py": conanfile % "LibC/latest@user/testing"})
-        replace_in_file(os.path.join(client.current_folder, "conanfile.py"),
-                        '{"myoption": True}',
-                        '{"myoption": True, "LibD:myoption": False}',
-                        output=client.out)
-        client.run("export . LibB/0.1@user/testing")
-        client.run("alias LibB/latest@user/testing LibB/0.1@user/testing")
-
-        client.save({"conanfile.py": conanfile % "LibC/latest@user/testing"})
-        client.run("export . LibA/0.1@user/testing")
-        client.run("alias LibA/latest@user/testing LibA/0.1@user/testing")
-
-        client.save({"conanfile.txt": "[requires]\nLibA/latest@user/testing\nLibB/latest@user/testing"},
-                    clean_first=True)
-        client.run("info conanfile.txt --graph=file.dot")
-        graphfile = client.load("file.dot")
-        self.assertIn('"LibA/0.1@user/testing" -> "LibC/0.1@user/testing"', graphfile)
-        self.assertIn('"LibB/0.1@user/testing" -> "LibC/0.1@user/testing"', graphfile)
-        self.assertIn('"LibC/0.1@user/testing" -> "LibD/0.1@user/testing"', graphfile)
-        self.assertIn('"conanfile.txt" -> "LibB/0.1@user/testing"', graphfile)
-        self.assertIn('"conanfile.txt" -> "LibA/0.1@user/testing"', graphfile)
-        client.run("install conanfile.txt --build=missing")
-        self.assertIn("LibD/0.1@user/testing: MYOPTION: LibD False", client.out)
-        self.assertIn("LibB/0.1@user/testing: MYOPTION: LibB True", client.out)
-        self.assertIn("LibA/0.1@user/testing: MYOPTION: LibA True", client.out)
-        self.assertIn("LibC/0.1@user/testing: MYOPTION: LibC True", client.out)
-
-    @parameterized.expand([(True, ), (False, )])
-    def test_double_alias_ranges(self, use_requires):
-        # https://github.com/conan-io/conan/issues/2583
-        client = TestClient()
-        if use_requires:
-            conanfile = """from conans import ConanFile
-class Pkg(ConanFile):
-    requires = "%s"
-"""
-        else:
-            conanfile = """from conans import ConanFile
-class Pkg(ConanFile):
-    def requirements(self):
-        req = "%s"
-        if req:
-            self.requires(req)
-"""
-
-        client.save({"conanfile.py": conanfile % ""}, clean_first=True)
-        client.run("export . LibD/sha1@user/testing")
-        client.run("alias LibD/0.1@user/testing LibD/sha1@user/testing")
-
-        client.save({"conanfile.py": conanfile % "LibD/[~0.1]@user/testing"})
-        client.run("export . LibC/sha1@user/testing")
-        client.run("alias LibC/0.1@user/testing LibC/sha1@user/testing")
-
-        client.save({"conanfile.py": conanfile % "LibC/[~0.1]@user/testing"})
-        client.run("export . LibB/sha1@user/testing")
-        client.run("alias LibB/0.1@user/testing LibB/sha1@user/testing")
-
-        client.save({"conanfile.py": conanfile % "LibC/[~0.1]@user/testing"})
-        client.run("export . LibA/sha1@user/testing")
-        client.run("alias LibA/0.1@user/testing LibA/sha1@user/testing")
-
-        client.save({"conanfile.txt": "[requires]\nLibA/[~0.1]@user/testing\nLibB/[~0.1]@user/testing"},
-                    clean_first=True)
-        client.run("info conanfile.txt --graph=file.dot")
-        graphfile = client.load("file.dot")
-        self.assertIn('"LibA/sha1@user/testing" -> "LibC/sha1@user/testing"', graphfile)
-        self.assertIn('"LibB/sha1@user/testing" -> "LibC/sha1@user/testing"', graphfile)
-        self.assertIn('"LibC/sha1@user/testing" -> "LibD/sha1@user/testing"', graphfile)
-        self.assertIn('"conanfile.txt" -> "LibB/sha1@user/testing"', graphfile)
-        self.assertIn('"conanfile.txt" -> "LibA/sha1@user/testing"', graphfile)
-
-    def test_alias_bug(self):
-        # https://github.com/conan-io/conan/issues/2252
-        client = TestClient()
-        client.save({"conanfile.py": GenConanfile()})
-        client.run("create . Pkg/0.1@user/testing")
-        client.run("alias Pkg/latest@user/testing Pkg/0.1@user/testing")
-        client.save({"conanfile.py": GenConanfile().with_require("Pkg/latest@user/testing")})
-        client.run("create . Pkg1/0.1@user/testing")
-        client.run("create . Pkg2/0.1@user/testing")
-
-        client.save({"conanfile.py": GenConanfile().with_requires("Pkg1/0.1@user/testing",
-                                                                  "Pkg2/0.1@user/testing")})
-        client.run("create . PkgRoot/0.1@user/testing")
-        self.assertNotIn("Pkg/latest@user/testing", client.out)
-        self.assertIn("Pkg/0.1@user/testing: Already installed!", client.out)
-        self.assertIn("Pkg1/0.1@user/testing: Already installed!", client.out)
-        self.assertIn("Pkg2/0.1@user/testing: Already installed!", client.out)
-
-    def test_transitive_alias(self):
-        client = TestClient()
-        client.save({"conanfile.py": GenConanfile()})
-        client.run("create . Pkg/0.1@user/testing")
-        client.run("alias Pkg/latest@user/testing Pkg/0.1@user/testing")
-        client.run("alias Pkg/superlatest@user/testing Pkg/latest@user/testing")
-        client.run("alias Pkg/megalatest@user/testing Pkg/superlatest@user/testing")
-
-        client.save({"conanfile.py":
-                     GenConanfile().with_require("Pkg/megalatest@user/testing")})
-        client.run("create . Consumer/0.1@user/testing")
-        self.assertIn("Pkg/0.1@user/testing: Already installed!", client.out)
-        self.assertNotIn("latest@user", client.out)
-
->>>>>>> 4810ed3d
     def test_repeated_alias(self):
         client = TestClient()
         client.run("alias Hello/0.X@lasote/channel Hello/0.1@lasote/channel")
