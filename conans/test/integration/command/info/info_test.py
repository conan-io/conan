--- conflicted
+++ resolved
@@ -4,11 +4,8 @@
 import unittest
 from datetime import datetime
 
-<<<<<<< HEAD
 import pytest
 
-=======
->>>>>>> 1d5638ff
 from conans import __version__ as client_version
 from conans.test.utils.tools import TestClient, GenConanfile, NO_SETTINGS_PACKAGE_ID
 from conans.util.files import save, load
