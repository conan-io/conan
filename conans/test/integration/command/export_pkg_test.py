import json
import os
import re

import textwrap
import unittest
from textwrap import dedent

import pytest

from conans.model.package_ref import PkgReference
from conans.model.recipe_ref import RecipeReference
from conans.paths import CONANFILE
from conans.test.utils.tools import NO_SETTINGS_PACKAGE_ID, TestClient, GenConanfile
from conans.util.files import load, mkdir, is_dirty


class ExportPkgTest(unittest.TestCase):

    def test_dont_touch_server(self):
        # https://github.com/conan-io/conan/issues/3432
        client = TestClient(servers={"default": None},
                            requester_class=None, inputs=["admin", "password"])

        client.save({"conanfile.py": GenConanfile().with_name("pkg").with_version("0.1")})
        client.run("install .")
        client.run("export-pkg . pkg/0.1@user/testing")

    @pytest.mark.xfail(reason="Build-requires are expanded now, so this is expected to fail atm")
    def test_dont_touch_server_build_require(self):
        client = TestClient(servers={"default": None},
                            requester_class=None, inputs=["admin", "password"])
        profile = dedent("""
            [build_requires]
            some/other@pkg/notexists
            """)
        client.save({"conanfile.py": GenConanfile(),
                     "myprofile": profile})
        client.run("export-pkg . pkg/0.1@user/testing -pr=myprofile")

    def test_transitive_without_settings(self):
        # https://github.com/conan-io/conan/issues/3367
        client = TestClient()
        client.save({CONANFILE: GenConanfile()})
        client.run("create . pkgc/0.1@user/testing")
        conanfile = """from conans import ConanFile
class PkgB(ConanFile):
    settings = "arch"
    requires = "pkgc/0.1@user/testing"
"""
        client.save({CONANFILE: conanfile})
        client.run("create . pkgb/0.1@user/testing")
        conanfile = """from conans import ConanFile
class PkgA(ConanFile):
    requires = "pkgb/0.1@user/testing"
    def build(self):
        self.output.info("BUILDING PKGA")
"""
        client.save({CONANFILE: conanfile})
        client.run("build .")
        client.run("export-pkg . pkga/0.1@user/testing -pr=default")
        package_id = re.search(r"Packaging to (\S+)", str(client.out)).group(1)
        self.assertIn(f"pkga/0.1@user/testing: Package '{package_id}' created", client.out)

    def test_package_folder_errors(self):
        # https://github.com/conan-io/conan/issues/2350
        client = TestClient()
        client.save({CONANFILE: GenConanfile()})
        client.run("export-pkg . hello/0.1@lasote/stable")
        self.assertIn("hello/0.1@lasote/stable package(): WARN: No files in this package!",
                      client.out)

    def test_develop(self):
        # https://github.com/conan-io/conan/issues/2513
        conanfile = """from conans import ConanFile
class helloPythonConan(ConanFile):
    def package(self):
        self.output.info("DEVELOP IS: %s!" % self.develop)
"""
        client = TestClient()
        client.save({CONANFILE: conanfile})
        client.run("export-pkg . hello/0.1@lasote/stable")
        self.assertIn("hello/0.1@lasote/stable: DEVELOP IS: True!", client.out)

    @pytest.mark.xfail(reason="Tests using the Search command are temporarely disabled")
    def test_options(self):
        # https://github.com/conan-io/conan/issues/2242
        conanfile = """from conans import ConanFile
class helloPythonConan(ConanFile):
    name = "hello"
    options = { "optionOne": [True, False, 123] }
    default_options = "optionOne=True"
"""
        client = TestClient()
        client.save({CONANFILE: conanfile})
        client.run("export-pkg . hello/0.1@lasote/stable")
        client.run("search hello/0.1@lasote/stable")
        self.assertIn("optionOne: True", client.out)
        self.assertNotIn("optionOne: False", client.out)
        self.assertNotIn("optionOne: 123", client.out)
        client.run("export-pkg . hello/0.1@lasote/stable -o optionOne=False")
        client.run("search hello/0.1@lasote/stable")
        self.assertIn("optionOne: True", client.out)
        self.assertIn("optionOne: False", client.out)
        self.assertNotIn("optionOne: 123", client.out)
        client.run("export-pkg . hello/0.1@lasote/stable -o hello:optionOne=123")
        client.run("search hello/0.1@lasote/stable")
        self.assertIn("optionOne: True", client.out)
        self.assertIn("optionOne: False", client.out)
        self.assertIn("optionOne: 123", client.out)

    def test_profile_environment(self):
        # https://github.com/conan-io/conan/issues/4832
        conanfile = dedent("""
            import os
            from conans import ConanFile
            from conan.tools.env import VirtualBuildEnv
            class helloPythonConan(ConanFile):
                def package(self):
                    build_env = VirtualBuildEnv(self).vars()
                    with build_env.apply():
                        self.output.info("ENV-VALUE: %s!!!" % os.getenv("MYCUSTOMVAR"))
            """)
        profile = dedent("""
            [buildenv]
            MYCUSTOMVAR=MYCUSTOMVALUE
            """)
        client = TestClient()
        client.save({CONANFILE: conanfile,
                     "myprofile": profile})
        client.run("export-pkg . hello/0.1@lasote/stable -pr=myprofile")
        self.assertIn("hello/0.1@lasote/stable: ENV-VALUE: MYCUSTOMVALUE!!!", client.out)

    def _consume(self, client, install_args):
        consumer = """
from conans import ConanFile
class TestConan(ConanFile):
    requires = "hello/0.1@lasote/stable"
    settings = "os", "build_type"
"""
        client.save({CONANFILE: consumer}, clean_first=True)
        client.run("install %s" % install_args)
        self.assertIn("hello/0.1@lasote/stable: Already installed!", client.out)

    def test_new(self):
        client = TestClient()
        client.run("new hello/0.1 --bare")
        client.save({"lib/libmycoollib.a": ""})
        settings = ('-s os=Windows -s compiler=gcc -s compiler.version=4.9 '
                    '-s compiler.libcxx=libstdc++ -s build_type=Release -s arch=x86')
        client.run("export-pkg . hello/0.1@lasote/stable %s" % settings)
        self.assertIn("hello/0.1@lasote/stable: A new conanfile.py version was exported",
                      client.out)
        self.assertNotIn("hello/0.1@lasote/stable package(): WARN: No files in this package!",
                         client.out)  # --bare include a now mandatory package() method!

        self.assertIn("Packaged 1 '.a' file: libmycoollib.a", client.out)
        self._consume(client, settings + " . -g CMakeDeps")
        cmakeinfo = client.load("hello-release-data.cmake")
        self.assertIn("set(hello_LIBS_RELEASE mycoollib)", cmakeinfo)

    def test_build_folders(self):
        client = TestClient()
        conanfile = """
from conans import ConanFile
class TestConan(ConanFile):
    name = "hello"
    version = "0.1"
    settings = "os"

    def package(self):
        self.copy("*.h", src="include", dst="inc")
        self.copy("*.lib", src="lib", dst="lib")
"""
        client.save({CONANFILE: conanfile,
                     "include/header.h": "//Windows header",
                     "include/header.txt": "",
                     "libs/what": "",
                     "lib/hello.lib": "My Lib",
                     "lib/bye.txt": ""}, clean_first=True)
        client.run("export-pkg . hello/0.1@lasote/stable -s os=Windows")
        package_id = re.search(r"Packaging to (\S+)", str(client.out)).group(1)
        prev = re.search(r"Created package revision (\S+)", str(client.out)).group(1)
        pref = PkgReference.loads(f"hello/0.1@lasote/stable#9583c5d0a62cd7afe4f83f821bf37be2:{package_id}#{prev}")
        package_folder = client.cache.pkg_layout(pref).package()
        inc = os.path.join(package_folder, "inc")
        self.assertEqual(os.listdir(inc), ["header.h"])
        self.assertEqual(load(os.path.join(inc, "header.h")), "//Windows header")
        lib = os.path.join(package_folder, "lib")
        self.assertEqual(os.listdir(lib), ["hello.lib"])
        self.assertEqual(load(os.path.join(lib, "hello.lib")), "My Lib")

    def test_default_source_folder(self):
        client = TestClient()
        conanfile = """from conans import ConanFile
class TestConan(ConanFile):

    def package(self):
        self.copy("*.h", src="src", dst="include")
        self.copy("*.lib", dst="lib", keep_path=False)
"""
        client.save({CONANFILE: conanfile,
                     "src/header.h": "contents",
                     "build/lib/hello.lib": "My Lib"})
        client.run("export-pkg . hello/0.1@lasote/stable -s os=Windows")
        package_id = re.search(r"Packaging to (\S+)", str(client.out)).group(1)
        prev = re.search(r"Created package revision (\S+)", str(client.out)).group(1)
        pref = PkgReference.loads(f"hello/0.1@lasote/stable#cd0221af3af8be9e3d7e7b6ae56ce0b6:{package_id}#{prev}")

        package_folder = client.cache.pkg_layout(pref).package()
        header = os.path.join(package_folder, "include/header.h")
        self.assertTrue(os.path.exists(header))

        hello_path = os.path.join(package_folder, "lib", "hello.lib")
        self.assertTrue(os.path.exists(hello_path))

    def test_build_source_folders(self):
        client = TestClient()
        conanfile = """from conans import ConanFile
class TestConan(ConanFile):
    settings = "os"

    def layout(self):
        self.folders.build = "build"
        self.folders.source = "src"

    def package(self):
        self.copy("*.h", src="include", dst="inc")
        self.copy("*.lib", src="lib", dst="lib")
"""
        client.save({CONANFILE: conanfile,
                     "src/include/header.h": "//Windows header",
                     "src/include/header.txt": "",
                     "build/libs/what": "",
                     "build/lib/hello.lib": "My Lib",
                     "build/lib/bye.txt": ""})
        client.run("export-pkg . hello/0.1@lasote/stable -s os=Windows")
        rrev = re.search(r"Exported revision: (\S+)", str(client.out)).group(1)
        package_id = re.search(r"Packaging to (\S+)", str(client.out)).group(1)
        prev = re.search(r"Created package revision (\S+)", str(client.out)).group(1)
        pref = PkgReference.loads(f"hello/0.1@lasote/stable#{rrev}:{package_id}#{prev}")
        package_folder = client.cache.pkg_layout(pref).package()
        inc = os.path.join(package_folder, "inc")
        self.assertEqual(os.listdir(inc), ["header.h"])
        self.assertEqual(load(os.path.join(inc, "header.h")), "//Windows header")
        lib = os.path.join(package_folder, "lib")
        self.assertEqual(os.listdir(lib), ["hello.lib"])
        self.assertEqual(load(os.path.join(lib, "hello.lib")), "My Lib")

    def test_partial_references(self):
        client = TestClient()
        conanfile = """
from conans import ConanFile
class TestConan(ConanFile):
    name = "hello"
    version = "0.1"
    settings = "os"

    def package(self):
        self.copy("*")
"""
        # Partial reference is ok
        client.save({CONANFILE: conanfile, "file.txt": "txt contents"})
        client.run("export-pkg . conan/stable")
        self.assertIn("hello/0.1@conan/stable package(): Packaged 1 '.txt' file: file.txt",
                      client.out)

        # Specify different name or version is not working
        client.run("export-pkg . lib/1.0@conan/stable -f", assert_error=True)
        self.assertIn("ERROR: Package recipe with name lib!=hello", client.out)

        client.run("export-pkg . hello/1.1@conan/stable -f", assert_error=True)
        self.assertIn("ERROR: Package recipe with version 1.1!=0.1", client.out)

        conanfile = """
from conans import ConanFile
class TestConan(ConanFile):
    settings = "os"

    def package(self):
        self.copy("*")
"""
        # Partial reference is ok
        client.save({CONANFILE: conanfile, "file.txt": "txt contents"})
        client.run("export-pkg . anyname/1.222@conan/stable")
        self.assertIn("anyname/1.222@conan/stable package(): Packaged 1 '.txt' file: file.txt",
                      client.out)

    def test_with_deps(self):
        client = TestClient()
<<<<<<< HEAD
        client.save({"conanfile.py": GenConanfile()})
        client.run("create . hello/0.1@lasote/stable")
=======
        conanfile = GenConanfile().with_name("hello").with_version("0.1")
        client.save({"conanfile.py": str(conanfile)})
        client.run("export . lasote/stable")
        client.run("install --reference=hello/0.1@lasote/stable --build")
>>>>>>> 04aad3d5
        conanfile = GenConanfile().with_name("hello1").with_version("0.1")\
                                  .with_import("from conans import tools")\
                                  .with_require("hello/0.1@lasote/stable")

        conanfile = str(conanfile) + """\n    def package_info(self):
        self.cpp_info.libs = tools.collect_libs(self)
    def layout(self):
        self.folders.build = "Release_x86"
    def package(self):
        self.copy("*")
        """
        client.save({"conanfile.py": conanfile}, clean_first=True)
        client.save({"Release_x86/lib/libmycoollib.a": ""})
        settings = ('-s os=Windows -s compiler=gcc -s compiler.version=4.9 '
                    '-s compiler.libcxx=libstdc++ -s build_type=Release -s arch=x86')
        client.run("export-pkg . hello1/0.1@lasote/stable %s" % settings)

        # consumer
        consumer = """
from conans import ConanFile
class TestConan(ConanFile):
    requires = "hello1/0.1@lasote/stable"
    settings = "os", "build_type"
"""
        client.save({CONANFILE: consumer}, clean_first=True)
        client.run("install conanfile.py -g CMakeDeps")
        self.assertIn("hello/0.1@lasote/stable: Already installed!", client.out)
        self.assertIn("hello1/0.1@lasote/stable: Already installed!", client.out)

        cmakeinfo = client.load("hello1-release-data.cmake")
        self.assertIn("set(hello1_LIBS_RELEASE mycoollib)", cmakeinfo)

    @pytest.mark.xfail(reason="JSon output to be revisited, because based on ActionRecorder")
    def test_export_pkg_json(self):

        def _check_json_output_no_folder():
            json_path = os.path.join(self.client.current_folder, "output.json")
            self.assertTrue(os.path.exists(json_path))
            json_content = load(json_path)
            output = json.loads(json_content)
            self.assertEqual(True, output["error"])
            self.assertEqual([], output["installed"])
            self.assertEqual(2, len(output))

        def _check_json_output(with_error=False):
            json_path = os.path.join(self.client.current_folder, "output.json")
            self.assertTrue(os.path.exists(json_path))
            json_content = load(json_path)
            output = json.loads(json_content)
            self.assertEqual(output["error"], with_error)
            tmp = RecipeReference.loads(output["installed"][0]["recipe"]["id"])
            self.assertIsNotNone(tmp.revision)
            self.assertEqual(str(tmp), "mypackage/0.1.0@danimtb/testing")
            self.assertFalse(output["installed"][0]["recipe"]["dependency"])
            self.assertTrue(output["installed"][0]["recipe"]["exported"])
            if with_error:
                self.assertEqual(output["installed"][0]["packages"], [])
            else:
                self.assertEqual(output["installed"][0]["packages"][0]["id"],
                                 NO_SETTINGS_PACKAGE_ID)
                self.assertTrue(output["installed"][0]["packages"][0]["exported"])

        conanfile = """from conans import ConanFile
class MyConan(ConanFile):
    name = "mypackage"
    version = "0.1.0"
"""
        self.client = TestClient()
        self.client.save({"conanfile.py": conanfile})

        # Wrong folders
        self.client.run("export-pkg . danimtb/testing -bf build -sf sources "
                        "--json output.json", assert_error=True)

        _check_json_output_no_folder()

        # Deafult folders
        self.client.run("export-pkg . danimtb/testing --json output.json --force")
        _check_json_output()

        # Without package_folder
        self.client.save({"sources/kk.cpp": "", "build/kk.lib": ""})
        self.client.run("export-pkg . danimtb/testing -bf build -sf sources --json output.json "
                        "--force")
        _check_json_output()

        # With package_folder
        self.client.save({"package/kk.lib": ""})
        self.client.run("export-pkg . danimtb/testing -pf package --json output.json --force")
        _check_json_output()

    @pytest.mark.xfail(reason="JSon output to be revisited, because based on ActionRecorder")
    def test_json_with_dependencies(self):

        def _check_json_output(with_error=False):
            json_path = os.path.join(self.client.current_folder, "output.json")
            self.assertTrue(os.path.exists(json_path))
            json_content = load(json_path)
            output = json.loads(json_content)
            self.assertEqual(output["error"], with_error)
            tmp = RecipeReference.loads(output["installed"][0]["recipe"]["id"])
            self.assertIsNotNone(tmp.revision)
            self.assertEqual(str(tmp), "pkg2/1.0@danimtb/testing")
            self.assertFalse(output["installed"][0]["recipe"]["dependency"])
            self.assertTrue(output["installed"][0]["recipe"]["exported"])
            if with_error:
                self.assertEqual(output["installed"][0]["packages"], [])
            else:
                self.assertEqual(output["installed"][0]["packages"][0]["id"],
                                 "41e2f19ba15c770149de4cefcf9dd1d1f6ee19ce")
                self.assertTrue(output["installed"][0]["packages"][0]["exported"])
                tmp = RecipeReference.loads(output["installed"][1]["recipe"]["id"])
                self.assertIsNotNone(tmp.revision)
                self.assertEqual(str(tmp), "pkg1/1.0@danimtb/testing")
                self.assertTrue(output["installed"][1]["recipe"]["dependency"])

        conanfile = """from conans import ConanFile
class MyConan(ConanFile):
    pass
"""
        self.client = TestClient()
        self.client.save({"conanfile_dep.py": conanfile,
                          "conanfile.py": conanfile + "    requires = \"pkg1/1.0@danimtb/testing\""})
        self.client.run("export conanfile_dep.py pkg1/1.0@danimtb/testing")
        self.client.run("export-pkg conanfile.py pkg2/1.0@danimtb/testing --json output.json")
        _check_json_output()

        # Error on missing dependency
        self.client.run("remove pkg1/1.0@danimtb/testing --force")
        self.client.run("remove pkg2/1.0@danimtb/testing --force")
        self.client.run("export-pkg conanfile.py pkg2/1.0@danimtb/testing --json output.json",
                        assert_error=True)
        _check_json_output(with_error=True)

    def test_export_pkg_no_ref(self):
        client = TestClient()
        conanfile = """from conans import ConanFile
class TestConan(ConanFile):
    name = "hello"
    version = "0.1"

    def package(self):
        self.copy("*.h", src="src", dst="include")
"""
        client.save({CONANFILE: conanfile,
                     "src/header.h": "contents"})
        client.run("export-pkg . -s os=Windows")
        prev = re.search(r"Created package revision (\S+)", str(client.out)).group(1)
        pref = PkgReference.loads(f"hello/0.1#fa5edd1a46331a25cb2f4258cde84f9a:{NO_SETTINGS_PACKAGE_ID}#{prev}")
        package_folder = client.cache.pkg_layout(pref).package()
        header = os.path.join(package_folder, "include/header.h")
        self.assertTrue(os.path.exists(header))

    @pytest.mark.xfail(reason="cache2.0: we can't test this now, revisit when we move the uuid "
                              "folders to a temporal location")
    def test_export_pkg_clean_dirty(self):
        # https://github.com/conan-io/conan/issues/6449
        client = TestClient()
        conanfile = textwrap.dedent("""
            from conans import ConanFile
            class Pkg(ConanFile):
                def build(self):
                    if self.in_local_cache:
                        raise Exception("Can't build while installing")
            """)
        client.save({"conanfile.py": conanfile})
        client.run("create . pkg/0.1@", assert_error=True)
        self.assertIn("Can't build while installing", client.out)
        ref = RecipeReference.loads("pkg/0.1")
        pref = PkgReference(ref, NO_SETTINGS_PACKAGE_ID)
        layout = client.get_latest_pkg_layout(pref)
        build_folder = layout.build()
        self.assertTrue(is_dirty(build_folder))
        self.assertTrue(layout.package_is_dirty())

        client.run("export-pkg . pkg/0.1@")
        self.assertFalse(layout.package_is_dirty())
        client.run("install --reference=pkg/0.1@")
        self.assertIn("pkg/0.1: Already installed!", client.out)


def test_build_policy_never():
    client = TestClient()
    conanfile = textwrap.dedent("""
        from conans import ConanFile
        class TestConan(ConanFile):
            build_policy = "never"

            def package(self):
                self.copy("*.h", src="src", dst="include")
        """)
    client.save({CONANFILE: conanfile,
                 "src/header.h": "contents"})
    client.run("export-pkg . pkg/1.0@")
    assert "pkg/1.0 package(): Packaged 1 '.h' file: header.h" in client.out

    client.run("install --reference=pkg/1.0@ --build")
    assert "pkg/1.0:{} - Cache".format(NO_SETTINGS_PACKAGE_ID) in client.out
    assert "pkg/1.0: Calling build()" not in client.out


def test_build_policy_never_missing():
    # https://github.com/conan-io/conan/issues/9798
    client = TestClient()
    client.save({"conanfile.py": GenConanfile().with_class_attribute('build_policy = "never"'),
                 "consumer.txt": "[requires]\npkg/1.0"})
    client.run("export . pkg/1.0@")

    client.run("install --reference=pkg/1.0@ --build", assert_error=True)
    assert "ERROR: Missing binary: pkg/1.0" in client.out

    client.run("install --reference=pkg/1.0@ --build=missing", assert_error=True)
    assert "ERROR: Missing binary: pkg/1.0" in client.out<|MERGE_RESOLUTION|>--- conflicted
+++ resolved
@@ -288,15 +288,8 @@
 
     def test_with_deps(self):
         client = TestClient()
-<<<<<<< HEAD
         client.save({"conanfile.py": GenConanfile()})
         client.run("create . hello/0.1@lasote/stable")
-=======
-        conanfile = GenConanfile().with_name("hello").with_version("0.1")
-        client.save({"conanfile.py": str(conanfile)})
-        client.run("export . lasote/stable")
-        client.run("install --reference=hello/0.1@lasote/stable --build")
->>>>>>> 04aad3d5
         conanfile = GenConanfile().with_name("hello1").with_version("0.1")\
                                   .with_import("from conans import tools")\
                                   .with_require("hello/0.1@lasote/stable")
