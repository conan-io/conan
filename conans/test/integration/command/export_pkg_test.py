import json
import os
import re
<<<<<<< HEAD
=======

>>>>>>> 9f82f900
import textwrap
import unittest
from textwrap import dedent

import pytest

from conans.model.ref import ConanFileReference, PackageReference
from conans.paths import CONANFILE
from conans.test.utils.tools import NO_SETTINGS_PACKAGE_ID, TestClient, GenConanfile
from conans.util.files import load, mkdir, is_dirty


class ExportPkgTest(unittest.TestCase):

    def test_dont_touch_server(self):
        # https://github.com/conan-io/conan/issues/3432
        client = TestClient(servers={"default": None},
                            requester_class=None,
                            users={"default": [("lasote", "mypass")]})

        client.save({"conanfile.py": GenConanfile().with_name("Pkg").with_version("0.1")})
        client.run("install .")
        client.run("export-pkg . Pkg/0.1@user/testing")

    @pytest.mark.xfail(reason="Build-requires are expanded now, so this is expected to fail atm")
    def test_dont_touch_server_build_require(self):
        client = TestClient(servers={"default": None},
                            requester_class=None,
                            users={"default": [("lasote", "mypass")]})
        profile = dedent("""
            [build_requires]
            some/other@pkg/notexists
            """)
        client.save({"conanfile.py": GenConanfile(),
                     "myprofile": profile})
        client.run("export-pkg . Pkg/0.1@user/testing -pr=myprofile")

    def test_transitive_without_settings(self):
        # https://github.com/conan-io/conan/issues/3367
        client = TestClient()
        client.save({CONANFILE: GenConanfile()})
        client.run("create . PkgC/0.1@user/testing")
        conanfile = """from conans import ConanFile
class PkgB(ConanFile):
    settings = "arch"
    requires = "PkgC/0.1@user/testing"
"""
        client.save({CONANFILE: conanfile})
        client.run("create . PkgB/0.1@user/testing")
        conanfile = """from conans import ConanFile
class PkgA(ConanFile):
    requires = "PkgB/0.1@user/testing"
    def build(self):
        self.output.info("BUILDING PKGA")
"""
        client.save({CONANFILE: conanfile})
        client.run("install . -if=build")
        client.run("build . -bf=build")
        client.run("export-pkg . PkgA/0.1@user/testing -bf=build -pr=default")
        package_id = re.search(r"Packaging to (\S+)", str(client.out)).group(1)
        self.assertIn(f"PkgA/0.1@user/testing: Package '{package_id}' created", client.out)

    def test_package_folder_errors(self):
        # https://github.com/conan-io/conan/issues/2350
        client = TestClient()
        client.save({CONANFILE: GenConanfile()})
        mkdir(os.path.join(client.current_folder, "pkg"))

        client.run("export-pkg . Hello/0.1@lasote/stable -pf=pkg -bf=.", assert_error=True)
        self.assertIn("ERROR: package folder definition incompatible with build and source folders",
                      client.out)

        client.run("export-pkg . Hello/0.1@lasote/stable -pf=pkg -sf=.", assert_error=True)
        self.assertIn("ERROR: package folder definition incompatible with build and source folders",
                      client.out)

        client.run("export-pkg . Hello/0.1@lasote/stable -pf=pkg")
        self.assertIn("Hello/0.1@lasote/stable: WARN: No files in this package!",
                      client.out)

    def test_package_folder(self):
        # https://github.com/conan-io/conan/issues/2350
        conanfile = """from conans import ConanFile
class HelloPythonConan(ConanFile):
    settings = "os"
    def package(self):
        self.output.info("PACKAGE NOT CALLED")
        raise Exception("PACKAGE NOT CALLED")
"""
        client = TestClient()
        client.save({CONANFILE: conanfile,
                     "pkg/myfile.h": "",
                     "profile": "[settings]\nos=Windows"})

        client.run("export-pkg . Hello/0.1@lasote/stable -pf=pkg -pr=profile")
        self.assertNotIn("PACKAGE NOT CALLED", client.out)
        self.assertIn("Hello/0.1@lasote/stable: Packaged 1 '.h' file: myfile.h", client.out)
        self.assertNotIn("No files in this package!", client.out)
        ref = ConanFileReference.loads("Hello/0.1@lasote/stable")
        pkg_folder = client.cache.package_layout(ref).packages()
        folders = os.listdir(pkg_folder)
        pkg_folder = os.path.join(pkg_folder, folders[0])
        conaninfo = load(os.path.join(pkg_folder, "conaninfo.txt"))
        self.assertEqual(2, conaninfo.count("os=Windows"))
        manifest = load(os.path.join(pkg_folder, "conanmanifest.txt"))
        self.assertIn("conaninfo.txt: bc02e11c87c7dbe64952b85f0167c142", manifest)
        self.assertIn("myfile.h: d41d8cd98f00b204e9800998ecf8427e", manifest)

    def test_develop(self):
        # https://github.com/conan-io/conan/issues/2513
        conanfile = """from conans import ConanFile
class HelloPythonConan(ConanFile):
    def package(self):
        self.output.info("DEVELOP IS: %s!" % self.develop)
"""
        client = TestClient()
        client.save({CONANFILE: conanfile})
        client.run("export-pkg . Hello/0.1@lasote/stable")
        self.assertIn("Hello/0.1@lasote/stable: DEVELOP IS: True!", client.out)

    def test_options(self):
        # https://github.com/conan-io/conan/issues/2242
        conanfile = """from conans import ConanFile
class HelloPythonConan(ConanFile):
    name = "Hello"
    options = { "optionOne": [True, False, 123] }
    default_options = "optionOne=True"
"""
        client = TestClient()
        client.save({CONANFILE: conanfile})
        client.run("export-pkg . Hello/0.1@lasote/stable")
        client.run("search Hello/0.1@lasote/stable")
        self.assertIn("optionOne: True", client.out)
        self.assertNotIn("optionOne: False", client.out)
        self.assertNotIn("optionOne: 123", client.out)
        client.run("export-pkg . Hello/0.1@lasote/stable -o optionOne=False")
        client.run("search Hello/0.1@lasote/stable")
        self.assertIn("optionOne: True", client.out)
        self.assertIn("optionOne: False", client.out)
        self.assertNotIn("optionOne: 123", client.out)
        client.run("export-pkg . Hello/0.1@lasote/stable -o Hello:optionOne=123")
        client.run("search Hello/0.1@lasote/stable")
        self.assertIn("optionOne: True", client.out)
        self.assertIn("optionOne: False", client.out)
        self.assertIn("optionOne: 123", client.out)

    def test_profile_environment(self):
        # https://github.com/conan-io/conan/issues/4832
        conanfile = dedent("""
            import os
            from conans import ConanFile
            class HelloPythonConan(ConanFile):
                def package(self):
                    self.output.info("ENV-VALUE: %s!!!" % os.getenv("MYCUSTOMVAR"))
            """)
        profile = dedent("""
            [env]
            MYCUSTOMVAR=MYCUSTOMVALUE
            """)
        client = TestClient()
        client.save({CONANFILE: conanfile,
                     "myprofile": profile})
        client.run("export-pkg . Hello/0.1@lasote/stable -pr=myprofile")
        self.assertIn("Hello/0.1@lasote/stable: ENV-VALUE: MYCUSTOMVALUE!!!", client.out)

    @pytest.mark.xfail(reason="ENV has not been added to ConanInfo in export-pkg, to be discussed")
    def test_profile_environment_conaninfo(self):
        # https://github.com/conan-io/conan/issues/6603
        profile = dedent("""
            [env]
            MYCUSTOMVAR=MYCUSTOMVALUE
            """)
        client = TestClient()
        client.save({"conanfile.py": GenConanfile().with_name("Hello").with_version("0.1"),
                     "myprofile": profile})
        client.run("export-pkg . Hello/0.1@lasote/stable -pr=myprofile")
        ref = ConanFileReference.loads("Hello/0.1@lasote/stable")
        pkg_folder = client.cache.package_layout(ref).packages()
        folders = os.listdir(pkg_folder)
        pkg_folder = os.path.join(pkg_folder, folders[0])
        conaninfo = load(os.path.join(pkg_folder, "conaninfo.txt"))
        self.assertIn("MYCUSTOMVAR=MYCUSTOMVALUE", conaninfo)

    def _consume(self, client, install_args):
        consumer = """
from conans import ConanFile
class TestConan(ConanFile):
    requires = "Hello/0.1@lasote/stable"
    settings = "os", "build_type"
"""
        client.save({CONANFILE: consumer}, clean_first=True)
        client.run("install %s" % install_args)
        self.assertIn("Hello/0.1@lasote/stable: Already installed!", client.out)

    def test_new(self):
        client = TestClient()
        client.run("new Hello/0.1 --bare")
        client.save({"lib/libmycoollib.a": ""})
        settings = ('-s os=Windows -s compiler=gcc -s compiler.version=4.9 '
                    '-s compiler.libcxx=libstdc++ -s build_type=Release -s arch=x86')
        client.run("export-pkg . Hello/0.1@lasote/stable %s" % settings)
        self.assertIn("Hello/0.1@lasote/stable: A new conanfile.py version was exported",
                      client.out)
        self.assertNotIn("Hello/0.1@lasote/stable package(): WARN: No files in this package!",
                         client.out)  # --bare include a now mandatory package() method!

        self.assertIn("Packaged 1 '.a' file: libmycoollib.a", client.out)
        self._consume(client, settings + " . -g CMakeDeps")
        cmakeinfo = client.load("Hello-release-data.cmake")
        self.assertIn("set(Hello_LIBS_RELEASE mycoollib)", cmakeinfo)

    def test_build_folders(self):
        client = TestClient()
        conanfile = """
from conans import ConanFile
class TestConan(ConanFile):
    name = "Hello"
    version = "0.1"
    settings = "os"

    def package(self):
        self.copy("*.h", src="include", dst="inc")
        self.copy("*.lib", src="lib", dst="lib")
"""
        client.save({CONANFILE: conanfile,
                     "include/header.h": "//Windows header",
                     "include/header.txt": "",
                     "libs/what": "",
                     "lib/hello.lib": "My Lib",
                     "lib/bye.txt": ""}, clean_first=True)
        client.run("export-pkg . Hello/0.1@lasote/stable -s os=Windows --build-folder=.")
        package_id = re.search(r"Packaging to (\S+)", str(client.out)).group(1)
        ref = ConanFileReference.loads("Hello/0.1@lasote/stable")
        pref = PackageReference(ref, package_id)
        package_folder = client.cache.package_layout(pref.ref).package(pref)
        inc = os.path.join(package_folder, "inc")
        self.assertEqual(os.listdir(inc), ["header.h"])
        self.assertEqual(load(os.path.join(inc, "header.h")), "//Windows header")
        lib = os.path.join(package_folder, "lib")
        self.assertEqual(os.listdir(lib), ["hello.lib"])
        self.assertEqual(load(os.path.join(lib, "hello.lib")), "My Lib")

    def test_default_source_folder(self):
        client = TestClient()
        conanfile = """from conans import ConanFile
class TestConan(ConanFile):

    def package(self):
        self.copy("*.h", src="src", dst="include")
        self.copy("*.lib", dst="lib", keep_path=False)
"""
        client.save({CONANFILE: conanfile,
                     "src/header.h": "contents",
                     "build/lib/hello.lib": "My Lib"})
        client.run("export-pkg . Hello/0.1@lasote/stable -s os=Windows --build-folder=build")
        ref = ConanFileReference.loads("Hello/0.1@lasote/stable")
        pref = PackageReference(ref, NO_SETTINGS_PACKAGE_ID)
        package_folder = client.cache.package_layout(pref.ref).package(pref)
        header = os.path.join(package_folder, "include/header.h")
        self.assertTrue(os.path.exists(header))

        hello_path = os.path.join(package_folder, "lib", "hello.lib")
        self.assertTrue(os.path.exists(hello_path))

    def test_build_source_folders(self):
        client = TestClient()
        conanfile = """from conans import ConanFile
class TestConan(ConanFile):
    settings = "os"

    def package(self):
        self.copy("*.h", src="include", dst="inc")
        self.copy("*.lib", src="lib", dst="lib")
"""
        client.save({CONANFILE: conanfile,
                     "src/include/header.h": "//Windows header",
                     "src/include/header.txt": "",
                     "build/libs/what": "",
                     "build/lib/hello.lib": "My Lib",
                     "build/lib/bye.txt": ""})
        client.run("export-pkg . Hello/0.1@lasote/stable -s os=Windows --build-folder=build "
                   "--source-folder=src")
        package_id = re.search(r"Packaging to (\S+)", str(client.out)).group(1)
        ref = ConanFileReference.loads("Hello/0.1@lasote/stable")
        pref = PackageReference(ref, package_id)
        package_folder = client.cache.package_layout(pref.ref).package(pref)
        inc = os.path.join(package_folder, "inc")
        self.assertEqual(os.listdir(inc), ["header.h"])
        self.assertEqual(load(os.path.join(inc, "header.h")), "//Windows header")
        lib = os.path.join(package_folder, "lib")
        self.assertEqual(os.listdir(lib), ["hello.lib"])
        self.assertEqual(load(os.path.join(lib, "hello.lib")), "My Lib")

    def test_partial_references(self):
        client = TestClient()
        conanfile = """
from conans import ConanFile
class TestConan(ConanFile):
    name = "Hello"
    version = "0.1"
    settings = "os"

    def package(self):
        self.copy("*")
"""
        # Partial reference is ok
        client.save({CONANFILE: conanfile, "file.txt": "txt contents"})
        client.run("export-pkg . conan/stable")
        self.assertIn("Hello/0.1@conan/stable package(): Packaged 1 '.txt' file: file.txt",
                      client.out)

        # Specify different name or version is not working
        client.run("export-pkg . lib/1.0@conan/stable -f", assert_error=True)
        self.assertIn("ERROR: Package recipe with name lib!=Hello", client.out)

        client.run("export-pkg . Hello/1.1@conan/stable -f", assert_error=True)
        self.assertIn("ERROR: Package recipe with version 1.1!=0.1", client.out)

        conanfile = """
from conans import ConanFile
class TestConan(ConanFile):
    settings = "os"

    def package(self):
        self.copy("*")
"""
        # Partial reference is ok
        client.save({CONANFILE: conanfile, "file.txt": "txt contents"})
        client.run("export-pkg . anyname/1.222@conan/stable")
        self.assertIn("anyname/1.222@conan/stable package(): Packaged 1 '.txt' file: file.txt",
                      client.out)

    def test_with_deps(self):
        hello_ref = ConanFileReference.loads("Hello/0.1@lasote/stable")
        client = TestClient()
        conanfile = GenConanfile().with_name("Hello").with_version("0.1")
        client.save({"conanfile.py": str(conanfile)})
        client.run("export . lasote/stable")
        client.run("install Hello/0.1@lasote/stable --build")
        conanfile = GenConanfile().with_name("Hello1").with_version("0.1")\
                                  .with_require(hello_ref)

        conanfile = str(conanfile) + """\n    def package_info(self):
        self.cpp_info.libs = self.collect_libs()
    def package(self):
        self.copy("*")
        """
        client.save({"conanfile.py": conanfile}, clean_first=True)
        client.save({"Release_x86/lib/libmycoollib.a": ""})
        settings = ('-s os=Windows -s compiler=gcc -s compiler.version=4.9 '
                    '-s compiler.libcxx=libstdc++ -s build_type=Release -s arch=x86')
        client.run("export-pkg . Hello1/0.1@lasote/stable %s -bf=Release_x86" % settings)

        # consumer
        consumer = """
from conans import ConanFile
class TestConan(ConanFile):
    requires = "Hello1/0.1@lasote/stable"
    settings = "os", "build_type"
"""
        client.save({CONANFILE: consumer}, clean_first=True)
        client.run("install conanfile.py -g CMakeDeps")
        self.assertIn("Hello/0.1@lasote/stable: Already installed!", client.out)
        self.assertIn("Hello1/0.1@lasote/stable: Already installed!", client.out)

        cmakeinfo = client.load("Hello1-release-data.cmake")
        self.assertIn("set(Hello1_LIBS_RELEASE mycoollib)", cmakeinfo)

    def test_export_pkg_json(self):

        def _check_json_output_no_folder():
            json_path = os.path.join(self.client.current_folder, "output.json")
            self.assertTrue(os.path.exists(json_path))
            json_content = load(json_path)
            output = json.loads(json_content)
            self.assertEqual(True, output["error"])
            self.assertEqual([], output["installed"])
            self.assertEqual(2, len(output))

        def _check_json_output(with_error=False):
            json_path = os.path.join(self.client.current_folder, "output.json")
            self.assertTrue(os.path.exists(json_path))
            json_content = load(json_path)
            output = json.loads(json_content)
            self.assertEqual(output["error"], with_error)
            tmp = ConanFileReference.loads(output["installed"][0]["recipe"]["id"])
            self.assertIsNotNone(tmp.revision)
            self.assertEqual(str(tmp), "mypackage/0.1.0@danimtb/testing")
            self.assertFalse(output["installed"][0]["recipe"]["dependency"])
            self.assertTrue(output["installed"][0]["recipe"]["exported"])
            if with_error:
                self.assertEqual(output["installed"][0]["packages"], [])
            else:
                self.assertEqual(output["installed"][0]["packages"][0]["id"],
                                 NO_SETTINGS_PACKAGE_ID)
                self.assertTrue(output["installed"][0]["packages"][0]["exported"])

        conanfile = """from conans import ConanFile
class MyConan(ConanFile):
    name = "mypackage"
    version = "0.1.0"
"""
        self.client = TestClient()
        self.client.save({"conanfile.py": conanfile})

        # Wrong folders
        self.client.run("export-pkg . danimtb/testing -bf build -sf sources "
                        "--json output.json", assert_error=True)

        _check_json_output_no_folder()

        # Deafult folders
        self.client.run("export-pkg . danimtb/testing --json output.json --force")
        _check_json_output()

        # Without package_folder
        self.client.save({"sources/kk.cpp": "", "build/kk.lib": ""})
        self.client.run("export-pkg . danimtb/testing -bf build -sf sources --json output.json "
                        "--force")
        _check_json_output()

        # With package_folder
        self.client.save({"package/kk.lib": ""})
        self.client.run("export-pkg . danimtb/testing -pf package --json output.json --force")
        _check_json_output()

<<<<<<< HEAD
    @pytest.mark.xfail(reason="export-pkg json output has changed")
=======
    @pytest.mark.xfail(reason="JSon output to be revisited, because based on ActionRecorder")
>>>>>>> 9f82f900
    def test_json_with_dependencies(self):

        def _check_json_output(with_error=False):
            json_path = os.path.join(self.client.current_folder, "output.json")
            self.assertTrue(os.path.exists(json_path))
            json_content = load(json_path)
            from pprint import pprint
            pprint(json_content)
            output = json.loads(json_content)
            self.assertEqual(output["error"], with_error)
            tmp = ConanFileReference.loads(output["installed"][0]["recipe"]["id"])
            self.assertIsNotNone(tmp.revision)
            self.assertEqual(str(tmp), "pkg2/1.0@danimtb/testing")
            self.assertFalse(output["installed"][0]["recipe"]["dependency"])
            self.assertTrue(output["installed"][0]["recipe"]["exported"])
            if with_error:
                self.assertEqual(output["installed"][0]["packages"], [])
            else:
                self.assertEqual(output["installed"][0]["packages"][0]["id"],
                                 "41e2f19ba15c770149de4cefcf9dd1d1f6ee19ce")
                self.assertTrue(output["installed"][0]["packages"][0]["exported"])
                tmp = ConanFileReference.loads(output["installed"][1]["recipe"]["id"])
                self.assertIsNotNone(tmp.revision)
                self.assertEqual(str(tmp), "pkg1/1.0@danimtb/testing")
                self.assertTrue(output["installed"][1]["recipe"]["dependency"])

        conanfile = """from conans import ConanFile
class MyConan(ConanFile):
    pass
"""
        self.client = TestClient()
        self.client.save({"conanfile_dep.py": conanfile,
                          "conanfile.py": conanfile + "    requires = \"pkg1/1.0@danimtb/testing\""})
        self.client.run("export conanfile_dep.py pkg1/1.0@danimtb/testing")
        self.client.run("export-pkg conanfile.py pkg2/1.0@danimtb/testing --json output.json")
        print(self.client.out)
        _check_json_output()

        # Error on missing dependency
        self.client.run("remove pkg1/1.0@danimtb/testing --force")
        self.client.run("remove pkg2/1.0@danimtb/testing --force")
        self.client.run("export-pkg conanfile.py pkg2/1.0@danimtb/testing --json output.json",
                        assert_error=True)
        _check_json_output(with_error=True)

    def test_export_pkg_no_ref(self):
        client = TestClient()
        conanfile = """from conans import ConanFile
class TestConan(ConanFile):
    name = "Hello"
    version = "0.1"

    def package(self):
        self.copy("*.h", src="src", dst="include")
"""
        client.save({CONANFILE: conanfile,
                     "src/header.h": "contents"})
        client.run("export-pkg . -s os=Windows")
        ref = ConanFileReference.loads("Hello/0.1@")
        pref = PackageReference(ref, NO_SETTINGS_PACKAGE_ID)
        package_folder = client.cache.package_layout(pref.ref).package(pref)
        header = os.path.join(package_folder, "include/header.h")
        self.assertTrue(os.path.exists(header))

    def test_export_pkg_clean_dirty(self):
        # https://github.com/conan-io/conan/issues/6449
        client = TestClient()
        conanfile = textwrap.dedent("""
            from conans import ConanFile
            class Pkg(ConanFile):
                def build(self):
                    if self.in_local_cache:
                        raise Exception("Can't build while installing")
            """)
        client.save({"conanfile.py": conanfile})
        client.run("create . pkg/0.1@", assert_error=True)
        self.assertIn("Can't build while installing", client.out)
        ref = ConanFileReference.loads("pkg/0.1")
        layout = client.cache.package_layout(ref)
        pref = PackageReference(ref, NO_SETTINGS_PACKAGE_ID)
        build_folder = layout.build(pref)
        self.assertTrue(is_dirty(build_folder))
        self.assertTrue(layout.package_is_dirty(pref))

        client.run("export-pkg . pkg/0.1@")
        self.assertFalse(layout.package_is_dirty(pref))
        client.run("install pkg/0.1@")
        self.assertIn("pkg/0.1: Already installed!", client.out)

    def test_invalid_folder(self):
        """ source, build and package path must exists, otherwise, raise ConanException
        """
        for folder in ["source", "build", "package"]:
            client = TestClient()
            client.save({CONANFILE: GenConanfile().with_name("foo").with_version("0.1.0")})

            client.run("export-pkg . foo/0.1.0@user/testing -{}f={}".format(folder[0], folder),
                       assert_error=True)
            self.assertIn("ERROR: The {} folder '{}' does not exist."
                          .format(folder, os.path.join(client.current_folder, folder)), client.out)


def test_build_policy_never():
    client = TestClient()
    conanfile = textwrap.dedent("""
        from conans import ConanFile
        class TestConan(ConanFile):
            build_policy = "never"

            def package(self):
                self.copy("*.h", src="src", dst="include")
        """)
    client.save({CONANFILE: conanfile,
                 "src/header.h": "contents"})
    client.run("export-pkg . pkg/1.0@")
    assert "pkg/1.0 package(): Packaged 1 '.h' file: header.h" in client.out

    client.run("install pkg/1.0@ --build")
<<<<<<< HEAD
    assert f"pkg/1.0:{NO_SETTINGS_PACKAGE_ID} - Cache" in client.out
=======
    assert "pkg/1.0:{} - Cache".format(NO_SETTINGS_PACKAGE_ID) in client.out
>>>>>>> 9f82f900
    assert "pkg/1.0: Calling build()" not in client.out<|MERGE_RESOLUTION|>--- conflicted
+++ resolved
@@ -1,10 +1,7 @@
 import json
 import os
 import re
-<<<<<<< HEAD
-=======
-
->>>>>>> 9f82f900
+
 import textwrap
 import unittest
 from textwrap import dedent
@@ -431,11 +428,7 @@
         self.client.run("export-pkg . danimtb/testing -pf package --json output.json --force")
         _check_json_output()
 
-<<<<<<< HEAD
-    @pytest.mark.xfail(reason="export-pkg json output has changed")
-=======
     @pytest.mark.xfail(reason="JSon output to be revisited, because based on ActionRecorder")
->>>>>>> 9f82f900
     def test_json_with_dependencies(self):
 
         def _check_json_output(with_error=False):
@@ -554,9 +547,5 @@
     assert "pkg/1.0 package(): Packaged 1 '.h' file: header.h" in client.out
 
     client.run("install pkg/1.0@ --build")
-<<<<<<< HEAD
-    assert f"pkg/1.0:{NO_SETTINGS_PACKAGE_ID} - Cache" in client.out
-=======
     assert "pkg/1.0:{} - Cache".format(NO_SETTINGS_PACKAGE_ID) in client.out
->>>>>>> 9f82f900
     assert "pkg/1.0: Calling build()" not in client.out