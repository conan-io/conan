import json
import os
import re

import textwrap
import unittest
from textwrap import dedent

import pytest

from conans.model.ref import ConanFileReference, PackageReference
from conans.paths import CONANFILE
from conans.test.utils.tools import NO_SETTINGS_PACKAGE_ID, TestClient, GenConanfile
from conans.util.files import load, mkdir, is_dirty


class ExportPkgTest(unittest.TestCase):

    def test_dont_touch_server(self):
        # https://github.com/conan-io/conan/issues/3432
        client = TestClient(servers={"default": None},
                            requester_class=None,
                            users={"default": [("lasote", "mypass")]})

        client.save({"conanfile.py": GenConanfile().with_name("Pkg").with_version("0.1")})
        client.run("install .")
        client.run("export-pkg . Pkg/0.1@user/testing")

    def test_dont_touch_server_build_require(self):
        client = TestClient(servers={"default": None},
                            requester_class=None,
                            users={"default": [("lasote", "mypass")]})
        profile = dedent("""
            [build_requires]
            some/other@pkg/notexists
            """)
        client.save({"conanfile.py": GenConanfile(),
                     "myprofile": profile})
        client.run("export-pkg . Pkg/0.1@user/testing -pr=myprofile")

    def test_transitive_without_settings(self):
        # https://github.com/conan-io/conan/issues/3367
        client = TestClient()
        client.save({CONANFILE: GenConanfile()})
        client.run("create . PkgC/0.1@user/testing")
        conanfile = """from conans import ConanFile
class PkgB(ConanFile):
    settings = "arch"
    requires = "PkgC/0.1@user/testing"
"""
        client.save({CONANFILE: conanfile})
        client.run("create . PkgB/0.1@user/testing")
        conanfile = """from conans import ConanFile
class PkgA(ConanFile):
    requires = "PkgB/0.1@user/testing"
    def build(self):
        self.output.info("BUILDING PKGA")
"""
        client.save({CONANFILE: conanfile})
        client.run("install . -if=build")
        client.run("build . -bf=build")
        client.run("export-pkg . PkgA/0.1@user/testing -bf=build -pr=default")
        self.assertIn("PkgA/0.1@user/testing: Package "
                      "'8f97510bcea8206c1c046cc8d71cc395d4146547' created",
                      client.out)

    def test_package_folder_errors(self):
        # https://github.com/conan-io/conan/issues/2350
        client = TestClient()
        client.save({CONANFILE: GenConanfile()})
        mkdir(os.path.join(client.current_folder, "pkg"))

        client.run("export-pkg . Hello/0.1@lasote/stable -pf=pkg -bf=.", assert_error=True)
        self.assertIn("ERROR: package folder definition incompatible with build and source folders",
                      client.out)

        client.run("export-pkg . Hello/0.1@lasote/stable -pf=pkg -sf=.", assert_error=True)
        self.assertIn("ERROR: package folder definition incompatible with build and source folders",
                      client.out)

        client.run("export-pkg . Hello/0.1@lasote/stable -pf=pkg")
        self.assertIn("Hello/0.1@lasote/stable: WARN: No files in this package!",
                      client.out)

    def test_package_folder(self):
        # https://github.com/conan-io/conan/issues/2350
        conanfile = """from conans import ConanFile
class HelloPythonConan(ConanFile):
    settings = "os"
    def package(self):
        self.output.info("PACKAGE NOT CALLED")
        raise Exception("PACKAGE NOT CALLED")
"""
        client = TestClient()
        client.save({CONANFILE: conanfile,
                     "pkg/myfile.h": "",
                     "profile": "[settings]\nos=Windows"})

        client.run("export-pkg . Hello/0.1@lasote/stable -pf=pkg -pr=profile")
        self.assertNotIn("PACKAGE NOT CALLED", client.out)
        self.assertIn("Hello/0.1@lasote/stable: Packaged 1 '.h' file: myfile.h", client.out)
        self.assertNotIn("No files in this package!", client.out)
        ref = ConanFileReference.loads("Hello/0.1@lasote/stable")
        pkg_folder = client.cache.package_layout(ref).packages()
        folders = os.listdir(pkg_folder)
        pkg_folder = os.path.join(pkg_folder, folders[0])
        conaninfo = load(os.path.join(pkg_folder, "conaninfo.txt"))
        self.assertEqual(2, conaninfo.count("os=Windows"))
        manifest = load(os.path.join(pkg_folder, "conanmanifest.txt"))
        self.assertIn("conaninfo.txt: bc02e11c87c7dbe64952b85f0167c142", manifest)
        self.assertIn("myfile.h: d41d8cd98f00b204e9800998ecf8427e", manifest)

    def test_develop(self):
        # https://github.com/conan-io/conan/issues/2513
        conanfile = """from conans import ConanFile
class HelloPythonConan(ConanFile):
    def package(self):
        self.output.info("DEVELOP IS: %s!" % self.develop)
"""
        client = TestClient()
        client.save({CONANFILE: conanfile})
        client.run("export-pkg . Hello/0.1@lasote/stable")
        self.assertIn("Hello/0.1@lasote/stable: DEVELOP IS: True!", client.out)

    def test_options(self):
        # https://github.com/conan-io/conan/issues/2242
        conanfile = """from conans import ConanFile
class HelloPythonConan(ConanFile):
    name = "Hello"
    options = { "optionOne": [True, False, 123] }
    default_options = "optionOne=True"
"""
        client = TestClient()
        client.save({CONANFILE: conanfile})
        client.run("export-pkg . Hello/0.1@lasote/stable")
        client.run("search Hello/0.1@lasote/stable")
        self.assertIn("optionOne: True", client.out)
        self.assertNotIn("optionOne: False", client.out)
        self.assertNotIn("optionOne: 123", client.out)
        client.run("export-pkg . Hello/0.1@lasote/stable -o optionOne=False")
        client.run("search Hello/0.1@lasote/stable")
        self.assertIn("optionOne: True", client.out)
        self.assertIn("optionOne: False", client.out)
        self.assertNotIn("optionOne: 123", client.out)
        client.run("export-pkg . Hello/0.1@lasote/stable -o Hello:optionOne=123")
        client.run("search Hello/0.1@lasote/stable")
        self.assertIn("optionOne: True", client.out)
        self.assertIn("optionOne: False", client.out)
        self.assertIn("optionOne: 123", client.out)

    def test_profile_environment(self):
        # https://github.com/conan-io/conan/issues/4832
        conanfile = dedent("""
            import os
            from conans import ConanFile
            class HelloPythonConan(ConanFile):
                def package(self):
                    self.output.info("ENV-VALUE: %s!!!" % os.getenv("MYCUSTOMVAR"))
            """)
        profile = dedent("""
            [env]
            MYCUSTOMVAR=MYCUSTOMVALUE
            """)
        client = TestClient()
        client.save({CONANFILE: conanfile,
                     "myprofile": profile})
        client.run("export-pkg . Hello/0.1@lasote/stable -pr=myprofile")
        self.assertIn("Hello/0.1@lasote/stable: ENV-VALUE: MYCUSTOMVALUE!!!", client.out)

    def test_profile_environment_conaninfo(self):
        # https://github.com/conan-io/conan/issues/6603
        profile = dedent("""
            [env]
            MYCUSTOMVAR=MYCUSTOMVALUE
            """)
        client = TestClient()
        client.save({"conanfile.py": GenConanfile().with_name("Hello").with_version("0.1"),
                     "myprofile": profile})
        client.run("export-pkg . Hello/0.1@lasote/stable -pr=myprofile")
        ref = ConanFileReference.loads("Hello/0.1@lasote/stable")
        pkg_folder = client.cache.package_layout(ref).packages()
        folders = os.listdir(pkg_folder)
        pkg_folder = os.path.join(pkg_folder, folders[0])
        conaninfo = load(os.path.join(pkg_folder, "conaninfo.txt"))
        self.assertIn("MYCUSTOMVAR=MYCUSTOMVALUE", conaninfo)

    def _consume(self, client, install_args):
        consumer = """
from conans import ConanFile
class TestConan(ConanFile):
    requires = "Hello/0.1@lasote/stable"
    settings = "os"
"""
        client.save({CONANFILE: consumer}, clean_first=True)
        client.run("install %s" % install_args)
        self.assertIn("Hello/0.1@lasote/stable: Already installed!", client.out)

    def test_new(self):
        client = TestClient()
        client.run("new Hello/0.1 --bare")
        client.save({"lib/libmycoollib.a": ""})
        settings = ('-s os=Windows -s compiler=gcc -s compiler.version=4.9 '
                    '-s compiler.libcxx=libstdc++ -s build_type=Release -s arch=x86')
        client.run("export-pkg . Hello/0.1@lasote/stable %s" % settings)
        self.assertIn("Hello/0.1@lasote/stable: A new conanfile.py version was exported",
                      client.out)
        self.assertNotIn("Hello/0.1@lasote/stable package(): WARN: No files in this package!",
                         client.out)  # --bare include a now mandatory package() method!

        self.assertIn("Packaged 1 '.a' file: libmycoollib.a", client.out)
        self._consume(client, settings + " . -g cmake")

        cmakeinfo = client.load("conanbuildinfo.cmake")
        self.assertIn("set(CONAN_LIBS_HELLO mycoollib)", cmakeinfo)
        self.assertIn("set(CONAN_LIBS mycoollib ${CONAN_LIBS})", cmakeinfo)

    def test_build_folders(self):
        client = TestClient()
        conanfile = """
from conans import ConanFile
class TestConan(ConanFile):
    name = "Hello"
    version = "0.1"
    settings = "os"

    def package(self):
        self.copy("*.h", src="include", dst="inc")
        self.copy("*.lib", src="lib", dst="lib")
"""
        client.save({CONANFILE: conanfile,
                     "include/header.h": "//Windows header",
                     "include/header.txt": "",
                     "libs/what": "",
                     "lib/hello.lib": "My Lib",
                     "lib/bye.txt": ""}, clean_first=True)
        client.run("export-pkg . Hello/0.1@lasote/stable -s os=Windows --build-folder=.")
<<<<<<< HEAD
        pref = PackageReference.loads("Hello/0.1@lasote/stable#f99320295379ced53f338446912a2cff:3475bd55b91ae904ac96fde0f106a136ab951a5e#ca390c141f4dfd77f5ffd03eca67b2e0")
        package_folder = client.cache.pkg_layout(pref).package()
=======
        package_id = re.search(r"Packaging to (\S+)", str(client.out)).group(1)
        ref = ConanFileReference.loads("Hello/0.1@lasote/stable")
        pref = PackageReference(ref, package_id)
        package_folder = client.cache.package_layout(pref.ref).package(pref)
>>>>>>> 9f82f900
        inc = os.path.join(package_folder, "inc")
        self.assertEqual(os.listdir(inc), ["header.h"])
        self.assertEqual(load(os.path.join(inc, "header.h")), "//Windows header")
        lib = os.path.join(package_folder, "lib")
        self.assertEqual(os.listdir(lib), ["hello.lib"])
        self.assertEqual(load(os.path.join(lib, "hello.lib")), "My Lib")

    def test_default_source_folder(self):
        client = TestClient()
        conanfile = """from conans import ConanFile
class TestConan(ConanFile):

    def package(self):
        self.copy("*.h", src="src", dst="include")
        self.copy("*.lib", dst="lib", keep_path=False)
"""
        client.save({CONANFILE: conanfile,
                     "src/header.h": "contents",
                     "build/lib/hello.lib": "My Lib"})
        client.run("export-pkg . Hello/0.1@lasote/stable -s os=Windows --build-folder=build")
        pref = PackageReference.loads("Hello/0.1@lasote/stable#cd0221af3af8be9e3d7e7b6ae56ce0b6:5ab84d6acfe1f23c4fae0ab88f26e3a396351ac9#b1205438a95acf45b1814573e48f6c50")
        package_folder = client.cache.pkg_layout(pref).package()
        header = os.path.join(package_folder, "include/header.h")
        self.assertTrue(os.path.exists(header))

        hello_path = os.path.join(package_folder, "lib", "hello.lib")
        self.assertTrue(os.path.exists(hello_path))

    def test_build_source_folders(self):
        client = TestClient()
        conanfile = """from conans import ConanFile
class TestConan(ConanFile):
    settings = "os"

    def package(self):
        self.copy("*.h", src="include", dst="inc")
        self.copy("*.lib", src="lib", dst="lib")
"""
        client.save({CONANFILE: conanfile,
                     "src/include/header.h": "//Windows header",
                     "src/include/header.txt": "",
                     "build/libs/what": "",
                     "build/lib/hello.lib": "My Lib",
                     "build/lib/bye.txt": ""})
        client.run("export-pkg . Hello/0.1@lasote/stable -s os=Windows --build-folder=build "
                   "--source-folder=src")
<<<<<<< HEAD
        pref = PackageReference.loads("Hello/0.1@lasote/stable#c05196f9787f3f375005b1b9772ab828:3475bd55b91ae904ac96fde0f106a136ab951a5e#ca390c141f4dfd77f5ffd03eca67b2e0")
        package_folder = client.cache.pkg_layout(pref).package()
=======
        package_id = re.search(r"Packaging to (\S+)", str(client.out)).group(1)
        ref = ConanFileReference.loads("Hello/0.1@lasote/stable")
        pref = PackageReference(ref, package_id)
        package_folder = client.cache.package_layout(pref.ref).package(pref)
>>>>>>> 9f82f900
        inc = os.path.join(package_folder, "inc")
        self.assertEqual(os.listdir(inc), ["header.h"])
        self.assertEqual(load(os.path.join(inc, "header.h")), "//Windows header")
        lib = os.path.join(package_folder, "lib")
        self.assertEqual(os.listdir(lib), ["hello.lib"])
        self.assertEqual(load(os.path.join(lib, "hello.lib")), "My Lib")

    def test_partial_references(self):
        client = TestClient()
        conanfile = """
from conans import ConanFile
class TestConan(ConanFile):
    name = "Hello"
    version = "0.1"
    settings = "os"

    def package(self):
        self.copy("*")
"""
        # Partial reference is ok
        client.save({CONANFILE: conanfile, "file.txt": "txt contents"})
        client.run("export-pkg . conan/stable")
        self.assertIn("Hello/0.1@conan/stable package(): Packaged 1 '.txt' file: file.txt",
                      client.out)

        # Specify different name or version is not working
        client.run("export-pkg . lib/1.0@conan/stable -f", assert_error=True)
        self.assertIn("ERROR: Package recipe with name lib!=Hello", client.out)

        client.run("export-pkg . Hello/1.1@conan/stable -f", assert_error=True)
        self.assertIn("ERROR: Package recipe with version 1.1!=0.1", client.out)

        conanfile = """
from conans import ConanFile
class TestConan(ConanFile):
    settings = "os"

    def package(self):
        self.copy("*")
"""
        # Partial reference is ok
        client.save({CONANFILE: conanfile, "file.txt": "txt contents"})
        client.run("export-pkg . anyname/1.222@conan/stable")
        self.assertIn("anyname/1.222@conan/stable package(): Packaged 1 '.txt' file: file.txt",
                      client.out)

    def test_with_deps(self):
        hello_ref = ConanFileReference.loads("Hello/0.1@lasote/stable")
        client = TestClient()
        conanfile = GenConanfile().with_name("Hello").with_version("0.1")
        client.save({"conanfile.py": str(conanfile)})
        client.run("export . lasote/stable")
        client.run("install Hello/0.1@lasote/stable --build")
        conanfile = GenConanfile().with_name("Hello1").with_version("0.1")\
                                  .with_require(hello_ref)

        conanfile = str(conanfile) + """\n    def package_info(self):
        self.cpp_info.libs = self.collect_libs()
    def package(self):
        self.copy("*")
        """
        client.save({"conanfile.py": conanfile}, clean_first=True)
        client.save({"Release_x86/lib/libmycoollib.a": ""})
        settings = ('-s os=Windows -s compiler=gcc -s compiler.version=4.9 '
                    '-s compiler.libcxx=libstdc++ -s build_type=Release -s arch=x86')
        client.run("export-pkg . Hello1/0.1@lasote/stable %s -bf=Release_x86" % settings)

        # consumer
        consumer = """
from conans import ConanFile
class TestConan(ConanFile):
    requires = "Hello1/0.1@lasote/stable"
    settings = "os"
"""
        client.save({CONANFILE: consumer}, clean_first=True)
        client.run("install conanfile.py -g cmake")
        self.assertIn("Hello/0.1@lasote/stable: Already installed!", client.out)
        self.assertIn("Hello1/0.1@lasote/stable: Already installed!", client.out)

        cmakeinfo = client.load("conanbuildinfo.cmake")
        self.assertIn("set(CONAN_LIBS_HELLO1 mycoollib)", cmakeinfo)
        self.assertIn("set(CONAN_LIBS mycoollib ${CONAN_LIBS})", cmakeinfo)

    def test_export_pkg_json(self):

        def _check_json_output_no_folder():
            json_path = os.path.join(self.client.current_folder, "output.json")
            self.assertTrue(os.path.exists(json_path))
            json_content = load(json_path)
            output = json.loads(json_content)
            self.assertEqual(True, output["error"])
            self.assertEqual([], output["installed"])
            self.assertEqual(2, len(output))

        def _check_json_output(with_error=False):
            json_path = os.path.join(self.client.current_folder, "output.json")
            self.assertTrue(os.path.exists(json_path))
            json_content = load(json_path)
            output = json.loads(json_content)
            self.assertEqual(output["error"], with_error)
            tmp = ConanFileReference.loads(output["installed"][0]["recipe"]["id"])
            self.assertIsNotNone(tmp.revision)
            self.assertEqual(str(tmp), "mypackage/0.1.0@danimtb/testing")
            self.assertFalse(output["installed"][0]["recipe"]["dependency"])
            self.assertTrue(output["installed"][0]["recipe"]["exported"])
            if with_error:
                self.assertEqual(output["installed"][0]["packages"], [])
            else:
                self.assertEqual(output["installed"][0]["packages"][0]["id"],
                                 NO_SETTINGS_PACKAGE_ID)
                self.assertTrue(output["installed"][0]["packages"][0]["exported"])

        conanfile = """from conans import ConanFile
class MyConan(ConanFile):
    name = "mypackage"
    version = "0.1.0"
"""
        self.client = TestClient()
        self.client.save({"conanfile.py": conanfile})

        # Wrong folders
        self.client.run("export-pkg . danimtb/testing -bf build -sf sources "
                        "--json output.json", assert_error=True)

        _check_json_output_no_folder()

        # Deafult folders
        self.client.run("export-pkg . danimtb/testing --json output.json --force")
        _check_json_output()

        # Without package_folder
        self.client.save({"sources/kk.cpp": "", "build/kk.lib": ""})
        self.client.run("export-pkg . danimtb/testing -bf build -sf sources --json output.json "
                        "--force")
        _check_json_output()

        # With package_folder
        self.client.save({"package/kk.lib": ""})
        self.client.run("export-pkg . danimtb/testing -pf package --json output.json --force")
        _check_json_output()

    @pytest.mark.xfail(reason="JSon output to be revisited, because based on ActionRecorder")
    def test_json_with_dependencies(self):

        def _check_json_output(with_error=False):
            json_path = os.path.join(self.client.current_folder, "output.json")
            self.assertTrue(os.path.exists(json_path))
            json_content = load(json_path)
            output = json.loads(json_content)
            self.assertEqual(output["error"], with_error)
            tmp = ConanFileReference.loads(output["installed"][0]["recipe"]["id"])
            self.assertIsNotNone(tmp.revision)
            self.assertEqual(str(tmp), "pkg2/1.0@danimtb/testing")
            self.assertFalse(output["installed"][0]["recipe"]["dependency"])
            self.assertTrue(output["installed"][0]["recipe"]["exported"])
            if with_error:
                self.assertEqual(output["installed"][0]["packages"], [])
            else:
                self.assertEqual(output["installed"][0]["packages"][0]["id"],
                                 "5825778de2dc9312952d865df314547576f129b3")
                self.assertTrue(output["installed"][0]["packages"][0]["exported"])
                tmp = ConanFileReference.loads(output["installed"][1]["recipe"]["id"])
                self.assertIsNotNone(tmp.revision)
                self.assertEqual(str(tmp), "pkg1/1.0@danimtb/testing")
                self.assertTrue(output["installed"][1]["recipe"]["dependency"])

        conanfile = """from conans import ConanFile
class MyConan(ConanFile):
    pass
"""
        self.client = TestClient()
        self.client.save({"conanfile_dep.py": conanfile,
                          "conanfile.py": conanfile + "    requires = \"pkg1/1.0@danimtb/testing\""})
        self.client.run("export conanfile_dep.py pkg1/1.0@danimtb/testing")
        self.client.run("export-pkg conanfile.py pkg2/1.0@danimtb/testing --json output.json")
        _check_json_output()

        # Error on missing dependency
        self.client.run("remove pkg1/1.0@danimtb/testing --force")
        self.client.run("remove pkg2/1.0@danimtb/testing --force")
        self.client.run("export-pkg conanfile.py pkg2/1.0@danimtb/testing --json output.json",
                        assert_error=True)
        _check_json_output(with_error=True)

    def test_export_pkg_no_ref(self):
        client = TestClient()
        conanfile = """from conans import ConanFile
class TestConan(ConanFile):
    name = "Hello"
    version = "0.1"

    def package(self):
        self.copy("*.h", src="src", dst="include")
"""
        client.save({CONANFILE: conanfile,
                     "src/header.h": "contents"})
        client.run("export-pkg . -s os=Windows")
        pref = PackageReference.loads("Hello/0.1#7824a75809349a3700283a00e63086ee:5ab84d6acfe1f23c4fae0ab88f26e3a396351ac9#44e87ea1a65a899b6291991959a22b62")
        package_folder = client.cache.pkg_layout(pref).package()
        header = os.path.join(package_folder, "include/header.h")
        self.assertTrue(os.path.exists(header))

    def test_export_pkg_clean_dirty(self):
        # https://github.com/conan-io/conan/issues/6449
        client = TestClient()
        conanfile = textwrap.dedent("""
            from conans import ConanFile
            class Pkg(ConanFile):
                def build(self):
                    if self.in_local_cache:
                        raise Exception("Can't build while installing")
            """)
        client.save({"conanfile.py": conanfile})
        client.run("create . pkg/0.1@", assert_error=True)
        self.assertIn("Can't build while installing", client.out)
        ref = ConanFileReference.loads("pkg/0.1")
        layout = client.cache.package_layout(ref)
        pref = PackageReference(ref, NO_SETTINGS_PACKAGE_ID)
        build_folder = layout.build(pref)
        self.assertTrue(is_dirty(build_folder))
        self.assertTrue(layout.package_is_dirty(pref))

        client.run("export-pkg . pkg/0.1@")
        self.assertFalse(layout.package_is_dirty(pref))
        client.run("install pkg/0.1@")
        self.assertIn("pkg/0.1: Already installed!", client.out)

    def test_invalid_folder(self):
        """ source, build and package path must exists, otherwise, raise ConanException
        """
        for folder in ["source", "build", "package"]:
            client = TestClient()
            client.save({CONANFILE: GenConanfile().with_name("foo").with_version("0.1.0")})

            client.run("export-pkg . foo/0.1.0@user/testing -{}f={}".format(folder[0], folder),
                       assert_error=True)
            self.assertIn("ERROR: The {} folder '{}' does not exist."
                          .format(folder, os.path.join(client.current_folder, folder)), client.out)


def test_build_policy_never():
    client = TestClient()
    conanfile = textwrap.dedent("""
        from conans import ConanFile
        class TestConan(ConanFile):
            build_policy = "never"

            def package(self):
                self.copy("*.h", src="src", dst="include")
        """)
    client.save({CONANFILE: conanfile,
                 "src/header.h": "contents"})
    client.run("export-pkg . pkg/1.0@")
    assert "pkg/1.0 package(): Packaged 1 '.h' file: header.h" in client.out

    client.run("install pkg/1.0@ --build")
    assert "pkg/1.0:{} - Cache".format(NO_SETTINGS_PACKAGE_ID) in client.out
    assert "pkg/1.0: Calling build()" not in client.out<|MERGE_RESOLUTION|>--- conflicted
+++ resolved
@@ -234,15 +234,8 @@
                      "lib/hello.lib": "My Lib",
                      "lib/bye.txt": ""}, clean_first=True)
         client.run("export-pkg . Hello/0.1@lasote/stable -s os=Windows --build-folder=.")
-<<<<<<< HEAD
         pref = PackageReference.loads("Hello/0.1@lasote/stable#f99320295379ced53f338446912a2cff:3475bd55b91ae904ac96fde0f106a136ab951a5e#ca390c141f4dfd77f5ffd03eca67b2e0")
         package_folder = client.cache.pkg_layout(pref).package()
-=======
-        package_id = re.search(r"Packaging to (\S+)", str(client.out)).group(1)
-        ref = ConanFileReference.loads("Hello/0.1@lasote/stable")
-        pref = PackageReference(ref, package_id)
-        package_folder = client.cache.package_layout(pref.ref).package(pref)
->>>>>>> 9f82f900
         inc = os.path.join(package_folder, "inc")
         self.assertEqual(os.listdir(inc), ["header.h"])
         self.assertEqual(load(os.path.join(inc, "header.h")), "//Windows header")
@@ -289,15 +282,8 @@
                      "build/lib/bye.txt": ""})
         client.run("export-pkg . Hello/0.1@lasote/stable -s os=Windows --build-folder=build "
                    "--source-folder=src")
-<<<<<<< HEAD
         pref = PackageReference.loads("Hello/0.1@lasote/stable#c05196f9787f3f375005b1b9772ab828:3475bd55b91ae904ac96fde0f106a136ab951a5e#ca390c141f4dfd77f5ffd03eca67b2e0")
         package_folder = client.cache.pkg_layout(pref).package()
-=======
-        package_id = re.search(r"Packaging to (\S+)", str(client.out)).group(1)
-        ref = ConanFileReference.loads("Hello/0.1@lasote/stable")
-        pref = PackageReference(ref, package_id)
-        package_folder = client.cache.package_layout(pref.ref).package(pref)
->>>>>>> 9f82f900
         inc = os.path.join(package_folder, "inc")
         self.assertEqual(os.listdir(inc), ["header.h"])
         self.assertEqual(load(os.path.join(inc, "header.h")), "//Windows header")
