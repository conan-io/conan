import json
import os
import re

import textwrap
import unittest
from textwrap import dedent

import pytest

from conans.model.package_ref import PkgReference
from conans.model.recipe_ref import RecipeReference
from conans.paths import CONANFILE
from conans.test.utils.tools import NO_SETTINGS_PACKAGE_ID, TestClient, GenConanfile
from conans.util.files import load


class ExportPkgTest(unittest.TestCase):

    def test_dont_touch_server(self):
        # https://github.com/conan-io/conan/issues/3432
        client = TestClient(servers={"default": None},
                            requester_class=None, inputs=["admin", "password"])

        client.save({"conanfile.py": GenConanfile().with_name("pkg").with_version("0.1")})
        client.run("install .")
        client.run("export-pkg . --user=lasote --channel=stable ")

    @pytest.mark.xfail(reason="Build-requires are expanded now, so this is expected to fail atm")
    def test_dont_touch_server_build_require(self):
        client = TestClient(servers={"default": None},
                            requester_class=None, inputs=["admin", "password"])
        profile = dedent("""
            [tool_requires]
            some/other@pkg/notexists
            """)
        client.save({"conanfile.py": GenConanfile(),
                     "myprofile": profile})
        client.run("export-pkg . --name=pkg --version=0.1 --user=user --channel=testing -pr=myprofile")

    def test_transitive_without_settings(self):
        # https://github.com/conan-io/conan/issues/3367
        client = TestClient()
        client.save({CONANFILE: GenConanfile()})
        client.run("create . --name=pkgc --version=0.1 --user=user --channel=testing")
        conanfile = """from conan import ConanFile
class PkgB(ConanFile):
    settings = "arch"
    requires = "pkgc/0.1@user/testing"
"""
        client.save({CONANFILE: conanfile})
        client.run("create . --name=pkgb --version=0.1 --user=user --channel=testing")
        conanfile = """from conan import ConanFile
class PkgA(ConanFile):
    requires = "pkgb/0.1@user/testing"
    def build(self):
        self.output.info("BUILDING PKGA")
"""
        client.save({CONANFILE: conanfile})
        client.run("build . -bf=build")
        client.run("export-pkg . --name=pkga --version=0.1 --user=user --channel=testing "
                   "-pr=default")
        package_id = re.search(r"Packaging to (\S+)", str(client.out)).group(1)
        self.assertIn(f"pkga/0.1@user/testing: Package '{package_id}' created", client.out)

    def test_package_folder_errors(self):
        # https://github.com/conan-io/conan/issues/2350
        client = TestClient()
        client.save({CONANFILE: GenConanfile()})
        client.run("export-pkg . --name=hello --version=0.1 --user=lasote --channel=stable")
        self.assertIn("hello/0.1@lasote/stable package(): WARN: No files in this package!",
                      client.out)

    @pytest.mark.xfail(reason="Tests using the Search command are temporarely disabled")
    def test_options(self):
        # https://github.com/conan-io/conan/issues/2242
        conanfile = """from conan import ConanFile
class helloPythonConan(ConanFile):
    name = "hello"
    options = { "optionOne": [True, False, 123] }
    default_options = "optionOne=True"
"""
        client = TestClient()
        client.save({CONANFILE: conanfile})
        client.run("export-pkg . --name=hello --version=0.1 --user=lasote --channel=stable")
        client.run("search hello/0.1@lasote/stable")
        self.assertIn("optionOne: True", client.out)
        self.assertNotIn("optionOne: False", client.out)
        self.assertNotIn("optionOne: 123", client.out)
        client.run("export-pkg . --name=hello --version=0.1 --user=lasote --channel=stable -o optionOne=False")
        client.run("search hello/0.1@lasote/stable")
        self.assertIn("optionOne: True", client.out)
        self.assertIn("optionOne: False", client.out)
        self.assertNotIn("optionOne: 123", client.out)
        client.run("export-pkg . --name=hello --version=0.1 --user=lasote --channel=stable -o hello/*:optionOne=123")
        client.run("search hello/0.1@lasote/stable")
        self.assertIn("optionOne: True", client.out)
        self.assertIn("optionOne: False", client.out)
        self.assertIn("optionOne: 123", client.out)

    def test_profile_environment(self):
        # https://github.com/conan-io/conan/issues/4832
        conanfile = dedent("""
            import os
            from conan import ConanFile
            from conan.tools.env import VirtualBuildEnv
            class helloPythonConan(ConanFile):
                def package(self):
                    build_env = VirtualBuildEnv(self).vars()
                    with build_env.apply():
                        self.output.info("ENV-VALUE: %s!!!" % os.getenv("MYCUSTOMVAR"))
            """)
        profile = dedent("""
            [buildenv]
            MYCUSTOMVAR=MYCUSTOMVALUE
            """)
        client = TestClient()
        client.save({CONANFILE: conanfile,
                     "myprofile": profile})
        client.run("export-pkg . --name=hello --version=0.1 --user=lasote --channel=stable "
                   " -pr=myprofile")
        self.assertIn("hello/0.1@lasote/stable: ENV-VALUE: MYCUSTOMVALUE!!!", client.out)

    def _consume(self, client, install_args):
        consumer = """
from conan import ConanFile
class TestConan(ConanFile):
    requires = "hello/0.1@lasote/stable"
    settings = "os", "build_type"
"""
        client.save({CONANFILE: consumer}, clean_first=True)
        client.run("install %s" % install_args)
        self.assertIn("hello/0.1@lasote/stable: Already installed!", client.out)

    def test_build_folders(self):
        client = TestClient()
        conanfile = """
import os
from conan import ConanFile
from conan.tools.files import save, copy
class TestConan(ConanFile):
    name = "hello"
    version = "0.1"
    settings = "os"

    def package(self):
        copy(self, "*.h", os.path.join(self.source_folder, "include"),
             os.path.join(self.package_folder, "inc"))
        copy(self, "*.lib", os.path.join(self.build_folder, "lib"),
             os.path.join(self.package_folder, "lib"))
"""
        client.save({CONANFILE: conanfile,
                     "include/header.h": "//Windows header",
                     "include/header.txt": "",
                     "libs/what": "",
                     "lib/hello.lib": "My Lib",
                     "lib/bye.txt": ""}, clean_first=True)
        client.run("export-pkg . --user=lasote --channel=stable -s os=Windows")
        rrev = client.exported_recipe_revision()
        package_id = re.search(r"Packaging to (\S+)", str(client.out)).group(1)
        prev = re.search(r"Created package revision (\S+)", str(client.out)).group(1)
        pref = PkgReference.loads(f"hello/0.1@lasote/stable#{rrev}:{package_id}#{prev}")
        package_folder = client.cache.pkg_layout(pref).package()
        inc = os.path.join(package_folder, "inc")
        self.assertEqual(os.listdir(inc), ["header.h"])
        self.assertEqual(load(os.path.join(inc, "header.h")), "//Windows header")
        lib = os.path.join(package_folder, "lib")
        self.assertEqual(os.listdir(lib), ["hello.lib"])
        self.assertEqual(load(os.path.join(lib, "hello.lib")), "My Lib")

    def test_default_source_folder(self):
        client = TestClient()
        conanfile = """
import os
from conan import ConanFile
from conan.tools.files import copy
class TestConan(ConanFile):

    def package(self):
        copy(self, "*.h", os.path.join(self.source_folder, "src"),
             os.path.join(self.package_folder, "include"))
        copy(self, "*.lib", self.build_folder, os.path.join(self.package_folder, "lib"),
             keep_path=False)
"""
        client.save({CONANFILE: conanfile,
                     "src/header.h": "contents",
                     "build/lib/hello.lib": "My Lib"})
        client.run("export-pkg . --name=hello --version=0.1 --user=lasote --channel=stable "
                   "-s os=Windows")
        rrev = client.exported_recipe_revision()
        package_id = re.search(r"Packaging to (\S+)", str(client.out)).group(1)
        prev = re.search(r"Created package revision (\S+)", str(client.out)).group(1)
        pref = PkgReference.loads(f"hello/0.1@lasote/stable#{rrev}:{package_id}#{prev}")

        package_folder = client.cache.pkg_layout(pref).package()
        header = os.path.join(package_folder, "include/header.h")
        self.assertTrue(os.path.exists(header))

        hello_path = os.path.join(package_folder, "lib", "hello.lib")
        self.assertTrue(os.path.exists(hello_path))

    def test_build_source_folders(self):
        client = TestClient()
        conanfile = """
import os
from conan import ConanFile
from conan.tools.files import copy
class TestConan(ConanFile):
    settings = "os"
    name = "hello"
    version = "0.1"

    def layout(self):
        self.folders.build = "build"
        self.folders.source = "src"

    def package(self):
        copy(self, "*.h", os.path.join(self.source_folder, "include"),
             os.path.join(self.package_folder, "inc"))
        copy(self, "*.lib", os.path.join(self.build_folder, "lib"),
             os.path.join(self.package_folder, "lib"))
"""
        client.save({CONANFILE: conanfile,
                     "src/include/header.h": "//Windows header",
                     "src/include/header.txt": "",
                     "build/libs/what": "",
                     "build/lib/hello.lib": "My Lib",
                     "build/lib/bye.txt": ""})
        client.run("export-pkg . --user=lasote --channel=stable -s os=Windows")
        rrev = client.exported_recipe_revision()
        package_id = re.search(r"Packaging to (\S+)", str(client.out)).group(1)
        prev = re.search(r"Created package revision (\S+)", str(client.out)).group(1)
        pref = PkgReference.loads(f"hello/0.1@lasote/stable#{rrev}:{package_id}#{prev}")
        package_folder = client.cache.pkg_layout(pref).package()
        inc = os.path.join(package_folder, "inc")
        self.assertEqual(os.listdir(inc), ["header.h"])
        self.assertEqual(load(os.path.join(inc, "header.h")), "//Windows header")
        lib = os.path.join(package_folder, "lib")
        self.assertEqual(os.listdir(lib), ["hello.lib"])
        self.assertEqual(load(os.path.join(lib, "hello.lib")), "My Lib")

    def test_partial_references(self):
        client = TestClient()
        conanfile = """
from conan import ConanFile
from conan.tools.files import copy
class TestConan(ConanFile):
    name = "hello"
    version = "0.1"
    settings = "os"

    def package(self):
        copy(self, "*", self.source_folder, self.package_folder)
"""
        # Partial reference is ok
        client.save({CONANFILE: conanfile, "file.txt": "txt contents"})
        client.run("export-pkg . --user=conan --channel=stable ")
        self.assertIn("hello/0.1@conan/stable package(): Packaged 1 '.txt' file: file.txt",
                      client.out)

        # Specify different name or version is not working
        client.run("export-pkg . --name=lib", assert_error=True)
        self.assertIn("ERROR: Package recipe with name lib!=hello", client.out)

        client.run("export-pkg . --version=1.1", assert_error=True)
        self.assertIn("ERROR: Package recipe with version 1.1!=0.1", client.out)

        conanfile = """
from conan import ConanFile
from conan.tools.files import copy
class TestConan(ConanFile):
    settings = "os"

    def package(self):
        copy(self, "*", self.source_folder, self.package_folder)
"""
        # Partial reference is ok
        client.save({CONANFILE: conanfile, "file.txt": "txt contents"})
        client.run("export-pkg . --name=anyname --version=1.222 --user=conan --channel=stable")
        self.assertIn("anyname/1.222@conan/stable package(): Packaged 1 '.txt' file: file.txt",
                      client.out)

    def test_with_deps(self):
        client = TestClient()
        client.save({"conanfile.py": GenConanfile()})
        client.run("create . --name=hello --version=0.1 --user=lasote --channel=stable")
        conanfile = GenConanfile().with_name("hello1").with_version("0.1")\
                                  .with_import("from conans import tools") \
                                  .with_import("from conan.tools.files import copy, collect_libs") \
                                  .with_require("hello/0.1@lasote/stable")

        conanfile = str(conanfile) + """\n    def package_info(self):
        self.cpp_info.libs = collect_libs(self)
    def layout(self):
        self.folders.build = "Release_x86"
    def package(self):
        copy(self, "*", self.source_folder, self.package_folder)
        copy(self, "*", self.build_folder, self.package_folder)
        """
        client.save({"conanfile.py": conanfile}, clean_first=True)
        client.save({"Release_x86/lib/libmycoollib.a": ""})
        settings = ('-s os=Windows -s compiler=gcc -s compiler.version=4.9 '
                    '-s compiler.libcxx=libstdc++ -s build_type=Release -s arch=x86')
        client.run("export-pkg . --name=hello1 --version=0.1 --user=lasote --channel=stable %s"
                   % settings)

        # consumer
        consumer = """
from conan import ConanFile
class TestConan(ConanFile):
    requires = "hello1/0.1@lasote/stable"
    settings = "os", "build_type"
"""
        client.save({CONANFILE: consumer}, clean_first=True)
        client.run("install conanfile.py -g CMakeDeps")
        self.assertIn("hello/0.1@lasote/stable: Already installed!", client.out)
        self.assertIn("hello1/0.1@lasote/stable: Already installed!", client.out)

        cmakeinfo = client.load("hello1-release-data.cmake")
        self.assertIn("set(hello1_LIBS_RELEASE mycoollib)", cmakeinfo)

    @pytest.mark.xfail(reason="JSon output to be revisited, because based on ActionRecorder")
    def test_export_pkg_json(self):

        def _check_json_output_no_folder():
            json_path = os.path.join(self.client.current_folder, "output.json")
            self.assertTrue(os.path.exists(json_path))
            json_content = load(json_path)
            output = json.loads(json_content)
            self.assertEqual(True, output["error"])
            self.assertEqual([], output["installed"])
            self.assertEqual(2, len(output))

        def _check_json_output(with_error=False):
            json_path = os.path.join(self.client.current_folder, "output.json")
            self.assertTrue(os.path.exists(json_path))
            json_content = load(json_path)
            output = json.loads(json_content)
            self.assertEqual(output["error"], with_error)
            tmp = RecipeReference.loads(output["installed"][0]["recipe"]["id"])
            self.assertIsNotNone(tmp.revision)
            self.assertEqual(str(tmp), "mypackage/0.1.0@danimtb/testing")
            self.assertFalse(output["installed"][0]["recipe"]["dependency"])
            self.assertTrue(output["installed"][0]["recipe"]["exported"])
            if with_error:
                self.assertEqual(output["installed"][0]["packages"], [])
            else:
                self.assertEqual(output["installed"][0]["packages"][0]["id"],
                                 NO_SETTINGS_PACKAGE_ID)
                self.assertTrue(output["installed"][0]["packages"][0]["exported"])

        conanfile = """from conan import ConanFile
class MyConan(ConanFile):
    name = "mypackage"
    version = "0.1.0"
"""
        self.client = TestClient()
        self.client.save({"conanfile.py": conanfile})

        # Wrong folders
        self.client.run("export-pkg . danimtb/testing -bf build -sf sources "
                        "--json output.json", assert_error=True)

        _check_json_output_no_folder()

        # Deafult folders
        self.client.run("export-pkg . danimtb/testing --json output.json --force")
        _check_json_output()

        # Without package_folder
        self.client.save({"sources/kk.cpp": "", "build/kk.lib": ""})
        self.client.run("export-pkg . danimtb/testing -bf build -sf sources --json output.json "
                        "--force")
        _check_json_output()

        # With package_folder
        self.client.save({"package/kk.lib": ""})
        self.client.run("export-pkg . danimtb/testing -pf package --json output.json --force")
        _check_json_output()

    @pytest.mark.xfail(reason="JSon output to be revisited, because based on ActionRecorder")
    def test_json_with_dependencies(self):

        def _check_json_output(with_error=False):
            json_path = os.path.join(self.client.current_folder, "output.json")
            self.assertTrue(os.path.exists(json_path))
            json_content = load(json_path)
            output = json.loads(json_content)
            self.assertEqual(output["error"], with_error)
            tmp = RecipeReference.loads(output["installed"][0]["recipe"]["id"])
            self.assertIsNotNone(tmp.revision)
            self.assertEqual(str(tmp), "pkg2/1.0@danimtb/testing")
            self.assertFalse(output["installed"][0]["recipe"]["dependency"])
            self.assertTrue(output["installed"][0]["recipe"]["exported"])
            if with_error:
                self.assertEqual(output["installed"][0]["packages"], [])
            else:
                self.assertEqual(output["installed"][0]["packages"][0]["id"],
                                 "41e2f19ba15c770149de4cefcf9dd1d1f6ee19ce")
                self.assertTrue(output["installed"][0]["packages"][0]["exported"])
                tmp = RecipeReference.loads(output["installed"][1]["recipe"]["id"])
                self.assertIsNotNone(tmp.revision)
                self.assertEqual(str(tmp), "pkg1/1.0@danimtb/testing")
                self.assertTrue(output["installed"][1]["recipe"]["dependency"])

        conanfile = """from conan import ConanFile
class MyConan(ConanFile):
    pass
"""
        self.client = TestClient()
        self.client.save({"conanfile_dep.py": conanfile,
                          "conanfile.py": conanfile + "    requires = \"pkg1/1.0@danimtb/testing\""})
        self.client.run("export conanfile_dep.py --name=pkg1 --version=1.0 --user=danimtb --channel=testing")
        self.client.run("export-pkg conanfile.py --name=pkg2 --version=1.0 --user=danimtb --channel=testing --json output.json")
        _check_json_output()

        # Error on missing dependency
        self.client.run("remove pkg1/1.0@danimtb/testing --force")
        self.client.run("remove pkg2/1.0@danimtb/testing --force")
        self.client.run("export-pkg conanfile.py --name=pkg2 --version=1.0 --user=danimtb --channel=testing --json output.json",
                        assert_error=True)
        _check_json_output(with_error=True)

    def test_export_pkg_no_ref(self):
        client = TestClient()
        conanfile = """import os
from conan import ConanFile
from conan.tools.files import copy
class TestConan(ConanFile):
    name = "hello"
    version = "0.1"

    def package(self):
        copy(self, "*.h", os.path.join(self.source_folder, "src"),
             os.path.join(self.package_folder, "include"))
"""
        client.save({CONANFILE: conanfile,
                     "src/header.h": "contents"})
        client.run("export-pkg . -s os=Windows")
        rrev = client.exported_recipe_revision()
        prev = re.search(r"Created package revision (\S+)", str(client.out)).group(1)
        pref = PkgReference.loads(f"hello/0.1#{rrev}:{NO_SETTINGS_PACKAGE_ID}#{prev}")
        package_folder = client.cache.pkg_layout(pref).package()
        header = os.path.join(package_folder, "include/header.h")
        self.assertTrue(os.path.exists(header))


def test_build_policy_never():
    client = TestClient()
    conanfile = textwrap.dedent("""
        import os
        from conan import ConanFile
        from conan.tools.files import copy
        class TestConan(ConanFile):
            build_policy = "never"

            def package(self):
                copy(self, "*.h", os.path.join(self.source_folder, "src"),
                     os.path.join(self.package_folder, "include"))
        """)
    client.save({CONANFILE: conanfile,
                 "src/header.h": "contents"})
    client.run("export-pkg . --name=pkg --version=1.0")
    assert "pkg/1.0 package(): Packaged 1 '.h' file: header.h" in client.out

<<<<<<< HEAD
    client.run("install --reference=pkg/1.0@ --build='*'")
=======
    client.run("install --requires=pkg/1.0@ --build")
>>>>>>> 9b678d32
    client.assert_listed_require({"pkg/1.0": "Cache"})
    assert "pkg/1.0: Calling build()" not in client.out


def test_build_policy_never_missing():
    # https://github.com/conan-io/conan/issues/9798
    client = TestClient()
    client.save({"conanfile.py": GenConanfile().with_class_attribute('build_policy = "never"'),
                 "consumer.txt": "[requires]\npkg/1.0"})
    client.run("export . --name=pkg --version=1.0")

<<<<<<< HEAD
    client.run("install --reference=pkg/1.0@ --build='*'", assert_error=True)
=======
    client.run("install --requires=pkg/1.0@ --build", assert_error=True)
>>>>>>> 9b678d32
    assert "ERROR: Missing binary: pkg/1.0" in client.out

    client.run("install --requires=pkg/1.0@ --build=missing", assert_error=True)
    assert "ERROR: Missing binary: pkg/1.0" in client.out<|MERGE_RESOLUTION|>--- conflicted
+++ resolved
@@ -462,12 +462,7 @@
                  "src/header.h": "contents"})
     client.run("export-pkg . --name=pkg --version=1.0")
     assert "pkg/1.0 package(): Packaged 1 '.h' file: header.h" in client.out
-
-<<<<<<< HEAD
-    client.run("install --reference=pkg/1.0@ --build='*'")
-=======
-    client.run("install --requires=pkg/1.0@ --build")
->>>>>>> 9b678d32
+    client.run("install --requires=pkg/1.0@ --build='*'")
     client.assert_listed_require({"pkg/1.0": "Cache"})
     assert "pkg/1.0: Calling build()" not in client.out
 
@@ -478,12 +473,7 @@
     client.save({"conanfile.py": GenConanfile().with_class_attribute('build_policy = "never"'),
                  "consumer.txt": "[requires]\npkg/1.0"})
     client.run("export . --name=pkg --version=1.0")
-
-<<<<<<< HEAD
-    client.run("install --reference=pkg/1.0@ --build='*'", assert_error=True)
-=======
-    client.run("install --requires=pkg/1.0@ --build", assert_error=True)
->>>>>>> 9b678d32
+    client.run("install --requires=pkg/1.0@ --build='*'", assert_error=True)
     assert "ERROR: Missing binary: pkg/1.0" in client.out
 
     client.run("install --requires=pkg/1.0@ --build=missing", assert_error=True)
