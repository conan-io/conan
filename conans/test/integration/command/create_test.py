import json
import os
import textwrap
import unittest

import pytest

from conans.client import tools
from conans.model.recipe_ref import RecipeReference
from conans.test.utils.tools import TestClient, NO_SETTINGS_PACKAGE_ID, GenConanfile
from conans.util.files import load, save


class CreateTest(unittest.TestCase):

    def test_dependencies_order_matches_requires(self):
        client = TestClient()
        save(client.cache.default_profile_path, "")
        save(client.cache.settings_path, "build_type: [Release, Debug]\narch: [x86]")
        client.save({"conanfile.py": GenConanfile()})
        client.run("create . pkga/0.1@user/testing")
        client.save({"conanfile.py": GenConanfile()})
        client.run("create . pkgb/0.1@user/testing")
        conanfile = textwrap.dedent("""
            [requires]
            pkgb/0.1@user/testing
            pkga/0.1@user/testing
            """)
        client.save({"conanfile.txt": conanfile}, clean_first=True)
        client.run("install . -g MSBuildDeps -s build_type=Release -s arch=x86")
        conandeps = client.load("conandeps.props")
        assert conandeps.find("pkgb") < conandeps.find("pkga")

    def test_transitive_same_name(self):
        # https://github.com/conan-io/conan/issues/1366
        client = TestClient()
        client.save({"conanfile.py": GenConanfile("hellobar", "0.1"),
                     "test_package/conanfile.py": GenConanfile().with_test("pass")})
        client.run("create . lasote/testing")
        self.assertIn("hellobar/0.1@lasote/testing: Forced build from source", client.out)

        conanfile = GenConanfile("hello", "0.1").with_require("hellobar/0.1@lasote/testing")
        client.save({"conanfile.py": conanfile,
                     "test_package/conanfile.py": GenConanfile().with_test("pass")})
        client.run("create . lasote/stable")
        self.assertNotIn("hellobar/0.1@lasote/testing: Forced build from source", client.out)

    @pytest.mark.xfail(reason="Tests using the Search command are temporarely disabled")
    def test_create(self):
        client = TestClient()
        client.save({"conanfile.py": """from conans import ConanFile
class MyPkg(ConanFile):
    def source(self):
        assert(self.version=="0.1")
        assert(self.name=="Pkg")
    def configure(self):
        assert(self.version=="0.1")
        assert(self.name=="Pkg")
    def requirements(self):
        assert(self.version=="0.1")
        assert(self.name=="Pkg")
    def build(self):
        assert(self.version=="0.1")
        assert(self.name=="Pkg")
    def package(self):
        assert(self.version=="0.1")
        assert(self.name=="Pkg")
    def package_info(self):
        assert(self.version=="0.1")
        assert(self.name=="Pkg")
    def system_requirements(self):
        assert(self.version=="0.1")
        assert(self.name=="Pkg")
        self.output.info("Running system requirements!!")
"""})
        client.run("create . pkg/0.1@lasote/testing")
        self.assertIn("Configuration (profile_host):[settings]",
                      "".join(str(client.out).splitlines()))
        self.assertIn("pkg/0.1@lasote/testing: Generating the package", client.out)
        self.assertIn("Running system requirements!!", client.out)
        client.run("search")
        self.assertIn("pkg/0.1@lasote/testing", client.out)

        # Create with only user will raise an error because of no name/version
        client.run("create conanfile.py lasote/testing", assert_error=True)
        self.assertIn("ERROR: conanfile didn't specify name", client.out)
        # Same with only user, (default testing)
        client.run("create . lasote", assert_error=True)
        self.assertIn("Invalid parameter 'lasote', specify the full reference or user/channel",
                      client.out)

    @pytest.mark.xfail(reason="Tests using the Search command are temporarely disabled")
    def test_create_name_command_line(self):
        client = TestClient()
        client.save({"conanfile.py": """from conans import ConanFile
class MyPkg(ConanFile):
    name = "Pkg"
    def source(self):
        assert(self.version=="0.1")
        assert(self.name=="Pkg")
    def configure(self):
        assert(self.version=="0.1")
        assert(self.name=="Pkg")
    def requirements(self):
        assert(self.version=="0.1")
        assert(self.name=="Pkg")
    def build(self):
        assert(self.version=="0.1")
        assert(self.name=="Pkg")
    def package(self):
        assert(self.version=="0.1")
        assert(self.name=="Pkg")
    def package_info(self):
        assert(self.version=="0.1")
        assert(self.name=="Pkg")
    def system_requirements(self):
        assert(self.version=="0.1")
        assert(self.name=="Pkg")
        self.output.info("Running system requirements!!")
"""})
        client.run("create . 0.1@lasote/testing")
        self.assertIn("pkg/0.1@lasote/testing: Generating the package", client.out)
        self.assertIn("Running system requirements!!", client.out)
        client.run("search")
        self.assertIn("pkg/0.1@lasote/testing", client.out)

    def test_error_create_name_version(self):
        client = TestClient()
        client.save({"conanfile.py": GenConanfile().with_name("hello").with_version("1.2")})
        client.run("create . hello/1.2@lasote/stable")
        client.run("create ./ pkg/1.2@lasote/stable", assert_error=True)
        self.assertIn("ERROR: Package recipe with name pkg!=hello", client.out)
        client.run("create . hello/1.1@lasote/stable", assert_error=True)
        self.assertIn("ERROR: Package recipe with version 1.1!=1.2", client.out)

    @pytest.mark.xfail(reason="Tests using the Search command are temporarely disabled")
    def test_create_user_channel(self):
        client = TestClient()
        client.save({"conanfile.py": GenConanfile().with_name("pkg").with_version("0.1")})
        client.run("create . lasote/channel")
        self.assertIn("pkg/0.1@lasote/channel: Generating the package", client.out)
        client.run("search")
        self.assertIn("pkg/0.1@lasote/channel", client.out)

        client.run("create . lasote", assert_error=True)  # testing default
        self.assertIn("Invalid parameter 'lasote', specify the full reference or user/channel",
                      client.out)

    @pytest.mark.xfail(reason="Tests using the Search command are temporarely disabled")
    def test_create_in_subfolder(self):
        client = TestClient()
        client.save({"subfolder/conanfile.py": GenConanfile().with_name("pkg").with_version("0.1")})
        client.run("create subfolder lasote/channel")
        self.assertIn("pkg/0.1@lasote/channel: Generating the package", client.out)
        client.run("search")
        self.assertIn("pkg/0.1@lasote/channel", client.out)

    @pytest.mark.xfail(reason="Tests using the Search command are temporarely disabled")
    def test_create_in_subfolder_with_different_name(self):
        # Now with a different name
        client = TestClient()
        client.save({"subfolder/Custom.py": GenConanfile().with_name("pkg").with_version("0.1")})
        client.run("create subfolder/Custom.py lasote/channel")
        self.assertIn("pkg/0.1@lasote/channel: Generating the package", client.out)
        client.run("search")
        self.assertIn("pkg/0.1@lasote/channel", client.out)

    def test_create_test_package(self):
        client = TestClient()
        client.save({"conanfile.py": GenConanfile().with_name("pkg").with_version("0.1"),
                     "test_package/conanfile.py":
                         GenConanfile().with_test('self.output.info("TESTING!!!")')})
        client.run("create . lasote/testing")
        self.assertIn("pkg/0.1@lasote/testing: Generating the package", client.out)
        self.assertIn("pkg/0.1@lasote/testing (test package): TESTING!!!", client.out)

    def test_create_skip_test_package(self):
        # Skip the test package stage if explicitly disabled with --test-folder=None
        # https://github.com/conan-io/conan/issues/2355
        client = TestClient()
        client.save({"conanfile.py": GenConanfile().with_name("pkg").with_version("0.1"),
                     "test_package/conanfile.py":
                         GenConanfile().with_test('self.output.info("TESTING!!!")')})
        client.run("create . lasote/testing --test-folder=None")
        self.assertIn("pkg/0.1@lasote/testing: Generating the package", client.out)
        self.assertNotIn("TESTING!!!", client.out)

    def test_create_package_requires(self):
        client = TestClient()
        client.save({"conanfile.py": GenConanfile()})
        client.run("create . dep/0.1@user/channel")
        client.run("create . other/1.0@user/channel")

        conanfile = GenConanfile().with_require("dep/0.1@user/channel")
        test_conanfile = """from conans import ConanFile
class MyPkg(ConanFile):
    requires = "other/1.0@user/channel"
    def build(self):
        for r in self.requires.values():
            self.output.info("build() Requires: %s" % str(r.ref))
        import os
        for dep in self.dependencies.host.values():
            self.output.info("build() cpp_info dep: %s" % dep)

    def test(self):
        pass
        """

        client.save({"conanfile.py": conanfile,
                     "test_package/conanfile.py": test_conanfile})

        client.run("create . pkg/0.1@lasote/testing")

        self.assertIn("pkg/0.1@lasote/testing (test package): build() "
                      "Requires: other/1.0@user/channel", client.out)
        self.assertIn("pkg/0.1@lasote/testing (test package): build() "
                      "Requires: pkg/0.1@lasote/testing", client.out)
        self.assertIn("pkg/0.1@lasote/testing (test package): build() cpp_info dep: other",
                      client.out)
        self.assertIn("pkg/0.1@lasote/testing (test package): build() cpp_info dep: dep",
                      client.out)
        self.assertIn("pkg/0.1@lasote/testing (test package): build() cpp_info dep: pkg",
                      client.out)

    def test_build_policy(self):
        # https://github.com/conan-io/conan/issues/1956
        client = TestClient()
        conanfile = str(GenConanfile()) + '\n    build_policy = "always"'
        test_package = GenConanfile().with_test("pass")
        client.save({"conanfile.py": conanfile, "test_package/conanfile.py": test_package})
        client.run("create . bar/0.1@user/stable")
        self.assertIn("bar/0.1@user/stable: Forced build from source", client.out)

        # Transitive too
        client.save({"conanfile.py": GenConanfile().with_require("bar/0.1@user/stable")})
        client.run("create . pkg/0.1@user/stable")
        self.assertIn("bar/0.1@user/stable: Forced build from source", client.out)

    @pytest.mark.xfail(reason="Legacy conan.conf configuration deprecated")
    def test_build_folder_handling(self):
<<<<<<< HEAD
        conanfile = GenConanfile().with_name("hello").with_version("0.1")
=======
        # FIXME: The "test_package" layout has changed, we need to discuss this redirection of
        #  the TEMP_TEST_FOLDER
        conanfile = GenConanfile().with_name("Hello").with_version("0.1")
>>>>>>> 6e6d7a44
        test_conanfile = GenConanfile().with_test("pass")
        client = TestClient()
        default_build_dir = os.path.join(client.current_folder, "test_package", "build")

        # Test the default behavior.
        client.save({"conanfile.py": conanfile, "test_package/conanfile.py": test_conanfile},
                    clean_first=True)
        client.run("create . lasote/stable")
        self.assertTrue(os.path.exists(default_build_dir))

        # Test if the specified build folder is respected.
        client.save({"conanfile.py": conanfile, "test_package/conanfile.py": test_conanfile},
                    clean_first=True)
        client.run("create -tbf=build_folder . lasote/stable")
        self.assertTrue(os.path.exists(os.path.join(client.current_folder, "build_folder")))
        self.assertFalse(os.path.exists(default_build_dir))

        # Test if using a temporary test folder can be enabled via the environment variable.
        client.save({"conanfile.py": conanfile, "test_package/conanfile.py": test_conanfile},
                    clean_first=True)
        with tools.environment_update({"CONAN_TEMP_TEST_FOLDER": "True"}):
            client.run("create . lasote/stable")
        self.assertFalse(os.path.exists(default_build_dir))

        # # Test if using a temporary test folder can be enabled via the config file.
        conan_conf = textwrap.dedent("""
                                    [storage]
                                    path = ./data
                                    [general]
                                    temp_test_folder=True
                                """)
        client.save({"conan.conf": conan_conf}, path=client.cache.cache_folder)
        client.run("create . lasote/stable")
        self.assertFalse(os.path.exists(default_build_dir))

        # Test if the specified build folder is respected also when the use of
        # temporary test folders is enabled in the config file.
        client.run("create -tbf=test_package/build_folder . lasote/stable")
        self.assertTrue(os.path.exists(os.path.join(client.current_folder, "test_package",
                                                    "build_folder")))
        self.assertFalse(os.path.exists(default_build_dir))

    def test_package_folder_build_error(self):
        """
        Check package folder is not created if the build step fails
        """
        client = TestClient()
        conanfile = textwrap.dedent("""
            from conans import ConanFile

            class MyPkg(ConanFile):

                def build(self):
                    raise Exception("Build error")
            """)
        client.save({"conanfile.py": conanfile})

        ref = RecipeReference("pkg", "0.1", "danimtb", "testing")
        client.run("create . %s" % repr(ref), assert_error=True)

        self.assertIn("Build error", client.out)
        pref = client.get_latest_package_reference(ref, NO_SETTINGS_PACKAGE_ID)
        assert pref is None

    def test_create_with_name_and_version(self):
        client = TestClient()
        client.save({"conanfile.py": GenConanfile()})
        client.run('create . lib/1.0@')
        self.assertIn("lib/1.0: Created package revision", client.out)

    def test_create_with_only_user_channel(self):
        """This should be the recommended way and only from Conan 2.0"""
        client = TestClient()
        client.save({"conanfile.py": GenConanfile().with_name("lib").with_version("1.0")})
        client.run('create . @user/channel')
        self.assertIn("lib/1.0@user/channel: Created package revision", client.out)

        client.run('create . user/channel')
        self.assertIn("lib/1.0@user/channel: Created package revision", client.out)

    def test_requires_without_user_channel(self):
        client = TestClient()
        conanfile = textwrap.dedent('''
            from conans import ConanFile

            class HelloConan(ConanFile):
                name = "hellobar"
                version = "0.1"

                def package_info(self):
                    self.output.warning("Hello, I'm hellobar")
            ''')

        client.save({"conanfile.py": conanfile})
        client.run("create .")

        client.save({"conanfile.py": GenConanfile().with_require("hellobar/0.1")})
        client.run("create . consumer/1.0@")
        self.assertIn("hellobar/0.1: WARN: Hello, I'm hellobar", client.out)
        self.assertIn("consumer/1.0: Created package revision", client.out)

    def test_conaninfo_contents_without_user_channel(self):
        client = TestClient()
        client.save({"conanfile.py": GenConanfile().with_name("hello").with_version("0.1")})
        client.run("create .")
        client.save({"conanfile.py": GenConanfile().with_name("bye").with_version("0.1")
                                                   .with_require("hello/0.1")})
        client.run("create .")

        ref = RecipeReference.loads("bye/0.1")

        refs = client.cache.get_latest_recipe_reference(ref)
        pkgs = client.cache.get_package_references(refs)
        prev = client.cache.get_latest_package_reference(pkgs[0])
        package_folder = client.cache.pkg_layout(prev).package()

        conaninfo = load(os.path.join(package_folder, "conaninfo.txt"))
        # The user and channel nor None nor "_/" appears in the conaninfo
        self.assertNotIn("None", conaninfo)
        self.assertNotIn("_/", conaninfo)
        self.assertNotIn("/_", conaninfo)
        self.assertIn("[requires]\n    hello/0.1\n", conaninfo)

    @pytest.mark.xfail(reason="--json output has been disabled")
    def test_compoents_json_output(self):
        self.client = TestClient()
        conanfile = textwrap.dedent("""
            from conans import ConanFile

            class MyTest(ConanFile):
                name = "pkg"
                version = "0.1"
                settings = "build_type"

                def package_info(self):
                    self.cpp_info.components["pkg1"].libs = ["libpkg1"]
                    self.cpp_info.components["pkg2"].libs = ["libpkg2"]
                    self.cpp_info.components["pkg2"].requires = ["pkg1"]
            """)
        self.client.save({"conanfile.py": conanfile})
        self.client.run("create . --json jsonfile.json")
        path = os.path.join(self.client.current_folder, "jsonfile.json")
        content = self.client.load(path)
        data = json.loads(content)
        cpp_info_data = data["installed"][0]["packages"][0]["cpp_info"]
        self.assertIn("libpkg1", cpp_info_data["components"]["pkg1"]["libs"])
        self.assertNotIn("requires", cpp_info_data["components"]["pkg1"])
        self.assertIn("libpkg2", cpp_info_data["components"]["pkg2"]["libs"])
        self.assertListEqual(["pkg1"], cpp_info_data["components"]["pkg2"]["requires"])<|MERGE_RESOLUTION|>--- conflicted
+++ resolved
@@ -238,13 +238,9 @@
 
     @pytest.mark.xfail(reason="Legacy conan.conf configuration deprecated")
     def test_build_folder_handling(self):
-<<<<<<< HEAD
-        conanfile = GenConanfile().with_name("hello").with_version("0.1")
-=======
         # FIXME: The "test_package" layout has changed, we need to discuss this redirection of
         #  the TEMP_TEST_FOLDER
-        conanfile = GenConanfile().with_name("Hello").with_version("0.1")
->>>>>>> 6e6d7a44
+        conanfile = GenConanfile().with_name("hello").with_version("0.1")
         test_conanfile = GenConanfile().with_test("pass")
         client = TestClient()
         default_build_dir = os.path.join(client.current_folder, "test_package", "build")
