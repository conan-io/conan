import os
import textwrap
import unittest

from conans.client import tools
from conans.model.ref import PackageReference, ConanFileReference
from conans.paths import CONANFILE
from conans.test.utils.tools import NO_SETTINGS_PACKAGE_ID, TestClient, GenConanfile
from conans.util.files import load


class TestPackageTest(unittest.TestCase):

    def test_basic(self):
        client = TestClient()
        client.save({CONANFILE: GenConanfile().with_name("Hello").with_version("0.1"),
                     "test_package/conanfile.py": GenConanfile().with_test("pass")})
        client.run("create . lasote/stable")
        self.assertIn("Hello/0.1@lasote/stable: Configuring sources", client.out)
        self.assertIn("Hello/0.1@lasote/stable: Generated conaninfo.txt", client.out)

    def test_test_only(self):
        test_conanfile = GenConanfile().with_test("pass")
        client = TestClient()
        client.save({CONANFILE: GenConanfile().with_name("Hello").with_version("0.1"),
                     "test_package/conanfile.py": test_conanfile})
        client.run("create . lasote/stable")
        client.run("test test_package Hello/0.1@lasote/stable")

        self.assertNotIn("Exporting package recipe", client.out)
        self.assertNotIn("Forced build from source", client.out)
        self.assertNotIn("Package '%s' created" % NO_SETTINGS_PACKAGE_ID, client.out)
        self.assertNotIn("Forced build from source", client.out)
        self.assertIn("Hello/0.1@lasote/stable: Already installed!", client.out)

        client.save({"test_package/conanfile.py": test_conanfile}, clean_first=True)
        client.run("test test_package Hello/0.1@lasote/stable")
        self.assertNotIn("Hello/0.1@lasote/stable: Configuring sources", client.out)
        self.assertNotIn("Hello/0.1@lasote/stable: Generated conaninfo.txt", client.out)
        self.assertIn("Hello/0.1@lasote/stable: Already installed!", client.out)
        self.assertIn("Hello/0.1@lasote/stable (test package): Running test()", client.out)

    def test_wrong_version(self):
        test_conanfile = GenConanfile().with_test("pass").with_require("Hello/0.2@user/cc")
        client = TestClient()
        client.save({CONANFILE: GenConanfile().with_name("Hello").with_version("0.1"),
                     "test_package/conanfile.py": test_conanfile})
        client.run("create . user/channel", assert_error=True)
        assert "ERROR: Duplicated requirement: Hello/0.1@user/channel" in client.out

    def test_other_requirements(self):
        test_conanfile = (GenConanfile().with_require("other/0.2@user2/channel2")
                                        .with_test("pass"))
        client = TestClient()
        other_conanfile = GenConanfile().with_name("other").with_version("0.2")
        client.save({CONANFILE: other_conanfile})
        client.run("export . user2/channel2")
        client.run("install other/0.2@user2/channel2 --build")
        client.save({CONANFILE: GenConanfile().with_name("Hello").with_version("0.1"),
                     "test_package/conanfile.py": test_conanfile})
        client.run("create . user/channel")
        self.assertIn("Hello/0.1@user/channel: Configuring sources", client.out)
        self.assertIn("Hello/0.1@user/channel: Generated conaninfo.txt", client.out)

        # explicit override of user/channel works
        client.run("create . lasote/stable")
        self.assertIn("Hello/0.1@lasote/stable: Configuring sources", client.out)
        self.assertIn("Hello/0.1@lasote/stable: Generated conaninfo.txt", client.out)

    def test_test_with_path_errors(self):
        client = TestClient()
        client.save({"conanfile.txt": "contents"}, clean_first=True)

        # Path with conanfile.txt
        client.run("test conanfile.txt other/0.2@user2/channel2", assert_error=True)

        self.assertIn("A conanfile.py is needed, %s is not acceptable"
                      % os.path.join(client.current_folder, "conanfile.txt"),
                      client.out)

        # Path with wrong conanfile path
        client.run("test not_real_dir/conanfile.py other/0.2@user2/channel2", assert_error=True)
        self.assertIn("Conanfile not found at %s"
                      % os.path.join(client.current_folder, "not_real_dir", "conanfile.py"),
                      client.out)

    def test_build_folder_handling(self):
        test_conanfile = GenConanfile().with_test("pass")
        # Create a package which can be tested afterwards.
        client = TestClient()
        client.save({CONANFILE: GenConanfile().with_name("Hello").with_version("0.1")},
                    clean_first=True)
        client.run("create . lasote/stable")

        # Test the default behavior.
        default_build_dir = os.path.join(client.current_folder, "test_package", "build")
        client.save({"test_package/conanfile.py": test_conanfile}, clean_first=True)
        client.run("test test_package Hello/0.1@lasote/stable")
        self.assertTrue(os.path.exists(default_build_dir))

        # Test if the specified build folder is respected.
        client.save({"test_package/conanfile.py": test_conanfile}, clean_first=True)
        client.run("test -tbf=build_folder test_package Hello/0.1@lasote/stable")
        self.assertTrue(os.path.exists(os.path.join(client.current_folder, "build_folder")))
        self.assertFalse(os.path.exists(default_build_dir))

        # Test if using a temporary test folder can be enabled via the environment variable.
        client.save({"test_package/conanfile.py": test_conanfile}, clean_first=True)
        with tools.environment_append({"CONAN_TEMP_TEST_FOLDER": "True"}):
            client.run("test test_package Hello/0.1@lasote/stable")
        self.assertFalse(os.path.exists(default_build_dir))

        # Test if using a temporary test folder can be enabled via the config file.
        client.run('config set general.temp_test_folder=True')
        client.run("test test_package Hello/0.1@lasote/stable")
        self.assertFalse(os.path.exists(default_build_dir))

        # Test if the specified build folder is respected also when the use of
        # temporary test folders is enabled in the config file.
        client.run("test -tbf=test_package/build_folder test_package Hello/0.1@lasote/stable")
        self.assertTrue(os.path.exists(os.path.join(client.current_folder, "test_package",
                                                    "build_folder")))
        self.assertFalse(os.path.exists(default_build_dir))

    def test_check_version(self):
        client = TestClient()
        dep = textwrap.dedent("""
            from conans import ConanFile
            class Dep(ConanFile):
                def package_info(self):
                    self.cpp_info.name = "MyDep"
            """)
        client.save({CONANFILE: dep})
        client.run("create . dep/1.1@")
        conanfile = textwrap.dedent("""
            from conans import ConanFile
            class Pkg(ConanFile):
                requires = "dep/1.1"
                def build(self):
                    info = self.dependencies["dep"].cpp_info
                    self.output.info("BUILD Dep %s VERSION %s" %
                        (info.get_name("txt"), info.version))
                def package_info(self):
                    self.cpp_info.names["txt"] = "MyHello"
            """)
        test_conanfile = textwrap.dedent("""
            from conans import ConanFile
            class Pkg(ConanFile):
                def build(self):
                    info = self.dependencies["hello"].cpp_info
                    self.output.info("BUILD HELLO %s VERSION %s" %
                        (info.get_name("txt"), info.version))
                def test(self):
                    info = self.dependencies["hello"].cpp_info
                    self.output.info("TEST HELLO %s VERSION %s" %
                        (info.get_name("txt"), info.version))
            """)
        client.save({"conanfile.py": conanfile,
                     "test_package/conanfile.py": test_conanfile})
        client.run("create . hello/0.1@")
        self.assertIn("hello/0.1: BUILD Dep MyDep VERSION 1.1", client.out)
        self.assertIn("hello/0.1 (test package): BUILD HELLO MyHello VERSION 0.1", client.out)
        self.assertIn("hello/0.1 (test package): TEST HELLO MyHello VERSION 0.1", client.out)


class ConanTestTest(unittest.TestCase):

    def test_partial_reference(self):
        # Create two packages to test with the same test
        conanfile = '''
from conans import ConanFile

class HelloConan(ConanFile):
    name = "Hello"
    version = "0.1"
'''
        client = TestClient()
        client.save({CONANFILE: conanfile})
        client.run("create . conan/stable")
        client.run("create . conan/testing")
        client.run("create . conan/foo")

        def test(conanfile_test, test_reference, path=None):
            path = path or "."
            client.save({os.path.join(path, CONANFILE): conanfile_test}, clean_first=True)
            client.run("test %s %s" % (path, test_reference))

        # Specify a valid name
        test('''
from conans import ConanFile

class HelloTestConan(ConanFile):
    def test(self):
        self.output.warn("Tested ok!")
''', "Hello/0.1@conan/stable")
        self.assertIn("Tested ok!", client.out)

    def test_test_package_env(self):
        client = TestClient()
        conanfile = '''
from conans import ConanFile

class HelloConan(ConanFile):
    name = "Hello"
    version = "0.1"
    def package_info(self):
<<<<<<< HEAD
        self.buildenv_info.append_path("PYTHONPATH", "new/pythonpath/value")
=======
        self.buildenv_info.define("MYVAR", "new/pythonpath/value")

>>>>>>> 73e3351a
        '''
        test_package = '''
import os, platform
from conans import ConanFile
from conan.tools.env import VirtualBuildEnv

class HelloTestConan(ConanFile):
    test_type = "build_requires"
    generators = "VirtualBuildEnv"

    def build(self):
<<<<<<< HEAD
        if platform.system() == "Windows":
            self.run("set PYTHONPATH")
        else:
            self.run("printenv PYTHONPATH")

    def test(self):
        if platform.system() == "Windows":
            self.run("set PYTHONPATH")
        else:
            self.run("printenv PYTHONPATH")
=======
        build_env = VirtualBuildEnv(self).environment()
        with build_env.apply():
            assert("new/pythonpath/value" in os.environ["MYVAR"])

    def test(self):
        build_env = VirtualBuildEnv(self).environment()
        with build_env.apply():
            assert("new/pythonpath/value" in os.environ["MYVAR"])
>>>>>>> 73e3351a
'''

        client.save({"conanfile.py": conanfile, "test_package/conanfile.py": test_package})
        client.run("export . lasote/testing")
        client.run("test test_package Hello/0.1@lasote/testing --build missing")
        assert "new/pythonpath/value" in client.out

    def test_fail_test_package(self):
        client = TestClient()
        conanfile = """
from conans import ConanFile

class HelloConan(ConanFile):
    name = "Hello"
    version = "0.1"
    exports = "*"

    def package(self):
        self.copy("*")
"""
        test_conanfile = """
from conans import ConanFile

class HelloReuseConan(ConanFile):

    def test(self):
        pass
"""
        client.save({"conanfile.py": conanfile,
                     "FindXXX.cmake": "Hello FindCmake",
                     "test/conanfile.py": test_conanfile})
        client.run("create . lasote/stable")
        ref = ConanFileReference.loads("Hello/0.1@lasote/stable")
        client.run(f"test test {str(ref)}")
        pref = client.get_latest_prev(ref,
                                      NO_SETTINGS_PACKAGE_ID)
        self.assertEqual("Hello FindCmake",
                         load(os.path.join(client.get_latest_pkg_layout(pref).package(), "FindXXX.cmake")))
        client.save({"FindXXX.cmake": "Bye FindCmake"})
        client.run(f"test test {str(ref)}")  # Test do not rebuild the package
        pref = client.get_latest_prev(ref,
                                      NO_SETTINGS_PACKAGE_ID)
        self.assertEqual("Hello FindCmake",
                         load(os.path.join(client.get_latest_pkg_layout(pref).package(), "FindXXX.cmake")))
        client.run("create . lasote/stable")  # create rebuild the package
        pref = client.get_latest_prev(ref,
                                      NO_SETTINGS_PACKAGE_ID)
        self.assertEqual("Bye FindCmake",
                         load(os.path.join(client.get_latest_pkg_layout(pref).package(), "FindXXX.cmake")))<|MERGE_RESOLUTION|>--- conflicted
+++ resolved
@@ -204,12 +204,8 @@
     name = "Hello"
     version = "0.1"
     def package_info(self):
-<<<<<<< HEAD
-        self.buildenv_info.append_path("PYTHONPATH", "new/pythonpath/value")
-=======
         self.buildenv_info.define("MYVAR", "new/pythonpath/value")
 
->>>>>>> 73e3351a
         '''
         test_package = '''
 import os, platform
@@ -221,18 +217,6 @@
     generators = "VirtualBuildEnv"
 
     def build(self):
-<<<<<<< HEAD
-        if platform.system() == "Windows":
-            self.run("set PYTHONPATH")
-        else:
-            self.run("printenv PYTHONPATH")
-
-    def test(self):
-        if platform.system() == "Windows":
-            self.run("set PYTHONPATH")
-        else:
-            self.run("printenv PYTHONPATH")
-=======
         build_env = VirtualBuildEnv(self).environment()
         with build_env.apply():
             assert("new/pythonpath/value" in os.environ["MYVAR"])
@@ -241,13 +225,11 @@
         build_env = VirtualBuildEnv(self).environment()
         with build_env.apply():
             assert("new/pythonpath/value" in os.environ["MYVAR"])
->>>>>>> 73e3351a
 '''
 
         client.save({"conanfile.py": conanfile, "test_package/conanfile.py": test_package})
         client.run("export . lasote/testing")
         client.run("test test_package Hello/0.1@lasote/testing --build missing")
-        assert "new/pythonpath/value" in client.out
 
     def test_fail_test_package(self):
         client = TestClient()
