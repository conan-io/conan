import os
import textwrap
import unittest

from conans.client import tools
from conans.model.recipe_ref import RecipeReference
from conans.paths import CONANFILE
from conans.test.utils.tools import NO_SETTINGS_PACKAGE_ID, TestClient, GenConanfile
from conans.util.files import load


class TestPackageTest(unittest.TestCase):

    def test_basic(self):
        client = TestClient()
        client.save({CONANFILE: GenConanfile().with_name("hello").with_version("0.1"),
                     "test_package/conanfile.py": GenConanfile().with_test("pass")})
        client.run("create . lasote/stable")
        self.assertIn("hello/0.1@lasote/stable: Configuring sources", client.out)
        self.assertIn("hello/0.1@lasote/stable: Generated conaninfo.txt", client.out)

    def test_test_only(self):
        test_conanfile = GenConanfile().with_test("pass")
        client = TestClient()
        client.save({CONANFILE: GenConanfile().with_name("hello").with_version("0.1"),
                     "test_package/conanfile.py": test_conanfile})
        client.run("create . lasote/stable")
        client.run("test test_package hello/0.1@lasote/stable")

        self.assertNotIn("Exporting package recipe", client.out)
        self.assertNotIn("Forced build from source", client.out)
        self.assertNotIn("Package '%s' created" % NO_SETTINGS_PACKAGE_ID, client.out)
        self.assertNotIn("Forced build from source", client.out)
        self.assertIn("hello/0.1@lasote/stable: Already installed!", client.out)

        client.save({"test_package/conanfile.py": test_conanfile}, clean_first=True)
        client.run("test test_package hello/0.1@lasote/stable")
        self.assertNotIn("hello/0.1@lasote/stable: Configuring sources", client.out)
        self.assertNotIn("hello/0.1@lasote/stable: Generated conaninfo.txt", client.out)
        self.assertIn("hello/0.1@lasote/stable: Already installed!", client.out)
        self.assertIn("hello/0.1@lasote/stable (test package): Running test()", client.out)

    def test_wrong_version(self):
        test_conanfile = GenConanfile().with_test("pass").with_require("Hello/0.2@user/cc")
        client = TestClient()
        client.save({CONANFILE: GenConanfile().with_name("hello").with_version("0.1"),
                     "test_package/conanfile.py": test_conanfile})
        client.run("create . user/channel", assert_error=True)
        assert "ERROR: Duplicated requirement: Hello/0.1@user/channel" in client.out

    def test_other_requirements(self):
        test_conanfile = (GenConanfile().with_require("other/0.2@user2/channel2")
                                        .with_test("pass"))
        client = TestClient()
        other_conanfile = GenConanfile().with_name("other").with_version("0.2")
        client.save({CONANFILE: other_conanfile})
        client.run("export . user2/channel2")
        client.run("install other/0.2@user2/channel2 --build")
        client.save({CONANFILE: GenConanfile().with_name("hello").with_version("0.1"),
                     "test_package/conanfile.py": test_conanfile})
        client.run("create . user/channel")
        self.assertIn("Hello/0.1@user/channel: Configuring sources", client.out)
        self.assertIn("Hello/0.1@user/channel: Generated conaninfo.txt", client.out)

        # explicit override of user/channel works
        client.run("create . lasote/stable")
        self.assertIn("hello/0.1@lasote/stable: Configuring sources", client.out)
        self.assertIn("hello/0.1@lasote/stable: Generated conaninfo.txt", client.out)

    def test_test_with_path_errors(self):
        client = TestClient()
        client.save({"conanfile.txt": "contents"}, clean_first=True)

        # Path with conanfile.txt
        client.run("test conanfile.txt other/0.2@user2/channel2", assert_error=True)

        self.assertIn("A conanfile.py is needed, %s is not acceptable"
                      % os.path.join(client.current_folder, "conanfile.txt"),
                      client.out)

        # Path with wrong conanfile path
        client.run("test not_real_dir/conanfile.py other/0.2@user2/channel2", assert_error=True)
        self.assertIn("Conanfile not found at %s"
                      % os.path.join(client.current_folder, "not_real_dir", "conanfile.py"),
                      client.out)

    def test_build_folder_handling(self):
        test_conanfile = GenConanfile().with_test("pass")
        # Create a package which can be tested afterwards.
        client = TestClient()
        client.save({CONANFILE: GenConanfile().with_name("hello").with_version("0.1")},
                    clean_first=True)
        client.run("create . lasote/stable")

        # Test the default behavior.
        default_build_dir = os.path.join(client.current_folder, "test_package", "build")
        client.save({"test_package/conanfile.py": test_conanfile}, clean_first=True)
        client.run("test test_package hello/0.1@lasote/stable")
        self.assertTrue(os.path.exists(default_build_dir))

        # Test if the specified build folder is respected.
        client.save({"test_package/conanfile.py": test_conanfile}, clean_first=True)
        client.run("test -tbf=build_folder test_package hello/0.1@lasote/stable")
        self.assertTrue(os.path.exists(os.path.join(client.current_folder, "build_folder")))
        self.assertFalse(os.path.exists(default_build_dir))

        # Test if using a temporary test folder can be enabled via the environment variable.
        client.save({"test_package/conanfile.py": test_conanfile}, clean_first=True)
        with tools.environment_append({"CONAN_TEMP_TEST_FOLDER": "True"}):
            client.run("test test_package hello/0.1@lasote/stable")
        self.assertFalse(os.path.exists(default_build_dir))

        # Test if using a temporary test folder can be enabled via the config file.
        conan_conf = textwrap.dedent("""
                                    [storage]
                                    path = ./data
                                    [general]
                                    temp_test_folder=True
                                """)
        client.save({"conan.conf": conan_conf}, path=client.cache.cache_folder)
        client.run("test test_package hello/0.1@lasote/stable")
        self.assertFalse(os.path.exists(default_build_dir))

        # Test if the specified build folder is respected also when the use of
        # temporary test folders is enabled in the config file.
        client.run("test -tbf=test_package/build_folder test_package hello/0.1@lasote/stable")
        self.assertTrue(os.path.exists(os.path.join(client.current_folder, "test_package",
                                                    "build_folder")))
        self.assertFalse(os.path.exists(default_build_dir))

    def test_check_version(self):
        client = TestClient()
        client.save({CONANFILE: GenConanfile()})
        client.run("create . dep/1.1@")
        conanfile = textwrap.dedent("""
            from conans import ConanFile
            class Pkg(ConanFile):
                requires = "dep/1.1"
                def build(self):
                    ref = self.dependencies["dep"].ref
                    self.output.info("BUILD Dep VERSION %s" % ref.version)
            """)
        test_conanfile = textwrap.dedent("""
            from conans import ConanFile
            class Pkg(ConanFile):
                def build(self):
                    ref = self.dependencies["hello"].ref
                    self.output.info("BUILD HELLO VERSION %s" % ref.version)
                def test(self):
                    ref = self.dependencies["hello"].ref
                    self.output.info("TEST HELLO VERSION %s" % ref.version)
            """)
        client.save({"conanfile.py": conanfile,
                     "test_package/conanfile.py": test_conanfile})
        client.run("create . hello/0.1@")
        self.assertIn("hello/0.1: BUILD Dep VERSION 1.1", client.out)
        self.assertIn("hello/0.1 (test package): BUILD HELLO VERSION 0.1", client.out)
        self.assertIn("hello/0.1 (test package): TEST HELLO VERSION 0.1", client.out)


class ConanTestTest(unittest.TestCase):

    def test_partial_reference(self):
        # Create two packages to test with the same test
        conanfile = '''
from conans import ConanFile

class HelloConan(ConanFile):
    name = "hello"
    version = "0.1"
'''
        client = TestClient()
        client.save({CONANFILE: conanfile})
        client.run("create . conan/stable")
        client.run("create . conan/testing")
        client.run("create . conan/foo")

        def test(conanfile_test, test_reference, path=None):
            path = path or "."
            client.save({os.path.join(path, CONANFILE): conanfile_test}, clean_first=True)
            client.run("test %s %s" % (path, test_reference))

        # Specify a valid name
        test('''
from conans import ConanFile

class HelloTestConan(ConanFile):
    def test(self):
        self.output.warning("Tested ok!")
''', "Hello/0.1@conan/stable")
        self.assertIn("Tested ok!", client.out)

    def test_test_package_env(self):
        client = TestClient()
        conanfile = '''
from conans import ConanFile

class HelloConan(ConanFile):
    name = "hello"
    version = "0.1"
    def package_info(self):
        self.buildenv_info.define("MYVAR", "new/pythonpath/value")

        '''
        test_package = '''
import os, platform
from conans import ConanFile
from conan.tools.env import VirtualBuildEnv

class HelloTestConan(ConanFile):
    test_type = "build_requires"
    generators = "VirtualBuildEnv"

    def build(self):
        build_env = VirtualBuildEnv(self).vars()
        with build_env.apply():
            assert("new/pythonpath/value" in os.environ["MYVAR"])

    def test(self):
        build_env = VirtualBuildEnv(self).vars()
        with build_env.apply():
            assert("new/pythonpath/value" in os.environ["MYVAR"])
'''

        client.save({"conanfile.py": conanfile, "test_package/conanfile.py": test_package})
        client.run("export . lasote/testing")
        client.run("test test_package Hello/0.1@lasote/testing --build missing")

    def test_fail_test_package(self):
        client = TestClient()
        conanfile = """
from conans import ConanFile

class HelloConan(ConanFile):
    name = "hello"
    version = "0.1"
    exports = "*"

    def package(self):
        self.copy("*")
"""
        test_conanfile = """
from conans import ConanFile

class HelloReuseConan(ConanFile):

    def test(self):
        pass
"""
        client.save({"conanfile.py": conanfile,
                     "FindXXX.cmake": "Hello FindCmake",
                     "test/conanfile.py": test_conanfile})
        client.run("create . lasote/stable")
<<<<<<< HEAD
        ref = ConanFileReference.loads("hello/0.1@lasote/stable")
=======
        ref = RecipeReference.loads("Hello/0.1@lasote/stable")
>>>>>>> fd345ce4
        client.run(f"test test {str(ref)}")
        pref = client.get_latest_package_reference(ref, NO_SETTINGS_PACKAGE_ID)
        self.assertEqual("Hello FindCmake",
                         load(os.path.join(client.get_latest_pkg_layout(pref).package(), "FindXXX.cmake")))
        client.save({"FindXXX.cmake": "Bye FindCmake"})
        client.run(f"test test {str(ref)}")  # Test do not rebuild the package
        pref = client.get_latest_package_reference(ref, NO_SETTINGS_PACKAGE_ID)
        self.assertEqual("Hello FindCmake",
                         load(os.path.join(client.get_latest_pkg_layout(pref).package(), "FindXXX.cmake")))
        client.run("create . lasote/stable")  # create rebuild the package
        pref = client.get_latest_package_reference(ref, NO_SETTINGS_PACKAGE_ID)
        self.assertEqual("Bye FindCmake",
                         load(os.path.join(client.get_latest_pkg_layout(pref).package(), "FindXXX.cmake")))<|MERGE_RESOLUTION|>--- conflicted
+++ resolved
@@ -41,12 +41,12 @@
         self.assertIn("hello/0.1@lasote/stable (test package): Running test()", client.out)
 
     def test_wrong_version(self):
-        test_conanfile = GenConanfile().with_test("pass").with_require("Hello/0.2@user/cc")
+        test_conanfile = GenConanfile().with_test("pass").with_require("hello/0.2@user/cc")
         client = TestClient()
         client.save({CONANFILE: GenConanfile().with_name("hello").with_version("0.1"),
                      "test_package/conanfile.py": test_conanfile})
         client.run("create . user/channel", assert_error=True)
-        assert "ERROR: Duplicated requirement: Hello/0.1@user/channel" in client.out
+        assert "ERROR: Duplicated requirement: hello/0.1@user/channel" in client.out
 
     def test_other_requirements(self):
         test_conanfile = (GenConanfile().with_require("other/0.2@user2/channel2")
@@ -59,8 +59,8 @@
         client.save({CONANFILE: GenConanfile().with_name("hello").with_version("0.1"),
                      "test_package/conanfile.py": test_conanfile})
         client.run("create . user/channel")
-        self.assertIn("Hello/0.1@user/channel: Configuring sources", client.out)
-        self.assertIn("Hello/0.1@user/channel: Generated conaninfo.txt", client.out)
+        self.assertIn("hello/0.1@user/channel: Configuring sources", client.out)
+        self.assertIn("hello/0.1@user/channel: Generated conaninfo.txt", client.out)
 
         # explicit override of user/channel works
         client.run("create . lasote/stable")
@@ -187,7 +187,7 @@
 class HelloTestConan(ConanFile):
     def test(self):
         self.output.warning("Tested ok!")
-''', "Hello/0.1@conan/stable")
+''', "hello/0.1@conan/stable")
         self.assertIn("Tested ok!", client.out)
 
     def test_test_package_env(self):
@@ -224,7 +224,7 @@
 
         client.save({"conanfile.py": conanfile, "test_package/conanfile.py": test_package})
         client.run("export . lasote/testing")
-        client.run("test test_package Hello/0.1@lasote/testing --build missing")
+        client.run("test test_package hello/0.1@lasote/testing --build missing")
 
     def test_fail_test_package(self):
         client = TestClient()
@@ -251,11 +251,7 @@
                      "FindXXX.cmake": "Hello FindCmake",
                      "test/conanfile.py": test_conanfile})
         client.run("create . lasote/stable")
-<<<<<<< HEAD
-        ref = ConanFileReference.loads("hello/0.1@lasote/stable")
-=======
-        ref = RecipeReference.loads("Hello/0.1@lasote/stable")
->>>>>>> fd345ce4
+        ref = RecipeReference.loads("hello/0.1@lasote/stable")
         client.run(f"test test {str(ref)}")
         pref = client.get_latest_package_reference(ref, NO_SETTINGS_PACKAGE_ID)
         self.assertEqual("Hello FindCmake",
