import os
import textwrap
import unittest

import pytest

from conans.client import tools
from conans.model.recipe_ref import RecipeReference
from conans.paths import CONANFILE
from conans.test.utils.tools import NO_SETTINGS_PACKAGE_ID, TestClient, GenConanfile
from conans.util.files import load


class TestPackageTest(unittest.TestCase):

    def test_basic(self):
        client = TestClient()
        client.save({CONANFILE: GenConanfile().with_name("hello").with_version("0.1"),
                     "test_package/conanfile.py": GenConanfile().with_test("pass")})
        client.run("create . lasote/stable")
        self.assertIn("hello/0.1@lasote/stable: Configuring sources", client.out)
        self.assertIn("hello/0.1@lasote/stable: Generated conaninfo.txt", client.out)

    def test_test_only(self):
        test_conanfile = GenConanfile().with_test("pass")
        client = TestClient()
        client.save({CONANFILE: GenConanfile().with_name("hello").with_version("0.1"),
                     "test_package/conanfile.py": test_conanfile})
        client.run("create . lasote/stable")
        client.run("test test_package hello/0.1@lasote/stable")

        self.assertNotIn("Exporting package recipe", client.out)
        self.assertNotIn("Forced build from source", client.out)
        self.assertNotIn("Package '%s' created" % NO_SETTINGS_PACKAGE_ID, client.out)
        self.assertNotIn("Forced build from source", client.out)
        self.assertIn("hello/0.1@lasote/stable: Already installed!", client.out)

        client.save({"test_package/conanfile.py": test_conanfile}, clean_first=True)
        client.run("test test_package hello/0.1@lasote/stable")
        self.assertNotIn("hello/0.1@lasote/stable: Configuring sources", client.out)
        self.assertNotIn("hello/0.1@lasote/stable: Generated conaninfo.txt", client.out)
        self.assertIn("hello/0.1@lasote/stable: Already installed!", client.out)
        self.assertIn("hello/0.1@lasote/stable (test package): Running test()", client.out)

    def test_wrong_version(self):
        test_conanfile = GenConanfile().with_test("pass").with_require("hello/0.2@user/cc")
        client = TestClient()
        client.save({CONANFILE: GenConanfile().with_name("hello").with_version("0.1"),
                     "test_package/conanfile.py": test_conanfile})
        client.run("create . user/channel", assert_error=True)
        assert "ERROR: Duplicated requirement: hello/0.1@user/channel" in client.out

    def test_other_requirements(self):
        test_conanfile = (GenConanfile().with_require("other/0.2@user2/channel2")
                                        .with_test("pass"))
        client = TestClient()
        other_conanfile = GenConanfile().with_name("other").with_version("0.2")
        client.save({CONANFILE: other_conanfile})
        client.run("export . user2/channel2")
        client.run("install other/0.2@user2/channel2 --build")
        client.save({CONANFILE: GenConanfile().with_name("hello").with_version("0.1"),
                     "test_package/conanfile.py": test_conanfile})
        client.run("create . user/channel")
        self.assertIn("hello/0.1@user/channel: Configuring sources", client.out)
        self.assertIn("hello/0.1@user/channel: Generated conaninfo.txt", client.out)

        # explicit override of user/channel works
        client.run("create . lasote/stable")
        self.assertIn("hello/0.1@lasote/stable: Configuring sources", client.out)
        self.assertIn("hello/0.1@lasote/stable: Generated conaninfo.txt", client.out)

    def test_test_with_path_errors(self):
        client = TestClient()
        client.save({"conanfile.txt": "contents"}, clean_first=True)

        # Path with conanfile.txt
        client.run("test conanfile.txt other/0.2@user2/channel2", assert_error=True)

        self.assertIn("A conanfile.py is needed, %s is not acceptable"
                      % os.path.join(client.current_folder, "conanfile.txt"),
                      client.out)

        # Path with wrong conanfile path
        client.run("test not_real_dir/conanfile.py other/0.2@user2/channel2", assert_error=True)
        self.assertIn("Conanfile not found at %s"
                      % os.path.join(client.current_folder, "not_real_dir", "conanfile.py"),
                      client.out)

    @pytest.mark.xfail(reason="conan.conf deprecation")
    def test_build_folder_handling(self):
        # FIXME: Decide what to do with CONAN_TEMP_TEST_FOLDER
        test_conanfile = GenConanfile().with_test("pass")
        # Create a package which can be tested afterwards.
        client = TestClient()
        client.save({CONANFILE: GenConanfile().with_name("hello").with_version("0.1")},
                    clean_first=True)
        client.run("create . lasote/stable")

        # Test the default behavior.
        default_build_dir = os.path.join(client.current_folder, "test_package", "build")
        client.save({"test_package/conanfile.py": test_conanfile}, clean_first=True)
        client.run("test test_package hello/0.1@lasote/stable")
        self.assertTrue(os.path.exists(default_build_dir))

        # Test if the specified build folder is respected.
        client.save({"test_package/conanfile.py": test_conanfile}, clean_first=True)
        client.run("test -tbf=build_folder test_package hello/0.1@lasote/stable")
        self.assertTrue(os.path.exists(os.path.join(client.current_folder, "build_folder")))
        self.assertFalse(os.path.exists(default_build_dir))

        # Test if using a temporary test folder can be enabled via the environment variable.
        client.save({"test_package/conanfile.py": test_conanfile}, clean_first=True)
<<<<<<< HEAD
        with tools.environment_append({"CONAN_TEMP_TEST_FOLDER": "True"}):
            client.run("test test_package hello/0.1@lasote/stable")
=======
        with tools.environment_update({"CONAN_TEMP_TEST_FOLDER": "True"}):
            client.run("test test_package Hello/0.1@lasote/stable")
>>>>>>> 6e6d7a44
        self.assertFalse(os.path.exists(default_build_dir))

        # Test if using a temporary test folder can be enabled via the config file.
        conan_conf = textwrap.dedent("""
                                    [storage]
                                    path = ./data
                                    [general]
                                    temp_test_folder=True
                                """)
        client.save({"conan.conf": conan_conf}, path=client.cache.cache_folder)
        client.run("test test_package hello/0.1@lasote/stable")
        self.assertFalse(os.path.exists(default_build_dir))

        # Test if the specified build folder is respected also when the use of
        # temporary test folders is enabled in the config file.
        client.run("test -tbf=test_package/build_folder test_package hello/0.1@lasote/stable")
        self.assertTrue(os.path.exists(os.path.join(client.current_folder, "test_package",
                                                    "build_folder")))
        self.assertFalse(os.path.exists(default_build_dir))

    def test_check_version(self):
        client = TestClient()
        client.save({CONANFILE: GenConanfile()})
        client.run("create . dep/1.1@")
        conanfile = textwrap.dedent("""
            from conans import ConanFile
            class Pkg(ConanFile):
                requires = "dep/1.1"
                def build(self):
                    ref = self.dependencies["dep"].ref
                    self.output.info("BUILD Dep VERSION %s" % ref.version)
            """)
        test_conanfile = textwrap.dedent("""
            from conans import ConanFile
            class Pkg(ConanFile):
                def build(self):
                    ref = self.dependencies["hello"].ref
                    self.output.info("BUILD HELLO VERSION %s" % ref.version)
                def test(self):
                    ref = self.dependencies["hello"].ref
                    self.output.info("TEST HELLO VERSION %s" % ref.version)
            """)
        client.save({"conanfile.py": conanfile,
                     "test_package/conanfile.py": test_conanfile})
        client.run("create . hello/0.1@")
        self.assertIn("hello/0.1: BUILD Dep VERSION 1.1", client.out)
        self.assertIn("hello/0.1 (test package): BUILD HELLO VERSION 0.1", client.out)
        self.assertIn("hello/0.1 (test package): TEST HELLO VERSION 0.1", client.out)


class ConanTestTest(unittest.TestCase):

    def test_partial_reference(self):
        # Create two packages to test with the same test
        conanfile = '''
from conans import ConanFile

class HelloConan(ConanFile):
    name = "hello"
    version = "0.1"
'''
        client = TestClient()
        client.save({CONANFILE: conanfile})
        client.run("create . conan/stable")
        client.run("create . conan/testing")
        client.run("create . conan/foo")

        def test(conanfile_test, test_reference, path=None):
            path = path or "."
            client.save({os.path.join(path, CONANFILE): conanfile_test}, clean_first=True)
            client.run("test %s %s" % (path, test_reference))

        # Specify a valid name
        test('''
from conans import ConanFile

class HelloTestConan(ConanFile):
    def test(self):
        self.output.warning("Tested ok!")
''', "hello/0.1@conan/stable")
        self.assertIn("Tested ok!", client.out)

    def test_test_package_env(self):
        client = TestClient()
        conanfile = '''
from conans import ConanFile

class HelloConan(ConanFile):
    name = "hello"
    version = "0.1"
    def package_info(self):
        self.buildenv_info.define("MYVAR", "new/pythonpath/value")

        '''
        test_package = '''
import os, platform
from conans import ConanFile
from conan.tools.env import VirtualBuildEnv

class HelloTestConan(ConanFile):
    test_type = "build_requires"
    generators = "VirtualBuildEnv"

    def build(self):
        build_env = VirtualBuildEnv(self).vars()
        with build_env.apply():
            assert("new/pythonpath/value" in os.environ["MYVAR"])

    def test(self):
        build_env = VirtualBuildEnv(self).vars()
        with build_env.apply():
            assert("new/pythonpath/value" in os.environ["MYVAR"])
'''

        client.save({"conanfile.py": conanfile, "test_package/conanfile.py": test_package})
        client.run("export . lasote/testing")
        client.run("test test_package hello/0.1@lasote/testing --build missing")

    def test_fail_test_package(self):
        client = TestClient()
        conanfile = """
from conans import ConanFile

class HelloConan(ConanFile):
    name = "hello"
    version = "0.1"
    exports = "*"

    def package(self):
        self.copy("*")
"""
        test_conanfile = """
from conans import ConanFile

class HelloReuseConan(ConanFile):

    def test(self):
        pass
"""
        client.save({"conanfile.py": conanfile,
                     "FindXXX.cmake": "Hello FindCmake",
                     "test/conanfile.py": test_conanfile})
        client.run("create . lasote/stable")
        ref = RecipeReference.loads("hello/0.1@lasote/stable")
        client.run(f"test test {str(ref)}")
        pref = client.get_latest_package_reference(ref, NO_SETTINGS_PACKAGE_ID)
        self.assertEqual("Hello FindCmake",
                         load(os.path.join(client.get_latest_pkg_layout(pref).package(), "FindXXX.cmake")))
        client.save({"FindXXX.cmake": "Bye FindCmake"})
        client.run(f"test test {str(ref)}")  # Test do not rebuild the package
        pref = client.get_latest_package_reference(ref, NO_SETTINGS_PACKAGE_ID)
        self.assertEqual("Hello FindCmake",
                         load(os.path.join(client.get_latest_pkg_layout(pref).package(), "FindXXX.cmake")))
        client.run("create . lasote/stable")  # create rebuild the package
        pref = client.get_latest_package_reference(ref, NO_SETTINGS_PACKAGE_ID)
        self.assertEqual("Bye FindCmake",
                         load(os.path.join(client.get_latest_pkg_layout(pref).package(), "FindXXX.cmake")))<|MERGE_RESOLUTION|>--- conflicted
+++ resolved
@@ -110,13 +110,8 @@
 
         # Test if using a temporary test folder can be enabled via the environment variable.
         client.save({"test_package/conanfile.py": test_conanfile}, clean_first=True)
-<<<<<<< HEAD
-        with tools.environment_append({"CONAN_TEMP_TEST_FOLDER": "True"}):
+        with tools.environment_update({"CONAN_TEMP_TEST_FOLDER": "True"}):
             client.run("test test_package hello/0.1@lasote/stable")
-=======
-        with tools.environment_update({"CONAN_TEMP_TEST_FOLDER": "True"}):
-            client.run("test test_package Hello/0.1@lasote/stable")
->>>>>>> 6e6d7a44
         self.assertFalse(os.path.exists(default_build_dir))
 
         # Test if using a temporary test folder can be enabled via the config file.
