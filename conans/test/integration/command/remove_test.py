import os
import sys
import unittest

import pytest
from mock import patch

from conans.model.manifest import FileTreeManifest
from conans.model.package_ref import PkgReference
from conans.model.recipe_ref import RecipeReference
from conans.paths import BUILD_FOLDER, CONANINFO, CONAN_MANIFEST, EXPORT_FOLDER, \
    PACKAGES_FOLDER, SRC_FOLDER
from conans.server.store.server_store import ServerStore
from conans.test.utils.test_files import temp_folder
from conans.test.utils.tools import NO_SETTINGS_PACKAGE_ID, TestClient, TestServer, GenConanfile


<<<<<<< HEAD
@pytest.mark.xfail(reason="cache2.0: TODO: FIX for new locking system")
class RemoveLocksTest(unittest.TestCase):
    def test_remove_locks(self):
        client = TestClient()
        client.save({"conanfile.py": GenConanfile().with_name("Hello").with_version("0.1")})
        client.run("create . lasote/testing")
        self.assertNotIn('does not contain a number!', client.out)
        ref = RecipeReference.loads("Hello/0.1@lasote/testing")
        conan_folder = client.get_latest_ref_layout(ref).base_folder()
        self.assertIn("locks", os.listdir(conan_folder))
        self.assertTrue(os.path.exists(conan_folder + ".count"))
        self.assertTrue(os.path.exists(conan_folder + ".count.lock"))
        client.run("remove * --locks", assert_error=True)
        self.assertIn("ERROR: Specifying a pattern is not supported", client.out)
        client.run("remove", assert_error=True)
        self.assertIn('ERROR: Please specify a pattern to be removed ("*" for all)', client.out)
        client.run("remove --locks")
        self.assertNotIn("locks", os.listdir(conan_folder))
        self.assertFalse(os.path.exists(conan_folder + ".count"))
        self.assertFalse(os.path.exists(conan_folder + ".count.lock"))


=======
>>>>>>> 39739d7c
class RemoveOutdatedTest(unittest.TestCase):

    @pytest.mark.xfail(reason="Tests using the Search command are temporarely disabled")
    def test_remove_query(self):
        test_server = TestServer(users={"admin": "password"})  # exported users and passwords
        servers = {"default": test_server}
        client = TestClient(servers=servers, inputs=["admin", "password"])
        conanfile = """from conans import ConanFile
class Test(ConanFile):
    settings = "os"
    """
        client.save({"conanfile.py": conanfile})
        client.run("create . Test/0.1@lasote/testing -s os=Windows")
        client.run("create . Test/0.1@lasote/testing -s os=Linux")
        client.save({"conanfile.py": conanfile.replace("settings", "pass #")})
        client.run("create . Test2/0.1@lasote/testing")
        client.run("upload * --all --confirm -r default")
        for remote in ("", "-r=default"):
            client.run("remove Test/0.1@lasote/testing -q=os=Windows -f %s" % remote)
            client.run("search Test/0.1@lasote/testing %s" % remote)
            self.assertNotIn("os: Windows", client.out)
            self.assertIn("os: Linux", client.out)

            client.run("remove Test2/0.1@lasote/testing -q=os=Windows -f %s" % remote)
            client.run("search Test2/0.1@lasote/testing %s" % remote)
            self.assertIn("Package_ID: %s" % NO_SETTINGS_PACKAGE_ID, client.out)
            client.run("remove Test2/0.1@lasote/testing -q=os=None -f %s" % remote)
            client.run("search Test2/0.1@lasote/testing %s" % remote)
            self.assertNotIn("Package_ID: %s" % NO_SETTINGS_PACKAGE_ID, client.out)
            self.assertIn("There are no packages", client.out)


conaninfo = '''
[settings]
    arch=x64
    os=Windows
    compiler=Visual Studio
    compiler.version=8.%s
[options]
    use_Qt=True
[full_requires]
  Hello2/0.1@lasote/stable:11111
  OpenSSL/2.10@lasote/testing:2222
  HelloInfo1/0.45@myuser/testing:33333
[recipe_revision]
'''


@pytest.mark.xfail(reason="cache2.0: TODO: Write new tests for 2.0")
class RemoveTest(unittest.TestCase):

    def setUp(self):
        test_conanfile_contents = str(GenConanfile("Hello", "0.1"))
        hello_files = {"conanfile.py": test_conanfile_contents}

        self.server_folder = temp_folder()
        test_server = TestServer(users={"myuser": "mypass"},
                                 base_path=self.server_folder)  # exported users and passwords
        self.server = test_server
        servers = {"default": test_server}
        client = TestClient(servers=servers, inputs=["myuser", "mypass"])

        # Conans with and without packages created
        self.root_folder = {"H1": 'Hello/1.4.10@myuser/testing',
                            "H2": 'Hello/2.4.11@myuser/testing',
                            "B": 'Bye/0.14@myuser/testing',
                            "O": 'Other/1.2@myuser/testing'}

        files = {}
        prefs = []
        for key, folder in self.root_folder.items():
            ref = RecipeReference.loads(folder)
            folder = folder.replace("@", "/")
            files["%s/%s/conanfile.py" % (folder, EXPORT_FOLDER)] = test_conanfile_contents
            files["%s/%s/conanmanifest.txt" % (folder, EXPORT_FOLDER)] = \
                "123\nconanfile.py: 234234234"
            files["%s/%s/conans.txt" % (folder, SRC_FOLDER)] = ""
            for pack_id in (1, 2):
                i = pack_id
                pack_id = "%s_%s" % (pack_id, key)
                prefs.append(PkgReference(ref, str(pack_id)))
                files["%s/%s/%s/conans.txt" % (folder, BUILD_FOLDER, pack_id)] = ""
                files["%s/%s/%s/conans.txt" % (folder, PACKAGES_FOLDER, pack_id)] = ""
                files[
                    "%s/%s/%s/%s" % (folder, PACKAGES_FOLDER, pack_id, CONANINFO)] = conaninfo % str(
                    i) + "905eefe3570dd09a8453b30b9272bb44"
                files["%s/%s/%s/%s" % (folder, PACKAGES_FOLDER, pack_id, CONAN_MANIFEST)] = ""
            exports_sources_dir = client.get_latest_ref_layout(ref).export_sources()
            os.makedirs(exports_sources_dir)

        client.save(files, client.cache.store)

        # Create the manifests to be able to upload
        for pref in prefs:
            pkg_folder = client.get_latest_pkg_layout(pref).package()
            expected_manifest = FileTreeManifest.create(pkg_folder)
            files["%s/%s/%s/%s" % (pref.ref.dir_repr(),
                                   PACKAGES_FOLDER,
                                   pref.package_id,
                                   CONAN_MANIFEST)] = repr(expected_manifest)

        client.save(files, client.cache.store)

        self.client = client

        for folder in self.root_folder.values():
            client.run("upload %s --all -r default" % folder)

        self.assert_folders({"H1": [1, 2], "H2": [1, 2], "B": [1, 2], "O": [1, 2]},
                            {"H1": [1, 2], "H2": [1, 2], "B": [1, 2], "O": [1, 2]},
                            {"H1": [1, 2], "H2": [1, 2], "B": [1, 2], "O": [1, 2]},
                            {"H1": True, "H2": True, "B": True, "O": True})

    def assert_folders(self, local_folders, remote_folders, build_folders, src_folders):
        for base_path, folders in [(self.client.cache, local_folders),
                                   (self.server.server_store, remote_folders)]:
            root_folder = base_path.store
            for k, shas in folders.items():
                folder = os.path.join(root_folder, self.root_folder[k].replace("@", "/"))
                ref = RecipeReference.loads(self.root_folder[k])
                if isinstance(base_path, ServerStore):
                    try:
                        rev = self.client.cache.get_latest_recipe_reference(ref).revision
                    except:
                        # This whole test is a crap, we cannot guess remote revision
                        # if the package is not in local anymore
                        continue
                    folder += "/%s" % rev
                if shas is None:
                    self.assertFalse(os.path.exists(folder))
                else:
                    for value in (1, 2):
                        sha = "%s_%s" % (value, k)
                        package_folder = os.path.join(folder, "package", sha)
                        if isinstance(base_path, ServerStore):
                            pref = PkgReference(ref, sha)
                            try:
                                prev = self.client.cache.get_latest_package_reference(pref).revision
                            except:
                                # This whole test is a crap, we cannot guess remote revision
                                # if the package is not in local anymore
                                continue
                            package_folder += "/%s" % prev if prev else ""
                        if value in shas:
                            self.assertTrue(os.path.exists(package_folder),
                                            "%s doesn't exist " % package_folder)
                        else:
                            self.assertFalse(os.path.exists(package_folder), package_folder)

        root_folder = self.client.cache.store
        for k, shas in build_folders.items():
            folder = os.path.join(root_folder, self.root_folder[k].replace("@", "/"))
            if shas is None:
                self.assertFalse(os.path.exists(folder))
            else:
                for value in (1, 2):
                    sha = "%s_%s" % (value, k)
                    build_folder = os.path.join(folder, "build", sha)
                    if value in shas:
                        self.assertTrue(os.path.exists(build_folder))
                    else:
                        self.assertFalse(os.path.exists(build_folder))
        for k, value in src_folders.items():
            folder = os.path.join(root_folder, self.root_folder[k].replace("@", "/"), "source")
            if value:
                self.assertTrue(os.path.exists(folder))
            else:
                self.assertFalse(os.path.exists(folder))

    def test_basic(self):
        self.client.run("remove hello/* -f")
        self.assert_folders(local_folders={"H1": None, "H2": None, "B": [1, 2], "O": [1, 2]},
                            remote_folders={"H1": [1, 2], "H2": [1, 2], "B": [1, 2], "O": [1, 2]},
                            build_folders={"H1": None, "H2": None, "B": [1, 2], "O": [1, 2]},
                            src_folders={"H1": False, "H2": False, "B": True, "O": True})
        folders = os.listdir(self.client.storage_folder)
        self.assertCountEqual(["Other", "Bye"], folders)

    def test_basic_mocked(self):
        with patch.object(sys.stdin, "readline", return_value="y"):
            self.client.run("remove hello/*")
        self.assert_folders(local_folders={"H1": None, "H2": None, "B": [1, 2], "O": [1, 2]},
                            remote_folders={"H1": [1, 2], "H2": [1, 2], "B": [1, 2], "O": [1, 2]},
                            build_folders={"H1": None, "H2": None, "B": [1, 2], "O": [1, 2]},
                            src_folders={"H1": False, "H2": False, "B": True, "O": True})
        folders = os.listdir(self.client.storage_folder)
        self.assertCountEqual(["Other", "Bye"], folders)

    def test_basic_packages(self):
        self.client.run("remove hello/* -p -f")
        self.assert_folders(local_folders={"H1": [], "H2": [], "B": [1, 2], "O": [1, 2]},
                            remote_folders={"H1": [1, 2], "H2": [1, 2], "B": [1, 2], "O": [1, 2]},
                            build_folders={"H1": [1, 2], "H2": [1, 2], "B": [1, 2], "O": [1, 2]},
                            src_folders={"H1": True, "H2": True, "B": True, "O": True})
        folders = os.listdir(self.client.storage_folder)
        self.assertCountEqual(["Hello", "Other", "Bye"], folders)
        self.assertCountEqual(["build", "source", "export", "export_source", "metadata.json",
                                    "dl", "metadata.json.lock"],
                             os.listdir(os.path.join(self.client.storage_folder,
                                                     "Hello/1.4.10/myuser/testing")))
        self.assertCountEqual(["build", "source", "export", "export_source", "metadata.json",
                                    "dl", "metadata.json.lock"],
                             os.listdir(os.path.join(self.client.storage_folder,
                                                     "Hello/2.4.11/myuser/testing")))

    def _validate_remove_all_hello_packages(self):
        self.assert_folders(local_folders={"H1": None, "H2": None, "B": [1, 2], "O": [1, 2]},
                            remote_folders={"H1": [1, 2], "H2": [1, 2], "B": [1, 2], "O": [1, 2]},
                            build_folders={"H1": None, "H2": None, "B": [1, 2], "O": [1, 2]},
                            src_folders={"H1": False, "H2": False, "B": True, "O": True})
        folders = os.listdir(self.client.storage_folder)
        self.assertCountEqual(["Other", "Bye"], folders)

    def test_remove_any_package_version(self):
        self.client.run("remove Hello/*@myuser/testing -f")
        self._validate_remove_all_hello_packages()

    def test_remove_any_package_version_user(self):
        self.client.run("remove Hello/*@*/testing -f")
        self._validate_remove_all_hello_packages()

    def test_remove_any_package_version_channel(self):
        self.client.run("remove Hello/*@*/* -f")
        self._validate_remove_all_hello_packages()

    def _validate_remove_hello_1_4_10(self):
        self.assert_folders(local_folders={"H1": None, "H2": [1, 2], "B": [1, 2], "O": [1, 2]},
                            remote_folders={"H1": [1, 2], "H2": [1, 2], "B": [1, 2], "O": [1, 2]},
                            build_folders={"H1": None, "H2": [1, 2], "B": [1, 2], "O": [1, 2]},
                            src_folders={"H1": False, "H2": True, "B": True, "O": True})
        folders = os.listdir(self.client.storage_folder)
        self.assertCountEqual(["Hello", "Other", "Bye"], folders)

    def test_remove_any_package_user(self):
        self.client.run("remove Hello/1.4.10@*/testing -f")
        self._validate_remove_hello_1_4_10()

    def test_remove_any_package_channel(self):
        self.client.run("remove Hello/1.4.10@myuser/* -f")
        self._validate_remove_hello_1_4_10()

    def test_builds(self):
        with patch.object(sys.stdin, "readline", return_value="y"):
            self.client.run("remove hello/* -b")
        self.assert_folders(local_folders={"H1": [1, 2], "H2": [1, 2], "B": [1, 2], "O": [1, 2]},
                            remote_folders={"H1": [1, 2], "H2": [1, 2], "B": [1, 2], "O": [1, 2]},
                            build_folders={"H1": [], "H2": [], "B": [1, 2], "O": [1, 2]},
                            src_folders={"H1": True, "H2": True, "B": True, "O": True})
        folders = os.listdir(self.client.storage_folder)
        self.assertCountEqual(["Hello", "Other", "Bye"], folders)
        self.assertCountEqual(["package", "dl", "source", "export", "export_source",
                                    "metadata.json", "metadata.json.lock"],
                             os.listdir(os.path.join(self.client.storage_folder,
                                                     "Hello/1.4.10/myuser/testing")))
        self.assertCountEqual(["package", "dl", "source", "export", "export_source",
                                    "metadata.json", "metadata.json.lock"],
                             os.listdir(os.path.join(self.client.storage_folder,
                                                     "Hello/2.4.11/myuser/testing")))

    def test_src(self):
        with patch.object(sys.stdin, "readline", return_value="y"):
            self.client.run("remove hello/* -s")
        self.assert_folders(local_folders={"H1": [1, 2], "H2": [1, 2], "B": [1, 2], "O": [1, 2]},
                            remote_folders={"H1": [1, 2], "H2": [1, 2], "B": [1, 2], "O": [1, 2]},
                            build_folders={"H1": [1, 2], "H2": [1, 2], "B": [1, 2], "O": [1, 2]},
                            src_folders={"H1": False, "H2": False, "B": True, "O": True})
        folders = os.listdir(self.client.storage_folder)
        self.assertCountEqual(["Hello", "Other", "Bye"], folders)
        self.assertCountEqual(["package", "build", "export", "export_source", "metadata.json",
                                    "dl", "metadata.json.lock"],
                             os.listdir(os.path.join(self.client.storage_folder,
                                                     "Hello/1.4.10/myuser/testing")))
        self.assertCountEqual(["package", "build", "export", "export_source", "metadata.json",
                                    "dl", "metadata.json.lock"],
                             os.listdir(os.path.join(self.client.storage_folder,
                                                     "Hello/2.4.11/myuser/testing")))

    def test_reject_removal(self):
        with patch.object(sys.stdin, "readline", return_value="n"):
            self.client.run("remove hello/* -s -b -p")
        self.assert_folders(local_folders={"H1": [1, 2], "H2": [1, 2], "B": [1, 2], "O": [1, 2]},
                            remote_folders={"H1": [1, 2], "H2": [1, 2], "B": [1, 2], "O": [1, 2]},
                            build_folders={"H1": [1, 2], "H2": [1, 2], "B": [1, 2], "O": [1, 2]},
                            src_folders={"H1": True, "H2": True, "B": True, "O": True})

    def test_remote_build_error(self):
        self.client.run("remove hello/* -b -r=default", assert_error=True)
        self.assertIn("Remotes don't have 'build' or 'src' folder", self.client.out)
        self.assert_folders(local_folders={"H1": [1, 2], "H2": [1, 2], "B": [1, 2], "O": [1, 2]},
                            remote_folders={"H1": [1, 2], "H2": [1, 2], "B": [1, 2], "O": [1, 2]},
                            build_folders={"H1": [1, 2], "H2": [1, 2], "B": [1, 2], "O": [1, 2]},
                            src_folders={"H1": True, "H2": True, "B": True, "O": True})

    def test_remote_packages(self):
        self.client.run("remove hello/* -p -r=default -f")
        self.assert_folders(local_folders={"H1": [1, 2], "H2": [1, 2], "B": [1, 2], "O": [1, 2]},
                            remote_folders={"H1": [], "H2": [], "B": [1, 2], "O": [1, 2]},
                            build_folders={"H1": [1, 2], "H2": [1, 2], "B": [1, 2], "O": [1, 2]},
                            src_folders={"H1": True, "H2": True, "B": True, "O": True})

    def test_remote_conans(self):
        self.client.run("remove hello/* -r=default -f")
        self.assert_folders(local_folders={"H1": [1, 2], "H2": [1, 2], "B": [1, 2], "O": [1, 2]},
                            remote_folders={"H1": None, "H2": None, "B": [1, 2], "O": [1, 2]},
                            build_folders={"H1": [1, 2], "H2": [1, 2], "B": [1, 2], "O": [1, 2]},
                            src_folders={"H1": True, "H2": True, "B": True, "O": True})
        remote_folder = os.path.join(self.server_folder, ".conan_server/data")
        folders = os.listdir(remote_folder)
        self.assertCountEqual(["Other", "Bye"], folders)

    def test_remove_specific_package(self):
        self.client.run("remove hello/1.4.10* -p=1_H1 -f")
        self.assert_folders(local_folders={"H1": [2], "H2": [1, 2], "B": [1, 2], "O": [1, 2]},
                            remote_folders={"H1": [1, 2], "H2": [1, 2], "B": [1, 2], "O": [1, 2]},
                            build_folders={"H1": [1, 2], "H2": [1, 2], "B": [1, 2], "O": [1, 2]},
                            src_folders={"H1": True, "H2": True, "B": True, "O": True})

    def test_remove_specific_packages(self):
        self.client.run("remove hello/1.4.10* -p=1_H1 -p 2_H1 -f")
        self.assert_folders(local_folders={"H1": [], "H2": [1, 2], "B": [1, 2], "O": [1, 2]},
                            remote_folders={"H1": [1, 2], "H2": [1, 2], "B": [1, 2], "O": [1, 2]},
                            build_folders={"H1": [1, 2], "H2": [1, 2], "B": [1, 2], "O": [1, 2]},
                            src_folders={"H1": True, "H2": True, "B": True, "O": True})

    def test_remove_specific_build(self):
        self.client.run("remove hello/1.4.10* -b=1_H1 -f")
        self.assert_folders(local_folders={"H1": [1, 2], "H2": [1, 2], "B": [1, 2], "O": [1, 2]},
                            remote_folders={"H1": [1, 2], "H2": [1, 2], "B": [1, 2], "O": [1, 2]},
                            build_folders={"H1": [2], "H2": [1, 2], "B": [1, 2], "O": [1, 2]},
                            src_folders={"H1": True, "H2": True, "B": True, "O": True})

    def test_remove_specific_builds(self):
        self.client.run("remove hello/1.4.10* -b=1_H1 -b=2_H1 -f")
        self.assert_folders(local_folders={"H1": [1, 2], "H2": [1, 2], "B": [1, 2], "O": [1, 2]},
                            remote_folders={"H1": [1, 2], "H2": [1, 2], "B": [1, 2], "O": [1, 2]},
                            build_folders={"H1": [], "H2": [1, 2], "B": [1, 2], "O": [1, 2]},
                            src_folders={"H1": True, "H2": True, "B": True, "O": True})

    def test_remove_remote_specific_package(self):
        self.client.run("remove hello/1.4.10* -p=1_H1 -f -r=default")
        self.assert_folders(local_folders={"H1": [1, 2], "H2": [1, 2], "B": [1, 2], "O": [1, 2]},
                            remote_folders={"H1": [2], "H2": [1, 2], "B": [1, 2], "O": [1, 2]},
                            build_folders={"H1": [1, 2], "H2": [1, 2], "B": [1, 2], "O": [1, 2]},
                            src_folders={"H1": True, "H2": True, "B": True, "O": True})

    def test_remove_remote_specific_packages(self):
        self.client.run("remove hello/1.4.10* -p=1_H1 -p2_H1 -f -r=default")
        self.assert_folders(local_folders={"H1": [1, 2], "H2": [1, 2], "B": [1, 2], "O": [1, 2]},
                            remote_folders={"H1": [], "H2": [1, 2], "B": [1, 2], "O": [1, 2]},
                            build_folders={"H1": [1, 2], "H2": [1, 2], "B": [1, 2], "O": [1, 2]},
                            src_folders={"H1": True, "H2": True, "B": True, "O": True})

    def test_try_remove_using_query_and_packages_or_builds(self):
        with self.assertRaisesRegex(Exception, "Command failed"):
            self.client.run("remove hello/1.4.10@lasote/stable -p=1_H1 -q 'compiler.version=4.8' ")
            self.assertIn("'-q' and '-p' parameters can't be used at the same time", self.client.out)

        with self.assertRaisesRegex(Exception, "Command failed"):
            self.client.run("remove hello/1.4.10@lasote/stable -b=1_H1 -q 'compiler.version=4.8' ")
            self.assertIn("'-q' and '-b' parameters can't be used at the same time", self.client.out)


class RemoveWithoutUserChannel(unittest.TestCase):

    def setUp(self):
        self.test_server = TestServer(users={"lasote": "password"},
                                      write_permissions=[("lib/1.0@*/*", "lasote")])
        servers = {"default": self.test_server}
        self.client = TestClient(servers=servers, inputs=["lasote", "password"])

    def test_local(self):
        self.client.save({"conanfile.py": GenConanfile()})
        self.client.run("create . lib/1.0@")
        latest_rrev = self.client.cache.get_latest_recipe_reference(RecipeReference.loads("lib/1.0"))
        ref_layout = self.client.cache.ref_layout(latest_rrev)
        pkg_ids = self.client.cache.get_package_references(latest_rrev)
        latest_prev = self.client.cache.get_latest_package_reference(pkg_ids[0])
        pkg_layout = self.client.cache.pkg_layout(latest_prev)
        self.client.run("remove lib/1.0 -f")
        self.assertFalse(os.path.exists(ref_layout.base_folder))
        self.assertFalse(os.path.exists(pkg_layout.base_folder))

    def test_remote(self):
        self.client.save({"conanfile.py": GenConanfile()})
        self.client.run("create . lib/1.0@")
        self.client.run("upload lib/1.0 -r default -c --all")
        self.client.run("remove lib/1.0 -f")
        # we can still install it
        self.client.run("install lib/1.0@")
        self.assertIn("Installing package: lib/1.0", self.client.out)
        self.client.run("remove lib/1.0 -f")

        # Now remove remotely
        self.client.run("remove lib/1.0 -f -r default")
        self.client.run("install lib/1.0@", assert_error=True)

        self.assertIn("Unable to find 'lib/1.0' in remotes", self.client.out)


class RemovePackageRevisionsTest(unittest.TestCase):

    NO_SETTINGS_RREF = "f3367e0e7d170aa12abccb175fee5f97"

    def setUp(self):
        self.test_server = TestServer(users={"user": "password"},
                                      write_permissions=[("foobar/0.1@*/*", "user")])
        servers = {"default": self.test_server}
        self.client = TestClient(servers=servers, inputs=["user", "password"])

    def test_remove_local_package_id_argument(self):
        """ Remove package ID based on recipe revision. The package must be deleted, but
            the recipe must be preserved
            Package ID is a separated argument: <package>#<rref> -p <pkgid>
        """
        self.client.save({"conanfile.py": GenConanfile()})
        self.client.run("create . foobar/0.1@user/testing")
        self.client.run("info foobar/0.1@user/testing")
        self.assertIn("Binary: Cache", self.client.out)
        self.assertIn("Revision: f3367e0e7d170aa12abccb175fee5f97", self.client.out)
        self.assertIn("Package revision: a397cb03d51fb3b129c78d2968e2676f", self.client.out)

        self.client.run("remove -f foobar/0.1@user/testing#{} -p {}"
                        .format(self.NO_SETTINGS_RREF, NO_SETTINGS_PACKAGE_ID))
        self.client.run("info foobar/0.1@user/testing")
        self.assertIn("Binary: Missing", self.client.out)
        self.assertIn("Revision: f3367e0e7d170aa12abccb175fee5f97", self.client.out)
        self.assertIn("Package revision: None", self.client.out)

    def test_remove_local_package_id_reference(self):
        """ Remove package ID based on recipe revision. The package must be deleted, but
            the recipe must be preserved.
            Package ID is part of package reference: <package>#<rref>:<pkgid>
        """
        self.client.save({"conanfile.py": GenConanfile()})
        self.client.run("create . foobar/0.1@user/testing")
        self.client.run("info foobar/0.1@user/testing")
        self.assertIn("Binary: Cache", self.client.out)
        self.assertIn("Revision: f3367e0e7d170aa12abccb175fee5f97", self.client.out)
        self.assertIn("Package revision: a397cb03d51fb3b129c78d2968e2676f", self.client.out)

        self.client.run("remove -f foobar/0.1@user/testing#{}:{}"
                        .format(self.NO_SETTINGS_RREF, NO_SETTINGS_PACKAGE_ID))
        self.client.run("info foobar/0.1@user/testing")
        self.assertIn("Binary: Missing", self.client.out)
        self.assertIn("Revision: f3367e0e7d170aa12abccb175fee5f97", self.client.out)
        self.assertIn("Package revision: None", self.client.out)

    def test_remove_duplicated_package_id(self):
        """ The package ID must not be present in both -p argument and package reference
        """
        self.client.save({"conanfile.py": GenConanfile()})
        self.client.run("create . foobar/0.1@user/testing")
        self.client.run("remove -f foobar/0.1@user/testing#{}:{} -p {}"
                        .format(self.NO_SETTINGS_RREF, NO_SETTINGS_PACKAGE_ID,
                                NO_SETTINGS_PACKAGE_ID), assert_error=True)
        self.assertIn("Use package ID only as -p argument or reference, not both", self.client.out)

    def test_remove_remote_package_id_reference(self):
        """ Remove remote package ID based on recipe revision. The package must be deleted, but
            the recipe must be preserved.
            Package ID is part of package reference: <package>#<rref>:<pkgid>
        """
        self.client.save({"conanfile.py": GenConanfile()})
        self.client.run("create . foobar/0.1@user/testing")
        self.client.run("upload foobar/0.1@user/testing -r default -c --all")
        self.client.run("remove -f foobar/0.1@user/testing#{}:{}"
                        .format(self.NO_SETTINGS_RREF, NO_SETTINGS_PACKAGE_ID))
        self.client.run("info foobar/0.1@user/testing")
        self.assertIn("Binary: Download", self.client.out)
        self.client.run("remove -f foobar/0.1@user/testing#{}:{} -r default"
                        .format(self.NO_SETTINGS_RREF, NO_SETTINGS_PACKAGE_ID))
        self.client.run("info foobar/0.1@user/testing")
        self.assertIn("Binary: Missing", self.client.out)<|MERGE_RESOLUTION|>--- conflicted
+++ resolved
@@ -15,31 +15,6 @@
 from conans.test.utils.tools import NO_SETTINGS_PACKAGE_ID, TestClient, TestServer, GenConanfile
 
 
-<<<<<<< HEAD
-@pytest.mark.xfail(reason="cache2.0: TODO: FIX for new locking system")
-class RemoveLocksTest(unittest.TestCase):
-    def test_remove_locks(self):
-        client = TestClient()
-        client.save({"conanfile.py": GenConanfile().with_name("Hello").with_version("0.1")})
-        client.run("create . lasote/testing")
-        self.assertNotIn('does not contain a number!', client.out)
-        ref = RecipeReference.loads("Hello/0.1@lasote/testing")
-        conan_folder = client.get_latest_ref_layout(ref).base_folder()
-        self.assertIn("locks", os.listdir(conan_folder))
-        self.assertTrue(os.path.exists(conan_folder + ".count"))
-        self.assertTrue(os.path.exists(conan_folder + ".count.lock"))
-        client.run("remove * --locks", assert_error=True)
-        self.assertIn("ERROR: Specifying a pattern is not supported", client.out)
-        client.run("remove", assert_error=True)
-        self.assertIn('ERROR: Please specify a pattern to be removed ("*" for all)', client.out)
-        client.run("remove --locks")
-        self.assertNotIn("locks", os.listdir(conan_folder))
-        self.assertFalse(os.path.exists(conan_folder + ".count"))
-        self.assertFalse(os.path.exists(conan_folder + ".count.lock"))
-
-
-=======
->>>>>>> 39739d7c
 class RemoveOutdatedTest(unittest.TestCase):
 
     @pytest.mark.xfail(reason="Tests using the Search command are temporarely disabled")
