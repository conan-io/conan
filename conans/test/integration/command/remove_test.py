import os
import unittest

import pytest

from conans.model.package_ref import PkgReference
from conans.model.recipe_ref import RecipeReference
from conans.test.utils.tools import NO_SETTINGS_PACKAGE_ID, TestClient, TestServer, GenConanfile


class RemoveOutdatedTest(unittest.TestCase):

    @pytest.mark.xfail(reason="Tests using the Search command are temporarely disabled")
    def test_remove_query(self):
        test_server = TestServer(users={"admin": "password"})  # exported users and passwords
        servers = {"default": test_server}
        client = TestClient(servers=servers, inputs=["admin", "password"])
        conanfile = """from conans import ConanFile
class Test(ConanFile):
    settings = "os"
    """
        client.save({"conanfile.py": conanfile})
        client.run("create . --name=Test --version=0.1 --user=lasote --channel=testing -s os=Windows")
        client.run("create . --name=Test --version=0.1 --user=lasote --channel=testing -s os=Linux")
        client.save({"conanfile.py": conanfile.replace("settings", "pass #")})
        client.run("create . --name=Test2 --version=0.1 --user=lasote --channel=testing")
        client.run("upload * --all --confirm -r default")
        for remote in ("", "-r=default"):
            client.run("remove Test/0.1@lasote/testing -q=os=Windows -f %s" % remote)
            client.run("search Test/0.1@lasote/testing %s" % remote)
            self.assertNotIn("os: Windows", client.out)
            self.assertIn("os: Linux", client.out)

            client.run("remove Test2/0.1@lasote/testing -q=os=Windows -f %s" % remote)
            client.run("search Test2/0.1@lasote/testing %s" % remote)
            self.assertIn("Package_ID: %s" % NO_SETTINGS_PACKAGE_ID, client.out)
            client.run("remove Test2/0.1@lasote/testing -q=os=None -f %s" % remote)
            client.run("search Test2/0.1@lasote/testing %s" % remote)
            self.assertNotIn("Package_ID: %s" % NO_SETTINGS_PACKAGE_ID, client.out)
            self.assertIn("There are no packages", client.out)


conaninfo = '''
[settings]
    arch=x64
    os=Windows
    compiler=Visual Studio
    compiler.version=8.%s
[options]
    use_Qt=True
[full_requires]
  hello2/0.1@lasote/stable:11111
  OpenSSL/2.10@lasote/testing:2222
  HelloInfo1/0.45@myuser/testing:33333
[recipe_revision]
'''


class RemoveWithoutUserChannel(unittest.TestCase):

    def setUp(self):
        self.test_server = TestServer(users={"lasote": "password"},
                                      write_permissions=[("lib/1.0@*/*", "lasote")])
        servers = {"default": self.test_server}
        self.client = TestClient(servers=servers, inputs=["lasote", "password"])

    def test_local(self):
        self.client.save({"conanfile.py": GenConanfile()})
        self.client.run("create . --name=lib --version=1.0")
        latest_rrev = self.client.cache.get_latest_recipe_reference(RecipeReference.loads("lib/1.0"))
        ref_layout = self.client.cache.ref_layout(latest_rrev)
        pkg_ids = self.client.cache.get_package_references(latest_rrev)
        latest_prev = self.client.cache.get_latest_package_reference(pkg_ids[0])
        pkg_layout = self.client.cache.pkg_layout(latest_prev)
        self.client.run("remove lib/1.0 -f")
        self.assertFalse(os.path.exists(ref_layout.base_folder))
        self.assertFalse(os.path.exists(pkg_layout.base_folder))

    def test_remote(self):
        self.client.save({"conanfile.py": GenConanfile()})
        self.client.run("create . --name=lib --version=1.0")
        self.client.run("upload lib/1.0 -r default -c --all")
        self.client.run("remove lib/1.0 -f")
        # we can still install it
        self.client.run("install --reference=lib/1.0@")
        self.assertIn("lib/1.0: Retrieving package", self.client.out)
        self.client.run("remove lib/1.0 -f")

        # Now remove remotely
        self.client.run("remove lib/1.0 -f -r default")
        self.client.run("install --reference=lib/1.0@", assert_error=True)

        self.assertIn("Unable to find 'lib/1.0' in remotes", self.client.out)


class RemovePackageRevisionsTest(unittest.TestCase):

    NO_SETTINGS_RREF = "f3367e0e7d170aa12abccb175fee5f97"

    def setUp(self):
        self.test_server = TestServer(users={"user": "password"},
                                      write_permissions=[("foobar/0.1@*/*", "user")])
        servers = {"default": self.test_server}
        self.client = TestClient(servers=servers, inputs=["user", "password"])
        ref = RecipeReference.loads(f"foobar/0.1@user/testing#{self.NO_SETTINGS_RREF}")
        self.pref = PkgReference(ref, NO_SETTINGS_PACKAGE_ID, "a397cb03d51fb3b129c78d2968e2676f")

    def test_remove_local_package_id_argument(self):
        """ Remove package ID based on recipe revision. The package must be deleted, but
            the recipe must be preserved
            Package ID is a separated argument: <package>#<rref> -p <pkgid>
        """
        self.client.save({"conanfile.py": GenConanfile()})
        self.client.run("create . --name=foobar --version=0.1 --user=user --channel=testing")
        assert self.client.package_exists(self.pref)

        self.client.run("remove -f foobar/0.1@user/testing#{} -p {}"
                        .format(self.NO_SETTINGS_RREF, NO_SETTINGS_PACKAGE_ID))
        assert not self.client.package_exists(self.pref)

    def test_remove_local_package_id_reference(self):
        """ Remove package ID based on recipe revision. The package must be deleted, but
            the recipe must be preserved.
            Package ID is part of package reference: <package>#<rref>:<pkgid>
        """
        self.client.save({"conanfile.py": GenConanfile()})
        self.client.run("create . --name=foobar --version=0.1 --user=user --channel=testing")
        assert self.client.package_exists(self.pref)

        self.client.run("remove -f foobar/0.1@user/testing#{}:{}"
                        .format(self.NO_SETTINGS_RREF, NO_SETTINGS_PACKAGE_ID))
        assert not self.client.package_exists(self.pref)

    def test_remove_duplicated_package_id(self):
        """ The package ID must not be present in both -p argument and package reference
        """
        self.client.save({"conanfile.py": GenConanfile()})
        self.client.run("create . --name=foobar --version=0.1 --user=user --channel=testing")
        self.client.run("remove -f foobar/0.1@user/testing#{}:{} -p {}"
                        .format(self.NO_SETTINGS_RREF, NO_SETTINGS_PACKAGE_ID,
                                NO_SETTINGS_PACKAGE_ID), assert_error=True)
        self.assertIn("Use package ID only as -p argument or reference, not both", self.client.out)

    def test_remove_remote_package_id_reference(self):
        """ Remove remote package ID based on recipe revision. The package must be deleted, but
            the recipe must be preserved.
            Package ID is part of package reference: <package>#<rref>:<pkgid>
        """
        self.client.save({"conanfile.py": GenConanfile()})
        self.client.run("create . --name=foobar --version=0.1 --user=user --channel=testing")
        self.client.run("upload foobar/0.1@user/testing -r default -c --all")
        self.client.run("remove -f foobar/0.1@user/testing#{}:{}"
                        .format(self.NO_SETTINGS_RREF, NO_SETTINGS_PACKAGE_ID))
        assert not self.client.package_exists(self.pref)
        self.client.run("remove -f foobar/0.1@user/testing#{}:{} -r default"
                        .format(self.NO_SETTINGS_RREF, NO_SETTINGS_PACKAGE_ID))
<<<<<<< HEAD
        assert not self.client.package_exists(self.pref)
=======
        self.client.run("info foobar/0.1@user/testing")
        self.assertIn("Binary: Missing", self.client.out)

    def test_remove_all_packages_but_the_recipe_at_remote(self):
        """ Remove all the packages but not the recipe in a remote
        """
        self.client.save({"conanfile.py": GenConanfile().with_settings("arch")})
        self.client.run("create . foobar/0.1@user/testing")
        self.client.run("create . foobar/0.1@user/testing -s arch=x86")
        self.client.run("upload foobar/0.1@user/testing -r default -c --all")
        ref = self.client.cache.get_latest_recipe_reference(
               RecipeReference.loads("foobar/0.1@user/testing"))
        self.client.run("list packages foobar/0.1@user/testing#{} -r default".format(ref.revision))
        self.assertIn("arch=x86_64", self.client.out)
        self.assertIn("arch=x86", self.client.out)

        self.client.run("remove -f foobar/0.1@user/testing -p -r default")
        self.client.run("search foobar/0.1@user/testing -r default")
        self.assertNotIn("arch=x86_64", self.client.out)
        self.assertNotIn("arch=x86", self.client.out)
>>>>>>> 0aca5d98
<|MERGE_RESOLUTION|>--- conflicted
+++ resolved
@@ -154,18 +154,14 @@
         assert not self.client.package_exists(self.pref)
         self.client.run("remove -f foobar/0.1@user/testing#{}:{} -r default"
                         .format(self.NO_SETTINGS_RREF, NO_SETTINGS_PACKAGE_ID))
-<<<<<<< HEAD
         assert not self.client.package_exists(self.pref)
-=======
-        self.client.run("info foobar/0.1@user/testing")
-        self.assertIn("Binary: Missing", self.client.out)
 
     def test_remove_all_packages_but_the_recipe_at_remote(self):
         """ Remove all the packages but not the recipe in a remote
         """
-        self.client.save({"conanfile.py": GenConanfile().with_settings("arch")})
-        self.client.run("create . foobar/0.1@user/testing")
-        self.client.run("create . foobar/0.1@user/testing -s arch=x86")
+        self.client.save({"conanfile.py": GenConanfile("foobar", "0.1").with_settings("arch")})
+        self.client.run("create . --user=user --channel=testing")
+        self.client.run("create . --user=user --channel=testing -s arch=x86")
         self.client.run("upload foobar/0.1@user/testing -r default -c --all")
         ref = self.client.cache.get_latest_recipe_reference(
                RecipeReference.loads("foobar/0.1@user/testing"))
@@ -176,5 +172,4 @@
         self.client.run("remove -f foobar/0.1@user/testing -p -r default")
         self.client.run("search foobar/0.1@user/testing -r default")
         self.assertNotIn("arch=x86_64", self.client.out)
-        self.assertNotIn("arch=x86", self.client.out)
->>>>>>> 0aca5d98
+        self.assertNotIn("arch=x86", self.client.out)