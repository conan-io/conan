import os
import unittest

import pytest

from conans.cli.api.conan_api import ConanAPIV2
from conans.errors import NotFoundException
from conans.model.package_ref import PkgReference
from conans.model.recipe_ref import RecipeReference
from conans.test.utils.tools import NO_SETTINGS_PACKAGE_ID, TestClient, TestServer, GenConanfile
from conans.util.env import environment_update


class RemoveOutdatedTest(unittest.TestCase):

    @pytest.mark.xfail(reason="Tests using the Search command are temporarely disabled")
    def test_remove_query(self):
        test_server = TestServer(users={"admin": "password"})  # exported users and passwords
        servers = {"default": test_server}
        client = TestClient(servers=servers, inputs=["admin", "password"])
        conanfile = """from conans import ConanFile
class Test(ConanFile):
    settings = "os"
    """
        client.save({"conanfile.py": conanfile})
        client.run("create . --name=Test --version=0.1 --user=lasote --channel=testing -s os=Windows")
        client.run("create . --name=Test --version=0.1 --user=lasote --channel=testing -s os=Linux")
        client.save({"conanfile.py": conanfile.replace("settings", "pass #")})
        client.run("create . --name=Test2 --version=0.1 --user=lasote --channel=testing")
        client.run("upload * --all --confirm -r default")
        for remote in ("", "-r=default"):
            client.run("remove Test/0.1@lasote/testing -q=os=Windows -f %s" % remote)
            client.run("search Test/0.1@lasote/testing %s" % remote)
            self.assertNotIn("os: Windows", client.out)
            self.assertIn("os: Linux", client.out)

            client.run("remove Test2/0.1@lasote/testing -q=os=Windows -f %s" % remote)
            client.run("search Test2/0.1@lasote/testing %s" % remote)
            self.assertIn("Package_ID: %s" % NO_SETTINGS_PACKAGE_ID, client.out)
            client.run("remove Test2/0.1@lasote/testing -q=os=None -f %s" % remote)
            client.run("search Test2/0.1@lasote/testing %s" % remote)
            self.assertNotIn("Package_ID: %s" % NO_SETTINGS_PACKAGE_ID, client.out)
            self.assertIn("There are no packages", client.out)


conaninfo = '''
[settings]
    arch=x64
    os=Windows
    compiler=Visual Studio
    compiler.version=8.%s
[options]
    use_Qt=True
[full_requires]
  hello2/0.1@lasote/stable:11111
  OpenSSL/2.10@lasote/testing:2222
  HelloInfo1/0.45@myuser/testing:33333
[recipe_revision]
'''


class RemoveWithoutUserChannel(unittest.TestCase):

    def setUp(self):
        self.test_server = TestServer(users={"lasote": "password"},
                                      write_permissions=[("lib/1.0@*/*", "lasote")])
        servers = {"default": self.test_server}
        self.client = TestClient(servers=servers, inputs=["lasote", "password"])

    def test_local(self):
        self.client.save({"conanfile.py": GenConanfile()})
        self.client.run("create . --name=lib --version=1.0")
        latest_rrev = self.client.cache.get_latest_recipe_reference(RecipeReference.loads("lib/1.0"))
        ref_layout = self.client.cache.ref_layout(latest_rrev)
        pkg_ids = self.client.cache.get_package_references(latest_rrev)
        latest_prev = self.client.cache.get_latest_package_reference(pkg_ids[0])
        pkg_layout = self.client.cache.pkg_layout(latest_prev)
        self.client.run("remove lib/1.0 -f")
        self.assertFalse(os.path.exists(ref_layout.base_folder))
        self.assertFalse(os.path.exists(pkg_layout.base_folder))

    def test_remote(self):
        self.client.save({"conanfile.py": GenConanfile()})
        self.client.run("create . --name=lib --version=1.0")
        self.client.run("upload lib/1.0 -r default -c --all")
        self.client.run("remove lib/1.0 -f")
        # we can still install it
        self.client.run("install --reference=lib/1.0@")
        self.assertIn("lib/1.0: Retrieving package", self.client.out)
        self.client.run("remove lib/1.0 -f")

        # Now remove remotely
        self.client.run("remove lib/1.0 -f -r default")
        self.client.run("install --reference=lib/1.0@", assert_error=True)

        self.assertIn("Unable to find 'lib/1.0' in remotes", self.client.out)


class RemovePackageRevisionsTest(unittest.TestCase):

    NO_SETTINGS_RREF = "f3367e0e7d170aa12abccb175fee5f97"

    def setUp(self):
        self.test_server = TestServer(users={"user": "password"},
                                      write_permissions=[("foobar/0.1@*/*", "user")])
        servers = {"default": self.test_server}
        self.client = TestClient(servers=servers, inputs=["user", "password"])
        ref = RecipeReference.loads(f"foobar/0.1@user/testing#{self.NO_SETTINGS_RREF}")
        self.pref = PkgReference(ref, NO_SETTINGS_PACKAGE_ID, "a397cb03d51fb3b129c78d2968e2676f")

    def test_remove_local_package_id_argument(self):
        """ Remove package ID based on recipe revision. The package must be deleted, but
            the recipe must be preserved
            Package ID is a separated argument: <package>#<rref> -p <pkgid>
        """
        self.client.save({"conanfile.py": GenConanfile()})
        self.client.run("create . --name=foobar --version=0.1 --user=user --channel=testing")
        assert self.client.package_exists(self.pref)

        self.client.run("remove -f foobar/0.1@user/testing#{}:{}"
                        .format(self.NO_SETTINGS_RREF, NO_SETTINGS_PACKAGE_ID))
        assert not self.client.package_exists(self.pref)

    def test_remove_local_package_id_reference(self):
        """ Remove package ID based on recipe revision. The package must be deleted, but
            the recipe must be preserved.
            Package ID is part of package reference: <package>#<rref>:<pkgid>
        """
        self.client.save({"conanfile.py": GenConanfile()})
        self.client.run("create . --name=foobar --version=0.1 --user=user --channel=testing")
        assert self.client.package_exists(self.pref)

        self.client.run("remove -f foobar/0.1@user/testing#{}:{}"
                        .format(self.NO_SETTINGS_RREF, NO_SETTINGS_PACKAGE_ID))
        assert not self.client.package_exists(self.pref)

<<<<<<< HEAD
    def test_remove_duplicated_package_id(self):
        """ The package ID must not be present in both -p argument and package reference
        """
        self.client.save({"conanfile.py": GenConanfile()})
        self.client.run("create . --name=foobar --version=0.1 --user=user --channel=testing")
        self.client.run("remove -f foobar/0.1@user/testing#{}:{} -p {}"
                        .format(self.NO_SETTINGS_RREF, NO_SETTINGS_PACKAGE_ID,
                                NO_SETTINGS_PACKAGE_ID), assert_error=True)
        self.assertIn("Use package ID only as -p argument or reference, not both", self.client.out)

=======
>>>>>>> 940d997a
    def test_remove_remote_package_id_reference(self):
        """ Remove remote package ID based on recipe revision. The package must be deleted, but
            the recipe must be preserved.
            Package ID is part of package reference: <package>#<rref>:<pkgid>
        """
        self.client.save({"conanfile.py": GenConanfile()})
        self.client.run("create . --name=foobar --version=0.1 --user=user --channel=testing")
        self.client.run("upload foobar/0.1@user/testing -r default -c --all")
        self.client.run("remove -f foobar/0.1@user/testing#{}:{}"
                        .format(self.NO_SETTINGS_RREF, NO_SETTINGS_PACKAGE_ID))
        assert not self.client.package_exists(self.pref)
        self.client.run("remove -f foobar/0.1@user/testing#{}:{} -r default"
                        .format(self.NO_SETTINGS_RREF, NO_SETTINGS_PACKAGE_ID))
        assert not self.client.package_exists(self.pref)

    def test_remove_all_packages_but_the_recipe_at_remote(self):
        """ Remove all the packages but not the recipe in a remote
        """
        self.client.save({"conanfile.py": GenConanfile("foobar", "0.1").with_settings("arch")})
        self.client.run("create . --user=user --channel=testing")
        self.client.run("create . --user=user --channel=testing -s arch=x86")
        self.client.run("upload foobar/0.1@user/testing -r default -c --all")
        ref = self.client.cache.get_latest_recipe_reference(
               RecipeReference.loads("foobar/0.1@user/testing"))
        self.client.run("list packages foobar/0.1@user/testing#{} -r default".format(ref.revision))
        self.assertIn("arch=x86_64", self.client.out)
        self.assertIn("arch=x86", self.client.out)

        self.client.run("remove -f foobar/0.1@user/testing -p -r default")
        self.client.run("search foobar/0.1@user/testing -r default")
        self.assertNotIn("arch=x86_64", self.client.out)
        self.assertNotIn("arch=x86", self.client.out)


# populated packages of bar
bar_rrev = "bar/1.1#54ebd2321a1375c524eb7174c272927b"
bar_rrev2 = "bar/1.1#b305dca03567ef3ebaeddc22f7f45376"
bar_rrev2_debug = '{}:040ce2bd0189e377b2d15eb7246a4274d1c63317'.format(bar_rrev2)
bar_rrev2_release = '{}:e53d55fd33066c49eb97a4ede6cb50cd8036fe8b'.format(bar_rrev2)

bar_rrev2_release_prev1 = "{}#61ceea29651eaf24b902e4ccdd49cc44".format(bar_rrev2_release)
bar_rrev2_release_prev2 = "{}#c1c8d8ef1f9f9278d7963f6e35527bc7".format(bar_rrev2_release)


@pytest.fixture()
def populated_client():
    """
    foo/1.0@ (one revision) no packages
    foo/1.0@user/channel (one revision)  no packages
    fbar/1.1@ (one revision)  no packages

    bar/1.0@ (two revision) => Debug, Release => (two package revision each)
    """
    # To generate different package revisions
    package_lines = 'save(self, os.path.join(self.package_folder, "foo.txt"), ' \
                    'os.getenv("foo_test", "Na"))'
    client = TestClient(default_server_user=True)
    conanfile = str(GenConanfile().with_settings("build_type")
                                  .with_package(package_lines)
                                  .with_import("from conan.tools.files import save")
                                  .with_import("import os")
                                  .with_import("import time"))
    client.save({"conanfile.py": conanfile})
    client.run("export . --name foo --version 1.0")
    client.run("export . --name foo --version 1.0 --user user --channel channel")
    client.run("export . --name fbar --version 1.1")

    # Two package revisions for bar/1.1 (Release)
    for _i in range(2):
        with environment_update({'foo_test': str(_i)}):
            client.run("create . --name=bar --version=1.1 -s build_type=Release")
    client.run("create . --name=bar --version=1.1 -s build_type=Debug")

    prefs = _get_revisions_packages(client, bar_rrev2_release, False)
    assert set(prefs) == {bar_rrev2_release_prev1, bar_rrev2_release_prev2}

    # Two recipe revisions for bar/1.1
    client.save({"conanfile.py": conanfile + "\n # THIS IS ANOTHER RECIPE REVISION"})
    client.run("create . --name=bar --version=1.1 -s build_type=Debug")

    client.run("upload '*' -c --all -r default")
    # By default only the latest is uploaded, we want all of them
    client.run("upload {} -c --all -r default".format(bar_rrev))
    client.run("upload {} -c --all -r default".format(bar_rrev2))
    client.run("upload {} -c -r default".format(bar_rrev2_release_prev1))
    client.run("upload {} -c -r default".format(bar_rrev2_release_prev2))

    return client


@pytest.mark.parametrize("with_remote", [True, False])
@pytest.mark.parametrize("data", [
    {"remove": "foo*", "recipes": ['bar/1.1', 'fbar/1.1']},
    {"remove": "foo/*", "recipes": ['bar/1.1', 'fbar/1.1']},
    {"remove": "*", "recipes": []},
    {"remove": "*/*", "recipes": []},
    {"remove": "*/*#*", "recipes": []},
    {"remove": "*/*#z*", "recipes": ['foo/1.0@user/channel', 'foo/1.0', 'bar/1.1', 'fbar/1.1']},
    {"remove": "f*", "recipes": ["bar/1.1"]},
    {"remove": "*/1.1", "recipes": ["foo/1.0", "foo/1.0@user/channel"]},
    {"remove": "*/*@user/*", "recipes": ["foo/1.0", "fbar/1.1", "bar/1.1"]},
    {"remove": "*/*@*", "recipes": ['foo/1.0', 'fbar/1.1', 'bar/1.1']},
    {"remove": "*/*#*:*", "recipes": ['bar/1.1', 'foo/1.0@user/channel', 'foo/1.0', 'fbar/1.1']},
    {"remove": "foo/1.0@user/channel -p", "recipes": ['bar/1.1', 'foo/1.0@user/channel', 'foo/1.0',
                                                      'fbar/1.1']},
    # These are errors
    {"remove": "foo", "error": True,
     "error_msg": 'ERROR: Invalid expression, specify a version or a wildcard. e.g: foo*\n'},
    {"remove": "*/*@", "error": True},
    {"remove": "*#", "error": True},
    {"remove": "*/*#", "error": True},
])
def test_new_remove_recipes_expressions(populated_client, with_remote, data):

    with populated_client.mocked_servers():
        r = "-r default" if with_remote else ""
        error = data.get("error", False)
        populated_client.run("remove {} -f {}".format(data["remove"], r), assert_error=error)
        if not error:
            assert _get_all_recipes(populated_client, with_remote) == set(data["recipes"])
        elif data.get("error_msg"):
            assert data.get("error_msg") in populated_client.out


@pytest.mark.parametrize("with_remote", [True, False])
@pytest.mark.parametrize("data", [
    {"remove": "bar/*#*", "rrevs": []},
    {"remove": "bar/1.1#z*", "rrevs": [bar_rrev, bar_rrev2]},
    {"remove": "bar/1.1#*3*", "rrevs": []},
    {"remove": "bar/1.1#*76", "rrevs": [bar_rrev]},
    {"remove": "bar*#*50", "error": True, "error_msg": "Invalid expression, specify version"},
])
def test_new_remove_recipe_revisions_expressions(populated_client, with_remote, data):

    with populated_client.mocked_servers():
        r = "-r default" if with_remote else ""
        error = data.get("error", False)
        populated_client.run("remove {} -f {}".format(data["remove"], r), assert_error=error)
        if not error:
            rrevs = _get_revisions_recipes(populated_client, "bar/1.1", with_remote)
            assert rrevs == set(data["rrevs"])


@pytest.mark.parametrize("with_remote", [True, False])
@pytest.mark.parametrize("data", [
    {"remove": "bar/1.1#*:*", "prefs": []},
    {"remove": "bar/1.1#*:*#*", "prefs": []},
    {"remove": "bar/1.1#z*:*", "prefs": [bar_rrev2_debug, bar_rrev2_release]},
    {"remove": "bar/1.1#*:*#kk*", "prefs": [bar_rrev2_debug, bar_rrev2_release]},
    {"remove": "bar/1.1#*:e53d55fd33066c49eb97a4ede6cb50cd8036fe8b", "prefs": [bar_rrev2_debug]},
    {"remove": "bar/1.1#*:*cb50cd8036fe8b", "prefs": [bar_rrev2_debug]},
    {"remove": "{}:*bd0189e377b2d15e*".format(bar_rrev2), "prefs": [bar_rrev2_release]},
    {"remove": "*/*#*:*bd0189e377b2d15eb72*", "prefs": [bar_rrev2_release]},
    {"remove": '*/*#*:* -p build_type="fake"', "prefs": [bar_rrev2_release, bar_rrev2_debug]},
    {"remove": '*/*#*:* -p build_type="Release"', "prefs": [bar_rrev2_debug]},
    {"remove": '*/*#*:* -p build_type="Debug"', "prefs": [bar_rrev2_release]},
    # Errors
    {"remove": '*/*#*:*#* -p', "error": True,
     "error_msg": "The -p argument cannot be used with a package reference"},
    {"remove": "bar/1.1#*:", "error": True, "error_msg": 'Specify a package ID value'},
    {"remove": "bar/1.1#*:234234#", "error": True, "error_msg": 'Specify a package revision'},
    {"remove": "bar/1.1:234234", "error": True,
     "error_msg": 'ERROR: Specify a recipe revision or a wildcard. e.g: bar/1.1#*\n'},
    {"remove": "bar/1.1 -p os=Windows", "error": True,
     "error_msg": 'ERROR: Specify a recipe revision or a wildcard. e.g: bar/1.1#*\n'},
])
def test_new_remove_package_expressions(populated_client, with_remote, data):
    # Remove the ones we are not testing here
    r = "-r default" if with_remote else ""
    populated_client.run("remove f/* -f {}".format(r))

    pids = _get_all_packages(populated_client, bar_rrev2, with_remote)
    assert pids == {bar_rrev2_debug, bar_rrev2_release}

    with populated_client.mocked_servers():
        error = data.get("error", False)
        populated_client.run("remove {} -f {}".format(data["remove"], r), assert_error=error)
        if not error:
            pids = _get_all_packages(populated_client, bar_rrev2, with_remote)
            assert pids == set(data["prefs"])
        elif data.get("error_msg"):
            assert data.get("error_msg") in populated_client.out


@pytest.mark.parametrize("with_remote", [True, False])
@pytest.mark.parametrize("data", [
    {"remove": '{}#*kk*'.format(bar_rrev2_release), "prevs": [bar_rrev2_release_prev1,
                                                              bar_rrev2_release_prev2]},
    {"remove": '{}#*'.format(bar_rrev2_release), "prevs": []},
    {"remove": '{}#c1c* -p "build_type=Debug"'.format(bar_rrev2_release),
     "prevs": [bar_rrev2_release_prev1, bar_rrev2_release_prev2]},
    {"remove": '{}#c1c* -p "build_type=Release"'.format(bar_rrev2_release),
     "prevs": [bar_rrev2_release_prev1]},
    {"remove": '{}#* -p "build_type=Release"'.format(bar_rrev2_release), "prevs": []},
    {"remove": '{}#* -p "build_type=Debug"'.format(bar_rrev2_release),
     "prevs": [bar_rrev2_release_prev1, bar_rrev2_release_prev2]},
    # Errors
    {"remove": '{}#'.format(bar_rrev2_release), "error": True,
     "error_msg": "Specify a package revision"},
])
def test_new_remove_package_revisions_expressions(populated_client, with_remote, data):
    # Remove the ones we are not testing here
    r = "-r default" if with_remote else ""
    populated_client.run("remove f/* -f {}".format(r))

    prefs = _get_revisions_packages(populated_client, bar_rrev2_release, with_remote)
    assert set(prefs) == {bar_rrev2_release_prev1, bar_rrev2_release_prev2}

    with populated_client.mocked_servers():
        error = data.get("error", False)
        populated_client.run("remove {} -f {}".format(data["remove"], r), assert_error=error)
        if not error:
            prefs = _get_revisions_packages(populated_client, bar_rrev2_release, with_remote)
            assert set(prefs) == set(data["prevs"])
        elif data.get("error_msg"):
            assert data.get("error_msg") in populated_client.out


def _get_all_recipes(client, with_remote):
    api = ConanAPIV2(client.cache_folder)
    remote = api.remotes.get("default") if with_remote else None
    with client.mocked_servers():
        return set([r.repr_notime() for r in api.search.recipes("*", remote=remote)])


def _get_all_packages(client, ref, with_remote):
    ref = RecipeReference.loads(ref)
    api = ConanAPIV2(client.cache_folder)
    remote = api.remotes.get("default") if with_remote else None
    with client.mocked_servers():
        try:
            return set([r.repr_notime() for r in api.list.packages_configurations(ref, remote=remote)])
        except NotFoundException:
            return set()


def _get_revisions_recipes(client, ref, with_remote):
    ref = RecipeReference.loads(ref)
    api = ConanAPIV2(client.cache_folder)
    remote = api.remotes.get("default") if with_remote else None
    with client.mocked_servers():
        try:
            return set([r.repr_notime() for r in api.list.recipe_revisions(ref, remote=remote)])
        except NotFoundException:
            return set()


def _get_revisions_packages(client, pref, with_remote):
    pref = PkgReference.loads(pref)
    api = ConanAPIV2(client.cache_folder)
    remote = api.remotes.get("default") if with_remote else None
    with client.mocked_servers():
        try:
            return set([r.repr_notime() for r in api.list.package_revisions(pref, remote=remote)])
        except NotFoundException:
            return set()
<|MERGE_RESOLUTION|>--- conflicted
+++ resolved
@@ -134,19 +134,6 @@
                         .format(self.NO_SETTINGS_RREF, NO_SETTINGS_PACKAGE_ID))
         assert not self.client.package_exists(self.pref)
 
-<<<<<<< HEAD
-    def test_remove_duplicated_package_id(self):
-        """ The package ID must not be present in both -p argument and package reference
-        """
-        self.client.save({"conanfile.py": GenConanfile()})
-        self.client.run("create . --name=foobar --version=0.1 --user=user --channel=testing")
-        self.client.run("remove -f foobar/0.1@user/testing#{}:{} -p {}"
-                        .format(self.NO_SETTINGS_RREF, NO_SETTINGS_PACKAGE_ID,
-                                NO_SETTINGS_PACKAGE_ID), assert_error=True)
-        self.assertIn("Use package ID only as -p argument or reference, not both", self.client.out)
-
-=======
->>>>>>> 940d997a
     def test_remove_remote_package_id_reference(self):
         """ Remove remote package ID based on recipe revision. The package must be deleted, but
             the recipe must be preserved.
