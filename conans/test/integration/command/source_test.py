import os
import unittest
from collections import OrderedDict

from conans.paths import CONANFILE
from conans.test.assets.genconanfile import GenConanfile
from conans.test.utils.tools import TestClient, TestServer


class SourceTest(unittest.TestCase):

    def test_local_flow_patch(self):
        # https://github.com/conan-io/conan/issues/2327
        conanfile = """from conan import ConanFile
from conan.tools.files import save, load
import os
class TestexportConan(ConanFile):
    name = "test"
    version = "0.1"

    exports = "mypython.py"
    exports_sources = "patch.patch"

    def source(self):
        save(self, "hello/hello.h", "my hello header!")
        patch = os.path.join(self.source_folder, "patch.patch")
        self.output.info("PATCH: %s" % load(self, patch))
        header = os.path.join(self.source_folder, "hello/hello.h")
        self.output.info("HEADER: %s" % load(self, header))
        python = os.path.join(self.recipe_folder, "mypython.py")
        self.output.info("PYTHON: %s" % load(self, python))
"""
        client = TestClient()
        client.save({"conanfile.py": conanfile,
                     "patch.patch": "mypatch",
                     "mypython.py": "mypython"})
        client.run("source .")
        self.assertIn("conanfile.py (test/0.1): PATCH: mypatch", client.out)
        self.assertIn("conanfile.py (test/0.1): HEADER: my hello header!", client.out)
        self.assertIn("conanfile.py (test/0.1): PYTHON: mypython", client.out)
        client.run("source . -sf=mysrc")
        self.assertIn("conanfile.py (test/0.1): Executing exports to", client.out)
        self.assertIn("conanfile.py (test/0.1): PATCH: mypatch", client.out)
        self.assertIn("conanfile.py (test/0.1): HEADER: my hello header!", client.out)
        self.assertIn("conanfile.py (test/0.1): PYTHON: mypython", client.out)
        self.assertTrue(os.path.exists(os.path.join(client.current_folder,
                                                    "mysrc", "patch.patch")))
        self.assertTrue(os.path.exists(os.path.join(client.current_folder,
                                                    "mysrc", "hello/hello.h")))
        client.run("create . ")
        self.assertIn("test/0.1: PATCH: mypatch", client.out)
        self.assertIn("test/0.1: HEADER: my hello header!", client.out)
        self.assertIn("test/0.1: PYTHON: mypython", client.out)

    def test_apply_patch(self):
        # https://github.com/conan-io/conan/issues/2327
        # Test if a patch can be applied in source() both in create
        # and local flow
        client = TestClient()
        conanfile = """from conan import ConanFile
from conan.tools.files import load
import os
class Pkg(ConanFile):
    exports_sources = "*"
    def source(self):
<<<<<<< HEAD
        if self.develop:
            patch = os.path.join(self.source_folder, "mypatch")
            self.output.info("PATCH: %s" % load(self, patch))
=======
        patch = os.path.join(self.source_folder, "mypatch")
        self.output.info("PATCH: %s" % load(patch))
>>>>>>> fb297bd6
"""
        client.save({"conanfile.py": conanfile,
                     "mypatch": "this is my patch"})
        client.run("source .")
        self.assertIn("PATCH: this is my patch", client.out)
        client.run("source . -sf=mysrc")
        self.assertIn("PATCH: this is my patch", client.out)
        client.run("create . --name=pkg --version=0.1 --user=user --channel=testing")
        self.assertIn("PATCH: this is my patch", client.out)

    def test_source_warning_os_build(self):
        # https://github.com/conan-io/conan/issues/2368
        conanfile = '''from conan import ConanFile
class ConanLib(ConanFile):
    pass
'''
        client = TestClient()
        client.save({CONANFILE: conanfile})
        client.run("source .")
        self.assertNotIn("This package defines both 'os' and 'os_build'", client.out)

    def test_source_reference(self):
        client = TestClient()
        client.run("source lib/1.0@conan/stable", assert_error=True)
        self.assertIn("'conan source' doesn't accept a reference anymore", client.out)

    def test_source_with_path_errors(self):
        client = TestClient()
        client.save({"conanfile.txt": "contents"}, clean_first=True)

        # Path with conanfile.txt
        client.run("source conanfile.txt", assert_error=True)
        self.assertIn(
            "A conanfile.py is needed, %s is not acceptable"
            % os.path.join(client.current_folder, "conanfile.txt"),
            client.out)

    def test_source_local_cwd(self):
        conanfile = '''
import os
from conan import ConanFile

class ConanLib(ConanFile):
    name = "hello"
    version = "0.1"

    def source(self):
        self.output.info("Running source!")
        self.output.info("cwd=>%s" % os.getcwd())
'''
        client = TestClient()
        client.save({CONANFILE: conanfile})
        subdir = os.path.join(client.current_folder, "subdir")
        os.mkdir(subdir)
        client.run("install .")
        client.run("source . --source-folder subdir")
        self.assertIn("conanfile.py (hello/0.1): Configuring sources", client.out)
        self.assertIn("conanfile.py (hello/0.1): cwd=>%s" % subdir, client.out)

    def test_local_source_src_not_exist(self):
        conanfile = '''
import os
from conan import ConanFile
class ConanLib(ConanFile):
    name = "hello"
    version = "0.1"
'''
        client = TestClient()
        client.save({CONANFILE: conanfile})
        # Automatically created
        client.run("source conanfile.py --source-folder=src")
        self.assertTrue(os.path.exists(os.path.join(client.current_folder, "src")))

    def test_repeat_args_fails(self):
        conanfile = '''
from conan import ConanFile
class ConanLib(ConanFile):

    def source(self):
        pass
'''
        client = TestClient()
        client.save({CONANFILE: conanfile})
        client.run("source ./conanfile.py --source-folder sf")
        with self.assertRaisesRegex(Exception, "Command failed"):
            client.run("source . --source-folder sf --source-folder sf")
        with self.assertRaisesRegex(Exception, "Command failed"):

            client.run("source conanfile.py --source-folder sf --install-folder if "
                       "--install-folder rr")

    def test_local_source(self):
        conanfile = '''
from conan import ConanFile
from conans.util.files import save

class ConanLib(ConanFile):

    def source(self):
        self.output.info("Running source!")
        err
        save("file1.txt", "Hello World")
'''
        # First, failing source()
        client = TestClient()
        client.save({CONANFILE: conanfile})

        client.run("source .", assert_error=True)
        self.assertIn("conanfile.py: Running source!", client.out)
        self.assertIn("ERROR: conanfile.py: Error in source() method, line 9", client.out)

        # Fix the error and repeat
        client.save({CONANFILE: conanfile.replace("err", "")})
        client.run("source .")
        self.assertIn("conanfile.py: Configuring sources in", client.out)
        self.assertIn("conanfile.py: Running source!", client.out)
        self.assertEqual("Hello World", client.load("file1.txt"))

    def test_retrieve_exports_sources(self):
        # For Conan 2.0 if we install a package from a remote and we want to upload to other
        # remote we need to download the sources, as we consider revisions immutable, let's
        # iterate through the remotes to get the sources from the first match
        servers = OrderedDict()
        for index in range(2):
            servers[f"server{index}"] = TestServer([("*/*@*/*", "*")], [("*/*@*/*", "*")],
                                                   users={"user": "password"})

        client = TestClient(servers=servers, inputs=3*["user", "password"])
        client.save({"conanfile.py": GenConanfile().with_exports_sources("*"),
                     "sources.cpp": "sources"})
        client.run("create . --name=hello --version=0.1")
        rrev = client.exported_recipe_revision()
        client.run("upload hello/0.1 -r server0")
        client.run("remove * -f")

        # install from server0 that has the sources, upload to server1 (does not have the package)
        # download the sources from server0
        client.run("install --reference=hello/0.1@ -r server0")
        client.run("upload hello/0.1 -r server1")
        self.assertIn("Downloading conan_sources.tgz", client.out)
        self.assertIn("Sources downloaded from 'server0'", client.out)

        # install from server1 that has the sources, upload to server1
        # Will not download sources, revision already in server
        client.run("remove * -f")
        client.run("install --reference=hello/0.1@ -r server1")
        client.run("upload hello/0.1 -r server1")
        assert f"hello/0.1#{rrev} already in server, skipping upload" in client.out
        self.assertNotIn("Downloading conan_sources.tgz", client.out)
        self.assertNotIn("Sources downloaded from 'server0'", client.out)

        # install from server0 and build
        # download sources from server0
        client.run("remove * -f")
        client.run("install --reference=hello/0.1@ -r server0 --build")
        self.assertIn("Downloading conan_sources.tgz", client.out)
        self.assertIn("Sources downloaded from 'server0'", client.out)<|MERGE_RESOLUTION|>--- conflicted
+++ resolved
@@ -63,14 +63,8 @@
 class Pkg(ConanFile):
     exports_sources = "*"
     def source(self):
-<<<<<<< HEAD
-        if self.develop:
-            patch = os.path.join(self.source_folder, "mypatch")
-            self.output.info("PATCH: %s" % load(self, patch))
-=======
         patch = os.path.join(self.source_folder, "mypatch")
         self.output.info("PATCH: %s" % load(patch))
->>>>>>> fb297bd6
 """
         client.save({"conanfile.py": conanfile,
                      "mypatch": "this is my patch"})
