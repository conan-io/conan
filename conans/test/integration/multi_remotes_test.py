import unittest
from conans.test.utils.tools import TestServer, TestClient
from conans.paths import CONANFILE
from conans.test.utils.cpp_test_files import cpp_hello_conan_files
from collections import OrderedDict
from time import sleep


class MultiRemotesTest(unittest.TestCase):

    def setUp(self):
        default_server = TestServer()
        local_server = TestServer()
        self.servers = OrderedDict()
        self.servers["default"] = default_server
        self.servers["local"] = local_server

    def _create(self, client, number, version, deps=None, export=True, modifier=""):
        files = cpp_hello_conan_files(number, version, deps, build=False)
        # To avoid building
        files = {CONANFILE: files[CONANFILE].replace("config(", "config2(") + modifier}
        client.save(files, clean_first=True)
        if export:
            client.run("export . lasote/stable")

    def conan_test_test(self):
        '''Checks --build in test command'''
        client_a = TestClient(servers=self.servers, users={"default": [("lasote", "mypass")],
                                                           "local": [("lasote", "mypass")]})
        client_b = TestClient(servers=self.servers, users={"default": [("lasote", "mypass")],
                                                           "local": [("lasote", "mypass")]})

        # Upload Hello0 to local and default from client_a
        self._create(client_a, "Hello0", "0.0")
        client_a.run("upload Hello0/0.0@lasote/stable -r local")
        client_a.run("upload Hello0/0.0@lasote/stable -r default")
        client_a.run("remote list_ref")
        self.assertIn("Hello0/0.0@lasote/stable: local", str(client_a.user_io.out))
        sleep(1)  # For timestamp and updates checks

        # Download Hello0 from local with client_b
        client_b.run("install Hello0/0.0@lasote/stable -r local --build missing")
        client_b.run("remote list_ref")
        self.assertIn("Hello0/0.0@lasote/stable: local", str(client_b.user_io.out))

        # Update Hello0 with client_a and reupload
        self._create(client_a, "Hello0", "0.0", modifier="\n")
        client_a.run("upload Hello0/0.0@lasote/stable -r local")

        # Execute info method in client_b, should advise that there is an update
        client_b.run("info Hello0/0.0@lasote/stable -u")
        self.assertIn("Recipe: UPDATED", str(client_b.out))
        self.assertIn("Updates: MISSING", str(client_b.out))

        # Now try to update the package with install -u
        client_b.run("remote list_ref")
        self.assertIn("Hello0/0.0@lasote/stable: local", str(client_b.user_io.out))
        client_b.run("install Hello0/0.0@lasote/stable -u --build")
        client_b.run("remote list_ref")
        self.assertIn("Hello0/0.0@lasote/stable: local", str(client_b.user_io.out))

        # Upload a new version from client A, but only to the default server (not the ref-listed)
        # Upload Hello0 to local and default from client_a
        sleep(1)  # For timestamp and updates checks
        self._create(client_a, "Hello0", "0.0", modifier="\n\n")
        client_a.run("upload Hello0/0.0@lasote/stable -r default")

        # Now client_b checks for updates without -r parameter
        client_b.run("info Hello0/0.0@lasote/stable -u")
        self.assertIn("Remote: local", str(client_b.user_io.out))
        self.assertIn("    Recipe: NO_UPDATE", client_b.out)

        # But if we connect to default, should tell us that there is an update IN DEFAULT!
        client_b.run("info Hello0/0.0@lasote/stable -r default -u")
        self.assertIn("Remote: local", str(client_b.user_io.out))
        client_b.run("remote list_ref")
        self.assertIn("Hello0/0.0@lasote/stable: local", str(client_b.user_io.out))

        # Well, now try to update the package with -r default -u
        client_b.run("install Hello0/0.0@lasote/stable -r default -u --build")
        self.assertIn("Hello0/0.0@lasote/stable: Calling build()",
                      str(client_b.user_io.out))
        client_b.run("info Hello0/0.0@lasote/stable -u")
<<<<<<< HEAD
        self.assertIn("Recipe: NEWER_NO_UPDATED", client_b.out)
        self.assertIn("Updates: INSTALLED", client_b.out)
=======
        self.assertIn("Updates: You have the latest version (default)",
                      str(client_b.user_io.out))
>>>>>>> 97640d79
<|MERGE_RESOLUTION|>--- conflicted
+++ resolved
@@ -68,10 +68,11 @@
         # Now client_b checks for updates without -r parameter
         client_b.run("info Hello0/0.0@lasote/stable -u")
         self.assertIn("Remote: local", str(client_b.user_io.out))
-        self.assertIn("    Recipe: NO_UPDATE", client_b.out)
+        self.assertIn("    Recipe: UPDATED", client_b.out)
 
         # But if we connect to default, should tell us that there is an update IN DEFAULT!
         client_b.run("info Hello0/0.0@lasote/stable -r default -u")
+        print client_b.out
         self.assertIn("Remote: local", str(client_b.user_io.out))
         client_b.run("remote list_ref")
         self.assertIn("Hello0/0.0@lasote/stable: local", str(client_b.user_io.out))
@@ -81,10 +82,9 @@
         self.assertIn("Hello0/0.0@lasote/stable: Calling build()",
                       str(client_b.user_io.out))
         client_b.run("info Hello0/0.0@lasote/stable -u")
-<<<<<<< HEAD
+
+        print client_b.out
         self.assertIn("Recipe: NEWER_NO_UPDATED", client_b.out)
         self.assertIn("Updates: INSTALLED", client_b.out)
-=======
         self.assertIn("Updates: You have the latest version (default)",
-                      str(client_b.user_io.out))
->>>>>>> 97640d79
+                      str(client_b.user_io.out))