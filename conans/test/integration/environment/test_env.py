--- conflicted
+++ resolved
@@ -116,20 +116,12 @@
 
     # Run the RUN environment
     if platform.system() != "Windows":
-<<<<<<< HEAD
-        cmd = environment_wrap_command("conanrunenv", "mygtest.sh && .{}myrunner.sh".format(os.sep),
-                                       cwd=client.current_folder)
+        cmd = environment_wrap_command("conanrunenv", client.current_folder,
+                                       "mygtest.sh && .{}myrunner.sh".format(os.sep))
         client.run_command(cmd, assert_error=not gtest_run_true)
         if gtest_run_true:
             assert "MYGTEST=Linux!!" in client.out
             assert "MYGTESTVAR=MyGTestValueLinux!!" in client.out
-=======
-        cmd = environment_wrap_command("conanrunenv", client.current_folder,
-                                       "mygtest.sh && .{}myrunner.sh".format(os.sep))
-        client.run_command(cmd)
-        assert "MYGTEST=Linux!!" in client.out
-        assert "MYGTESTVAR=MyGTestValueLinux!!" in client.out
->>>>>>> cb69c456
 
     if platform.system() == "Windows":
         client.run("build . -s:h os=Linux")
