import os
import platform
import textwrap

import pytest

from conan.tools.env.environment import environment_wrap_command
from conans.test.utils.tools import TestClient
from conans.util.files import save


def test_profile_included_multiple():
    client = TestClient()
    conanfile = textwrap.dedent("""\
        import os, platform
        from conans import ConanFile
        class Pkg(ConanFile):
            def generate(self):
                buildenv = self.buildenv
                self.output.info("MYVAR1: {}!!!".format(buildenv.value("MYVAR1")))
                self.output.info("MYVAR2: {}!!!".format(buildenv.value("MYVAR2")))
                self.output.info("MYVAR3: {}!!!".format(buildenv.value("MYVAR3")))
        """)

    myprofile = textwrap.dedent("""
       [buildenv]
       MYVAR1=MyVal1
       MYVAR3+=MyVal3
       """)
    other_profile = textwrap.dedent("""
       [buildenv]
       MYVAR1=MyValOther1
       MYVAR2=MyValOther2
       MYVAR3=MyValOther3
       """)
    client.save({"conanfile.py": conanfile,
                 "myprofile": myprofile,
                 "myprofile_include": "include(other_profile)\n" + myprofile,
                 "other_profile": other_profile})
    # The reference profile has priority
    client.run("install . -pr=myprofile_include")
    assert "MYVAR1: MyVal1!!!" in client.out
    assert "MYVAR2: MyValOther2!!!" in client.out
    assert "MYVAR3: MyValOther3 MyVal3!!!" in client.out

    # Equivalent to include is to put it first, then the last has priority
    client.run("install . -pr=other_profile -pr=myprofile")
    assert "MYVAR1: MyVal1!!!" in client.out
    assert "MYVAR2: MyValOther2!!!" in client.out
    assert "MYVAR3: MyValOther3 MyVal3!!!" in client.out


def test_profile_buildenv():
    client = TestClient()
    save(client.cache.new_config_path, "tools.env.virtualenv:auto_use=True")
    conanfile = textwrap.dedent("""\
        import os, platform
        from conans import ConanFile
        class Pkg(ConanFile):
            def generate(self):
                if platform.system() == "Windows":
                    self.buildenv.save_bat("pkgenv.bat")
                else:
                    self.buildenv.save_sh("pkgenv.sh")
                    os.chmod("pkgenv.sh", 0o777)

        """)
    # Some scripts in a random system folders, path adding to the profile [env]

    compiler_bat = "@echo off\necho MYCOMPILER!!\necho MYPATH=%PATH%"
    compiler_sh = "echo MYCOMPILER!!\necho MYPATH=$PATH"
    compiler2_bat = "@echo off\necho MYCOMPILER2!!\necho MYPATH2=%PATH%"
    compiler2_sh = "echo MYCOMPILER2!!\necho MYPATH2=$PATH"

    myprofile = textwrap.dedent("""
           [buildenv]
           PATH+=(path){}
           mypkg*:PATH=!
           mypkg*:PATH+=(path){}
           """.format(os.path.join(client.current_folder, "compiler"),
                      os.path.join(client.current_folder, "compiler2")))
    client.save({"conanfile.py": conanfile,
                 "myprofile": myprofile,
                 "compiler/mycompiler.bat": compiler_bat,
                 "compiler/mycompiler.sh": compiler_sh,
                 "compiler2/mycompiler.bat": compiler2_bat,
                 "compiler2/mycompiler.sh": compiler2_sh})

    os.chmod(os.path.join(client.current_folder, "compiler", "mycompiler.sh"), 0o777)
    os.chmod(os.path.join(client.current_folder, "compiler2", "mycompiler.sh"), 0o777)

    client.run("install . -pr=myprofile")
    # Run the BUILD environment
    ext = "bat" if platform.system() == "Windows" else "sh"  # TODO: Decide on logic .bat vs .sh
    cmd = environment_wrap_command("conanbuildenv", "mycompiler.{}".format(ext),
                                   cwd=client.current_folder)
    client.run_command(cmd)
    assert "MYCOMPILER!!" in client.out
    assert "MYPATH=" in client.out

    # Now with pkg-specific env-var
    client.run("install . mypkg/1.0@  -pr=myprofile")
    client.run_command(cmd)
    assert "MYCOMPILER2!!" in client.out
    assert "MYPATH2=" in client.out


<<<<<<< HEAD
=======
def test_transitive_order():
    gcc = textwrap.dedent(r"""
        from conans import ConanFile
        class Pkg(ConanFile):
            def package_info(self):
                self.runenv_info.append("MYVAR", "MyGCCValue")
        """)
    openssl = textwrap.dedent(r"""
        from conans import ConanFile
        class Pkg(ConanFile):
            settings = "os"
            build_requires = "gcc/1.0"
            def package_info(self):
                self.runenv_info.append("MYVAR", "MyOpenSSL{}Value".format(self.settings.os))
        """)
    cmake = textwrap.dedent(r"""
        from conans import ConanFile
        class Pkg(ConanFile):
            requires = "openssl/1.0"
            build_requires = "gcc/1.0"
            def package_info(self):
                self.runenv_info.append("MYVAR", "MyCMakeRunValue")
                self.buildenv_info.append("MYVAR", "MyCMakeBuildValue")
        """)
    client = TestClient()
    client.save({"gcc/conanfile.py": gcc,
                 "cmake/conanfile.py": cmake,
                 "openssl/conanfile.py": openssl})

    client.run("export gcc gcc/1.0@")
    client.run("export openssl openssl/1.0@")
    client.run("export cmake cmake/1.0@")

    consumer = textwrap.dedent(r"""
        from conans import ConanFile
        from conan.tools.env import VirtualEnv
        class Pkg(ConanFile):
            requires = "openssl/1.0"
            build_requires = "cmake/1.0", "gcc/1.0"
            def generate(self):
                env = VirtualEnv(self)
                buildenv = env.build_environment()
                self.output.info("BUILDENV: {}!!!".format(buildenv.value("MYVAR")))
                runenv = env.run_environment()
                self.output.info("RUNENV: {}!!!".format(runenv.value("MYVAR")))
        """)
    client.save({"conanfile.py": consumer}, clean_first=True)
    client.run("install . -s:b os=Windows -s:h os=Linux --build -g VirtualEnv")
    assert "BUILDENV: MYVAR MyOpenSSLWindowsValue MyGCCValue MyCMakeRunValue MyCMakeBuildValue!!!" in client.out
    assert "RUNENV: MYVAR MyOpenSSLLinuxValue!!!" in client.out


>>>>>>> 1d43ec15
def test_buildenv_from_requires():
    openssl = textwrap.dedent(r"""
        from conans import ConanFile
        class Pkg(ConanFile):
            settings = "os"
            def package_info(self):
                self.buildenv_info.append("OpenSSL_ROOT",
                                          "MyOpenSSL{}Value".format(self.settings.os))
        """)
    poco = textwrap.dedent(r"""
        from conans import ConanFile
        class Pkg(ConanFile):
            requires = "openssl/1.0"
            settings = "os"
            def package_info(self):
                self.buildenv_info.append("Poco_ROOT", "MyPoco{}Value".format(self.settings.os))
        """)
    client = TestClient()
    client.save({"poco/conanfile.py": poco,
                 "openssl/conanfile.py": openssl})

    client.run("export openssl openssl/1.0@")
    client.run("export poco poco/1.0@")

    consumer = textwrap.dedent(r"""
        from conans import ConanFile
        from conan.tools.env import VirtualEnv
        class Pkg(ConanFile):
            requires = "poco/1.0"
            def generate(self):
                env = VirtualEnv(self)
                buildenv = env.build_environment()
                self.output.info("BUILDENV POCO: {}!!!".format(buildenv.value("Poco_ROOT")))
                self.output.info("BUILDENV OpenSSL: {}!!!".format(buildenv.value("OpenSSL_ROOT")))
        """)
    client.save({"conanfile.py": consumer}, clean_first=True)
    client.run("install . -s:b os=Windows -s:h os=Linux --build -g VirtualEnv")
    assert "BUILDENV POCO: Poco_ROOT MyPocoLinuxValue!!!" in client.out
    assert "BUILDENV OpenSSL: OpenSSL_ROOT MyOpenSSLLinuxValue!!!" in client.out


@pytest.mark.xfail(reason="The VirtualEnv generator is not fully complete")
def test_diamond_repeated():
    pkga = textwrap.dedent(r"""
        from conans import ConanFile
        class Pkg(ConanFile):
            def package_info(self):
                self.runenv_info.define("MYVAR1", "PkgAValue1")
                self.runenv_info.append("MYVAR2", "PkgAValue2")
                self.runenv_info.prepend("MYVAR3", "PkgAValue3")
                self.runenv_info.prepend("MYVAR4", "PkgAValue4")
        """)
    pkgb = textwrap.dedent(r"""
        from conans import ConanFile
        class Pkg(ConanFile):
            requires = "pkga/1.0"
            def package_info(self):
                self.runenv_info.append("MYVAR1", "PkgBValue1")
                self.runenv_info.append("MYVAR2", "PkgBValue2")
                self.runenv_info.prepend("MYVAR3", "PkgBValue3")
                self.runenv_info.prepend("MYVAR4", "PkgBValue4")
        """)
    pkgc = textwrap.dedent(r"""
        from conans import ConanFile
        class Pkg(ConanFile):
            requires = "pkga/1.0"
            def package_info(self):
                self.runenv_info.append("MYVAR1", "PkgCValue1")
                self.runenv_info.append("MYVAR2", "PkgCValue2")
                self.runenv_info.prepend("MYVAR3", "PkgCValue3")
                self.runenv_info.prepend("MYVAR4", "PkgCValue4")
        """)
    pkgd = textwrap.dedent(r"""
       from conans import ConanFile
       class Pkg(ConanFile):
           requires = "pkgb/1.0", "pkgc/1.0"
           def package_info(self):
               self.runenv_info.append("MYVAR1", "PkgDValue1")
               self.runenv_info.append("MYVAR2", "PkgDValue2")
               self.runenv_info.prepend("MYVAR3", "PkgDValue3")
               self.runenv_info.define("MYVAR4", "PkgDValue4")
       """)
    pkge = textwrap.dedent(r"""
       from conans import ConanFile
       from conan.tools.env import VirtualEnv
       class Pkg(ConanFile):
           requires = "pkgd/1.0"
           def generate(self):
                env = VirtualEnv(self)
                runenv = env.run_environment()
                self.output.info("MYVAR1: {}!!!".format(runenv.value("MYVAR1")))
                self.output.info("MYVAR2: {}!!!".format(runenv.value("MYVAR2")))
                self.output.info("MYVAR3: {}!!!".format(runenv.value("MYVAR3")))
                self.output.info("MYVAR4: {}!!!".format(runenv.value("MYVAR4")))
       """)
    client = TestClient()
    client.save({"pkga/conanfile.py": pkga,
                 "pkgb/conanfile.py": pkgb,
                 "pkgc/conanfile.py": pkgc,
                 "pkgd/conanfile.py": pkgd,
                 "pkge/conanfile.py": pkge})

    client.run("export pkga pkga/1.0@")
    client.run("export pkgb pkgb/1.0@")
    client.run("export pkgc pkgc/1.0@")
    client.run("export pkgd pkgd/1.0@")

    client.run("install pkge --build")
    print(client.out)
    assert "MYVAR1: PkgAValue1 PkgCValue1 PkgBValue1 PkgDValue1!!!" in client.out
    assert "MYVAR2: MYVAR2 PkgAValue2 PkgCValue2 PkgBValue2 PkgDValue2!!!" in client.out
    assert "MYVAR3: PkgDValue3 PkgBValue3 PkgCValue3 PkgAValue3 MYVAR3!!!" in client.out
    assert "MYVAR4: PkgDValue4!!!" in client.out<|MERGE_RESOLUTION|>--- conflicted
+++ resolved
@@ -7,6 +7,120 @@
 from conan.tools.env.environment import environment_wrap_command
 from conans.test.utils.tools import TestClient
 from conans.util.files import save
+
+
+@pytest.fixture()
+def client():
+    openssl = textwrap.dedent(r"""
+        import os
+        from conans import ConanFile
+        from conans.tools import save, chdir
+        class Pkg(ConanFile):
+            settings = "os"
+            def package(self):
+                with chdir(self.package_folder):
+                    echo = "@echo off\necho MYOPENSSL={}!!".format(self.settings.os)
+                    save("bin/myopenssl.bat", echo)
+                    save("bin/myopenssl.sh", echo)
+                    os.chmod("bin/myopenssl.sh", 0o777)
+            """)
+
+    cmake = textwrap.dedent(r"""
+        import os
+        from conans import ConanFile
+        from conans.tools import save, chdir
+        class Pkg(ConanFile):
+            settings = "os"
+            requires = "openssl/1.0"
+            def package(self):
+                with chdir(self.package_folder):
+                    echo = "@echo off\necho MYCMAKE={}!!".format(self.settings.os)
+                    save("mycmake.bat", echo + "\ncall myopenssl.bat")
+                    save("mycmake.sh", echo + "\n myopenssl.sh")
+                    os.chmod("mycmake.sh", 0o777)
+
+            def package_info(self):
+                # Custom buildenv not defined by cpp_info
+                self.buildenv_info.prepend_path("PATH", self.package_folder)
+                self.buildenv_info.define("MYCMAKEVAR", "MYCMAKEVALUE!!")
+            """)
+
+    gtest = textwrap.dedent(r"""
+        import os
+        from conans import ConanFile
+        from conans.tools import save, chdir
+        class Pkg(ConanFile):
+            settings = "os"
+            def package(self):
+                with chdir(self.package_folder):
+                    echo = "@echo off\necho MYGTEST={}!!".format(self.settings.os)
+                    save("bin/mygtest.bat", echo)
+                    save("bin/mygtest.sh", echo)
+                    os.chmod("bin/mygtest.sh", 0o777)
+
+            def package_info(self):
+                self.runenv_info.define("MYGTESTVAR", "MyGTestValue{}".format(self.settings.os))
+            """)
+    client = TestClient()
+    save(client.cache.new_config_path, "tools.env.virtualenv:auto_use=True")
+    client.save({"cmake/conanfile.py": cmake,
+                 "gtest/conanfile.py": gtest,
+                 "openssl/conanfile.py": openssl})
+
+    client.run("export openssl openssl/1.0@")
+    client.run("export cmake mycmake/1.0@")
+    client.run("export gtest mygtest/1.0@")
+
+    myrunner_bat = "@echo off\necho MYGTESTVAR=%MYGTESTVAR%!!\n"
+    myrunner_sh = "echo MYGTESTVAR=$MYGTESTVAR!!\n"
+    client.save({"myrunner.bat": myrunner_bat,
+                 "myrunner.sh": myrunner_sh}, clean_first=True)
+    os.chmod(os.path.join(client.current_folder, "myrunner.sh"), 0o777)
+    return client
+
+
+def test_complete(client):
+    conanfile = textwrap.dedent("""
+        import platform
+        from conans import ConanFile
+        class Pkg(ConanFile):
+            requires = "openssl/1.0"
+            build_requires = "mycmake/1.0"
+            apply_env = False
+
+            def build_requirements(self):
+                self.test_requires("mygtest/1.0")
+
+            def build(self):
+                mybuild_cmd = "mycmake.bat" if platform.system() == "Windows" else "mycmake.sh"
+                self.run(mybuild_cmd)
+                mytest_cmd = "mygtest.bat" if platform.system() == "Windows" else "mygtest.sh"
+                self.run(mytest_cmd, env="conanrunenv")
+       """)
+
+    client.save({"conanfile.py": conanfile})
+    client.run("install . -s:b os=Windows -s:h os=Linux --build=missing")
+    # Run the BUILD environment
+    ext = "bat" if platform.system() == "Windows" else "sh"  # TODO: Decide on logic .bat vs .sh
+    cmd = environment_wrap_command("conanbuildenv", "mycmake.{}".format(ext),
+                                   cwd=client.current_folder)
+    client.run_command(cmd)
+    assert "MYCMAKE=Windows!!" in client.out
+    assert "MYOPENSSL=Windows!!" in client.out
+
+    # Run the RUN environment
+    cmd = environment_wrap_command("conanrunenv",
+                                   "mygtest.{ext} && .{sep}myrunner.{ext}".format(ext=ext,
+                                                                                  sep=os.sep),
+                                   cwd=client.current_folder)
+    client.run_command(cmd)
+    assert "MYGTEST=Linux!!" in client.out
+    assert "MYGTESTVAR=MyGTestValueLinux!!" in client.out
+
+    client.run("build .")
+    assert "MYCMAKE=Windows!!" in client.out
+    assert "MYOPENSSL=Windows!!" in client.out
+    assert "MYGTEST=Linux!!" in client.out
 
 
 def test_profile_included_multiple():
@@ -105,8 +219,6 @@
     assert "MYPATH2=" in client.out
 
 
-<<<<<<< HEAD
-=======
 def test_transitive_order():
     gcc = textwrap.dedent(r"""
         from conans import ConanFile
@@ -159,7 +271,6 @@
     assert "RUNENV: MYVAR MyOpenSSLLinuxValue!!!" in client.out
 
 
->>>>>>> 1d43ec15
 def test_buildenv_from_requires():
     openssl = textwrap.dedent(r"""
         from conans import ConanFile
@@ -268,7 +379,6 @@
     client.run("export pkgd pkgd/1.0@")
 
     client.run("install pkge --build")
-    print(client.out)
     assert "MYVAR1: PkgAValue1 PkgCValue1 PkgBValue1 PkgDValue1!!!" in client.out
     assert "MYVAR2: MYVAR2 PkgAValue2 PkgCValue2 PkgBValue2 PkgDValue2!!!" in client.out
     assert "MYVAR3: PkgDValue3 PkgBValue3 PkgCValue3 PkgAValue3 MYVAR3!!!" in client.out
