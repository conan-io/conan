import os
import platform
import subprocess
import textwrap

import pytest

from conan.tools.env.environment import environment_wrap_command
from conans.test.utils.tools import TestClient, GenConanfile
from conans.util.files import save


@pytest.fixture()
def client():
    openssl = textwrap.dedent(r"""
        import os
        from conans import ConanFile
        from conans.tools import save, chdir
        class Pkg(ConanFile):
            settings = "os"
            def package(self):
                with chdir(self.package_folder):
                    echo = "@echo off\necho MYOPENSSL={}!!".format(self.settings.os)
                    save("bin/myopenssl.bat", echo)
                    save("bin/myopenssl.sh", echo)
                    os.chmod("bin/myopenssl.sh", 0o777)
            """)

    cmake = textwrap.dedent(r"""
        import os
        from conans import ConanFile
        from conans.tools import save, chdir
        class Pkg(ConanFile):
            settings = "os"
            requires = "openssl/1.0"
            def package(self):
                with chdir(self.package_folder):
                    echo = "@echo off\necho MYCMAKE={}!!".format(self.settings.os)
                    save("mycmake.bat", echo + "\ncall myopenssl.bat")
                    save("mycmake.sh", echo + "\n myopenssl.sh")
                    os.chmod("mycmake.sh", 0o777)

            def package_info(self):
                # Custom buildenv not defined by cpp_info
                self.buildenv_info.prepend_path("PATH", self.package_folder)
                self.buildenv_info.define("MYCMAKEVAR", "MYCMAKEVALUE!!")
            """)

    gtest = textwrap.dedent(r"""
        import os
        from conans import ConanFile
        from conans.tools import save, chdir
        class Pkg(ConanFile):
            settings = "os"
            def package(self):
                with chdir(self.package_folder):
                    prefix = "@echo off\n" if self.settings.os == "Windows" else ""
                    echo = "{}echo MYGTEST={}!!".format(prefix, self.settings.os)
                    save("bin/mygtest.bat", echo)
                    save("bin/mygtest.sh", echo)
                    os.chmod("bin/mygtest.sh", 0o777)

            def package_info(self):
                self.runenv_info.define("MYGTESTVAR", "MyGTestValue{}".format(self.settings.os))
            """)
    client = TestClient()
    save(client.cache.new_config_path, "tools.env.virtualenv:auto_use=True")
    client.save({"cmake/conanfile.py": cmake,
                 "gtest/conanfile.py": gtest,
                 "openssl/conanfile.py": openssl})

    client.run("export openssl openssl/1.0@")
    client.run("export cmake mycmake/1.0@")
    client.run("export gtest mygtest/1.0@")

    myrunner_bat = "@echo off\necho MYGTESTVAR=%MYGTESTVAR%!!\n"
    myrunner_sh = "echo MYGTESTVAR=$MYGTESTVAR!!\n"
    client.save({"myrunner.bat": myrunner_bat,
                 "myrunner.sh": myrunner_sh}, clean_first=True)
    os.chmod(os.path.join(client.current_folder, "myrunner.sh"), 0o777)
    return client


def test_complete(client):
    conanfile = textwrap.dedent("""
        import os
        from conans import ConanFile

        class Pkg(ConanFile):
            requires = "openssl/1.0"
            build_requires = "mycmake/1.0"
            apply_env = False

            def build_requirements(self):
                self.build_requires("mygtest/1.0", force_host_context=True)

            def build(self):
                self.run("mycmake.bat", env="conanbuildenv")
                assert os.path.exists(os.path.join(self.generators_folder, "conanrunenv.sh"))
       """)

    client.save({"conanfile.py": conanfile})
    client.run("install . -s:b os=Windows -s:h os=Linux --build=missing")
    # Run the BUILD environment
    if platform.system() == "Windows":
        cmd = environment_wrap_command("conanbuildenv", "mycmake.bat",
                                       cwd=client.current_folder)
        client.run_command(cmd)
        assert "MYCMAKE=Windows!!" in client.out
        assert "MYOPENSSL=Windows!!" in client.out

    # Run the RUN environment
    if platform.system() != "Windows":
        cmd = environment_wrap_command("conanrunenv", "mygtest.sh && .{}myrunner.sh".format(os.sep),
                                       cwd=client.current_folder)
        client.run_command(cmd)
        assert "MYGTEST=Linux!!" in client.out
        assert "MYGTESTVAR=MyGTestValueLinux!!" in client.out

    if platform.system() == "Windows":
        client.run("build .")
        assert "MYCMAKE=Windows!!" in client.out
        assert "MYOPENSSL=Windows!!" in client.out


def test_profile_included_multiple():
    client = TestClient()
    conanfile = textwrap.dedent("""\
        import os, platform
        from conans import ConanFile
        class Pkg(ConanFile):
            def generate(self):
                buildenv = self.buildenv.vars(self)
                self.output.info("MYVAR1: {}!!!".format(buildenv.get("MYVAR1")))
                self.output.info("MYVAR2: {}!!!".format(buildenv.get("MYVAR2")))
                self.output.info("MYVAR3: {}!!!".format(buildenv.get("MYVAR3")))
        """)

    myprofile = textwrap.dedent("""
       [buildenv]
       MYVAR1=MyVal1
       MYVAR3+=MyVal3
       """)
    other_profile = textwrap.dedent("""
       [buildenv]
       MYVAR1=MyValOther1
       MYVAR2=MyValOther2
       MYVAR3=MyValOther3
       """)
    client.save({"conanfile.py": conanfile,
                 "myprofile": myprofile,
                 "myprofile_include": "include(other_profile)\n" + myprofile,
                 "other_profile": other_profile})
    # The reference profile has priority
    client.run("install . -pr=myprofile_include")
    assert "MYVAR1: MyVal1!!!" in client.out
    assert "MYVAR2: MyValOther2!!!" in client.out
    assert "MYVAR3: MyValOther3 MyVal3!!!" in client.out

    # Equivalent to include is to put it first, then the last has priority
    client.run("install . -pr=other_profile -pr=myprofile")
    assert "MYVAR1: MyVal1!!!" in client.out
    assert "MYVAR2: MyValOther2!!!" in client.out
    assert "MYVAR3: MyValOther3 MyVal3!!!" in client.out


def test_profile_buildenv():
    client = TestClient()
    save(client.cache.new_config_path, "tools.env.virtualenv:auto_use=True")
    conanfile = textwrap.dedent("""\
        import os, platform
        from conans import ConanFile
        class Pkg(ConanFile):
            def generate(self):
                self.buildenv.vars(self).save_script("pkgenv")
                if platform.system() != "Windows":
                    os.chmod("pkgenv.sh", 0o777)

        """)
    # Some scripts in a random system folders, path adding to the profile [env]

    compiler_bat = "@echo off\necho MYCOMPILER!!\necho MYPATH=%PATH%"
    compiler_sh = "echo MYCOMPILER!!\necho MYPATH=$PATH"
    compiler2_bat = "@echo off\necho MYCOMPILER2!!\necho MYPATH2=%PATH%"
    compiler2_sh = "echo MYCOMPILER2!!\necho MYPATH2=$PATH"

    myprofile = textwrap.dedent("""
           [buildenv]
           PATH+=(path){}
           mypkg*:PATH=!
           mypkg*:PATH+=(path){}
           """.format(os.path.join(client.current_folder, "compiler"),
                      os.path.join(client.current_folder, "compiler2")))
    client.save({"conanfile.py": conanfile,
                 "myprofile": myprofile,
                 "compiler/mycompiler.bat": compiler_bat,
                 "compiler/mycompiler.sh": compiler_sh,
                 "compiler2/mycompiler.bat": compiler2_bat,
                 "compiler2/mycompiler.sh": compiler2_sh})

    os.chmod(os.path.join(client.current_folder, "compiler", "mycompiler.sh"), 0o777)
    os.chmod(os.path.join(client.current_folder, "compiler2", "mycompiler.sh"), 0o777)

    client.run("install . -pr=myprofile")
    # Run the BUILD environment
    ext = "bat" if platform.system() == "Windows" else "sh"  # TODO: Decide on logic .bat vs .sh
    cmd = environment_wrap_command("conanbuildenv", "mycompiler.{}".format(ext),
                                   cwd=client.current_folder)
    client.run_command(cmd)
    assert "MYCOMPILER!!" in client.out
    assert "MYPATH=" in client.out

    # Now with pkg-specific env-var
    client.run("install . mypkg/1.0@  -pr=myprofile")
    client.run_command(cmd)
    assert "MYCOMPILER2!!" in client.out
    assert "MYPATH2=" in client.out


def test_transitive_order():
    gcc = textwrap.dedent(r"""
        from conans import ConanFile
        class Pkg(ConanFile):
            def package_info(self):
                self.runenv_info.append("MYVAR", "MyGCCValue")
        """)
    openssl = textwrap.dedent(r"""
        from conans import ConanFile
        class Pkg(ConanFile):
            settings = "os"
            build_requires = "gcc/1.0"
            def package_info(self):
                self.runenv_info.append("MYVAR", "MyOpenSSL{}Value".format(self.settings.os))
        """)
    cmake = textwrap.dedent(r"""
        from conans import ConanFile
        class Pkg(ConanFile):
            requires = "openssl/1.0"
            build_requires = "gcc/1.0"
            def package_info(self):
                self.runenv_info.append("MYVAR", "MyCMakeRunValue")
                self.buildenv_info.append("MYVAR", "MyCMakeBuildValue")
        """)
    client = TestClient()
    client.save({"gcc/conanfile.py": gcc,
                 "cmake/conanfile.py": cmake,
                 "openssl/conanfile.py": openssl})

    client.run("export gcc gcc/1.0@")
    client.run("export openssl openssl/1.0@")
    client.run("export cmake cmake/1.0@")

    consumer = textwrap.dedent(r"""
        from conans import ConanFile
        from conan.tools.env import VirtualBuildEnv, VirtualRunEnv
        class Pkg(ConanFile):
            requires = "openssl/1.0"
            build_requires = "cmake/1.0", "gcc/1.0"
            def generate(self):
                buildenv = VirtualBuildEnv(self).vars()
                self.output.info("BUILDENV: {}!!!".format(buildenv.get("MYVAR")))
                runenv = VirtualRunEnv(self).vars()
                self.output.info("RUNENV: {}!!!".format(runenv.get("MYVAR")))
        """)
    client.save({"conanfile.py": consumer}, clean_first=True)
    client.run("install . -s:b os=Windows -s:h os=Linux --build")
    assert "BUILDENV: MyGCCValue MyOpenSSLWindowsValue "\
           "MyCMakeRunValue MyCMakeBuildValue!!!" in client.out
    assert "RUNENV: MyOpenSSLLinuxValue!!!" in client.out

    # Even if the generator is duplicated in command line (it used to fail due to bugs)
    client.run("install . -s:b os=Windows -s:h os=Linux --build -g VirtualRunEnv -g VirtualBuildEnv")
    assert "BUILDENV: MyGCCValue MyOpenSSLWindowsValue "\
           "MyCMakeRunValue MyCMakeBuildValue!!!" in client.out
    assert "RUNENV: MyOpenSSLLinuxValue!!!" in client.out


def test_buildenv_from_requires():
    openssl = textwrap.dedent(r"""
        from conans import ConanFile
        class Pkg(ConanFile):
            settings = "os"
            def package_info(self):
                self.buildenv_info.append("OpenSSL_ROOT",
                                          "MyOpenSSL{}Value".format(self.settings.os))
        """)
    poco = textwrap.dedent(r"""
        from conans import ConanFile
        class Pkg(ConanFile):
            requires = "openssl/1.0"
            settings = "os"
            def package_info(self):
                self.buildenv_info.append("Poco_ROOT", "MyPoco{}Value".format(self.settings.os))
        """)
    client = TestClient()
    client.save({"poco/conanfile.py": poco,
                 "openssl/conanfile.py": openssl})

    client.run("export openssl openssl/1.0@")
    client.run("export poco poco/1.0@")

    consumer = textwrap.dedent(r"""
        from conans import ConanFile
        from conan.tools.env import VirtualBuildEnv
        class Pkg(ConanFile):
            requires = "poco/1.0"
            def generate(self):
                buildenv = VirtualBuildEnv(self).vars()
                self.output.info("BUILDENV POCO: {}!!!".format(buildenv.get("Poco_ROOT")))
                self.output.info("BUILDENV OpenSSL: {}!!!".format(buildenv.get("OpenSSL_ROOT")))
        """)
    client.save({"conanfile.py": consumer}, clean_first=True)
    client.run("install . -s:b os=Windows -s:h os=Linux --build -g VirtualBuildEnv")
    assert "BUILDENV POCO: MyPocoLinuxValue!!!" in client.out
    assert "BUILDENV OpenSSL: MyOpenSSLLinuxValue!!!" in client.out


def test_diamond_repeated():
    pkga = textwrap.dedent(r"""
        from conans import ConanFile
        class Pkg(ConanFile):
            def package_info(self):
                self.runenv_info.define("MYVAR1", "PkgAValue1")
                self.runenv_info.append("MYVAR2", "PkgAValue2")
                self.runenv_info.prepend("MYVAR3", "PkgAValue3")
                self.runenv_info.prepend("MYVAR4", "PkgAValue4")
        """)
    pkgb = textwrap.dedent(r"""
        from conans import ConanFile
        class Pkg(ConanFile):
            requires = "pkga/1.0"
            def package_info(self):
                self.runenv_info.append("MYVAR1", "PkgBValue1")
                self.runenv_info.append("MYVAR2", "PkgBValue2")
                self.runenv_info.prepend("MYVAR3", "PkgBValue3")
                self.runenv_info.prepend("MYVAR4", "PkgBValue4")
        """)
    pkgc = textwrap.dedent(r"""
        from conans import ConanFile
        class Pkg(ConanFile):
            requires = "pkga/1.0"
            def package_info(self):
                self.runenv_info.append("MYVAR1", "PkgCValue1")
                self.runenv_info.append("MYVAR2", "PkgCValue2")
                self.runenv_info.prepend("MYVAR3", "PkgCValue3")
                self.runenv_info.prepend("MYVAR4", "PkgCValue4")
        """)
    pkgd = textwrap.dedent(r"""
       from conans import ConanFile
       class Pkg(ConanFile):
           requires = "pkgb/1.0", "pkgc/1.0"
           def package_info(self):
               self.runenv_info.append("MYVAR1", "PkgDValue1")
               self.runenv_info.append("MYVAR2", "PkgDValue2")
               self.runenv_info.prepend("MYVAR3", "PkgDValue3")
               self.runenv_info.define("MYVAR4", "PkgDValue4")
       """)
    pkge = textwrap.dedent(r"""
       from conans import ConanFile
       from conan.tools.env import VirtualRunEnv
       class Pkg(ConanFile):
           requires = "pkgd/1.0"
           def generate(self):
                env = VirtualRunEnv(self)
                runenv = env.vars(scope="run")
                self.output.info("MYVAR1: {}!!!".format(runenv.get("MYVAR1")))
                self.output.info("MYVAR2: {}!!!".format(runenv.get("MYVAR2")))
                self.output.info("MYVAR3: {}!!!".format(runenv.get("MYVAR3")))
                self.output.info("MYVAR4: {}!!!".format(runenv.get("MYVAR4")))
       """)
    client = TestClient()
    client.save({"pkga/conanfile.py": pkga,
                 "pkgb/conanfile.py": pkgb,
                 "pkgc/conanfile.py": pkgc,
                 "pkgd/conanfile.py": pkgd,
                 "pkge/conanfile.py": pkge})

    client.run("export pkga pkga/1.0@")
    client.run("export pkgb pkgb/1.0@")
    client.run("export pkgc pkgc/1.0@")
    client.run("export pkgd pkgd/1.0@")

    client.run("install pkge --build")
    assert "MYVAR1: PkgAValue1 PkgCValue1 PkgBValue1 PkgDValue1!!!" in client.out
    assert "MYVAR2: PkgAValue2 PkgCValue2 PkgBValue2 PkgDValue2!!!" in client.out
    assert "MYVAR3: PkgDValue3 PkgBValue3 PkgCValue3 PkgAValue3!!!" in client.out
    assert "MYVAR4: PkgDValue4!!!" in client.out


def test_environment_scripts_generated_envvars():
    consumer_pkg = textwrap.dedent(r"""
        from conans import ConanFile
        from conan.tools.env import VirtualBuildEnv, VirtualRunEnv
        class Pkg(ConanFile):
            settings = "os"
            requires = "require_pkg/1.0"
            build_requires = "build_require_pkg/1.0"
            generators = "VirtualRunEnv", "VirtualBuildEnv"
        """)

    client = TestClient()
    conanfile = (GenConanfile().with_package_file("bin/myapp", "myexe")
                               .with_package_file("lib/mylib", "mylibcontent")
                               .with_settings("os"))
    client.save({"build_require_pkg/conanfile.py": conanfile,
                 "require_pkg/conanfile.py": conanfile,
                 "consumer_pkg/conanfile.py": consumer_pkg})

    client.run("export build_require_pkg build_require_pkg/1.0@")
    client.run("export require_pkg require_pkg/1.0@")

    client.run("install consumer_pkg --build")
    if platform.system() == "Windows":
        conanbuildenv = client.load("conanbuildenv.bat")
        conanrunenv = client.load("conanrunenv.bat")
        assert "LD_LIBRARY_PATH" not in conanbuildenv
        assert "LD_LIBRARY_PATH" not in conanrunenv
    else:
        conanbuildenv = client.load("conanbuildenv.sh")
        conanrunenv = client.load("conanrunenv.sh")
        assert "LD_LIBRARY_PATH" in conanbuildenv
        assert "LD_LIBRARY_PATH" in conanrunenv

    # Build context LINUX - Host context LINUX
    client.run("install consumer_pkg -s:b os=Linux -s:h os=Linux --build")
    conanbuildenv = client.load("conanbuildenv.sh")
    conanrunenv = client.load("conanrunenv.sh")
    assert "LD_LIBRARY_PATH" in conanbuildenv
    assert "LD_LIBRARY_PATH" in conanrunenv

    # Build context WINDOWS - Host context WINDOWS
    client.run("install consumer_pkg -s:b os=Windows -s:h os=Windows --build")
    conanbuildenv = client.load("conanbuildenv.bat")
    conanrunenv = client.load("conanrunenv.bat")
    assert "LD_LIBRARY_PATH" not in conanbuildenv
    assert "LD_LIBRARY_PATH" not in conanrunenv

    # Build context LINUX - Host context WINDOWS
    client.run("install consumer_pkg -s:b os=Linux -s:h os=Windows --build")
    conanbuildenv = client.load("conanbuildenv.sh")
    conanrunenv = client.load("conanrunenv.bat")
    assert "LD_LIBRARY_PATH" in conanbuildenv
    assert "LD_LIBRARY_PATH" not in conanrunenv

    # Build context WINDOWS - Host context LINUX
    client.run("install consumer_pkg -s:b os=Windows -s:h os=Linux --build")
    conanbuildenv = client.load("conanbuildenv.bat")
    conanrunenv = client.load("conanrunenv.sh")
    assert "LD_LIBRARY_PATH" not in conanbuildenv
    assert "LD_LIBRARY_PATH" in conanrunenv


def test_multiple_deactivate():
    conanfile = textwrap.dedent(r"""
        from conans import ConanFile
        from conan.tools.env import Environment
        class Pkg(ConanFile):
            def generate(self):
                e1 = Environment()
                e1.define("VAR1", "Value1")
                e1.vars(self).save_script("mybuild1")
                e2 = Environment()
                e2.define("VAR2", "Value2")
                e2.vars(self).save_script("mybuild2")
        """)
    display_bat = textwrap.dedent("""\
        @echo off
        echo VAR1=%VAR1%!!
        echo VAR2=%VAR2%!!
        """)
    display_sh = textwrap.dedent("""\
        echo VAR1=$VAR1!!
        echo VAR2=$VAR2!!
        """)
    client = TestClient()
    client.save({"conanfile.py": conanfile,
                 "display.bat": display_bat,
                 "display.sh": display_sh})
    os.chmod(os.path.join(client.current_folder, "display.sh"), 0o777)
    client.run("install .")

    if platform.system() == "Windows":
        cmd = "conanbuild.bat && display.bat && deactivate_conanbuild.bat && display.bat"
    else:
        cmd = '. ./conanbuild.sh && ./display.sh && . ./deactivate_conanbuild.sh && ./display.sh'
    out, _ = subprocess.Popen(cmd, stdout=subprocess.PIPE, stderr=subprocess.STDOUT,
                              shell=True, cwd=client.current_folder).communicate()
    out = out.decode()
    assert "VAR1=Value1!!" in out
    assert "VAR2=Value2!!" in out
    assert 2 == str(out).count("Restoring environment")
    assert "VAR1=!!" in out
    assert "VAR2=!!" in out


<<<<<<< HEAD
@pytest.mark.skipif(platform.system() != "Windows", reason="Path problem in Windows only")
@pytest.mark.parametrize("num_deps", [3, 60])
def test_massive_paths(num_deps):
    client = TestClient()
    compiler_bat = "@echo off\necho MYTOOL {}!!\n"
    conanfile = textwrap.dedent("""\
        from conans import ConanFile
        class Pkg(ConanFile):
            exports = "*"
            def package(self):
                self.copy("*", dst="bin")
        """)

    for i in range(num_deps):
        client.save({"conanfile.py": conanfile,
                     "mycompiler{}.bat".format(i): compiler_bat.format(i)})
        client.run("create . pkg{}/0.1@".format(i))

    conanfile = textwrap.dedent("""\
        from conans import ConanFile
        class Pkg(ConanFile):
            settings = "os"
            requires = {}
            generators = "VirtualRunEnv"
        """)
    requires = ", ".join('"pkg{}/0.1"'.format(i) for i in range(num_deps))
    client.save({"conanfile.py": conanfile.format(requires)}, clean_first=True)
    client.run("install .")

    for i in range(num_deps):
        cmd = environment_wrap_command("conanrunenv", "mycompiler{}.bat".format(i),
                                       cwd=client.current_folder)
        client.run_command(cmd)
        assert "MYTOOL {}!!".format(i) in client.out
=======
def test_profile_build_env_spaces():
    display_bat = textwrap.dedent("""\
        @echo off
        echo VAR1=%VAR1%!!
        """)
    display_sh = textwrap.dedent("""\
        echo VAR1=$VAR1!!
        """)
    client = TestClient()
    client.save({"conanfile.txt": "",
                 "profile": "[buildenv]\nVAR1 = VALUE1",
                 "display.bat": display_bat,
                 "display.sh": display_sh})
    os.chmod(os.path.join(client.current_folder, "display.sh"), 0o777)
    client.run("install . -g VirtualBuildEnv -pr=profile")

    if platform.system() == "Windows":
        cmd = "conanbuild.bat && display.bat && deactivate_conanbuild.bat && display.bat"
    else:
        cmd = '. ./conanbuild.sh && ./display.sh && . ./deactivate_conanbuild.sh && ./display.sh'
    out, _ = subprocess.Popen(cmd, stdout=subprocess.PIPE, stderr=subprocess.STDOUT,
                              shell=True, cwd=client.current_folder).communicate()
    out = out.decode()
    assert "VAR1= VALUE1!!" in out
    assert  "Restoring environment" in out
    assert "VAR1=!!" in out


def test_deactivate_location():
    conanfile = textwrap.dedent(r"""
        from conans import ConanFile
        from conan.tools.env import Environment
        class Pkg(ConanFile):
            def package_info(self):
                self.buildenv_info.define("FOO", "BAR")
        """)
    client = TestClient()
    client.save({"pkg.py": conanfile})
    client.run("create pkg.py pkg/1.0@")
    client.run("install pkg/1.0@ -g VirtualBuildEnv --install-folder=myfolder -s build_type=Release -s arch=x86_64")

    source_cmd, script_ext = ("myfolder\\", ".bat") if platform.system() == "Windows" else (". ./myfolder/", ".sh")
    cmd = "{}conanbuild{}".format(source_cmd, script_ext)

    subprocess.Popen(cmd, stdout=subprocess.PIPE, stderr=subprocess.STDOUT, shell=True,
                     cwd=client.current_folder).communicate()

    assert not os.path.exists(os.path.join(client.current_folder,
                                           "deactivate_conanbuildenv-release-x86_64{}".format(script_ext)))

    assert os.path.exists(os.path.join(client.current_folder, "myfolder",
                                       "deactivate_conanbuildenv-release-x86_64{}".format(script_ext)))


@pytest.mark.skipif(platform.system() == "Windows", reason="Requires sh")
def test_skip_virtualbuildenv_run():
    # Build require
    conanfile = textwrap.dedent(r"""
           from conan import ConanFile
           class Pkg(ConanFile):
               def package_info(self):
                   self.buildenv_info.define("FOO", "BAR")
           """)
    client = TestClient()
    client.save({"pkg.py": conanfile})
    # client.run("create pkg.py --name pkg --version 1.0")
    client.run("create pkg.py pkg/1.0@ -pr:h=default -pr:b=default")

    # consumer
    conanfile = textwrap.dedent(r"""
               import os
               from conan import ConanFile
               class Consumer(ConanFile):
                   tool_requires = "pkg/1.0"
                   exports_sources = "my_script.sh"
                   # This can be removed at Conan 2
                   generators = "VirtualBuildEnv"
                   def build(self):
                       path = os.path.join(self.source_folder, "my_script.sh")
                       os.chmod(path, 0o777)
                       self.run("'{}'".format(path))
               """)
    my_script = 'echo FOO is $FOO'
    client.save({"conanfile.py": conanfile, "my_script.sh": my_script})
    # client.run("create . --name consumer --version 1.0")
    client.run("create .  consumer/1.0@ -pr:h=default -pr:b=default")
    assert "FOO is BAR" in client.out

    # If we pass env=None no "conanbuild" is applied
    # self.run("'{}'".format(path), env=None)
    conanfile = conanfile.replace(".format(path))",
                                  ".format(path), env=None)")
    client.save({"conanfile.py": conanfile})
    # client.run("create . --name consumer --version 1.0")
    client.run("create .  consumer/1.0@ -pr:h=default -pr:b=default")
    assert "FOO is BAR" not in client.out
>>>>>>> 24171295
<|MERGE_RESOLUTION|>--- conflicted
+++ resolved
@@ -493,11 +493,10 @@
     assert "VAR2=!!" in out
 
 
-<<<<<<< HEAD
 @pytest.mark.skipif(platform.system() != "Windows", reason="Path problem in Windows only")
-@pytest.mark.parametrize("num_deps", [3, 60])
+@pytest.mark.parametrize("num_deps", [3, 80])
 def test_massive_paths(num_deps):
-    client = TestClient()
+    client = TestClient(path_with_spaces=False)
     compiler_bat = "@echo off\necho MYTOOL {}!!\n"
     conanfile = textwrap.dedent("""\
         from conans import ConanFile
@@ -521,14 +520,14 @@
         """)
     requires = ", ".join('"pkg{}/0.1"'.format(i) for i in range(num_deps))
     client.save({"conanfile.py": conanfile.format(requires)}, clean_first=True)
-    client.run("install .")
-
+    client.run("install . -c tools.env.virtualenv:powershell=True")
     for i in range(num_deps):
         cmd = environment_wrap_command("conanrunenv", "mycompiler{}.bat".format(i),
                                        cwd=client.current_folder)
         client.run_command(cmd)
         assert "MYTOOL {}!!".format(i) in client.out
-=======
+
+
 def test_profile_build_env_spaces():
     display_bat = textwrap.dedent("""\
         @echo off
@@ -624,5 +623,4 @@
     client.save({"conanfile.py": conanfile})
     # client.run("create . --name consumer --version 1.0")
     client.run("create .  consumer/1.0@ -pr:h=default -pr:b=default")
-    assert "FOO is BAR" not in client.out
->>>>>>> 24171295
+    assert "FOO is BAR" not in client.out