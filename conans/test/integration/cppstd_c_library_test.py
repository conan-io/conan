# coding=utf-8

import unittest
import textwrap
from conans.test.utils.tools import TestClient
import os
import json
from conans.util.files import load
import platform


class CppStdCLibraryTest(unittest.TestCase):
    main_c = textwrap.dedent("""
        #include <stdio.h>

        int main()
        {
            #ifdef __cplusplus
                printf("Hello >>>C++<<<");
            #else
                printf("Hello >>>C<<<");
            #endif
            return 0;
        }
    """)

    base_conanfile = textwrap.dedent("""
        from conans import ConanFile, tools, CMake, Meson, AutoToolsBuildEnvironment, \\
                VisualStudioBuildEnvironment
        from conans.client.generators.compiler_args import CompilerArgsGenerator
        
        class Lib(ConanFile):
            settings = "os", "arch", "compiler", "build_type"
    """)

    def _check_result(self, test_client, generator, path_to_app="./bin/app"):
        test_client.run("install . -g {}".format(generator))
        test_client.run("build .")
        test_client.runner(path_to_app, cwd=test_client.current_folder)
        self.assertIn("Hello >>>C<<<", test_client.out)

    def test_cmake(self):
        conanfile = self.base_conanfile + textwrap.dedent("""                
                def build(self):
                    cmake = CMake(self)
                    cmake.configure()
                    cmake.build()
            
            # Using CMake
        """)

        cmakelists = textwrap.dedent("""
            cmake_minimum_required(VERSION 2.6.0)
            project(myproject C)
            include(${CMAKE_BINARY_DIR}/conanbuildinfo.cmake)
            conan_basic_setup()
            add_executable(app main.c)
        """)

        t = TestClient()
        t.save({"conanfile.py": conanfile,
                "main.c": self.main_c,
                "CMakeLists.txt": cmakelists})

        path_to_app = "bin\\app.exe" if platform.system() == "Windows" else "./bin/app"
        self._check_result(t, "cmake", path_to_app)

    def test_meson(self):
        conanfile = self.base_conanfile + textwrap.dedent("""
                def build(self):
                    meson = Meson(self)
                    meson.configure(build_folder="bin")
                    meson.build()
            # Using Meson
        """)

        meson_build = textwrap.dedent("""
            project('myproject', 'c')
            executable('app', 'main.c')
        """)

        t = TestClient()
        t.save({"conanfile.py": conanfile,
                "main.c": self.main_c,
                "meson.build": meson_build})

        path_to_app = "bin\\app.exe" if platform.system() == "Windows" else "./bin/app"
        self._check_result(t, "txt", path_to_app)

    @unittest.skipUnless(platform.system() == "Linux", "Requires Linux (could be installed in Mac)")
    def test_autotoolsbuildenvironment(self):
        conanfile = self.base_conanfile + textwrap.dedent("""
                def build(self):
                    autotools = AutoToolsBuildEnvironment(self)
                    autotools.configure()
                    autotools.make()
            # Using AutoToolsBuildEnvironment
        """)

        configure_ac = textwrap.dedent("""
            AC_INIT([app], [0.1], [])
            AM_INIT_AUTOMAKE
            AC_PROG_CC
            AC_CONFIG_FILES([Makefile])
            AC_OUTPUT
        """)

        makefile_in = textwrap.dedent("""
            AUTOMAKE_OPTIONS = foreign
            bin_PROGRAMS = app
            app_SOURCES = main.c
        """)

        t = TestClient()
        t.save({"conanfile.py": conanfile,
                "main.c": self.main_c,
                "configure.ac": configure_ac,
                "Makefile.am": makefile_in})
        t.runner("aclocal", cwd=t.current_folder)
        t.runner("autoconf", cwd=t.current_folder)
        t.runner("automake --add-missing", cwd=t.current_folder)
        self._check_result(t, "txt", path_to_app="./app")

    @unittest.skipUnless(platform.system() == "Windows", "Only in Windows")
    def test_visualstudiobuildenvironment(self):
        conanfile = self.base_conanfile + textwrap.dedent("""
                def build(self):
                    env_build = VisualStudioBuildEnvironment(self)
                    with tools.environment_append(env_build.vars):
                        vcvars = tools.vcvars_command(self.settings)
<<<<<<< HEAD
                        self.run('%s && cl /Tc main.c /Fe app.exe' % vcvars)
=======
                        self.run('%s && cl /Tc main.c /Fe:app.exe' % vcvars)
>>>>>>> a48803d8
            # Using VisualStudioBuildEnvironment
        """)

        t = TestClient()
        t.save({"conanfile.py": conanfile,
                "main.c": self.main_c})
        self._check_result(t, "txt", path_to_app="app.exe")

    @unittest.skipUnless(platform.system() == "Windows", "Only in Windows")
    def test_compiler_args_generator_windows(self):
        conanfile = self.base_conanfile + textwrap.dedent("""
                def build(self):
                    compiler_args = CompilerArgsGenerator(self).content
                    vcvars = tools.vcvars_command(self.settings)
<<<<<<< HEAD
                    command = '%s && cl /Tc main.c {} /Fe app.exe' % vcvars
=======
                    command = '%s && cl /Tc main.c /Fe:app.exe {}' % vcvars
>>>>>>> a48803d8
                    self.run(command.format(compiler_args))
            # Using CompilerArgsGenerator
        """)

        t = TestClient()
        t.save({"conanfile.py": conanfile,
                "main.c": self.main_c})
        self._check_result(t, "txt", path_to_app="app.exe")

    @unittest.skipIf(platform.system() == "Windows", "Not in Windows")
    def test_compiler_args_generator_not_win(self):
        conanfile = self.base_conanfile + textwrap.dedent("""
                def build(self):
                    compiler_args = CompilerArgsGenerator(self).content
                    if self.settings.compiler == "gcc":
                        command = 'gcc -x c main.c {} -o app'
                    elif self.settings.compiler == "apple-clang":
                        command = 'clang -x c main.c {} -o app'
                    else:
                        raise RuntimeError("Compiler {} unknown".format(self.settings.compiler))
                    self.run(command.format(compiler_args))
            # Using CompilerArgsGenerator
        """)

        t = TestClient()
        t.save({"conanfile.py": conanfile,
                "main.c": self.main_c})
        self._check_result(t, "txt", path_to_app="./app")<|MERGE_RESOLUTION|>--- conflicted
+++ resolved
@@ -1,12 +1,10 @@
 # coding=utf-8
 
+import platform
+import textwrap
 import unittest
-import textwrap
+
 from conans.test.utils.tools import TestClient
-import os
-import json
-from conans.util.files import load
-import platform
 
 
 class CppStdCLibraryTest(unittest.TestCase):
@@ -128,11 +126,7 @@
                     env_build = VisualStudioBuildEnvironment(self)
                     with tools.environment_append(env_build.vars):
                         vcvars = tools.vcvars_command(self.settings)
-<<<<<<< HEAD
-                        self.run('%s && cl /Tc main.c /Fe app.exe' % vcvars)
-=======
                         self.run('%s && cl /Tc main.c /Fe:app.exe' % vcvars)
->>>>>>> a48803d8
             # Using VisualStudioBuildEnvironment
         """)
 
@@ -147,11 +141,7 @@
                 def build(self):
                     compiler_args = CompilerArgsGenerator(self).content
                     vcvars = tools.vcvars_command(self.settings)
-<<<<<<< HEAD
-                    command = '%s && cl /Tc main.c {} /Fe app.exe' % vcvars
-=======
                     command = '%s && cl /Tc main.c /Fe:app.exe {}' % vcvars
->>>>>>> a48803d8
                     self.run(command.format(compiler_args))
             # Using CompilerArgsGenerator
         """)
