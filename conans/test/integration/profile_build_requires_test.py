import os
import platform
import unittest

from conans.paths import CONANFILE
<<<<<<< HEAD
=======
from conans.test.utils.tools import TestClient
>>>>>>> 922e890c

tool_conanfile = """
import os
from conans import ConanFile

class Tool(ConanFile):
    name = "Tool"
    version = "0.1"
    exports_sources = "mytool*"

    def package(self):
        self.copy("mytool*")

    def package_info(self):
        self.env_info.PATH.append(self.package_folder)
"""

python_conanfile = """
import os
from conans import ConanFile

class Tool(ConanFile):
    name = "PythonTool"
    version = "0.1"
    exports_sources = "mypythontool.py"

    def package(self):
        self.copy("mypythontool.py")

    def package_info(self):
        self.env_info.PYTHONPATH.append(self.package_folder)

"""


lib_conanfile = """
import os
from conans import ConanFile, tools

class MyLib(ConanFile):
    name = "MyLib"
    version = "0.1"

    def build(self):
        self.run("mytool")
        import mypythontool
        self.output.info(mypythontool.tool_hello_world())
"""

profile = """
[build_requires]
Tool/0.1@lasote/stable, PythonTool/0.1@lasote/stable
nonexistingpattern*: SomeTool/1.2@user/channel
"""

profile2 = """
[build_requires]
Tool/0.1@lasote/stable
PythonTool/0.1@lasote/stable
nonexistingpattern*: SomeTool/1.2@user/channel
"""


class BuildRequiresTest(unittest.TestCase):

    def duplicated_build_requires_test(self):
        client = TestClient()
        build_require = """from conans import ConanFile
class Pkg(ConanFile):
    pass
"""
        client.save({"conanfile.py": build_require})
        client.run("create . build_require/0.1@user/testing")
        conanfile = """from conans import ConanFile
class Pkg(ConanFile):
    pass
"""
        client.save({"conanfile.py": conanfile})
        client.run("export . MyLib/0.1@user/testing")
        profile = """[build_requires]
build_require/0.1@user/testing
"""
        conanfile = """from conans import ConanFile
class Pkg(ConanFile):
    requires = "MyLib/0.1@user/testing"
"""
        test_conanfile = """from conans import ConanFile
class Pkg(ConanFile):
    def test(self):
        pass
"""
        client.save({"conanfile.py": conanfile,
                     "test_package/conanfile.py": test_conanfile,
                     "myprofile": profile})
        client.run("create . Pkg/0.1@user/testing -pr=myprofile --build=missing")
        self.assertEqual(1, str(client.out).count("build_require/0.1@user/testing from local cache"))
        self.assertIn("build_require/0.1@user/testing: Already installed!", client.out)
        self.assertIn("Pkg/0.1@user/testing (test package): Applying build-requirement: "
                      "build_require/0.1@user/testing", client.out)
        self.assertIn("Pkg/0.1@user/testing: Applying build-requirement: "
                      "build_require/0.1@user/testing", client.out)
        self.assertIn("MyLib/0.1@user/testing: Applying build-requirement: "
                      "build_require/0.1@user/testing", client.out)

    def _create(self, client):
        name = "mytool.bat" if platform.system() == "Windows" else "mytool"
        client.save({CONANFILE: tool_conanfile,
                     name: "echo Hello World!"}, clean_first=True)
        os.chmod(os.path.join(client.current_folder, name), 0o777)
        client.run("export . lasote/stable")
        client.save({CONANFILE: python_conanfile,
                     "mypythontool.py": """def tool_hello_world():
    return 'Hello world from python tool!'"""}, clean_first=True)
        client.run("export . lasote/stable")

    def test_profile_requires(self):
        client = TestClient()
        self._create(client)

        client.save({CONANFILE: lib_conanfile,
                     "profile.txt": profile,
                     "profile2.txt": profile2}, clean_first=True)
        client.run("export . lasote/stable")

        client.run("install MyLib/0.1@lasote/stable --profile ./profile.txt --build missing")
        self.assertIn("Hello World!", client.user_io.out)
        self.assertIn("MyLib/0.1@lasote/stable: Hello world from python tool!", client.user_io.out)

        client.run("install MyLib/0.1@lasote/stable --profile ./profile2.txt --build")
        self.assertIn("Hello World!", client.user_io.out)
        self.assertIn("MyLib/0.1@lasote/stable: Hello world from python tool!", client.user_io.out)

    def test_profile_open_requires(self):
        client = TestClient()
        self._create(client)

        client.save({CONANFILE: lib_conanfile,
                     "profile.txt": profile}, clean_first=True)

        client.run("install . --profile ./profile.txt --build missing")
        self.assertNotIn("Hello World!", client.user_io.out)
        client.run("build .")
        self.assertIn("Hello World!", client.user_io.out)
        self.assertIn("Project: Hello world from python tool!", client.user_io.out)

    def test_build_mode_requires(self):
        client = TestClient()
        self._create(client)

        client.save({CONANFILE: lib_conanfile,
                     "profile.txt": profile}, clean_first=True)

        error = client.run("install . --profile ./profile.txt", ignore_error=True)
        self.assertTrue(error)
        self.assertIn("ERROR: Missing prebuilt package for 'PythonTool/0.1@lasote/stable'",
                      client.user_io.out)
        error = client.run("install . --profile ./profile.txt --build=PythonTool",
                           ignore_error=True)
        self.assertTrue(error)
        self.assertIn("ERROR: Missing prebuilt package for 'Tool/0.1@lasote/stable'",
                      client.user_io.out)
        client.run("install . --profile ./profile.txt --build=*Tool")
        self.assertIn("Tool/0.1@lasote/stable: Generated conaninfo.txt", client.user_io.out)
        self.assertIn("PythonTool/0.1@lasote/stable: Generated conaninfo.txt", client.user_io.out)

        # now remove packages, ensure --build=missing also creates them
        client.run('remove "*" -p -f')
        client.run("install . --profile ./profile.txt --build=missing")
        self.assertIn("Tool/0.1@lasote/stable: Generated conaninfo.txt", client.user_io.out)
        self.assertIn("PythonTool/0.1@lasote/stable: Generated conaninfo.txt", client.user_io.out)

    def test_profile_test_requires(self):
        client = TestClient()
        self._create(client)

        test_conanfile = """
import os
from conans import ConanFile, tools

class TestMyLib(ConanFile):
    requires = "MyLib/0.1@lasote/stable"

    def build(self):
        self.run("mytool")
        import mypythontool
        self.output.info(mypythontool.tool_hello_world())

    def test(self):
        pass
        """
        client.save({CONANFILE: lib_conanfile,
                     "test_package/conanfile.py": test_conanfile,
                     "profile.txt": profile,
                     "profile2.txt": profile2}, clean_first=True)

        client.run("create . lasote/stable --profile ./profile.txt --build missing")
        self.assertEqual(2, str(client.user_io.out).splitlines().count("Hello World!"))
        self.assertIn("MyLib/0.1@lasote/stable: Hello world from python tool!", client.user_io.out)
        self.assertIn("MyLib/0.1@lasote/stable (test package): Hello world from python tool!",
                      client.user_io.out)

    def test_consumer_patterns(self):
        client = TestClient()
        self._create(client)

        test_conanfile = """
import os
from conans import ConanFile, tools

class TestMyLib(ConanFile):
    requires = "MyLib/0.1@lasote/stable"

    def build(self):
        self.run("mytool")
    def test(self):
        pass
        """
        lib_conanfile = """
import os
from conans import ConanFile, tools

class MyLib(ConanFile):
    name = "MyLib"
    version = "0.1"

    def build(self):
        import mypythontool
        self.output.info(mypythontool.tool_hello_world())
"""
        profile_patterns = """
[build_requires]
&: Tool/0.1@lasote/stable
&!: PythonTool/0.1@lasote/stable
nonexistingpattern*: SomeTool/1.2@user/channel
"""
        client.save({CONANFILE: lib_conanfile,
                     "test_package/conanfile.py": test_conanfile,
                     "profile.txt": profile_patterns}, clean_first=True)

        client.run("create . lasote/stable --profile=./profile.txt --build=missing")
        self.assertEqual(1, str(client.user_io.out).splitlines().count("Hello World!"))
        self.assertIn("MyLib/0.1@lasote/stable: Hello world from python tool!", client.user_io.out)
        self.assertNotIn("Project: Hello world from python tool!", client.user_io.out)

    def build_requires_options_test(self):
        client = TestClient()
        lib_conanfile = """
from conans import ConanFile

class MyTool(ConanFile):
    name = "MyTool"
    version = "0.1"
"""

        client.save({CONANFILE: lib_conanfile})
        client.run("export . lasote/stable")
        conanfile = """
from conans import ConanFile, tools

class MyLib(ConanFile):
    name = "MyLib"
    version = "0.1"
    build_requires = "MyTool/0.1@lasote/stable"
    options = {"coverage": [True, False]}
    def build(self):
        self.output.info("Coverage %s" % self.options.coverage)
"""
        client.save({CONANFILE: conanfile}, clean_first=True)
        client.run("install . -o MyLib:coverage=True --build missing")
        self.assertIn("MyTool/0.1@lasote/stable from local cache", client.out)
        self.assertIn("MyTool/0.1@lasote/stable: Calling build()", client.out)
        client.run("build .")
        self.assertIn("Project: Coverage True", client.user_io.out)

        client.save({CONANFILE: conanfile}, clean_first=True)
        client.run("install . -o coverage=True")
        self.assertIn("MyTool/0.1@lasote/stable from local cache", client.out)
        self.assertIn("MyTool/0.1@lasote/stable: Already installed!", client.out)
        client.run("build .")
        self.assertIn("Project: Coverage True", client.user_io.out)<|MERGE_RESOLUTION|>--- conflicted
+++ resolved
@@ -3,10 +3,7 @@
 import unittest
 
 from conans.paths import CONANFILE
-<<<<<<< HEAD
-=======
 from conans.test.utils.tools import TestClient
->>>>>>> 922e890c
 
 tool_conanfile = """
 import os
