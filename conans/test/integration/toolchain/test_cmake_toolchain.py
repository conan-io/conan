import platform

import pytest

from conans.test.assets.genconanfile import GenConanfile
from conans.test.utils.tools import TestClient


@pytest.mark.skipif(platform.system() != "Windows", reason="Only for windows")
@pytest.mark.parametrize("compiler, version, runtime",
                         [("msvc", "19.2", "dynamic"),
                          ("msvc", "19.26", "static"),
                          ("msvc", "19.28", "static")])
def test_cmake_toolchain_win_toolset(compiler, version, runtime):
    client = TestClient(path_with_spaces=False)
    settings = {"compiler": compiler,
                "compiler.version": version,
                "compiler.cppstd": "17",
                "compiler.runtime": runtime,
                "build_type": "Release",
                "arch": "x86_64"}

    # Build the profile according to the settings provided
    settings = " ".join('-s %s="%s"' % (k, v) for k, v in settings.items() if v)

    conanfile = GenConanfile().with_settings("os", "compiler", "build_type", "arch").\
        with_generator("CMakeToolchain")

    client.save({"conanfile.py": conanfile})
    client.run("install . {}".format(settings))
    toolchain = client.load("conan_toolchain.cmake")
    if len(version) == 5:  # Fullversion
        minor = version.split(".")[1]
        value = "version=14.{}".format(minor)
    else:
<<<<<<< HEAD
        value = "v142"
    assert 'set(CMAKE_GENERATOR_TOOLSET "{}" CACHE STRING "" FORCE)'.format(value) in toolchain
=======
        assert "CMAKE_GENERATOR_TOOLSET" not in toolchain
>>>>>>> 4dc6c8e9
<|MERGE_RESOLUTION|>--- conflicted
+++ resolved
@@ -33,9 +33,5 @@
         minor = version.split(".")[1]
         value = "version=14.{}".format(minor)
     else:
-<<<<<<< HEAD
         value = "v142"
-    assert 'set(CMAKE_GENERATOR_TOOLSET "{}" CACHE STRING "" FORCE)'.format(value) in toolchain
-=======
-        assert "CMAKE_GENERATOR_TOOLSET" not in toolchain
->>>>>>> 4dc6c8e9
+    assert 'set(CMAKE_GENERATOR_TOOLSET "{}" CACHE STRING "" FORCE)'.format(value) in toolchain