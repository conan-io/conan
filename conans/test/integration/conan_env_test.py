import unittest
from conans.test.tools import TestClient
from conans.util.files import load
import os
import platform
from conans.test.utils.cpp_test_files import cpp_hello_conan_files
from conans.paths import CONANFILE, CONANINFO
from conans.model.ref import ConanFileReference
from conans.model.info import ConanInfo


class ConanEnvTest(unittest.TestCase):

    def test_package_env_working(self):
        client = TestClient()
        conanfile = """from conans import ConanFile
class MyPkg(ConanFile):
    name = "Pkg"
    version = "0.1"
"""
        test_conanfile = """from conans import ConanFile
import os
class MyTest(ConanFile):
    requires = "Pkg/0.1@lasote/testing"
    def build(self):
        self.output.warn('MYVAR==>%s' % os.environ.get('MYVAR', ""))
    def test(self):
        pass
"""
        client.save({"conanfile.py": conanfile,
                     "test_package/conanfile.py": test_conanfile})
        client.run("test_package -e MYVAR=MYVALUE", ignore_error=True)
        self.assertIn("MYVAR==>MYVALUE", client.user_io.out)

    def dual_compiler_settings_and_env_test(self):

        def patch_conanfile(conanfile):
            return conanfile + '''
    def build(self):
        import os
        self.output.warn("COMPILER: %s=>%s" % (self.name, self.settings.compiler))
        self.output.warn("CXX: %s=>%s" % (self.name, os.environ["CXX"]))
        self.output.warn("CC: %s=>%s" % (self.name, os.environ["CC"]))
'''

        client = TestClient()
        files = cpp_hello_conan_files("Hello0", "1.0", deps=[], build=False)
        files[CONANFILE] = patch_conanfile(files[CONANFILE])
        client.save(files)
        client.run("export lasote/stable")

        files = cpp_hello_conan_files("Hello1", "1.0",
                                      deps=["Hello0/1.0@lasote/stable"], build=False)
        files[CONANFILE] = patch_conanfile(files[CONANFILE])
        client.save(files)
        client.run("export lasote/stable")

        # Both with same settings
        client.run("install Hello1/1.0@lasote/stable --build -s compiler=gcc"
                   " -s compiler.version=4.6 -s compiler.libcxx=libstdc++11"
                   " -e CXX=/mycompilercxx -e CC=/mycompilercc")

        self.assertIn("COMPILER: Hello0=>gcc", client.user_io.out)
        self.assertIn("CXX: Hello0=>/mycompilercxx", client.user_io.out)
        self.assertIn("CC: Hello0=>/mycompilercc", client.user_io.out)

        self.assertIn("COMPILER: Hello1=>gcc", client.user_io.out)
        self.assertIn("CXX: Hello1=>/mycompilercxx", client.user_io.out)
        self.assertIn("CC: Hello1=>/mycompilercc", client.user_io.out)

        # Different for Hello0
        client.run("install Hello1/1.0@lasote/stable --build -s compiler=gcc"
                   " -s compiler.version=4.6 -s compiler.libcxx=libstdc++11"
                   " -e CXX=/mycompilercxx -e CC=/mycompilercc"
                   " -s Hello0:compiler=clang -s Hello0:compiler.version=3.7"
                   " -s Hello0:compiler.libcxx=libstdc++"
                   " -e Hello0:CXX=/othercompilercxx -e Hello0:CC=/othercompilercc")

        self.assertIn("COMPILER: Hello0=>clang", client.user_io.out)
        self.assertIn("CXX: Hello0=>/othercompilercxx", client.user_io.out)
        self.assertIn("CC: Hello0=>/othercompilercc", client.user_io.out)

        self.assertIn("COMPILER: Hello1=>gcc", client.user_io.out)
        self.assertIn("CXX: Hello1=>/mycompilercxx", client.user_io.out)
        self.assertIn("CC: Hello1=>/mycompilercc", client.user_io.out)

    def conan_env_deps_test(self):
        client = TestClient()
        conanfile = '''
from conans import ConanFile

class HelloConan(ConanFile):
    name = "Hello"
    version = "0.1"
    def package_info(self):
        self.env_info.var1="bad value"
        self.env_info.var2.append("value2")
        self.env_info.var3="Another value"
        self.env_info.path = "/dir"
'''
        files = {}
        files["conanfile.py"] = conanfile
        client.save(files)
        client.run("export lasote/stable")
        conanfile = '''
from conans import ConanFile

class HelloConan(ConanFile):
    name = "Hello2"
    version = "0.1"
    def config(self):
        self.requires("Hello/0.1@lasote/stable")

    def package_info(self):
        self.env_info.var1="good value"
        self.env_info.var2.append("value3")
    '''
        files["conanfile.py"] = conanfile
        client.save(files, clean_first=True)
        client.run("export lasote/stable")
        client.run("install Hello2/0.1@lasote/stable --build -g virtualenv")
        ext = "bat" if platform.system() == "Windows" else "sh"
        self.assertTrue(os.path.exists(os.path.join(client.current_folder, "activate.%s" % ext)))
        self.assertTrue(os.path.exists(os.path.join(client.current_folder, "deactivate.%s" % ext)))
        activate_contents = load(os.path.join(client.current_folder, "activate.%s" % ext))
        deactivate_contents = load(os.path.join(client.current_folder, "deactivate.%s" % ext))
        self.assertNotIn("bad value", activate_contents)
        self.assertIn("var1=good value", activate_contents)
        if platform.system() == "Windows":
            self.assertIn("var2=value3;value2;%var2%", activate_contents)
        else:
            self.assertIn("var2=value3:value2:$var2", activate_contents)
        self.assertIn("Another value", activate_contents)
        self.assertIn("PATH=/dir", activate_contents)

        self.assertIn('var1=', deactivate_contents)
        self.assertIn('var2=', deactivate_contents)

    def test_conan_info_cache_and_priority(self):
        client = TestClient()
        conanfile = '''
from conans import ConanFile

class HelloConan(ConanFile):
    name = "Hello"
    version = "0.1"
    def package_info(self):
        self.env_info.VAR1="99"
'''
        reuse = '''
import os
from conans import ConanFile

class Hello2Conan(ConanFile):
    requires="Hello/0.1@lasote/stable"

    def build(self):
        self.output.info("VAR1=>%s" % os.environ.get("VAR1"))

'''
        files = {}
        files["conanfile.py"] = conanfile
        client.save(files)
        client.run("export lasote/stable")

        files = {}
        files["conanfile.py"] = reuse
        client.save(files)
        client.run("install . --build missing")
        client.run("build")
        self.assertIn("VAR1=>99", client.user_io.out)

        # Now specify a different value in command Line, but conaninfo already exists
        # So you cannot override it from command line without deleting the conaninfo.TXTGenerator
        client.run("install . -e VAR1=100 --build missing")
        client.run("build")
        self.assertIn("VAR1=>99", client.user_io.out)

        # Remove conaninfo
        os.remove(os.path.join(client.current_folder, CONANINFO))
        client.run("install . -e VAR1=100 --build missing")
        client.run("build")
        self.assertIn("VAR1=>100", client.user_io.out)

        # Now from a profile
        os.remove(os.path.join(client.current_folder, CONANINFO))
        client.save({"myprofile": "[env]\nVAR1=102"}, clean_first=False)
        client.run("install . --profile ./myprofile --build missing")
        client.run("build")
        self.assertIn("VAR1=>102", client.user_io.out)

    def test_complex_deps_propagation(self):
        client = TestClient()
        self._export(client, "A", [], {"VAR1": "900", "VAR2": "23"})
        self._export(client, "B1", ["A"], {"VAR1": "800", "VAR2": "24"})
        self._export(client, "B2", ["A"], {"VAR1": "700", "VAR3": "22"})
        self._export(client, "C", ["B1", "B2"], {})

        client.save({"conanfile.py": reuse})
        client.run("install . --build missing")
        client.run("build")
        self.assertIn("VAR1=>800*", client.user_io.out)
        self.assertIn("VAR2=>24*", client.user_io.out)
        self.assertIn("VAR3=>22*", client.user_io.out)

    def assertInSep(self, string, output):
        string = string.replace(":", os.pathsep)
        self.assertIn(string, output)

    def replace_sep(self, string):
        return string.replace(":", os.pathsep)

    def test_complex_deps_propagation_append(self):
        client = TestClient()
        self._export(client, "A", [], {"VAR3": "-23"}, {"VAR1": "900", "VAR2": "23"})
        self._export(client, "B", ["A"], {}, {"VAR1": "800", "VAR2": "24"})
        self._export(client, "C", ["B"], {"VAR3": "45"}, {"VAR1": "700"})

        client.save({"conanfile.py": reuse})
        client.run("install . --build missing")
        client.run("build")
        self.assertInSep("VAR1=>700:800:900*" % {"sep": os.pathsep}, client.user_io.out)
        self.assertInSep("VAR2=>24:23*" % {"sep": os.pathsep}, client.user_io.out)
        self.assertInSep("VAR3=>45*", client.user_io.out)

        # Try other configuration
        self._export(client, "A", [], {}, {"VAR1": "900", "VAR2": "23", "VAR3": "-23"})
        self._export(client, "B", ["A"], {}, {"VAR1": "800", "VAR2": "24"})
        self._export(client, "C", ["B"], {"VAR3": "23"}, {"VAR1": "700"})

        client.save({"conanfile.py": reuse})
        client.run("install . --build missing")
        client.run("build")
        self.assertInSep("VAR1=>700:800:900*", client.user_io.out)
        self.assertInSep("VAR2=>24:23*", client.user_io.out)
        self.assertInSep("VAR3=>23*", client.user_io.out)

        # Try injecting some ENV in the install
        self._export(client, "A", [], {}, {"VAR1": "900", "VAR2": "23", "VAR3": "-23"})
        self._export(client, "B", ["A"], {}, {"VAR1": "800", "VAR2": "24"})
        self._export(client, "C", ["B"], {"VAR3": "23"}, {"VAR1": "700"})

        client.save({"conanfile.py": reuse})
        client.run("install . --build missing -e VAR1=override -e VAR3=SIMPLE")
        client.run("build")
        self.assertInSep("VAR1=>override:700:800:900", client.user_io.out)
        self.assertInSep("VAR2=>24:23*", client.user_io.out)
        self.assertIn("VAR3=>SIMPLE*", client.user_io.out)

    def test_override_simple(self):
        client = TestClient()
        # Try injecting some package level ENV in the install
        self._export(client, "A", [], {}, {"VAR1": "900", "VAR2": "23", "VAR3": "-23"})
        self._export(client, "B", ["A"], {}, {"VAR1": "800", "VAR2": "24"})
        self._export(client, "C", ["B"], {}, {"VAR1": "700"})

        client.save({"conanfile.py": reuse})
        client.run("install . --build missing -e LIB_A:VAR3=override")
        client.run("build")
        self.assertInSep("VAR1=>700:800:900", client.user_io.out)
        self.assertInSep("VAR2=>24:23*", client.user_io.out)
        self.assertIn("VAR3=>-23*", client.user_io.out)

    def test_override_simple2(self):
        client = TestClient()
        # Try injecting some package level ENV in the install
        self._export(client, "A", [], {"VAR3": "-23"}, {"VAR1": "900", "VAR2": "23"})
        self._export(client, "B", ["A"], {}, {"VAR1": "800", "VAR2": "24"})
        self._export(client, "C", ["B"], {}, {"VAR1": "700"})

        client.save({"conanfile.py": reuse})
        client.run("install . --build missing -e VAR3=override")
        self.assertIn("Building LIB_A, VAR1:None", client.user_io.out)
        self.assertIn("Building LIB_A, VAR2:None", client.user_io.out)
        self.assertIn("Building LIB_A, VAR3:override", client.user_io.out)

        self.assertIn("Building LIB_B, VAR1:900", client.user_io.out)
        self.assertIn("Building LIB_B, VAR2:23", client.user_io.out)
        self.assertIn("Building LIB_B, VAR3:override", client.user_io.out)

        self.assertIn("Building LIB_C, VAR1:800", client.user_io.out)
        self.assertIn("Building LIB_C, VAR2:24", client.user_io.out)
        self.assertIn("Building LIB_C, VAR3:override", client.user_io.out)

        client.run("build")
        self.assertInSep("VAR1=>700:800:900", client.user_io.out)
        self.assertInSep("VAR2=>24:23*", client.user_io.out)
        self.assertInSep("VAR3=>override*", client.user_io.out)

    def test_complex_deps_propagation_override(self):
        client = TestClient()
        # Try injecting some package level ENV in the install, but without priority
        self._export(client, "A", [], {}, {"VAR1": "900", "VAR2": "23", "VAR3": "-23"})
        self._export(client, "B", ["A"], {}, {"VAR1": "800", "VAR2": "24"})
        self._export(client, "C", ["B"], {"VAR3": "bestvalue"}, {"VAR1": "700"})

        client.save({"conanfile.py": reuse})
        client.run("install . --build missing -e LIB_B:VAR3=override")
        self.assertIn("Building LIB_A, VAR1:None", client.user_io.out)
        self.assertIn("Building LIB_A, VAR2:None", client.user_io.out)
        self.assertIn("Building LIB_A, VAR3:None", client.user_io.out)

        self.assertIn("Building LIB_B, VAR1:900", client.user_io.out)
        self.assertIn("Building LIB_B, VAR2:23", client.user_io.out)
        self.assertIn("Building LIB_B, VAR3:override", client.user_io.out)

        self.assertIn("Building LIB_C, VAR1:800", client.user_io.out)
        self.assertIn("Building LIB_C, VAR2:24", client.user_io.out)
        self.assertIn("Building LIB_C, VAR3:-23", client.user_io.out)

        client.run("build")
        self.assertInSep("VAR1=>700:800:900", client.user_io.out)
        self.assertInSep("VAR2=>24:23*", client.user_io.out)
        self.assertInSep("VAR3=>bestvalue*", client.user_io.out)

    def test_conaninfo_filtered(self):
        client = TestClient()
        # Try injecting some package level ENV in the install, but without priority
        self._export(client, "A", [], {}, {"VAR1": "900", "VAR2": "23", "VAR3": "-23"})
        self._export(client, "B", ["A"], {}, {"VAR1": "800", "VAR2": "24"})
        self._export(client, "B2", ["A"], {}, {"VAR1": "800_2", "VAR2": "24_2"})
        self._export(client, "C", ["B", "B2"], {"VAR3": "bestvalue"}, {"VAR1": "700"})

        def load_conaninfo(lib):
            # Read the LIB_A conaninfo
            packages_path = client.client_cache.packages(ConanFileReference.loads("LIB_%s/1.0@lasote/stable" % lib))
            package_path = os.path.join(packages_path, os.listdir(packages_path)[0])
            info = ConanInfo.loads(load(os.path.join(package_path, CONANINFO)))
            return info

        # Test "A" conaninfo, should filter the FAKE_LIB
        client.save({"conanfile.py": reuse})
        client.run("install . --build missing -e LIB_A:VAR3=override "
                   "-e GLOBAL=99 -e FAKE_LIB:VAR1=-90 -e LIB_B:VAR2=222 -e LIB_B2:NEWVAR=VALUE")

        info = load_conaninfo("A")
        self.assertEquals(info.env_values._all_package_values(), [("LIB_A:VAR3", "override")])
        self.assertEquals(info.env_values._global_values(), [("GLOBAL", "99")])

        info = load_conaninfo("B")
        self.assertEquals(info.env_values._all_package_values(), [("LIB_A:VAR3", "override"),
                                                                 ("LIB_B:VAR2", "222")])
        self.assertEquals(info.env_values._global_values(), [("GLOBAL", "99"), (u'VAR1', u'900'),
                                                            (u'VAR2', u'23'), (u'VAR3', u'-23')])

        info = load_conaninfo("B2")
        self.assertEquals(info.env_values._all_package_values(), [("LIB_A:VAR3", "override"),
                                                                 ("LIB_B2:NEWVAR", "VALUE")])
        self.assertEquals(info.env_values._global_values(), [("GLOBAL", "99"), (u'VAR1', u'900'),
                                                            (u'VAR2', u'23'), (u'VAR3', u'-23')])

        info = load_conaninfo("C")
        self.assertEquals(info.env_values._all_package_values(), [("LIB_A:VAR3", "override"),
                                                                 ("LIB_B2:NEWVAR", "VALUE"),
                                                                 ("LIB_B:VAR2", "222")])
<<<<<<< HEAD
        self.assertEquals(info.env_values._global_values(), [('GLOBAL', '99'),
                                                            ('VAR1', '800:800_2:900'),
                                                            ('VAR2', '24:24_2:23'),
=======
        self.assertEquals(info.env_values.global_values(), [('GLOBAL', '99'),
                                                            ('VAR1', self.replace_sep('800:800_2:900')),
                                                            ('VAR2',  self.replace_sep('24:24_2:23')),
>>>>>>> d5dfd55c
                                                            ('VAR3', '-23')])

        # Now check the info for the project
        info = ConanInfo.loads(load(os.path.join(client.current_folder, CONANINFO)))
        self.assertEquals(info.env_values._all_package_values(), [("LIB_A:VAR3", "override"),
                                                                 ("LIB_B2:NEWVAR", "VALUE"),
                                                                 ("LIB_B:VAR2", "222")])
<<<<<<< HEAD
        self.assertEquals(info.env_values._global_values(), [('GLOBAL', '99'),
                                                            ('VAR1', '700:800:800_2:900'),
                                                            ('VAR2', '24:24_2:23'),
=======
        self.assertEquals(info.env_values.global_values(), [('GLOBAL', '99'),
                                                            ('VAR1',  self.replace_sep('700:800:800_2:900')),
                                                            ('VAR2',  self.replace_sep('24:24_2:23')),
>>>>>>> d5dfd55c
                                                            ('VAR3', 'bestvalue')])

    def _export(self, client, name, requires, env_vars, env_vars_append=None):
            hello_file = """
import os
from conans import ConanFile

class HelloLib%sConan(ConanFile):
    name = "LIB_%s"
    version = "1.0"
""" % (name, name)

            if requires:
                hello_file += "\n    requires="
                hello_file += ", ".join('"LIB_%s/1.0@lasote/stable"' % require for require in requires)

            hello_file += """
    def package_info(self):
        pass
"""
            if env_vars:
                hello_file += """
        %s
""" % "\n        ".join(["self.env_info.%s = '%s'" % (name, value)
                         for name, value in env_vars.items()])

            if env_vars_append:
                hello_file += """
        %s
""" % "\n        ".join(["self.env_info.%s.append('%s')" % (name, value)
                         for name, value in env_vars_append.items()])

            hello_file += """
    def build(self):
        self.output.info("Building %s, VAR1:%s*" % (self.name, os.environ.get("VAR1", None)))
        self.output.info("Building %s, VAR2:%s*" % (self.name, os.environ.get("VAR2", None)))
        self.output.info("Building %s, VAR3:%s*" % (self.name, os.environ.get("VAR3", None)))

"""
            client.save({"conanfile.py": hello_file}, clean_first=True)
            client.run("export lasote/stable")


reuse = '''
import os
from conans import ConanFile

class Hello2Conan(ConanFile):
    requires="LIB_C/1.0@lasote/stable"

    def build(self):
        self.output.info("VAR1=>%s*" % os.environ.get("VAR1"))
        self.output.info("VAR2=>%s*" % os.environ.get("VAR2"))
        self.output.info("VAR3=>%s*" % os.environ.get("VAR3"))
'''<|MERGE_RESOLUTION|>--- conflicted
+++ resolved
@@ -1,12 +1,13 @@
-import unittest
-from conans.test.tools import TestClient
-from conans.util.files import load
 import os
 import platform
+import unittest
+
+from conans.model.info import ConanInfo
+from conans.model.ref import ConanFileReference
+from conans.paths import CONANFILE, CONANINFO
+from conans.test.tools import TestClient
 from conans.test.utils.cpp_test_files import cpp_hello_conan_files
-from conans.paths import CONANFILE, CONANINFO
-from conans.model.ref import ConanFileReference
-from conans.model.info import ConanInfo
+from conans.util.files import load
 
 
 class ConanEnvTest(unittest.TestCase):
@@ -158,12 +159,12 @@
         self.output.info("VAR1=>%s" % os.environ.get("VAR1"))
 
 '''
-        files = {}
+        files = dict()
         files["conanfile.py"] = conanfile
         client.save(files)
         client.run("export lasote/stable")
 
-        files = {}
+        files = dict()
         files["conanfile.py"] = reuse
         client.save(files)
         client.run("install . --build missing")
@@ -353,15 +354,10 @@
         self.assertEquals(info.env_values._all_package_values(), [("LIB_A:VAR3", "override"),
                                                                  ("LIB_B2:NEWVAR", "VALUE"),
                                                                  ("LIB_B:VAR2", "222")])
-<<<<<<< HEAD
+
         self.assertEquals(info.env_values._global_values(), [('GLOBAL', '99'),
-                                                            ('VAR1', '800:800_2:900'),
-                                                            ('VAR2', '24:24_2:23'),
-=======
-        self.assertEquals(info.env_values.global_values(), [('GLOBAL', '99'),
                                                             ('VAR1', self.replace_sep('800:800_2:900')),
                                                             ('VAR2',  self.replace_sep('24:24_2:23')),
->>>>>>> d5dfd55c
                                                             ('VAR3', '-23')])
 
         # Now check the info for the project
@@ -369,15 +365,10 @@
         self.assertEquals(info.env_values._all_package_values(), [("LIB_A:VAR3", "override"),
                                                                  ("LIB_B2:NEWVAR", "VALUE"),
                                                                  ("LIB_B:VAR2", "222")])
-<<<<<<< HEAD
+
         self.assertEquals(info.env_values._global_values(), [('GLOBAL', '99'),
-                                                            ('VAR1', '700:800:800_2:900'),
-                                                            ('VAR2', '24:24_2:23'),
-=======
-        self.assertEquals(info.env_values.global_values(), [('GLOBAL', '99'),
                                                             ('VAR1',  self.replace_sep('700:800:800_2:900')),
                                                             ('VAR2',  self.replace_sep('24:24_2:23')),
->>>>>>> d5dfd55c
                                                             ('VAR3', 'bestvalue')])
 
     def _export(self, client, name, requires, env_vars, env_vars_append=None):
