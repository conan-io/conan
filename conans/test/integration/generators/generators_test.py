--- conflicted
+++ resolved
@@ -2,14 +2,11 @@
 import re
 import unittest
 
-<<<<<<< HEAD
-=======
+
 import pytest
 
-from conans.test.utils.tools import NO_SETTINGS_PACKAGE_ID, TestClient
->>>>>>> 6a5bd19b
+from conans.test.utils.tools import NO_SETTINGS_PACKAGE_ID
 from conans.model.graph_lock import LOCKFILE
-from conans.model.ref import ConanFileReference
 from conans.test.utils.tools import TestClient
 
 
