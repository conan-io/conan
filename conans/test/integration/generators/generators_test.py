import os
import re
import unittest


import pytest

from conans.test.utils.tools import NO_SETTINGS_PACKAGE_ID
from conans.model.graph_lock import LOCKFILE
from conans.test.utils.tools import TestClient


class GeneratorsTest(unittest.TestCase):

    def test_error(self):
        base = '''
[generators]
unknown
'''
        client = TestClient()
        client.save({"conanfile.txt": base})
        client.run("install . --build", assert_error=True)
        self.assertIn("ERROR: Invalid generator 'unknown'. Available types:", client.out)

<<<<<<< HEAD
    def test_base(self):
        base = '''
[generators]
cmake
ycm
    '''
        files = {"conanfile.txt": base}
        client = TestClient()
        client.save(files)
        client.run("install . --build")

        self.assertEqual(sorted(['conanfile.txt', 'conanbuildinfo.cmake',
                                 'conan_ycm_flags.json', 'conan_ycm_extra_conf.py']),
                         sorted(os.listdir(client.current_folder)))

=======
>>>>>>> 841c93ce
    @pytest.mark.xfail(reason="Generator qmake generator to be revisited")
    def test_srcdirs(self):
        client = TestClient()
        conanfile = """from conans import ConanFile
from conans.tools import save
import os
class TestConan(ConanFile):
    def package(self):
        save(os.path.join(self.package_folder, "src/file.h"), "//header")
    def package_info(self):
        self.cpp_info.srcdirs = ["src"]
"""

        client.save({"conanfile.py": conanfile})
        client.run("create . mysrc/0.1@user/testing")
        client.run("install mysrc/0.1@user/testing -g cmake")

        cmake = client.load("conanbuildinfo.cmake")
        src_dirs = re.search('set\(CONAN_SRC_DIRS_MYSRC "(.*)"\)', cmake).group(1)
        self.assertIn("mysrc/0.1/user/testing/package/%s/src" % NO_SETTINGS_PACKAGE_ID,
                      src_dirs)<|MERGE_RESOLUTION|>--- conflicted
+++ resolved
@@ -22,24 +22,6 @@
         client.run("install . --build", assert_error=True)
         self.assertIn("ERROR: Invalid generator 'unknown'. Available types:", client.out)
 
-<<<<<<< HEAD
-    def test_base(self):
-        base = '''
-[generators]
-cmake
-ycm
-    '''
-        files = {"conanfile.txt": base}
-        client = TestClient()
-        client.save(files)
-        client.run("install . --build")
-
-        self.assertEqual(sorted(['conanfile.txt', 'conanbuildinfo.cmake',
-                                 'conan_ycm_flags.json', 'conan_ycm_extra_conf.py']),
-                         sorted(os.listdir(client.current_folder)))
-
-=======
->>>>>>> 841c93ce
     @pytest.mark.xfail(reason="Generator qmake generator to be revisited")
     def test_srcdirs(self):
         client = TestClient()
