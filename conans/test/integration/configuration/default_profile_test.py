--- conflicted
+++ resolved
@@ -104,11 +104,7 @@
     version = "0.1"
     settings = "os", "compiler", "arch"
     options = {"option1": ["1", "2"]}
-<<<<<<< HEAD
-    default_options = "option1=1"
-=======
     default_options = {"option1": 1}
->>>>>>> 73e3351a
     generators = "VirtualBuildEnv"
 
     def configure(self):
@@ -121,20 +117,12 @@
 
     def build(self):
         # This has changed, the value from profile higher priority than build require
-<<<<<<< HEAD
-        if platform.system() == "Windows":
-            self.run("set MyVAR")
-        else:
-            self.run("printenv MyVAR")
-
-=======
         build_env = VirtualBuildEnv(self).environment()
         with build_env.apply():
             if platform.system() == "Windows":
                 self.run("set MyVAR")
             else:
                 self.run("printenv MyVAR")
->>>>>>> 73e3351a
         '''
 
         # First apply just the default profile, we should get the env MYVAR="from_build_require"
