--- conflicted
+++ resolved
@@ -100,12 +100,8 @@
     version = "0.1"
     settings = "os", "compiler", "arch"
     options = {"option1": ["1", "2"]}
-<<<<<<< HEAD
-    default_options = "option1=1"
+    default_options = {"option1": 1}
     generators = "VirtualBuildEnv"
-=======
-    default_options = {"option1": 1}
->>>>>>> 4810ed3d
 
     def configure(self):
         assert(self.settings.os=="Windows")
