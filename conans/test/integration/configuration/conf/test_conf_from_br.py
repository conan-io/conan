--- conflicted
+++ resolved
@@ -44,11 +44,8 @@
     client.save({"conanfile.py": consumer,
                  "linux": linux_profile,
                  "android": android_profile}, clean_first=True)
-<<<<<<< HEAD
+
     client.run("install . -pr=linux")
-=======
-    client.run("install . -pr:b=default")
->>>>>>> 977a3c58
     assert "conanfile.py: NDK: MY-NDK!!!" in client.out
 
     client.run("install . -pr:b=default -pr:h=android")
