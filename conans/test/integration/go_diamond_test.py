import os
import platform
import unittest

from nose.plugins.attrib import attr

from conans.model.ref import ConanFileReference
from conans.test.utils.test_files import hello_conan_files
from conans.test.utils.tools import TestClient, TestServer
from conans.client.tools.env import environment_append


@attr('golang')
class GoDiamondTest(unittest.TestCase):

    def setUp(self):
        test_server = TestServer()
        self.servers = {"default": test_server}
        self.conan = TestClient(servers=self.servers, users={"default": [("lasote", "mypass")]})

    def _export_upload(self, ref_str, number=0, deps=None):
        ref = ConanFileReference.loads(ref_str)
        files = hello_conan_files(ref=ref, number=number, deps=deps,
                                  lang='go')
        self.conan.save(files, clean_first=True)
        self.conan.run("export . lasote/stable")
        self.conan.run("upload %s" % str(ref))

    def reuse_test(self):
        self._export_upload("hello0/0.1@lasote/stable")
        self._export_upload("hello1/0.1@lasote/stable", 1, [0])
        self._export_upload("hello2/0.1@lasote/stable", 2, [0])
        self._export_upload("hello3/0.1@lasote/stable", 3, [1, 2])

        client = TestClient(servers=self.servers, users={"default": [("lasote", "mypass")]})
        ref = ConanFileReference.loads("hello4/0.2@lasote/stable")
        files3 = hello_conan_files(ref=ref, number=4, deps=[3], lang='go')
        client.save(files3)
        client.run("install . --build missing")
        client.run("build .")

        with environment_append({"PATH": ['$GOPATH/bin'], 'GOPATH': client.current_folder}):
            client.runner('go install hello4_main', cwd=os.path.join(client.current_folder, 'src'))
        if platform.system() == "Windows":
            command = "hello4_main"
        else:
            command = './hello4_main'
        client.runner(command, cwd=os.path.join(client.current_folder, 'bin'))

        self.assertEqual(['Hello 4', 'Hello 3', 'Hello 1', 'Hello 0', 'Hello 2', 'Hello 0'],
                         str(client.user_io.out).splitlines()[-6:])

        # Try to upload and reuse the binaries
        client.run("upload hello3/0.1@lasote/stable --all")
        self.assertEqual(str(client.user_io.out).count("Uploading package"), 1)
        client.run("upload hello1/0.1@lasote/stable --all")
        self.assertEqual(str(client.user_io.out).count("Uploading package"), 1)
        client.run("upload hello2/0.1@lasote/stable --all")
        self.assertEqual(str(client.user_io.out).count("Uploading package"), 1)
        client.run("upload hello0/0.1@lasote/stable --all")
        self.assertEqual(str(client.user_io.out).count("Uploading package"), 1)
#
        client2 = TestClient(servers=self.servers, users={"default": [("lasote", "mypass")]})
        ref = ConanFileReference.loads("hello4/0.2@lasote/stable")

        files3 = hello_conan_files(ref=ref, number=4, deps=[3], lang='go')
        client2.save(files3)

        client2.run("install . --build missing")
<<<<<<< HEAD
        with CustomEnvPath(paths_to_add=['$GOPATH/bin'],
                           var_to_add=[('GOPATH', client2.current_folder), ]):
=======
        with environment_append({"PATH": ['$GOPATH/bin'], 'GOPATH': client2.current_folder}):
>>>>>>> 0f5069c8
            client2.runner('go install hello4_main',
                           cwd=os.path.join(client2.current_folder, 'src'))
        if platform.system() == "Windows":
            command = "hello4_main"
        else:
            command = './hello4_main'
        client2.runner(command, cwd=os.path.join(client2.current_folder, 'bin'))

        self.assertEqual(['Hello 4', 'Hello 3', 'Hello 1', 'Hello 0', 'Hello 2', 'Hello 0'],
                         str(client2.user_io.out).splitlines()[-6:])<|MERGE_RESOLUTION|>--- conflicted
+++ resolved
@@ -67,12 +67,7 @@
         client2.save(files3)
 
         client2.run("install . --build missing")
-<<<<<<< HEAD
-        with CustomEnvPath(paths_to_add=['$GOPATH/bin'],
-                           var_to_add=[('GOPATH', client2.current_folder), ]):
-=======
         with environment_append({"PATH": ['$GOPATH/bin'], 'GOPATH': client2.current_folder}):
->>>>>>> 0f5069c8
             client2.runner('go install hello4_main',
                            cwd=os.path.join(client2.current_folder, 'src'))
         if platform.system() == "Windows":
