--- conflicted
+++ resolved
@@ -46,9 +46,6 @@
     c.run("install .")
     assert os.path.exists(os.path.join(c.current_folder, "mybuild", "bin", "myfile.txt"))
     assert os.path.exists(os.path.join(c.current_folder, "mybuild", "lib", "myfile.txt"))
-<<<<<<< HEAD
-    assert os.path.exists(os.path.join(c.current_folder, "mybuild", "include", "myfile.txt"))
-=======
     assert os.path.exists(os.path.join(c.current_folder, "mybuild", "include", "myfile.txt"))
 
 
@@ -98,5 +95,4 @@
     c.save({"conanfile.py": GenConanfile("pkg", "1.0"),
             "test_package/conanfile.py": conanfile})
     c.run("create .")
-    assert "PKG_CONFIG_PATH True!" in c.out
->>>>>>> 0f05b1b1
+    assert "PKG_CONFIG_PATH True!" in c.out