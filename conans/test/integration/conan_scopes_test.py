
import unittest
from conans.test.utils.tools import TestClient
from conans.util.files import load
import os


class ConanScopeTest(unittest.TestCase):

    def conan_scopes_deps_test(self):
        client = TestClient()
        conanfile = '''
from conans import ConanFile

class HelloConan(ConanFile):
    name = "Hello"
    version = "0.1"
    def build(self):
        if self.scope.dev:
            self.output.warn("DEP DEV")
        if self.scope.other:
            self.output.warn("DEP OTHER")
        '''
        files = {}
        files["conanfile.py"] = conanfile
        client.save(files)
        client.run("export lasote/stable")
        conanfile = '''
from conans import ConanFile

class HelloConan(ConanFile):
    name = "Hello2"
    version = "0.1"
    def config(self):
        if self.scope.other:
            self.requires("Hello/0.1@lasote/stable", dev=True)
        '''
        files["conanfile.py"] = conanfile
        client.save(files, clean_first=True)
        client.run("install --build")

        self.assertNotIn("Hello/0.1@lasote/stable", client.user_io.out)

        client.run("install -sc=other=True --build")

        self.assertIn("Hello/0.1@lasote/stable", client.user_io.out)
        client.run("export lasote/stable")

        conanfile = '''
from conans import ConanFile

class HelloConan(ConanFile):
    requires = "Hello2/0.1@lasote/stable"
        '''
        files["conanfile.py"] = conanfile
        client.save(files, clean_first=True)
        client.run("install --build")
        client.run("install -sc=Hello2:other=True --build")

    def conan_scopes_test(self):
        client = TestClient()
        conanfile = '''
from conans import ConanFile

class HelloConan(ConanFile):
    name = "Hello"
    version = "0.1"
    def build(self):
        if self.scope.dev:
            self.output.warn("DEP DEV")
        if self.scope.other:
            self.output.warn("DEP OTHER")
        '''
        files = {}
        files["conanfile.py"] = conanfile
        client.save(files)
        client.run("export lasote/stable")
        conanfile = '''
from conans import ConanFile

class HelloConan(ConanFile):
    requires = "Hello/0.1@lasote/stable"
    def config(self):
        self.output.info(self.scope)
        if self.scope.dev:
            self.output.warn("CONFIG_CONSUMER DEV")
        if self.scope.other:
            self.output.warn("CONFIG_CONSUMER OTHER")
    def build(self):
        if self.scope.dev:
            self.output.warn("BUILD_CONSUMER DEV")
        if self.scope.other:
            self.output.warn("BUILD_CONSUMER OTHER")
        '''
        files["conanfile.py"] = conanfile
        client.save(files, clean_first=True)

        client.run("install --build")

        self.assertNotIn("WARN: DEP DEV", client.user_io.out)
        self.assertNotIn("WARN: DEP OTHER", client.user_io.out)
        self.assertIn("WARN: CONFIG_CONSUMER DEV", client.user_io.out)
        self.assertNotIn("WARN: CONFIG_CONSUMER OTHER", client.user_io.out)
        self.assertNotIn("WARN: BUILD_CONSUMER DEV", client.user_io.out)
        self.assertNotIn("WARN: BUILD_CONSUMER OTHER", client.user_io.out)

<<<<<<< HEAD
        for command in ("install --build -sc other=True", "install --build"):
            client.run(command)
            conaninfo = load(os.path.join(client.current_folder, "conaninfo.txt"))
            self.assertIn("[scope]dev=Trueother=True", "".join(conaninfo.splitlines()))
            self.assertIn("dev=True, other=True", client.user_io.out)
            self.assertNotIn("WARN: DEP DEV", client.user_io.out)
            self.assertNotIn("WARN: DEP OTHER", client.user_io.out)
            self.assertIn("WARN: CONFIG_CONSUMER DEV", client.user_io.out)
            self.assertIn("WARN: CONFIG_CONSUMER OTHER", client.user_io.out)
            self.assertNotIn("WARN: BUILD_CONSUMER DEV", client.user_io.out)
            self.assertNotIn("WARN: BUILD_CONSUMER OTHER", client.user_io.out)

        for command in ("install --build -sc Hello:dev=True", "install --build"):
            client.run(command)
            conaninfo = load(os.path.join(client.current_folder, "conaninfo.txt"))
            self.assertIn("[scope]dev=Trueother=TrueHello:dev=True",
                          "".join(conaninfo.splitlines()))
            self.assertIn("WARN: DEP DEV", client.user_io.out)
            self.assertNotIn("WARN: DEP OTHER", client.user_io.out)
            self.assertIn("WARN: CONFIG_CONSUMER DEV", client.user_io.out)
            self.assertIn("WARN: CONFIG_CONSUMER OTHER", client.user_io.out)
            self.assertNotIn("WARN: BUILD_CONSUMER DEV", client.user_io.out)
            self.assertNotIn("WARN: BUILD_CONSUMER OTHER", client.user_io.out)

        for command in ("install --build -sc Hello:other=True", "install --build"):
            client.run(command)
            conaninfo = load(os.path.join(client.current_folder, "conaninfo.txt"))
            self.assertIn("[scope]dev=Trueother=True"
                          "Hello:dev=TrueHello:other=True",
                          "".join(conaninfo.splitlines()))
            self.assertIn("WARN: DEP DEV", client.user_io.out)
            self.assertIn("WARN: DEP OTHER", client.user_io.out)
            self.assertIn("WARN: CONFIG_CONSUMER DEV", client.user_io.out)
            self.assertIn("WARN: CONFIG_CONSUMER OTHER", client.user_io.out)
            self.assertNotIn("WARN: BUILD_CONSUMER DEV", client.user_io.out)
            self.assertNotIn("WARN: BUILD_CONSUMER OTHER", client.user_io.out)

        for command in ("install --build -sc Hello:other=False", "install --build"):
            client.run(command)
            conaninfo = load(os.path.join(client.current_folder, "conaninfo.txt"))
            self.assertIn("[scope]dev=Trueother=True"
                          "Hello:dev=TrueHello:other=False",
                          "".join(conaninfo.splitlines()))
            self.assertIn("WARN: DEP DEV", client.user_io.out)
            self.assertNotIn("WARN: DEP OTHER", client.user_io.out)
            self.assertIn("WARN: CONFIG_CONSUMER DEV", client.user_io.out)
            self.assertIn("WARN: CONFIG_CONSUMER OTHER", client.user_io.out)
            self.assertNotIn("WARN: BUILD_CONSUMER DEV", client.user_io.out)
            self.assertNotIn("WARN: BUILD_CONSUMER OTHER", client.user_io.out)

        for command in ("build", ):
            client.run(command)
            conaninfo = load(os.path.join(client.current_folder, "conaninfo.txt"))
            self.assertIn("[scope]dev=Trueother=True"
                          "Hello:dev=TrueHello:other=False",
                          "".join(conaninfo.splitlines()))
            self.assertNotIn("WARN: DEP DEV", client.user_io.out)
            self.assertNotIn("WARN: DEP OTHER", client.user_io.out)
            self.assertNotIn("WARN: CONFIG_CONSUMER DEV", client.user_io.out)
            self.assertNotIn("WARN: CONFIG_CONSUMER OTHER", client.user_io.out)
            self.assertIn("WARN: BUILD_CONSUMER DEV", client.user_io.out)
            self.assertIn("WARN: BUILD_CONSUMER OTHER", client.user_io.out)
=======
        client.run("install --build -sc other=True")
        conaninfo = load(os.path.join(client.current_folder, "conaninfo.txt"))
        self.assertIn("[scope]    dev=True    other=True", "".join(conaninfo.splitlines()))
        self.assertIn("dev=True, other=True", client.user_io.out)
        self.assertNotIn("WARN: DEP DEV", client.user_io.out)
        self.assertNotIn("WARN: DEP OTHER", client.user_io.out)
        self.assertIn("WARN: CONFIG_CONSUMER DEV", client.user_io.out)
        self.assertIn("WARN: CONFIG_CONSUMER OTHER", client.user_io.out)
        self.assertNotIn("WARN: BUILD_CONSUMER DEV", client.user_io.out)
        self.assertNotIn("WARN: BUILD_CONSUMER OTHER", client.user_io.out)

        client.run("install --build -sc Hello:dev=True")
        conaninfo = load(os.path.join(client.current_folder, "conaninfo.txt"))
        self.assertIn("[scope]    dev=True    Hello:dev=True",
                      "".join(conaninfo.splitlines()))
        self.assertIn("WARN: DEP DEV", client.user_io.out)
        self.assertNotIn("WARN: DEP OTHER", client.user_io.out)
        self.assertIn("WARN: CONFIG_CONSUMER DEV", client.user_io.out)
        self.assertNotIn("WARN: CONFIG_CONSUMER OTHER", client.user_io.out)
        self.assertNotIn("WARN: BUILD_CONSUMER DEV", client.user_io.out)
        self.assertNotIn("WARN: BUILD_CONSUMER OTHER", client.user_io.out)

        client.run("install --build -sc Hello:other=True")
        conaninfo = load(os.path.join(client.current_folder, "conaninfo.txt"))
        self.assertIn("[scope]    dev=True    Hello:other=True",
                      "".join(conaninfo.splitlines()))
        self.assertNotIn("WARN: DEP DEV", client.user_io.out)
        self.assertIn("WARN: DEP OTHER", client.user_io.out)
        self.assertIn("WARN: CONFIG_CONSUMER DEV", client.user_io.out)
        self.assertNotIn("WARN: CONFIG_CONSUMER OTHER", client.user_io.out)
        self.assertNotIn("WARN: BUILD_CONSUMER DEV", client.user_io.out)
        self.assertNotIn("WARN: BUILD_CONSUMER OTHER", client.user_io.out)

        client.run("install --build -sc Hello:other=False")
        conaninfo = load(os.path.join(client.current_folder, "conaninfo.txt"))
        self.assertIn("[scope]    dev=True    Hello:other=False",
                      "".join(conaninfo.splitlines()))
        self.assertNotIn("WARN: DEP DEV", client.user_io.out)
        self.assertNotIn("WARN: DEP OTHER", client.user_io.out)
        self.assertIn("WARN: CONFIG_CONSUMER DEV", client.user_io.out)
        self.assertNotIn("WARN: CONFIG_CONSUMER OTHER", client.user_io.out)
        self.assertNotIn("WARN: BUILD_CONSUMER DEV", client.user_io.out)
        self.assertNotIn("WARN: BUILD_CONSUMER OTHER", client.user_io.out)

        client.run("build")
        conaninfo = load(os.path.join(client.current_folder, "conaninfo.txt"))
        self.assertIn("[scope]    dev=True    Hello:other=False",
                      "".join(conaninfo.splitlines()))
        self.assertNotIn("WARN: DEP DEV", client.user_io.out)
        self.assertNotIn("WARN: DEP OTHER", client.user_io.out)
        self.assertNotIn("WARN: CONFIG_CONSUMER DEV", client.user_io.out)
        self.assertNotIn("WARN: CONFIG_CONSUMER OTHER", client.user_io.out)
        self.assertIn("WARN: BUILD_CONSUMER DEV", client.user_io.out)
        self.assertNotIn("WARN: BUILD_CONSUMER OTHER", client.user_io.out)
>>>>>>> 15fdd336

    def conan_scopes_pattern_test(self):
        client = TestClient()
        conanfile = '''
from conans import ConanFile

class HelloConan(ConanFile):
    name = "Hello"
    version = "0.1"
    def build(self):
        if self.scope.dev:
            self.output.warn("DEP DEV")
        if self.scope.other:
            self.output.warn("DEP OTHER")
        '''
        files = {}
        files["conanfile.py"] = conanfile
        client.save(files)
        client.run("export lasote/stable")
        conanfile = '''
from conans import ConanFile

class HelloConan(ConanFile):
    requires = "Hello/0.1@lasote/stable"
    def config(self):
        if self.scope.dev:
            self.output.warn("CONFIG_CONSUMER DEV")
        if self.scope.other:
            self.output.warn("CONFIG_CONSUMER OTHER")
    def build(self):
        if self.scope.dev:
            self.output.warn("BUILD_CONSUMER DEV")
        if self.scope.other:
            self.output.warn("BUILD_CONSUMER OTHER")
        '''
        files["conanfile.py"] = conanfile
        client.save(files, clean_first=True)

        client.run("install --build")

        self.assertNotIn("WARN: DEP DEV", client.user_io.out)
        self.assertNotIn("WARN: DEP OTHER", client.user_io.out)
        self.assertIn("WARN: CONFIG_CONSUMER DEV", client.user_io.out)
        self.assertNotIn("WARN: CONFIG_CONSUMER OTHER", client.user_io.out)
        self.assertNotIn("WARN: BUILD_CONSUMER DEV", client.user_io.out)
        self.assertNotIn("WARN: BUILD_CONSUMER OTHER", client.user_io.out)

<<<<<<< HEAD
        for command in ("install --build -sc ALL:other=True", "install --build"):
            client.run(command)
            conaninfo = load(os.path.join(client.current_folder, "conaninfo.txt"))
            self.assertIn("[scope]dev=TrueALL:other=True",
                          "".join(conaninfo.splitlines()))
            self.assertNotIn("WARN: DEP DEV", client.user_io.out)
            self.assertIn("WARN: DEP OTHER", client.user_io.out)
            self.assertIn("WARN: CONFIG_CONSUMER DEV", client.user_io.out)
            self.assertIn("WARN: CONFIG_CONSUMER OTHER", client.user_io.out)
            self.assertNotIn("WARN: BUILD_CONSUMER DEV", client.user_io.out)
            self.assertNotIn("WARN: BUILD_CONSUMER OTHER", client.user_io.out)
=======
        client.run("install --build -sc ALL:other=True")
        conaninfo = load(os.path.join(client.current_folder, "conaninfo.txt"))
        self.assertIn("[scope]    dev=True    ALL:other=True",
                      "".join(conaninfo.splitlines()))
        self.assertNotIn("WARN: DEP DEV", client.user_io.out)
        self.assertIn("WARN: DEP OTHER", client.user_io.out)
        self.assertIn("WARN: CONFIG_CONSUMER DEV", client.user_io.out)
        self.assertIn("WARN: CONFIG_CONSUMER OTHER", client.user_io.out)
        self.assertNotIn("WARN: BUILD_CONSUMER DEV", client.user_io.out)
        self.assertNotIn("WARN: BUILD_CONSUMER OTHER", client.user_io.out)
>>>>>>> 15fdd336

    def conan_dev_requires_test(self):
        client = TestClient()
        conanfile = '''
from conans import ConanFile

class HelloConan(ConanFile):
    name = "Base"
    version = "0.1"
'''
        files = {}
        files["conanfile.py"] = conanfile
        client.save(files)
        client.run("export lasote/stable")
        conanfile = '''
from conans import ConanFile

class HelloConan(ConanFile):
    dev_requires = "Base/0.1@lasote/stable"
    name = "Hello"
    version = "0.1"
'''
        files = {}
        files["conanfile.py"] = conanfile
        client.save(files)
        client.run("export lasote/stable")
        conanfile = '''
from conans import ConanFile

class HelloConan(ConanFile):
    dev_requires = "Hello/0.1@lasote/stable"
        '''
        files["conanfile.py"] = conanfile
        client.save(files, clean_first=True)

        client.run("install --build")
        self.assertIn("Hello/0.1@lasote/stable:5ab84d6acfe1f23c4fae0ab88f26e3a396351ac9",
                      client.user_io.out)
        self.assertNotIn("Base/0.1@lasote/stable", client.user_io.out)
        client.run("install --build -sc dev=False")
        self.assertNotIn("Hello/0.1@lasote/stable", client.user_io.out)
        self.assertNotIn("Base/0.1@lasote/stable", client.user_io.out)
        client.run("install --build -sc dev=True -sc Hello:dev=True")
        self.assertIn("Hello/0.1@lasote/stable:5ab84d6acfe1f23c4fae0ab88f26e3a396351ac9",
                      client.user_io.out)
        self.assertIn("Base/0.1@lasote/stable", client.user_io.out)<|MERGE_RESOLUTION|>--- conflicted
+++ resolved
@@ -104,73 +104,9 @@
         self.assertNotIn("WARN: BUILD_CONSUMER DEV", client.user_io.out)
         self.assertNotIn("WARN: BUILD_CONSUMER OTHER", client.user_io.out)
 
-<<<<<<< HEAD
-        for command in ("install --build -sc other=True", "install --build"):
-            client.run(command)
-            conaninfo = load(os.path.join(client.current_folder, "conaninfo.txt"))
-            self.assertIn("[scope]dev=Trueother=True", "".join(conaninfo.splitlines()))
-            self.assertIn("dev=True, other=True", client.user_io.out)
-            self.assertNotIn("WARN: DEP DEV", client.user_io.out)
-            self.assertNotIn("WARN: DEP OTHER", client.user_io.out)
-            self.assertIn("WARN: CONFIG_CONSUMER DEV", client.user_io.out)
-            self.assertIn("WARN: CONFIG_CONSUMER OTHER", client.user_io.out)
-            self.assertNotIn("WARN: BUILD_CONSUMER DEV", client.user_io.out)
-            self.assertNotIn("WARN: BUILD_CONSUMER OTHER", client.user_io.out)
-
-        for command in ("install --build -sc Hello:dev=True", "install --build"):
-            client.run(command)
-            conaninfo = load(os.path.join(client.current_folder, "conaninfo.txt"))
-            self.assertIn("[scope]dev=Trueother=TrueHello:dev=True",
-                          "".join(conaninfo.splitlines()))
-            self.assertIn("WARN: DEP DEV", client.user_io.out)
-            self.assertNotIn("WARN: DEP OTHER", client.user_io.out)
-            self.assertIn("WARN: CONFIG_CONSUMER DEV", client.user_io.out)
-            self.assertIn("WARN: CONFIG_CONSUMER OTHER", client.user_io.out)
-            self.assertNotIn("WARN: BUILD_CONSUMER DEV", client.user_io.out)
-            self.assertNotIn("WARN: BUILD_CONSUMER OTHER", client.user_io.out)
-
-        for command in ("install --build -sc Hello:other=True", "install --build"):
-            client.run(command)
-            conaninfo = load(os.path.join(client.current_folder, "conaninfo.txt"))
-            self.assertIn("[scope]dev=Trueother=True"
-                          "Hello:dev=TrueHello:other=True",
-                          "".join(conaninfo.splitlines()))
-            self.assertIn("WARN: DEP DEV", client.user_io.out)
-            self.assertIn("WARN: DEP OTHER", client.user_io.out)
-            self.assertIn("WARN: CONFIG_CONSUMER DEV", client.user_io.out)
-            self.assertIn("WARN: CONFIG_CONSUMER OTHER", client.user_io.out)
-            self.assertNotIn("WARN: BUILD_CONSUMER DEV", client.user_io.out)
-            self.assertNotIn("WARN: BUILD_CONSUMER OTHER", client.user_io.out)
-
-        for command in ("install --build -sc Hello:other=False", "install --build"):
-            client.run(command)
-            conaninfo = load(os.path.join(client.current_folder, "conaninfo.txt"))
-            self.assertIn("[scope]dev=Trueother=True"
-                          "Hello:dev=TrueHello:other=False",
-                          "".join(conaninfo.splitlines()))
-            self.assertIn("WARN: DEP DEV", client.user_io.out)
-            self.assertNotIn("WARN: DEP OTHER", client.user_io.out)
-            self.assertIn("WARN: CONFIG_CONSUMER DEV", client.user_io.out)
-            self.assertIn("WARN: CONFIG_CONSUMER OTHER", client.user_io.out)
-            self.assertNotIn("WARN: BUILD_CONSUMER DEV", client.user_io.out)
-            self.assertNotIn("WARN: BUILD_CONSUMER OTHER", client.user_io.out)
-
-        for command in ("build", ):
-            client.run(command)
-            conaninfo = load(os.path.join(client.current_folder, "conaninfo.txt"))
-            self.assertIn("[scope]dev=Trueother=True"
-                          "Hello:dev=TrueHello:other=False",
-                          "".join(conaninfo.splitlines()))
-            self.assertNotIn("WARN: DEP DEV", client.user_io.out)
-            self.assertNotIn("WARN: DEP OTHER", client.user_io.out)
-            self.assertNotIn("WARN: CONFIG_CONSUMER DEV", client.user_io.out)
-            self.assertNotIn("WARN: CONFIG_CONSUMER OTHER", client.user_io.out)
-            self.assertIn("WARN: BUILD_CONSUMER DEV", client.user_io.out)
-            self.assertIn("WARN: BUILD_CONSUMER OTHER", client.user_io.out)
-=======
         client.run("install --build -sc other=True")
         conaninfo = load(os.path.join(client.current_folder, "conaninfo.txt"))
-        self.assertIn("[scope]    dev=True    other=True", "".join(conaninfo.splitlines()))
+        self.assertIn("[scope]dev=Trueother=True", "".join(conaninfo.splitlines()))
         self.assertIn("dev=True, other=True", client.user_io.out)
         self.assertNotIn("WARN: DEP DEV", client.user_io.out)
         self.assertNotIn("WARN: DEP OTHER", client.user_io.out)
@@ -181,7 +117,7 @@
 
         client.run("install --build -sc Hello:dev=True")
         conaninfo = load(os.path.join(client.current_folder, "conaninfo.txt"))
-        self.assertIn("[scope]    dev=True    Hello:dev=True",
+        self.assertIn("[scope]dev=TrueHello:dev=True",
                       "".join(conaninfo.splitlines()))
         self.assertIn("WARN: DEP DEV", client.user_io.out)
         self.assertNotIn("WARN: DEP OTHER", client.user_io.out)
@@ -192,7 +128,7 @@
 
         client.run("install --build -sc Hello:other=True")
         conaninfo = load(os.path.join(client.current_folder, "conaninfo.txt"))
-        self.assertIn("[scope]    dev=True    Hello:other=True",
+        self.assertIn("[scope]dev=TrueHello:other=True",
                       "".join(conaninfo.splitlines()))
         self.assertNotIn("WARN: DEP DEV", client.user_io.out)
         self.assertIn("WARN: DEP OTHER", client.user_io.out)
@@ -203,7 +139,7 @@
 
         client.run("install --build -sc Hello:other=False")
         conaninfo = load(os.path.join(client.current_folder, "conaninfo.txt"))
-        self.assertIn("[scope]    dev=True    Hello:other=False",
+        self.assertIn("[scope]dev=TrueHello:other=False",
                       "".join(conaninfo.splitlines()))
         self.assertNotIn("WARN: DEP DEV", client.user_io.out)
         self.assertNotIn("WARN: DEP OTHER", client.user_io.out)
@@ -214,7 +150,7 @@
 
         client.run("build")
         conaninfo = load(os.path.join(client.current_folder, "conaninfo.txt"))
-        self.assertIn("[scope]    dev=True    Hello:other=False",
+        self.assertIn("[scope]dev=TrueHello:other=False",
                       "".join(conaninfo.splitlines()))
         self.assertNotIn("WARN: DEP DEV", client.user_io.out)
         self.assertNotIn("WARN: DEP OTHER", client.user_io.out)
@@ -222,7 +158,6 @@
         self.assertNotIn("WARN: CONFIG_CONSUMER OTHER", client.user_io.out)
         self.assertIn("WARN: BUILD_CONSUMER DEV", client.user_io.out)
         self.assertNotIn("WARN: BUILD_CONSUMER OTHER", client.user_io.out)
->>>>>>> 15fdd336
 
     def conan_scopes_pattern_test(self):
         client = TestClient()
@@ -270,22 +205,9 @@
         self.assertNotIn("WARN: BUILD_CONSUMER DEV", client.user_io.out)
         self.assertNotIn("WARN: BUILD_CONSUMER OTHER", client.user_io.out)
 
-<<<<<<< HEAD
-        for command in ("install --build -sc ALL:other=True", "install --build"):
-            client.run(command)
-            conaninfo = load(os.path.join(client.current_folder, "conaninfo.txt"))
-            self.assertIn("[scope]dev=TrueALL:other=True",
-                          "".join(conaninfo.splitlines()))
-            self.assertNotIn("WARN: DEP DEV", client.user_io.out)
-            self.assertIn("WARN: DEP OTHER", client.user_io.out)
-            self.assertIn("WARN: CONFIG_CONSUMER DEV", client.user_io.out)
-            self.assertIn("WARN: CONFIG_CONSUMER OTHER", client.user_io.out)
-            self.assertNotIn("WARN: BUILD_CONSUMER DEV", client.user_io.out)
-            self.assertNotIn("WARN: BUILD_CONSUMER OTHER", client.user_io.out)
-=======
         client.run("install --build -sc ALL:other=True")
         conaninfo = load(os.path.join(client.current_folder, "conaninfo.txt"))
-        self.assertIn("[scope]    dev=True    ALL:other=True",
+        self.assertIn("[scope]dev=TrueALL:other=True",
                       "".join(conaninfo.splitlines()))
         self.assertNotIn("WARN: DEP DEV", client.user_io.out)
         self.assertIn("WARN: DEP OTHER", client.user_io.out)
@@ -293,7 +215,6 @@
         self.assertIn("WARN: CONFIG_CONSUMER OTHER", client.user_io.out)
         self.assertNotIn("WARN: BUILD_CONSUMER DEV", client.user_io.out)
         self.assertNotIn("WARN: BUILD_CONSUMER OTHER", client.user_io.out)
->>>>>>> 15fdd336
 
     def conan_dev_requires_test(self):
         client = TestClient()
