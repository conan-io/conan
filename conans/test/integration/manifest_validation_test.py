--- conflicted
+++ resolved
@@ -231,21 +231,10 @@
         info_content += "# Dummy string"
         save(info, info_content)
         package_folder = client.paths.package(package_reference)
-<<<<<<< HEAD
-        manifest = FileTreeManifest.loads(load(os.path.join(package_folder,
-                                                            CONAN_MANIFEST)))
-        manifest.file_sums["conaninfo.txt"] = md5(info_content)
-        save(client.paths.digestfile_package(package_reference), str(manifest))
-
-        manifest = FileTreeManifest.loads(load(os.path.join(package_folder,
-                                                            CONAN_MANIFEST)))
-=======
         manifest = FileTreeManifest.loads(load(os.path.join(package_folder, CONAN_MANIFEST)))
         manifest.file_sums["conaninfo.txt"] = md5(info_content)
         save(client.paths.digestfile_package(package_reference), str(manifest))
 
-        manifest = FileTreeManifest.loads(load(os.path.join(package_folder, CONAN_MANIFEST)))
->>>>>>> 1b78df97
         client.run("upload %s --all" % str(self.reference))
 
         # now verify, with update
