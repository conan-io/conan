--- conflicted
+++ resolved
@@ -137,11 +137,7 @@
                       client.out)
 
         client.run("install --reference=hello0/0.0@lasote/stable --update -r default")
-<<<<<<< HEAD
-        self.assertIn("hello0/0.0@lasote/stable#f49dd3f4009e57f521520364d8468757 - Cache",
-=======
-        self.assertIn("hello0/0.0@lasote/stable#4963e851819c02f9578b9d6bcecd01aa - Newer",
->>>>>>> 60d16848
+        self.assertIn("hello0/0.0@lasote/stable#f49dd3f4009e57f521520364d8468757 - Newer",
                       client.out)
 
         sleep(1)  # For timestamp and updates checks
