--- conflicted
+++ resolved
@@ -9,7 +9,7 @@
 from conans.paths import CONANFILE
 from conans.server.revision_list import RevisionList
 from conans.test.assets.genconanfile import GenConanfile
-from conans.test.utils.tools import TestClient, TestServer, NO_SETTINGS_PACKAGE_ID
+from conans.test.utils.tools import TestClient, TestServer
 
 
 class ExportsSourcesMissingTest(unittest.TestCase):
@@ -68,13 +68,7 @@
         latest_prev = client.get_latest_prev("pkg/1.0")
         self.assertIn(f"{latest_prev.ref.full_str()}: None", client.out)
         client.run("remote list_pref pkg/1.0 --no-remote")
-<<<<<<< HEAD
-        self.assertIn(
-            f"pkg/1.0#f3367e0e7d170aa12abccb175fee5f97:{NO_SETTINGS_PACKAGE_ID}#cf924fbb5ed463b8bb960cf3a4ad4f3a: None",
-            client.out)
-=======
         self.assertIn(f"{latest_prev.full_str()}: None", client.out)
->>>>>>> 15a54c36
 
     @staticmethod
     def _create(client, number, version, modifier=""):
@@ -156,10 +150,6 @@
         latest_rrev = client_b.cache.get_latest_rrev(ConanFileReference.loads("Hello0/0.0@lasote/stable"))
         self.assertIn(f"{latest_rrev.full_str()}: default", client_b.out)
 
-<<<<<<< HEAD
-    @pytest.mark.xfail(reason="cache2.0 conan info and update revisit")
-=======
->>>>>>> 15a54c36
     def test_conan_install_update(self):
         """
         Checks conan install --update works only with the remote associated
