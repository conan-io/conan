import re
import unittest
from collections import OrderedDict

import time
from mock import patch

from conans.model.ref import ConanFileReference
from conans.server.revision_list import RevisionList
from conans.test.assets.genconanfile import GenConanfile
from conans.test.utils.tools import NO_SETTINGS_PACKAGE_ID, TestClient, TestServer


class RemoteChecksTest(unittest.TestCase):

<<<<<<< HEAD
    def test_multiple_remotes_single_upload(self):
        servers = OrderedDict([("server1", TestServer()),
                               ("server2", TestServer())])
        client = TestClient(servers=servers, inputs=2*["admin", "password"])
        conanfile = GenConanfile().with_setting("build_type")
        client.save({"conanfile.py": conanfile})
        client.run("create . Pkg/0.1@lasote/testing -s build_type=Release")
        client.run("create . Pkg2/0.1@lasote/testing -s build_type=Release")
        client.run("remote add_ref Pkg/0.1@lasote/testing server1")
        client.run("remote add_ref Pkg2/0.1@lasote/testing server2")
        client.run("upload Pkg* --all --confirm")
        self.assertIn("Uploading Pkg/0.1@lasote/testing to remote 'server1'", client.out)
        self.assertIn("Uploading Pkg2/0.1@lasote/testing to remote 'server2'", client.out)

    def test_binary_packages_mixed(self):
        servers = OrderedDict([("server1", TestServer()),
                               ("server2", TestServer()),
                               ("server3", TestServer())])
        client = TestClient(servers=servers, inputs=2*["admin", "password"])
        conanfile = """from conans import ConanFile
class Pkg(ConanFile):
    settings = "build_type"
    """
        client.save({"conanfile.py": conanfile})
        client.run("create . Pkg/0.1@lasote/testing -s build_type=Release")
        package_id_release = re.search(r"Pkg/0.1@lasote/testing:(\S+)", str(client.out)).group(1)
        the_time = time.time()
        with patch.object(RevisionList, '_now', return_value=the_time):
            client.run("upload Pkg* --all -r=server1 --confirm")

        # Built type Debug only in server2
        client.run('remove -f "*"')
        client.run("create . Pkg/0.1@lasote/testing -s build_type=Debug")
        package_id_debug = re.search(r"Pkg/0.1@lasote/testing:(\S+)", str(client.out)).group(1)
        # the revision in server2 will have a date that's older
        the_time = the_time - 10
        with patch.object(RevisionList, '_now', return_value=the_time):
            client.run("upload Pkg* --all -r=server2 --confirm")

        # Remove all, install a package for debug
        client.run('remove -f "*"')
        # If revision it is able to fetch the binary from server2
        client.run('install Pkg/0.1@lasote/testing -s build_type=Debug')
        # Force binary from server2
        client.run('install Pkg/0.1@lasote/testing -s build_type=Debug -r server2')

        # Check registry, we will have the recipe from server1 because it had a newer date
        # as we did not specify remote when installing conan checked all the latest revisions
        # for each server and took the latest
        ref = "Pkg/0.1@lasote/testing"
        rrev = "1b25ee13ed28ed6349426f272e44a1da"
        pref = f"%s#1b25ee13ed28ed6349426f272e44a1da:{package_id_debug}#2c2736de567a6e278851c9eebfd26fdb" % ref
        client.run("remote list_ref")
        self.assertIn(f"{ref}#{rrev}: server1", client.out)

        client.run("remote list_pref Pkg/0.1@lasote/testing")
        self.assertIn("%s: server2" % pref, client.out)
        # Use another client to update the server2 binary and server1 recipe
        client2 = TestClient(servers=servers, inputs=2*["admin", "password"])
        conanfile = """from conans import ConanFile, tools
class Pkg(ConanFile):
    settings = "build_type"

    def package(self):
        tools.save("myfile.lib", "fake")
    """
        client2.save({"conanfile.py": conanfile})
        client2.run("create . Pkg/0.1@lasote/testing -s build_type=Debug")
        the_time = time.time()
        with patch.object(RevisionList, '_now', return_value=the_time):
            client2.run("upload Pkg/0.1@lasote/testing --all")
        self.assertIn("Uploading Pkg/0.1@lasote/testing to remote 'server1'", client2.out)
        # The upload is not done to server2 because in client2 we don't have the registry
        # with the entry
        self.assertIn(f"Uploading package 1/1: {package_id_debug} to 'server1'", client2.out)

        ref2 = "Pkg/0.1@lasote/testing"
        rrev2 = "2f81612204de158d4448529e554ffdd6"
        pref2 = f"%s#2f81612204de158d4448529e554ffdd6:{package_id_debug}#2c2736de567a6e278851c9eebfd26fdb" % ref
        # Now the reference is associated with server1
        client2.run("remote list_ref")
        self.assertIn(f"{ref2}#{rrev2}: server1", client2.out)

        client2.run("remote list_pref Pkg/0.1@lasote/testing")
        self.assertIn("%s: server1" % pref2, client2.out)

        # Force upload to server2
        the_time = the_time + 100
        with patch.object(RevisionList, '_now', return_value=the_time):
            client2.run("upload Pkg/0.1@lasote/testing --all -r server2")
        # An upload doesn't modify a registry, so still server1
        client2.run("remote list_ref")
        self.assertIn(f"{ref2}#{rrev2}: server1", client2.out)

        client2.run("remote list_pref Pkg/0.1@lasote/testing")
        self.assertIn("%s: server1" % pref2, client2.out)

        # Now go back to client and update, confirm that recipe=> server1, package=> server2
        client.run("remote list_ref")
        self.assertIn(f"{ref}#{rrev}: server1", client.out)
        client.run("remote list_pref Pkg/0.1@lasote/testing")
        self.assertIn("%s: server2" % pref, client.out)

        # install --update will both recipe and binary from server2 (the latest)
        client.run('install Pkg/0.1@lasote/testing -s build_type=Debug --update')
        self.assertIn("Pkg/0.1@lasote/testing: Retrieving from remote 'server2'...", client.out)
        self.assertIn("Pkg/0.1@lasote/testing: Retrieving package "
                      f"{package_id_debug} from remote 'server2' ", client.out)

        # Export new recipe, it should be non associated
        conanfile = """from conans import ConanFile, tools
class Pkg(ConanFile):
    settings = "build_type"

    def package(self):
        tools.save("myfile.lib", "fake2")
    """
        client2.save({"conanfile.py": conanfile})
        client.run("create . Pkg/0.1@lasote/testing -s build_type=Debug")
        client.run("remote list_ref")
        # FIXME: Conan 2.0 the package should be cleared from the registry after a create
        self.assertIn("Pkg/0.1@lasote/testing", client.out)

=======
>>>>>>> cdd0ca52
    def test_binary_defines_remote(self):
        servers = OrderedDict([("server1", TestServer()),
                               ("server2", TestServer()),
                               ("server3", TestServer())])
        client = TestClient(servers=servers, inputs=3*["admin", "password"])
        conanfile = """from conans import ConanFile
class Pkg(ConanFile):
    pass"""
        client.save({"conanfile.py": conanfile})
        client.run("create . Pkg/0.1@lasote/testing")
        client.run("upload Pkg* --all -r=server1 --confirm")
        client.run("upload Pkg* --all -r=server2 --confirm")

        # It takes the default remote
        client.run("remove * -f")

        # Exported recipe gets binary from default remote
        client.run("export . Pkg/0.1@lasote/testing")
        client.run("install Pkg/0.1@lasote/testing")
        self.assertIn("Pkg/0.1@lasote/testing from local cache - Cache", client.out)
        self.assertIn("Pkg/0.1@lasote/testing:%s - Download" % NO_SETTINGS_PACKAGE_ID,
                      client.out)
        self.assertIn("Pkg/0.1@lasote/testing: Retrieving package "
                      "%s from remote 'server1'" % NO_SETTINGS_PACKAGE_ID, client.out)

        # Explicit remote also defines the remote
        client.run("remove * -f")
        client.run("export . Pkg/0.1@lasote/testing")
        client.run("install Pkg/0.1@lasote/testing -r=server2")
        self.assertIn("Pkg/0.1@lasote/testing from local cache - Cache", client.out)
        self.assertIn("Pkg/0.1@lasote/testing:%s - Download" % NO_SETTINGS_PACKAGE_ID,
                      client.out)
        self.assertIn("Pkg/0.1@lasote/testing: Retrieving package "
                      "%s from remote 'server2'" % NO_SETTINGS_PACKAGE_ID, client.out)

        # Ordered search of binary works
        client.run("remove * -f")
        client.run("remove * -f -r=server1")
        client.run("export . Pkg/0.1@lasote/testing")
        client.run("install Pkg/0.1@lasote/testing")
        self.assertIn("Pkg/0.1@lasote/testing from local cache - Cache", client.out)
        self.assertIn("Pkg/0.1@lasote/testing:%s - Download" % NO_SETTINGS_PACKAGE_ID, client.out)
        self.assertIn("Pkg/0.1@lasote/testing: Retrieving package "
                      "%s from remote 'server2'" % NO_SETTINGS_PACKAGE_ID, client.out)

        # Download recipe and binary from the remote2 by iterating
        client.run("remove * -f")
        client.run("remove * -f -r=server1")
        client.run("install Pkg/0.1@lasote/testing")
        self.assertIn("Pkg/0.1@lasote/testing from 'server2' - Downloaded", client.out)
        self.assertIn("Pkg/0.1@lasote/testing:%s - Download" % NO_SETTINGS_PACKAGE_ID, client.out)
        self.assertIn("Pkg/0.1@lasote/testing: Retrieving package "
                      "%s from remote 'server2'" % NO_SETTINGS_PACKAGE_ID, client.out)

    def test_binaries_from_different_remotes(self):
        servers = OrderedDict()
        servers["server1"] = TestServer()
        servers["server2"] = TestServer()
        client = TestClient(servers=servers, inputs=2*["admin", "password"])
        conanfile = """from conans import ConanFile
class Pkg(ConanFile):
    options = {"opt": [1, 2, 3]}
"""
        client.save({"conanfile.py": conanfile})
        client.run("create . Pkg/0.1@lasote/testing -o Pkg:opt=1")
        client.run("upload Pkg* --all -r=server1 --confirm")
        client.run("remove * -p -f")
        client.run("create . Pkg/0.1@lasote/testing -o Pkg:opt=2")
        package_id2 = re.search(r"Pkg/0.1@lasote/testing:(\S+)", str(client.out)).group(1)
        client.run("upload Pkg* --all -r=server2 --confirm")
        client.run("remove * -p -f")

        # recipe is cached, takes binary from server2
        client.run("install Pkg/0.1@lasote/testing -o Pkg:opt=2 -r=server2")
        self.assertIn("Pkg/0.1@lasote/testing from local cache - Cache", client.out)
        self.assertIn(f"Pkg/0.1@lasote/testing:{package_id2} - Download", client.out)
        self.assertIn(f"Pkg/0.1@lasote/testing: Retrieving package {package_id2} "
                      "from remote 'server2'", client.out)

        # Nothing to update
        client.run("install Pkg/0.1@lasote/testing -o Pkg:opt=2 -r=server2 -u")
        self.assertIn("Pkg/0.1@lasote/testing from 'server2' - Cache", client.out)
        self.assertIn(f"Pkg/0.1@lasote/testing:{package_id2} - Cache",
                      client.out)

        # Build missing
        client.run("install Pkg/0.1@lasote/testing -o Pkg:opt=3 -r=server2", assert_error=True)
        self.assertIn("ERROR: Missing prebuilt package for 'Pkg/0.1@lasote/testing'", client.out)

        client.run("install Pkg/0.1@lasote/testing -o Pkg:opt=3", assert_error=True)
        self.assertIn("ERROR: Missing prebuilt package for 'Pkg/0.1@lasote/testing'", client.out)<|MERGE_RESOLUTION|>--- conflicted
+++ resolved
@@ -2,143 +2,11 @@
 import unittest
 from collections import OrderedDict
 
-import time
-from mock import patch
-
-from conans.model.ref import ConanFileReference
-from conans.server.revision_list import RevisionList
-from conans.test.assets.genconanfile import GenConanfile
 from conans.test.utils.tools import NO_SETTINGS_PACKAGE_ID, TestClient, TestServer
 
 
 class RemoteChecksTest(unittest.TestCase):
 
-<<<<<<< HEAD
-    def test_multiple_remotes_single_upload(self):
-        servers = OrderedDict([("server1", TestServer()),
-                               ("server2", TestServer())])
-        client = TestClient(servers=servers, inputs=2*["admin", "password"])
-        conanfile = GenConanfile().with_setting("build_type")
-        client.save({"conanfile.py": conanfile})
-        client.run("create . Pkg/0.1@lasote/testing -s build_type=Release")
-        client.run("create . Pkg2/0.1@lasote/testing -s build_type=Release")
-        client.run("remote add_ref Pkg/0.1@lasote/testing server1")
-        client.run("remote add_ref Pkg2/0.1@lasote/testing server2")
-        client.run("upload Pkg* --all --confirm")
-        self.assertIn("Uploading Pkg/0.1@lasote/testing to remote 'server1'", client.out)
-        self.assertIn("Uploading Pkg2/0.1@lasote/testing to remote 'server2'", client.out)
-
-    def test_binary_packages_mixed(self):
-        servers = OrderedDict([("server1", TestServer()),
-                               ("server2", TestServer()),
-                               ("server3", TestServer())])
-        client = TestClient(servers=servers, inputs=2*["admin", "password"])
-        conanfile = """from conans import ConanFile
-class Pkg(ConanFile):
-    settings = "build_type"
-    """
-        client.save({"conanfile.py": conanfile})
-        client.run("create . Pkg/0.1@lasote/testing -s build_type=Release")
-        package_id_release = re.search(r"Pkg/0.1@lasote/testing:(\S+)", str(client.out)).group(1)
-        the_time = time.time()
-        with patch.object(RevisionList, '_now', return_value=the_time):
-            client.run("upload Pkg* --all -r=server1 --confirm")
-
-        # Built type Debug only in server2
-        client.run('remove -f "*"')
-        client.run("create . Pkg/0.1@lasote/testing -s build_type=Debug")
-        package_id_debug = re.search(r"Pkg/0.1@lasote/testing:(\S+)", str(client.out)).group(1)
-        # the revision in server2 will have a date that's older
-        the_time = the_time - 10
-        with patch.object(RevisionList, '_now', return_value=the_time):
-            client.run("upload Pkg* --all -r=server2 --confirm")
-
-        # Remove all, install a package for debug
-        client.run('remove -f "*"')
-        # If revision it is able to fetch the binary from server2
-        client.run('install Pkg/0.1@lasote/testing -s build_type=Debug')
-        # Force binary from server2
-        client.run('install Pkg/0.1@lasote/testing -s build_type=Debug -r server2')
-
-        # Check registry, we will have the recipe from server1 because it had a newer date
-        # as we did not specify remote when installing conan checked all the latest revisions
-        # for each server and took the latest
-        ref = "Pkg/0.1@lasote/testing"
-        rrev = "1b25ee13ed28ed6349426f272e44a1da"
-        pref = f"%s#1b25ee13ed28ed6349426f272e44a1da:{package_id_debug}#2c2736de567a6e278851c9eebfd26fdb" % ref
-        client.run("remote list_ref")
-        self.assertIn(f"{ref}#{rrev}: server1", client.out)
-
-        client.run("remote list_pref Pkg/0.1@lasote/testing")
-        self.assertIn("%s: server2" % pref, client.out)
-        # Use another client to update the server2 binary and server1 recipe
-        client2 = TestClient(servers=servers, inputs=2*["admin", "password"])
-        conanfile = """from conans import ConanFile, tools
-class Pkg(ConanFile):
-    settings = "build_type"
-
-    def package(self):
-        tools.save("myfile.lib", "fake")
-    """
-        client2.save({"conanfile.py": conanfile})
-        client2.run("create . Pkg/0.1@lasote/testing -s build_type=Debug")
-        the_time = time.time()
-        with patch.object(RevisionList, '_now', return_value=the_time):
-            client2.run("upload Pkg/0.1@lasote/testing --all")
-        self.assertIn("Uploading Pkg/0.1@lasote/testing to remote 'server1'", client2.out)
-        # The upload is not done to server2 because in client2 we don't have the registry
-        # with the entry
-        self.assertIn(f"Uploading package 1/1: {package_id_debug} to 'server1'", client2.out)
-
-        ref2 = "Pkg/0.1@lasote/testing"
-        rrev2 = "2f81612204de158d4448529e554ffdd6"
-        pref2 = f"%s#2f81612204de158d4448529e554ffdd6:{package_id_debug}#2c2736de567a6e278851c9eebfd26fdb" % ref
-        # Now the reference is associated with server1
-        client2.run("remote list_ref")
-        self.assertIn(f"{ref2}#{rrev2}: server1", client2.out)
-
-        client2.run("remote list_pref Pkg/0.1@lasote/testing")
-        self.assertIn("%s: server1" % pref2, client2.out)
-
-        # Force upload to server2
-        the_time = the_time + 100
-        with patch.object(RevisionList, '_now', return_value=the_time):
-            client2.run("upload Pkg/0.1@lasote/testing --all -r server2")
-        # An upload doesn't modify a registry, so still server1
-        client2.run("remote list_ref")
-        self.assertIn(f"{ref2}#{rrev2}: server1", client2.out)
-
-        client2.run("remote list_pref Pkg/0.1@lasote/testing")
-        self.assertIn("%s: server1" % pref2, client2.out)
-
-        # Now go back to client and update, confirm that recipe=> server1, package=> server2
-        client.run("remote list_ref")
-        self.assertIn(f"{ref}#{rrev}: server1", client.out)
-        client.run("remote list_pref Pkg/0.1@lasote/testing")
-        self.assertIn("%s: server2" % pref, client.out)
-
-        # install --update will both recipe and binary from server2 (the latest)
-        client.run('install Pkg/0.1@lasote/testing -s build_type=Debug --update')
-        self.assertIn("Pkg/0.1@lasote/testing: Retrieving from remote 'server2'...", client.out)
-        self.assertIn("Pkg/0.1@lasote/testing: Retrieving package "
-                      f"{package_id_debug} from remote 'server2' ", client.out)
-
-        # Export new recipe, it should be non associated
-        conanfile = """from conans import ConanFile, tools
-class Pkg(ConanFile):
-    settings = "build_type"
-
-    def package(self):
-        tools.save("myfile.lib", "fake2")
-    """
-        client2.save({"conanfile.py": conanfile})
-        client.run("create . Pkg/0.1@lasote/testing -s build_type=Debug")
-        client.run("remote list_ref")
-        # FIXME: Conan 2.0 the package should be cleared from the registry after a create
-        self.assertIn("Pkg/0.1@lasote/testing", client.out)
-
-=======
->>>>>>> cdd0ca52
     def test_binary_defines_remote(self):
         servers = OrderedDict([("server1", TestServer()),
                                ("server2", TestServer()),
