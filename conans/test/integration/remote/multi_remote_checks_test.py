import re
import unittest
from collections import OrderedDict

from conans.test.utils.tools import NO_SETTINGS_PACKAGE_ID, TestClient, TestServer


class RemoteChecksTest(unittest.TestCase):

    def test_binary_defines_remote(self):
        servers = OrderedDict([("server1", TestServer()),
                               ("server2", TestServer()),
                               ("server3", TestServer())])
        client = TestClient(servers=servers, inputs=3*["admin", "password"])
        conanfile = """from conans import ConanFile
class Pkg(ConanFile):
    pass"""
        client.save({"conanfile.py": conanfile})
<<<<<<< HEAD
        client.run("create . pkg/0.1@lasote/testing")
        client.run("upload Pkg* -r=server1 --confirm")
        client.run("upload Pkg* -r=server2 --confirm")
=======
        client.run("create . --name=pkg --version=0.1 --user=lasote --channel=testing")
        client.run("upload Pkg* --all -r=server1 --confirm")
        client.run("upload Pkg* --all -r=server2 --confirm")
>>>>>>> 63a329c6

        # It takes the default remote
        client.run("remove * -f")

        # Exported recipe gets binary from default remote
        client.run("export . --name=pkg --version=0.1 --user=lasote --channel=testing")
        client.run("install --reference=pkg/0.1@lasote/testing")
        client.assert_listed_binary(
            {"pkg/0.1@lasote/testing": (NO_SETTINGS_PACKAGE_ID, "Download (server1)")})
        self.assertIn("pkg/0.1@lasote/testing: Retrieving package "
                      "%s from remote 'server1'" % NO_SETTINGS_PACKAGE_ID, client.out)

        # Explicit remote also defines the remote
        client.run("remove * -f")
        client.run("export . --name=pkg --version=0.1 --user=lasote --channel=testing")
        client.run("install --reference=pkg/0.1@lasote/testing -r=server2")
        client.assert_listed_binary(
            {"pkg/0.1@lasote/testing": (NO_SETTINGS_PACKAGE_ID, "Download (server2)")})
        self.assertIn("pkg/0.1@lasote/testing: Retrieving package "
                      "%s from remote 'server2'" % NO_SETTINGS_PACKAGE_ID, client.out)

        # Ordered search of binary works
        client.run("remove * -f")
        client.run("remove * -f -r=server1")
        client.run("export . --name=pkg --version=0.1 --user=lasote --channel=testing")
        client.run("install --reference=pkg/0.1@lasote/testing")
        client.assert_listed_binary(
            {"pkg/0.1@lasote/testing": (NO_SETTINGS_PACKAGE_ID, "Download (server2)")})
        self.assertIn("pkg/0.1@lasote/testing: Retrieving package "
                      "%s from remote 'server2'" % NO_SETTINGS_PACKAGE_ID, client.out)

        # Download recipe and binary from the remote2 by iterating
        client.run("remove * -f")
        client.run("remove * -f -r=server1")
        client.run("install --reference=pkg/0.1@lasote/testing")
        client.assert_listed_binary(
            {"pkg/0.1@lasote/testing": (NO_SETTINGS_PACKAGE_ID, "Download (server2)")})
        self.assertIn("pkg/0.1@lasote/testing: Retrieving package "
                      "%s from remote 'server2'" % NO_SETTINGS_PACKAGE_ID, client.out)

    def test_binaries_from_different_remotes(self):
        servers = OrderedDict()
        servers["server1"] = TestServer()
        servers["server2"] = TestServer()
        client = TestClient(servers=servers, inputs=2*["admin", "password"])
        conanfile = """from conans import ConanFile
class Pkg(ConanFile):
    options = {"opt": [1, 2, 3]}
"""
        client.save({"conanfile.py": conanfile})
<<<<<<< HEAD
        client.run("create . pkg/0.1@lasote/testing -o pkg:opt=1")
        client.run("upload pkg* -r=server1 --confirm")
=======
        client.run("create . --name=pkg --version=0.1 --user=lasote --channel=testing -o pkg:opt=1")
        client.run("upload pkg* --all -r=server1 --confirm")
>>>>>>> 63a329c6
        client.run("remove * -p -f")
        client.run("create . --name=pkg --version=0.1 --user=lasote --channel=testing -o pkg:opt=2")
        package_id2 = re.search(r"pkg/0.1@lasote/testing:(\S+)", str(client.out)).group(1)
        client.run("upload Pkg* -r=server2 --confirm")
        client.run("remove * -p -f")

        # recipe is cached, takes binary from server2
        client.run("install --reference=pkg/0.1@lasote/testing -o pkg:opt=2 -r=server2")
        client.assert_listed_binary({"pkg/0.1@lasote/testing": (package_id2, "Download (server2)")})
        self.assertIn(f"pkg/0.1@lasote/testing: Retrieving package {package_id2} "
                      "from remote 'server2'", client.out)

        # Nothing to update
        client.run("install --reference=pkg/0.1@lasote/testing -o pkg:opt=2 -r=server2 -u")
        client.assert_listed_binary({"pkg/0.1@lasote/testing": (package_id2, "Cache")})

        # Build missing
        client.run("install --reference=pkg/0.1@lasote/testing -o pkg:opt=3 -r=server2", assert_error=True)
        self.assertIn("ERROR: Missing prebuilt package for 'pkg/0.1@lasote/testing'", client.out)

        client.run("install --reference=pkg/0.1@lasote/testing -o pkg:opt=3", assert_error=True)
        self.assertIn("ERROR: Missing prebuilt package for 'pkg/0.1@lasote/testing'", client.out)<|MERGE_RESOLUTION|>--- conflicted
+++ resolved
@@ -16,15 +16,9 @@
 class Pkg(ConanFile):
     pass"""
         client.save({"conanfile.py": conanfile})
-<<<<<<< HEAD
-        client.run("create . pkg/0.1@lasote/testing")
+        client.run("create . --name=pkg --version=0.1 --user=lasote --channel=testing")
         client.run("upload Pkg* -r=server1 --confirm")
         client.run("upload Pkg* -r=server2 --confirm")
-=======
-        client.run("create . --name=pkg --version=0.1 --user=lasote --channel=testing")
-        client.run("upload Pkg* --all -r=server1 --confirm")
-        client.run("upload Pkg* --all -r=server2 --confirm")
->>>>>>> 63a329c6
 
         # It takes the default remote
         client.run("remove * -f")
@@ -75,13 +69,8 @@
     options = {"opt": [1, 2, 3]}
 """
         client.save({"conanfile.py": conanfile})
-<<<<<<< HEAD
-        client.run("create . pkg/0.1@lasote/testing -o pkg:opt=1")
+        client.run("create . --name=pkg --version=0.1 --user=lasote --channel=testing -o pkg:opt=1")
         client.run("upload pkg* -r=server1 --confirm")
-=======
-        client.run("create . --name=pkg --version=0.1 --user=lasote --channel=testing -o pkg:opt=1")
-        client.run("upload pkg* --all -r=server1 --confirm")
->>>>>>> 63a329c6
         client.run("remove * -p -f")
         client.run("create . --name=pkg --version=0.1 --user=lasote --channel=testing -o pkg:opt=2")
         package_id2 = re.search(r"pkg/0.1@lasote/testing:(\S+)", str(client.out)).group(1)
