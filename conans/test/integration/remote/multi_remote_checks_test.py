import unittest
from collections import OrderedDict

from conans.test.utils.tools import NO_SETTINGS_PACKAGE_ID, TestClient, TestServer


class RemoteChecksTest(unittest.TestCase):

    def test_binary_defines_remote(self):
        servers = OrderedDict([("server1", TestServer()),
                               ("server2", TestServer()),
                               ("server3", TestServer())])
        client = TestClient(servers=servers, inputs=3*["admin", "password"])
        conanfile = """from conans import ConanFile
class Pkg(ConanFile):
    pass"""
        client.save({"conanfile.py": conanfile})
        client.run("create . --name=pkg --version=0.1 --user=lasote --channel=testing")
        client.run("upload Pkg* -r=server1 --confirm")
        client.run("upload Pkg* -r=server2 --confirm")

        # It takes the default remote
        client.run("remove * -f")

        # Exported recipe gets binary from default remote
        client.run("export . --name=pkg --version=0.1 --user=lasote --channel=testing")
        client.run("install --reference=pkg/0.1@lasote/testing")
        client.assert_listed_binary(
            {"pkg/0.1@lasote/testing": (NO_SETTINGS_PACKAGE_ID, "Download (server1)")})
        self.assertIn("pkg/0.1@lasote/testing: Retrieving package "
                      "%s from remote 'server1'" % NO_SETTINGS_PACKAGE_ID, client.out)

        # Explicit remote also defines the remote
        client.run("remove * -f")
        client.run("export . --name=pkg --version=0.1 --user=lasote --channel=testing")
        client.run("install --reference=pkg/0.1@lasote/testing -r=server2")
        client.assert_listed_binary(
            {"pkg/0.1@lasote/testing": (NO_SETTINGS_PACKAGE_ID, "Download (server2)")})
        self.assertIn("pkg/0.1@lasote/testing: Retrieving package "
                      "%s from remote 'server2'" % NO_SETTINGS_PACKAGE_ID, client.out)

        # Ordered search of binary works
        client.run("remove * -f")
        client.run("remove * -f -r=server1")
        client.run("export . --name=pkg --version=0.1 --user=lasote --channel=testing")
        client.run("install --reference=pkg/0.1@lasote/testing")
        client.assert_listed_binary(
            {"pkg/0.1@lasote/testing": (NO_SETTINGS_PACKAGE_ID, "Download (server2)")})
        self.assertIn("pkg/0.1@lasote/testing: Retrieving package "
                      "%s from remote 'server2'" % NO_SETTINGS_PACKAGE_ID, client.out)

        # Download recipe and binary from the remote2 by iterating
        client.run("remove * -f")
        client.run("remove * -f -r=server1")
        client.run("install --reference=pkg/0.1@lasote/testing")
        client.assert_listed_binary(
            {"pkg/0.1@lasote/testing": (NO_SETTINGS_PACKAGE_ID, "Download (server2)")})
        self.assertIn("pkg/0.1@lasote/testing: Retrieving package "
                      "%s from remote 'server2'" % NO_SETTINGS_PACKAGE_ID, client.out)

    def test_binaries_from_different_remotes(self):
        servers = OrderedDict()
        servers["server1"] = TestServer()
        servers["server2"] = TestServer()
        client = TestClient(servers=servers, inputs=2*["admin", "password"])
        conanfile = """from conans import ConanFile
class Pkg(ConanFile):
    options = {"opt": [1, 2, 3]}
"""
        client.save({"conanfile.py": conanfile})
        client.run("create . --name=pkg --version=0.1 --user=lasote --channel=testing -o pkg:opt=1")
        client.run("upload pkg* -r=server1 --confirm")
        client.run("remove * -p -f")
        client.run("create . --name=pkg --version=0.1 --user=lasote --channel=testing -o pkg:opt=2")
<<<<<<< HEAD
        package_id2 = re.search(r"pkg/0.1@lasote/testing:(\S+)", str(client.out)).group(1)
        client.run("upload Pkg* -r=server2 --confirm")
=======
        package_id2 = client.created_package_id("pkg/0.1@lasote/testing")
        client.run("upload Pkg* --all -r=server2 --confirm")
>>>>>>> bc582624
        client.run("remove * -p -f")

        # recipe is cached, takes binary from server2
        client.run("install --reference=pkg/0.1@lasote/testing -o pkg:opt=2 -r=server2")
        client.assert_listed_binary({"pkg/0.1@lasote/testing": (package_id2, "Download (server2)")})
        self.assertIn(f"pkg/0.1@lasote/testing: Retrieving package {package_id2} "
                      "from remote 'server2'", client.out)

        # Nothing to update
        client.run("install --reference=pkg/0.1@lasote/testing -o pkg:opt=2 -r=server2 -u")
        client.assert_listed_binary({"pkg/0.1@lasote/testing": (package_id2, "Cache")})

        # Build missing
        client.run("install --reference=pkg/0.1@lasote/testing -o pkg:opt=3 -r=server2", assert_error=True)
        self.assertIn("ERROR: Missing prebuilt package for 'pkg/0.1@lasote/testing'", client.out)

        client.run("install --reference=pkg/0.1@lasote/testing -o pkg:opt=3", assert_error=True)
        self.assertIn("ERROR: Missing prebuilt package for 'pkg/0.1@lasote/testing'", client.out)<|MERGE_RESOLUTION|>--- conflicted
+++ resolved
@@ -72,13 +72,8 @@
         client.run("upload pkg* -r=server1 --confirm")
         client.run("remove * -p -f")
         client.run("create . --name=pkg --version=0.1 --user=lasote --channel=testing -o pkg:opt=2")
-<<<<<<< HEAD
-        package_id2 = re.search(r"pkg/0.1@lasote/testing:(\S+)", str(client.out)).group(1)
+        package_id2 = client.created_package_id("pkg/0.1@lasote/testing")
         client.run("upload Pkg* -r=server2 --confirm")
-=======
-        package_id2 = client.created_package_id("pkg/0.1@lasote/testing")
-        client.run("upload Pkg* --all -r=server2 --confirm")
->>>>>>> bc582624
         client.run("remove * -p -f")
 
         # recipe is cached, takes binary from server2
