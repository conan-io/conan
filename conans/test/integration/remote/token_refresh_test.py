--- conflicted
+++ resolved
@@ -77,18 +77,10 @@
     # MISSING MOCKS
 
     def setUp(self):
-
-
         requester = RequesterWithTokenMock()
-<<<<<<< HEAD
-        config = namedtuple("ConfigMock", "download_cache")(None)
-        self.rest_client_factory = RestApiClientFactory(requester, config=config,
-=======
         config = namedtuple("ConfigMock", "revisions_enabled download_cache retry retry_wait")\
             (False, None, None, None)
-        self.rest_client_factory = RestApiClientFactory(mocked_user_io.out,
-                                                        requester, config=config,
->>>>>>> a0b2ab74
+        self.rest_client_factory = RestApiClientFactory(requester, config=config,
                                                         artifacts_properties=None)
         self.localdb = LocalDBMock()
         cache = Mock()
