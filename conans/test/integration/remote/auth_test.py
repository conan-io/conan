--- conflicted
+++ resolved
@@ -195,13 +195,8 @@
 
     c = TestClient(servers={"default": server}, inputs=["admin", "password"])
     c.save({"conanfile.py": GenConanfile()})
-<<<<<<< HEAD
-    c.run("create . pkg/0.1@user/stable")
+    c.run("create . --name=pkg --version=0.1 --user=user --channel=stable")
     c.run("upload * -r=default -c")
-=======
-    c.run("create . --name=pkg --version=0.1 --user=user --channel=stable")
-    c.run("upload * -r=default --all -c")
->>>>>>> 63a329c6
     user, token, _ = c.cache.localdb.get_login(server.fake_url)
     assert user == "admin"
     assert token is not None
