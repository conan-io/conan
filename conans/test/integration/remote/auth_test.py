import os
import unittest

from requests.models import Response

from conans.client import tools
from conans.errors import AuthenticationException
from conans.model.ref import ConanFileReference
from conans.paths import CONANFILE
from conans.test.utils.tools import TestClient
from conans.test.utils.tools import TestServer
from conans.util.files import save

conan_content = """
from conans import ConanFile

class OpenSSLConan(ConanFile):
    name = "openssl"
    version = "2.0.1"
    files = '*'
"""


class AuthorizeTest(unittest.TestCase):

    def setUp(self):
        self.servers = {}
        self.ref = ConanFileReference.loads("openssl/2.0.1@lasote/testing")
        # Create a default remote. R/W is not authorized for ref,
        # just for pepe, nacho and owner
        self.test_server = TestServer([(str(self.ref), "pepe,nacho@gmail.com")],  # read permissions
                                      [(str(self.ref), "pepe,nacho@gmail.com")],  # write permissions
                                      users={"lasote": "mypass",
                                             "pepe": "pepepass",
                                             "nacho@gmail.com": "nachopass"})  # exported creds
        self.servers["default"] = self.test_server

    def test_retries(self):
        """Bad login 2 times"""
        self.conan = TestClient(servers=self.servers, users={"default": [("baduser", "badpass"),
                                                                         ("baduser", "badpass2"),
                                                                         ("pepe", "pepepass")]})
        save(os.path.join(self.conan.current_folder, CONANFILE), conan_content)
        self.conan.run("export . lasote/testing")
        errors = self.conan.run("upload %s -r default" % str(self.ref))
        # Check that return was  ok
        self.assertFalse(errors)
        # Check that upload was granted
        rev = self.test_server.server_store.get_last_revision(self.ref).revision
        ref = self.ref.copy_with_rev(rev)
        self.assertTrue(os.path.exists(self.test_server.server_store.export(ref)))

        # FIXME: Mock user_input too to test this
        # Check that login failed two times before ok
        self.assertEqual(self.conan.mocked_input.login_index["default"], 3)

    def test_auth_with_env(self):

        def _upload_with_credentials(credentials):
            cli = TestClient(servers=self.servers, mock_input=False)
            save(os.path.join(cli.current_folder, CONANFILE), conan_content)
            cli.run("export . lasote/testing")
            with tools.environment_append(credentials):
                cli.run("upload %s -r default" % str(self.ref))
            return cli

        # Try with remote name in credentials
        client = _upload_with_credentials({"CONAN_PASSWORD_DEFAULT": "pepepass",
                                           "CONAN_LOGIN_USERNAME_DEFAULT": "pepe"})
        self.assertIn("Got username 'pepe' from environment", client.out)
        self.assertIn("Got password '******' from environment", client.out)

        # Try with generic password and login
        client = _upload_with_credentials({"CONAN_PASSWORD": "pepepass",
                                           "CONAN_LOGIN_USERNAME_DEFAULT": "pepe"})
        self.assertIn("Got username 'pepe' from environment", client.out)
        self.assertIn("Got password '******' from environment", client.out)

        # Try with generic password and generic login
        client = _upload_with_credentials({"CONAN_PASSWORD": "pepepass",
                                           "CONAN_LOGIN_USERNAME": "pepe"})
        self.assertIn("Got username 'pepe' from environment", client.out)
        self.assertIn("Got password '******' from environment", client.out)

        # Bad pass raise
        with self.assertRaises(Exception):
            client = _upload_with_credentials({"CONAN_PASSWORD": "bad",
                                               "CONAN_LOGIN_USERNAME": "pepe"})
            self.assertIn("Too many failed login attempts, bye!", client.out)

    def test_max_retries(self):
        """Bad login 3 times"""
        client = TestClient(servers=self.servers, users={"default": [("baduser", "badpass"),
                                                                         ("baduser", "badpass2"),
                                                                         ("baduser3", "badpass3")]})
<<<<<<< HEAD
        save(os.path.join(self.conan.current_folder, CONANFILE), conan_content)
        self.conan.run("export . lasote/testing")
        errors = self.conan.run("upload %s -r default" % str(self.ref), assert_error=True)
=======
        save(os.path.join(client.current_folder, CONANFILE), conan_content)
        client.run("export . lasote/testing")
        errors = client.run("upload %s" % str(self.ref), assert_error=True)
>>>>>>> 65b3c526
        # Check that return was not ok
        self.assertTrue(errors)
        # Check that upload was not granted
        rev = self.servers["default"].server_store.get_last_revision(self.ref)
        self.assertIsNone(rev)

        # Check that login failed all times
        self.assertEqual(client.mocked_input.login_index["default"], 3)

    def test_no_client_username_checks(self):
        """Checks whether client username checks are disabled."""

        # Try with a load of names that contain special characters
        client = TestClient(servers=self.servers, users={"default": [
                                        ("some_random.special!characters", "badpass"),
                                        ("nacho@gmail.com", "nachopass"),
                                        ]})
<<<<<<< HEAD
        save(os.path.join(self.conan.current_folder, CONANFILE), conan_content)
        self.conan.run("export . lasote/testing")
        self.conan.run("upload %s -r default" % str(self.ref))
=======
        save(os.path.join(client.current_folder, CONANFILE), conan_content)
        client.run("export . lasote/testing")
        client.run("upload %s" % str(self.ref))
>>>>>>> 65b3c526

        # Check that upload was granted
        rev = self.test_server.server_store.get_last_revision(self.ref).revision
        ref = self.ref.copy_with_rev(rev)
        self.assertTrue(os.path.exists(self.test_server.server_store.export(ref)))

        # Check that login failed once before ok
        self.assertEqual(client.mocked_input.login_index["default"], 2)


class AuthenticationTest(unittest.TestCase):

    def test_unauthorized_during_capabilities(self):

        class RequesterMock(object):

            def __init__(self, *args, **kwargs):
                pass

            @staticmethod
            def get(url, **kwargs):
                resp_basic_auth = Response()
                resp_basic_auth.status_code = 200
                if "authenticate" in url:
                    if kwargs["auth"].password != "PASSWORD!":
                        raise Exception("Bad password")
                    resp_basic_auth._content = b"TOKEN"
                    resp_basic_auth.headers = {"Content-Type": "text/plain"}
                elif "ping" in url:
                    resp_basic_auth.headers = {"Content-Type": "application/json",
                                               "X-Conan-Server-Capabilities": "revisions"}
                    token = getattr(kwargs["auth"], "token", None)
                    password = getattr(kwargs["auth"], "password", None)
                    if token and token != "TOKEN":
                        raise Exception("Bad JWT Token")
                    if not token and not password:
                        raise AuthenticationException(
                            "I'm an Artifactory without anonymous access that "
                            "requires authentication for the ping endpoint and "
                            "I don't return the capabilities")
                elif "search" in url:
                    if kwargs["auth"].token != "TOKEN":
                        raise Exception("Bad JWT Token")
                    resp_basic_auth._content = b'{"results": []}'
                    resp_basic_auth.headers = {"Content-Type": "application/json"}
                else:
                    raise Exception("Shouldn't be more remote calls")
                return resp_basic_auth

        client = TestClient(requester_class=RequesterMock, default_server_user=True)
        client.run("user user -p PASSWORD! -r=default")
        self.assertIn("Changed user of remote 'default' from 'None' (anonymous) to 'user'",
                      client.out)
        client.run("search pkg -r=default")
        self.assertIn("There are no matching recipe references", client.out)<|MERGE_RESOLUTION|>--- conflicted
+++ resolved
@@ -93,15 +93,9 @@
         client = TestClient(servers=self.servers, users={"default": [("baduser", "badpass"),
                                                                          ("baduser", "badpass2"),
                                                                          ("baduser3", "badpass3")]})
-<<<<<<< HEAD
-        save(os.path.join(self.conan.current_folder, CONANFILE), conan_content)
-        self.conan.run("export . lasote/testing")
-        errors = self.conan.run("upload %s -r default" % str(self.ref), assert_error=True)
-=======
         save(os.path.join(client.current_folder, CONANFILE), conan_content)
         client.run("export . lasote/testing")
-        errors = client.run("upload %s" % str(self.ref), assert_error=True)
->>>>>>> 65b3c526
+        errors = client.run("upload %s -r default" % str(self.ref), assert_error=True)
         # Check that return was not ok
         self.assertTrue(errors)
         # Check that upload was not granted
@@ -119,15 +113,9 @@
                                         ("some_random.special!characters", "badpass"),
                                         ("nacho@gmail.com", "nachopass"),
                                         ]})
-<<<<<<< HEAD
-        save(os.path.join(self.conan.current_folder, CONANFILE), conan_content)
-        self.conan.run("export . lasote/testing")
-        self.conan.run("upload %s -r default" % str(self.ref))
-=======
         save(os.path.join(client.current_folder, CONANFILE), conan_content)
         client.run("export . lasote/testing")
-        client.run("upload %s" % str(self.ref))
->>>>>>> 65b3c526
+        client.run("upload %s -r default" % str(self.ref))
 
         # Check that upload was granted
         rev = self.test_server.server_store.get_last_revision(self.ref).revision
