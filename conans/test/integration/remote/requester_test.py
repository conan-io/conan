--- conflicted
+++ resolved
@@ -45,12 +45,7 @@
         client = TestClient(requester_class=MyRequester)
         client.save({"global.conf": "core.net.http:timeout=invalid"}, path=client.cache.cache_folder)
         with pytest.raises(Exception) as e:
-<<<<<<< HEAD
             client.run("install --reference=Lib/1.0@conan/stable")
-=======
-            client.run("install lib/1.0@conan/stable")
->>>>>>> 86ebea15
-        print(e.value)
         assert "Conf 'core.net.http:timeout' value 'invalid' must be" in str(e.value)
 
     def test_no_request_timeout(self):
