import os
import textwrap
import unittest

from requests.exceptions import ConnectionError

from conans.model.recipe_ref import RecipeReference
from conans.test.assets.genconanfile import GenConanfile
from conans.test.utils.tools import TestClient, TestRequester, TestServer
from conans.util.files import save


class BrokenDownloadTest(unittest.TestCase):

    def test_basic(self):
        server = TestServer()
        servers = {"default": server}
        client = TestClient(servers=servers, inputs=["admin", "password"])
        client.save({"conanfile.py": GenConanfile("hello", "0.1")})
        client.run("export . lasote/stable")
<<<<<<< HEAD
        ref = ConanFileReference.loads("hello/0.1@lasote/stable")
=======
        ref = RecipeReference.loads("Hello/0.1@lasote/stable")
>>>>>>> fd345ce4
        self.assertTrue(os.path.exists(client.get_latest_ref_layout(ref).export()))
        client.run("upload hello/0.1@lasote/stable -r default")
        export_folder = client.get_latest_ref_layout(ref).export()
        client.run("remove hello/0.1@lasote/stable -f")
        self.assertFalse(os.path.exists(export_folder))

        rev = server.server_store.get_last_revision(ref).revision
        ref.revision = rev
        path = server.test_server.server_store.export(ref)
        tgz = os.path.join(path, "conan_export.tgz")
        save(tgz, "contents")  # dummy content to break it, so the download decompress will fail
        client.run("install hello/0.1@lasote/stable --build", assert_error=True)
        self.assertIn("Error while extracting downloaded file", client.out)
        self.assertFalse(os.path.exists(client.get_latest_ref_layout(ref).export()))

    def test_client_retries(self):
        server = TestServer()
        servers = {"default": server}
        conanfile = textwrap.dedent("""
        from conans import ConanFile

        class ConanFileToolsTest(ConanFile):
            pass
        """)
        client = TestClient(servers=servers, inputs=["admin", "password"])
        client.save({"conanfile.py": conanfile})
        client.run("create . lib/1.0@lasote/stable")
        client.run("upload lib/1.0@lasote/stable -c --all -r default")

        class DownloadFilesBrokenRequester(TestRequester):
            def __init__(self, times_to_fail=1, *args, **kwargs):
                self.times_to_fail = times_to_fail
                super(DownloadFilesBrokenRequester, self).__init__(*args, **kwargs)

            def get(self, url, **kwargs):
                # conaninfo is skipped sometimes from the output, use manifest
                if "conanmanifest.txt" in url and self.times_to_fail > 0:
                    self.times_to_fail = self.times_to_fail - 1
                    raise ConnectionError("Fake connection error exception")
                else:
                    return super(DownloadFilesBrokenRequester, self).get(url, **kwargs)

        def DownloadFilesBrokenRequesterTimesOne(*args, **kwargs):
            return DownloadFilesBrokenRequester(1, *args, **kwargs)
        client = TestClient(servers=servers, inputs=["admin", "password"],
                            requester_class=DownloadFilesBrokenRequesterTimesOne)
        client.run("install lib/1.0@lasote/stable")
        self.assertIn("ERROR: Error downloading file", client.out)
        self.assertIn('Fake connection error exception', client.out)
        self.assertEqual(1, str(client.out).count("Waiting 0 seconds to retry..."))

        client = TestClient(servers=servers, inputs=["admin", "password"],
                            requester_class=DownloadFilesBrokenRequesterTimesOne)
        conan_conf = textwrap.dedent("""
                            [storage]
                            path = ./data
                            [general]
                            retry_wait=1
                        """)
        client.save({"conan.conf": conan_conf}, path=client.cache.cache_folder)
        client.run("install lib/1.0@lasote/stable")
        self.assertEqual(1, str(client.out).count("Waiting 1 seconds to retry..."))

        def DownloadFilesBrokenRequesterTimesTen(*args, **kwargs):
            return DownloadFilesBrokenRequester(10, *args, **kwargs)
        client = TestClient(servers=servers, inputs=["admin", "password"],
                            requester_class=DownloadFilesBrokenRequesterTimesTen)
        conan_conf = textwrap.dedent("""
                            [storage]
                            path = ./data
                            [general]
                            retry=11
                            retry_wait=0
                        """)
        client.save({"conan.conf": conan_conf}, path=client.cache.cache_folder)
        client.run("install lib/1.0@lasote/stable")
        self.assertEqual(10, str(client.out).count("Waiting 0 seconds to retry..."))<|MERGE_RESOLUTION|>--- conflicted
+++ resolved
@@ -18,11 +18,7 @@
         client = TestClient(servers=servers, inputs=["admin", "password"])
         client.save({"conanfile.py": GenConanfile("hello", "0.1")})
         client.run("export . lasote/stable")
-<<<<<<< HEAD
-        ref = ConanFileReference.loads("hello/0.1@lasote/stable")
-=======
-        ref = RecipeReference.loads("Hello/0.1@lasote/stable")
->>>>>>> fd345ce4
+        ref = RecipeReference.loads("hello/0.1@lasote/stable")
         self.assertTrue(os.path.exists(client.get_latest_ref_layout(ref).export()))
         client.run("upload hello/0.1@lasote/stable -r default")
         export_folder = client.get_latest_ref_layout(ref).export()
