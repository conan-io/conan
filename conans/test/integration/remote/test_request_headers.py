import textwrap
import unittest

import pytest

from conans.client.remote_manager import CONAN_REQUEST_HEADER_SETTINGS, CONAN_REQUEST_HEADER_OPTIONS
from conans.test.assets.genconanfile import GenConanfile
from conans.test.utils.tools import TestClient, TestServer, TestRequester


class RequesterClass(TestRequester):
    requests = None

    def __init__(self, *args, **kwargs):
        self.requests = []
        super(RequesterClass, self).__init__(*args, **kwargs)

    def get(self, url, headers=None, **kwargs):
        self.requests.append((url, headers))
        return super(RequesterClass, self).get(url, headers=headers, **kwargs)


class RequestHeadersTestCase(unittest.TestCase):
    """ Conan adds a header with the settings used to compute the package ID """

    profile = textwrap.dedent("""
        [settings]
        os=Macos
        arch=x86_64
        compiler=apple-clang
        compiler.version=11.0
        compiler.libcxx=libc++
        build_type=Release
    """)

    conanfile = GenConanfile().with_settings('os', 'arch', 'compiler') \
        .with_option('opt1', [True, False]) \
        .with_option('shared', [True, False]) \
        .with_default_option('opt1', True) \
        .with_default_option('shared', False)

    def setUp(self):
        test_server = TestServer(users={"user": "mypass"})
        self.servers = {"default": test_server}
        t = TestClient(servers=self.servers, users={"default": [("user", "mypass")]})
        t.save({'conanfile.py': self.conanfile,
                'profile': self.profile})
        t.run('create conanfile.py name/version@user/channel --profile:host=profile')
        t.run('upload name/version@user/channel --all')

    def _get_header(self, requester, header_name):
        hits = sum([header_name in headers for _, headers in requester.requests])
<<<<<<< HEAD
        assert hits == 2
=======
        assert hits <= 2 if self.revs_enabled else 1
>>>>>>> c3ecb9c5
        for url, headers in requester.requests:
            if header_name in headers:
                self.assertTrue(url.endswith('/latest'), msg=url)
                return headers.get(header_name)

    def _assert_settings_headers(self, settings_header, compiler_version='11.0'):
        # It takes only the values that are relevant to the recipe
        self.assertListEqual(
            sorted(['os', 'arch', 'compiler', 'compiler.version', 'compiler.libcxx']),
            sorted([it.split('=', 1)[0] for it in settings_header.split(';')]))
        self.assertIn('os=Macos', settings_header)
        self.assertIn('arch=x86_64', settings_header)
        self.assertIn('compiler=apple-clang', settings_header)
        self.assertIn('compiler.libcxx=libc++', settings_header)
        self.assertIn('compiler.version={}'.format(compiler_version), settings_header)
        self.assertNotIn('build_type', settings_header)

    def _assert_options_headers(self, options_header, shared_value='False'):
        self.assertListEqual(['shared'], [it.split('=', 1)[0] for it in options_header.split(';')])
        self.assertIn('shared={}'.format(shared_value), options_header)

    def _get_test_client(self):
        t = TestClient(requester_class=RequesterClass, servers=self.servers,
                       users={"default": [("user", "mypass")]})
        return t

    def test_install_recipe_mismatch(self):
        t = self._get_test_client()
        t.save({'profile': self.profile})
        t.run('install failing/version@user/channel --profile=profile', assert_error=True)
        self.assertFalse(any([CONAN_REQUEST_HEADER_SETTINGS in headers for _, headers in
                              t.api.http_requester.requests]))
        self.assertFalse(any([CONAN_REQUEST_HEADER_OPTIONS in headers for _, headers in
                              t.api.http_requester.requests]))

    @pytest.mark.xfail(reason="cache2.0 revisit")
    def test_install_package_match(self):
        t = self._get_test_client()
        t.save({'profile': self.profile})

        # Package match
        t.run('install name/version@user/channel --profile=profile')
        settings_header = self._get_header(t.api.http_requester, CONAN_REQUEST_HEADER_SETTINGS)
        self._assert_settings_headers(settings_header)
        options_headers = self._get_header(t.api.http_requester, CONAN_REQUEST_HEADER_OPTIONS)
        self._assert_options_headers(options_headers)

        # Package mismatch (settings)
        t.run('install name/version@user/channel --profile=profile -s compiler.version=12.0',
              assert_error=True)
        settings_header = self._get_header(t.api.http_requester, CONAN_REQUEST_HEADER_SETTINGS)
        self._assert_settings_headers(settings_header, compiler_version='12.0')

        # Package mismatch (options)
        t.run('install name/version@user/channel --profile=profile -o shared=True',
              assert_error=True)
        options_headers = self._get_header(t.api.http_requester, CONAN_REQUEST_HEADER_OPTIONS)
        self._assert_options_headers(options_headers, shared_value='True')

    @pytest.mark.xfail(reason="cache2.0 revisit")
    def test_info_package_match(self):
        t = self._get_test_client()
        t.save({'profile': self.profile})

        # Package match
        t.run('info name/version@user/channel --profile=profile')
        settings_header = self._get_header(t.api.http_requester, CONAN_REQUEST_HEADER_SETTINGS)
        self._assert_settings_headers(settings_header)
        options_headers = self._get_header(t.api.http_requester, CONAN_REQUEST_HEADER_OPTIONS)
        self._assert_options_headers(options_headers)

        # Package mismatch (settings)
        t.run('info name/version@user/channel --profile=profile -s compiler.version=12.0')
        settings_header = self._get_header(t.api.http_requester, CONAN_REQUEST_HEADER_SETTINGS)
        self._assert_settings_headers(settings_header, compiler_version='12.0')

        # Package mismatch (options)
        t.run('install name/version@user/channel --profile=profile -o shared=True',
              assert_error=True)
        options_headers = self._get_header(t.api.http_requester, CONAN_REQUEST_HEADER_OPTIONS)
        self._assert_options_headers(options_headers, shared_value='True')

    @pytest.mark.xfail(reason="cache2.0 revisit")
    def test_install_as_requirement(self):
        t = self._get_test_client()
        t.save({'conanfile.py': GenConanfile().with_requires('name/version@user/channel'),
                'profile': self.profile})

        # Requirement is found
        t.run('install . consumer/version@ --profile=profile')
        settings_header = self._get_header(t.api.http_requester, CONAN_REQUEST_HEADER_SETTINGS)
        self._assert_settings_headers(settings_header)
        options_headers = self._get_header(t.api.http_requester, CONAN_REQUEST_HEADER_OPTIONS)
        self._assert_options_headers(options_headers)

        # Requirement is not found (settings)
        t.run('install . consumer/version@ --profile=profile -s compiler.version=12.0',
              assert_error=True)
        settings_header = self._get_header(t.api.http_requester, CONAN_REQUEST_HEADER_SETTINGS)
        self._assert_settings_headers(settings_header, compiler_version='12.0')

        # Requirement is not found (options)
        t.run('install . consumer/version@ --profile=profile -o name:shared=True', assert_error=True)
        options_headers = self._get_header(t.api.http_requester, CONAN_REQUEST_HEADER_OPTIONS)
        self._assert_options_headers(options_headers, shared_value='True')<|MERGE_RESOLUTION|>--- conflicted
+++ resolved
@@ -50,11 +50,7 @@
 
     def _get_header(self, requester, header_name):
         hits = sum([header_name in headers for _, headers in requester.requests])
-<<<<<<< HEAD
-        assert hits == 2
-=======
-        assert hits <= 2 if self.revs_enabled else 1
->>>>>>> c3ecb9c5
+        assert hits <= 2
         for url, headers in requester.requests:
             if header_name in headers:
                 self.assertTrue(url.endswith('/latest'), msg=url)
