--- conflicted
+++ resolved
@@ -25,9 +25,9 @@
 '''
 
 
+@pytest.mark.xfail(reason="cache2.0: check this for 2.0, nre chache will recreate sys_reqs"
+                   "every time")
 class SystemReqsTest(unittest.TestCase):
-    @pytest.mark.xfail(reason="cache2.0: check this for 2.0, nre chache will recreate sys_reqs"
-                              "every time")
     def test_force_system_reqs_rerun(self):
         client = TestClient()
         files = {'conanfile.py': base_conanfile.replace("%GLOBAL%", "")}
@@ -57,8 +57,6 @@
         with self.assertRaisesRegex(Exception, "Command failed"):
             client.run("install .")
 
-    @pytest.mark.xfail(reason="cache2.0: check this for 2.0, new chache will recreate sys_reqs"
-                              "every time")
     def test_per_package(self):
         client = TestClient()
         files = {'conanfile.py': base_conanfile.replace("%GLOBAL%", "")}
@@ -100,8 +98,6 @@
         self.assertFalse(os.path.exists(layout1.system_reqs_package(pref)))
         self.assertFalse(os.path.exists(layout2.system_reqs_package(pref2)))
 
-    @pytest.mark.xfail(reason="cache2.0: check this for 2.0, new chache will recreate sys_reqs"
-                              "every time")
     def test_global(self):
         client = TestClient()
         files = {
@@ -153,20 +149,11 @@
 
         self.assertIn("*+Running system requirements+*", client.out)
         ref = ConanFileReference.loads("Test/0.1@user/testing")
-<<<<<<< HEAD
         self.assertFalse(os.path.exists(client.cache.package_layout(ref).system_reqs()))
         pref = PackageReference(ref, package_id)
         load_file = load(client.cache.package_layout(pref.ref).system_reqs_package(pref))
-=======
-        latest_rrev = client.cache.get_latest_rrev(ref)
-        pref = PackageReference(latest_rrev, "f0ba3ca2c218df4a877080ba99b65834b9413798")
-        latest_prev = client.cache.get_latest_prev(pref)
-        self.assertFalse(os.path.exists(client.cache.pkg_layout(latest_prev).system_reqs()))
-        load_file = load(client.cache.pkg_layout(latest_prev).system_reqs_package())
->>>>>>> c87e3a6b
         self.assertEqual('', load_file)
 
-    @pytest.mark.xfail(reason="cache2.0: will this be maintained with the new cache?")
     def test_remove_system_reqs(self):
         ref = ConanFileReference.loads("Test/0.1@user/channel")
         client = TestClient()
@@ -229,7 +216,6 @@
         self.assertTrue(os.path.exists(system_reqs_path))
         self.assertFalse(os.path.exists(system_reqs_path_other))
 
-    @pytest.mark.xfail(reason="cache2.0: will this be maintained with the new cache?")
     def test_invalid_remove_reqs(self):
         client = TestClient()
 
@@ -248,7 +234,6 @@
             client.run("remove --system-reqs foo/bar@foo/bar "
                        "-p f0ba3ca2c218df4a877080ba99b65834b9413798")
 
-    @pytest.mark.xfail(reason="cache2.0: is remote --system-reqs maintained in 2.0?")
     def test_permission_denied_remove_system_reqs(self):
         ref = ConanFileReference.loads("Test/0.1@user/channel")
         client = TestClient()
@@ -274,8 +259,6 @@
         # restore write permission so the temporal folder can be deleted later
         os.chmod(system_reqs_path, current | stat.S_IWRITE)
 
-    @pytest.mark.xfail(reason="cache2.0: this does not make sense any more. We always create the "
-                              "package in a new folder")
     def test_duplicate_remove_system_reqs(self):
         ref = ConanFileReference.loads("Test/0.1@user/channel")
         client = TestClient()
