import textwrap
import unittest
from collections import OrderedDict

import pytest
from parameterized import parameterized

from conans.paths import CONANFILE
from conans.test.assets.genconanfile import GenConanfile
from conans.test.utils.tools import NO_SETTINGS_PACKAGE_ID, TestClient, TestServer, \
    inc_package_manifest_timestamp, inc_recipe_manifest_timestamp


@pytest.mark.xfail(reason="Version ranges have changed")
class VersionRangesUpdatingTest(unittest.TestCase):

    def test_update_remote(self):
        # https://github.com/conan-io/conan/issues/5333
        client = TestClient(servers={"default": TestServer()}, inputs=["admin", "password"])
        conanfile = textwrap.dedent("""
            from conans import ConanFile
            class Boost(ConanFile):
                pass
            """)
        client.save({"conanfile.py": conanfile})
<<<<<<< HEAD
        client.run("create . boost/1.68.0@lasote/stable")
        client.run("create . boost/1.69.0@lasote/stable")
        client.run("create . boost/1.70.0@lasote/stable")
        client.run("upload * -r=default --confirm")
=======
        client.run("create . --name=boost --version=1.68.0 --user=lasote --channel=stable")
        client.run("create . --name=boost --version=1.69.0 --user=lasote --channel=stable")
        client.run("create . --name=boost --version=1.70.0 --user=lasote --channel=stable")
        client.run("upload * -r=default --all --confirm")
>>>>>>> 63a329c6
        client.run("remove * -f")
        conanfile = textwrap.dedent("""
            [requires]
            boost/[>=1.68.0]@lasote/stable
            """)
        client.save({"conanfile.txt": conanfile}, clean_first=True)
        client.run("install .")
        self.assertIn("boost/*@lasote/stable versions found in 'default' remote", client.out)
        self.assertIn("resolved to 'boost/1.70.0@lasote/stable' in remote 'default'", client.out)
        self.assertNotIn("boost/1.69.0", client.out)
        self.assertNotIn("boost/1.68.0", client.out)
        client.run("install .")
        self.assertIn("resolved to 'boost/1.70.0@lasote/stable' in local cache", client.out)
        self.assertIn("boost/1.70.0", client.out)
        self.assertNotIn("boost/1.69.0", client.out)
        self.assertNotIn("boost/1.68.0", client.out)

        client.run("install . --update")
        self.assertIn("resolved to 'boost/1.70.0@lasote/stable' in remote 'default'", client.out)
        self.assertIn("boost/1.70.0", client.out)
        self.assertNotIn("boost/1.69.0", client.out)
        self.assertNotIn("boost/1.68.0", client.out)

    def test_update(self):
        client = TestClient(servers={"default": TestServer()}, inputs=["admin", "password"])

        client.save({"pkg.py": GenConanfile()})
<<<<<<< HEAD
        client.run("create pkg.py pkg/1.1@lasote/testing")
        client.run("create pkg.py pkg/1.2@lasote/testing")
        client.run("upload Pkg* -r=default --confirm")
=======
        client.run("create pkg.py --name=pkg --veersion=1.1 --user=lasote --channel=testing")
        client.run("create pkg.py --name=pkg --veersion=1.2 --user=lasote --channel=testing")
        client.run("upload Pkg* -r=default --all --confirm")
>>>>>>> 63a329c6
        client.run("remove pkg/1.2@lasote/testing -f")

        client.save({"consumer.py": GenConanfile().with_requirement("pkg/[~1]@lasote/testing")})
        client.run("install consumer.py")
        # Resolves to local package
        self.assertIn("pkg/1.1@lasote/testing: Already installed!", client.out)
        client.run("install consumer.py --update")
        # Resolves to remote package
        self.assertIn("pkg/1.2@lasote/testing: Package installed", client.out)
        self.assertNotIn("pkg/1.1", client.out)

        # newer in cache that in remotes and updating, should resolve the cache one
        client.run("create pkg.py --name=pkg --veersion=1.3 --user=lasote --channel=testing")
        client.run("install consumer.py --update")
        self.assertIn("pkg/1.3@lasote/testing: Already installed!", client.out)
        client.run("remove pkg/1.3@lasote/testing -f")

        # removes remote
        client.run("remove Pkg* -r=default --f")
        # Resolves to local package
        client.run("install consumer.py")
        self.assertIn("pkg/1.2@lasote/testing: Already installed!", client.out)
        # Update also resolves to local package
        client.run("install consumer.py --update")
        self.assertIn("pkg/1.2@lasote/testing: Already installed!", client.out)
        self.assertNotIn("pkg/1.1", client.out)

    @pytest.mark.xfail(reason="cache2.0 revisit test")
    def test_update_pkg(self):
        server = TestServer()
        client = TestClient(servers={"default": server}, inputs=["admin", "password"])
        conanfile = """from conans import ConanFile
class HelloReuseConan(ConanFile):
    def package_info(self):
        self.output.info("PACKAGE_INFO {}")
"""
        client.save({"conanfile.py": conanfile.format("1.1")})
        client.run("create . --name=pkg --version=1.1 --user=lasote --channel=testing")
        client.save({"conanfile.py": conanfile.format("1.2")})
<<<<<<< HEAD
        client.run("create . pkg/1.2@lasote/testing")
        client.run("upload Pkg* -r=default --confirm")
=======
        client.run("create . --name=pkg --version=1.2 --user=lasote --channel=testing")
        client.run("upload Pkg* -r=default --all --confirm")
>>>>>>> 63a329c6
        consumer = """from conans import ConanFile
class HelloReuseConan(ConanFile):
    requires = "pkg/[~1]@lasote/testing"
"""
        client.save({"conanfile.py": consumer})
        client.run("install .")
        # Resolves to local package
        self.assertIn("pkg/1.2@lasote/testing: Already installed!", client.out)
        self.assertIn("pkg/1.2@lasote/testing: PACKAGE_INFO 1.2", client.out)

        # modify remote 1.2
        client2 = TestClient(servers={"default": server}, inputs=["admin", "password"])
        client2.save({"conanfile.py": conanfile.format("*1.2*")})
        client2.run("create . --name=pkg --version=1.2 --user=lasote --channel=testing")

        # Make sure timestamp increases, in some machines in testing,
        # it can fail due to same timestamp
        inc_recipe_manifest_timestamp(client2.cache, "pkg/1.2@lasote/testing", 1)
        inc_package_manifest_timestamp(client2.cache,
                                       "pkg/1.2@lasote/testing:%s" % NO_SETTINGS_PACKAGE_ID,
                                       1)

        client2.run("upload Pkg* -r=default --confirm")

        client.run("install .")
        # Resolves to local package
        self.assertIn("pkg/1.2@lasote/testing: Already installed!", client.out)
        self.assertIn("pkg/1.2@lasote/testing: PACKAGE_INFO 1.2", client.out)

        client.run("install . --update")
        # Resolves to remote new recipe and package
        self.assertIn("pkg/1.2@lasote/testing: Package installed", client.out)
        self.assertNotIn("pkg/1.2@lasote/testing: PACKAGE_INFO 1.2", client.out)
        self.assertIn("pkg/1.2@lasote/testing: PACKAGE_INFO *1.2*", client.out)


@pytest.mark.xfail(reason="Overrides Output have changed")
class VersionRangesMultiRemoteTest(unittest.TestCase):

    def setUp(self):
        self.servers = OrderedDict()
        self.servers["default"] = TestServer()
        self.servers["other"] = TestServer()
        self.client = TestClient(servers=self.servers, inputs=2*["admin", "password"])

    def _export(self, name, version, deps=None, export=True, upload=True, remote="default"):
        deps = ", ".join(['"%s"' % d for d in deps or []]) or '""'
        conanfile = """
from conans import ConanFile, CMake
import os

class HelloReuseConan(ConanFile):
    name = "%s"
    version = "%s"
    requires = %s
""" % (name, version, deps)
        files = {CONANFILE: conanfile}
        self.client.save(files, clean_first=True)
        if export:
            self.client.run("export . --user=lasote --channel=stable")
            if upload:
                self.client.run("upload %s/%s@lasote/stable -r=%s --only-recipe" % (name, version,
                                                                                    remote))

    def test_resolve_from_remotes(self):
        self._export("hello0", "0.1")
        self._export("hello0", "0.2")
        self._export("hello0", "0.3", remote="other")
        self._export("hello1", "0.1", ["hello0/[>0.1,<0.4]@lasote/stable"], export=False,
                     upload=False)

        for remote, solution in [("default", "0.2"), ("other", "0.3")]:
            self.client.run('remove "hello0/0.*" -f')
            self.client.run("install . --build missing -r=%s" % remote)
            self.assertIn("Version range '>0.1,<0.4' required by "
                          "'conanfile.py (hello1/0.1)' "
                          "resolved to 'hello0/%s@lasote/stable'" % solution,
                          self.client.out)


@pytest.mark.xfail(reason="Overrides Output have changed")
class VersionRangesDiamondTest(unittest.TestCase):

    def setUp(self):
        test_server = TestServer()
        self.servers = {"default": test_server}
        self.client = TestClient(servers=self.servers, inputs=["admin", "password"])

    def _export(self, name, version, deps=None, export=True, upload=True):
        deps = ", ".join(['"%s"' % d for d in deps or []]) or '""'
        conanfile = """
from conans import ConanFile, CMake
import os

class HelloReuseConan(ConanFile):
    name = "%s"
    version = "%s"
    requires = %s
""" % (name, version, deps)
        files = {CONANFILE: conanfile}
        self.client.save(files, clean_first=True)
        if export:
            self.client.run("export . --user=lasote --channel=stable")
            if upload:
                self.client.run("upload %s/%s@lasote/stable -r default --only-recipe" % (name,
                                                                                         version))

    def test_local_then_remote(self):
        self._export("hello0", "0.1")
        self._export("hello0", "0.2")
        self._export("hello0", "0.3")
        self._export("hello0", "1.4")
        self._export("hello1", "0.1", ["hello0/[>0.1,<0.3]@lasote/stable"], export=False,
                     upload=False)

        self.client.run('remove "hello0/0.*" -f')
        self.client.run("install . --build missing")
        self.assertIn("Version range '>0.1,<0.3' required by 'conanfile.py (hello1/0.1)' "
                      "resolved to 'hello0/0.2@lasote/stable'", self.client.out)

    @parameterized.expand([(False, ), (True,)])
    def test_reuse(self, upload):
        self._export("hello0", "0.1", upload=upload)
        self._export("hello0", "0.2", upload=upload)
        self._export("hello0", "0.3", upload=upload)
        self._export("hello1", "0.1", ["hello0/[>0.1,<0.3]@lasote/stable"], upload=upload)
        self._export("Hello2", "0.1", ["hello0/[0.2]@lasote/stable"], upload=upload)
        self._export("Hello3", "0.1", ["hello1/[>=0]@lasote/stable", "hello2/[~=0]@lasote/stable"],
                     export=False, upload=upload)

        if upload:
            self.client.run('remove "*" -f')

        self.client.run("install . --build missing")

        def check1():
            self.assertIn("Version range '~=0' required by 'conanfile.py (Hello3/0.1)' "
                          "resolved to 'hello2/0.1@lasote/stable'", self.client.out)
            self.assertIn("Version range '>0.1,<0.3' required by 'hello1/0.1@lasote/stable' "
                          "resolved to 'hello0/0.2@lasote/stable'", self.client.out)
            self.assertIn("Version range '0.2' required by 'hello2/0.1@lasote/stable' resolved "
                          "to 'hello0/0.2@lasote/stable'", self.client.out)
            self.assertNotIn("Conflict", self.client.out)

        check1()

        if upload:
            self._export("hello0", "0.2.1", upload=upload)
            self.client.run('remove hello0/0.2.1@lasote/stable -f')
            self._export("Hello3", "0.1", ["hello1/[>=0]@lasote/stable",
                                           "hello2/[~=0]@lasote/stable"],
                         export=False, upload=upload)
            self.client.run("install . --build missing")
            check1()
            # Now update
            self.client.run("install . --update --build missing")
            self.assertIn("Version range '~=0' required by 'conanfile.py (Hello3/0.1)' "
                          "resolved to 'hello2/0.1@lasote/stable'", self.client.out)
            self.assertIn("Version range '>0.1,<0.3' required by 'hello1/0.1@lasote/stable' "
                          "resolved to 'hello0/0.2.1@lasote/stable'", self.client.out)
            self.assertIn("Version range '0.2' required by 'hello2/0.1@lasote/stable' resolved "
                          "to 'hello0/0.2.1@lasote/stable'", self.client.out)
            self.assertNotIn("Conflict", self.client.out)

    def test_no_joint_compatibility_resolved(self):
        """Test to verify that conan is not resolving using joint-compatibility of the full graph
        and you need to specify the right order or override downstream the conflict"""
        self._export("ProblemRequirement", "1.0.0", upload=True)
        self._export("ProblemRequirement", "1.1.0", upload=True)
        self._export("RequirementOne", "1.2.3",
                     ["ProblemRequirement/[=1.0.0]@lasote/stable"], upload=True)
        self._export("RequirementTwo", "4.5.6",
                     ["ProblemRequirement/[~1]@lasote/stable"], upload=True)
        self._export("Project", "1.0.0",
                     ["RequirementTwo/[=4.5.6]@lasote/stable",
                      "RequirementOne/[=1.2.3]@lasote/stable"], upload=True)

        self.client.run("remove '*' -f")
        self.client.run("install --reference=Project/1.0.0@lasote/stable --build missing", assert_error=True)
        self.assertIn("Conflict in RequirementOne/1.2.3@lasote/stable:\n"
            "    'RequirementOne/1.2.3@lasote/stable' requires "
            "'ProblemRequirement/1.0.0@lasote/stable' while 'RequirementTwo/4.5.6@lasote/stable'"
            " requires 'ProblemRequirement/1.1.0@lasote/stable'.\n"
            "    To fix this conflict you need to override the package 'ProblemRequirement' in "
            "your root package.", self.client.out)

        # Change the order, still conflicts, message in different order, but same conflict
        self._export("Project", "1.0.0",
                     ["RequirementOne/[=1.2.3]@lasote/stable",
                      "RequirementTwo/[=4.5.6]@lasote/stable",
                      ], upload=True)
        self.client.run("remove '*' -f")
        self.client.run("install --reference=Project/1.0.0@lasote/stable --build missing", assert_error=True)
        self.assertIn("Conflict in RequirementTwo/4.5.6@lasote/stable:\n"
              "    'RequirementTwo/4.5.6@lasote/stable' requires "
              "'ProblemRequirement/1.1.0@lasote/stable' while 'RequirementOne/1.2.3@lasote/stable'"
              " requires 'ProblemRequirement/1.0.0@lasote/stable'.\n"
              "    To fix this conflict you need to override the package 'ProblemRequirement' in "
              "your root package.", self.client.out)<|MERGE_RESOLUTION|>--- conflicted
+++ resolved
@@ -23,17 +23,10 @@
                 pass
             """)
         client.save({"conanfile.py": conanfile})
-<<<<<<< HEAD
-        client.run("create . boost/1.68.0@lasote/stable")
-        client.run("create . boost/1.69.0@lasote/stable")
-        client.run("create . boost/1.70.0@lasote/stable")
-        client.run("upload * -r=default --confirm")
-=======
         client.run("create . --name=boost --version=1.68.0 --user=lasote --channel=stable")
         client.run("create . --name=boost --version=1.69.0 --user=lasote --channel=stable")
         client.run("create . --name=boost --version=1.70.0 --user=lasote --channel=stable")
-        client.run("upload * -r=default --all --confirm")
->>>>>>> 63a329c6
+        client.run("upload * -r=default --confirm")
         client.run("remove * -f")
         conanfile = textwrap.dedent("""
             [requires]
@@ -61,15 +54,9 @@
         client = TestClient(servers={"default": TestServer()}, inputs=["admin", "password"])
 
         client.save({"pkg.py": GenConanfile()})
-<<<<<<< HEAD
-        client.run("create pkg.py pkg/1.1@lasote/testing")
-        client.run("create pkg.py pkg/1.2@lasote/testing")
-        client.run("upload Pkg* -r=default --confirm")
-=======
         client.run("create pkg.py --name=pkg --veersion=1.1 --user=lasote --channel=testing")
         client.run("create pkg.py --name=pkg --veersion=1.2 --user=lasote --channel=testing")
-        client.run("upload Pkg* -r=default --all --confirm")
->>>>>>> 63a329c6
+        client.run("upload Pkg* -r=default --confirm")
         client.run("remove pkg/1.2@lasote/testing -f")
 
         client.save({"consumer.py": GenConanfile().with_requirement("pkg/[~1]@lasote/testing")})
@@ -109,13 +96,8 @@
         client.save({"conanfile.py": conanfile.format("1.1")})
         client.run("create . --name=pkg --version=1.1 --user=lasote --channel=testing")
         client.save({"conanfile.py": conanfile.format("1.2")})
-<<<<<<< HEAD
-        client.run("create . pkg/1.2@lasote/testing")
+        client.run("create . --name=pkg --version=1.2 --user=lasote --channel=testing")
         client.run("upload Pkg* -r=default --confirm")
-=======
-        client.run("create . --name=pkg --version=1.2 --user=lasote --channel=testing")
-        client.run("upload Pkg* -r=default --all --confirm")
->>>>>>> 63a329c6
         consumer = """from conans import ConanFile
 class HelloReuseConan(ConanFile):
     requires = "pkg/[~1]@lasote/testing"
