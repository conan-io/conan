import textwrap

import pytest

from conans.test.assets.genconanfile import GenConanfile
from conans.test.utils.tools import TestClient


def test_dependencies_visit():
    client = TestClient()
    client.save({"conanfile.py": GenConanfile().with_shared_option(True)})
    client.run("create . --name=openssl --version=0.1")
    client.run("create . --name=openssl --version=0.2")
    client.save({"conanfile.py": GenConanfile().with_requires("openssl/0.2")})
    client.run("create . --name=cmake --version=0.1")
    conanfile = textwrap.dedent("""
        from conans import ConanFile
        class Pkg(ConanFile):
            requires = "openssl/0.1"
            build_requires = "cmake/0.1"

            def generate(self):
                dep = self.dependencies["openssl"]
                self.output.info("DefRef: {}!!!".format(dep.ref.repr_notime()))
                self.output.info("DefPRef: {}!!!".format(dep.pref.repr_notime()))
                dep = self.dependencies.build["openssl"]
                self.output.info("DefRefBuild: {}!!!".format(dep.ref.repr_notime()))
                self.output.info("DefPRefBuild: {}!!!".format(dep.pref.repr_notime()))
                for r, d in self.dependencies.build.items():
                    self.output.info("DIRECTBUILD {}: {}".format(r.direct, d))
        """)
    client.save({"conanfile.py": conanfile})

    client.run("install .")
    assert "DefRef: openssl/0.1#b3b97aecc1d4fae5f8f1c5b715079009!!!" in client.out
    assert "DefPRef: openssl/0.1#b3b97aecc1d4fae5f8f1c5b715079009:"\
           "012cdbad7278c98ff196ee2aa8f1158dde7d3c61#"\
           "2c6e0edc67e611f1acc542dd3c74dd59!!!" in client.out

    assert "DefRefBuild: openssl/0.2#b3b97aecc1d4fae5f8f1c5b715079009!!!" in client.out
    assert "DefPRefBuild: openssl/0.2#b3b97aecc1d4fae5f8f1c5b715079009:" \
           "012cdbad7278c98ff196ee2aa8f1158dde7d3c61#"\
           "2c6e0edc67e611f1acc542dd3c74dd59!!!" in client.out

    assert "conanfile.py: DIRECTBUILD True: cmake/0.1" in client.out
    assert "conanfile.py: DIRECTBUILD False: openssl/0.2" in client.out


def test_dependencies_visit_settings_options():
    client = TestClient()
    client.save({"conanfile.py": GenConanfile().with_settings("os").
                with_option("shared", [True, False]).with_default_option("shared", False)})
    client.run("create . --name=openssl --version=0.1 -s os=Linux")
    client.save({"conanfile.py": GenConanfile().with_requires("openssl/0.1")})
    client.run("create . --name=pkg --version=0.1  -s os=Linux")
    conanfile = textwrap.dedent("""
        from conans import ConanFile
        class Pkg(ConanFile):
            requires = "pkg/0.1"

            def generate(self):
                dep = self.dependencies["openssl"]
                self.output.info("SETTINGS: {}!".format(dep.settings.os))
                self.output.info("OPTIONS: shared={}!".format(dep.options.shared))
        """)
    client.save({"conanfile.py": conanfile})
    client.run("install . -s os=Linux")
    assert "conanfile.py: SETTINGS: Linux!" in client.out
    assert "conanfile.py: OPTIONS: shared=False!" in client.out


asserts = [
    ('print("=>{}".format(self.dependencies["zlib"].ref))',
     False, "=>zlib/0.2"),
    ('print("=>{}".format(self.dependencies.build.get("zlib").ref))',
     False, "=>zlib/0.1"),
    ('print("=>{}".format(self.dependencies.get("zlib", build=True).ref))',
     False, "=>zlib/0.1"),
    ('print("=>{}".format(self.dependencies.get("zlib", build=False).ref))',
     False, "=>zlib/0.2"),
    ('print("=>{}".format(self.dependencies.get("zlib", build=True, visible=True).ref))',
     False, "=>zlib/0.1"),
    ('self.dependencies.get("cmake", build=True)', True,
     'There are more than one requires matching the specified filters: {\'build\': True}\n'
     '- cmake/0.1, Traits: build=True, headers=False, libs=False, run=False, visible=False\n'
     '- cmake/0.2, Traits: build=True, headers=False, libs=False, run=False, visible=False'
     ),
    ('self.dependencies["missing"]', True, "'missing' not found in the dependency set"),
]


@pytest.mark.parametrize("generates_line, assert_error, output_text", asserts)
def test_cmake_zlib(generates_line, assert_error, output_text):
    # app (br)---> cmake (0.1) -> zlib/0.1
    #  \     ----> zlib/0.2
    #  \  (br)---> cmake (0.2)
    client = TestClient()
    client.save({"conanfile.py": GenConanfile()})
    client.run("create . --name=zlib --version=0.1")
    client.run("create . --name=zlib --version=0.2")

    client.save({"conanfile.py": GenConanfile().with_tool_requirement("zlib/0.1",
                                                                            visible=True)})
    client.run("create . --name=cmake --version=0.1")

    client.save({"conanfile.py": GenConanfile()})
    client.run("create . --name=cmake --version=0.2")

    app_conanfile = textwrap.dedent("""
    from conans import ConanFile
    class Pkg(ConanFile):

        def requirements(self):
            self.requires("zlib/0.2")
            self.requires("cmake/0.1", headers=False, libs=False, visible=False, build=True, run=False)
            self.requires("cmake/0.2", headers=False, libs=False, visible=False, build=True, run=False)

        def generate(self):
           {}
        """.format(generates_line))
    client.save({"conanfile.py": app_conanfile})
    client.run("create . --name=app --version=1.0", assert_error=assert_error)
    assert output_text in client.out


def test_invisible_not_colliding_test_requires():
    """
    The test_requires are private, so the app can't see them, only the foo and bar
    :return:
    """
    # app ---> foo/0.1 --test_require--> gtest/0.1
    #  \  ---> bar/0.1 --test_require--> gtest/0.2
    client = TestClient()
    client.save({"conanfile.py": GenConanfile()})
    client.run("create . --name=gtest --version=0.1")
    client.run("create . --name=gtest --version=0.2")

    client.save({"conanfile.py": GenConanfile().with_test_requires("gtest/0.1")})
    client.run("create . --name=foo --version=0.1")

    client.save({"conanfile.py": GenConanfile().with_test_requires("gtest/0.2")})
    client.run("create . --name=bar --version=0.1")

    app_conanfile = textwrap.dedent("""
    from conans import ConanFile
    class Pkg(ConanFile):

        def requirements(self):
            self.requires("foo/0.1")
            self.requires("bar/0.1")

        def generate(self):
            print(self.dependencies.get("gtest"))
        """)
    client.save({"conanfile.py": app_conanfile})
    client.run("create . --name=app --version=1.0", assert_error=True)
<<<<<<< HEAD
    assert "'gtest' not found in the dependency set" in client.out
=======
    assert "'gtest' not found in the dependency set" in client.out


def test_dependencies_visit_build_requires_profile():
    """ At validate() time, in Conan 1.X, the build-requires are not available yet, because first
    the binary package_id is computed, then the build-requires are resolved.
    It is necessary to avoid in Conan 1.X the caching of the ConanFile.dependencies, because
    at generate() time it will have all the graph info, including build-requires
    """
    # https://github.com/conan-io/conan/issues/10304
    client = TestClient()
    client.save({"conanfile.py": GenConanfile("cmake", "0.1")})
    client.run("create .")
    conanfile = textwrap.dedent("""
        from conans import ConanFile
        class Pkg(ConanFile):

            def validate(self):
                self.output.info("VALIDATE DEPS: {}!!!".format(len(self.dependencies.items())))

            def generate(self):
                for req, dep in self.dependencies.items():
                    self.output.info("GENERATE REQUIRE: {}!!!".format(dep.ref))
                dep = self.dependencies.build["cmake"]
                self.output.info("GENERATE CMAKE: {}!!!".format(dep.ref))
        """)
    client.save({"conanfile.py": conanfile,
                 "profile": "[tool_requires]\ncmake/0.1"})
    client.run("install . -pr:b=default -pr:h=profile --build")  # Use 2 contexts

    # Validate time, build-requires available
    assert "conanfile.py: VALIDATE DEPS: 1!!!" in client.out
    # generate time, build-requires already available
    assert "conanfile.py: GENERATE REQUIRE: cmake/0.1!!!" in client.out
    assert "conanfile.py: GENERATE CMAKE: cmake/0.1!!!" in client.out
>>>>>>> 940d997a
<|MERGE_RESOLUTION|>--- conflicted
+++ resolved
@@ -154,9 +154,6 @@
         """)
     client.save({"conanfile.py": app_conanfile})
     client.run("create . --name=app --version=1.0", assert_error=True)
-<<<<<<< HEAD
-    assert "'gtest' not found in the dependency set" in client.out
-=======
     assert "'gtest' not found in the dependency set" in client.out
 
 
@@ -191,5 +188,4 @@
     assert "conanfile.py: VALIDATE DEPS: 1!!!" in client.out
     # generate time, build-requires already available
     assert "conanfile.py: GENERATE REQUIRE: cmake/0.1!!!" in client.out
-    assert "conanfile.py: GENERATE CMAKE: cmake/0.1!!!" in client.out
->>>>>>> 940d997a
+    assert "conanfile.py: GENERATE CMAKE: cmake/0.1!!!" in client.out