import textwrap

from conans.test.assets.genconanfile import GenConanfile
from conans.test.utils.tools import TestClient, NO_SETTINGS_PACKAGE_ID


def test_dependencies_visit():
    client = TestClient()
    client.save({"conanfile.py": GenConanfile()})
    client.run("create . openssl/0.1@")
    client.run("create . openssl/0.2@")
    client.save({"conanfile.py": GenConanfile().with_requires("openssl/0.2")})
    client.run("create . cmake/0.1@")
    conanfile = textwrap.dedent("""
        from conans import ConanFile
        class Pkg(ConanFile):
            requires = "openssl/0.1"
            build_requires = "cmake/0.1"

            def generate(self):
                dep = self.dependencies["openssl"]
                self.output.info("DefRef: {}!!!".format(repr(dep.ref)))
                self.output.info("DefPRef: {}!!!".format(repr(dep.pref)))
                dep = self.dependencies.build["openssl"]
                self.output.info("DefRefBuild: {}!!!".format(repr(dep.ref)))
                self.output.info("DefPRefBuild: {}!!!".format(repr(dep.pref)))
                for r, d in self.dependencies.build.items():
                    self.output.info("DIRECTBUILD {}: {}".format(r.direct, d))
        """)
    client.save({"conanfile.py": conanfile})
<<<<<<< HEAD
    client.run("install .")
    assert "DefRef: dep/0.1#f3367e0e7d170aa12abccb175fee5f97!!!" in client.out
    assert "DefPRef: dep/0.1#f3367e0e7d170aa12abccb175fee5f97:"\
           f"{NO_SETTINGS_PACKAGE_ID}#"\
           "cf924fbb5ed463b8bb960cf3a4ad4f3a!!!" in client.out
=======
    client.run("install . -s:b os=Windows")  # Use 2 contexts
    assert "DefRef: openssl/0.1#f3367e0e7d170aa12abccb175fee5f97!!!" in client.out
    assert "DefPRef: openssl/0.1#f3367e0e7d170aa12abccb175fee5f97:"\
           "5ab84d6acfe1f23c4fae0ab88f26e3a396351ac9#"\
           "cf924fbb5ed463b8bb960cf3a4ad4f3a!!!" in client.out

    assert "DefRefBuild: openssl/0.2#f3367e0e7d170aa12abccb175fee5f97!!!" in client.out
    assert "DefPRefBuild: openssl/0.2#f3367e0e7d170aa12abccb175fee5f97:" \
           "5ab84d6acfe1f23c4fae0ab88f26e3a396351ac9#" \
           "cf924fbb5ed463b8bb960cf3a4ad4f3a!!!" in client.out

    assert "conanfile.py: DIRECTBUILD True: cmake/0.1" in client.out
    assert "conanfile.py: DIRECTBUILD False: openssl/0.2" in client.out
>>>>>>> a18c767d
<|MERGE_RESOLUTION|>--- conflicted
+++ resolved
@@ -28,17 +28,11 @@
                     self.output.info("DIRECTBUILD {}: {}".format(r.direct, d))
         """)
     client.save({"conanfile.py": conanfile})
-<<<<<<< HEAD
+
     client.run("install .")
     assert "DefRef: dep/0.1#f3367e0e7d170aa12abccb175fee5f97!!!" in client.out
     assert "DefPRef: dep/0.1#f3367e0e7d170aa12abccb175fee5f97:"\
            f"{NO_SETTINGS_PACKAGE_ID}#"\
-           "cf924fbb5ed463b8bb960cf3a4ad4f3a!!!" in client.out
-=======
-    client.run("install . -s:b os=Windows")  # Use 2 contexts
-    assert "DefRef: openssl/0.1#f3367e0e7d170aa12abccb175fee5f97!!!" in client.out
-    assert "DefPRef: openssl/0.1#f3367e0e7d170aa12abccb175fee5f97:"\
-           "5ab84d6acfe1f23c4fae0ab88f26e3a396351ac9#"\
            "cf924fbb5ed463b8bb960cf3a4ad4f3a!!!" in client.out
 
     assert "DefRefBuild: openssl/0.2#f3367e0e7d170aa12abccb175fee5f97!!!" in client.out
@@ -47,5 +41,4 @@
            "cf924fbb5ed463b8bb960cf3a4ad4f3a!!!" in client.out
 
     assert "conanfile.py: DIRECTBUILD True: cmake/0.1" in client.out
-    assert "conanfile.py: DIRECTBUILD False: openssl/0.2" in client.out
->>>>>>> a18c767d
+    assert "conanfile.py: DIRECTBUILD False: openssl/0.2" in client.out