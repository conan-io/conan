--- conflicted
+++ resolved
@@ -153,11 +153,7 @@
             print(self.dependencies.get("gtest"))
         """)
     client.save({"conanfile.py": app_conanfile})
-<<<<<<< HEAD
     client.run("create . --name=app --version=1.0", assert_error=True)
-    assert "'gtest' not found in the dependency set" in client.out
-=======
-    client.run("create . app/1.0@", assert_error=True)
     assert "'gtest' not found in the dependency set" in client.out
 
 
@@ -192,5 +188,4 @@
     assert "conanfile.py: VALIDATE DEPS: 1!!!" in client.out
     # generate time, build-requires already available
     assert "conanfile.py: GENERATE REQUIRE: cmake/0.1!!!" in client.out
-    assert "conanfile.py: GENERATE CMAKE: cmake/0.1!!!" in client.out
->>>>>>> a31b400c
+    assert "conanfile.py: GENERATE CMAKE: cmake/0.1!!!" in client.out