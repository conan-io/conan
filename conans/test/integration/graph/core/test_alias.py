import textwrap

from conans.test.assets.genconanfile import GenConanfile
from conans.test.integration.graph.core.graph_manager_base import GraphManagerTest
from conans.test.integration.graph.core.graph_manager_test import _check_transitive
from conans.test.utils.tools import TestClient


class TestAlias(GraphManagerTest):

    def test_basic(self):
        # app -> liba/latest -(alias)-> liba/0.1
        self.recipe_cache("liba/0.1")
        self.alias_cache("liba/latest", "liba/0.1")

        consumer = self.recipe_consumer("app/0.1", ["liba/(latest)"])
        deps_graph = self.build_consumer(consumer)

        self.assertEqual(2, len(deps_graph.nodes))
        app = deps_graph.root
        liba = app.dependencies[0].dst

        self._check_node(liba, "liba/0.1#123", dependents=[app])
        self._check_node(app, "app/0.1", deps=[liba])

    def test_alias_diamond(self):
        # app -> ----------------------------------> liba/0.1
        #   \ -> libb/0.1 -> liba/latest -(alias) ----->/
        self.recipe_cache("liba/0.1")
        self.alias_cache("liba/latest", "liba/0.1")
        self.recipe_cache("libb/0.1", requires=["liba/(latest)"])
        consumer = self.recipe_consumer("app/0.1", ["liba/0.1", "libb/0.1"])
        deps_graph = self.build_consumer(consumer)

        self.assertEqual(3, len(deps_graph.nodes))
        app = deps_graph.root
        liba = app.dependencies[0].dst
        libb = app.dependencies[1].dst

        self._check_node(liba, "liba/0.1#123", dependents=[app, libb])
        self._check_node(libb, "libb/0.1#123", deps=[liba], dependents=[app])
        self._check_node(app, "app/0.1", deps=[liba, libb])

        # node, include, link, build, run
        # It seems they are in link order
        _check_transitive(app, [(libb, True, True, False, False),
                                (liba, True, True, False, False)])
        _check_transitive(libb, [(liba, True, True, False, False)])

    def test_two_alias_diamond(self):
        # https://github.com/conan-io/conan/issues/3353
        # app -> liba/latest -(alias) --------------------------------------> liba/0.1
        #   \ -> libb/latest -(alias) -> libb/0.1 -> liba/latest -(alias) ----->/

        self.recipe_cache("liba/0.1")
        self.alias_cache("liba/latest", "liba/0.1")
        self.recipe_cache("libb/0.1", requires=["liba/(latest)"])
        self.alias_cache("libb/latest", "libb/0.1")

        consumer = self.recipe_consumer("app/0.1", ["liba/(latest)", "libb/(latest)"])
        deps_graph = self.build_consumer(consumer)

        self.assertEqual(3, len(deps_graph.nodes))
        app = deps_graph.root
        liba = app.dependencies[0].dst
        libb = app.dependencies[1].dst

        self._check_node(liba, "liba/0.1#123", dependents=[app, libb])
        self._check_node(libb, "libb/0.1#123", deps=[liba], dependents=[app])
        self._check_node(app, "app/0.1", deps=[liba, libb])

        # node, include, link, build, run
        # Seems reverse order
        _check_transitive(app, [(libb, True, True, False, False),
                                (liba, True, True, False, False)])
        _check_transitive(libb, [(liba, True, True, False, False)])

    def test_full_two_branches_diamond(self):
        # https://github.com/conan-io/conan/issues/3353
        # app -> libb/latest -(alias) -> libb/0.1 -> liba/latest -(alias) ----> liba/0.1
        #   \ -> libc/latest -(alias) -> libc/0.1 -> liba/latest -(alias) ----->/

        self.recipe_cache("liba/0.1")
        self.alias_cache("liba/latest", "liba/0.1")
        self.recipe_cache("libb/0.1", requires=["liba/(latest)"])
        self.recipe_cache("libc/0.1", requires=["liba/(latest)"])
        self.alias_cache("libb/latest", "libb/0.1")
        self.alias_cache("libc/latest", "libc/0.1")

        consumer = self.recipe_consumer("app/0.1", ["libb/(latest)", "libc/(latest)"])
        deps_graph = self.build_consumer(consumer)

        self.assertEqual(4, len(deps_graph.nodes))
        app = deps_graph.root
        libb = app.dependencies[0].dst
        libc = app.dependencies[1].dst
        liba = libb.dependencies[0].dst

        self._check_node(liba, "liba/0.1#123", dependents=[libb, libc])
        self._check_node(libb, "libb/0.1#123", deps=[liba], dependents=[app])
        self._check_node(libc, "libc/0.1#123", deps=[liba], dependents=[app])
        self._check_node(app, "app/0.1", deps=[libb, libc])

        # node, include, link, build, run
        _check_transitive(app, [(libb, True, True, False, False),
                                (libc, True, True, False, False),
                                (liba, True, True, False, False)])
        _check_transitive(libb, [(liba, True, True, False, False)])

    def test_alias_bug(self):
        # https://github.com/conan-io/conan/issues/2252
        # app -> libb/0.1 -> liba/latest -(alias)->liba/0.1
        #   \ -> libc/0.1 ----/
        self.recipe_cache("liba/0.1")
        self.alias_cache("liba/latest", "liba/0.1")
        self.recipe_cache("libb/0.1", requires=["liba/(latest)"])
        self.recipe_cache("libc/0.1", requires=["liba/(latest)"])

        consumer = self.recipe_consumer("app/0.1", ["libb/0.1", "libc/0.1"])
        deps_graph = self.build_consumer(consumer)

        self.assertEqual(4, len(deps_graph.nodes))
        app = deps_graph.root
        libb = app.dependencies[0].dst
        libc = app.dependencies[1].dst
        liba = libb.dependencies[0].dst

        self._check_node(liba, "liba/0.1#123", dependents=[libb, libc])
        self._check_node(libb, "libb/0.1#123", deps=[liba], dependents=[app])
        self._check_node(libc, "libc/0.1#123", deps=[liba], dependents=[app])
        self._check_node(app, "app/0.1", deps=[libb, libc])

        # node, include, link, build, run
        _check_transitive(app, [(libb, True, True, False, False),
                                (libc, True, True, False, False),
                                (liba, True, True, False, False)])
        _check_transitive(libb, [(liba, True, True, False, False)])

    def test_alias_tansitive(self):
        # app -> liba/giga -(alias)->-> liba/mega -(alias)-> liba/latest -(alias)->liba/0.1

        self.recipe_cache("liba/0.1")
        self.alias_cache("liba/latest", "liba/0.1")
        self.alias_cache("liba/mega", "liba/(latest)")
        self.alias_cache("liba/giga", "liba/(mega)")

        consumer = self.recipe_consumer("app/0.1", ["liba/(giga)"])
        deps_graph = self.build_consumer(consumer)

        self.assertEqual(2, len(deps_graph.nodes))
        app = deps_graph.root
        liba = app.dependencies[0].dst

        self._check_node(liba, "liba/0.1#123", dependents=[app])
        self._check_node(app, "app/0.1", deps=[liba])

        # node, include, link, build, run
        _check_transitive(app, [(liba, True, True, False, False)])


class AliasBuildRequiresTest(GraphManagerTest):

    def test_non_conflicting_alias(self):
        # https://github.com/conan-io/conan/issues/5468
        # libc ----> libb -------------------> liba/0.1
        #   \-(build)-> liba/latest -(alias)-> liba/0.2
        self.recipe_cache("liba/0.1")
        self.recipe_cache("liba/0.2")
        self.alias_cache("liba/latest", "liba/0.2")
        self.recipe_cache("libb/0.1", ["liba/0.1"])
        consumer = self.recipe_consumer("app/0.1", ["libb/0.1"], build_requires=["liba/(latest)"])

        deps_graph = self.build_consumer(consumer)

        self.assertEqual(4, len(deps_graph.nodes))
        app = deps_graph.root
        libb = app.dependencies[0].dst
        liba_build = app.dependencies[1].dst
        liba = libb.dependencies[0].dst

        self._check_node(liba, "liba/0.1#123", dependents=[libb])
        self._check_node(liba_build, "liba/0.2#123", dependents=[app])
        self._check_node(libb, "libb/0.1#123", deps=[liba], dependents=[app])
        self._check_node(app, "app/0.1", deps=[libb, liba_build])


class AliasPythonRequiresTest(GraphManagerTest):

    def test_python_requires(self):
        # app ----(python-requires)---> tool/(latest) -> tool/0.1
        self.recipe_cache("tool/0.1")
        self.recipe_cache("tool/0.2")
        self.alias_cache("tool/latest", "tool/0.1")
        consumer = textwrap.dedent("""
            from conans import ConanFile
            class Pkg(ConanFile):
                name = "app"
                version = "0.1"
                python_requires = "tool/(latest)"
            """)
        deps_graph = self.build_graph(consumer)

        self.assertEqual(1, len(deps_graph.nodes))
        app = deps_graph.root
        self._check_node(app, "app/0.1", deps=[])


def test_mixing_aliases_and_fix_versions():
    # cd/1.0 -----------------------------> cb/latest -(alias)-> cb/1.0 -> ca/1.0
    #   \-----> cc/latest -(alias)-> cc/1.0 ->/                             /
    #                                    \------ ca/latest -(alias)------->/
    client = TestClient()

    client.save({"conanfile.py": GenConanfile("ca", "1.0")})
    client.run("create . ")
    client.alias("ca/latest@",  "ca/1.0@")

<<<<<<< HEAD
    client.save({"conanfile.py": GenConanfile("cb", "1.0")
                .with_requirement("ca/1.0@")})
    client.run("create . --name=cb --version=1.0")
    client.run("alias cb/latest@ cb/1.0@")
=======
    client.save({"conanfile.py": GenConanfile("cb", "1.0").with_requirement("ca/1.0@")})
    client.run("create . --name=cb --version=1.0")
    client.alias("cb/latest@",  "cb/1.0@")
>>>>>>> 940d997a

    client.save({"conanfile.py": GenConanfile("cc", "1.0")
                .with_requirement("cb/(latest)")
                .with_requirement("ca/(latest)")})
    client.run("create . ")
    client.alias("cc/latest@",  "cc/1.0@")

    client.save({"conanfile.py": GenConanfile("cd", "1.0")
                .with_requirement("cb/(latest)")
                .with_requirement("cc/(latest)")})
    client.run("create . ")<|MERGE_RESOLUTION|>--- conflicted
+++ resolved
@@ -215,16 +215,9 @@
     client.run("create . ")
     client.alias("ca/latest@",  "ca/1.0@")
 
-<<<<<<< HEAD
-    client.save({"conanfile.py": GenConanfile("cb", "1.0")
-                .with_requirement("ca/1.0@")})
-    client.run("create . --name=cb --version=1.0")
-    client.run("alias cb/latest@ cb/1.0@")
-=======
     client.save({"conanfile.py": GenConanfile("cb", "1.0").with_requirement("ca/1.0@")})
     client.run("create . --name=cb --version=1.0")
     client.alias("cb/latest@",  "cb/1.0@")
->>>>>>> 940d997a
 
     client.save({"conanfile.py": GenConanfile("cc", "1.0")
                 .with_requirement("cb/(latest)")
