--- conflicted
+++ resolved
@@ -85,13 +85,11 @@
         self._put_in_cache(ref, conanfile)
 
     def _put_in_cache(self, ref, conanfile):
-<<<<<<< HEAD
-        ref = ConanFileReference.loads(repr(ref)+"#123")  # FIXME: Make access
-        recipe_layout = self.cache.create_ref_layout(ref)
-        save(recipe_layout.conanfile(), str(conanfile))
-        # Need to complete de metadata = revision + manifest
-        manifest = FileTreeManifest.create(recipe_layout.export())
-        manifest.save(recipe_layout.export())
+        ref = ConanFileReference.loads("{}#123".format(ref))
+        layout = self.cache.create_ref_layout(ref)
+        save(layout.conanfile(), str(conanfile))
+        manifest = FileTreeManifest.create(layout.export())
+        manifest.save(layout.export())
 
     def _cache_recipe(self, ref, test_conanfile, revision=None):
         # FIXME: This seems duplicated
@@ -102,13 +100,6 @@
         save(recipe_layout.conanfile(), str(test_conanfile))
         manifest = FileTreeManifest.create(recipe_layout.export())
         manifest.save(recipe_layout.export())
-=======
-        ref = ConanFileReference.loads("{}#123".format(ref))
-        layout = self.cache.create_ref_layout(ref)
-        save(layout.conanfile(), str(conanfile))
-        manifest = FileTreeManifest.create(layout.export())
-        manifest.save(layout.export())
->>>>>>> dacfec97
 
     def alias_cache(self, alias, target):
         ref = ConanFileReference.loads(alias)
@@ -136,26 +127,12 @@
         save(path, str(conanfile))
         return path
 
-<<<<<<< HEAD
     @staticmethod
     def consumer_conanfile(conanfile):
         path = temp_folder()
         path = os.path.join(path, "conanfile.py")
         save(path, str(conanfile))
         return path
-=======
-    def _cache_recipe(self, ref, test_conanfile):
-        if isinstance(test_conanfile, GenConanfile):
-            name, version = test_conanfile._name, test_conanfile._version
-            test_conanfile = test_conanfile.with_package_info(
-                cpp_info={"libs": ["mylib{}{}lib".format(name, version)]},
-                env_info={"MYENV": ["myenv{}{}env".format(name, version)]})
-        ref = ConanFileReference.loads("{}#123".format(ref))
-        layout = self.cache.create_ref_layout(ref)
-        save(layout.conanfile(), str(test_conanfile))
-        manifest = FileTreeManifest.create(layout.export())
-        manifest.save(layout.export())
->>>>>>> dacfec97
 
     def build_graph(self, content, profile_build_requires=None, ref=None, create_ref=None,
                     install=True):
