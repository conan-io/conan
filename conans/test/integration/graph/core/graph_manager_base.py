--- conflicted
+++ resolved
@@ -121,14 +121,8 @@
         profile_host = Profile()
         profile_build = Profile()
         if profile_build_requires:
-<<<<<<< HEAD
             profile_host.build_requires = profile_build_requires
         profile_host.process_settings(self.cache)
-=======
-            profile.build_requires = profile_build_requires
-        profile.process_settings(self.cache)
-        profile_build = Profile()
->>>>>>> db0ce58f
         profile_build.process_settings(self.cache)
         update = check_updates = False
         recorder = ActionRecorder()
@@ -136,12 +130,8 @@
         build_mode = []  # Means build all
         ref = ref or ConanFileReference(None, None, None, None, validate=False)
         app = self._get_app()
-<<<<<<< HEAD
-        deps_graph = app.graph_manager.load_graph(path, create_ref, profile_host, profile_build,
-                                                  None, ref,
-=======
-        deps_graph = app.graph_manager.load_graph(path, create_ref, profile, profile_build, None, ref,
->>>>>>> db0ce58f
+
+        deps_graph = app.graph_manager.load_graph(path, create_ref, profile_host, profile_build, None, ref,
                                                   build_mode, check_updates, update, remotes,
                                                   recorder)
         if install:
@@ -168,14 +158,4 @@
         dependants = node.inverse_neighbors()
         self.assertEqual(len(dependants), len(dependents))
         for d in dependents:
-            self.assertIn(d, dependants)
-<<<<<<< HEAD
-=======
-
-        # The recipe requires is resolved to the reference WITH revision!
-        self.assertEqual(len(deps), len(conanfile.requires))
-        for dep in deps:
-            self.assertEqual(conanfile.requires[dep.name].ref, dep.ref)
-
-        self.assertEqual(closure, list(node.public_closure))
->>>>>>> db0ce58f
+            self.assertIn(d, dependants)