import os
import textwrap
import unittest

from conans.cli.api.conan_api import ConanAPIV2
from conans.client.cache.cache import ClientCache
<<<<<<< HEAD
from conans.client.graph.graph_binaries import GraphBinariesAnalyzer
from conans.client.graph.proxy import ConanProxy
from conans.client.graph.python_requires import PyRequireLoader
from conans.client.graph.range_resolver import RangeResolver
from conans.client.installer import BinaryInstaller
from conans.client.loader import ConanFileLoader
=======
>>>>>>> e3727ab6
from conans.model.manifest import FileTreeManifest
from conans.model.options import Options
from conans.model.profile import Profile
from conans.model.recipe_ref import RecipeReference
from conans.test.utils.test_files import temp_folder
from conans.test.utils.tools import GenConanfile
from conans.util.dates import revision_timestamp_now
from conans.util.files import save


class GraphManagerTest(unittest.TestCase):

    def setUp(self):
        cache_folder = temp_folder()
        cache = ClientCache(cache_folder)
        save(cache.default_profile_path, "")
        save(cache.settings_path, "os: [Windows, Linux]")
        self.cache = cache
<<<<<<< HEAD

    def _get_app(self):
        self.remote_manager = MockRemoteManager()
        cache = self.cache
        app = Mock()
        app.cache = cache
        app.remote_manager = self.remote_manager
        app.enabled_remotes = []
        app.selected_remotes = []
        app.check_updates = False
        app.update = False
        app.range_resolver = RangeResolver(app)
        app.proxy = ConanProxy(app)
        pyreq_loader = PyRequireLoader(app.proxy, app.range_resolver)
        app.loader = ConanFileLoader(pyreq_loader=pyreq_loader)
        app.binaries_analyzer = GraphBinariesAnalyzer(app)
        app.hook_manager = Mock()
        return app
=======
        self.cache_folder = cache_folder
>>>>>>> e3727ab6

    def recipe_cache(self, reference, requires=None, option_shared=None):
        ref = RecipeReference.loads(reference)
        conanfile = GenConanfile()
        if requires:
            for r in requires:
                conanfile.with_require(r)
        if option_shared is not None:
            conanfile.with_option("shared", [True, False])
            conanfile.with_default_option("shared", option_shared)

        self._put_in_cache(ref, conanfile)

    def recipe_conanfile(self, reference, conanfile):
        ref = RecipeReference.loads(reference)
        self._put_in_cache(ref, conanfile)

    def _put_in_cache(self, ref, conanfile):
        ref = RecipeReference.loads("{}#123".format(ref))
        ref.timestamp = revision_timestamp_now()
        layout = self.cache.get_or_create_ref_layout(ref)
        save(layout.conanfile(), str(conanfile))
        manifest = FileTreeManifest.create(layout.export())
        manifest.save(layout.export())

    def _cache_recipe(self, ref, test_conanfile, revision=None):
        # FIXME: This seems duplicated
        if not isinstance(ref, RecipeReference):
            ref = RecipeReference.loads(ref)
        ref = RecipeReference.loads(repr(ref) + "#{}".format(revision or 123))  # FIXME: Make access
        ref.timestamp = revision_timestamp_now()
        recipe_layout = self.cache.get_or_create_ref_layout(ref)
        save(recipe_layout.conanfile(), str(test_conanfile))
        manifest = FileTreeManifest.create(recipe_layout.export())
        manifest.save(recipe_layout.export())

    def alias_cache(self, alias, target):
        ref = RecipeReference.loads(alias)
        conanfile = textwrap.dedent("""
            from conan import ConanFile
            class Alias(ConanFile):
                alias = "%s"
            """ % target)
        self._put_in_cache(ref, conanfile)

    @staticmethod
    def recipe_consumer(reference=None, requires=None, build_requires=None, tool_requires=None):
        path = temp_folder()
        path = os.path.join(path, "conanfile.py")
        conanfile = GenConanfile()
        if reference:
            ref = RecipeReference.loads(reference)
            conanfile.with_name(ref.name).with_version(ref.version)
        if requires:
            for r in requires:
                conanfile.with_require(r)
        if build_requires:
            for r in build_requires:
                conanfile.with_build_requires(r)
        if tool_requires:
            for r in tool_requires:
                conanfile.with_tool_requires(r)
        save(path, str(conanfile))
        return path

    @staticmethod
    def consumer_conanfile(conanfile):
        path = temp_folder()
        path = os.path.join(path, "conanfile.py")
        save(path, str(conanfile))
        return path

    def build_graph(self, content, profile_build_requires=None, ref=None, create_ref=None,
                    install=True, options_build=None):
        path = temp_folder()
        path = os.path.join(path, "conanfile.py")
        save(path, str(content))
        return self.build_consumer(path, profile_build_requires, ref, create_ref, install,
                                   options_build=options_build)

    def build_consumer(self, path, profile_build_requires=None, ref=None, create_ref=None,
                       install=True, options_build=None):
        profile_host = Profile()
        profile_host.settings["os"] = "Linux"
        profile_build = Profile()
        profile_build.settings["os"] = "Windows"
        if profile_build_requires:
            profile_host.tool_requires = profile_build_requires
        if options_build:
            profile_build.options = Options(options_values=options_build)
        profile_host.process_settings(self.cache)
        profile_build.process_settings(self.cache)
        build_mode = []  # Means build all

        conan_api = ConanAPIV2(cache_folder=self.cache_folder)

        root_node = conan_api.graph.load_root_consumer_conanfile(path, profile_host, profile_build)
        deps_graph = conan_api.graph.load_graph(root_node, profile_host, profile_build)

        if install:
<<<<<<< HEAD
            deps_graph.report_graph_error()
            binary_installer = BinaryInstaller(app)

            binary_installer.install(deps_graph)
=======
            conan_api.graph.analyze_binaries(deps_graph, build_mode)
            conan_api.install.install_binaries(deps_graph)
>>>>>>> e3727ab6

        return deps_graph

    def _check_node(self, node, ref, deps=None, dependents=None, settings=None, options=None):
        dependents = dependents or []
        deps = deps or []

        conanfile = node.conanfile
        ref = RecipeReference.loads(str(ref))
        self.assertEqual(node.ref, ref)
        if conanfile:
            self.assertEqual(conanfile.name, ref.name)

        self.assertEqual(len(node.dependencies), len(deps))
        for d in node.neighbors():
            assert d in deps

        dependants = node.inverse_neighbors()
        self.assertEqual(len(dependants), len(dependents))
        for d in dependents:
            self.assertIn(d, dependants)

        if settings is not None:
            for k, v in settings.items():
                assert conanfile.settings.get_safe(k) == v

        if options is not None:
            for k, v in options.items():
                assert conanfile.options.get_safe(k) == v<|MERGE_RESOLUTION|>--- conflicted
+++ resolved
@@ -4,15 +4,6 @@
 
 from conans.cli.api.conan_api import ConanAPIV2
 from conans.client.cache.cache import ClientCache
-<<<<<<< HEAD
-from conans.client.graph.graph_binaries import GraphBinariesAnalyzer
-from conans.client.graph.proxy import ConanProxy
-from conans.client.graph.python_requires import PyRequireLoader
-from conans.client.graph.range_resolver import RangeResolver
-from conans.client.installer import BinaryInstaller
-from conans.client.loader import ConanFileLoader
-=======
->>>>>>> e3727ab6
 from conans.model.manifest import FileTreeManifest
 from conans.model.options import Options
 from conans.model.profile import Profile
@@ -31,28 +22,7 @@
         save(cache.default_profile_path, "")
         save(cache.settings_path, "os: [Windows, Linux]")
         self.cache = cache
-<<<<<<< HEAD
-
-    def _get_app(self):
-        self.remote_manager = MockRemoteManager()
-        cache = self.cache
-        app = Mock()
-        app.cache = cache
-        app.remote_manager = self.remote_manager
-        app.enabled_remotes = []
-        app.selected_remotes = []
-        app.check_updates = False
-        app.update = False
-        app.range_resolver = RangeResolver(app)
-        app.proxy = ConanProxy(app)
-        pyreq_loader = PyRequireLoader(app.proxy, app.range_resolver)
-        app.loader = ConanFileLoader(pyreq_loader=pyreq_loader)
-        app.binaries_analyzer = GraphBinariesAnalyzer(app)
-        app.hook_manager = Mock()
-        return app
-=======
         self.cache_folder = cache_folder
->>>>>>> e3727ab6
 
     def recipe_cache(self, reference, requires=None, option_shared=None):
         ref = RecipeReference.loads(reference)
@@ -153,15 +123,9 @@
         deps_graph = conan_api.graph.load_graph(root_node, profile_host, profile_build)
 
         if install:
-<<<<<<< HEAD
             deps_graph.report_graph_error()
-            binary_installer = BinaryInstaller(app)
-
-            binary_installer.install(deps_graph)
-=======
             conan_api.graph.analyze_binaries(deps_graph, build_mode)
             conan_api.install.install_binaries(deps_graph)
->>>>>>> e3727ab6
 
         return deps_graph
 
