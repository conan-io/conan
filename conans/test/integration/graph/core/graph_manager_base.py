import os
import textwrap
import unittest
from collections import namedtuple, Counter

from mock import Mock

from conans.cli.output import ConanOutput
from conans.client.cache.cache import ClientCache
from conans.client.cache.remote_registry import Remotes
from conans.client.graph.build_mode import BuildMode
from conans.client.graph.graph_binaries import GraphBinariesAnalyzer
from conans.client.graph.graph_manager import GraphManager
from conans.client.graph.proxy import ConanProxy
from conans.client.graph.python_requires import PyRequireLoader
from conans.client.graph.range_resolver import RangeResolver
from conans.client.installer import BinaryInstaller
from conans.client.loader import ConanFileLoader
from conans.model.manifest import FileTreeManifest
from conans.model.profile import Profile
from conans.model.ref import ConanFileReference
from conans.test.utils.test_files import temp_folder
from conans.test.utils.tools import GenConanfile
from conans.util.files import save


class MockRemoteManager(object):
    def __init__(self, packages=None):
        self.packages = packages or []
        self.count = Counter()

    def search_recipes(self, remote, pattern, ignorecase):  # @UnusedVariable
        self.count[pattern] += 1
        return self.packages


class GraphManagerTest(unittest.TestCase):

    def setUp(self):
        cache_folder = temp_folder()
        cache = ClientCache(cache_folder)
        save(cache.default_profile_path, "")
        save(cache.settings_path, "os: [Windows, Linux]")
        self.cache = cache

    def _get_app(self):
        self.remote_manager = MockRemoteManager()
        cache = self.cache
        self.resolver = RangeResolver(self.cache, self.remote_manager)
        proxy = ConanProxy(cache, self.remote_manager)

        pyreq_loader = PyRequireLoader(proxy, self.resolver)
        pyreq_loader.enable_remotes(remotes=Remotes())
        self.loader = ConanFileLoader(None, pyreq_loader=pyreq_loader)

        binaries = GraphBinariesAnalyzer(cache, self.remote_manager)
        self.manager = GraphManager(cache, self.loader, proxy, self.resolver, binaries)
        hook_manager = Mock()
        app_type = namedtuple("ConanApp", "cache remote_manager hook_manager graph_manager"
                              " binaries_analyzer")
        app = app_type(self.cache, self.remote_manager, hook_manager, self.manager, binaries)
        return app

    def recipe_cache(self, reference, requires=None, option_shared=None):
        ref = ConanFileReference.loads(reference)
        conanfile = GenConanfile()
        if requires:
            for r in requires:
                conanfile.with_require(r)
        if option_shared is not None:
            conanfile.with_option("shared", [True, False])
            conanfile.with_default_option("shared", option_shared)

        self._put_in_cache(ref, conanfile)

    def recipe_conanfile(self, reference, conanfile):
        ref = ConanFileReference.loads(reference)
        self._put_in_cache(ref, conanfile)

    def _put_in_cache(self, ref, conanfile):
        ref = ConanFileReference.loads("{}#123".format(ref))
        layout = self.cache.create_ref_layout(ref)
        save(layout.conanfile(), str(conanfile))
        manifest = FileTreeManifest.create(layout.export())
        manifest.save(layout.export())

    def _cache_recipe(self, ref, test_conanfile, revision=None):
        # FIXME: This seems duplicated
        if not isinstance(ref, ConanFileReference):
            ref = ConanFileReference.loads(ref)
        ref = ConanFileReference.loads(repr(ref) + "#{}".format(revision or 123))  # FIXME: Make access
        recipe_layout = self.cache.create_ref_layout(ref)
        save(recipe_layout.conanfile(), str(test_conanfile))
        manifest = FileTreeManifest.create(recipe_layout.export())
        manifest.save(recipe_layout.export())

    def alias_cache(self, alias, target):
        ref = ConanFileReference.loads(alias)
        conanfile = textwrap.dedent("""
            from conans import ConanFile
            class Alias(ConanFile):
                alias = "%s"
            """ % target)
        self._put_in_cache(ref, conanfile)

    @staticmethod
    def recipe_consumer(reference=None, requires=None, build_requires=None):
        path = temp_folder()
        path = os.path.join(path, "conanfile.py")
        conanfile = GenConanfile()
        if reference:
            ref = ConanFileReference.loads(reference)
            conanfile.with_name(ref.name).with_version(ref.version)
        if requires:
            for r in requires:
                conanfile.with_require(r)
        if build_requires:
            for r in build_requires:
                conanfile.with_build_requires(r)
        save(path, str(conanfile))
        return path

    @staticmethod
    def consumer_conanfile(conanfile):
        path = temp_folder()
        path = os.path.join(path, "conanfile.py")
        save(path, str(conanfile))
        return path

    def build_graph(self, content, profile_build_requires=None, ref=None, create_ref=None,
                    install=True):
        path = temp_folder()
        path = os.path.join(path, "conanfile.py")
        save(path, str(content))
        return self.build_consumer(path, profile_build_requires, ref, create_ref, install)

    def build_consumer(self, path, profile_build_requires=None, ref=None, create_ref=None,
                       install=True):
        profile_host = Profile()
        profile_host.settings["os"] = "Linux"
        profile_build = Profile()
        profile_build.settings["os"] = "Windows"
        if profile_build_requires:
            profile_host.build_requires = profile_build_requires
        profile_host.process_settings(self.cache)
        profile_build.process_settings(self.cache)
        update = check_updates = False
        remotes = Remotes()
        build_mode = []  # Means build all
        ref = ref or ConanFileReference(None, None, None, None, validate=False)
        app = self._get_app()

        deps_graph = app.graph_manager.load_graph(path, create_ref, profile_host, profile_build,
                                                  None, ref, build_mode, check_updates, update,
                                                  remotes)
        if install:
            deps_graph.report_graph_error()
<<<<<<< HEAD
            binary_installer = BinaryInstaller(app, recorder)
            build_mode = BuildMode(build_mode, app.out)
            binary_installer.install(deps_graph, None, build_mode, update)
=======
            binary_installer = BinaryInstaller(app)
            build_mode = BuildMode(build_mode)
            binary_installer.install(deps_graph, None, build_mode, update, profile_host=profile_host,
                                     profile_build=profile_build, graph_lock=None)
>>>>>>> a1ca0fdf
        return deps_graph

    def _check_node(self, node, ref, deps=None, dependents=None, settings=None, options=None):
        dependents = dependents or []
        deps = deps or []

        conanfile = node.conanfile
        ref = ConanFileReference.loads(str(ref))
        self.assertEqual(repr(node.ref), repr(ref))
        if conanfile:
            self.assertEqual(conanfile.name, ref.name)

        self.assertEqual(len(node.dependencies), len(deps))
        for d in node.neighbors():
            assert d in deps

        dependants = node.inverse_neighbors()
        self.assertEqual(len(dependants), len(dependents))
        for d in dependents:
            self.assertIn(d, dependants)

        if settings is not None:
            for k, v in settings.items():
                assert conanfile.settings.get_safe(k) == v

        if options is not None:
            for k, v in options.items():
                assert conanfile.options.get_safe(k) == v<|MERGE_RESOLUTION|>--- conflicted
+++ resolved
@@ -155,16 +155,9 @@
                                                   remotes)
         if install:
             deps_graph.report_graph_error()
-<<<<<<< HEAD
-            binary_installer = BinaryInstaller(app, recorder)
-            build_mode = BuildMode(build_mode, app.out)
-            binary_installer.install(deps_graph, None, build_mode, update)
-=======
             binary_installer = BinaryInstaller(app)
             build_mode = BuildMode(build_mode)
-            binary_installer.install(deps_graph, None, build_mode, update, profile_host=profile_host,
-                                     profile_build=profile_build, graph_lock=None)
->>>>>>> a1ca0fdf
+            binary_installer.install(deps_graph, None, build_mode, update)
         return deps_graph
 
     def _check_node(self, node, ref, deps=None, dependents=None, settings=None, options=None):
