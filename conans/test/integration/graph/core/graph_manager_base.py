import os
import textwrap
import unittest
from collections import namedtuple

from mock import Mock

from conans.client.cache.cache import ClientCache
from conans.client.cache.remote_registry import Remotes
from conans.client.generators import GeneratorManager
from conans.client.graph.build_mode import BuildMode
from conans.client.graph.graph_binaries import GraphBinariesAnalyzer
from conans.client.graph.graph_manager import GraphManager
from conans.client.graph.proxy import ConanProxy
from conans.client.graph.range_resolver import RangeResolver
from conans.client.installer import BinaryInstaller
from conans.client.loader import ConanFileLoader
from conans.client.recorder.action_recorder import ActionRecorder
from conans.model.manifest import FileTreeManifest
from conans.model.profile import Profile
from conans.model.ref import ConanFileReference
from conans.test.unittests.model.transitive_reqs_test import MockRemoteManager
from conans.test.utils.test_files import temp_folder
from conans.test.utils.tools import GenConanfile
from conans.test.utils.mocks import TestBufferConanOutput
from conans.util.files import save


class GraphManagerTest(unittest.TestCase):

    def setUp(self):
        self.output = TestBufferConanOutput()
        cache_folder = temp_folder()
        cache = ClientCache(cache_folder, self.output)
        self.cache = cache

    def _get_app(self):
        self.remote_manager = MockRemoteManager()
        cache = self.cache
        self.resolver = RangeResolver(self.cache, self.remote_manager)
        proxy = ConanProxy(cache, self.output, self.remote_manager)
        self.loader = ConanFileLoader(None, self.output)
        binaries = GraphBinariesAnalyzer(cache, self.output, self.remote_manager)
        self.manager = GraphManager(self.output, cache, self.remote_manager, self.loader, proxy,
                                    self.resolver, binaries)
        generator_manager = GeneratorManager()
        hook_manager = Mock()
        app_type = namedtuple("ConanApp", "cache out remote_manager hook_manager graph_manager"
                              " binaries_analyzer generator_manager")
        app = app_type(self.cache, self.output, self.remote_manager, hook_manager, self.manager,
                       binaries, generator_manager)
        return app

    def recipe_cache(self, reference, requires=None, option_shared=None):
        ref = ConanFileReference.loads(reference)
        conanfile = GenConanfile()
        if requires:
            for r in requires:
                conanfile.with_require(r)
<<<<<<< HEAD
        if option_shared is not None:
            conanfile.with_option("shared", [True, False])
            conanfile.with_default_option("shared", option_shared)

=======
        self._put_in_cache(ref, conanfile)

    def recipe_conanfile(self, reference, conanfile):
        ref = ConanFileReference.loads(reference)
>>>>>>> c51825e1
        self._put_in_cache(ref, conanfile)

    def _put_in_cache(self, ref, conanfile):
        layout = self.cache.package_layout(ref)
        save(layout.conanfile(), str(conanfile))
        # Need to complete de metadata = revision + manifest
        with layout.update_metadata() as metadata:
            metadata.recipe.revision = "123"
        manifest = FileTreeManifest.create(layout.export())
        manifest.save(layout.export())

    def alias_cache(self, alias, target):
        ref = ConanFileReference.loads(alias)
        conanfile = textwrap.dedent("""
            from conans import ConanFile
            class Alias(ConanFile):
                alias = "%s"
            """ % target)
        self._put_in_cache(ref, conanfile)

    @staticmethod
    def recipe_consumer(reference=None, requires=None, build_requires=None):
        path = temp_folder()
        path = os.path.join(path, "conanfile.py")
        conanfile = GenConanfile()
        if reference:
            ref = ConanFileReference.loads(reference)
            conanfile.with_name(ref.name).with_version(ref.version)
        if requires:
            for r in requires:
                conanfile.with_require(r)
        if build_requires:
            for r in build_requires:
                conanfile.with_build_requires(r)
        save(path, str(conanfile))
        return path

    def _cache_recipe(self, ref, test_conanfile, revision=None):
        save(self.cache.package_layout(ref).conanfile(), str(test_conanfile))
        with self.cache.package_layout(ref).update_metadata() as metadata:
            metadata.recipe.revision = revision or "123"
        manifest = FileTreeManifest.create(self.cache.package_layout(ref).export())
        manifest.save(self.cache.package_layout(ref).export())

    def build_graph(self, content, profile_build_requires=None, ref=None, create_ref=None,
                    install=True):
        path = temp_folder()
        path = os.path.join(path, "conanfile.py")
        save(path, str(content))
        return self.build_consumer(path, profile_build_requires, ref, create_ref, install)

    def build_consumer(self, path, profile_build_requires=None, ref=None, create_ref=None,
                       install=True):
        profile_host = Profile()
        profile_build = Profile()
        if profile_build_requires:
            profile_host.build_requires = profile_build_requires
        profile_host.process_settings(self.cache)
        profile_build.process_settings(self.cache)
        update = check_updates = False
        recorder = ActionRecorder()
        remotes = Remotes()
        build_mode = []  # Means build all
        ref = ref or ConanFileReference(None, None, None, None, validate=False)
        app = self._get_app()
        deps_graph = app.graph_manager.load_graph(path, create_ref, profile_host, profile_build,
                                                  None, ref,
                                                  build_mode, check_updates, update, remotes,
                                                  recorder)
        if install:
            binary_installer = BinaryInstaller(app, recorder)
            build_mode = BuildMode(build_mode, app.out)
            binary_installer.install(deps_graph, None, build_mode, update, profile_host=profile_host,
                                     profile_build=profile_build, graph_lock=None)
        return deps_graph

    def _check_node(self, node, ref, deps=None, build_deps=None, dependents=None, closure=None):
        build_deps = build_deps or []
        dependents = dependents or []
        closure = closure or []
        deps = deps or []

        conanfile = node.conanfile
        ref = ConanFileReference.loads(str(ref))
        self.assertEqual(repr(node.ref), repr(ref))
        if conanfile:
            self.assertEqual(conanfile.name, ref.name)
        self.assertEqual(len(node.dependencies), len(deps) + len(build_deps))

        dependants = node.inverse_neighbors()
        self.assertEqual(len(dependants), len(dependents))
        for d in dependents:
            self.assertIn(d, dependants)
<|MERGE_RESOLUTION|>--- conflicted
+++ resolved
@@ -57,17 +57,14 @@
         if requires:
             for r in requires:
                 conanfile.with_require(r)
-<<<<<<< HEAD
         if option_shared is not None:
             conanfile.with_option("shared", [True, False])
             conanfile.with_default_option("shared", option_shared)
 
-=======
         self._put_in_cache(ref, conanfile)
 
     def recipe_conanfile(self, reference, conanfile):
         ref = ConanFileReference.loads(reference)
->>>>>>> c51825e1
         self._put_in_cache(ref, conanfile)
 
     def _put_in_cache(self, ref, conanfile):
