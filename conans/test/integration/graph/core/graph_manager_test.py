--- conflicted
+++ resolved
@@ -1,8 +1,4 @@
-<<<<<<< HEAD
-from conans.client.graph.graph import RECIPE_CONSUMER, RECIPE_INCACHE, RECIPE_MISSING
-=======
 from conans.client.graph.graph import RECIPE_CONSUMER, RECIPE_INCACHE, RECIPE_MISSING, GraphError
->>>>>>> c51825e1
 from conans.test.integration.graph.core.graph_manager_base import GraphManagerTest
 from conans.test.utils.tools import GenConanfile
 
@@ -229,22 +225,13 @@
         liba1 = libb.dependencies[0].dst
         liba2 = libc.dependencies[0].dst
         self._check_node(app, "app/0.1", deps=[libb, libc])
-<<<<<<< HEAD
-=======
         assert app.conflict == (GraphError.VERSION_CONFLICT, [liba1, liba2])
->>>>>>> c51825e1
         self._check_node(libb, "libb/0.1#123", deps=[liba1], dependents=[app])
         self._check_node(libc, "libc/0.1#123", deps=[liba2], dependents=[app])
 
         self._check_node(liba1, "liba/0.1#123", dependents=[libb])
         # TODO: Conflicted without revision
         self._check_node(liba2, "liba/0.2", dependents=[libc])
-<<<<<<< HEAD
-
-        assert liba1.conflict == liba2
-        assert liba2.conflict == liba1
-=======
->>>>>>> c51825e1
 
     def test_loop(self):
         # app -> libc0.1 -> libb0.1 -> liba0.1 ->|
@@ -257,7 +244,6 @@
 
         deps_graph = self.build_consumer(consumer, install=False)
         assert deps_graph.error is True
-<<<<<<< HEAD
 
         self.assertEqual(5, len(deps_graph.nodes))
 
@@ -274,28 +260,8 @@
         # TODO: Conflicted without revision
         self._check_node(libc2, "libc/0.1", dependents=[liba])
 
-        assert libc2.conflict == libc
-
-=======
-
-        self.assertEqual(5, len(deps_graph.nodes))
-
-        app = deps_graph.root
-        libc = app.dependencies[0].dst
-        libb = libc.dependencies[0].dst
-        liba = libb.dependencies[0].dst
-        libc2 = liba.dependencies[0].dst
-
-        self._check_node(app, "app/0.1", deps=[libc])
-        self._check_node(libc, "libc/0.1#123", deps=[libb], dependents=[app])
-        self._check_node(libb, "libb/0.1#123", deps=[liba], dependents=[libc])
-        self._check_node(liba, "liba/0.1#123", deps=[libc2], dependents=[libb])
-        # TODO: Conflicted without revision
-        self._check_node(libc2, "libc/0.1", dependents=[liba])
-
         assert libc2.conflict == (GraphError.LOOP, libc)
 
->>>>>>> c51825e1
     '''
     def test_self_loop(self):
         self.recipe_cache("liba/0.1")
