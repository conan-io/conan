import unittest

from conans.test.utils.tools import TestClient, GenConanfile


class LoopDetectionTest(unittest.TestCase):

    def test_transitive_loop(self):
        client = TestClient()
        client.save({
            'pkg1.py': GenConanfile().with_require('pkg2/0.1@lasote/stable'),
            'pkg2.py': GenConanfile().with_require('pkg3/0.1@lasote/stable'),
            'pkg3.py': GenConanfile().with_require('pkg1/0.1@lasote/stable'),
        })
        client.run('export pkg1.py --name=pkg1 --version=0.1 --user=lasote --channel=stable')
        client.run('export pkg2.py --name=pkg2 --version=0.1 --user=lasote --channel=stable')
        client.run('export pkg3.py --name=pkg3 --version=0.1 --user=lasote --channel=stable')

<<<<<<< HEAD
        client.run("install --reference=pkg3/0.1@lasote/stable --build='*'", assert_error=True)
=======
        client.run("install --requires=pkg3/0.1@lasote/stable --build", assert_error=True)
>>>>>>> 9b678d32
        # TODO: Complete with better diagnostics
        self.assertIn("ERROR: graph loop",
                      client.out)

    def test_self_loop(self):
        client = TestClient()
        client.save({'pkg1.py': GenConanfile().with_require('pkg1/0.1@lasote/stable'), })
        client.run('export pkg1.py --name=pkg1 --version=0.1 --user=lasote --channel=stable')
<<<<<<< HEAD
        client.run("install --reference=pkg1/0.1@lasote/stable --build='*'", assert_error=True)
=======
        client.run("install --requires=pkg1/0.1@lasote/stable --build", assert_error=True)
>>>>>>> 9b678d32
        self.assertIn("ERROR: graph loop",
                      client.out)<|MERGE_RESOLUTION|>--- conflicted
+++ resolved
@@ -16,11 +16,7 @@
         client.run('export pkg2.py --name=pkg2 --version=0.1 --user=lasote --channel=stable')
         client.run('export pkg3.py --name=pkg3 --version=0.1 --user=lasote --channel=stable')
 
-<<<<<<< HEAD
-        client.run("install --reference=pkg3/0.1@lasote/stable --build='*'", assert_error=True)
-=======
-        client.run("install --requires=pkg3/0.1@lasote/stable --build", assert_error=True)
->>>>>>> 9b678d32
+        client.run("install --requires=pkg3/0.1@lasote/stable --build='*'", assert_error=True)
         # TODO: Complete with better diagnostics
         self.assertIn("ERROR: graph loop",
                       client.out)
@@ -29,10 +25,5 @@
         client = TestClient()
         client.save({'pkg1.py': GenConanfile().with_require('pkg1/0.1@lasote/stable'), })
         client.run('export pkg1.py --name=pkg1 --version=0.1 --user=lasote --channel=stable')
-<<<<<<< HEAD
-        client.run("install --reference=pkg1/0.1@lasote/stable --build='*'", assert_error=True)
-=======
-        client.run("install --requires=pkg1/0.1@lasote/stable --build", assert_error=True)
->>>>>>> 9b678d32
-        self.assertIn("ERROR: graph loop",
-                      client.out)+        client.run("install --requires=pkg1/0.1@lasote/stable --build='*'", assert_error=True)
+        self.assertIn("ERROR: graph loop", client.out)