import os
import platform
import textwrap

from conans.test.assets.genconanfile import GenConanfile
from conans.test.utils.tools import TestClient


def test_package_from_system():
    """
    If a node declares "system_package" property, the CMakeDeps generator will skip generating
    the -config.cmake and the other files for that node but will keep the "find_dependency" for
    the nodes depending on it. That will cause that cmake looks for the config files elsewhere
    https://github.com/conan-io/conan/issues/8919"""
    client = TestClient()
    dep2 = str(GenConanfile().with_name("dep2").with_version("1.0")
               .with_settings("os", "arch", "build_type"))
    dep2 += """
    def package_info(self):
        self.cpp_info.set_property("cmake_find_mode", "None")
        self.cpp_info.set_property("cmake_file_name", "custom_dep2")

    """
    client.save({"conanfile.py": dep2})
    client.run("create .")

    dep1 = GenConanfile().with_name("dep1").with_version("1.0").with_require("dep2/1.0")\
                         .with_settings("os", "arch", "build_type")
    client.save({"conanfile.py": dep1})
    client.run("create .")

    consumer = GenConanfile().with_name("consumer").with_version("1.0").\
        with_require("dep1/1.0").with_generator("CMakeDeps").\
        with_settings("os", "arch", "build_type")
    client.save({"conanfile.py": consumer})
    client.run("install .")

    assert os.path.exists(os.path.join(client.current_folder, "dep1-config.cmake"))
    assert not os.path.exists(os.path.join(client.current_folder, "dep2-config.cmake"))
    assert not os.path.exists(os.path.join(client.current_folder, "custom_dep2-config.cmake"))
    host_arch = client.get_default_host_profile().settings['arch']
    dep1_contents = client.load(f"dep1-release-{host_arch}-data.cmake")
    assert 'list(APPEND dep1_FIND_DEPENDENCY_NAMES custom_dep2)' in dep1_contents
    assert 'set(custom_dep2_FIND_MODE "")' in dep1_contents


def test_test_package():
    client = TestClient()
    client.save({"conanfile.py": GenConanfile()})
    client.run("create . --name=gtest --version=1.0")
    client.run("create . --name=cmake --version=1.0")

    client.save({"conanfile.py": GenConanfile().with_tool_requires("cmake/1.0").
                with_test_requires("gtest/1.0")})

    client.run("export . --name=pkg --version=1.0")

    consumer = textwrap.dedent(r"""
        from conan import ConanFile
        class Pkg(ConanFile):
            settings = "os", "compiler", "build_type", "arch"
            generators = "CMakeDeps"
            requires = "pkg/1.0"
        """)
    client.save({"conanfile.py": consumer})
    client.run("install . -s:b os=Windows -s:h os=Linux -s:h compiler=gcc -s:h compiler.version=7 "
               "-s:h compiler.libcxx=libstdc++11 -s:h arch=x86_64 --build=missing")
    cmake_data = client.load("pkg-release-x86_64-data.cmake")
    assert "gtest" not in cmake_data


def test_components_error():
    # https://github.com/conan-io/conan/issues/9331
    client = TestClient()

    conan_hello = textwrap.dedent("""
        import os
        from conan import ConanFile

        from conan.tools.files import save
        class Pkg(ConanFile):
            settings = "os"

            def layout(self):
                pass

            def package_info(self):
                self.cpp_info.components["say"].includedirs = ["include"]
            """)

    client.save({"conanfile.py": conan_hello})
    client.run("create . --name=hello --version=1.0")


def test_cpp_info_component_objects():
    client = TestClient()
    conan_hello = textwrap.dedent("""
        from conan import ConanFile
        class Pkg(ConanFile):
            settings = "os", "arch", "build_type"
            def package_info(self):
                self.cpp_info.components["say"].objects = ["mycomponent.o"]
            """)

    client.save({"conanfile.py": conan_hello})
    client.run("create . --name=hello --version=1.0 -s arch=x86_64 -s build_type=Release")
    client.run("install --requires=hello/1.0@ -g CMakeDeps -s arch=x86_64 -s build_type=Release")
    with open(os.path.join(client.current_folder, "hello-Target-release.cmake")) as f:
        content = f.read()
        assert """set_property(TARGET hello::say
                     PROPERTY INTERFACE_LINK_LIBRARIES
                     $<$<CONFIG:Release>:${hello_hello_say_OBJECTS_RELEASE}>
                     $<$<CONFIG:Release>:${hello_hello_say_LIBRARIES_TARGETS}>
                     APPEND)""" in content
        # If there are componets, there is not a global cpp so this is not generated
        assert "hello_OBJECTS_RELEASE" not in content
        # But the global target is linked with the targets from the components
        assert "set_property(TARGET hello::hello PROPERTY INTERFACE_LINK_LIBRARIES " \
               "hello::say APPEND)" in content

    with open(os.path.join(client.current_folder, "hello-release-x86_64-data.cmake")) as f:
        content = f.read()
        # https://github.com/conan-io/conan/issues/11862
        # Global variables
        assert 'set(hello_OBJECTS_RELEASE "${hello_PACKAGE_FOLDER_RELEASE}/mycomponent.o")' \
               in content
        # But component variables
        assert 'set(hello_hello_say_OBJECTS_RELEASE "${hello_PACKAGE_FOLDER_RELEASE}/' \
               'mycomponent.o")' in content


def test_cpp_info_component_error_aggregate():
    # https://github.com/conan-io/conan/issues/10176
    # This test was consistently failing because "VirtualRunEnv" was not doing a "copy()"
    # of cpp_info before calling "aggregate_components()", and it was destructive, removing
    # components data
    client = TestClient()
    conan_hello = textwrap.dedent("""
        from conan import ConanFile
        class Pkg(ConanFile):
            def package_info(self):
                self.cpp_info.components["say"].includedirs = ["include"]
            """)
    consumer = textwrap.dedent("""
        from conan import ConanFile
        class Pkg(ConanFile):
            settings = "os", "compiler", "arch", "build_type"
            requires = "hello/1.0"
            generators = "VirtualRunEnv", "CMakeDeps"
            def package_info(self):
                self.cpp_info.components["chat"].requires = ["hello::say"]
        """)
    test_package = textwrap.dedent("""
        from conan import ConanFile
        class Pkg(ConanFile):
            settings = "os", "compiler", "arch", "build_type"
            generators = "VirtualRunEnv", "CMakeDeps"

            def requirements(self):
                self.requires(self.tested_reference_str)

            def test(self):
                pass
        """)

    client.save({"hello/conanfile.py": conan_hello,
                 "consumer/conanfile.py": consumer,
                 "consumer/test_package/conanfile.py": test_package})
    client.run("create hello --name=hello --version=1.0")
    client.run("create consumer --name=consumer --version=1.0")
    assert "consumer/1.0 (test package): Running test()" in client.out


def test_cmakedeps_cppinfo_complex_strings():
    client = TestClient(path_with_spaces=False)
    conanfile = textwrap.dedent(r'''
        from conan import ConanFile
        class HelloLib(ConanFile):
            def package_info(self):
                self.cpp_info.defines.append("escape=partially \"escaped\"")
                self.cpp_info.defines.append("spaces=me you")
                self.cpp_info.defines.append("foobar=bazbuz")
                self.cpp_info.defines.append("answer=42")
        ''')
    client.save({"conanfile.py": conanfile})
    client.run("export . --name=hello --version=1.0")
    client.save({"conanfile.txt": "[requires]\nhello/1.0\n"}, clean_first=True)
    client.run("install . --build=missing -g CMakeDeps")
    arch = client.get_default_host_profile().settings['arch']
    deps = client.load(f"hello-release-{arch}-data.cmake")
    assert r"escape=partially \"escaped\"" in deps
    assert r"spaces=me you" in deps
    assert r"foobar=bazbuz" in deps
    assert r"answer=42" in deps


def test_dependency_props_from_consumer():
    client = TestClient(path_with_spaces=False)
    bar = textwrap.dedent(r'''
        from conan import ConanFile
        class FooConan(ConanFile):
            settings = "os", "compiler", "build_type", "arch"
            def package_info(self):
                self.cpp_info.set_property("cmake_find_mode", "both")
                self.cpp_info.components["component1"].requires = []
        ''')

    foo = textwrap.dedent(r'''
        from conan import ConanFile
        from conan.tools.cmake import CMakeDeps, cmake_layout
        class FooConan(ConanFile):
            settings = "os", "compiler", "build_type", "arch"
            requires = "bar/1.0"
            def layout(self):
                cmake_layout(self)
            def generate(self):
                deps = CMakeDeps(self)
                {set_find_mode}
                deps.set_property("bar", "cmake_file_name", "custom_bar_file_name")
                deps.set_property("bar", "cmake_module_file_name", "custom_bar_module_file_name")
                deps.set_property("bar", "cmake_target_name", "custom_bar_target_name")
                deps.set_property("bar", "cmake_module_target_name", "custom_bar_module_target_name")
                deps.set_property("bar::component1", "cmake_target_name", "custom_bar_component_target_name")
                deps.generate()
        ''')

    set_find_mode = """
        deps.set_property("bar", "cmake_find_mode", {find_mode})
    """

    client.save({"foo.py": foo.format(set_find_mode=""), "bar.py": bar}, clean_first=True)

    if platform.system() != "Windows":
        gen_folder = os.path.join(client.current_folder, "build", "Release", "generators")
    else:
        gen_folder = os.path.join(client.current_folder, "build", "generators")

    module_file = os.path.join(gen_folder, "module-custom_bar_module_file_nameTargets.cmake")
    components_module = os.path.join(gen_folder, "custom_bar_file_name-Target-release.cmake")
    config_file = os.path.join(gen_folder, "custom_bar_file_nameTargets.cmake")

    # uses cmake_find_mode set in bar: both
    client.run("create bar.py --name=bar --version=1.0")
    client.run("install foo.py")
    assert os.path.exists(module_file)
    assert os.path.exists(config_file)
    module_content = client.load(module_file)
    assert "add_library(custom_bar_module_target_name INTERFACE IMPORTED)" in module_content
    config_content = client.load(config_file)
    assert "add_library(custom_bar_target_name INTERFACE IMPORTED)" in config_content
    components_module_content = client.load(components_module)
    assert "add_library(bar_custom_bar_component_target_name_DEPS_TARGET INTERFACE IMPORTED)" in components_module_content

    client.save({"foo.py": foo.format(set_find_mode=set_find_mode.format(find_mode="'none'")),
                 "bar.py": bar}, clean_first=True)
    client.run("create bar.py --name=bar --version=1.0")
    client.run("install foo.py")
    assert not os.path.exists(module_file)
    assert not os.path.exists(config_file)

    client.save({"foo.py": foo.format(set_find_mode=set_find_mode.format(find_mode="'module'")),
                 "bar.py": bar}, clean_first=True)
    client.run("create bar.py --name=bar --version=1.0")
    client.run("install foo.py")
    assert os.path.exists(module_file)
    assert not os.path.exists(config_file)

    client.save({"foo.py": foo.format(set_find_mode=set_find_mode.format(find_mode="'config'")),
                 "bar.py": bar}, clean_first=True)
    client.run("create bar.py --name=bar --version=1.0")
    client.run("install foo.py")
    assert not os.path.exists(module_file)
    assert os.path.exists(config_file)


def test_props_from_consumer_build_context_activated():
    client = TestClient(path_with_spaces=False)
    bar = textwrap.dedent(r'''
        from conan import ConanFile
        class FooConan(ConanFile):
            settings = "os", "compiler", "build_type", "arch"
            def package_info(self):
                self.cpp_info.set_property("cmake_find_mode", "both")
                self.cpp_info.components["component1"].requires = []
        ''')

    foo = textwrap.dedent(r'''
        from conan import ConanFile
        from conan.tools.cmake import CMakeDeps, cmake_layout
        class FooConan(ConanFile):
            settings = "os", "compiler", "build_type", "arch"
            requires = "bar/1.0"
            tool_requires = "bar/1.0"
            def layout(self):
                cmake_layout(self)
            def generate(self):
                deps = CMakeDeps(self)
                deps.build_context_activated = ["bar"]
                deps.build_context_suffix = {{"bar": "_BUILD"}}
                {set_find_mode}

                deps.set_property("bar", "cmake_file_name", "custom_bar_file_name")
                deps.set_property("bar", "cmake_module_file_name", "custom_bar_module_file_name")
                deps.set_property("bar", "cmake_target_name", "custom_bar_target_name")
                deps.set_property("bar", "cmake_module_target_name", "custom_bar_module_target_name")
                deps.set_property("bar::component1", "cmake_target_name", "custom_bar_component_target_name")

                deps.set_property("bar", "cmake_file_name", "custom_bar_build_file_name", build_context=True)
                deps.set_property("bar", "cmake_module_file_name", "custom_bar_build_module_file_name", build_context=True)
                deps.set_property("bar", "cmake_target_name", "custom_bar_build_target_name", build_context=True)
                deps.set_property("bar", "cmake_module_target_name", "custom_bar_build_module_target_name", build_context=True)
                deps.set_property("bar::component1", "cmake_target_name", "custom_bar_build_component_target_name", build_context=True)

                deps.generate()
        ''')

    set_find_mode = """
        deps.set_property("bar", "cmake_find_mode", {find_mode})
        deps.set_property("bar", "cmake_find_mode", {find_mode}, build_context=True)
    """

    client.save({"foo.py": foo.format(set_find_mode=""), "bar.py": bar}, clean_first=True)

    if platform.system() != "Windows":
        gen_folder = os.path.join(client.current_folder, "build", "Release", "generators")
    else:
        gen_folder = os.path.join(client.current_folder, "build", "generators")

    module_file = os.path.join(gen_folder, "module-custom_bar_module_file_nameTargets.cmake")
    components_module = os.path.join(gen_folder, "custom_bar_file_name-Target-release.cmake")
    config_file = os.path.join(gen_folder, "custom_bar_file_nameTargets.cmake")

    module_file_build = os.path.join(gen_folder,
                                     "module-custom_bar_build_module_file_name_BUILDTargets.cmake")
    components_module_build = os.path.join(gen_folder,
                                           "custom_bar_build_file_name_BUILD-Target-release.cmake")
    config_file_build = os.path.join(gen_folder, "custom_bar_build_file_name_BUILDTargets.cmake")

    # uses cmake_find_mode set in bar: both
    client.run("create bar.py --name=bar --version=1.0 -pr:h=default -pr:b=default")
    client.run("install foo.py --name=foo --version=1.0 -pr:h=default -pr:b=default")
    assert os.path.exists(module_file)
    assert os.path.exists(config_file)
    assert os.path.exists(module_file_build)
    assert os.path.exists(config_file_build)

    module_content = client.load(module_file)
    assert "add_library(custom_bar_module_target_name INTERFACE IMPORTED)" in module_content
    config_content = client.load(config_file)
    assert "add_library(custom_bar_target_name INTERFACE IMPORTED)" in config_content

    module_content_build = client.load(module_file_build)
    assert "add_library(custom_bar_build_module_target_name INTERFACE IMPORTED)" in module_content_build
    config_content_build = client.load(config_file_build)
    assert "add_library(custom_bar_build_target_name INTERFACE IMPORTED)" in config_content_build

    components_module_content = client.load(components_module)
    assert "add_library(bar_custom_bar_component_target_name_DEPS_TARGET INTERFACE IMPORTED)" in components_module_content

    components_module_content_build = client.load(components_module_build)
    assert "add_library(bar_BUILD_custom_bar_build_component_target_name_DEPS_TARGET INTERFACE IMPORTED)" in components_module_content_build

    client.save(
        {"foo.py": foo.format(set_find_mode=set_find_mode.format(find_mode="'none'")), "bar.py": bar},
        clean_first=True)
    client.run("create bar.py --name=bar --version=1.0 -pr:h=default -pr:b=default")
    client.run("install foo.py --name=foo --version=1.0 -pr:h=default -pr:b=default")
    assert not os.path.exists(module_file)
    assert not os.path.exists(config_file)
    assert not os.path.exists(module_file_build)
    assert not os.path.exists(config_file_build)

    client.save({"foo.py": foo.format(set_find_mode=set_find_mode.format(find_mode="'module'")),
                 "bar.py": bar}, clean_first=True)
    client.run("create bar.py --name=bar --version=1.0 -pr:h=default -pr:b=default")
    client.run("install foo.py --name=foo --version=1.0 -pr:h=default -pr:b=default")
    assert os.path.exists(module_file)
    assert not os.path.exists(config_file)
    assert os.path.exists(module_file_build)
    assert not os.path.exists(config_file_build)

    client.save({"foo.py": foo.format(set_find_mode=set_find_mode.format(find_mode="'config'")),
                 "bar.py": bar}, clean_first=True)
    client.run("create bar.py --name=bar --version=1.0 -pr:h=default -pr:b=default")
    client.run("install foo.py --name=foo --version=1.0 -pr:h=default -pr:b=default")
    assert not os.path.exists(module_file)
    assert os.path.exists(config_file)
    assert not os.path.exists(module_file_build)
    assert os.path.exists(config_file_build)

    # invalidate upstream property setting a None, will use config that's the default
    client.save({"foo.py": foo.format(set_find_mode=set_find_mode.format(find_mode="None")),
                 "bar.py": bar}, clean_first=True)
    client.run("create bar.py --name=bar --version=1.0 -pr:h=default -pr:b=default")
    client.run("install foo.py --name=foo --version=1.0 -pr:h=default -pr:b=default")
    assert not os.path.exists(module_file)
    assert os.path.exists(config_file)
    assert not os.path.exists(module_file_build)
    assert os.path.exists(config_file_build)


def test_skip_transitive_components():
    """ when a transitive depenency is skipped, because its binary is not necessary
    (shared->static), the ``components[].requires`` clause pointing to that skipped dependency
    was erroring with KeyError, as the dependency info was not there
    """
    c = TestClient()
    pkg = textwrap.dedent("""
        from conan import ConanFile
        class Pkg(ConanFile):
            name = "pkg"
            version = "0.1"
            package_type = "shared-library"
            requires = "dep/0.1"
            def package_info(self):
                self.cpp_info.components["mycomp"].requires = ["dep::dep"]
        """)

    c.save({"dep/conanfile.py": GenConanfile("dep", "0.1").with_package_type("static-library"),
            "pkg/conanfile.py": pkg,
            "consumer/conanfile.py": GenConanfile().with_settings("build_type")
                                                   .with_requires("pkg/0.1")})
    c.run("create dep")
    c.run("create pkg")
    c.run("install consumer -g CMakeDeps")
    c.assert_listed_binary({"dep": ("da39a3ee5e6b4b0d3255bfef95601890afd80709", "Skip")})
    # This used to error, as CMakeDeps was raising a KeyError
    assert "'CMakeDeps' calling 'generate()'" in c.out


def test_error_missing_config_build_context():
    """
    CMakeDeps was failing, not generating the zlib-config.cmake in the
    build context, for a test_package that both requires(example/1.0) and
    tool_requires(example/1.0), which depends on zlib
    # https://github.com/conan-io/conan/issues/12664
    """
    c = TestClient()
    example = textwrap.dedent("""
        import os
        from conan import ConanFile
        class Example(ConanFile):
            name = "example"
            version = "1.0"
            requires = "game/1.0"
            generators = "CMakeDeps"
            settings = "build_type"
            def build(self):
                assert os.path.exists("math-config.cmake")
                assert os.path.exists("engine-config.cmake")
                assert os.path.exists("game-config.cmake")
            """)
    c.save({"math/conanfile.py": GenConanfile("math", "1.0").with_settings("build_type"),
            "engine/conanfile.py": GenConanfile("engine", "1.0").with_settings("build_type")
                                                                .with_require("math/1.0"),
            "game/conanfile.py": GenConanfile("game", "1.0").with_settings("build_type")
                                                            .with_requires("engine/1.0"),
            "example/conanfile.py": example,
            # The example test_package contains already requires(self.tested_reference_str)
            "example/test_package/conanfile.py": GenConanfile().with_build_requires("example/1.0")
                                                               .with_test("pass")})
    c.run("create math")
    c.run("create engine")
    c.run("create game")
    # This used to crash because of the assert inside the build() method
    c.run("create example -pr:b=default -pr:h=default")
    # Now make sure we can actually build with build!=host context
    # The debug binaries are missing, so adding --build=missing
    c.run("create example -pr:b=default -pr:h=default -s:h build_type=Debug --build=missing "
          "--build=example")
<<<<<<< HEAD

    assert "example/1.0: Package '5949422937e5ea462011eb7f38efab5745e4b832' created" in c.out
    assert "example/1.0: Package '03ed74784e8b09eda4f6311a2f461897dea57a7e' created" in c.out


def test_using_package_module():
    """
    This crashed, because the profile "build" didn't have "build_type"
    https://github.com/conan-io/conan/issues/13209
    """
    c = TestClient()
    c.save({"conanfile.py": GenConanfile("tool", "0.1")})
    c.run("create .")

    consumer = textwrap.dedent("""
        from conan import ConanFile
        from conan.tools.cmake import CMakeDeps
        class Pkg(ConanFile):
            name = "pkg"
            version = "0.1"
            settings = "os", "compiler", "build_type", "arch"
            tool_requires = "tool/0.1"

            def generate(self):
                deps = CMakeDeps(self)
                deps.build_context_activated = ["tool"]
                deps.build_context_build_modules = ["tool"]
                deps.generate()
        """)
    c.save({"conanfile.py": consumer,
            "profile_build": ""}, clean_first=True)
    c.run("create . -pr:b=profile_build")
    # it doesn't crash anymore, it used to crash
    assert "pkg/0.1: Created package" in c.out
=======
    # listed as both requires and build_requires
    c.assert_listed_require({"example/1.0": "Cache"})
    c.assert_listed_require({"example/1.0": "Cache"}, build=True)
>>>>>>> cf0536f9
<|MERGE_RESOLUTION|>--- conflicted
+++ resolved
@@ -468,10 +468,10 @@
     # The debug binaries are missing, so adding --build=missing
     c.run("create example -pr:b=default -pr:h=default -s:h build_type=Debug --build=missing "
           "--build=example")
-<<<<<<< HEAD
-
-    assert "example/1.0: Package '5949422937e5ea462011eb7f38efab5745e4b832' created" in c.out
-    assert "example/1.0: Package '03ed74784e8b09eda4f6311a2f461897dea57a7e' created" in c.out
+
+    # listed as both requires and build_requires
+    c.assert_listed_require({"example/1.0": "Cache"})
+    c.assert_listed_require({"example/1.0": "Cache"}, build=True)
 
 
 def test_using_package_module():
@@ -499,12 +499,7 @@
                 deps.generate()
         """)
     c.save({"conanfile.py": consumer,
-            "profile_build": ""}, clean_first=True)
+            "profile_build": "[settings]\nos=Windows"}, clean_first=True)
     c.run("create . -pr:b=profile_build")
     # it doesn't crash anymore, it used to crash
-    assert "pkg/0.1: Created package" in c.out
-=======
-    # listed as both requires and build_requires
-    c.assert_listed_require({"example/1.0": "Cache"})
-    c.assert_listed_require({"example/1.0": "Cache"}, build=True)
->>>>>>> cf0536f9
+    assert "pkg/0.1: Created package" in c.out