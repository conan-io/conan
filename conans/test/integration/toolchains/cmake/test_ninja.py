--- conflicted
+++ resolved
@@ -142,10 +142,7 @@
         self.client.run_command("file libfoobard.so")
         self.assertIn("debug", self.client.out)
 
-<<<<<<< HEAD
     @unittest.skip("FIXME: Broken on Windows")
-=======
->>>>>>> b3083b8e
     def test_locally_build_Windows(self):
         """ Ninja build must proceed using default profile and cmake build (Windows)
         """
