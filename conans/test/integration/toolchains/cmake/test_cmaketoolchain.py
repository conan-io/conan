--- conflicted
+++ resolved
@@ -902,7 +902,6 @@
                                        "build/x86-debug/generators/conan_toolchain.cmake"))
 
 
-<<<<<<< HEAD
 def test_set_linker_scripts():
     profile = textwrap.dedent(r"""
     [settings]
@@ -922,7 +921,8 @@
     client.run("install . -pr:b profile -pr:h profile")
     toolchain = client.load("conan_toolchain.cmake")
     assert 'string(APPEND CONAN_EXE_LINKER_FLAGS -T"/usr/local/src/flash.ld" -T"C:/local/extra_data.ld")' in toolchain
-=======
+
+
 def test_test_package_layout():
     """
     test that the ``test_package`` folder also follows the cmake_layout and the
@@ -953,5 +953,4 @@
     client.run(f"create . {config} -s compiler.cppstd=14")
     client.run(f"create . {config} -s compiler.cppstd=17")
     assert os.path.exists(os.path.join(client.current_folder, "test_package/build/14"))
-    assert os.path.exists(os.path.join(client.current_folder, "test_package/build/17"))
->>>>>>> cd6e7ea1
+    assert os.path.exists(os.path.join(client.current_folder, "test_package/build/17"))