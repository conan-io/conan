import os
import platform
import textwrap

import pytest

from conans.test.assets.genconanfile import GenConanfile
from conans.test.utils.tools import TestClient


def test_cross_build():
    windows_profile = textwrap.dedent("""
        [settings]
        os=Windows
        arch=x86_64
        """)
    rpi_profile = textwrap.dedent("""
        [settings]
        os=Linux
        compiler=gcc
        compiler.version=6
        compiler.libcxx=libstdc++11
        arch=armv8
        build_type=Release
        """)

    client = TestClient(path_with_spaces=False)

    conanfile = GenConanfile().with_settings("os", "arch", "compiler", "build_type")\
        .with_generator("CMakeToolchain")
    client.save({"conanfile.py": conanfile,
                "rpi": rpi_profile,
                 "windows": windows_profile})
    client.run("install . --profile:build=windows --profile:host=rpi")
    toolchain = client.load("conan_toolchain.cmake")

    assert "set(CMAKE_SYSTEM_NAME Linux)" in toolchain
    assert "set(CMAKE_SYSTEM_PROCESSOR armv8)" in toolchain


def test_cross_build_user_toolchain():
    # When a user_toolchain is defined in [conf], CMakeToolchain will not generate anything
    # for cross-build
    windows_profile = textwrap.dedent("""
        [settings]
        os=Windows
        arch=x86_64
        """)
    rpi_profile = textwrap.dedent("""
        [settings]
        os=Linux
        compiler=gcc
        compiler.version=6
        compiler.libcxx=libstdc++11
        arch=armv8
        build_type=Release
        [conf]
        tools.cmake.cmaketoolchain:user_toolchain+=rpi_toolchain.cmake
        """)

    client = TestClient(path_with_spaces=False)

    conanfile = GenConanfile().with_settings("os", "arch", "compiler", "build_type")\
        .with_generator("CMakeToolchain")
    client.save({"conanfile.py": conanfile,
                "rpi": rpi_profile,
                 "windows": windows_profile})
    client.run("install . --profile:build=windows --profile:host=rpi")
    toolchain = client.load("conan_toolchain.cmake")

    assert "CMAKE_SYSTEM_NAME " not in toolchain
    assert "CMAKE_SYSTEM_PROCESSOR" not in toolchain


def test_no_cross_build():
    windows_profile = textwrap.dedent("""
        [settings]
        os=Windows
        arch=x86_64
        compiler=gcc
        compiler.version=6
        compiler.libcxx=libstdc++11
        build_type=Release
        """)

    client = TestClient(path_with_spaces=False)

    conanfile = GenConanfile().with_settings("os", "arch", "compiler", "build_type")\
        .with_generator("CMakeToolchain")
    client.save({"conanfile.py": conanfile,
                 "windows": windows_profile})
    client.run("install . --profile:build=windows --profile:host=windows")
    toolchain = client.load("conan_toolchain.cmake")

    assert "CMAKE_SYSTEM_NAME " not in toolchain
    assert "CMAKE_SYSTEM_PROCESSOR" not in toolchain


def test_cross_arch():
    # Compiling to 32bits in an architecture that runs is not full cross-compiling
    build_profile = textwrap.dedent("""
        [settings]
        os=Linux
        arch=x86_64
        """)
    profile_arm = textwrap.dedent("""
        [settings]
        os=Linux
        arch=armv8
        compiler=gcc
        compiler.version=6
        compiler.libcxx=libstdc++11
        build_type=Release
        """)

    client = TestClient(path_with_spaces=False)

    conanfile = GenConanfile().with_settings("os", "arch", "compiler", "build_type")\
        .with_generator("CMakeToolchain")
    client.save({"conanfile.py": conanfile,
                "linux64": build_profile,
                 "linuxarm": profile_arm})
    client.run("install . --profile:build=linux64 --profile:host=linuxarm")
    toolchain = client.load("conan_toolchain.cmake")

    assert "set(CMAKE_SYSTEM_NAME Linux)" in toolchain
    assert "set(CMAKE_SYSTEM_PROCESSOR armv8)" in toolchain


def test_no_cross_build_arch():
    # Compiling to 32bits in an architecture that runs is not full cross-compiling
    build_profile = textwrap.dedent("""
        [settings]
        os=Linux
        arch=x86_64
        """)
    profile_32 = textwrap.dedent("""
        [settings]
        os=Linux
        arch=x86
        compiler=gcc
        compiler.version=6
        compiler.libcxx=libstdc++11
        build_type=Release
        """)

    client = TestClient(path_with_spaces=False)

    conanfile = GenConanfile().with_settings("os", "arch", "compiler", "build_type")\
        .with_generator("CMakeToolchain")
    client.save({"conanfile.py": conanfile,
                "linux64": build_profile,
                 "linux32": profile_32})
    client.run("install . --profile:build=linux64 --profile:host=linux32")
    toolchain = client.load("conan_toolchain.cmake")

    assert "CMAKE_SYSTEM_NAME" not in toolchain
    assert "CMAKE_SYSTEM_PROCESSOR " not in toolchain


def test_cross_build_conf():
    windows_profile = textwrap.dedent("""
        [settings]
        os=Windows
        arch=x86_64
        """)
    rpi_profile = textwrap.dedent("""
        [settings]
        os=Linux
        compiler=gcc
        compiler.version=6
        compiler.libcxx=libstdc++11
        arch=armv8
        build_type=Release

        [conf]
        tools.cmake.cmaketoolchain:system_name = Custom
        tools.cmake.cmaketoolchain:system_version= 42
        tools.cmake.cmaketoolchain:system_processor = myarm
        """)

    client = TestClient(path_with_spaces=False)

    conanfile = GenConanfile().with_settings("os", "arch", "compiler", "build_type")\
        .with_generator("CMakeToolchain")
    client.save({"conanfile.py": conanfile,
                "rpi": rpi_profile,
                 "windows": windows_profile})
    client.run("install . --profile:build=windows --profile:host=rpi")
    toolchain = client.load("conan_toolchain.cmake")

    assert "set(CMAKE_SYSTEM_NAME Custom)" in toolchain
    assert "set(CMAKE_SYSTEM_VERSION 42)" in toolchain
    assert "set(CMAKE_SYSTEM_PROCESSOR myarm)" in toolchain


def test_find_builddirs():
    client = TestClient()
    conanfile = textwrap.dedent("""
            import os
            from conans import ConanFile
            from conan.tools.cmake import CMakeToolchain

            class Conan(ConanFile):
                settings = "os", "arch", "compiler", "build_type"

                def package_info(self):
                    self.cpp_info.builddirs = ["/path/to/builddir"]
            """)
    client.save({"conanfile.py": conanfile})
    client.run("create . dep/1.0@")

    conanfile = textwrap.dedent("""
            import os
            from conans import ConanFile
            from conan.tools.cmake import CMakeToolchain

            class Conan(ConanFile):
                name = "mydep"
                version = "1.0"
                settings = "os", "arch", "compiler", "build_type"
                requires = "dep/1.0@"

                def generate(self):
                    cmake = CMakeToolchain(self)
                    {}
                    cmake.generate()
            """)

    client.save({"conanfile.py": conanfile})
    client.run("install . ")
    with open(os.path.join(client.current_folder, "conan_toolchain.cmake")) as f:
        contents = f.read()
        assert "/path/to/builddir" in contents


<<<<<<< HEAD
@pytest.mark.skipif(platform.system() != "Darwin", reason="Only OSX")
def test_cmaketoolchain_cmake_system_processor_cross_apple():
    """
    https://github.com/conan-io/conan/pull/10434
    CMAKE_SYSTEM_PROCESSOR was not set when cross-building in Mac
    """
    client = TestClient()
    client.save({"hello.py": GenConanfile().with_name("hello")
                                           .with_version("1.0")
                                           .with_settings("os", "arch", "compiler", "build_type")})
    profile_ios = textwrap.dedent("""
        include(default)
        [settings]
        os=iOS
        os.version=15.4
        os.sdk=iphoneos
        os.sdk_version=15.0
        arch=armv8
    """)
    client.save({"profile_ios": profile_ios})
    client.run("install hello.py -pr:h=./profile_ios -pr:b=default -g CMakeToolchain")
    toolchain = client.load("conan_toolchain.cmake")
    assert "set(CMAKE_SYSTEM_NAME iOS)" in toolchain
    assert "set(CMAKE_SYSTEM_VERSION 15.0)" in toolchain
    assert "set(CMAKE_SYSTEM_PROCESSOR arm64)" in toolchain


@pytest.mark.skipif(platform.system() != "Darwin", reason="Only OSX")
def test_apple_vars_overwrite_user_conf():
    """
        tools.cmake.cmaketoolchain:system_name and tools.cmake.cmaketoolchain:system_version
        will be overwritten by the apple block
    """
    client = TestClient()
    client.save({"hello.py": GenConanfile().with_name("hello")
                                           .with_version("1.0")
                                           .with_settings("os", "arch", "compiler", "build_type")})
    profile_ios = textwrap.dedent("""
        include(default)
        [settings]
        os=iOS
        os.version=15.4
        os.sdk=iphoneos
        os.sdk_version=15.0
        arch=armv8
    """)
    client.save({"profile_ios": profile_ios})
    client.run("install hello.py -pr:h=./profile_ios -pr:b=default -g CMakeToolchain "
               "-c tools.cmake.cmaketoolchain:system_name=tvOS "
               "-c tools.cmake.cmaketoolchain:system_version=15.1 "
               "-c tools.cmake.cmaketoolchain:system_processor=x86_64 ")

    toolchain = client.load("conan_toolchain.cmake")

    # should set the conf values but system/version are overwritten by the apple block
    assert "CMAKE_SYSTEM_NAME tvOS" in toolchain
    assert "CMAKE_SYSTEM_NAME iOS" not in toolchain
    assert "CMAKE_SYSTEM_VERSION 15.1" in toolchain
    assert "CMAKE_SYSTEM_VERSION 15.0" not in toolchain
    assert "CMAKE_SYSTEM_PROCESSOR x86_64" in toolchain
    assert "CMAKE_SYSTEM_PROCESSOR armv8" not in toolchain
=======
def test_extra_flags_via_conf():
    profile = textwrap.dedent("""
        [settings]
        os=Linux
        compiler=gcc
        compiler.version=6
        compiler.libcxx=libstdc++11
        arch=armv8
        build_type=Release

        [conf]
        tools.build:cxxflags=["--flag1", "--flag2"]
        tools.build:cflags+=["--flag3", "--flag4"]
        tools.build:sharedlinkflags=+["--flag5", "--flag6"]
        tools.build:exelinkflags=["--flag7", "--flag8"]
        """)

    client = TestClient(path_with_spaces=False)

    conanfile = GenConanfile().with_settings("os", "arch", "compiler", "build_type")\
        .with_generator("CMakeToolchain")
    client.save({"conanfile.py": conanfile,
                "profile": profile})
    client.run("install . --profile:build=profile --profile:host=profile")
    toolchain = client.load("conan_toolchain.cmake")
    assert 'string(APPEND CONAN_CXX_FLAGS " --flag1 --flag2")' in toolchain
    assert 'string(APPEND CONAN_C_FLAGS " --flag3 --flag4")' in toolchain
    assert 'string(APPEND CONAN_SHARED_LINKER_FLAGS " --flag5 --flag6")' in toolchain
    assert 'string(APPEND CONAN_EXE_LINKER_FLAGS " --flag7 --flag8")' in toolchain
>>>>>>> 7908e056
<|MERGE_RESOLUTION|>--- conflicted
+++ resolved
@@ -234,7 +234,6 @@
         assert "/path/to/builddir" in contents
 
 
-<<<<<<< HEAD
 @pytest.mark.skipif(platform.system() != "Darwin", reason="Only OSX")
 def test_cmaketoolchain_cmake_system_processor_cross_apple():
     """
@@ -296,7 +295,8 @@
     assert "CMAKE_SYSTEM_VERSION 15.0" not in toolchain
     assert "CMAKE_SYSTEM_PROCESSOR x86_64" in toolchain
     assert "CMAKE_SYSTEM_PROCESSOR armv8" not in toolchain
-=======
+
+    
 def test_extra_flags_via_conf():
     profile = textwrap.dedent("""
         [settings]
@@ -325,5 +325,4 @@
     assert 'string(APPEND CONAN_CXX_FLAGS " --flag1 --flag2")' in toolchain
     assert 'string(APPEND CONAN_C_FLAGS " --flag3 --flag4")' in toolchain
     assert 'string(APPEND CONAN_SHARED_LINKER_FLAGS " --flag5 --flag6")' in toolchain
-    assert 'string(APPEND CONAN_EXE_LINKER_FLAGS " --flag7 --flag8")' in toolchain
->>>>>>> 7908e056
+    assert 'string(APPEND CONAN_EXE_LINKER_FLAGS " --flag7 --flag8")' in toolchain