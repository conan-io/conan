import json
import os
import platform
import textwrap

import pytest
from mock import mock

from conan.tools.cmake.presets import load_cmake_presets
from conans.test.assets.genconanfile import GenConanfile
from conans.test.utils.test_files import temp_folder
from conans.test.utils.tools import TestClient
from conans.util.files import rmdir


def test_cross_build():
    windows_profile = textwrap.dedent("""
        [settings]
        os=Windows
        arch=x86_64
        """)
    rpi_profile = textwrap.dedent("""
        [settings]
        os=Linux
        compiler=gcc
        compiler.version=6
        compiler.libcxx=libstdc++11
        arch=armv8
        build_type=Release
        """)

    client = TestClient(path_with_spaces=False)

    conanfile = GenConanfile().with_settings("os", "arch", "compiler", "build_type")\
        .with_generator("CMakeToolchain")
    client.save({"conanfile.py": conanfile,
                "rpi": rpi_profile,
                 "windows": windows_profile})
    client.run("install . --profile:build=windows --profile:host=rpi")
    toolchain = client.load("conan_toolchain.cmake")

    assert "set(CMAKE_SYSTEM_NAME Linux)" in toolchain
    assert "set(CMAKE_SYSTEM_PROCESSOR armv8)" in toolchain


def test_cross_build_user_toolchain():
    # When a user_toolchain is defined in [conf], CMakeToolchain will not generate anything
    # for cross-build
    windows_profile = textwrap.dedent("""
        [settings]
        os=Windows
        arch=x86_64
        """)
    rpi_profile = textwrap.dedent("""
        [settings]
        os=Linux
        compiler=gcc
        compiler.version=6
        compiler.libcxx=libstdc++11
        arch=armv8
        build_type=Release
        [conf]
        tools.cmake.cmaketoolchain:user_toolchain+=rpi_toolchain.cmake
        """)

    client = TestClient(path_with_spaces=False)

    conanfile = GenConanfile().with_settings("os", "arch", "compiler", "build_type")\
        .with_generator("CMakeToolchain")
    client.save({"conanfile.py": conanfile,
                "rpi": rpi_profile,
                 "windows": windows_profile})
    client.run("install . --profile:build=windows --profile:host=rpi")
    toolchain = client.load("conan_toolchain.cmake")

    assert "CMAKE_SYSTEM_NAME " not in toolchain
    assert "CMAKE_SYSTEM_PROCESSOR" not in toolchain


def test_no_cross_build():
    windows_profile = textwrap.dedent("""
        [settings]
        os=Windows
        arch=x86_64
        compiler=gcc
        compiler.version=6
        compiler.libcxx=libstdc++11
        build_type=Release
        """)

    client = TestClient(path_with_spaces=False)

    conanfile = GenConanfile().with_settings("os", "arch", "compiler", "build_type")\
        .with_generator("CMakeToolchain")
    client.save({"conanfile.py": conanfile,
                 "windows": windows_profile})
    client.run("install . --profile:build=windows --profile:host=windows")
    toolchain = client.load("conan_toolchain.cmake")

    assert "CMAKE_SYSTEM_NAME " not in toolchain
    assert "CMAKE_SYSTEM_PROCESSOR" not in toolchain


def test_cross_arch():
    # Compiling to 32bits in an architecture that runs is not full cross-compiling
    build_profile = textwrap.dedent("""
        [settings]
        os=Linux
        arch=x86_64
        """)
    profile_arm = textwrap.dedent("""
        [settings]
        os=Linux
        arch=armv8
        compiler=gcc
        compiler.version=6
        compiler.libcxx=libstdc++11
        build_type=Release
        """)

    client = TestClient(path_with_spaces=False)

    conanfile = GenConanfile().with_settings("os", "arch", "compiler", "build_type")\
        .with_generator("CMakeToolchain")
    client.save({"conanfile.py": conanfile,
                "linux64": build_profile,
                 "linuxarm": profile_arm})
    client.run("install . --profile:build=linux64 --profile:host=linuxarm")
    toolchain = client.load("conan_toolchain.cmake")

    assert "set(CMAKE_SYSTEM_NAME Linux)" in toolchain
    assert "set(CMAKE_SYSTEM_PROCESSOR armv8)" in toolchain


def test_no_cross_build_arch():
    # Compiling to 32bits in an architecture that runs is not full cross-compiling
    build_profile = textwrap.dedent("""
        [settings]
        os=Linux
        arch=x86_64
        """)
    profile_32 = textwrap.dedent("""
        [settings]
        os=Linux
        arch=x86
        compiler=gcc
        compiler.version=6
        compiler.libcxx=libstdc++11
        build_type=Release
        """)

    client = TestClient(path_with_spaces=False)

    conanfile = GenConanfile().with_settings("os", "arch", "compiler", "build_type")\
        .with_generator("CMakeToolchain")
    client.save({"conanfile.py": conanfile,
                "linux64": build_profile,
                 "linux32": profile_32})
    client.run("install . --profile:build=linux64 --profile:host=linux32")
    toolchain = client.load("conan_toolchain.cmake")

    assert "CMAKE_SYSTEM_NAME" not in toolchain
    assert "CMAKE_SYSTEM_PROCESSOR " not in toolchain


def test_cross_build_conf():
    windows_profile = textwrap.dedent("""
        [settings]
        os=Windows
        arch=x86_64
        """)
    rpi_profile = textwrap.dedent("""
        [settings]
        os=Linux
        compiler=gcc
        compiler.version=6
        compiler.libcxx=libstdc++11
        arch=armv8
        build_type=Release

        [conf]
        tools.cmake.cmaketoolchain:system_name = Custom
        tools.cmake.cmaketoolchain:system_version= 42
        tools.cmake.cmaketoolchain:system_processor = myarm
        """)

    client = TestClient(path_with_spaces=False)

    conanfile = GenConanfile().with_settings("os", "arch", "compiler", "build_type")\
        .with_generator("CMakeToolchain")
    client.save({"conanfile.py": conanfile,
                "rpi": rpi_profile,
                 "windows": windows_profile})
    client.run("install . --profile:build=windows --profile:host=rpi")
    toolchain = client.load("conan_toolchain.cmake")

    assert "set(CMAKE_SYSTEM_NAME Custom)" in toolchain
    assert "set(CMAKE_SYSTEM_VERSION 42)" in toolchain
    assert "set(CMAKE_SYSTEM_PROCESSOR myarm)" in toolchain


def test_find_builddirs():
    client = TestClient()
    conanfile = textwrap.dedent("""
            import os
            from conans import ConanFile
            from conan.tools.cmake import CMakeToolchain

            class Conan(ConanFile):
                settings = "os", "arch", "compiler", "build_type"

                def package_info(self):
                    self.cpp_info.builddirs = ["/path/to/builddir"]
            """)
    client.save({"conanfile.py": conanfile})
    client.run("create . dep/1.0@")

    conanfile = textwrap.dedent("""
            import os
            from conans import ConanFile
            from conan.tools.cmake import CMakeToolchain

            class Conan(ConanFile):
                name = "mydep"
                version = "1.0"
                settings = "os", "arch", "compiler", "build_type"
                requires = "dep/1.0@"

                def generate(self):
                    cmake = CMakeToolchain(self)
                    cmake.generate()
            """)

    client.save({"conanfile.py": conanfile})
    client.run("install . ")
    with open(os.path.join(client.current_folder, "conan_toolchain.cmake")) as f:
        contents = f.read()
        assert "/path/to/builddir" in contents

    conanfile = textwrap.dedent("""
       import os
       from conans import ConanFile
       from conan.tools.cmake import CMakeToolchain

       class Conan(ConanFile):
           name = "mydep"
           version = "1.0"
           settings = "os", "arch", "compiler", "build_type"

           def build_requirements(self):
               self.test_requires("dep/1.0")

           def generate(self):
               cmake = CMakeToolchain(self)
               cmake.generate()
       """)

    client.save({"conanfile.py": conanfile})
    client.run("install . ")
    with open(os.path.join(client.current_folder, "conan_toolchain.cmake")) as f:
        contents = f.read()
        assert "/path/to/builddir" in contents


@pytest.mark.skipif(platform.system() != "Darwin", reason="Only OSX")
def test_cmaketoolchain_cmake_system_processor_cross_apple():
    """
    https://github.com/conan-io/conan/pull/10434
    CMAKE_SYSTEM_PROCESSOR was not set when cross-building in Mac
    """
    client = TestClient()
    client.save({"hello.py": GenConanfile().with_name("hello")
                                           .with_version("1.0")
                                           .with_settings("os", "arch", "compiler", "build_type")})
    profile_ios = textwrap.dedent("""
        include(default)
        [settings]
        os=iOS
        os.version=15.4
        os.sdk=iphoneos
        os.sdk_version=15.0
        arch=armv8
    """)
    client.save({"profile_ios": profile_ios})
    client.run("install hello.py -pr:h=./profile_ios -pr:b=default -g CMakeToolchain")
    toolchain = client.load("conan_toolchain.cmake")
    assert "set(CMAKE_SYSTEM_NAME iOS)" in toolchain
    assert "set(CMAKE_SYSTEM_VERSION 15.0)" in toolchain
    assert "set(CMAKE_SYSTEM_PROCESSOR arm64)" in toolchain


@pytest.mark.skipif(platform.system() != "Darwin", reason="Only OSX")
def test_apple_vars_overwrite_user_conf():
    """
        tools.cmake.cmaketoolchain:system_name and tools.cmake.cmaketoolchain:system_version
        will be overwritten by the apple block
    """
    client = TestClient()
    client.save({"hello.py": GenConanfile().with_name("hello")
                                           .with_version("1.0")
                                           .with_settings("os", "arch", "compiler", "build_type")})
    profile_ios = textwrap.dedent("""
        include(default)
        [settings]
        os=iOS
        os.version=15.4
        os.sdk=iphoneos
        os.sdk_version=15.0
        arch=armv8
    """)
    client.save({"profile_ios": profile_ios})
    client.run("install hello.py -pr:h=./profile_ios -pr:b=default -g CMakeToolchain "
               "-c tools.cmake.cmaketoolchain:system_name=tvOS "
               "-c tools.cmake.cmaketoolchain:system_version=15.1 "
               "-c tools.cmake.cmaketoolchain:system_processor=x86_64 ")

    toolchain = client.load("conan_toolchain.cmake")

    # should set the conf values but system/version are overwritten by the apple block
    assert "CMAKE_SYSTEM_NAME tvOS" in toolchain
    assert "CMAKE_SYSTEM_NAME iOS" not in toolchain
    assert "CMAKE_SYSTEM_VERSION 15.1" in toolchain
    assert "CMAKE_SYSTEM_VERSION 15.0" not in toolchain
    assert "CMAKE_SYSTEM_PROCESSOR x86_64" in toolchain
    assert "CMAKE_SYSTEM_PROCESSOR armv8" not in toolchain


def test_extra_flags_via_conf():
    profile = textwrap.dedent("""
        [settings]
        os=Linux
        compiler=gcc
        compiler.version=6
        compiler.libcxx=libstdc++11
        arch=armv8
        build_type=Release

        [conf]
        tools.build:cxxflags=["--flag1", "--flag2"]
        tools.build:cflags+=["--flag3", "--flag4"]
        tools.build:sharedlinkflags=+["--flag5", "--flag6"]
        tools.build:exelinkflags=["--flag7", "--flag8"]
        tools.build:defines=["D1", "D2"]
        """)

    client = TestClient(path_with_spaces=False)

    conanfile = GenConanfile().with_settings("os", "arch", "compiler", "build_type")\
        .with_generator("CMakeToolchain")
    client.save({"conanfile.py": conanfile,
                "profile": profile})
    client.run("install . --profile:build=profile --profile:host=profile")
    toolchain = client.load("conan_toolchain.cmake")
    assert 'string(APPEND CONAN_CXX_FLAGS " --flag1 --flag2")' in toolchain
    assert 'string(APPEND CONAN_C_FLAGS " --flag3 --flag4")' in toolchain
    assert 'string(APPEND CONAN_SHARED_LINKER_FLAGS " --flag5 --flag6")' in toolchain
    assert 'string(APPEND CONAN_EXE_LINKER_FLAGS " --flag7 --flag8")' in toolchain
    assert 'add_compile_definitions( "D1" "D2")' in toolchain


def test_cmake_presets_binary_dir_available():
    client = TestClient(path_with_spaces=False)
    conanfile = textwrap.dedent("""
    from conan import ConanFile
    from conan.tools.cmake import cmake_layout
    class HelloConan(ConanFile):
        generators = "CMakeToolchain"
        settings = "os", "compiler", "build_type", "arch"

        def layout(self):
            cmake_layout(self)

    """)

    client.save({"conanfile.py": conanfile})
    client.run("install .")
    if platform.system() != "Windows":
        build_dir = os.path.join(client.current_folder, "build", "Release")
    else:
        build_dir = os.path.join(client.current_folder, "build")

    presets = load_cmake_presets(os.path.join(client.current_folder, "build", "generators"))
    assert presets["configurePresets"][0]["binaryDir"] == build_dir


def test_cmake_presets_multiconfig():
    client = TestClient()
    profile = textwrap.dedent("""
        [settings]
        os = Windows
        arch = x86_64
        compiler=msvc
        compiler.version=193
        compiler.runtime=static
        compiler.runtime_type=Release
    """)
    client.save({"conanfile.py": GenConanfile(), "profile": profile})
    client.run("create . mylib/1.0@ -s build_type=Release --profile:h=profile")
    client.run("create . mylib/1.0@ -s build_type=Debug --profile:h=profile")

    client.run("install mylib/1.0@ -g CMakeToolchain -s build_type=Release --profile:h=profile")
    presets = json.loads(client.load("CMakePresets.json"))
    assert len(presets["buildPresets"]) == 1
    assert presets["buildPresets"][0]["configuration"] == "Release"

    client.run("install mylib/1.0@ -g CMakeToolchain -s build_type=Debug --profile:h=profile")
    presets = json.loads(client.load("CMakePresets.json"))
    assert len(presets["buildPresets"]) == 2
    assert presets["buildPresets"][0]["configuration"] == "Release"
    assert presets["buildPresets"][1]["configuration"] == "Debug"

    client.run("install mylib/1.0@ -g CMakeToolchain -s build_type=RelWithDebInfo "
               "--profile:h=profile")
    client.run("install mylib/1.0@ -g CMakeToolchain -s build_type=MinSizeRel --profile:h=profile")
    presets = json.loads(client.load("CMakePresets.json"))
    assert len(presets["buildPresets"]) == 4
    assert presets["buildPresets"][0]["configuration"] == "Release"
    assert presets["buildPresets"][1]["configuration"] == "Debug"
    assert presets["buildPresets"][2]["configuration"] == "RelWithDebInfo"
    assert presets["buildPresets"][3]["configuration"] == "MinSizeRel"

    # Repeat one
    client.run("install mylib/1.0@ -g CMakeToolchain -s build_type=Debug --profile:h=profile")
    client.run("install mylib/1.0@ -g CMakeToolchain -s build_type=Debug --profile:h=profile")
    assert len(presets["buildPresets"]) == 4
    assert presets["buildPresets"][0]["configuration"] == "Release"
    assert presets["buildPresets"][1]["configuration"] == "Debug"
    assert presets["buildPresets"][2]["configuration"] == "RelWithDebInfo"
    assert presets["buildPresets"][3]["configuration"] == "MinSizeRel"

    assert len(presets["configurePresets"]) == 1
    assert presets["configurePresets"][0]["name"] == "default"


def test_cmake_presets_singleconfig():
    client = TestClient()
    profile = textwrap.dedent("""
        [settings]
        os = Linux
        arch = x86_64
        compiler=gcc
        compiler.version=8
    """)
    client.save({"conanfile.py": GenConanfile(), "profile": profile})
    client.run("create . mylib/1.0@ -s build_type=Release --profile:h=profile")
    client.run("create . mylib/1.0@ -s build_type=Debug --profile:h=profile")

    client.run("install mylib/1.0@ -g CMakeToolchain -s build_type=Release --profile:h=profile")
    presets = json.loads(client.load("CMakePresets.json"))
    assert len(presets["configurePresets"]) == 1
    assert presets["configurePresets"][0]["name"] == "release"

    assert len(presets["buildPresets"]) == 1
    assert presets["buildPresets"][0]["configurePreset"] == "release"

    # Now two configurePreset, but named correctly
    client.run("install mylib/1.0@ -g CMakeToolchain -s build_type=Debug --profile:h=profile")
    presets = json.loads(client.load("CMakePresets.json"))
    assert len(presets["configurePresets"]) == 2
    assert presets["configurePresets"][1]["name"] == "debug"

    assert len(presets["buildPresets"]) == 2
    assert presets["buildPresets"][1]["configurePreset"] == "debug"

    # Repeat configuration, it shouldn't add a new one
    client.run("install mylib/1.0@ -g CMakeToolchain -s build_type=Debug --profile:h=profile")
    presets = json.loads(client.load("CMakePresets.json"))
    assert len(presets["configurePresets"]) == 2


def test_toolchain_cache_variables():
    client = TestClient()
    conanfile = textwrap.dedent("""
        from conan import ConanFile
        from conan.tools.cmake import CMakeToolchain

        class Conan(ConanFile):
            settings = "os", "arch", "compiler", "build_type"
            options = {"enable_foobar": [True, False], "qux": ["ANY"], "number": [1,2]}
            default_options = {"enable_foobar": True, "qux": "baz", "number": 1}

            def generate(self):
                toolchain = CMakeToolchain(self)
                toolchain.cache_variables["foo"] = True
                toolchain.cache_variables["foo2"] = False
                toolchain.cache_variables["var"] = "23"
                toolchain.cache_variables["ENABLE_FOOBAR"] = self.options.enable_foobar
                toolchain.cache_variables["QUX"] = self.options.qux
                toolchain.cache_variables["NUMBER"] = self.options.number
                toolchain.cache_variables["CMAKE_SH"] = "THIS VALUE HAS PRIORITY"
                toolchain.cache_variables["CMAKE_POLICY_DEFAULT_CMP0091"] = "THIS VALUE HAS PRIORITY"
                toolchain.cache_variables["CMAKE_MAKE_PROGRAM"] = "THIS VALUE HAS NO PRIORITY"
                toolchain.generate()
        """)
    client.save({"conanfile.py": conanfile})
    with mock.patch("platform.system", mock.MagicMock(return_value="Windows")):
        client.run("install . mylib/1.0@ -c tools.cmake.cmaketoolchain:generator='MinGW Makefiles' "
                   "-c tools.gnu:make_program='MyMake' -c tools.build:skip_test=True")
    presets = json.loads(client.load("CMakePresets.json"))
    cache_variables = presets["configurePresets"][0]["cacheVariables"]
    assert cache_variables["foo"] == 'ON'
    assert cache_variables["foo2"] == 'OFF'
    assert cache_variables["var"] == '23'
    assert cache_variables["CMAKE_SH"] == "THIS VALUE HAS PRIORITY"
    assert cache_variables["CMAKE_POLICY_DEFAULT_CMP0091"] == "THIS VALUE HAS PRIORITY"
    assert cache_variables["CMAKE_MAKE_PROGRAM"] == "MyMake"
    assert cache_variables["BUILD_TESTING"] == 'OFF'
    assert cache_variables["ENABLE_FOOBAR"] == 'ON'
    assert cache_variables["QUX"] == 'baz'
    assert cache_variables["NUMBER"] == 1

    def _format_val(val):
        return f'"{val}"' if type(val) == str and " " in val else f"{val}"

    for var, value in cache_variables.items():
        assert f"-D{var}={_format_val(value)}" in client.out
    assert "-DCMAKE_TOOLCHAIN_FILE=" in client.out
    assert f"-G {_format_val('MinGW Makefiles')}" in client.out

def test_android_c_library():
    client = TestClient()
    conanfile = textwrap.dedent("""
        from conans import ConanFile

        class Conan(ConanFile):
            settings = "os", "arch", "compiler", "build_type"
            generators = "CMakeToolchain"

            def configure(self):
                del self.settings.compiler.libcxx

        """)
    client.save({"conanfile.py": conanfile})
    # Settings
    settings = "-s arch=x86_64 -s os=Android -s os.api_level=23 -c tools.android:ndk_path=/foo"
    # Checking the Android variables created
    # Issue: https://github.com/conan-io/conan/issues/11798
    client.run("install . " + settings)
    conan_toolchain = client.load(os.path.join(client.current_folder, "conan_toolchain.cmake"))
    assert "set(ANDROID_PLATFORM android-23)" in conan_toolchain
    assert "set(ANDROID_ABI x86_64)" in conan_toolchain
    assert "include(/foo/build/cmake/android.toolchain.cmake)" in conan_toolchain
    client.run("create . foo/1.0@ " + settings)


def test_user_presets_version2():
    client = TestClient()
    conanfile = textwrap.dedent("""
                from conan import ConanFile
                from conan.tools.cmake import cmake_layout

                class Conan(ConanFile):
                    name = "foo"
                    version = "1.0"
                    settings = "os", "arch", "compiler", "build_type"
                    generators = "CMakeToolchain"

                    def layout(self):
                        cmake_layout(self)

            """)
    client.save({"conanfile.py": conanfile, "CMakeLists.txt": "foo"})
    configs = ["-c tools.cmake.cmaketoolchain.presets:max_schema_version=2 ",
               "-c tools.cmake.cmake_layout:build_folder_vars='[\"settings.compiler.cppstd\"]'"]
    client.run("install . {} -s compiler.cppstd=14".format(" ".join(configs)))
    client.run("install . {} -s compiler.cppstd=17".format(" ".join(configs)))

    presets = json.loads(client.load("CMakeUserPresets.json"))
    assert len(presets["configurePresets"]) == 2
    assert presets["version"] == 2
    assert "build/14/generators/conan_toolchain.cmake" \
           in presets["configurePresets"][0]["cacheVariables"]["CMAKE_TOOLCHAIN_FILE"].replace("\\",
                                                                                               "/")
    assert "build/17/generators/conan_toolchain.cmake" \
           in presets["configurePresets"][1]["cacheVariables"]["CMAKE_TOOLCHAIN_FILE"].replace("\\",
                                                                                               "/")


def test_user_presets_version2_no_overwrite_user():

    client = TestClient()
    conanfile = textwrap.dedent("""
            from conan import ConanFile
            from conan.tools.cmake import cmake_layout

            class Conan(ConanFile):
                name = "foo"
                version = "1.0"
                settings = "os", "arch", "compiler", "build_type"
                generators = "CMakeToolchain"

                def layout(self):
                    cmake_layout(self)

            """)
    client.save({"conanfile.py": conanfile, "CMakeLists.txt": "foo",
                 "CMakeUserPresets.json": '{"from_user": 1}'})
    configs = ["-c tools.cmake.cmaketoolchain.presets:max_schema_version=2 ",
               "-c tools.cmake.cmake_layout:build_folder_vars='[\"settings.compiler.cppstd\"]'"]
    client.run("install . {} -s compiler.cppstd=14".format(" ".join(configs)))

    presets = json.loads(client.load("CMakeUserPresets.json"))
    assert presets == {"from_user": 1}


@pytest.mark.skipif(platform.system() != "Windows", reason="Only Windows")
def test_presets_paths_correct():
    client = TestClient()
    conanfile = textwrap.dedent("""
            from conan import ConanFile
            from conan.tools.cmake import cmake_layout

            class Conan(ConanFile):
                settings = "os", "arch", "compiler", "build_type"
                generators = "CMakeToolchain"

                def layout(self):
                    cmake_layout(self)
            """)
    client.save({"conanfile.py": conanfile, "CMakeLists.txt": "foo"})
    configs = ["-c tools.cmake.cmaketoolchain.presets:max_schema_version=2 ",
               "-c tools.cmake.cmake_layout:build_folder_vars='[\"settings.compiler.cppstd\"]'"]
    client.run("install . {} -s compiler.cppstd=14".format(" ".join(configs)))
    client.run("install . {} -s compiler.cppstd=17".format(" ".join(configs)))

    presets = json.loads(client.load("CMakeUserPresets.json"))
    assert len(presets["configurePresets"]) == 2
    assert presets["version"] == 2
    assert "build/14/generators/conan_toolchain.cmake" \
           in presets["configurePresets"][0]["cacheVariables"]["CMAKE_TOOLCHAIN_FILE"].replace("\\",
                                                                                               "/")
    assert "build/17/generators/conan_toolchain.cmake" \
           in presets["configurePresets"][1]["cacheVariables"]["CMAKE_TOOLCHAIN_FILE"].replace("\\",
                                                                                               "/")


@pytest.mark.skipif(platform.system() != "Windows", reason="Only Windows")
def test_presets_paths_normalization():
    # https://github.com/conan-io/conan/issues/11795
    client = TestClient()
    conanfile = textwrap.dedent("""
            from conan import ConanFile
            from conan.tools.cmake import cmake_layout

            class Conan(ConanFile):
                settings = "os", "arch", "compiler", "build_type"
                generators = "CMakeToolchain"

                def layout(self):
                    cmake_layout(self)
            """)
    client.save({"conanfile.py": conanfile, "CMakeLists.txt": "foo"})
    client.run("install .")

    presets = json.loads(client.load("CMakeUserPresets.json"))

    assert "/" not in presets["include"]


def test_presets_updated():
    """If a preset file is generated more than once, the values are always added and, in case the
    configurePreset or buildPreset already exist, the new preset is updated """
    client = TestClient()
    conanfile = textwrap.dedent("""
            from conan import ConanFile
            from conan.tools.cmake import cmake_layout

            class Conan(ConanFile):
                settings = "os", "arch", "compiler", "build_type"
                generators = "CMakeToolchain"

                def layout(self):
                    cmake_layout(self)
            """)
    client.save({"conanfile.py": conanfile, "CMakeLists.txt": "foo"})
    configs = ["-c tools.cmake.cmaketoolchain.presets:max_schema_version=2 ",
               "-c tools.cmake.cmake_layout:build_folder_vars='[\"settings.compiler.cppstd\"]'"]
    client.run("install . {} -s compiler.cppstd=14".format(" ".join(configs)))
    client.run("install . {} -s compiler.cppstd=17".format(" ".join(configs)))

    presets = json.loads(client.load("CMakeUserPresets.json"))
    assert len(presets["configurePresets"]) == 2
    assert "FOO" not in presets["configurePresets"][0]["cacheVariables"]

    # Now introduce a cache_variable FOO to see if we get it in the CMakeUserPresets.json (that
    # at the same time, it will come from the build/xxxx/CMakePreset.json that is also updated)
    conanfile = textwrap.dedent("""
            from conan import ConanFile
            from conan.tools.cmake import cmake_layout, CMakeToolchain

            class Conan(ConanFile):
                settings = "os", "arch", "compiler", "build_type"

                def generate(self):
                    tc = CMakeToolchain(self)
                    tc.cache_variables["FOO"] = "var"
                    tc.generate()

                def layout(self):
                    cmake_layout(self)
            """)
    client.save({"conanfile.py": conanfile})
    client.run("install . {} -s compiler.cppstd=14".format(" ".join(configs)))
    presets = json.loads(client.load("CMakeUserPresets.json"))
    assert len(presets["configurePresets"]) == 2
    assert "FOO" in presets["configurePresets"][0]["cacheVariables"]


@pytest.mark.parametrize("arch, arch_toolset", [("x86", "x86_64"), ("x86_64", "x86_64")])
def test_presets_ninja_msvc(arch, arch_toolset):
    client = TestClient()
    conanfile = textwrap.dedent("""
            from conan import ConanFile
            from conan.tools.cmake import cmake_layout

            class Conan(ConanFile):
                settings = "os", "arch", "compiler", "build_type"
                generators = "CMakeToolchain"

                def layout(self):
                    cmake_layout(self)
            """)
    client.save({"conanfile.py": conanfile, "CMakeLists.txt": "foo"})
    configs = ["-c tools.cmake.cmaketoolchain:toolset_arch={}".format(arch_toolset),
               "-c tools.cmake.cmake_layout:build_folder_vars='[\"settings.compiler.cppstd\"]'",
               "-c tools.cmake.cmaketoolchain:generator=Ninja"]
    msvc = " -s compiler=msvc -s compiler.version=191 -s compiler.runtime=static " \
           "-s compiler.runtime_type=Release"
    client.run("install . {} -s compiler.cppstd=14 {} -s arch={}".format(" ".join(configs), msvc, arch))

    presets = json.loads(client.load("build/14/generators/CMakePresets.json"))

    toolset_value = {"x86_64": "host=x86_64", "x86": "x86"}.get(arch_toolset)
    arch_value = {"x86_64": "x64", "x86": "x86"}.get(arch)

    assert presets["configurePresets"][0]["architecture"]["value"] == arch_value
    assert presets["configurePresets"][0]["architecture"]["strategy"] == "external"
    assert presets["configurePresets"][0]["toolset"]["value"] == toolset_value
    assert presets["configurePresets"][0]["toolset"]["strategy"] == "external"

    # Only for Ninja, no ninja, no values
    rmdir(os.path.join(client.current_folder, "build"))
    configs = ["-c tools.cmake.cmaketoolchain:toolset_arch={}".format(arch_toolset),
               "-c tools.cmake.cmake_layout:build_folder_vars='[\"settings.compiler.cppstd\"]'"]
    client.run(
        "install . {} -s compiler.cppstd=14 {} -s arch={}".format(" ".join(configs), msvc, arch))

    presets = json.loads(client.load("build/14/generators/CMakePresets.json"))
    assert "architecture" not in presets["configurePresets"][0]
    assert "toolset" not in presets["configurePresets"][0]

    # No toolset defined in conf, no value
    rmdir(os.path.join(client.current_folder, "build"))
    configs = ["-c tools.cmake.cmake_layout:build_folder_vars='[\"settings.compiler.cppstd\"]'",
               "-c tools.cmake.cmaketoolchain:generator=Ninja"]

    client.run(
        "install . {} -s compiler.cppstd=14 {} -s arch={}".format(" ".join(configs), msvc, arch))
    presets = json.loads(client.load("build/14/generators/CMakePresets.json"))
    assert "architecture" in presets["configurePresets"][0]
    assert "toolset" not in presets["configurePresets"][0]


def test_pkg_config_block():
    os_ = platform.system()
    os_ = "Macos" if os_ == "Darwin" else os_
    profile = textwrap.dedent("""
        [settings]
        os=%s
        arch=x86_64

        [conf]
        tools.gnu:pkg_config=/usr/local/bin/pkg-config
        """ % os_)

    client = TestClient(path_with_spaces=False)
    conanfile = GenConanfile().with_settings("os", "arch")\
        .with_generator("CMakeToolchain")
    client.save({"conanfile.py": conanfile,
                "profile": profile})
    client.run("install . -pr:b profile -pr:h profile")
    toolchain = client.load("conan_toolchain.cmake")
    assert 'set(PKG_CONFIG_EXECUTABLE /usr/local/bin/pkg-config CACHE FILEPATH ' in toolchain
    pathsep = ":" if os_ != "Windows" else ";"
    pkg_config_path_set = 'set(ENV{PKG_CONFIG_PATH} "%s$ENV{PKG_CONFIG_PATH}")' % \
                          (client.current_folder.replace("\\", "/") + pathsep)
    assert pkg_config_path_set in toolchain


<<<<<<< HEAD
@pytest.mark.parametrize("path", ["subproject", False])
def test_user_presets_custom_location(path):
    client = TestClient()
    conanfile = textwrap.dedent("""
                import os
                from conan import ConanFile
                from conan.tools.cmake import cmake_layout, CMakeToolchain

                class Conan(ConanFile):
                    settings = "os", "arch", "compiler", "build_type"

                    def generate(self):
                        t = CMakeToolchain(self)
                        t.user_presets_path = {}
                        t.generate()

                    def layout(self):
                        cmake_layout(self)
                """.format('"{}"'.format(path) if isinstance(path, str) else path))
    client.save({"CMakeLists.txt": "",
                 "subproject/CMakeLists.txt": "",
                 "subproject2/foo.txt": "",
                 "conanfile.py": conanfile})

    # We want to generate it to build the subproject
    client.run("install . ")

    if path is not False:
        assert not os.path.exists(os.path.join(client.current_folder, "CMakeUserPresets.json"))
        assert os.path.exists(os.path.join(client.current_folder, "subproject", "CMakeUserPresets.json"))
    else:
        assert not os.path.exists(os.path.join(client.current_folder, "CMakeUserPresets.json"))
        assert not os.path.exists(os.path.join(client.current_folder, "False", "CMakeUserPresets.json"))
=======
def test_set_cmake_lang_compilers_and_launchers():
    profile = textwrap.dedent(r"""
    [settings]
    os=Windows
    arch=x86_64
    compiler=clang
    compiler.version=15
    compiler.libcxx=libstdc++11
    [conf]
    tools.build:compiler_executables={"c": "/my/local/gcc", "cpp": "g++", "rc": "C:\\local\\rc.exe"}
    """)
    client = TestClient(path_with_spaces=False)
    conanfile = GenConanfile().with_settings("os", "arch", "compiler")\
        .with_generator("CMakeToolchain")
    client.save({"conanfile.py": conanfile,
                "profile": profile})
    client.run("install . -pr:b profile -pr:h profile")
    toolchain = client.load("conan_toolchain.cmake")
    assert 'set(CMAKE_C_COMPILER clang)' not in toolchain
    assert 'set(CMAKE_CXX_COMPILER clang++)' not in toolchain
    assert 'set(CMAKE_C_COMPILER "/my/local/gcc")' in toolchain
    assert 'set(CMAKE_CXX_COMPILER "g++")' in toolchain
    assert 'set(CMAKE_RC_COMPILER "C:/local/rc.exe")' in toolchain
>>>>>>> c198e657
<|MERGE_RESOLUTION|>--- conflicted
+++ resolved
@@ -787,7 +787,6 @@
     assert pkg_config_path_set in toolchain
 
 
-<<<<<<< HEAD
 @pytest.mark.parametrize("path", ["subproject", False])
 def test_user_presets_custom_location(path):
     client = TestClient()
@@ -821,7 +820,8 @@
     else:
         assert not os.path.exists(os.path.join(client.current_folder, "CMakeUserPresets.json"))
         assert not os.path.exists(os.path.join(client.current_folder, "False", "CMakeUserPresets.json"))
-=======
+
+
 def test_set_cmake_lang_compilers_and_launchers():
     profile = textwrap.dedent(r"""
     [settings]
@@ -844,5 +844,4 @@
     assert 'set(CMAKE_CXX_COMPILER clang++)' not in toolchain
     assert 'set(CMAKE_C_COMPILER "/my/local/gcc")' in toolchain
     assert 'set(CMAKE_CXX_COMPILER "g++")' in toolchain
-    assert 'set(CMAKE_RC_COMPILER "C:/local/rc.exe")' in toolchain
->>>>>>> c198e657
+    assert 'set(CMAKE_RC_COMPILER "C:/local/rc.exe")' in toolchain