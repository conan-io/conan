--- conflicted
+++ resolved
@@ -1416,81 +1416,6 @@
     client.run("create consumer -pr:h host -pr:b build --build=missing")
 
 
-<<<<<<< HEAD
-def test_output_dirs_gnudirs_local_default():
-    # https://github.com/conan-io/conan/issues/14733
-    c = TestClient()
-    conanfile = textwrap.dedent("""
-        from conan import ConanFile
-        from conan.tools.cmake import cmake_layout
-        from conan.tools.files import load
-
-        class Conan(ConanFile):
-            name = "pkg"
-            version = "0.1"
-            settings = "os", "arch", "compiler", "build_type"
-            generators = "CMakeToolchain"
-            def build(self):
-                tc = load(self, "conan_toolchain.cmake")
-                self.output.info(tc)
-        """)
-    c.save({"conanfile.py": conanfile})
-    c.run("create .")
-
-    def _assert_install(out):
-        assert 'set(CMAKE_INSTALL_BINDIR "bin")' in out
-        assert 'set(CMAKE_INSTALL_SBINDIR "bin")' in out
-        assert 'set(CMAKE_INSTALL_LIBEXECDIR "bin")' in out
-        assert 'set(CMAKE_INSTALL_LIBDIR "lib")' in out
-        assert 'set(CMAKE_INSTALL_INCLUDEDIR "include")' in out
-
-    _assert_install(c.out)
-    assert "CMAKE_INSTALL_PREFIX" in c.out
-
-    c.run("build .")
-    _assert_install(c.out)
-    assert "CMAKE_INSTALL_PREFIX" not in c.out
-
-
-def test_output_dirs_gnudirs_local_custom():
-    # https://github.com/conan-io/conan/issues/14733
-    c = TestClient()
-    conanfile = textwrap.dedent("""
-        from conan import ConanFile
-        from conan.tools.cmake import cmake_layout
-        from conan.tools.files import load
-
-        class Conan(ConanFile):
-            name = "pkg"
-            version = "0.1"
-            settings = "os", "arch", "compiler", "build_type"
-            generators = "CMakeToolchain"
-            def layout(self):
-                self.cpp.package.bindirs = ["mybindir"]
-                self.cpp.package.includedirs = ["myincludedir"]
-                self.cpp.package.libdirs = ["mylibdir"]
-
-            def build(self):
-                tc = load(self, "conan_toolchain.cmake")
-                self.output.info(tc)
-        """)
-    c.save({"conanfile.py": conanfile})
-    c.run("create .")
-
-    def _assert_install(out):
-        assert 'set(CMAKE_INSTALL_BINDIR "mybindir")' in out
-        assert 'set(CMAKE_INSTALL_SBINDIR "mybindir")' in out
-        assert 'set(CMAKE_INSTALL_LIBEXECDIR "mybindir")' in out
-        assert 'set(CMAKE_INSTALL_LIBDIR "mylibdir")' in out
-        assert 'set(CMAKE_INSTALL_INCLUDEDIR "myincludedir")' in out
-
-    _assert_install(c.out)
-    assert "CMAKE_INSTALL_PREFIX" in c.out
-
-    c.run("build .")
-    _assert_install(c.out)
-    assert "CMAKE_INSTALL_PREFIX" not in c.out
-=======
 def test_toolchain_keep_absolute_paths():
     c = TestClient()
     conanfile = textwrap.dedent("""
@@ -1513,4 +1438,78 @@
     assert os.path.isabs(user_presets["include"][0])
     presets = json.loads(c.load(user_presets["include"][0]))
     assert os.path.isabs(presets["configurePresets"][0]["toolchainFile"])
->>>>>>> f182e806
+
+
+def test_output_dirs_gnudirs_local_default():
+    # https://github.com/conan-io/conan/issues/14733
+    c = TestClient()
+    conanfile = textwrap.dedent("""
+        from conan import ConanFile
+        from conan.tools.cmake import cmake_layout
+        from conan.tools.files import load
+
+        class Conan(ConanFile):
+            name = "pkg"
+            version = "0.1"
+            settings = "os", "arch", "compiler", "build_type"
+            generators = "CMakeToolchain"
+            def build(self):
+                tc = load(self, "conan_toolchain.cmake")
+                self.output.info(tc)
+        """)
+    c.save({"conanfile.py": conanfile})
+    c.run("create .")
+
+    def _assert_install(out):
+        assert 'set(CMAKE_INSTALL_BINDIR "bin")' in out
+        assert 'set(CMAKE_INSTALL_SBINDIR "bin")' in out
+        assert 'set(CMAKE_INSTALL_LIBEXECDIR "bin")' in out
+        assert 'set(CMAKE_INSTALL_LIBDIR "lib")' in out
+        assert 'set(CMAKE_INSTALL_INCLUDEDIR "include")' in out
+
+    _assert_install(c.out)
+    assert "CMAKE_INSTALL_PREFIX" in c.out
+
+    c.run("build .")
+    _assert_install(c.out)
+    assert "CMAKE_INSTALL_PREFIX" not in c.out
+
+
+def test_output_dirs_gnudirs_local_custom():
+    # https://github.com/conan-io/conan/issues/14733
+    c = TestClient()
+    conanfile = textwrap.dedent("""
+        from conan import ConanFile
+        from conan.tools.cmake import cmake_layout
+        from conan.tools.files import load
+
+        class Conan(ConanFile):
+            name = "pkg"
+            version = "0.1"
+            settings = "os", "arch", "compiler", "build_type"
+            generators = "CMakeToolchain"
+            def layout(self):
+                self.cpp.package.bindirs = ["mybindir"]
+                self.cpp.package.includedirs = ["myincludedir"]
+                self.cpp.package.libdirs = ["mylibdir"]
+
+            def build(self):
+                tc = load(self, "conan_toolchain.cmake")
+                self.output.info(tc)
+        """)
+    c.save({"conanfile.py": conanfile})
+    c.run("create .")
+
+    def _assert_install(out):
+        assert 'set(CMAKE_INSTALL_BINDIR "mybindir")' in out
+        assert 'set(CMAKE_INSTALL_SBINDIR "mybindir")' in out
+        assert 'set(CMAKE_INSTALL_LIBEXECDIR "mybindir")' in out
+        assert 'set(CMAKE_INSTALL_LIBDIR "mylibdir")' in out
+        assert 'set(CMAKE_INSTALL_INCLUDEDIR "myincludedir")' in out
+
+    _assert_install(c.out)
+    assert "CMAKE_INSTALL_PREFIX" in c.out
+
+    c.run("build .")
+    _assert_install(c.out)
+    assert "CMAKE_INSTALL_PREFIX" not in c.out