--- conflicted
+++ resolved
@@ -5,10 +5,6 @@
 import pytest
 from nose.plugins.attrib import attr
 
-<<<<<<< HEAD
-=======
-
->>>>>>> 559ef74e
 from conans.client.tools import which
 from conans.test.assets.sources import gen_function_h, gen_function_cpp
 from conans.test.utils.tools import TestClient
