--- conflicted
+++ resolved
@@ -46,7 +46,6 @@
         assert 'export LDFLAGS="$LDFLAGS --flag5 --flag6"' in toolchain
 
 
-<<<<<<< HEAD
 def test_autotools_custom_environment():
     client = TestClient()
     conanfile = textwrap.dedent("""
@@ -68,8 +67,6 @@
     assert 'export FOO="BAR"' in content
 
 
-=======
->>>>>>> b2ddd7a7
 def test_not_none_values():
 
     conanfile = textwrap.dedent("""
@@ -92,7 +89,3 @@
     client = TestClient()
     client.save({"conanfile.py": conanfile})
     client.run("install .")
-<<<<<<< HEAD
-
-=======
->>>>>>> b2ddd7a7
