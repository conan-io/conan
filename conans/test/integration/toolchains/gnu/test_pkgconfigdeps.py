import glob
import os
import textwrap

import pytest

from conans.test.assets.genconanfile import GenConanfile
from conans.test.utils.tools import TestClient
from conans.util.files import load


def get_requires_from_content(content):
    for line in content.splitlines():
        if "Requires:" in line:
            return line
    return ""


def test_pkg_config_dirs():
    # https://github.com/conan-io/conan/issues/2756
    conanfile = textwrap.dedent("""
        import os
        from conan import ConanFile

        class PkgConfigConan(ConanFile):
            name = "mylib"
            version = "0.1"

            def package_info(self):
                self.cpp_info.frameworkdirs = []
                self.cpp_info.filter_empty = False
                libname = "mylib"
                fake_dir = os.path.join("/", "my_absoulte_path", "fake")
                include_dir = os.path.join(fake_dir, libname, "include")
                lib_dir = os.path.join(fake_dir, libname, "lib")
                lib_dir2 = os.path.join(self.package_folder, "lib2")
                self.cpp_info.includedirs = [include_dir]
                self.cpp_info.libdirs = [lib_dir, lib_dir2]
        """)
    client = TestClient()
    client.save({"conanfile.py": conanfile})
    client.run("create .")
    client.run("install --requires=mylib/0.1@ -g PkgConfigDeps")

    pc_path = os.path.join(client.current_folder, "mylib.pc")
    assert os.path.exists(pc_path) is True
    pc_content = load(pc_path)
    assert 'Name: mylib' in pc_content
    assert 'Description: Conan package: mylib' in pc_content
    assert 'Version: 0.1' in pc_content
    assert 'Libs: -L"${libdir1}" -L"${libdir2}"' in pc_content
    assert 'Cflags: -I"${includedir1}"' in pc_content

    def assert_is_abs(path):
        assert os.path.isabs(path) is True

    for line in pc_content.splitlines():
        if line.startswith("includedir1="):
            assert_is_abs(line[len("includedir1="):])
            assert line.endswith("include")
        elif line.startswith("libdir1="):
            assert_is_abs(line[len("libdir1="):])
            assert line.endswith("lib")
        elif line.startswith("libdir2="):
            assert "${prefix}/lib2" in line


def test_empty_dirs():
    # Adding in package_info all the empty directories
    conanfile = textwrap.dedent("""
        import os
        from conan import ConanFile

        class PkgConfigConan(ConanFile):
            name = "mylib"
            version = "0.1"

            def package_info(self):
                self.cpp_info.includedirs = []
                self.cpp_info.libdirs = []
                self.cpp_info.bindirs = []
                self.cpp_info.libs = []
                self.cpp_info.frameworkdirs = []
        """)
    client = TestClient()
    client.save({"conanfile.py": conanfile})
    client.run("create .")
    client.run("install --requires=mylib/0.1@ -g PkgConfigDeps")

    pc_path = os.path.join(client.current_folder, "mylib.pc")
    assert os.path.exists(pc_path) is True
    pc_content = load(pc_path)
    expected = textwrap.dedent("""
        Name: mylib
        Description: Conan package: mylib
        Version: 0.1
        Libs:%s
        Cflags: """ % " ")  # ugly hack for trailing whitespace removed by IDEs
    assert "\n".join(pc_content.splitlines()[1:]) == expected


def test_system_libs():
    conanfile = textwrap.dedent("""
        from conan import ConanFile
        from conan.tools.files import save
        import os

        class PkgConfigConan(ConanFile):
            name = "mylib"
            version = "0.1"

            def package(self):
                save(self, os.path.join(self.package_folder, "lib", "file"), "")

            def package_info(self):
                self.cpp_info.libs = ["mylib1", "mylib2"]
                self.cpp_info.system_libs = ["system_lib1", "system_lib2"]
        """)
    client = TestClient()
    client.save({"conanfile.py": conanfile})
    client.run("create .")
    client.run("install --requires=mylib/0.1@ -g PkgConfigDeps")

    pc_content = client.load("mylib.pc")
    assert 'Libs: -L"${libdir1}" -lmylib1 -lmylib2 -lsystem_lib1 -lsystem_lib2' in pc_content


def test_multiple_include():
    # https://github.com/conan-io/conan/issues/7056
    conanfile = textwrap.dedent("""
        from conan import ConanFile
        from conan.tools.files import save
        import os

        class PkgConfigConan(ConanFile):
            def package(self):
                for p in ["inc1", "inc2", "inc3/foo", "lib1", "lib2"]:
                    save(self, os.path.join(self.package_folder, p, "file"), "")

            def package_info(self):
                self.cpp_info.includedirs = ["inc1", "inc2", "inc3/foo"]
                self.cpp_info.libdirs = ["lib1", "lib2"]
        """)
    client = TestClient()
    client.save({"conanfile.py": conanfile})
    client.run("create . --name=pkg --version=0.1")
    client.run("install --requires=pkg/0.1@ -g PkgConfigDeps")

    pc_content = client.load("pkg.pc")
    assert "includedir1=${prefix}/inc1" in pc_content
    assert "includedir2=${prefix}/inc2" in pc_content
    assert "includedir3=${prefix}/inc3/foo" in pc_content
    assert "libdir1=${prefix}/lib1" in pc_content
    assert "libdir2=${prefix}/lib2" in pc_content
    assert 'Libs: -L"${libdir1}" -L"${libdir2}"' in pc_content
    assert 'Cflags: -I"${includedir1}" -I"${includedir2}" -I"${includedir3}"' in pc_content


def test_custom_content():
    # https://github.com/conan-io/conan/issues/7661
    conanfile = textwrap.dedent("""
        from conan import ConanFile
        from conan.tools.files import save
        import os
        import textwrap

        class PkgConfigConan(ConanFile):

            def package(self):
                save(self, os.path.join(self.package_folder, "include" ,"file"), "")
                save(self, os.path.join(self.package_folder, "lib" ,"file"), "")

            def package_info(self):
                custom_content = textwrap.dedent(\"""
                        datadir=${prefix}/share
                        schemasdir=${datadir}/mylib/schemas
                        bindir=${prefix}/bin
                    \""")
                self.cpp_info.set_property("pkg_config_custom_content", custom_content)
                self.cpp_info.includedirs = ["include"]
                self.cpp_info.libdirs = ["lib"]
        """)
    client = TestClient()
    client.save({"conanfile.py": conanfile})
    client.run("create . --name=pkg --version=0.1")
    client.run("install --requires=pkg/0.1@ -g PkgConfigDeps")

    pc_content = client.load("pkg.pc")
    assert "libdir1=${prefix}/lib" in pc_content
    assert "datadir=${prefix}/share" in pc_content
    assert "schemasdir=${datadir}/mylib/schemas" in pc_content
    assert "bindir=${prefix}/bin" in pc_content
    assert "Name: pkg" in pc_content


def test_custom_content_and_version_components():
    conanfile = textwrap.dedent("""
        from conan import ConanFile

        class PkgConfigConan(ConanFile):

            def package_info(self):
                self.cpp_info.components["mycomponent"].set_property("pkg_config_custom_content",
                                                                     "componentdir=${prefix}/mydir")
                self.cpp_info.components["mycomponent"].set_property("component_version",
                                                                     "19.8.199")
        """)
    client = TestClient()
    client.save({"conanfile.py": conanfile})
    client.run("create . --name=pkg --version=0.1")
    client.run("install --requires=pkg/0.1@ -g PkgConfigDeps")
    pc_content = client.load("pkg-mycomponent.pc")
    assert "componentdir=${prefix}/mydir" in pc_content
    assert "Version: 19.8.199" in pc_content


def test_pkg_with_public_deps_and_component_requires():
    """
    Testing a complex structure like:

    * first/0.1
        - Global pkg_config_name == "myfirstlib"
        - Components: "cmp1"
    * other/0.1
    * second/0.1
        - Requires: "first/0.1"
        - Components: "mycomponent", "myfirstcomp"
            + "mycomponent" requires "first::cmp1"
            + "myfirstcomp" requires "mycomponent"
    * third/0.1
        - Requires: "second/0.1", "other/0.1"

    Expected file structure after running PkgConfigDeps as generator:
        - other.pc
        - myfirstlib-cmp1.pc
        - myfirstlib.pc
        - second-mycomponent.pc
        - second-myfirstcomp.pc
        - second.pc
        - third.pc
    """
    client = TestClient()
    conanfile = textwrap.dedent("""
        from conan import ConanFile

        class Recipe(ConanFile):

            def package_info(self):
                self.cpp_info.set_property("pkg_config_name", "myfirstlib")
                self.cpp_info.components["cmp1"].libs = ["libcmp1"]
    """)
    client.save({"conanfile.py": conanfile})
    client.run("create . --name=first --version=0.1")
    client.save({"conanfile.py": GenConanfile("other", "0.1").with_package_file("file.h", "0.1")})
    client.run("create .")

    conanfile = textwrap.dedent("""
        from conan import ConanFile

        class PkgConfigConan(ConanFile):
            requires = "first/0.1"

            def package_info(self):
                self.cpp_info.components["mycomponent"].requires.append("first::cmp1")
                self.cpp_info.components["myfirstcomp"].requires.append("mycomponent")

        """)
    client.save({"conanfile.py": conanfile}, clean_first=True)
    client.run("create . --name=second --version=0.1")
    client.save({"conanfile.py": GenConanfile("third", "0.1").with_package_file("file.h", "0.1")
                                                             .with_require("second/0.1")
                                                             .with_require("other/0.1")},
                clean_first=True)
    client.run("create .")

    client2 = TestClient(cache_folder=client.cache_folder)
    conanfile = textwrap.dedent("""
        [requires]
        third/0.1

        [generators]
        PkgConfigDeps
        """)
    client2.save({"conanfile.txt": conanfile})
    client2.run("install .")

    pc_content = client2.load("third.pc")
    # Originally posted: https://github.com/conan-io/conan/issues/9939
    assert "Requires: second other" == get_requires_from_content(pc_content)
    pc_content = client2.load("second.pc")
    assert "Requires: second-mycomponent second-myfirstcomp" == get_requires_from_content(pc_content)
    pc_content = client2.load("second-mycomponent.pc")
    assert "Requires: myfirstlib-cmp1" == get_requires_from_content(pc_content)
    pc_content = client2.load("second-myfirstcomp.pc")
    assert "Requires: second-mycomponent" == get_requires_from_content(pc_content)
    pc_content = client2.load("myfirstlib.pc")
    assert "Requires: myfirstlib-cmp1" == get_requires_from_content(pc_content)
    pc_content = client2.load("other.pc")
    assert "" == get_requires_from_content(pc_content)


def test_pkg_with_public_deps_and_component_requires_2():
    """
    Testing another complex structure like:

    * other/0.1
        - Global pkg_config_name == "fancy_name"
        - Components: "cmp1", "cmp2", "cmp3"
            + "cmp1" pkg_config_name == "component1" (it shouldn't be affected by "fancy_name")
            + "cmp3" pkg_config_name == "component3" (it shouldn't be affected by "fancy_name")
            + "cmp3" requires "cmp1"
    * pkg/0.1
        - Requires: "other/0.1" -> "other::cmp1"

    Expected file structure after running PkgConfigDeps as generator:
        - component1.pc
        - component3.pc
        - other-cmp2.pc
        - other.pc
        - pkg.pc
    """
    client = TestClient()
    conanfile = textwrap.dedent("""
        from conan import ConanFile

        class Recipe(ConanFile):

            def package_info(self):
                self.cpp_info.set_property("pkg_config_name", "fancy_name")
                self.cpp_info.components["cmp1"].libs = ["other_cmp1"]
                self.cpp_info.components["cmp1"].set_property("pkg_config_name", "component1")
                self.cpp_info.components["cmp2"].libs = ["other_cmp2"]
                self.cpp_info.components["cmp3"].requires.append("cmp1")
                self.cpp_info.components["cmp3"].set_property("pkg_config_name", "component3")
    """)
    client.save({"conanfile.py": conanfile})
    client.run("create . --name=other --version=1.0")

    conanfile = textwrap.dedent("""
        from conan import ConanFile

        class PkgConfigConan(ConanFile):
            requires = "other/1.0"

            def package_info(self):
                self.cpp_info.requires = ["other::cmp1"]
        """)
    client.save({"conanfile.py": conanfile})
    client.run("create . --name=pkg --version=0.1")

    client2 = TestClient(cache_folder=client.cache_folder)
    conanfile = textwrap.dedent("""
        [requires]
        pkg/0.1

        [generators]
        PkgConfigDeps
        """)
    client2.save({"conanfile.txt": conanfile})
    client2.run("install .")
    pc_content = client2.load("pkg.pc")
    assert "Requires: component1" == get_requires_from_content(pc_content)
    pc_content = client2.load("fancy_name.pc")
    assert "Requires: component1 fancy_name-cmp2 component3" == get_requires_from_content(pc_content)
    assert client2.load("component1.pc")
    assert client2.load("fancy_name-cmp2.pc")
    pc_content = client2.load("component3.pc")
    assert "Requires: component1" == get_requires_from_content(pc_content)


def test_pkg_config_name_full_aliases():
    """
    Testing a simpler structure but paying more attention into several aliases.
    Expected file structure after running PkgConfigDeps as generator:
        - compo1.pc
        - compo1_alias.pc
        - pkg_alias1.pc
        - pkg_alias2.pc
        - pkg_other_name.pc
        - second-mycomponent.pc
        - second.pc
    """
    client = TestClient()
    conanfile = textwrap.dedent("""
        from conan import ConanFile

        class Recipe(ConanFile):

            def package_info(self):
                self.cpp_info.set_property("pkg_config_name", "pkg_other_name")
                self.cpp_info.set_property("pkg_config_aliases", ["pkg_alias1", "pkg_alias2"])
                self.cpp_info.components["cmp1"].libs = ["libcmp1"]
                self.cpp_info.components["cmp1"].set_property("pkg_config_name", "compo1")
                self.cpp_info.components["cmp1"].set_property("pkg_config_aliases", ["compo1_alias"])
    """)
    client.save({"conanfile.py": conanfile})
    client.run("create . --name=first --version=0.3")

    conanfile = textwrap.dedent("""
        from conan import ConanFile

        class PkgConfigConan(ConanFile):
            requires = "first/0.3"

            def package_info(self):
                self.cpp_info.components["mycomponent"].requires.append("first::cmp1")

        """)
    client.save({"conanfile.py": conanfile}, clean_first=True)
    client.run("create . --name=second --version=0.2")

    conanfile = textwrap.dedent("""
        [requires]
        second/0.2

        [generators]
        PkgConfigDeps
        """)
    client.save({"conanfile.txt": conanfile}, clean_first=True)
    client.run("install .")

    pc_content = client.load("compo1.pc")
    assert "Description: Conan component: pkg_other_name-compo1" in pc_content
    assert "Requires" not in pc_content

    pc_content = client.load("compo1_alias.pc")
    content = textwrap.dedent("""\
    Name: compo1_alias
    Description: Alias compo1_alias for compo1
    Version: 0.3
    Requires: compo1
    """)
    assert content == pc_content

    pc_content = client.load("pkg_other_name.pc")
    assert "Description: Conan package: pkg_other_name" in pc_content
    assert "Requires: compo1" in pc_content

    pc_content = client.load("pkg_alias1.pc")
    content = textwrap.dedent("""\
    Name: pkg_alias1
    Description: Alias pkg_alias1 for pkg_other_name
    Version: 0.3
    Requires: pkg_other_name
    """)
    assert content == pc_content

    pc_content = client.load("pkg_alias2.pc")
    content = textwrap.dedent("""\
    Name: pkg_alias2
    Description: Alias pkg_alias2 for pkg_other_name
    Version: 0.3
    Requires: pkg_other_name
    """)
    assert content == pc_content

    pc_content = client.load("second-mycomponent.pc")
    assert "Requires: compo1" == get_requires_from_content(pc_content)


<<<<<<< HEAD
def test_duplicated_names_warnings():
    """
    Testing some WARN messages if there are duplicated pkg_config_name/pkg_config_aliases defined
    Scenario: consumer -> pkga/1.0 -> pkgb/1.0

    Expected WARN cases:
        - Duplicated aliases.
        - Duplicated names, alias and component name
        - Duplicated components names.
        - Duplicated package and component name.
        - Duplicated names between different dependencies.
    """
    client = TestClient()
    conanfile = textwrap.dedent("""
        from conan import ConanFile

        class Recipe(ConanFile):

            def package_info(self):
                self.cpp_info.set_property("pkg_config_name", "libpkg")
                # Duplicated components
                self.cpp_info.components["cmp1"].set_property("pkg_config_name", "component1")
                self.cpp_info.components["cmp2"].set_property("pkg_config_name", "component1")
                # Duplicated package and component name
                self.cpp_info.components["cmp3"].set_property("pkg_config_name", "libpkg")
    """)
    client.save({"conanfile.py": conanfile})
    client.run("create . --name=pkgb --version=1.0")

    conanfile = textwrap.dedent("""
        from conan import ConanFile

        class PkgConfigConan(ConanFile):
            requires = "pkgb/1.0"

            def package_info(self):
                # Duplicated name as pkgb
                self.cpp_info.set_property("pkg_config_name", "libpkg")
                self.cpp_info.components["cmp1"].requires.append("pkgb::cmp1")
                self.cpp_info.components["cmp1"].set_property("pkg_config_name", "component1")
                # Duplicated aliases
                self.cpp_info.components["cmp2"].set_property("pkg_config_aliases", ["alias1"])
                self.cpp_info.components["cmp3"].set_property("pkg_config_aliases", ["alias1"])
                # Duplicated names, alias and component name
                self.cpp_info.components["cmp2"].set_property("pkg_config_name", "libcmp")
                self.cpp_info.components["cmp4"].set_property("pkg_config_aliases", ["libcmp"])
        """)
    client.save({"conanfile.py": conanfile}, clean_first=True)
    client.run("create . --name=pkga --version=1.0")

    conanfile = textwrap.dedent("""
        [requires]
        pkga/1.0

        [generators]
        PkgConfigDeps
        """)
    client.save({"conanfile.txt": conanfile}, clean_first=True)
    client.run("install .")
    output = client.out
    # Duplicated aliases from pkga
    assert "WARN: [pkga/1.0] The PC alias name alias1.pc already exists and it matches with " \
           "another alias one" in output
    # Duplicated names, alias and component name from pkga
    # Issue related: https://github.com/conan-io/conan/issues/10341
    assert "WARN: [pkga/1.0] The PC alias name libcmp.pc already exists and it matches with " \
           "another package/component one" in output
    # Duplicated components from pkgb
    assert "WARN: [pkgb/1.0] The PC component name component1.pc already exists and it matches " \
           "with another component one" in output
    # Duplicated package and component name from pkgb
    assert "WARN: [pkgb/1.0] The PC package name libpkg.pc already exists and it matches with " \
           "another component one" in output
    # Duplicated names between pkgb and pkga
    assert "WARN: [pkgb/1.0] The PC file name component1.pc already exists and it matches with " \
           "another name/alias declared in pkga/1.0 package" in output
    assert "WARN: [pkgb/1.0] The PC file name libpkg.pc already exists and it matches with " \
           "another name/alias declared in pkga/1.0 package" in output
    pc_files = [os.path.basename(i) for i in glob.glob(os.path.join(client.current_folder, '*.pc'))]
    pc_files.sort()
    # Let's check all the PC file names created just in case
    assert pc_files == ['alias1.pc', 'component1.pc', 'libcmp.pc', 'libpkg-cmp3.pc',
                        'libpkg-cmp4.pc', 'libpkg.pc']


=======
>>>>>>> dd2965c9
def test_components_and_package_pc_creation_order():
    """
    Testing if the root package PC file name matches with any of the components one, the first one
    is not going to be created. Components have more priority than root package.

    Issue related: https://github.com/conan-io/conan/issues/10341
    """
    client = TestClient()
    conanfile = textwrap.dedent("""
        from conan import ConanFile

        class PkgConfigConan(ConanFile):

            def package_info(self):
                self.cpp_info.set_property("pkg_config_name", "OpenCL")
                self.cpp_info.components["_opencl-headers"].set_property("pkg_config_name", "OpenCL")
                self.cpp_info.components["_opencl-other"].set_property("pkg_config_name", "OtherCL")
        """)
    client.save({"conanfile.py": conanfile})
    client.run("create . --name=opencl --version=1.0")

    conanfile = textwrap.dedent("""
        from conan import ConanFile

        class PkgConfigConan(ConanFile):
            requires = "opencl/1.0"

            def package_info(self):
                self.cpp_info.components["comp"].set_property("pkg_config_name", "pkgb")
                self.cpp_info.components["comp"].requires.append("opencl::_opencl-headers")
        """)
    client.save({"conanfile.py": conanfile}, clean_first=True)
    client.run("create . --name=pkgb --version=1.0")

    conanfile = textwrap.dedent("""
        [requires]
        pkgb/1.0

        [generators]
        PkgConfigDeps
        """)
    client.save({"conanfile.txt": conanfile}, clean_first=True)
    client.run("install .")
    pc_files = [os.path.basename(i) for i in glob.glob(os.path.join(client.current_folder, '*.pc'))]
    pc_files.sort()
    # Let's check all the PC file names created just in case
    assert pc_files == ['OpenCL.pc', 'OtherCL.pc', 'pkgb.pc']
    pc_content = client.load("OpenCL.pc")
    assert "Name: OpenCL" in pc_content
    assert "Description: Conan component: OpenCL" in pc_content
    assert "Requires:" not in pc_content
    pc_content = client.load("pkgb.pc")
    assert "Requires: OpenCL" in get_requires_from_content(pc_content)


def test_with_editable_layout():
    """
    https://github.com/conan-io/conan/issues/11435
    """
    client = TestClient()
    dep = textwrap.dedent("""
        from conan import ConanFile
        from conan.tools.files import save
        class Dep(ConanFile):
            name = "dep"
            version = "0.1"
            def layout(self):
                self.cpp.source.includedirs = ["include"]
            def package_info(self):
                self.cpp_info.libs = ["mylib"]
        """)
    client.save({"dep/conanfile.py": dep,
                 "dep/include/header.h": "",
                 "pkg/conanfile.py": GenConanfile("pkg", "0.1").with_requires("dep/0.1")})
    client.run("create dep")
    client.run("editable add dep dep/0.1")
    with client.chdir("pkg"):
        client.run("install . -g PkgConfigDeps")
        pc = client.load("dep.pc")
        assert 'Libs: -L"${libdir1}" -lmylib' in pc
        assert 'includedir1=' in pc
        assert 'Cflags: -I"${includedir1}"' in pc<|MERGE_RESOLUTION|>--- conflicted
+++ resolved
@@ -458,94 +458,6 @@
     assert "Requires: compo1" == get_requires_from_content(pc_content)
 
 
-<<<<<<< HEAD
-def test_duplicated_names_warnings():
-    """
-    Testing some WARN messages if there are duplicated pkg_config_name/pkg_config_aliases defined
-    Scenario: consumer -> pkga/1.0 -> pkgb/1.0
-
-    Expected WARN cases:
-        - Duplicated aliases.
-        - Duplicated names, alias and component name
-        - Duplicated components names.
-        - Duplicated package and component name.
-        - Duplicated names between different dependencies.
-    """
-    client = TestClient()
-    conanfile = textwrap.dedent("""
-        from conan import ConanFile
-
-        class Recipe(ConanFile):
-
-            def package_info(self):
-                self.cpp_info.set_property("pkg_config_name", "libpkg")
-                # Duplicated components
-                self.cpp_info.components["cmp1"].set_property("pkg_config_name", "component1")
-                self.cpp_info.components["cmp2"].set_property("pkg_config_name", "component1")
-                # Duplicated package and component name
-                self.cpp_info.components["cmp3"].set_property("pkg_config_name", "libpkg")
-    """)
-    client.save({"conanfile.py": conanfile})
-    client.run("create . --name=pkgb --version=1.0")
-
-    conanfile = textwrap.dedent("""
-        from conan import ConanFile
-
-        class PkgConfigConan(ConanFile):
-            requires = "pkgb/1.0"
-
-            def package_info(self):
-                # Duplicated name as pkgb
-                self.cpp_info.set_property("pkg_config_name", "libpkg")
-                self.cpp_info.components["cmp1"].requires.append("pkgb::cmp1")
-                self.cpp_info.components["cmp1"].set_property("pkg_config_name", "component1")
-                # Duplicated aliases
-                self.cpp_info.components["cmp2"].set_property("pkg_config_aliases", ["alias1"])
-                self.cpp_info.components["cmp3"].set_property("pkg_config_aliases", ["alias1"])
-                # Duplicated names, alias and component name
-                self.cpp_info.components["cmp2"].set_property("pkg_config_name", "libcmp")
-                self.cpp_info.components["cmp4"].set_property("pkg_config_aliases", ["libcmp"])
-        """)
-    client.save({"conanfile.py": conanfile}, clean_first=True)
-    client.run("create . --name=pkga --version=1.0")
-
-    conanfile = textwrap.dedent("""
-        [requires]
-        pkga/1.0
-
-        [generators]
-        PkgConfigDeps
-        """)
-    client.save({"conanfile.txt": conanfile}, clean_first=True)
-    client.run("install .")
-    output = client.out
-    # Duplicated aliases from pkga
-    assert "WARN: [pkga/1.0] The PC alias name alias1.pc already exists and it matches with " \
-           "another alias one" in output
-    # Duplicated names, alias and component name from pkga
-    # Issue related: https://github.com/conan-io/conan/issues/10341
-    assert "WARN: [pkga/1.0] The PC alias name libcmp.pc already exists and it matches with " \
-           "another package/component one" in output
-    # Duplicated components from pkgb
-    assert "WARN: [pkgb/1.0] The PC component name component1.pc already exists and it matches " \
-           "with another component one" in output
-    # Duplicated package and component name from pkgb
-    assert "WARN: [pkgb/1.0] The PC package name libpkg.pc already exists and it matches with " \
-           "another component one" in output
-    # Duplicated names between pkgb and pkga
-    assert "WARN: [pkgb/1.0] The PC file name component1.pc already exists and it matches with " \
-           "another name/alias declared in pkga/1.0 package" in output
-    assert "WARN: [pkgb/1.0] The PC file name libpkg.pc already exists and it matches with " \
-           "another name/alias declared in pkga/1.0 package" in output
-    pc_files = [os.path.basename(i) for i in glob.glob(os.path.join(client.current_folder, '*.pc'))]
-    pc_files.sort()
-    # Let's check all the PC file names created just in case
-    assert pc_files == ['alias1.pc', 'component1.pc', 'libcmp.pc', 'libpkg-cmp3.pc',
-                        'libpkg-cmp4.pc', 'libpkg.pc']
-
-
-=======
->>>>>>> dd2965c9
 def test_components_and_package_pc_creation_order():
     """
     Testing if the root package PC file name matches with any of the components one, the first one
