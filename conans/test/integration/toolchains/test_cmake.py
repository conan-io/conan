--- conflicted
+++ resolved
@@ -163,13 +163,9 @@
 @unittest.skipUnless(platform.system() == "Windows", "Only for windows")
 class WinTest(Base):
     @parameterized.expand([("Visual Studio", "Debug", "MTd", "15", "14", "x86", "v140", True),
-<<<<<<< HEAD
                            ("Visual Studio", "Release", "MD", "15", "17", "x86_64", "", False),
                            ("msvc", "Debug", "static", "19.1", "14", "x86", None, True),
-                           ("msvc", "Release", "dynamic", "19.11", "17", "x86_64", None, False)]
-=======
-                           ("Visual Studio", "Release", "MD", "15", "17", "x86_64", "", False)]
->>>>>>> 28599c83
+                           ("msvc", "Release", "dynamic", "19.11", "17", "x86_64", None, False)
                           )
     def test_toolchain_win(self, compiler, build_type, runtime, version, cppstd, arch, toolset,
                            shared):
@@ -236,11 +232,7 @@
         self._run_app("Debug", bin_folder=True)
         check_msc_ver(toolset or "v141", self.client.out)
         self.assertIn("main _MSVC_LANG20{}".format(cppstd), self.client.out)
-<<<<<<< HEAD
         static = (runtime == "static" or "MT" in runtime)
-=======
-        static = "MT" in runtime
->>>>>>> 28599c83
         check_vs_runtime("build/Release/app.exe", self.client, "15", build_type="Release",
                          static=static)
         check_vs_runtime("build/Debug/app.exe", self.client, "15", build_type="Debug",
