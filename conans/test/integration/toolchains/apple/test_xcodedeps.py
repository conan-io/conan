import os
import platform
import textwrap

import pytest

from conans.test.assets.genconanfile import GenConanfile
from conans.test.integration.toolchains.apple.test_xcodetoolchain import _get_filename
from conans.test.utils.tools import TestClient

_expected_dep_xconfig = [
    "HEADER_SEARCH_PATHS = $(inherited) $(HEADER_SEARCH_PATHS_{name}_{name})",
    "GCC_PREPROCESSOR_DEFINITIONS = $(inherited) $(GCC_PREPROCESSOR_DEFINITIONS_{name}_{name})",
    "OTHER_CFLAGS = $(inherited) $(OTHER_CFLAGS_{name}_{name})",
    "OTHER_CPLUSPLUSFLAGS = $(inherited) $(OTHER_CPLUSPLUSFLAGS_{name}_{name})",
    "FRAMEWORK_SEARCH_PATHS = $(inherited) $(FRAMEWORK_SEARCH_PATHS_{name}_{name})",
    "LIBRARY_SEARCH_PATHS = $(inherited) $(LIBRARY_SEARCH_PATHS_{name}_{name})",
    "OTHER_LDFLAGS = $(inherited) $(OTHER_LDFLAGS_{name}_{name})",
]

_expected_conf_xconfig = [
    "HEADER_SEARCH_PATHS_{name}_{name}[config={configuration}][arch={architecture}][sdk={sdk}{sdk_version}] = ",
    "GCC_PREPROCESSOR_DEFINITIONS_{name}_{name}[config={configuration}][arch={architecture}][sdk={sdk}{sdk_version}] = ",
    "OTHER_CFLAGS_{name}_{name}[config={configuration}][arch={architecture}][sdk={sdk}{sdk_version}] = ",
    "OTHER_CPLUSPLUSFLAGS_{name}_{name}[config={configuration}][arch={architecture}][sdk={sdk}{sdk_version}] = ",
    "FRAMEWORK_SEARCH_PATHS_{name}_{name}[config={configuration}][arch={architecture}][sdk={sdk}{sdk_version}] = ",
    "LIBRARY_SEARCH_PATHS_{name}_{name}[config={configuration}][arch={architecture}][sdk={sdk}{sdk_version}] = ",
    "OTHER_LDFLAGS_{name}_{name}[config={configuration}][arch={architecture}][sdk={sdk}{sdk_version}] = "
]


def expected_files(current_folder, configuration, architecture, sdk, sdk_version):
    files = []
    name = _get_filename(configuration, architecture, sdk, sdk_version)
    deps = ["hello", "goodbye"]
    files.extend(
        [os.path.join(current_folder, "conan_{dep}_{dep}{name}.xcconfig".format(dep=dep, name=name)) for dep in deps])
    files.append(os.path.join(current_folder, "conandeps.xcconfig"))
    return files


def check_contents(client, deps, configuration, architecture, sdk, sdk_version):
    for dep_name in deps:
        dep_xconfig = client.load("conan_{dep}_{dep}.xcconfig".format(dep=dep_name))
        conf_name = "conan_{}_{}{}.xcconfig".format(dep_name, dep_name,
                                                 _get_filename(configuration, architecture, sdk, sdk_version))

        assert '#include "{}"'.format(conf_name) in dep_xconfig
        for var in _expected_dep_xconfig:
            line = var.format(name=dep_name)
            assert line in dep_xconfig

        conan_conf = client.load(conf_name)
        for var in _expected_conf_xconfig:
            assert var.format(name=dep_name, configuration=configuration, architecture=architecture,
                              sdk=sdk, sdk_version=sdk_version) in conan_conf


@pytest.mark.skipif(platform.system() != "Darwin", reason="Only for MacOS")
def test_generator_files():
    client = TestClient()
    client.save({"hello.py": GenConanfile().with_settings("os", "arch", "compiler", "build_type")
                                           .with_package_info(cpp_info={"libs": ["hello"],
                                                                        "frameworks": ['framework_hello']},
                                                              env_info={})})
    client.run("export hello.py hello/0.1@")
    client.save({"goodbye.py": GenConanfile().with_settings("os", "arch", "compiler", "build_type")
                                             .with_package_info(cpp_info={"libs": ["goodbye"],
                                                                          "frameworks": ['framework_goodbye']},
                                                                env_info={})})
    client.run("export goodbye.py goodbye/0.1@")
    client.save({"conanfile.txt": "[requires]\nhello/0.1\ngoodbye/0.1\n"}, clean_first=True)

    for build_type in ["Release", "Debug"]:

        client.run("install . -g XcodeDeps -s build_type={} -s arch=x86_64 -s os.sdk=macosx -s os.sdk_version=12.1 --build missing".format(build_type))

        for config_file in expected_files(client.current_folder, build_type, "x86_64", "macosx", "12.1"):
            assert os.path.isfile(config_file)

        conandeps = client.load("conandeps.xcconfig")
        assert '#include "conan_hello.xcconfig"' in conandeps
        assert '#include "conan_goodbye.xcconfig"' in conandeps

        conan_config = client.load("conan_config.xcconfig")
        assert '#include "conandeps.xcconfig"' in conan_config

        check_contents(client, ["hello", "goodbye"], build_type, "x86_64", "macosx", "12.1")


@pytest.mark.skipif(platform.system() != "Darwin", reason="Only for MacOS")
def test_xcodedeps_aggregate_components():
    client = TestClient()

    conanfile_py = textwrap.dedent("""
        from conan import ConanFile
        class LibConan(ConanFile):
            settings = "os", "compiler", "build_type", "arch"
            def package_info(self):
                self.cpp_info.includedirs = ["liba_include"]
        """)

    client.save({"conanfile.py": conanfile_py})

    client.run("create . liba/1.0@")

    r""""
        1   a
       / \ /
      2   3
       \ /
        4   5  6
        |   |  /
         \ / /
           7
    """

    conanfile_py = textwrap.dedent("""
        from conan import ConanFile
        class LibConan(ConanFile):
            settings = "os", "compiler", "build_type", "arch"
            requires = "liba/1.0"
            def package_info(self):
                self.cpp_info.components["libb_comp1"].includedirs = ["libb_comp1"]
                self.cpp_info.components["libb_comp1"].libdirs = ["mylibdir"]
                self.cpp_info.components["libb_comp2"].includedirs = ["libb_comp2"]
                self.cpp_info.components["libb_comp2"].libdirs = ["mylibdir"]
                self.cpp_info.components["libb_comp2"].requires = ["libb_comp1"]
                self.cpp_info.components["libb_comp3"].includedirs = ["libb_comp3"]
                self.cpp_info.components["libb_comp3"].libdirs = ["mylibdir"]
                self.cpp_info.components["libb_comp3"].requires = ["libb_comp1", "liba::liba"]
                self.cpp_info.components["libb_comp4"].includedirs = ["libb_comp4"]
                self.cpp_info.components["libb_comp4"].libdirs = ["mylibdir"]
                self.cpp_info.components["libb_comp4"].requires = ["libb_comp2", "libb_comp3"]
                self.cpp_info.components["libb_comp5"].includedirs = ["libb_comp5"]
                self.cpp_info.components["libb_comp5"].libdirs = ["mylibdir"]
                self.cpp_info.components["libb_comp6"].includedirs = ["libb_comp6"]
                self.cpp_info.components["libb_comp6"].libdirs = ["mylibdir"]
                self.cpp_info.components["libb_comp7"].includedirs = ["libb_comp7"]
                self.cpp_info.components["libb_comp7"].libdirs = ["mylibdir"]
                self.cpp_info.components["libb_comp7"].requires = ["libb_comp4", "libb_comp5", "libb_comp6"]
        """)

    client.save({"conanfile.py": conanfile_py})

    client.run("create . libb/1.0@")

    client.run("install libb/1.0@ -g XcodeDeps")

    lib_entry = client.load("conan_libb.xcconfig")

    for index in range(1, 8):
        assert f"conan_libb_libb_comp{index}.xcconfig" in lib_entry

    component7_entry = client.load("conan_libb_libb_comp7.xcconfig")
    assert '#include "conan_liba_liba.xcconfig"' in component7_entry

    component7_vars = client.load("conan_libb_libb_comp7_release_x86_64.xcconfig")

    # all of the transitive required components and the component itself are added
    for index in range(1, 8):
        assert f"libb_comp{index}" in component7_vars

    assert "mylibdir" in component7_vars

    component4_vars = client.load("conan_libb_libb_comp4_release_x86_64.xcconfig")

    # all of the transitive required components and the component itself are added
    for index in range(1, 5):
        assert f"libb_comp{index}" in component4_vars

    for index in range(5, 8):
        assert f"libb_comp{index}" not in component4_vars

    # folders are aggregated
    assert "mylibdir" in component4_vars


@pytest.mark.skipif(platform.system() != "Darwin", reason="Only for MacOS")
<<<<<<< HEAD
def test_xcodedeps_cppinfo_requires():

    """
    lib_a: has four components cmp1, cmp2, cmp3, cmp4
    lib_b --> uses libA cmp1 so cpp_info.requires = ["lib_a::cmp1"]
    lib_c --> uses libA cmp2 so cpp_info.requires = ["lib_a::cmp2"]
    consumer --> libB, libC
    """
    client = TestClient()
    lib_a = textwrap.dedent("""
        from conan import ConanFile

        class lib_aConan(ConanFile):
            name = "lib_a"
            version = "1.0"
            settings = "os", "compiler", "build_type", "arch"

            def package_info(self):
                self.cpp_info.components["cmp1"].includedirs = ["include"]
                self.cpp_info.components["cmp2"].includedirs = ["include"]
                self.cpp_info.components["cmp3"].includedirs = ["include"]
                self.cpp_info.components["cmp4"].includedirs = ["include"]
        """)

    lib = textwrap.dedent("""
        from conan import ConanFile


        class lib_{name}Conan(ConanFile):
            name = "lib_{name}"
            version = "1.0"
            settings = "os", "compiler", "build_type", "arch"

            def requirements(self):
                self.requires("lib_a/1.0")

            def package_info(self):
                self.cpp_info.requires = {cppinfo_comps}
        """)

    consumer = textwrap.dedent("""
    from conan import ConanFile

    class ConsumerConan(ConanFile):
        name = "consumer"
        version = "1.0"
        settings = "os", "compiler", "build_type", "arch"
        generators = "XcodeDeps"
        def requirements(self):
            self.requires("lib_b/1.0")
            self.requires("lib_c/1.0")
    """)

    client.save({
        'lib_a/conanfile.py': lib_a,
        'lib_b/conanfile.py': lib.format(name="b", cppinfo_comps='["lib_a::cmp1"]'),
        'lib_c/conanfile.py': lib.format(name="c", cppinfo_comps='["lib_a::cmp2"]'),
        'consumer/conanfile.py': consumer,
    })

    client.run("create lib_a")

    client.run("create lib_b")

    client.run("create lib_c")

    client.run("install consumer")

    """
    Check that the generated lib_b and lib_c xcconfig only use the cmp1 and cmp2 components
    So we will only link against the components specified in the cpp_info.requires of lib_b and lib_c
    """

    lib_b = client.load("conan_lib_b_lib_b.xcconfig")

    assert "cmp1" in lib_b
    assert "cmp2" not in lib_b
    assert "cmp3" not in lib_b
    assert "cmp4" not in lib_b

    lib_c = client.load("conan_lib_c_lib_c.xcconfig")

    assert "cmp1" not in lib_c
    assert "cmp2" in lib_c
    assert "cmp3" not in lib_c
    assert "cmp4" not in lib_c
=======
def test_xcodedeps_frameworkdirs():
    client = TestClient()

    conanfile_py = textwrap.dedent("""
        from conan import ConanFile
        class LibConan(ConanFile):
            settings = "os", "compiler", "build_type", "arch"
            def package_info(self):
                self.cpp_info.frameworkdirs = ["lib_a_frameworkdir"]
        """)

    client.save({"conanfile.py": conanfile_py})
    client.run("create conanfile.py lib_a/1.0@")

    client.run("install lib_a/1.0@ -g XcodeDeps")

    lib_a_xcconfig = client.load("conan_lib_a_lib_a_release_x86_64.xcconfig")

    assert "lib_a_frameworkdir" in lib_a_xcconfig
>>>>>>> 3b84d993
<|MERGE_RESOLUTION|>--- conflicted
+++ resolved
@@ -177,7 +177,28 @@
 
 
 @pytest.mark.skipif(platform.system() != "Darwin", reason="Only for MacOS")
-<<<<<<< HEAD
+def test_xcodedeps_frameworkdirs():
+    client = TestClient()
+
+    conanfile_py = textwrap.dedent("""
+        from conan import ConanFile
+        class LibConan(ConanFile):
+            settings = "os", "compiler", "build_type", "arch"
+            def package_info(self):
+                self.cpp_info.frameworkdirs = ["lib_a_frameworkdir"]
+        """)
+
+    client.save({"conanfile.py": conanfile_py})
+    client.run("create conanfile.py lib_a/1.0@")
+
+    client.run("install lib_a/1.0@ -g XcodeDeps")
+
+    lib_a_xcconfig = client.load("conan_lib_a_lib_a_release_x86_64.xcconfig")
+
+    assert "lib_a_frameworkdir" in lib_a_xcconfig
+
+
+@pytest.mark.skipif(platform.system() != "Darwin", reason="Only for MacOS")
 def test_xcodedeps_cppinfo_requires():
 
     """
@@ -189,12 +210,10 @@
     client = TestClient()
     lib_a = textwrap.dedent("""
         from conan import ConanFile
-
         class lib_aConan(ConanFile):
             name = "lib_a"
             version = "1.0"
             settings = "os", "compiler", "build_type", "arch"
-
             def package_info(self):
                 self.cpp_info.components["cmp1"].includedirs = ["include"]
                 self.cpp_info.components["cmp2"].includedirs = ["include"]
@@ -204,23 +223,18 @@
 
     lib = textwrap.dedent("""
         from conan import ConanFile
-
-
         class lib_{name}Conan(ConanFile):
             name = "lib_{name}"
             version = "1.0"
             settings = "os", "compiler", "build_type", "arch"
-
             def requirements(self):
                 self.requires("lib_a/1.0")
-
             def package_info(self):
                 self.cpp_info.requires = {cppinfo_comps}
         """)
 
     consumer = textwrap.dedent("""
     from conan import ConanFile
-
     class ConsumerConan(ConanFile):
         name = "consumer"
         version = "1.0"
@@ -263,25 +277,4 @@
     assert "cmp1" not in lib_c
     assert "cmp2" in lib_c
     assert "cmp3" not in lib_c
-    assert "cmp4" not in lib_c
-=======
-def test_xcodedeps_frameworkdirs():
-    client = TestClient()
-
-    conanfile_py = textwrap.dedent("""
-        from conan import ConanFile
-        class LibConan(ConanFile):
-            settings = "os", "compiler", "build_type", "arch"
-            def package_info(self):
-                self.cpp_info.frameworkdirs = ["lib_a_frameworkdir"]
-        """)
-
-    client.save({"conanfile.py": conanfile_py})
-    client.run("create conanfile.py lib_a/1.0@")
-
-    client.run("install lib_a/1.0@ -g XcodeDeps")
-
-    lib_a_xcconfig = client.load("conan_lib_a_lib_a_release_x86_64.xcconfig")
-
-    assert "lib_a_frameworkdir" in lib_a_xcconfig
->>>>>>> 3b84d993
+    assert "cmp4" not in lib_c