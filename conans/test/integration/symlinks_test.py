--- conflicted
+++ resolved
@@ -73,11 +73,7 @@
 
         self._check(client, ref)
 
-<<<<<<< HEAD
-        client.run("install conanfile.py --build")
-=======
         client.run("install conanfile.txt --build")
->>>>>>> 1f682fea
         self._check(client, ref)
 
     def package_files_test(self):
@@ -126,11 +122,7 @@
         os.symlink(lib_name, pre_export_link)
 
         client.run("export . lasote/stable")
-<<<<<<< HEAD
-        client.run("install conanfile.py --build")
-=======
         client.run("install conanfile.txt --build")
->>>>>>> 1f682fea
         client.run("copy Hello/0.1@lasote/stable team/testing --all")
         conan_ref = ConanFileReference.loads("Hello/0.1@lasote/stable")
         team_ref = ConanFileReference.loads("Hello/0.1@team/testing")
