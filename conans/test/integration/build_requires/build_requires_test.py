import os
import platform
import textwrap
import unittest

import pytest
from parameterized.parameterized import parameterized

from conan.tools.env.environment import environment_wrap_command
from conans.model.ref import ConanFileReference
from conans.paths import CONANFILE
from conans.test.utils.mocks import ConanFileMock
from conans.test.utils.tools import TestClient, GenConanfile
from conans.util.files import save


@pytest.fixture()
def client():
    openssl = textwrap.dedent(r"""
        import os
        from conans import ConanFile
        from conans.tools import save, chdir
        class Pkg(ConanFile):
            settings = "os"
            #options = {"shared": [True, False]}
            #default_options = {"shared": True}
            def package(self):
                with chdir(self.package_folder):
                    echo = "@echo off\necho MYOPENSSL={}!!".format(self.settings.os)
                    save("bin/myopenssl.bat", echo)
                    save("bin/myopenssl.sh", echo)
                    os.chmod("bin/myopenssl.sh", 0o777)
            """)

    cmake = textwrap.dedent(r"""
        import os
        from conans import ConanFile
        from conans.tools import save, chdir
        class Pkg(ConanFile):
            settings = "os"
            def requirements(self):
                self.requires("openssl/1.0", run=True)
            def package(self):
                with chdir(self.package_folder):
                    echo = "@echo off\necho MYCMAKE={}!!".format(self.settings.os)
                    save("mycmake.bat", echo + "\ncall myopenssl.bat")
                    save("mycmake.sh", echo + "\n myopenssl.sh")
                    os.chmod("mycmake.sh", 0o777)

            def package_info(self):
                # Custom buildenv not defined by cpp_info
                self.buildenv_info.prepend_path("PATH", self.package_folder)
                self.buildenv_info.define("MYCMAKEVAR", "MYCMAKEVALUE!!")
            """)

    gtest = textwrap.dedent(r"""
        import os
        from conans import ConanFile
        from conans.tools import save, chdir
        class Pkg(ConanFile):
            settings = "os"
            def package(self):
                with chdir(self.package_folder):
                    echo = "@echo off\necho MYGTEST={}!!".format(self.settings.os)
                    save("bin/mygtest.bat", echo)
                    save("bin/mygtest.sh", echo)
                    os.chmod("bin/mygtest.sh", 0o777)

            def package_info(self):
                self.runenv_info.define("MYGTESTVAR", "MyGTestValue{}".format(self.settings.os))
            """)
    client = TestClient()
    save(client.cache.default_profile_path, "[settings]\nos=Windows")
    save(client.cache.new_config_path, "tools.env.virtualenv:auto_use=True")
    client.save({"cmake/conanfile.py": cmake,
                 "gtest/conanfile.py": gtest,
                 "openssl/conanfile.py": openssl})

    client.run("create openssl openssl/1.0@")
    client.run("create cmake mycmake/1.0@")
    client.run("create gtest mygtest/1.0@")

    myrunner_bat = "@echo off\necho MYGTESTVAR=%MYGTESTVAR%!!\n"
    myrunner_sh = "echo MYGTESTVAR=$MYGTESTVAR!!\n"
    client.save({"myrunner.bat": myrunner_bat,
                 "myrunner.sh": myrunner_sh}, clean_first=True)
    os.chmod(os.path.join(client.current_folder, "myrunner.sh"), 0o777)
    return client


def test_conanfile_txt(client):
    # conanfile.txt -(br)-> cmake
    client.save({"conanfile.txt": "[build_requires]\nmycmake/1.0"}, clean_first=True)
    client.run("install . -s:b os=Windows -s:h os=Linux")

    assert "mycmake/1.0" in client.out
    assert "openssl/1.0" in client.out
    ext = "bat" if platform.system() == "Windows" else "sh"  # TODO: Decide on logic .bat vs .sh
    cmd = environment_wrap_command(ConanFileMock(), "conanbuildenv", "mycmake.{}".format(ext),
                                   cwd=client.current_folder)
    client.run_command(cmd)

    assert "MYCMAKE=Windows!!" in client.out
    assert "MYOPENSSL=Windows!!" in client.out


def test_complete(client):
    conanfile = textwrap.dedent("""
        import platform
        from conans import ConanFile
        class Pkg(ConanFile):
            requires = "openssl/1.0"
            build_requires = "mycmake/1.0"
            apply_env = False

            def build_requirements(self):
                self.test_requires("mygtest/1.0")

            def build(self):
                mybuild_cmd = "mycmake.bat" if platform.system() == "Windows" else "mycmake.sh"
                self.run(mybuild_cmd)
                mytest_cmd = "mygtest.bat" if platform.system() == "Windows" else "mygtest.sh"
                self.run(mytest_cmd, env="conanrunenv")
       """)

    client.save({"conanfile.py": conanfile})
    client.run("install . -s:b os=Windows -s:h os=Linux --build=missing")
    # Run the BUILD environment
    ext = "bat" if platform.system() == "Windows" else "sh"  # TODO: Decide on logic .bat vs .sh
    cmd = environment_wrap_command(ConanFileMock(), "conanbuildenv", "mycmake.{}".format(ext),
                                   cwd=client.current_folder)
    client.run_command(cmd)
    assert "MYCMAKE=Windows!!" in client.out
    assert "MYOPENSSL=Windows!!" in client.out

    # Run the RUN environment
    cmd = environment_wrap_command(ConanFileMock(), "conanrunenv",
                                   "mygtest.{ext} && .{sep}myrunner.{ext}".format(ext=ext,
                                                                                  sep=os.sep),
                                   cwd=client.current_folder)
    client.run_command(cmd)
    assert "MYGTEST=Linux!!" in client.out
    assert "MYGTESTVAR=MyGTestValueLinux!!" in client.out

    client.run("build . -s:b os=Windows -s:h os=Linux")
    assert "MYCMAKE=Windows!!" in client.out
    assert "MYOPENSSL=Windows!!" in client.out
    assert "MYGTEST=Linux!!" in client.out


tool_conanfile = """from conans import ConanFile

class Tool(ConanFile):
    name = "Tool"
    version = "0.1"

    def package_info(self):
        self.buildenv_info.define_path("TOOL_PATH", "MyToolPath")
"""

tool_conanfile2 = tool_conanfile.replace("0.1", "0.3")

conanfile = """
import os
from conans import ConanFile, tools
from conan.tools.env import VirtualBuildEnv

class MyLib(ConanFile):
    name = "MyLib"
    version = "0.1"
    {}

    def build(self):
        build_env = VirtualBuildEnv(self).environment()
        with build_env.apply():
            self.output.info("ToolPath: %s" % os.getenv("TOOL_PATH"))
"""

requires = conanfile.format('build_requires = "Tool/0.1@lasote/stable"')
requires_range = conanfile.format('build_requires = "Tool/[>0.0]@lasote/stable"')
requirements = conanfile.format("""def build_requirements(self):
        self.build_requires("Tool/0.1@lasote/stable")""")
override = conanfile.format("""build_requires = "Tool/0.2@user/channel"

    def build_requirements(self):
        self.build_requires("Tool/0.1@lasote/stable")""")


profile = """
[build_requires]
Tool/0.3@lasote/stable
nonexistingpattern*: SomeTool/1.2@user/channel
"""


@pytest.mark.xfail(reason="Legacy tests with wrong propagation asumptions")
class BuildRequiresTest(unittest.TestCase):

    def test_consumer(self):
        # https://github.com/conan-io/conan/issues/5425
        catch_ref = ConanFileReference.loads("catch/0.1@user/testing")
        libA_ref = ConanFileReference.loads("LibA/0.1@user/testing")

        t = TestClient()
        t.save({"conanfile.py":
                    GenConanfile().with_package_info(cpp_info={"libs": ["mylibcatch0.1lib"]},
                                                     env_info={"MYENV": ["myenvcatch0.1env"]})})
        t.run("create . catch/0.1@user/testing")
        t.save({"conanfile.py": GenConanfile().with_requirement(catch_ref, private=True)})
        print(t.load("conanfile.py"))
        t.run("create . LibA/0.1@user/testing")
        t.save({"conanfile.py": GenConanfile().with_require(libA_ref)
                                              .with_build_requires(catch_ref)})
        t.run("install .")
        self.assertIn("catch/0.1@user/testing from local cache", t.out)
        self.assertIn("catch/0.1@user/testing:5ab84d6acfe1f23c4fae0ab88f26e3a396351ac9 - Skip",
                      t.out)
        self.assertIn("catch/0.1@user/testing:5ab84d6acfe1f23c4fae0ab88f26e3a396351ac9 - Cache",
                      t.out)

    def test_build_requires_diamond(self):
        libA_ref = ConanFileReference.loads("libA/0.1@user/testing")
        libB_ref = ConanFileReference.loads("libB/0.1@user/testing")

        t = TestClient()
        t.save({"conanfile.py": GenConanfile()})
        t.run("create . libA/0.1@user/testing")

        t.save({"conanfile.py": GenConanfile().with_require(libA_ref)})
        t.run("create . libB/0.1@user/testing")

        t.save({"conanfile.py": GenConanfile().with_build_requires(libB_ref)
                                              .with_build_requires(libA_ref)})
        t.run("create . libC/0.1@user/testing")
        self.assertIn("libC/0.1@user/testing: Created package", t.out)

    def test_create_with_tests_and_build_requires(self):
        client = TestClient()
        # Generate and export the build_require recipe
        conanfile1 = """from conans import ConanFile
class MyBuildRequire(ConanFile):
    def package_info(self):
        self.buildenv_info.define("MYVAR", "1")
"""
        client.save({"conanfile.py": conanfile1})
        client.run("create . Build1/0.1@conan/stable")
        conanfile2 = """from conans import ConanFile
class MyBuildRequire(ConanFile):
    def package_info(self):
        self.buildenv_info.define("MYVAR2", "2")
"""
        client.save({"conanfile.py": conanfile2})
        client.run("create . Build2/0.1@conan/stable")

        # Create a recipe that will use a profile requiring the build_require
        client.save({"conanfile.py": """
from conan.tools.env import VirtualBuildEnv
from conans import ConanFile
import os

class MyLib(ConanFile):
    build_requires = "Build2/0.1@conan/stable"
    def build(self):
        build_env = VirtualBuildEnv(self).environment()
        with build_env.apply():
            assert(os.environ['MYVAR']=='1')
            assert(os.environ['MYVAR2']=='2')

""", "myprofile": '''
[build_requires]
Build1/0.1@conan/stable
''',
                    "test_package/conanfile.py": """from conans import ConanFile
import os
from conan.tools.env import VirtualBuildEnv
class MyTest(ConanFile):
    def build(self):
        build_env = VirtualBuildEnv(self).environment()
        with build_env.apply():
            assert(os.environ['MYVAR']=='1')
    def test(self):
        self.output.info("TESTING!!!")
"""}, clean_first=True)

        # Test that the build require is applyed to testing
        client.run("create . Lib/0.1@conan/stable --profile=./myprofile")
        self.assertEqual(1, str(client.out).count("Lib/0.1@conan/stable: "
                                                  "Applying build-requirement:"
                                                  " Build1/0.1@conan/stable"))
        self.assertIn("TESTING!!", client.out)

    def test_dependents(self):
        client = TestClient()
        boost = """from conans import ConanFile
class Boost(ConanFile):
    def package_info(self):
<<<<<<< HEAD
        self.env_info.PATH.append("myboostpath")
"""
        client.save({CONANFILE: boost})
        client.run("create . Boost/1.0@user/channel")
=======
        self.buildenv_info.define_path("PATH", "myboostpath")
"""
        client.save({CONANFILE: boost})
        client.run("create . Boost/1.0@user/channel")
        other = """[build_requires]
Boost/1.0@user/channel
"""
        client.save({"conanfile.txt": other}, clean_first=True)
        client.run("install .")

        self.assertIn("""Build requirements
    Boost/1.0@user/channel""", client.out)

>>>>>>> 73e3351a
        other = """from conans import ConanFile
import os
class Other(ConanFile):
    requires = "Boost/1.0@user/channel"
    def build(self):
        self.output.info("OTHER PATH FOR BUILD %s" % os.getenv("PATH"))
    def package_info(self):
        self.env_info.PATH.append("myotherpath")
"""
        client.save({CONANFILE: other})
        client.run("create . Other/1.0@user/channel")
        lib = """from conans import ConanFile
import os
class Lib(ConanFile):
    build_requires = "Boost/1.0@user/channel", "Other/1.0@user/channel"
    def build(self):
        self.output.info("LIB PATH FOR BUILD %s" % os.getenv("PATH"))
"""
        client.save({CONANFILE: lib})
        client.run("create . Lib/1.0@user/channel")
        self.assertIn("LIB PATH FOR BUILD myotherpath%smyboostpath" % os.pathsep,
                      client.out)

    def test_applyname(self):
        # https://github.com/conan-io/conan/issues/4135
        client = TestClient()
        mingw = """from conans import ConanFile
class Tool(ConanFile):
    def package_info(self):
        self.buildenv_info.define_path("PATH", "mymingwpath")
"""
        myprofile = """
[build_requires]
consumer*: mingw/0.1@myuser/stable
"""
        app = """from conans import ConanFile
from conan.tools.env import VirtualBuildEnv
import os
class App(ConanFile):
    name = "consumer"
    def build(self):
        build_env = VirtualBuildEnv(self).environment()
        with build_env.apply():
            self.output.info("APP PATH FOR BUILD %s" % os.getenv("PATH"))
"""
        client.save({CONANFILE: mingw})
        client.run("create . mingw/0.1@myuser/stable")
        client.save({CONANFILE: app,
                     "myprofile": myprofile})
        client.run("build . -pr=myprofile")
        self.assertIn("conanfile.py (consumer/None): Applying build-requirement: "
                      "mingw/0.1@myuser/stable", client.out)
        self.assertIn("conanfile.py (consumer/None): APP PATH FOR BUILD mymingwpath",
                      client.out)

    def test_transitive(self):
        client = TestClient()
        mingw = """from conans import ConanFile
class Tool(ConanFile):
    def package_info(self):
        self.buildenv_info.append("MYVAR", "mymingwpath")
"""
        myprofile = """
[build_requires]
mingw/0.1@lasote/stable
"""
        gtest = """from conans import ConanFile
from conan.tools.env import VirtualBuildEnv
import os
class Gtest(ConanFile):
    def build(self):
        build_env = VirtualBuildEnv(self).environment()
        with build_env.apply():
            self.output.info("GTEST PATH FOR BUILD %s" % os.getenv("MYVAR"))
"""
        app = """from conans import ConanFile
from conan.tools.env import VirtualBuildEnv
import os
class App(ConanFile):
    build_requires = "gtest/0.1@lasote/stable"
    def build(self):
        build_env = VirtualBuildEnv(self).environment()
        with build_env.apply():
            self.output.info("APP PATH FOR BUILD %s" % os.getenv("MYVAR"))
"""
        client.save({CONANFILE: mingw})
        client.run("create . mingw/0.1@lasote/stable")
        client.save({CONANFILE: gtest})
        client.run("export . gtest/0.1@lasote/stable")
        client.save({CONANFILE: app,
                     "myprofile": myprofile})
        client.run("create . app/0.1@lasote/stable --build=missing -pr=myprofile -pr:b=myprofile")
        self.assertIn("app/0.1@lasote/stable: APP PATH FOR BUILD mymingwpath",
                      client.out)
        self.assertIn("gtest/0.1@lasote/stable: GTEST PATH FOR BUILD mymingwpath",
                      client.out)

    def test_profile_order(self):
        client = TestClient()
        mingw = """from conans import ConanFile
class Tool(ConanFile):
    def package_info(self):
        self.buildenv_info.append("MYVAR", "mymingwpath")
"""
        msys = """from conans import ConanFile
class Tool(ConanFile):
    def package_info(self):
        self.buildenv_info.append("MYVAR", "mymsyspath")
"""
        myprofile1 = """
[build_requires]
mingw/0.1@lasote/stable
msys/0.1@lasote/stable
"""
        myprofile2 = """
[build_requires]
msys/0.1@lasote/stable
mingw/0.1@lasote/stable
"""

        app = """from conans import ConanFile
from conan.tools.env import VirtualBuildEnv
import os
class App(ConanFile):
    def build(self):
        build_env = VirtualBuildEnv(self).environment()
        with build_env.apply():
            self.output.info("FOR BUILD %s" % os.getenv("MYVAR"))
"""
        client.save({CONANFILE: mingw})
        client.run("create . mingw/0.1@lasote/stable")
        client.save({CONANFILE: msys})
        client.run("create . msys/0.1@lasote/stable")
        client.save({CONANFILE: app,
                     "myprofile1": myprofile1,
                     "myprofile2": myprofile2})
        client.run("create . app/0.1@lasote/stable -pr=myprofile1")
        # mingw being the first one, has priority and its "append" mandates it is the last appended
        self.assertIn("app/0.1@lasote/stable: FOR BUILD mymsyspath mymingwpath", client.out)
        client.run("create . app/0.1@lasote/stable -pr=myprofile2")
        self.assertIn("app/0.1@lasote/stable: FOR BUILD mymingwpath mymsyspath", client.out)

    def test_require_itself(self):
        client = TestClient()
        mytool_conanfile = """from conans import ConanFile
class Tool(ConanFile):
    def build(self):
        self.output.info("BUILDING MYTOOL")
"""
        myprofile = """
[build_requires]
Tool/0.1@lasote/stable
"""
        client.save({CONANFILE: mytool_conanfile,
                     "profile.txt": myprofile})
        client.run("create . Tool/0.1@lasote/stable -pr=profile.txt")
        self.assertEqual(1, str(client.out).count("BUILDING MYTOOL"))

    @parameterized.expand([(requires, ), (requires_range, ), (requirements, ), (override, )])
    def test_build_requires(self, conanfile):
        client = TestClient()
        client.save({CONANFILE: tool_conanfile})
        client.run("export . lasote/stable")

        client.save({CONANFILE: conanfile}, clean_first=True)
        client.run("export . lasote/stable")

        client.run("install MyLib/0.1@lasote/stable --build missing")
        self.assertIn("Tool/0.1@lasote/stable: Generating the package", client.out)
        self.assertIn("ToolPath: MyToolPath", client.out)

        client.run("install MyLib/0.1@lasote/stable")
        self.assertNotIn("Tool", client.out)
        self.assertIn("MyLib/0.1@lasote/stable: Already installed!", client.out)

    @parameterized.expand([(requires, ), (requires_range, ), (requirements, ), (override, )])
    def test_profile_override(self, conanfile):
        client = TestClient()
        client.save({CONANFILE: tool_conanfile2}, clean_first=True)
        client.run("export . lasote/stable")

        client.save({CONANFILE: conanfile,
                     "profile.txt": profile,
                     "profile2.txt": profile.replace("0.3", "[>0.2]")}, clean_first=True)
        client.run("export . lasote/stable")

        client.run("install MyLib/0.1@lasote/stable --profile ./profile.txt --build missing")
        self.assertNotIn("Tool/0.1", client.out)
        self.assertNotIn("Tool/0.2", client.out)
        self.assertIn("Tool/0.3@lasote/stable: Generating the package", client.out)
        self.assertIn("ToolPath: MyToolPath", client.out)

        client.run("install MyLib/0.1@lasote/stable")
        self.assertNotIn("Tool", client.out)
        self.assertIn("MyLib/0.1@lasote/stable: Already installed!", client.out)

        client.run("install MyLib/0.1@lasote/stable --profile ./profile2.txt --build")
        self.assertNotIn("Tool/0.1", client.out)
        self.assertNotIn("Tool/0.2", client.out)
        self.assertIn("Tool/0.3@lasote/stable: Generating the package", client.out)
        self.assertIn("ToolPath: MyToolPath", client.out)

    def test_options(self):
        conanfile = """from conans import ConanFile
class package(ConanFile):
    name            = "first"
    version         = "0.0.0"
    options         = {"coverage": [True, False]}
    default_options = {"coverage": False}
    def build(self):
        self.output.info("Coverage: %s" % self.options.coverage)
    """
        client = TestClient()
        client.save({"conanfile.py": conanfile})
        client.run("export . lasote/stable")

        consumer = """from conans import ConanFile

class package(ConanFile):
    name            = "second"
    version         = "0.0.0"
    default_options = {"first:coverage": True}
    build_requires  = "first/0.0.0@lasote/stable"
"""
        client.save({"conanfile.py": consumer})
        client.run("install . --build=missing -o Pkg:someoption=3")
        self.assertIn("first/0.0.0@lasote/stable: Coverage: True", client.out)

    def test_failed_assert(self):
        # https://github.com/conan-io/conan/issues/5685
        client = TestClient()
        client.save({"conanfile.py": GenConanfile()})
        client.run("export . common/1.0@test/test")

        req = textwrap.dedent("""
            from conans import ConanFile
            class BuildReqConan(ConanFile):
                requires = "common/1.0@test/test"
            """)
        client.save({"conanfile.py": req})
        client.run("export . req/1.0@test/test")
        client.run("export . build_req/1.0@test/test")

        build_req_req = textwrap.dedent("""
            from conans import ConanFile
            class BuildReqConan(ConanFile):
                requires = "common/1.0@test/test"
                build_requires = "build_req/1.0@test/test"
        """)
        client.save({"conanfile.py": build_req_req})
        client.run("export . build_req_req/1.0@test/test")

        consumer = textwrap.dedent("""
                    [requires]
                    req/1.0@test/test
                    [build_requires]
                    build_req_req/1.0@test/test
                """)
        client.save({"conanfile.txt": consumer}, clean_first=True)
        client.run("install . --build=missing")
        # This used to assert and trace, now it works
        self.assertIn("conanfile.txt: Applying build-requirement: build_req_req/1.0@test/test",
                      client.out)

    def test_missing_transitive_dependency(self):
        # https://github.com/conan-io/conan/issues/5682
        client = TestClient()
        zlib = textwrap.dedent("""
            from conans import ConanFile
            class ZlibPkg(ConanFile):
                def package_info(self):
                    self.cpp_info.libs = ["myzlib"]
            """)
        client.save({"conanfile.py": zlib})
        client.run("export . zlib/1.0@test/test")

        client.save({"conanfile.py": GenConanfile().with_require("zlib/1.0@test/test")})
        client.run("export . freetype/1.0@test/test")
        client.save({"conanfile.py": GenConanfile().with_require("freetype/1.0@test/test")})
        client.run("export . fontconfig/1.0@test/test")
        harfbuzz = textwrap.dedent("""
            from conans import ConanFile
            class harfbuzz(ConanFile):
                requires = "freetype/1.0@test/test", "fontconfig/1.0@test/test"
                def build(self):
                     self.output.info("ZLIBS LIBS: %s" %self.deps_cpp_info["zlib"].libs)
            """)
        client.save({"conanfile.py": harfbuzz})
        client.run("export . harfbuzz/1.0@test/test")

        client.save({"conanfile.py": GenConanfile()
                    .with_build_requires("fontconfig/1.0@test/test")
                    .with_build_requires("harfbuzz/1.0@test/test")})
        client.run("install . --build=missing")
        self.assertIn("ZLIBS LIBS: ['myzlib']", client.out)


def test_dependents_new_buildenv():
    client = TestClient()
    boost = textwrap.dedent("""
        from conans import ConanFile
        class Boost(ConanFile):
            def package_info(self):
                self.buildenv_info.define_path("PATH", "myboostpath")
        """)
    other = textwrap.dedent("""
        from conans import ConanFile
        class Other(ConanFile):
            def requirements(self):
                self.requires("boost/1.0")

            def package_info(self):
                self.buildenv_info.append_path("PATH", "myotherpath")
                self.buildenv_info.prepend_path("PATH", "myotherprepend")
        """)
    consumer = textwrap.dedent("""
       from conans import ConanFile
       from conan.tools.env import VirtualBuildEnv
       import os
       class Lib(ConanFile):
           requires = {}
           def generate(self):
               build_env = VirtualBuildEnv(self).environment()
               with build_env.apply():
                   self.output.info("LIB PATH %s" % os.getenv("PATH"))
       """)
    client.save({"boost/conanfile.py": boost,
                 "other/conanfile.py": other,
                 "consumer/conanfile.py": consumer.format('"boost/1.0", "other/1.0"'),
                 "profile_define": "[buildenv]\nPATH=(path)profilepath",
                 "profile_append": "[buildenv]\nPATH+=(path)profilepath",
                 "profile_prepend": "[buildenv]\nPATH=+(path)profilepath"})
    client.run("create boost boost/1.0@")
    client.run("create other other/1.0@")
    client.run("install consumer")
    result = os.pathsep.join(["myotherprepend", "myboostpath", "myotherpath"])
    assert "LIB PATH {}".format(result) in client.out

    # Now test if we declare in different order, still topological order should be respected
    client.save({"consumer/conanfile.py": consumer.format('"other/1.0", "boost/1.0"')})
    client.run("install consumer")
    assert "LIB PATH {}".format(result) in client.out

    client.run("install consumer -pr=profile_define")
    assert "LIB PATH profilepath" in client.out
    client.run("install consumer -pr=profile_append")
    result = os.pathsep.join(["myotherprepend", "myboostpath", "myotherpath", "profilepath"])
    assert "LIB PATH {}".format(result) in client.out
    client.run("install consumer -pr=profile_prepend")
    result = os.pathsep.join(["profilepath", "myotherprepend", "myboostpath", "myotherpath"])
    assert "LIB PATH {}".format(result) in client.out<|MERGE_RESOLUTION|>--- conflicted
+++ resolved
@@ -294,12 +294,6 @@
         boost = """from conans import ConanFile
 class Boost(ConanFile):
     def package_info(self):
-<<<<<<< HEAD
-        self.env_info.PATH.append("myboostpath")
-"""
-        client.save({CONANFILE: boost})
-        client.run("create . Boost/1.0@user/channel")
-=======
         self.buildenv_info.define_path("PATH", "myboostpath")
 """
         client.save({CONANFILE: boost})
@@ -313,7 +307,6 @@
         self.assertIn("""Build requirements
     Boost/1.0@user/channel""", client.out)
 
->>>>>>> 73e3351a
         other = """from conans import ConanFile
 import os
 class Other(ConanFile):
