import platform
import textwrap

import pytest

from conans.test.assets.genconanfile import GenConanfile
from conans.test.utils.tools import TestClient


@pytest.fixture(scope="module")
def client():
    openssl = textwrap.dedent(r"""
        import os
        from conans import ConanFile
        from conans.tools import save, chdir
        class Pkg(ConanFile):
            settings = "os"
            def package(self):
                with chdir(self.package_folder):
                    echo = "@echo off\necho MYOPENSSL={}!!".format(self.settings.os)
                    save("bin/myopenssl.bat", echo)
                    save("bin/myopenssl.sh", echo)
                    os.chmod("bin/myopenssl.sh", 0o777)

            def package_info(self):
                self.env_info.PATH = [os.path.join(self.package_folder, "bin")]
            """)

    cmake = textwrap.dedent(r"""
        import os
        from conans import ConanFile
        from conans.tools import save, chdir
        class Pkg(ConanFile):
            settings = "os"
            requires = "openssl/1.0"
            def package(self):
                with chdir(self.package_folder):
                    echo = "@echo off\necho MYCMAKE={}!!".format(self.settings.os)
                    save("mycmake.bat", echo + "\ncall myopenssl.bat")
                    save("mycmake.sh", echo + "\n myopenssl.sh")
                    os.chmod("mycmake.sh", 0o777)

            def package_info(self):
                self.env_info.PATH = [self.package_folder]
            """)

    client = TestClient()
    client.save({"tool/conanfile.py": GenConanfile(),
                 "cmake/conanfile.py": cmake,
                 "openssl/conanfile.py": openssl})

    client.run("create tool tool/1.0@")
    client.run("create openssl openssl/1.0@")
    client.run("create cmake mycmake/1.0@")
    return client


@pytest.mark.parametrize("existing_br", ["",
                                         'build_requires="tool/1.0"',
                                         'build_requires=("tool/1.0", )',
                                         'build_requires=["tool/1.0"]'])
@pytest.mark.parametrize("build_profile", ["", "-pr:b=default"])
def test_build_require_test_package(existing_br, build_profile, client):
    test_cmake = textwrap.dedent(r"""
        import os, platform
        from conans import ConanFile
        from conans.tools import save, chdir
        class Pkg(ConanFile):
<<<<<<< HEAD
            settings = "os", "build_type"
            generators = "CMakeDeps"  # No find_package should be generated!
=======
            settings = "os"
>>>>>>> 672e017a
            test_type = "build_requires"
            {}

            def build(self):
                mybuild_cmd = "mycmake.bat" if platform.system() == "Windows" else "mycmake.sh"
                self.run(mybuild_cmd)

            def test(self):
                pass
        """)

    # Test with extra build_requires to check it doesn't interfere or get deleted
    client.save({"cmake/test_package/conanfile.py": test_cmake.format(existing_br)})
    client.run("create cmake mycmake/1.0@ {} --build=missing".format(build_profile))

    def check(out):
        if "tool" in existing_br:
            assert "mycmake/1.0 (test package): Applying build-requirement: tool/1.0" in out
        else:
            assert "tool/1.0" not in out

        assert "mycmake/1.0 (test package): Applying build-requirement: openssl/1.0" in out
        assert "mycmake/1.0 (test package): Applying build-requirement: mycmake/1.0" in out

        system = {"Darwin": "Macos"}.get(platform.system(), platform.system())
        assert "MYCMAKE={}!!".format(system) in out
        assert "MYOPENSSL={}!!".format(system) in out

    check(client.out)

    client.run("test cmake/test_package mycmake/1.0@ {}".format(build_profile))
    check(client.out)


@pytest.mark.parametrize("existing_br", ["",
                                         'build_requires="tool/1.0"',
                                         'build_requires=("tool/1.0", )',
                                         'build_requires=["tool/1.0"]'])
def test_both_types(existing_br, client):
    # When testing same package in both contexts, the 2 profiles approach must be used
    test_cmake = textwrap.dedent(r"""
        import os, platform
        from conans import ConanFile
        from conans.tools import save, chdir
        class Pkg(ConanFile):
<<<<<<< HEAD
            settings = "os", "build_type"
            generators = "CMakeDeps"  # No find_package should be generated!
=======
            settings = "os"
>>>>>>> 672e017a
            test_type = "build_requires", "requires"
            {}

            def build(self):
                mybuild_cmd = "mycmake.bat" if platform.system() == "Windows" else "mycmake.sh"
                self.run(mybuild_cmd)

            def test(self):
                pass
        """)

    # Test with extra build_requires to check it doesn't interfere or get deleted
    client.save({"cmake/test_package/conanfile.py": test_cmake.format(existing_br)})
    # This must use the build-host contexts to have same dep in different contexts
    client.run("create cmake mycmake/1.0@ -pr:b=default --build=missing")

    def check(out):
        if "tool" in existing_br:
            assert "mycmake/1.0 (test package): Applying build-requirement: tool/1.0" in out
        else:
            assert "tool/1.0" not in out

        assert "mycmake/1.0 (test package): Applying build-requirement: openssl/1.0" in out
        assert "mycmake/1.0 (test package): Applying build-requirement: mycmake/1.0" in out

        system = {"Darwin": "Macos"}.get(platform.system(), platform.system())
        assert "MYCMAKE={}!!".format(system) in out
        assert "MYOPENSSL={}!!".format(system) in out

    check(client.out)

    client.run("test cmake/test_package mycmake/1.0@ -pr:b=default")
    check(client.out)<|MERGE_RESOLUTION|>--- conflicted
+++ resolved
@@ -66,12 +66,7 @@
         from conans import ConanFile
         from conans.tools import save, chdir
         class Pkg(ConanFile):
-<<<<<<< HEAD
-            settings = "os", "build_type"
-            generators = "CMakeDeps"  # No find_package should be generated!
-=======
             settings = "os"
->>>>>>> 672e017a
             test_type = "build_requires"
             {}
 
@@ -117,12 +112,7 @@
         from conans import ConanFile
         from conans.tools import save, chdir
         class Pkg(ConanFile):
-<<<<<<< HEAD
-            settings = "os", "build_type"
-            generators = "CMakeDeps"  # No find_package should be generated!
-=======
             settings = "os"
->>>>>>> 672e017a
             test_type = "build_requires", "requires"
             {}
 
