--- conflicted
+++ resolved
@@ -67,20 +67,10 @@
                      "profile.txt": profile,
                      "profile2.txt": profile2}, clean_first=True)
         client.run("export . --user=lasote --channel=stable")
-
-<<<<<<< HEAD
-        client.run("install --reference=mylib/0.1@lasote/stable --profile "
-                   "./profile.txt --build missing")
-        self.assertIn("Hello World!", client.out)
-
-        client.run("install --reference=mylib/0.1@lasote/stable --profile "
-                   "./profile2.txt --build='*'")
-=======
         client.run("install --requires=mylib/0.1@lasote/stable --profile ./profile.txt --build missing")
         self.assertIn("Hello World!", client.out)
 
-        client.run("install --requires=mylib/0.1@lasote/stable --profile ./profile2.txt --build")
->>>>>>> 9b678d32
+        client.run("install --requires=mylib/0.1@lasote/stable --profile ./profile2.txt --build='*'")
         self.assertIn("Hello World!", client.out)
 
     def test_profile_open_requires(self):
