--- conflicted
+++ resolved
@@ -215,7 +215,6 @@
                                 ' -s compiler.version=15 -s compiler.toolset=v140',
                                 ignore_error=True)
         self.assertTrue(error)
-<<<<<<< HEAD
         self.assertIn("Missing prebuilt package for 'Hello/1.2.0@user/testing'", self.client.out)
 
     def test_standard_version_default_matching(self):
@@ -256,6 +255,4 @@
                                 ' -s compiler.version=7.2 -s compiler.cppstd=14gnu',
                                 ignore_error=True)  # Default
         self.assertTrue(error)
-=======
->>>>>>> 7c209323
         self.assertIn("Missing prebuilt package for 'Hello/1.2.0@user/testing'", self.client.out)