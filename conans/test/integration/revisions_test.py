import os
import unittest
from collections import OrderedDict

import time
from nose.plugins.attrib import attr
from parameterized.parameterized import parameterized

from conans import DEFAULT_REVISION_V1, load
from conans.client.tools import environment_append
from conans.errors import RecipeNotFoundException, PackageNotFoundException
from conans.model.ref import ConanFileReference
from conans.test.utils.tools import TestServer, TurboTestClient, GenConanfile
from conans.util.env_reader import get_env


@unittest.skipUnless(get_env("TESTING_REVISIONS_ENABLED", False), "Only revisions")
class InstallingPackagesWithRevisionsTest(unittest.TestCase):

    def setUp(self):
        self.server = TestServer()
        self.server2 = TestServer()
        self.servers = OrderedDict([("default", self.server),
                                    ("remote2", self.server2)])
        self.c_v2 = TurboTestClient(revisions_enabled=True, servers=self.servers)
        self.c_v1 = TurboTestClient(revisions_enabled=False, servers=self.servers)
        self.ref = ConanFileReference.loads("lib/1.0@conan/testing")

    def test_install_missing_prev_deletes_outdated_prev(self):
        """If we have in a local v2 client a RREV with a PREV that doesn't match the RREV, when
        we try to install, it removes the previous outdated PREV even before resolve it"""
        pref = self.c_v2.create(self.ref)
        self.c_v2.export(self.ref, conanfile=GenConanfile().with_build_msg("REV2"))

        self.c_v2.run("install {} --build missing".format(self.ref))
        self.assertIn("WARN: The package {} doesn't belong to the installed recipe revision, "
                      "removing folder".format(pref), self.c_v2.out)
        self.assertIn("Package '{}' created".format(pref.id), self.c_v2.out)

    def test_install_binary_iterating_remotes_same_rrev(self):
        """We have two servers (remote1 and remote2), first with a recipe but the
        second one with a PREV of the binary.
        If a client installs without specifying -r remote1, it will iterate remote2 also"""
        conanfile = GenConanfile().with_package_file("file.txt", env_var="MY_VAR")
        with environment_append({"MY_VAR": "1"}):
            pref = self.c_v2.create(self.ref, conanfile=conanfile)
        self.c_v2.upload_all(self.ref, remote="default")
        self.c_v2.run("remove {} -p {} -f -r default".format(self.ref, pref.id))

        # Same RREV, different PREV
        with environment_append({"MY_VAR": "2"}):
            pref2 = self.c_v2.create(self.ref, conanfile=conanfile)

        self.c_v2.upload_all(self.ref, remote="remote2")
        self.c_v2.remove_all()

        self.assertEqual(pref.ref.revision, pref2.ref.revision)

        self.c_v2.run("install {}".format(self.ref))
        self.assertIn("{} from 'default' - Downloaded".format(self.ref), self.c_v2.out)
        self.assertIn("Retrieving package {} from remote 'remote2'".format(pref.id), self.c_v2.out)

    def test_install_binary_iterating_remotes_different_rrev(self):
        """We have two servers (remote1 and remote2), first with a recipe RREV1 but the
        second one with other RREV2 a PREV of the binary.
        If a client installs without specifying -r remote1, it wont find in remote2 the binary"""

        pref = self.c_v2.create(self.ref, conanfile=GenConanfile().with_build_msg("REv1"))
        self.c_v2.upload_all(self.ref, remote="default")
        self.c_v2.run("remove {} -p {} -f -r default".format(self.ref, pref.id))

        # Same RREV, different PREV
        pref = self.c_v2.create(self.ref, conanfile=GenConanfile().with_build_msg("REv2"))
        self.c_v2.upload_all(self.ref, remote="remote2")
        self.c_v2.remove_all()

        # Install, it will iterate remotes, resolving the package from remote2, but the recipe
        # from default
        self.c_v2.run("install {}".format(self.ref), assert_error=True)
        self.assertIn("{} - Missing".format(pref), self.c_v2.out)

    def test_update_recipe_iterating_remotes(self):
        """We have two servers (remote1 and remote2), both with a recipe but the second one with a
        new RREV. If a client installs without specifying -r remote1, it WONT iterate
        remote2, because it is associated in the registry and have it in the cache. Unless we
        specify the -r remote2"""

        conanfile = GenConanfile().with_package_file("file.txt", env_var="MY_VAR")
        with environment_append({"MY_VAR": "1"}):
            pref = self.c_v2.create(self.ref, conanfile=conanfile)
        self.c_v2.upload_all(self.ref, remote="default")

        time.sleep(1)

        other_v2 = TurboTestClient(revisions_enabled=True, servers=self.servers)
        # Same RREV, different new PREV
        with environment_append({"MY_VAR": "2"}):
            other_v2.create(self.ref, conanfile=conanfile)
        other_v2.upload_all(self.ref, remote="remote2")

        # Install, it wont resolve the remote2 because it is in the registry, it will use the cache
        self.c_v2.run("install {} --update".format(self.ref))
        self.assertIn("lib/1.0@conan/testing:5ab84d6acfe1f23c4fae0ab88f26e3a396351ac9 - "
                      "Cache".format(pref.id), self.c_v2.out)

        # If we force remote2, it will find an update
        self.c_v2.run("install {} --update -r remote2".format(self.ref))
        self.assertIn("{} - Update".format(pref), self.c_v2.out)
        self.assertIn("Retrieving package {} from remote 'remote2' ".format(pref.id),
                      self.c_v2.out)

        # This is not updating the remote in the registry with a --update
        # Is this a bug?
        self.assertEqual("default", self.c_v2.cache.registry.refs.get(self.ref).name)

    def test_diamond_revisions_conflict(self):
        """ If we have a diamond because of pinned conflicting revisions in the requirements,
        it gives an error"""

        # Two revisions of "lib1" to the server
        lib1 = ConanFileReference.loads("lib1/1.0@conan/stable")
        lib1_pref = self.c_v2.create(lib1)
        self.c_v2.upload_all(lib1)
        lib1b_pref = self.c_v2.create(lib1, conanfile=GenConanfile().with_build_msg("Rev2"))
        self.c_v2.upload_all(lib1)

        # Lib2 depending of lib1
        self.c_v2.remove_all()
        lib2 = ConanFileReference.loads("lib2/1.0@conan/stable")
        self.c_v2.create(lib2, conanfile=GenConanfile().with_requirement(lib1_pref.ref))
        self.c_v2.upload_all(lib2)

        # Lib3 depending of lib1b
        self.c_v2.remove_all()
        lib3 = ConanFileReference.loads("lib3/1.0@conan/stable")
        self.c_v2.create(lib3, conanfile=GenConanfile().with_requirement(lib1b_pref.ref))
        self.c_v2.upload_all(lib3)

        # Project depending on both lib3 and lib2
        self.c_v2.remove_all()
        project = ConanFileReference.loads("project/1.0@conan/stable")
        self.c_v2.create(project,
                         conanfile=GenConanfile().with_requirement(lib2).with_requirement(lib3),
                         assert_error=True)
        self.assertIn("Conflict in {}\n ".format(lib3), self.c_v2.out)
        self.assertIn("Different revisions of {} has been requested".format(lib1), self.c_v2.out)

    def test_alias_to_a_rrev(self):
        """ If an alias points to a RREV, it resolved that RREV and no other"""

        # Upload one revision
        pref = self.c_v2.create(self.ref)
        self.c_v2.upload_all(self.ref)

        # Upload other revision
        self.c_v2.create(self.ref, conanfile=GenConanfile().with_build_msg("Build Rev 2"))
        self.c_v2.upload_all(self.ref)
        self.c_v2.remove_all()

        # Create an alias to the first revision
        self.c_v2.run("alias lib/latest@conan/stable {}".format(pref.ref.full_repr()))
        alias_ref = ConanFileReference.loads("lib/latest@conan/stable")
        exported = load(self.c_v2.cache.package_layout(alias_ref).conanfile())
        self.assertIn('alias = "{}"'.format(pref.ref.full_repr()), exported)

        self.c_v2.upload_all(ConanFileReference.loads("lib/latest@conan/stable"))
        self.c_v2.remove_all()

        self.c_v2.run("install lib/latest@conan/stable")
        # Shouldn't be packages in the cache
        self.assertNotIn("doesn't belong to the installed recipe revision", self.c_v2.out)

        # Read current revision
        self.assertEqual(pref.ref.revision, self.c_v2.recipe_revision(self.ref))

    @parameterized.expand([(True,), (False,)])
    def test_install_rev0(self, v1):
        """If we upload a revision with a v1 client it is stored as rev0 in the server then:
         0. In the cache the revision is kept, not overwrite with the "0"

         If we install it with a fresh client:

         1. With revisions enabled, it is 0 in the metadata (not supported)
         2. Without revisions,  it is 0 in the metadata"""

        # Upload with v1
        pref = self.c_v1.create(self.ref)
        self.assertNotEquals(pref.revision, DEFAULT_REVISION_V1)
        self.assertNotEquals(pref.ref.revision, DEFAULT_REVISION_V1)

        remote_ref = self.c_v1.upload_all(self.ref)
        self.assertEqual(remote_ref.revision, DEFAULT_REVISION_V1)

        # Check remote revision and time
        remote_rev_time = self.server.recipe_revision_time(remote_ref)
        self.assertIsNotNone(remote_rev_time)

        local_rev = self.c_v1.recipe_revision(self.ref)

        self.assertNotEquals(local_rev, DEFAULT_REVISION_V1)

        self.assertEqual(local_rev, pref.ref.revision)

        # Remove all from c_v1
        self.c_v1.remove_all()

        client = self.c_v1 if v1 else self.c_v2
        client.run("install {}".format(self.ref))
        local_rev = client.recipe_revision(self.ref)
        local_prev = client.package_revision(pref)
        self.assertEqual(local_rev, DEFAULT_REVISION_V1)
        self.assertEqual(local_prev, DEFAULT_REVISION_V1)

    def test_revision_metadata_update_on_install(self):
        """If a clean v2 client installs a RREV/PREV from a server, it get
        the revision from upstream"""
        # Upload with v2
        pref = self.c_v2.create(self.ref)
        self.c_v2.upload_all(self.ref)

        # Remove all from c_v2 local
        self.c_v2.remove_all()
        self.assertRaises(RecipeNotFoundException, self.c_v2.recipe_revision, self.ref)

        self.c_v2.run("install {}".format(self.ref))
        local_rev = self.c_v2.recipe_revision(self.ref)
        local_prev = self.c_v2.package_revision(pref)
        self.assertEqual(local_rev, pref.ref.revision)
        self.assertEqual(local_prev, pref.revision)

    def test_revision_metadata_update_on_update(self):
        """
        A client v2 upload a recipe revision
        Another client v2 upload a new recipe revision
        The first client can upgrade from the remote"""
        client = TurboTestClient(revisions_enabled=True, servers={"default": self.server})
        client2 = TurboTestClient(revisions_enabled=True, servers={"default": self.server})

        pref1 = client.create(self.ref)
        client.upload_all(self.ref)

        rrev1_time_remote = self.server.recipe_revision_time(pref1.ref)
        prev1_time_remote = self.server.package_revision_time(pref1)

        time.sleep(1)  # Wait a second, to be considered an update
        pref2 = client2.create(self.ref, conanfile=GenConanfile().with_build_msg("REV2"))
        client2.upload_all(self.ref)

        rrev2_time_remote = self.server.recipe_revision_time(pref2.ref)
        prev2_time_remote = self.server.package_revision_time(pref2)

        # Check different revision times
        self.assertNotEquals(rrev1_time_remote, rrev2_time_remote)
        self.assertNotEquals(prev1_time_remote, prev2_time_remote)

        client.run("install {} --update".format(self.ref))
        self.assertIn("Package installed {}".format(pref2.id), client.out)

        rrev = client.recipe_revision(self.ref)
        self.assertIsNotNone(rrev)

        prev = client.package_revision(pref2)
        self.assertIsNotNone(prev)

    def test_revision_update_on_package_update(self):
        """
        A client v2 upload RREV with PREV1
        Another client v2 upload the same RREV with PREV2
        The first client can upgrade from the remote, only
        in the package, because the recipe is the same and it is not updated"""
        client = TurboTestClient(revisions_enabled=True, servers={"default": self.server})
        client2 = TurboTestClient(revisions_enabled=True, servers={"default": self.server})

        conanfile = GenConanfile().with_package_file("file", env_var="MY_VAR")
        with environment_append({"MY_VAR": "1"}):
            pref = client.create(self.ref, conanfile=conanfile)
        client.upload_all(self.ref)

        time.sleep(1)  # Wait a second, to be considered an update
        with environment_append({"MY_VAR": "2"}):
            pref2 = client2.create(self.ref, conanfile=conanfile)

        client2.upload_all(self.ref)

        prev1_time_remote = self.server.package_revision_time(pref)
        prev2_time_remote = self.server.package_revision_time(pref2)
        self.assertNotEquals(prev1_time_remote, prev2_time_remote)  # Two package revisions

        client.run("install {} --update".format(self.ref))
        self.assertIn("{} from 'default' - Cache".format(self.ref), client.out)
        self.assertIn("Retrieving package {}".format(pref.id), client.out)

        prev = client.package_revision(pref)
        self.assertIsNotNone(prev)

    @parameterized.expand([(True,), (False,)])
    def test_revision_mismatch_packages_in_local(self, v1):
        """If we have a recipe that doesn't match the local package:
         1. With revisions enabled, it is not resolved.
         2. Without revisions enabled it is resolved"""
        client = self.c_v1 if v1 else self.c_v2
        pref = client.create(self.ref)
        ref2 = client.export(self.ref, conanfile=GenConanfile().with_build_msg("REV2"))
        # Now we have two RREVs and a PREV corresponding to the first one
        self.assertEqual(pref.ref.copy_clear_rev(), ref2.copy_clear_rev())
        self.assertNotEqual(pref.ref.revision, ref2.revision)

        # Now we try to install the self.ref, the binary is missing when using revisions
        command = "install {}".format(self.ref)
        if v1:
            client.run(command)
            self.assertIn("{} - Cache".format(pref), client.out)
        else:
            client.run(command, assert_error=True)
            self.assertIn("The package {} doesn't belong to the installed "
                          "recipe".format(pref), client.out)
            self.assertIn("ERROR: Missing prebuilt package for '{}'".format(self.ref), client.out)

    @parameterized.expand([(True,), (False,)])
    def test_revision_install_explicit_mismatch_rrev(self, v1):
        """If we have a recipe in local, but we request to install a different one with RREV
         1. With revisions enabled, it fail and won't look the remotes unless --update
         2. Without revisions enabled it raises an input error"""
        client = self.c_v1 if v1 else self.c_v2
        ref = client.export(self.ref)
        command = "install {}#fakerevision".format(ref)
        if v1:
            client.run(command, assert_error=True)
            self.assertIn("ERROR: Revisions not enabled in the client, "
                          "specify a reference without revision", client.out)
        else:
            client.run(command, assert_error=True)
            self.assertIn("The recipe in the local cache doesn't match the specified revision. "
                          "Use '--update' to check in the remote", client.out)
            command = "install {}#fakerevision --update".format(ref)
            client.run(command, assert_error=True)
            self.assertIn("Unable to find '{}#fakerevision' in remotes".format(ref), client.out)

            # Now create a new revision with other client and upload it, we will request it
            new_client = TurboTestClient(revisions_enabled=True, servers=self.servers)
            pref = new_client.create(self.ref, conanfile=GenConanfile().with_build_msg("Rev2"))
            new_client.upload_all(self.ref)

            # Repeat the install --update pointing to the new reference
            client.run("install {} --update".format(pref.ref.full_repr()))
            self.assertIn("{} from 'default' - Downloaded".format(self.ref), client.out)

    @parameterized.expand([(True,), (False,)])
    def test_revision_mismatch_packages_remote(self, v1):
        """If we have a recipe that doesn't match a remote recipe:
         1. With revisions enabled, it is not resolved in the remote.
         2. Without revisions enabled it is resolved"""
        self.c_v2.create(self.ref)
        self.c_v2.upload_all(self.ref)

        client = self.c_v1 if v1 else self.c_v2
        client.remove_all()
        client.export(self.ref, conanfile=GenConanfile().with_build_msg("REV2"))
        command = "install {}".format(self.ref)

        if v1:
            client.run(command)
            self.assertIn("{}: Package installed".format(self.ref), client.out)
        else:
            client.run(command, assert_error=True)
            self.assertIn("Can't find a '{}' package".format(self.ref), client.out)


@unittest.skipUnless(get_env("TESTING_REVISIONS_ENABLED", False), "Only revisions")
class RevisionsInLocalCacheTest(unittest.TestCase):

    def setUp(self):
        self.server = TestServer()
        self.c_v2 = TurboTestClient(revisions_enabled=True, servers={"default": self.server})
        self.c_v1 = TurboTestClient(revisions_enabled=False, servers={"default": self.server})
        self.ref = ConanFileReference.loads("lib/1.0@conan/testing")

    @parameterized.expand([(True,), (False,)])
    def test_create_metadata(self, v1):
        """When a create is executed, the recipe & package revision are updated in the cache"""
        client = self.c_v1 if v1 else self.c_v2
        pref = client.create(self.ref)
        # Check recipe revision
        rev = client.recipe_revision(self.ref)
        self.assertEqual(pref.ref.revision, rev)
        self.assertIsNotNone(rev)

        # Check package revision
        prev = client.package_revision(pref)
        self.assertEqual(pref.revision, prev)
        self.assertIsNotNone(prev)

        # Create new revision, check that it changes
        client.create(self.ref, conanfile=GenConanfile().with_build_msg("Rev2"))
        rev2 = client.recipe_revision(self.ref)
        prev2 = client.package_revision(pref)

        self.assertNotEqual(rev2, rev)
        self.assertNotEqual(prev2, prev)

        self.assertIsNotNone(rev2)
        self.assertIsNotNone(prev2)

    @parameterized.expand([(True,), (False,)])
    def test_new_exported_recipe_clears_outdated_packages(self, v1):
        client = self.c_v1 if v1 else self.c_v2
        conanfile = GenConanfile().with_setting("os")
        pref_outdated = client.create(self.ref, conanfile=conanfile, args="-s os=Windows")
        pref_ok = client.create(self.ref, conanfile=conanfile.with_build_msg("rev2"),
                                args="-s os=Linux")

        msg = "Removing the local binary packages from different recipe revisions"
        if v1:
            self.assertNotIn(msg, client.out)
            self.assertTrue(client.package_exists(pref_outdated.copy_clear_rev()))
        else:
            self.assertIn(msg, client.out)
            self.assertFalse(client.package_exists(pref_outdated.copy_clear_rev()))

        self.assertTrue(client.package_exists(pref_ok))

    @parameterized.expand([(True,), (False,)])
    def test_export_metadata(self, v1):
        """When a export is executed, the recipe revision is updated in the cache"""
        client = self.c_v1 if v1 else self.c_v2
        ref = client.export(self.ref)
        # Check recipe revision
        rev = client.recipe_revision(self.ref)
        self.assertEqual(ref.revision, rev)
        self.assertIsNotNone(rev)

        # Export new revision, check that it changes
        client.export(self.ref, conanfile=GenConanfile().with_build_msg("Rev2"))
        rev2 = client.recipe_revision(self.ref)

        self.assertNotEqual(rev2, rev)
        self.assertIsNotNone(rev2)

    def test_remove_metadata(self):
        """If I remote a package, the metadata is cleared"""
        pref = self.c_v2.create(self.ref)
        self.c_v2.upload_all(self.ref)
        self.c_v2.remove_all()
        self.c_v2.run("install {}".format(self.ref))

        self.c_v2.run("remove {} -p {} -f".format(pref.ref, pref.id))
        self.assertRaises(PackageNotFoundException, self.c_v2.package_revision, pref)
        rev = self.c_v2.recipe_revision(pref.ref)
        self.assertIsNotNone(rev)
        self.c_v2.remove_all()
        self.assertRaises(RecipeNotFoundException, self.c_v2.recipe_revision, pref.ref)


@unittest.skipUnless(get_env("TESTING_REVISIONS_ENABLED", False), "Only revisions")
class RemoveWithRevisionsTest(unittest.TestCase):

    def setUp(self):
        self.server = TestServer()
        self.c_v2 = TurboTestClient(revisions_enabled=True, servers={"default": self.server})
        self.c_v1 = TurboTestClient(revisions_enabled=False, servers={"default": self.server})
        self.ref = ConanFileReference.loads("lib/1.0@conan/testing")

    def test_remove_oudated_packages_locally_removes_orphan_prevs(self):
        """if we run 'conan remove --outdated' locally, it removes the PREVS belonging to a
        different RREV"""

        # V1 client exports two recipes, no packages are removed in the second
        # create, even belonging to a different recipe
        pref = self.c_v1.create(self.ref, conanfile=GenConanfile().with_setting("os"),
                                args="-s os=Windows")
        pref2 = self.c_v1.create(self.ref, conanfile=GenConanfile().with_setting("os").
                                 with_build_msg("I'm rev 2"),
                                 args="-s os=Linux")
        self.assertNotIn("Removing the local binary packages from different recipe revisions",
                         self.c_v1.out)

        # Now we enable the revisions in the c_v1, to make sure that with revisions
        # the orphan is also removed
        self.c_v1.enable_revisions()
        layout = self.c_v1.cache.package_layout(pref.ref.copy_clear_rev())

        # Assert pref (outdated) is in the cache
        self.assertTrue(layout.package_exists(pref.copy_clear_rev()))

        # Assert pref2 is also in the cache
        self.assertTrue(layout.package_exists(pref2.copy_clear_rev()))

        self.c_v1.run("remove {} --outdated -f".format(pref.ref))

        # Assert pref (outdated) is not in the cache anymore
        self.assertFalse(layout.package_exists(pref.copy_clear_rev()))

        # Assert pref2 is in the cache
        self.assertTrue(layout.package_exists(pref2.copy_clear_rev()))

    @parameterized.expand([(True,), (False,)])
    def test_remove_oudated_packages_remote(self, v1):
        """In a server with revisions uploaded no package is oudated so nothing is done, unless
        a v1 upload mixed packages to a v1 or some hardcoded revision happen"""
        self.c_v1.create(self.ref, conanfile=GenConanfile().
                         with_setting("os").
                         with_build_msg("I'm revision 1"),
                         args="-s os=Windows")
        self.c_v1.upload_all(self.ref)

        # Different revision, different package_id (but everything uploaded to rev0)
        self.c_v1.create(self.ref, conanfile=GenConanfile().
                         with_setting("os").
                         with_build_msg("I'm revision 2"),
                         args="-s os=Linux")
        self.c_v1.upload_all(self.ref)

        # Verify in the server there is only one revision "0"
        revs = self.server.server_store.get_recipe_revisions(self.ref)
        self.assertEqual([r.revision for r in revs], [DEFAULT_REVISION_V1])

        # Verify using v1 we can search for the outdated
        data = self.c_v1.search(self.ref, remote="default", args="--outdated")
        oss = [p["settings"]["os"] for p in data["results"][0]["items"][0]["packages"]]
        self.assertEqual(set(["Windows"]), set(oss))
        self.assertTrue(data["results"][0]["items"][0]["packages"][0]["outdated"])

        # Verify we can remove it both using v1 or v2
        client = self.c_v1 if v1 else self.c_v2
        client.run("remove {} -r default --outdated -f".format(self.ref))

        # The Windows package is not there anymore
        data = self.c_v1.search(self.ref, remote="default", args="--outdated")
        oss = [p["settings"]["os"] for p in data["results"][0]["items"][0]["packages"]]
        self.assertEqual([], oss)

        # But the Linux package is there, not outdated
        data = self.c_v1.search(self.ref, remote="default")
        oss = [p["settings"]["os"] for p in data["results"][0]["items"][0]["packages"]]
        self.assertEqual(set(["Linux"]), set(oss))

    @parameterized.expand([(True,), (False,)])
    def test_remove_local_recipe(self, v1):
        """Locally:
            When I remove a recipe without RREV, everything is removed.
            When I remove a recipe with RREV only if the local revision matches is removed"""
        client = self.c_v1 if v1 else self.c_v2

        # If I remove the ref, the revision is gone, of course
        ref1 = client.export(self.ref)
        client.run("remove {} -f".format(ref1.copy_clear_rev().full_repr()))
        self.assertFalse(client.recipe_exists(self.ref))

        # If I remove a ref with a wrong revision, the revision is not removed
        ref1 = client.export(self.ref)
        fakeref = ref1.copy_with_rev("fakerev")
        full_ref = fakeref.full_repr() if not v1 else str(fakeref)
        client.run("remove {} -f".format(fakeref.full_repr()), assert_error=True)
        self.assertIn("ERROR: Recipe not found: '%s'" % full_ref, client.out)
        self.assertTrue(client.recipe_exists(self.ref))

    @parameterized.expand([(True,), (False,)])
    def test_remove_local_package(self, v1):
        """Locally:
            When I remove a recipe without RREV, the package is removed.
            When I remove a recipe with RREV only if the local revision matches is removed
            When I remove a package with PREV and not RREV it raises an error
            When I remove a package with RREV and PREV only when both matches is removed"""
        client = self.c_v1 if v1 else self.c_v2

        # If I remove the ref without RREV, the packages are also removed
        pref1 = client.create(self.ref)
        client.run("remove {} -f".format(pref1.ref.copy_clear_rev().full_repr()))
        self.assertFalse(client.package_exists(pref1))

        # If I remove the ref with fake RREV, the packages are not removed
        pref1 = client.create(self.ref)
        fakeref = pref1.ref.copy_with_rev("fakerev")
        str_ref = fakeref.full_repr() if not v1 else str(fakeref)
        client.run("remove {} -f".format(fakeref.full_repr()), assert_error=True)
        self.assertTrue(client.package_exists(pref1))
        self.assertIn("Recipe not found: '{}'".format(str_ref), client.out)

        # If I remove the ref with valid RREV, the packages are removed
        pref1 = client.create(self.ref)
        client.run("remove {} -f".format(pref1.ref.full_repr()))
        self.assertFalse(client.package_exists(pref1))

        # If I remove the ref without RREV but specifying PREV it raises
        pref1 = client.create(self.ref)
        command = "remove {} -f -p {}#{}".format(pref1.ref.copy_clear_rev().full_repr(),
                                                 pref1.id, pref1.revision)
        client.run(command, assert_error=True)
        self.assertTrue(client.package_exists(pref1))
        self.assertIn("Specify a recipe revision if you specify a package revision", client.out)

        # A wrong PREV doesn't remove the PREV
        pref1 = client.create(self.ref)
        command = "remove {} -f -p {}#fakeprev".format(pref1.ref.full_repr(), pref1.id)
        client.run(command, assert_error=True)
        self.assertTrue(client.package_exists(pref1))
        self.assertIn("Binary package not found", client.out)

        # Everything correct, removes the unique local package revision
        pref1 = client.create(self.ref)
        command = "remove {} -f -p {}#{}".format(pref1.ref.full_repr(), pref1.id, pref1.revision)
        client.run(command)
        self.assertFalse(client.package_exists(pref1))

    @parameterized.expand([(True, ), (False, )])
    def test_remove_remote_recipe(self, v1):
        """When a client removes a reference, it removes ALL revisions, no matter
        if the client is v1 or v2"""
        pref1 = self.c_v2.create(self.ref)
        self.c_v2.upload_all(pref1.ref)

        pref2 = self.c_v2.create(self.ref,
                                 conanfile=GenConanfile().with_build_msg("RREV 2!"))
        self.c_v2.upload_all(pref2.ref)

        self.assertNotEqual(pref1, pref2)

        remover_client = self.c_v1 if v1 else self.c_v2

        # Remove ref without revision in a remote
        remover_client.run("remove {} -f -r default".format(self.ref))
        self.assertFalse(self.server.recipe_exists(self.ref))
        self.assertFalse(self.server.recipe_exists(pref1.ref))
        self.assertFalse(self.server.recipe_exists(pref2.ref))
        self.assertFalse(self.server.package_exists(pref1))
        self.assertFalse(self.server.package_exists(pref2))

    @parameterized.expand([(True, ), (False, )])
    def test_remove_remote_recipe_revision(self, v1):
        """If a client removes a recipe with revision:
             - If the client is v1 will fail (it can't send the revision through the API)
             - If the client is v2 will remove only that revision"""
        pref1 = self.c_v2.create(self.ref)
        self.c_v2.upload_all(pref1.ref)

        pref2 = self.c_v2.create(self.ref,
                                 conanfile=GenConanfile().with_build_msg("RREV 2!"))
        self.c_v2.upload_all(pref2.ref)

        self.assertNotEqual(pref1, pref2)

        remover_client = self.c_v1 if v1 else self.c_v2

        # Remove ref without revision in a remote
        command = "remove {} -f -r default".format(pref1.ref.full_repr())
        if v1:
            remover_client.run(command, assert_error=True)
            self.assertIn("Revisions not enabled in the client", remover_client.out)
        else:
            remover_client.run(command)
            self.assertFalse(self.server.recipe_exists(pref1.ref))
            self.assertTrue(self.server.recipe_exists(pref2.ref))

    @parameterized.expand([(True,), (False,)])
    def test_remove_remote_package(self, v1):
        """When a client removes a package, without RREV, it removes the package from ALL
        RREVs"""
        pref1 = self.c_v2.create(self.ref)
        self.c_v2.upload_all(pref1.ref)

        pref2 = self.c_v2.create(self.ref,
                                 conanfile=GenConanfile().with_build_msg("RREV 2!"))
        self.c_v2.upload_all(pref2.ref)

        self.assertEqual(pref1.id, pref2.id)
        # Locally only one revision exists at the same time
        self.assertFalse(self.c_v2.package_exists(pref1))
        self.assertTrue(self.c_v2.package_exists(pref2))

        remover_client = self.c_v1 if v1 else self.c_v2

        # Remove pref without RREV in a remote
        remover_client.run("remove {} -p {} -f -r default".format(self.ref, pref2.id))
        self.assertTrue(self.server.recipe_exists(pref1.ref))
        self.assertTrue(self.server.recipe_exists(pref2.ref))
        self.assertFalse(self.server.package_exists(pref1))
        self.assertFalse(self.server.package_exists(pref2))

    @parameterized.expand([(True,), (False,)])
    def test_remove_remote_package_revision(self, v1):
        """When a client removes a package with PREV
          (conan remove zlib/1.0@conan/stable -p 12312#PREV)
            - If not RREV, the client fails
            - If RREV and PREV:
                - If v1 it fails in the client (cannot transmit revisions with v1)
                - If v2 it removes only that PREV
        """
        # First RREV
        pref1 = self.c_v2.create(self.ref)
        self.c_v2.upload_all(pref1.ref)

        # Second RREV with two PREVS (exactly same conanfile, different package files)
        rev2_conanfile = GenConanfile().with_build_msg("RREV 2!")\
                                       .with_package_file("file", env_var="MY_VAR")
        with environment_append({"MY_VAR": "1"}):
            pref2 = self.c_v2.create(self.ref, conanfile=rev2_conanfile)
            self.c_v2.upload_all(pref2.ref)

        with environment_append({"MY_VAR": "2"}):
            pref2b = self.c_v2.create(self.ref, conanfile=rev2_conanfile)
            self.c_v2.upload_all(pref2b.ref)

        # Check created revisions
        self.assertEqual(pref1.id, pref2.id)
        self.assertEqual(pref2.id, pref2b.id)
        self.assertEqual(pref2.ref.revision, pref2b.ref.revision)
        self.assertNotEqual(pref2.revision, pref2b.revision)

        remover_client = self.c_v1 if v1 else self.c_v2

        # Remove PREV without RREV in a remote, the client has to fail
        command = "remove {} -p {}#{} -f -r default".format(self.ref, pref2.id, pref2.revision)
        remover_client.run(command, assert_error=True)
        self.assertIn("Specify a recipe revision if you specify a package revision",
                      remover_client.out)

        # Remove package with RREV and PREV
        command = "remove {} -p {}#{} -f -r default".format(pref2.ref.full_repr(),
                                                            pref2.id, pref2.revision)
        if v1:
            remover_client.run(command, assert_error=True)
            self.assertIn("Revisions not enabled in the client", remover_client.out)
        else:
            remover_client.run(command)
            self.assertTrue(self.server.recipe_exists(pref1.ref))
            self.assertTrue(self.server.recipe_exists(pref2.ref))
            self.assertTrue(self.server.recipe_exists(pref2b.ref))
            self.assertTrue(self.server.package_exists(pref1))
            self.assertTrue(self.server.package_exists(pref2b))
            self.assertFalse(self.server.package_exists(pref2))

            # Try to remove a missing revision
            command = "remove {} -p {}#fakerev -f -r default".format(pref2.ref.full_repr(),
                                                                     pref2.id)
            remover_client.run(command, assert_error=True)
            fakeref = pref2.copy_with_revs(pref2.ref.revision, "fakerev")
            self.assertIn("Binary package not found: '{}'".format(fakeref.full_repr()),
                          remover_client.out)


@unittest.skipUnless(get_env("TESTING_REVISIONS_ENABLED", False), "Only revisions")
class SearchingPackagesWithRevisions(unittest.TestCase):

    def setUp(self):
        self.server = TestServer()
        self.server2 = TestServer()
        servers = OrderedDict([("default", self.server),
                               ("remote2", self.server2)])
        self.c_v2 = TurboTestClient(revisions_enabled=True, servers=servers)
        self.c_v1 = TurboTestClient(revisions_enabled=False, servers=servers)
        self.ref = ConanFileReference.loads("lib/1.0@conan/testing")

    @parameterized.expand([(True,), (False,)])
    def search_outdated_packages_locally_without_rrev_test(self, v1):
        """If we search for the packages of a ref without specifying the RREV using --outdated:
           it shows the packages not matching the current recipe revision"""
        # Create locally a package outdated, because we export a new recipe revision
        self.c_v1.create(self.ref)
        ref = self.c_v1.export(self.ref, conanfile=GenConanfile().
                               with_build_msg("I'm your father, rev2"))

        if not v1:
            self.c_v1.enable_revisions()

        data = self.c_v1.search(ref, args="--outdated")
        self.assertTrue(data["results"][0]["items"][0]["packages"][0]["outdated"])

    @parameterized.expand([(True,), (False,)])
    def search_outdated_packages_locally_with_rrev_test(self, v1):
        """If we search for the packages of a ref specifying the RREV using --outdated:
            - If the RREV do not exists it will raise
            - If the RREV exists it won't show anything, if the recipe is there, is the current one
        """
        # Create locally a package outdated, because we export a new recipe revision
        client = self.c_v1 if v1 else self.c_v2
        client.create(self.ref)
        ref = client.export(self.ref, conanfile=GenConanfile().
                            with_build_msg("I'm your father, rev2"))

        data = client.search(ref.full_repr(), args="--outdated")
        self.assertEqual([], data["results"][0]["items"][0]["packages"])

        client.search("{}#fakerev".format(ref), args="--outdated", assert_error=True)
        self.assertIn("Recipe not found: 'lib/1.0@conan/testing#fakerev'", client.out)

    def search_outdated_packages_remote_test(self):
        """If we search for outdated packages in a remote, it has to be
        always empty, unless it is the "0" revision that contain some mixed packages uploaded with
        a client with revisions disabled
        """
        self.c_v1.create(self.ref, conanfile=GenConanfile().
                         with_setting("os").
                         with_build_msg("I'm revision 1"),
                         args="-s os=Windows")
        self.c_v1.upload_all(self.ref)

        # Different revision, different package_id (but everything uploaded to rev0)
        self.c_v1.create(self.ref, conanfile=GenConanfile().
                         with_setting("os").
                         with_build_msg("I'm revision 2"),
                         args="-s os=Linux")
        self.c_v1.upload_all(self.ref)

        # Verify in the server there is only one revision "0"
        revs = self.server.server_store.get_recipe_revisions(self.ref)
        self.assertEqual([r.revision for r in revs], [DEFAULT_REVISION_V1])

        # Verify if we can reach both packages with v1 (The Windows is outdated)
        data = self.c_v1.search(self.ref, remote="default")
        oss = [p["settings"]["os"] for p in data["results"][0]["items"][0]["packages"]]
        self.assertEqual(set(["Windows", "Linux"]), set(oss))

        # Verify using v1 we can search for the outdated
        data = self.c_v1.search(self.ref, remote="default", args="--outdated")
        oss = [p["settings"]["os"] for p in data["results"][0]["items"][0]["packages"]]
        self.assertEqual(set(["Windows"]), set(oss))
        self.assertTrue(data["results"][0]["items"][0]["packages"][0]["outdated"])

        # Verify using v2 if we can get the outdated
        data = self.c_v2.search(self.ref, remote="default", args="--outdated")
        oss = [p["settings"]["os"] for p in data["results"][0]["items"][0]["packages"]]
        self.assertEqual(set(["Windows"]), set(oss))
        self.assertTrue(data["results"][0]["items"][0]["packages"][0]["outdated"])

        # Verify using v2 and specifying RREV we can get the outdated
        data = self.c_v2.search(self.ref.copy_with_rev(DEFAULT_REVISION_V1),
                                remote="default", args="--outdated")
        oss = [p["settings"]["os"] for p in data["results"][0]["items"][0]["packages"]]
        self.assertEqual(set(["Windows"]), set(oss))
        self.assertTrue(data["results"][0]["items"][0]["packages"][0]["outdated"])

    @parameterized.expand([(True,), (False,)])
    def search_all_remotes_with_rrev_test(self, v1):
        """If we search for the packages of a ref with the RREV in the "all" remote:

         - With an v1 client, it fails
         - With an v2 client, it shows the packages for that specific RREV, in all the remotes,
           in an isolated way, just as we made it calling Conan N times

         No matter how many PREVS are uploaded it returns package references not duplicated"""
        # First revision with 1 binary, Windows
        # Second revision with 1 binary for Macos
        # Third revision with 2 binaries for SunOS and FreeBSD
        revisions = [{"os": "Windows"}], \
                    [{"os": "Macos"}], \
                    [{"os": "SunOS"}, {"os": "FreeBSD"}]
        refs = self.c_v2.massive_uploader(self.ref, revisions, remote="default", num_prev=2)
        self.c_v2.remove_all()
        # In the second remote only one revision, with one binary (two PREVS)
        revisions = [[{"os": "Linux"}]]
        refs2 = self.c_v2.massive_uploader(self.ref, revisions, remote="remote2", num_prev=2)
        self.c_v2.remove_all()

        # Ensure that the first revision in the first remote is the same than in the second one
        revision_ref = refs[0][0].ref
        self.assertEqual(revision_ref.revision, refs2[0][0].ref.revision)
        self.assertNotEquals(refs[1][0].ref.revision, refs2[0][0].ref.revision)

        # Check that in the remotes there are the packages we expect
        self.assertTrue(self.server.package_exists(refs[0][0]))
        self.assertTrue(self.server2.package_exists(refs2[0][0]))

        client = self.c_v1 if v1 else self.c_v2

        if v1:
            client.search(revision_ref.full_repr(), remote="all", assert_error=True)
            self.assertIn("ERROR: Revisions not enabled in the client, "
                          "specify a reference without revision", client.out)
        else:
            data = client.search(revision_ref.full_repr(), remote="all")
            oss_r1 = [p["settings"]["os"] for p in data["results"][0]["items"][0]["packages"]]
            oss_r2 = [p["settings"]["os"] for p in data["results"][1]["items"][0]["packages"]]
            self.assertEqual(["Windows"], oss_r1)
            self.assertEqual(["Linux"], oss_r2)

    @parameterized.expand([(True,), (False,)])
    def search_all_remotes_without_rrev_test(self, v1):
        """If we search for the packages of a ref without specifying the RREV in the "all" remote:

         - With an v1 client, it shows all the packages for all the revisions, in all the remotes
         - With an v2 client, it shows the packages for the latest, in all the remotes,
           in an isolated way, just as we made it calling Conan N times

         No matter how many PREVS are uploaded it returns package references not duplicated"""
        # First revision with 1 binary, Windows
        # Second revision with 1 binary for Macos
        # Third revision with 2 binaries for SunOS and FreeBSD
        revisions = [{"os": "Windows"}], \
                    [{"os": "Macos"}], \
                    [{"os": "SunOS"}, {"os": "FreeBSD"}]
        self.c_v2.massive_uploader(self.ref, revisions, remote="default", num_prev=2)
        self.c_v2.remove_all()
        # In the second remote only one revision, with one binary (two PREVS)
        revisions = [[{"os": "Linux"}]]
        self.c_v2.massive_uploader(self.ref, revisions, remote="remote2", num_prev=2)
        self.c_v2.remove_all()

        client = self.c_v1 if v1 else self.c_v2

        data = client.search(str(self.ref), remote="all")
        oss_r1 = [p["settings"]["os"] for p in data["results"][0]["items"][0]["packages"]]
        oss_r2 = [p["settings"]["os"] for p in data["results"][1]["items"][0]["packages"]]
        if v1:
            self.assertEqual(set(["Windows", "Macos", "SunOS", "FreeBSD"]), set(oss_r1))
            self.assertEqual(set(["Linux"]), set(oss_r2))
        else:
            self.assertEqual(set(["SunOS", "FreeBSD"]), set(oss_r1))
            self.assertEqual(set(["Linux"]), set(oss_r2))

    @parameterized.expand([(True,), (False,)])
    def search_a_remote_package_without_rrev_test(self, v1):
        """If we search for the packages of a ref without specifying the RREV:

         - With an v1 client, it shows all the packages for all the revisions
         - With an v2 client, it shows the packages for the latest

         No matter how many PREVS are uploaded it returns package references not duplicated"""

        # Upload to the server 3 RREVS for "lib" each one with 5 package_ids, each one with
        # 2 PREVS

        # First revision with 2 binaries, Windows and Linux
        # Second revision with 1 binary for Macos
        # Third revision with 2 binaries for SunOS and FreeBSD
        revisions = [{"os": "Windows"}, {"os": "Linux"}], \
                    [{"os": "Macos"}], \
                    [{"os": "SunOS"}, {"os": "FreeBSD"}]
        self.c_v2.massive_uploader(self.ref, revisions, num_prev=2)

        client = self.c_v1 if v1 else self.c_v2
        client.remove_all()

        data = client.search(str(self.ref), remote="default")
        oss = [p["settings"]["os"] for p in data["results"][0]["items"][0]["packages"]]
        if v1:
            self.assertEqual(set(["Linux", "Windows", "Macos", "SunOS", "FreeBSD"]), set(oss))
        else:
            self.assertEqual(set(["SunOS", "FreeBSD"]), set(oss))

    @parameterized.expand([(True,), (False,)])
    def search_a_local_package_without_rrev_test(self, v1):
        """If we search for the packages of a ref without specifying the RREV:

         - With an v1 client, it shows all the packages in local.
         - With an v2 client, it shows the packages in local for the latest, not showing the
           packages that doesn't belong to the recipe"""
        client = self.c_v1 if v1 else self.c_v2

        # Create two RREVs, first with Linux and Windows, second with Mac only (one PREV)
        conanfile = GenConanfile().with_build_msg("Rev1").with_setting("os")
        pref1a = client.create(self.ref, conanfile=conanfile, args="-s os=Linux")
        client.create(self.ref, conanfile=conanfile, args="-s os=Windows")

        conanfile2 = GenConanfile().with_build_msg("Rev2").with_setting("os")
        pref2a = client.create(self.ref, conanfile=conanfile2, args="-s os=Macos")

        self.assertNotEquals(pref1a.ref.revision, pref2a.ref.revision)

        # Search without RREV
        data = client.search(self.ref)
        oss = [p["settings"]["os"] for p in data["results"][0]["items"][0]["packages"]]

        if v1:
            self.assertEqual(set(["Linux", "Windows", "Macos"]), set(oss))
        else:
            self.assertEqual(set(["Macos"]), set(oss))

    @parameterized.expand([(True,), (False,)])
    def search_a_remote_package_with_rrev_test(self, v1):
        """If we search for the packages of a ref specifying the RREV:
         1. With v2 client it shows the packages for that RREV
         2. With v1 client it fails, because it cannot propagate the rrev with v1"""

        # Upload to the server two rrevs for "lib" and two rrevs for "lib2"
        conanfile = GenConanfile().with_build_msg("REV1").with_setting("os")
        pref = self.c_v2.create(self.ref, conanfile, args="-s os=Linux")
        self.c_v2.upload_all(self.ref)

        conanfile = GenConanfile().with_build_msg("REV2").with_setting("os")
        pref2 = self.c_v2.create(self.ref, conanfile, args="-s os=Windows")
        self.c_v2.upload_all(self.ref)

        # Ensure we have uploaded two different revisions
        self.assertNotEquals(pref.ref.revision, pref2.ref.revision)

        client = self.c_v1 if v1 else self.c_v2
        client.remove_all()
        if v1:
            client.search(pref.ref.full_repr(), remote="default", assert_error=True)
            self.assertIn("ERROR: Revisions not enabled in the client, specify "
                          "a reference without revision", client.out)
        else:
            data = client.search(pref.ref.full_repr(), remote="default")
            items = data["results"][0]["items"][0]["packages"]
            self.assertEqual(1, len(items))
            oss = items[0]["settings"]["os"]
            self.assertEqual(oss, "Linux")

    @parameterized.expand([(True,), (False,)])
    def search_a_local_package_with_rrev_test(self, v1):
        """If we search for the packages of a ref specifying the RREV in the local cache:
         1. With v2 client it shows the packages for that RREV and only if it is the one
            in the cache, otherwise it is not returned.
         2. With v1 client: the same"""

        client = self.c_v1 if v1 else self.c_v2
        pref1 = client.create(self.ref, GenConanfile().with_setting("os").with_build_msg("Rev1"),
                              args="-s os=Windows")

        pref2 = client.create(self.ref, GenConanfile().with_setting("os").with_build_msg("Rev2"),
                              args="-s os=Linux")

        client.run("search {}".format(pref1.ref.full_repr()), assert_error=True)
        self.assertIn("Recipe not found: '{}'".format(pref1.ref.full_repr()), client.out)

        client.run("search {}".format(pref2.ref.full_repr()))
        self.assertIn("Existing packages for recipe {}:".format(pref2.ref), client.out)
        self.assertIn("os: Linux", client.out)

    @parameterized.expand([(True,), (False,)])
    def search_recipes_in_local_by_pattern_test(self, v1):
        """If we search for recipes with a pattern:
         1. With v2 client it return the refs matching, the refs doesn't contain RREV
         2. With v1 client, same"""

        client = self.c_v1 if v1 else self.c_v2
        # Create a couple of recipes locally
        client.export(self.ref)
        ref2 = ConanFileReference.loads("lib2/1.0@conan/testing")
        client.export(ref2)

        # Search for the recipes
        data = client.search("lib*")
        items = data["results"][0]["items"]
        self.assertEqual(2, len(items))
        expected = [str(self.ref), str(ref2)]
        self.assertEqual(expected, [i["recipe"]["id"] for i in items])

    @parameterized.expand([(True,), (False,)])
    def search_recipes_in_local_by_revision_pattern_test(self, v1):
        """If we search for recipes with a pattern containing even the RREV:
         1. With v2 client it return the refs matching, the refs doesn't contain RREV
         2. With v1 client, same"""

        client = self.c_v1 if v1 else self.c_v2
        # Create a couple of recipes locally
        client.export(self.ref)
        ref2 = ConanFileReference.loads("lib2/1.0@conan/testing")
        client.export(ref2)

        # Search for the recipes
        data = client.search("{}*".format(self.ref.full_repr()))
        items = data["results"][0]["items"]
        self.assertEqual(1, len(items))
        expected = [str(self.ref)]
        self.assertEqual(expected, [i["recipe"]["id"] for i in items])

    @parameterized.expand([(True,), (False,)])
    def search_recipes_in_remote_by_pattern_test(self, v1):
        """If we search for recipes with a pattern:
         1. With v2 client it return the refs matching of the latests, the refs doesnt contain RREV
         2. With v1 client it return the refs matching, the refs without the RREV"""

        # Upload to the server two rrevs for "lib" and two rrevs for "lib2"
        self.c_v2.create(self.ref)
        self.c_v2.upload_all(self.ref)

        pref1b = self.c_v2.create(self.ref, conanfile=GenConanfile().with_build_msg("REv2"))
        self.c_v2.upload_all(self.ref)

        ref2 = ConanFileReference.loads("lib2/1.0@conan/testing")
        self.c_v2.create(ref2)
        self.c_v2.upload_all(ref2)

        pref2b = self.c_v2.create(ref2, conanfile=GenConanfile().with_build_msg("REv2"))
        self.c_v2.upload_all(ref2)

        # Search from the client for "lib*"

        client = self.c_v1 if v1 else self.c_v2
        client.remove_all()
        data = client.search("lib*", remote="default")
        items = data["results"][0]["items"]
        self.assertEqual(2, len(items))
        expected = [str(pref1b.ref), str(pref2b.ref)]

        self.assertEqual(expected, [i["recipe"]["id"] for i in items])

    @parameterized.expand([(True,), (False,)])
    def search_in_remote_by_revision_pattern_test(self, v1):
        """If we search for recipes with a pattern like "lib/1.0@conan/stable#rev*"
         1. With v2 client: We get the revs without refs matching the pattern
         2. With v1 client: Same

         The same for "lib/*@conan/stable#rev" and "*lib/*@conan/stable#rev"

         But if we search an invalid revision it is not found
         """

        # Upload to the server two rrevs for "lib" and one rrevs for "lib2"
        self.c_v2.create(self.ref)
        self.c_v2.upload_all(self.ref)

        pref2_lib = self.c_v2.create(self.ref, conanfile=GenConanfile().with_build_msg("REv2"))
        self.c_v2.upload_all(self.ref)

        ref2 = ConanFileReference.loads("lib2/1.0@conan/testing")
        self.c_v2.create(ref2)
        self.c_v2.upload_all(ref2)

        client = self.c_v1 if v1 else self.c_v2

        data = client.search("{}*".format(pref2_lib.ref.full_repr()), remote="default")
        items = data["results"][0]["items"]
        expected = [str(self.ref)]
        self.assertEqual(expected, [i["recipe"]["id"] for i in items])

        data = client.search("{}".format(pref2_lib.ref.full_repr()).replace("1.0", "*"),
                             remote="default")
        items = data["results"][0]["items"]
        expected = [str(self.ref)]
        self.assertEquals(expected, [i["recipe"]["id"] for i in items])

        data = client.search("*{}".format(pref2_lib.ref.full_repr()).replace("1.0", "*"),
                             remote="default")
        items = data["results"][0]["items"]
        expected = [str(self.ref)]
        self.assertEquals(expected, [i["recipe"]["id"] for i in items])

        data = client.search("*{}#fakerev".format(pref2_lib.ref),
                             remote="default")
        items = data["results"]
        expected = []
        self.assertEquals(expected, items)

    def search_revisions_locally_with_v1_server_test(self):
        """If I upload a recipe to a v1 server and then I check the revisions locally, it
        will return None to the time because the v1 doesn't support revisions"""
        old_server = TestServer(server_capabilities=[])
        servers = OrderedDict([("default", old_server)])
        c_v1 = TurboTestClient(revisions_enabled=False, servers=servers)
        pref = c_v1.create(self.ref)
        c_v1.upload_all(self.ref)
        c_v1.enable_revisions()

        # Local searchs
        c_v1.run("search {} --revisions".format(pref.ref))
        self.assertIn("{} (No time)".format(pref.ref.revision), c_v1.out)

        pref_rev = pref.copy_with_revs(pref.ref.revision, None)
        c_v1.run("search {} --revisions".format(pref_rev.full_repr()))
        self.assertIn("{} (No time)".format(pref.revision), c_v1.out)

    def search_revisions_remotely_with_v1_server_test(self):
        """If I upload a recipe to a v1 server and then I check the revisions locally, it
        will return None to the time because the v1 doesn't support revisions"""
        old_server = TestServer(server_capabilities=[])
        servers = OrderedDict([("default", old_server)])
        c_v1 = TurboTestClient(revisions_enabled=False, servers=servers)
        pref = c_v1.create(self.ref)
        c_v1.upload_all(self.ref)
        c_v1.enable_revisions()

        # Local searchs
        c_v1.run("search {} --revisions -r default".format(pref.ref), assert_error=True)
        self.assertIn("The remote doesn't support revisions", c_v1.out)

        pref_rev = pref.copy_with_revs(pref.ref.revision, None)
        c_v1.run("search {} --revisions -r default".format(pref_rev.full_repr()),
                 assert_error=True)
        self.assertIn("The remote doesn't support revisions", c_v1.out)

    def search_revisions_regular_results_test(self):
        """If I upload several revisions to a server, we can list the times"""
        server = TestServer()
        servers = OrderedDict([("default", server)])
        c_v2 = TurboTestClient(revisions_enabled=True, servers=servers)
        pref = c_v2.create(self.ref)
        c_v2.upload_all(self.ref)
        pref_rev = pref.copy_with_revs(pref.ref.revision, None)

        c_v2.run("search {} --revisions -r default".format(pref_rev.full_repr()))
        # I don't want to mock here because I want to run this test against Artifactory
        self.assertIn("83c38d3b4e5f1b8450434436eec31b00 (", c_v2.out)
        self.assertIn(" UTC)", c_v2.out)


@unittest.skipUnless(get_env("TESTING_REVISIONS_ENABLED", False), "Only revisions")
class UploadPackagesWithRevisions(unittest.TestCase):

    def setUp(self):
        self.server = TestServer()
        self.c_v2 = TurboTestClient(revisions_enabled=True, servers={"default": self.server})
        self.c_v1 = TurboTestClient(revisions_enabled=False, servers={"default": self.server})
        self.ref = ConanFileReference.loads("lib/1.0@conan/testing")

    @parameterized.expand([(True,), (False,)])
    def upload_a_recipe_test(self, v1):
        """If we upload a package to a server:
        1. Using v1 client it will upload "0" revision to the server. The rev time is NOT updated.
        2. Using v2 client it will upload RREV revision to the server. The rev time is NOT updated.
        """
        client = self.c_v1 if v1 else self.c_v2
        pref = client.create(self.ref)
        client.upload_all(self.ref)
        revs = [r.revision for r in self.server.server_store.get_recipe_revisions(self.ref)]

        if v1:
            self.assertEqual(revs, [DEFAULT_REVISION_V1])
        else:
            self.assertEqual(revs, [pref.ref.revision])

    @parameterized.expand([(True,), (False,)])
    def upload_discarding_outdated_packages_test(self, v1):
        """If we upload all packages to a server,
           if a package doesn't belong to the current recipe:
        1. Using v1 client it will upload all the binaries as revision "0".
        2. Using v2 client it will upload only the matching packages.
        """
        conanfile = GenConanfile().with_setting("os")
        pref = self.c_v1.create(self.ref, conanfile=conanfile, args=" -s os=Windows")
        if not v1:
            self.c_v1.enable_revisions()  # Ensure we upload with v2 both revisions
        self.c_v1.upload_all(self.ref)

        # To allow creating a non-matching revision binary package
        self.c_v1.disable_revisions()
        pref2 = self.c_v1.create(self.ref, conanfile=conanfile.with_build_msg("rev2"),
                                 args=" -s os=Linux")

        # Now pref is outdated in the client, should not be uploaded with v2
        client = self.c_v1
        if not v1:
            client.enable_revisions()

        client.upload_all(self.ref)

        if not v1:
            self.assertIn("Skipping package '%s', "
                          "it doesn't belong to the current recipe revision" % pref.id, client.out)

        revs = [r.revision for r in self.server.server_store.get_recipe_revisions(self.ref)]
        if v1:
            self.assertEqual(revs, [DEFAULT_REVISION_V1])
        else:
            self.assertEqual(set(revs), set([pref.ref.revision, pref2.ref.revision]))

    @parameterized.expand([(True,), (False,)])
    def upload_no_overwrite_recipes_test(self, v1):
        """If we upload a RREV to the server and create a new RREV in the client,
        when we upload with --no-overwrite
        1. Using v1 client it will fail because it cannot overwrite.
        2. Using v2 client it will warn an upload a new revision.
        """
        client = self.c_v1 if v1 else self.c_v2
        pref = client.create(self.ref, conanfile=GenConanfile().with_setting("os"),
                             args=" -s os=Windows")
        client.upload_all(self.ref)
        pref2 = client.create(self.ref,
                              conanfile=GenConanfile().with_setting("os").with_build_msg("rev2"),
                              args=" -s os=Linux")

        if v1:
            client.upload_all(self.ref, args="--no-overwrite", assert_error=True)
            self.assertIn("Local recipe is different from the remote recipe. "
                          "Forbidden overwrite.", client.out)
        else:
            self.assertEqual(self.server.server_store.get_last_revision(self.ref)[0],
                              pref.ref.revision)
            client.upload_all(self.ref, args="--no-overwrite")
            self.assertEqual(self.server.server_store.get_last_revision(self.ref)[0],
                              pref2.ref.revision)

    @parameterized.expand([(True,), (False,)])
    def upload_no_overwrite_packages_test(self, v1):
        """If we upload a PREV to the server and create a new PREV in the client,
        when we upload with --no-overwrite
        1. Using v1 client it will fail because it cannot overwrite.
        2. Using v2 client it will warn and upload a new revision.
        """
        client = self.c_v1 if v1 else self.c_v2
        conanfile = GenConanfile().with_package_file("file", env_var="MY_VAR")
        with environment_append({"MY_VAR": "1"}):
            pref = client.create(self.ref, conanfile=conanfile)
        client.upload_all(self.ref)

        with environment_append({"MY_VAR": "2"}):
            pref2 = client.create(self.ref, conanfile=conanfile)

        self.assertNotEquals(pref.revision, pref2.revision)

        if v1:
            client.upload_all(self.ref, args="--no-overwrite", assert_error=True)
            self.assertIn("Local package is different from the remote package. "
                          "Forbidden overwrite.", client.out)
        else:
            self.assertEqual(self.server.server_store.get_last_package_revision(pref2).revision,
                              pref.revision)
            client.upload_all(self.ref, args="--no-overwrite")
            self.assertEqual(self.server.server_store.get_last_package_revision(pref2).revision,
                              pref2.revision)


@unittest.skipUnless(get_env("TESTING_REVISIONS_ENABLED", False), "Only revisions")
class SCMRevisions(unittest.TestCase):

    def auto_revision_even_without_scm_git_test(self):
        """Even without using the scm feature, the revision is detected from repo.
         Also while we continue working in local, the revision doesn't change, so the packages
         can be found"""
        ref = ConanFileReference.loads("lib/1.0@conan/testing")
        client = TurboTestClient()
        conanfile = GenConanfile()
        commit = client.init_git_repo(files={"file.txt": "hey"}, origin_url="http://myrepo.git")
        client.create(ref, conanfile=conanfile)
        self.assertEqual(client.recipe_revision(ref), commit)

        # Change the conanfile and make another create, the revision should be the same
        client.save({"conanfile.py": str(conanfile.with_build_msg("New changes!"))})
        client.create(ref, conanfile=conanfile)
        self.assertEqual(client.recipe_revision(ref), commit)
        self.assertIn("New changes!", client.out)

    @attr("svn")
    def auto_revision_even_without_scm_svn_test(self):
        """Even without using the scm feature, the revision is detected from repo.
         Also while we continue working in local, the revision doesn't change, so the packages
         can be found"""
        ref = ConanFileReference.loads("lib/1.0@conan/testing")
        client = TurboTestClient()
        conanfile = GenConanfile()
        commit = client.init_svn_repo("project",
                                      files={"file.txt": "hey", "conanfile.py": str(conanfile)})
        client.current_folder = os.path.join(client.current_folder, "project")
        client.create(ref, conanfile=conanfile)
        self.assertEqual(client.recipe_revision(ref), commit)

        # Change the conanfile and make another create, the revision should be the same
        client.save({"conanfile.py": str(conanfile.with_build_msg("New changes!"))})
        client.create(ref, conanfile=conanfile)
        self.assertEqual(client.recipe_revision(ref), commit)
        self.assertIn("New changes!", client.out)


@unittest.skipUnless(get_env("TESTING_REVISIONS_ENABLED", False), "Only revisions")
class CapabilitiesRevisionsTest(unittest.TestCase):

    def test_server_without_revisions_capability(self):
        """If a server doesn't have the revisions capability, a modern client will still
        talk v1"""
        server = TestServer(server_capabilities=[])
        c_v2 = TurboTestClient(revisions_enabled=True, servers={"default": server})
        ref = ConanFileReference.loads("lib/1.0@conan/testing")
        c_v2.create(ref)
        c_v2.upload_all(ref)
        c_v2.remove_all()
        c_v2.run("install {}".format(ref))
        self.assertEqual(c_v2.recipe_revision(ref), DEFAULT_REVISION_V1)


@unittest.skipUnless(get_env("TESTING_REVISIONS_ENABLED", False), "Only revisions")
class InfoRevisions(unittest.TestCase):

    @parameterized.expand([(True,), (False,)])
    def test_info_command_showing_revision(self, v1):
        """If I run 'conan info ref' I get information about the revision only in a v2 client"""
        server = TestServer(server_capabilities=[])
        c_v2 = TurboTestClient(revisions_enabled=True, servers={"default": server})
        c_v1 = TurboTestClient(revisions_enabled=False, servers={"default": server})
        ref = ConanFileReference.loads("lib/1.0@conan/testing")

        client = c_v1 if v1 else c_v2
        client.create(ref)
        client.run("info {}".format(ref))
        revision = client.recipe_revision(ref)
        if v1:
            self.assertNotIn("Revision:", client.out)
        else:
            self.assertIn("Revision: {}".format(revision), client.out)


@unittest.skipUnless(get_env("TESTING_REVISIONS_ENABLED", False), "Only revisions")
class ServerRevisionsIndexes(unittest.TestCase):

    def setUp(self):
        self.server = TestServer()
        self.c_v1 = TurboTestClient(revisions_enabled=False, servers={"default": self.server})
        self.c_v2 = TurboTestClient(revisions_enabled=True, servers={"default": self.server})
        self.ref = ConanFileReference.loads("lib/1.0@conan/testing")

    def rotation_deleting_recipe_revisions_test(self):
        """
        - If we have two RREVs in the server and we remove the first one,
        the last one is the latest
        - If we have two RREvs in the server and we remove the second one,
        the first is now the latest
        """
        ref1 = self.c_v2.export(self.ref, conanfile=GenConanfile())
        self.c_v2.upload_all(ref1)
        self.assertEqual(self.server.server_store.get_last_revision(self.ref).revision,
                          ref1.revision)
        ref2 = self.c_v2.export(self.ref, conanfile=GenConanfile().with_build_msg("I'm rev2"))
        self.c_v2.upload_all(ref2)
        self.assertEqual(self.server.server_store.get_last_revision(self.ref).revision,
                          ref2.revision)
        ref3 = self.c_v2.export(self.ref, conanfile=GenConanfile().with_build_msg("I'm rev3"))
        self.c_v2.upload_all(ref3)
        self.assertEqual(self.server.server_store.get_last_revision(self.ref).revision,
                          ref3.revision)

        revs = [r.revision for r in self.server.server_store.get_recipe_revisions(self.ref)]
        self.assertEqual(revs, [ref3.revision, ref2.revision, ref1.revision])
        self.assertEqual(self.server.server_store.get_last_revision(self.ref).revision,
                          ref3.revision)

        # Delete the latest from the server
        self.c_v2.run("remove {} -r default -f".format(ref3.full_repr()))
        revs = [r.revision for r in self.server.server_store.get_recipe_revisions(self.ref)]
        self.assertEqual(revs, [ref2.revision, ref1.revision])
        self.assertEqual(self.server.server_store.get_last_revision(self.ref).revision,
                          ref2.revision)

    def rotation_deleting_package_revisions_test(self):
        """
        - If we have two PREVs in the server and we remove the first one,
        the last one is the latest
        - If we have two PREVs in the server and we remove the second one,
        the first is now the latest
        """
        conanfile = GenConanfile().with_package_file("file", env_var="MY_VAR")
        with environment_append({"MY_VAR": "1"}):
            pref1 = self.c_v2.create(self.ref, conanfile=conanfile)
        self.c_v2.upload_all(self.ref)
        self.assertEqual(self.server.server_store.get_last_package_revision(pref1).revision,
                          pref1.revision)
        with environment_append({"MY_VAR": "2"}):
            pref2 = self.c_v2.create(self.ref, conanfile=conanfile)
        self.c_v2.upload_all(self.ref)
        self.assertEqual(self.server.server_store.get_last_package_revision(pref1).revision,
                          pref2.revision)
        with environment_append({"MY_VAR": "3"}):
            pref3 = self.c_v2.create(self.ref, conanfile=conanfile)
        server_pref3 = self.c_v2.upload_all(self.ref)
        self.assertEqual(self.server.server_store.get_last_package_revision(pref1).revision,
                          pref3.revision)

        self.assertEqual(pref1.ref.revision, pref2.ref.revision)
        self.assertEqual(pref2.ref.revision, pref3.ref.revision)
        self.assertEqual(pref3.ref.revision, server_pref3.revision)

        pref = pref1.copy_clear_rev().copy_with_revs(pref1.ref.revision, None)
        revs = [r.revision
                for r in self.server.server_store.get_package_revisions(pref)]
        self.assertEqual(revs, [pref3.revision, pref2.revision, pref1.revision])
        self.assertEqual(self.server.server_store.get_last_package_revision(pref).revision,
                          pref3.revision)

        # Delete the latest from the server
        self.c_v2.run("remove {} -p {}#{} -r default -f".format(pref3.ref.full_repr(),
                                                                pref3.id, pref3.revision))
        revs = [r.revision
                for r in self.server.server_store.get_package_revisions(pref)]
        self.assertEqual(revs, [pref2.revision, pref1.revision])
        self.assertEqual(self.server.server_store.get_last_package_revision(pref).revision,
                          pref2.revision)

    def deleting_all_rrevs_test(self):
        """
        If we delete all the recipe revisions in the server. There is no latest.
        If then a client uploads a RREV it is the latest
        """
        ref1 = self.c_v2.export(self.ref, conanfile=GenConanfile())
        self.c_v2.upload_all(ref1)
        ref2 = self.c_v2.export(self.ref, conanfile=GenConanfile().with_build_msg("I'm rev2"))
        self.c_v2.upload_all(ref2)
        ref3 = self.c_v2.export(self.ref, conanfile=GenConanfile().with_build_msg("I'm rev3"))
        self.c_v2.upload_all(ref3)

        self.c_v2.run("remove {} -r default -f".format(ref1.full_repr()))
        self.c_v2.run("remove {} -r default -f".format(ref2.full_repr()))
        self.c_v2.run("remove {} -r default -f".format(ref3.full_repr()))

        self.assertRaises(RecipeNotFoundException,
                          self.server.server_store.get_recipe_revisions, self.ref)

        ref4 = self.c_v2.export(self.ref, conanfile=GenConanfile().with_build_msg("I'm rev4"))
        self.c_v2.upload_all(ref4)

        revs = [r.revision for r in self.server.server_store.get_recipe_revisions(self.ref)]
        self.assertEqual(revs, [ref4.revision])

    def deleting_all_prevs_test(self):
        """
        If we delete all the package revisions in the server. There is no latest.
        If then a client uploads a RREV/PREV it is the latest
        """
        conanfile = GenConanfile().with_package_file("file", env_var="MY_VAR")
        with environment_append({"MY_VAR": "1"}):
            pref1 = self.c_v2.create(self.ref, conanfile=conanfile)
        self.c_v2.upload_all(self.ref)
        with environment_append({"MY_VAR": "2"}):
            pref2 = self.c_v2.create(self.ref, conanfile=conanfile)
        self.c_v2.upload_all(self.ref)
        with environment_append({"MY_VAR": "3"}):
            pref3 = self.c_v2.create(self.ref, conanfile=conanfile)
        self.c_v2.upload_all(self.ref)

        # Delete the package revisions (all of them have the same ref#rev and id)
        command = "remove {} -p {}#{{}} -r default -f".format(pref3.ref.full_repr(), pref3.id)
        self.c_v2.run(command.format(pref3.revision))
        self.c_v2.run(command.format(pref2.revision))
        self.c_v2.run(command.format(pref1.revision))

        with environment_append({"MY_VAR": "4"}):
            pref4 = self.c_v2.create(self.ref, conanfile=conanfile)
        self.c_v2.upload_all(self.ref)

        pref = pref1.copy_clear_rev().copy_with_revs(pref1.ref.revision, None)
        revs = [r.revision
                for r in self.server.server_store.get_package_revisions(pref)]
<<<<<<< HEAD
        self.assertEqual(revs, [pref4.revision])
=======
        self.assertEquals(revs, [pref4.revision])

    def v1_get_always_latest_test(self):
        conanfile = GenConanfile()
        self.c_v1.create(self.ref, conanfile=conanfile)
        self.c_v1.upload_all(self.ref)
        pref = self.c_v2.create(self.ref, conanfile=conanfile.with_build_msg("Rev2"))
        self.c_v2.upload_all(self.ref)

        latest = self.server.server_store.get_last_revision(self.ref)
        self.assertEquals(latest.revision, pref.ref.revision)

        self.c_v1.create(self.ref, conanfile=conanfile.with_build_msg("Rev3"))
        self.c_v1.upload_all(self.ref)

        latest = self.server.server_store.get_last_revision(self.ref)
        self.assertEquals(latest.revision, DEFAULT_REVISION_V1)
>>>>>>> d898caea
<|MERGE_RESOLUTION|>--- conflicted
+++ resolved
@@ -1518,10 +1518,7 @@
         pref = pref1.copy_clear_rev().copy_with_revs(pref1.ref.revision, None)
         revs = [r.revision
                 for r in self.server.server_store.get_package_revisions(pref)]
-<<<<<<< HEAD
         self.assertEqual(revs, [pref4.revision])
-=======
-        self.assertEquals(revs, [pref4.revision])
 
     def v1_get_always_latest_test(self):
         conanfile = GenConanfile()
@@ -1537,5 +1534,4 @@
         self.c_v1.upload_all(self.ref)
 
         latest = self.server.server_store.get_last_revision(self.ref)
-        self.assertEquals(latest.revision, DEFAULT_REVISION_V1)
->>>>>>> d898caea
+        self.assertEquals(latest.revision, DEFAULT_REVISION_V1)