import unittest

import pytest

from conans.model.ref import ConanFileReference
from conans.test.assets.genconanfile import GenConanfile
from conans.test.utils.tools import TestClient


class CreateEditablePackageTest(unittest.TestCase):

    def test_install_ok(self):
        ref = ConanFileReference.loads('lib/version@user/name')
        t = TestClient()
        t.save({'conanfile.py': GenConanfile()})
        t.run('editable add . {}'.format(ref))
        self.assertIn("Reference 'lib/version@user/name' in editable mode", t.out)

    def test_editable_list_search(self):
        ref = ConanFileReference.loads('lib/version@user/name')
        t = TestClient()
        t.save({'conanfile.py': GenConanfile()})
        t.run('editable add . {}'.format(ref))
        t.run("editable list")
        self.assertIn("lib/version@user/name", t.out)
        self.assertIn("    Path:", t.out)

        t.run("search")
        self.assertIn("lib/version@user/name", t.out)

    def test_install_wrong_reference(self):
        t = TestClient()
        t.save({'conanfile.py': GenConanfile("lib", "version")})
        t.run('export  . lib/version@user/name')
        t.run('editable add . wrong/version@user/channel', assert_error=True)
        self.assertIn("ERROR: Name and version from reference (wrong/version@user/channel) and "
                      "target conanfile.py (lib/version) must match", t.out)

    def test_missing_subarguments(self):
        t = TestClient()
        t.run("editable", assert_error=True)
        self.assertIn("ERROR: Exiting with code: 2", t.out)

    @pytest.mark.xfail(reason="Editables not taken into account for cache2.0 yet."
                              "TODO: cache2.0 fix with editables")
    def test_conanfile_name(self):
        t = TestClient()
        t.save({'othername.py': GenConanfile("lib", "version")})
        t.run('editable add ./othername.py lib/version@user/name')
        self.assertIn("Reference 'lib/version@user/name' in editable mode", t.out)
<<<<<<< HEAD
        t.run('install lib/version@user/name')
        self.assertIn("Installing package: lib/version@user/name", t.out)
=======
        t.run('install {}'.format(ref))
        self.assertIn("Installing package: {}".format(ref), t.out)

    def test_search(self):
        t = TestClient()
        t.save({'conanfile.py': GenConanfile()})
        t.run('editable add . "lib/0.1@"')
        t.run('search lib/0.1@', assert_error=True)
        assert "Package in editable mode cannot list binaries" in t.out
>>>>>>> b61f761e
<|MERGE_RESOLUTION|>--- conflicted
+++ resolved
@@ -48,17 +48,14 @@
         t.save({'othername.py': GenConanfile("lib", "version")})
         t.run('editable add ./othername.py lib/version@user/name')
         self.assertIn("Reference 'lib/version@user/name' in editable mode", t.out)
-<<<<<<< HEAD
         t.run('install lib/version@user/name')
         self.assertIn("Installing package: lib/version@user/name", t.out)
-=======
-        t.run('install {}'.format(ref))
-        self.assertIn("Installing package: {}".format(ref), t.out)
 
+    @pytest.mark.xfail(reason="Editables not taken into account for cache2.0 yet."
+                              "TODO: cache2.0 fix with editables")
     def test_search(self):
         t = TestClient()
         t.save({'conanfile.py': GenConanfile()})
         t.run('editable add . "lib/0.1@"')
         t.run('search lib/0.1@', assert_error=True)
-        assert "Package in editable mode cannot list binaries" in t.out
->>>>>>> b61f761e
+        assert "Package in editable mode cannot list binaries" in t.out