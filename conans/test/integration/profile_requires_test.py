--- conflicted
+++ resolved
@@ -1,10 +1,7 @@
 import unittest
 
 from conans.paths import CONANFILE
-<<<<<<< HEAD
-=======
 from conans.test.utils.tools import TestClient
->>>>>>> 922e890c
 
 """
 
