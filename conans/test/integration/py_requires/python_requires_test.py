--- conflicted
+++ resolved
@@ -971,7 +971,57 @@
            client.out
 
 
-<<<<<<< HEAD
+def test_multiple_reuse():
+    """ test how to enable the multiple code reuse for custom user generators
+        # https://github.com/conan-io/conan/issues/11589
+    """
+
+    c = TestClient()
+    common = textwrap.dedent("""
+        from conan import ConanFile
+        def mycommon():
+            return 42
+        class Common(ConanFile):
+            name = "common"
+            version = "0.1"
+        """)
+    tool = textwrap.dedent("""
+        from conan import ConanFile
+
+        class MyGenerator:
+            common = None
+            def __init__(self, conanfile):
+                self.conanfile = conanfile
+            def generate(self):
+                self.conanfile.output.info("VALUE TOOL: {}!!!".format(MyGenerator.common.mycommon()))
+
+        class Tool(ConanFile):
+            name = "tool"
+            version = "0.1"
+            python_requires = "common/0.1"
+            def init(self):
+                MyGenerator.common = self.python_requires["common"].module
+        """)
+    consumer = textwrap.dedent("""
+        from conan import ConanFile
+        class Consumer(ConanFile):
+            python_requires = "tool/0.1", "common/0.1"
+            def generate(self):
+                mycommon = self.python_requires["common"].module.mycommon
+                self.output.info("VALUE COMMON: {}!!!".format(mycommon()))
+                mygenerator = self.python_requires["tool"].module.MyGenerator(self)
+                mygenerator.generate()
+        """)
+    c.save({"common/conanfile.py": common,
+            "tool/conanfile.py": tool,
+            "consumer/conanfile.py": consumer})
+    c.run("export common")
+    c.run("export tool")
+    c.run("install consumer")
+    assert "VALUE COMMON: 42!!!" in c.out
+    assert "VALUE TOOL: 42!!!" in c.out
+
+
 def test_transitive_extend():
     # https://github.com/conan-io/conan/issues/10511
     # https://github.com/conan-io/conan/issues/10565
@@ -1017,55 +1067,4 @@
     client.run("export project")
     client.run("install consumer")
     assert "conanfile.py (consumer/1.0): Msg1:project!!!" in client.out
-    assert "conanfile.py (consumer/1.0): Msg2:company!!!" in client.out
-=======
-def test_multiple_reuse():
-    """ test how to enable the multiple code reuse for custom user generators
-        # https://github.com/conan-io/conan/issues/11589
-    """
-
-    c = TestClient()
-    common = textwrap.dedent("""
-        from conan import ConanFile
-        def mycommon():
-            return 42
-        class Common(ConanFile):
-            name = "common"
-            version = "0.1"
-        """)
-    tool = textwrap.dedent("""
-        from conan import ConanFile
-
-        class MyGenerator:
-            common = None
-            def __init__(self, conanfile):
-                self.conanfile = conanfile
-            def generate(self):
-                self.conanfile.output.info("VALUE TOOL: {}!!!".format(MyGenerator.common.mycommon()))
-
-        class Tool(ConanFile):
-            name = "tool"
-            version = "0.1"
-            python_requires = "common/0.1"
-            def init(self):
-                MyGenerator.common = self.python_requires["common"].module
-        """)
-    consumer = textwrap.dedent("""
-        from conan import ConanFile
-        class Consumer(ConanFile):
-            python_requires = "tool/0.1", "common/0.1"
-            def generate(self):
-                mycommon = self.python_requires["common"].module.mycommon
-                self.output.info("VALUE COMMON: {}!!!".format(mycommon()))
-                mygenerator = self.python_requires["tool"].module.MyGenerator(self)
-                mygenerator.generate()
-        """)
-    c.save({"common/conanfile.py": common,
-            "tool/conanfile.py": tool,
-            "consumer/conanfile.py": consumer})
-    c.run("export common")
-    c.run("export tool")
-    c.run("install consumer")
-    assert "VALUE COMMON: 42!!!" in c.out
-    assert "VALUE TOOL: 42!!!" in c.out
->>>>>>> 7b381791
+    assert "conanfile.py (consumer/1.0): Msg2:company!!!" in client.out