import textwrap
import unittest

import mock

from conans import __version__
from conans.test.utils.tools import TestClient


class RequiredConanVersionTest(unittest.TestCase):

    def test_required_conan_version(self):
        client = TestClient()
        conanfile = textwrap.dedent("""
            from conan import ConanFile

            required_conan_version = ">=100.0"

            class Lib(ConanFile):
                pass
            """)
        client.save({"conanfile.py": conanfile})
        client.run("export . --name=pkg --version=1.0", assert_error=True)
        self.assertIn("Current Conan version (%s) does not satisfy the defined one (>=100.0)"
                      % __version__, client.out)
        client.run("source . ", assert_error=True)
        self.assertIn("Current Conan version (%s) does not satisfy the defined one (>=100.0)"
                      % __version__, client.out)
        with mock.patch("conans.client.conf.required_version.client_version", "101.0"):
            client.run("export . --name=pkg --version=1.0")

        with mock.patch("conans.client.conf.required_version.client_version", "101.0-dev"):
            client.run("export . --name=pkg --version=1.0")

        client.run("install --requires=pkg/1.0@", assert_error=True)
        self.assertIn("Current Conan version (%s) does not satisfy the defined one (>=100.0)"
                      % __version__, client.out)

    def test_required_conan_version_with_loading_issues(self):
        # https://github.com/conan-io/conan/issues/11239
        client = TestClient()
        conanfile = textwrap.dedent("""
                    from conan import missing_import

                    required_conan_version = ">=100.0"

                    class Lib(ConanFile):
                        pass
                    """)
        client.save({"conanfile.py": conanfile})
        client.run("export . --name=pkg --version=1.0", assert_error=True)
        self.assertIn("Current Conan version (%s) does not satisfy the defined one (>=100.0)"
                      % __version__, client.out)

        # Assigning required_conan_version without spaces
        conanfile = textwrap.dedent("""
                            from conan import missing_import

                            required_conan_version=">=100.0"

                            class Lib(ConanFile):
                                pass
                            """)
        client.save({"conanfile.py": conanfile})
        client.run("export . --name=pkg --version=1.0", assert_error=True)
        self.assertIn("Current Conan version (%s) does not satisfy the defined one (>=100.0)"
                      % __version__, client.out)

        # If the range is correct, everything works, of course
        conanfile = textwrap.dedent("""
                            from conan import ConanFile

                            required_conan_version = ">1.0.0"

                            class Lib(ConanFile):
                                pass
                            """)
        client.save({"conanfile.py": conanfile})
        client.run("export . --name=pkg --version=1.0")

<<<<<<< HEAD
    def test_commented_out_required_conan_version(self):
        """Used to not be able to comment out required_conan_version"""
        client = TestClient()
        conanfile = textwrap.dedent("""
                            from conan import ConanFile
                            # required_conan_version = ">=100.0"
                            class Lib(ConanFile):
                                pass
                            """)
        client.save({"conanfile.py": conanfile})
        client.run("export . --name=pkg --version=1.0", assert_error=False)
        self.assertNotIn("Current Conan version (%s) does not satisfy the defined one (>=100.0)"
                         % __version__, client.out)
=======
    def test_required_conan_version_invalid_syntax(self):
            """ required_conan_version used to warn of mismatching versions if spaces were present,
             but now we have a nicer error"""
            # https://github.com/conan-io/conan/issues/12692
            client = TestClient()
            conanfile = textwrap.dedent("""
            from conan import ConanFile
            required_conan_version = ">= 1.0"
            class Lib(ConanFile):
                pass""")
            client.save({"conanfile.py": conanfile})
            client.run("export . --name=pkg --version=1.0", assert_error=True)
            self.assertNotIn(f"Current Conan version ({__version__}) does not satisfy the defined one "
                            "(>= 1.0)", client.out)
            self.assertIn("Error parsing version range >=", client.out)
>>>>>>> bafc8b9f
<|MERGE_RESOLUTION|>--- conflicted
+++ resolved
@@ -78,7 +78,6 @@
         client.save({"conanfile.py": conanfile})
         client.run("export . --name=pkg --version=1.0")
 
-<<<<<<< HEAD
     def test_commented_out_required_conan_version(self):
         """Used to not be able to comment out required_conan_version"""
         client = TestClient()
@@ -92,7 +91,7 @@
         client.run("export . --name=pkg --version=1.0", assert_error=False)
         self.assertNotIn("Current Conan version (%s) does not satisfy the defined one (>=100.0)"
                          % __version__, client.out)
-=======
+
     def test_required_conan_version_invalid_syntax(self):
             """ required_conan_version used to warn of mismatching versions if spaces were present,
              but now we have a nicer error"""
@@ -107,5 +106,4 @@
             client.run("export . --name=pkg --version=1.0", assert_error=True)
             self.assertNotIn(f"Current Conan version ({__version__}) does not satisfy the defined one "
                             "(>= 1.0)", client.out)
-            self.assertIn("Error parsing version range >=", client.out)
->>>>>>> bafc8b9f
+            self.assertIn("Error parsing version range >=", client.out)