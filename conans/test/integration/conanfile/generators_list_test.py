--- conflicted
+++ resolved
@@ -40,10 +40,6 @@
                 pass
 
             class BaseConan(object):
-<<<<<<< HEAD
-
-=======
->>>>>>> 672e017a
                 generators = "cmake", "CMakeDeps"
         """)
         conanfile = textwrap.dedent("""
@@ -53,11 +49,7 @@
                 settings = "build_type"
                 python_requires = "base/1.0"
                 python_requires_extend = "base.BaseConan"
-<<<<<<< HEAD
                 settings = "build_type"
-=======
-
->>>>>>> 672e017a
                 generators = "cmake", "CMakeDeps"
 
                 def init(self):
