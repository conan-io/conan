--- conflicted
+++ resolved
@@ -35,11 +35,7 @@
         client.run("export . lasote/testing")
         client.run("install pkg/0.1@lasote/testing --build")
         self.assertIn("Source files: myfile.h contents", client.out)
-<<<<<<< HEAD
-        ref = ConanFileReference.loads("pkg/0.1@lasote/testing")
-=======
-        ref = RecipeReference.loads("Pkg/0.1@lasote/testing")
->>>>>>> fd345ce4
+        ref = RecipeReference.loads("pkg/0.1@lasote/testing")
 
         latest_rrev = client.cache.get_latest_recipe_reference(ref)
         pkg_ids = client.cache.get_package_references(latest_rrev)
@@ -60,7 +56,7 @@
 import os
 
 class ConanFileToolsTest(ConanFile):
-    name = "Pkg"
+    name = "pkg"
     version = "0.1"
     no_copy_source = %s
 
@@ -73,11 +69,7 @@
         client = TestClient()
         client.save({"conanfile.py": conanfile % "True"})
         client.run("create . lasote/testing --build")
-<<<<<<< HEAD
-        ref = ConanFileReference.loads("pkg/0.1@lasote/testing")
-=======
-        ref = RecipeReference.loads("Pkg/0.1@lasote/testing")
->>>>>>> fd345ce4
+        ref = RecipeReference.loads("pkg/0.1@lasote/testing")
 
         latest_rrev = client.cache.get_latest_recipe_reference(ref)
         latest_prev = client.cache.get_latest_package_reference(latest_rrev)
@@ -89,11 +81,7 @@
         client = TestClient()
         client.save({"conanfile.py": conanfile % "False"})
         client.run("create . lasote/testing --build")
-<<<<<<< HEAD
-        ref = ConanFileReference.loads("pkg/0.1@lasote/testing")
-=======
-        ref = RecipeReference.loads("Pkg/0.1@lasote/testing")
->>>>>>> fd345ce4
+        ref = RecipeReference.loads("pkg/0.1@lasote/testing")
 
         latest_rrev = client.cache.get_latest_recipe_reference(ref)
         latest_prev = client.cache.get_latest_package_reference(latest_rrev)
