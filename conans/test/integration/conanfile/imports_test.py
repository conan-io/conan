import os
import re
import textwrap
import unittest

from conans.model.recipe_ref import RecipeReference
from conans.test.utils.tools import TestClient

conanfile = """from conans import ConanFile

class TestConan(ConanFile):
    name = "%s"
    version = "0.1"
    exports = "*"
    def package(self):
        self.copy("*")
"""

conanfile_txt = """
[requires]
%s
"""


class ImportTest(unittest.TestCase):
    def _set_up(self):
        client = TestClient()
        client.save({"conanfile.py": conanfile % "LibA",
                     "LICENSE.txt": "LicenseA"})
        client.run("export . lasote/testing")

        client.save({"conanfile.py": conanfile % "LibB" + "    requires='LibA/0.1@lasote/testing'",
                     "LICENSE.md": "LicenseB"}, clean_first=True)
        client.run("export . lasote/testing")

        client.save({"conanfile.py": conanfile % "LibC" + "    requires='LibB/0.1@lasote/testing'",
                     "license.txt": "LicenseC"}, clean_first=True)
        client.run("export . lasote/testing")
        return client

    def test_repackage(self):
        client = self._set_up()
        conanfile = """from conans import ConanFile
class TestConan(ConanFile):
    requires='LibC/0.1@lasote/testing'
    keep_imports = True
    def imports(self):
        self.copy("license*", dst="licenses", folder=True, ignore_case=True)

    def package(self):
        self.copy("*")
"""
        client.save({"conanfile.py": conanfile}, clean_first=True)
        client.run("create . pkg/0.1@user/testing --build=missing")
        package_id = re.search(r"pkg/0.1@user/testing:(\S+)", str(client.out)).group(1)
        self.assertIn("pkg/0.1@user/testing package(): Packaged 1 '.md' file: LICENSE.md",
                      client.out)
<<<<<<< HEAD
        pref = client.get_latest_prev(ConanFileReference.loads("pkg/0.1@user/testing"), package_id)
=======
        pref = client.get_latest_package_reference(RecipeReference.loads("Pkg/0.1@user/testing"),
                                                   package_id)
>>>>>>> fd345ce4
        pkg_folder = client.get_latest_pkg_layout(pref).package()
        self.assertTrue(os.path.exists(os.path.join(pkg_folder, "licenses/LibA/LICENSE.txt")))
        self.assertTrue(os.path.exists(os.path.join(pkg_folder, "licenses/LibB/LICENSE.md")))
        self.assertTrue(os.path.exists(os.path.join(pkg_folder, "licenses/LibC/license.txt")))

    def test_imports_folders(self):
        client = self._set_up()

        testconanfile = conanfile % "LibD" + "    requires='LibC/0.1@lasote/testing'"
        testconanfile += """
    def imports(self):
        self.copy("license*", dst="licenses", folder=True, ignore_case=True)
        import os
        self.output.info("IMPORTED FOLDERS: %s " % sorted(os.listdir(self.imports_folder)))
"""
        client.save({"conanfile.py": testconanfile}, clean_first=True)
        client.run("install . --build=missing")
        self.assertIn("IMPORTED FOLDERS: [", client.out)
        self.assertEqual(client.load("licenses/LibA/LICENSE.txt"), "LicenseA")
        self.assertEqual(client.load("licenses/LibB/LICENSE.md"), "LicenseB")
        self.assertEqual(client.load("licenses/LibC/license.txt"), "LicenseC")

    def test_imports_folders_txt(self):
        client = self._set_up()

        conanfile = """[requires]
LibC/0.1@lasote/testing
[imports]
., license* -> licenses @ folder=True, ignore_case=True, excludes=*.md # comment
"""
        client.save({"conanfile.txt": conanfile}, clean_first=True)
        client.run("install . --build=missing")
        self.assertEqual(client.load("licenses/LibA/LICENSE.txt"), "LicenseA")
        self.assertFalse(os.path.exists(os.path.join(client.current_folder,
                                                     "licenses/LibB/LICENSE.md")))
        self.assertEqual(client.load("licenses/LibC/license.txt"), "LicenseC")

    def test_imports_wrong_args_txt(self):
        client = TestClient()
        conanfile = """
[imports]
., license* -> lic@myfolder @ something
"""
        client.save({"conanfile.txt": conanfile})
        client.run("install .", assert_error=True)
        self.assertIn("Wrong imports argument 'something'. Need a 'arg=value' pair.", client.out)

    def test_imports_wrong_line_txt(self):
        client = TestClient()
        conanfile = """
[imports]
., license*
"""
        client.save({"conanfile.txt": conanfile})
        client.run("install .", assert_error=True)
        self.assertIn("Wrong imports line: ., license*", client.out)
        self.assertIn("Use syntax: path, pattern -> local-folder", client.out)

    def test_imports_folders_extrachars_txt(self):
        # https://github.com/conan-io/conan/issues/4524
        client = self._set_up()

        conanfile = """[requires]
LibC/0.1@lasote/testing
[imports]
., license* -> lic@myfolder @ folder=True, ignore_case=True, excludes=*.md # comment
., *.md -> lic@myfolder @ # This is mandatory, otherwise it will fail
"""
        client.save({"conanfile.txt": conanfile}, clean_first=True)
        client.run("install . --build=missing")
        self.assertEqual(client.load("lic@myfolder/LibA/LICENSE.txt"), "LicenseA")
        self.assertEqual(client.load("lic@myfolder/LICENSE.md"), "LicenseB")
        self.assertEqual(client.load("lic@myfolder/LibC/license.txt"), "LicenseC")

    def test_conanfile_txt_multi_excludes(self):
        # https://github.com/conan-io/conan/issues/2293
        client = TestClient()
        pkg_conanfile = textwrap.dedent("""
            from conans import ConanFile
            class Pkg(ConanFile):
                exports_sources = "*"
                def package(self):
                    self.copy("*.dll", dst="bin")
            """)
        client.save({"conanfile.py": pkg_conanfile,
                     "a.dll": "",
                     "Foo/b.dll": "",
                     "Baz/b.dll": ""})
        client.run("create . pkg/0.1@user/testing")

        consumer = textwrap.dedent("""
            [requires]
            pkg/0.1@user/testing
            [imports]
            bin, *.dll ->  @ excludes=Foo/*.dll Baz/*.dll
            """)
        client.save({"conanfile.txt": consumer}, clean_first=True)
        client.run("install . --build=missing")
        self.assertTrue(os.path.exists(os.path.join(client.current_folder, "a.dll")))
        self.assertFalse(os.path.exists(os.path.join(client.current_folder, "Foo/b.dll")))
        self.assertFalse(os.path.exists(os.path.join(client.current_folder, "Baz/b.dll")))

    def test_imports_keep_path(self):
        client = TestClient()
        client.save({"conanfile.py": conanfile % "LibC",
                     "path/to/license.txt": "LicenseC"}, clean_first=True)
        client.run("export . lasote/testing")

        # keep_path = True AND conanfile.py
        testconanfile = conanfile % "LibD" + "    requires='LibC/0.1@lasote/testing'"
        testconanfile += """
    def imports(self):
        self.copy("*license*", dst="licenses", keep_path=True)
"""
        client.save({"conanfile.py": testconanfile}, clean_first=True)
        client.run("install . --build=missing")
        self.assertTrue(os.path.exists(os.path.join(client.current_folder,
                                                    "licenses/path/to/license.txt")))

        # keep_path = False AND conanfile.py
        testconanfile = testconanfile.replace("keep_path=True", "keep_path=False")
        client.save({"conanfile.py": testconanfile}, clean_first=True)
        client.run("install . --build=missing")
        self.assertTrue(os.path.exists(os.path.join(client.current_folder,
                                                    "licenses/license.txt")))

        # keep_path = True AND conanfile.txt
        testconanfile = conanfile_txt % "LibC/0.1@lasote/testing"
        testconanfile += """
[imports]:
., *license* -> ./licenses @ keep_path=True
"""
        client.save({"conanfile.txt": testconanfile}, clean_first=True)
        client.run("install . --build=missing")
        self.assertTrue(os.path.exists(os.path.join(client.current_folder,
                                                    "licenses/path/to/license.txt")))

        # keep_path = False AND conanfile.txt
        testconanfile = testconanfile.replace("keep_path=True", "keep_path=False")
        client.save({"conanfile.txt": testconanfile}, clean_first=True)
        client.run("install . --build=missing")
        self.assertTrue(os.path.exists(os.path.join(client.current_folder, "licenses")))
        self.assertTrue(os.path.exists(os.path.join(client.current_folder, "licenses/license.txt")))

    def test_wrong_path_sep(self):
        # https://github.com/conan-io/conan/issues/7856
        pkg_conanfile = textwrap.dedent("""
            from conans import ConanFile
            from conans.tools import save
            import os

            class TestConan(ConanFile):
                def package(self):
                    save(os.path.join(self.package_folder, "licenses/LICENSE"), "mylicense in file")
                    save(os.path.join(self.package_folder, "licenses/README"), "myreadme in file")
            """)
        client = TestClient()
        client.save({"conanfile.py": pkg_conanfile})
        client.run("create . pkg/0.1@")
        consumer_conanfile = textwrap.dedent(r"""
            from conans import ConanFile
            import platform

            class TestConan(ConanFile):
                requires = "pkg/0.1"

                def imports(self):
                    if platform.system() == "Windows":
                        self.copy("licenses\\LICENSE", dst="deps_licenses", root_package="pkg")
                    else:
                        self.copy("licenses/LICENSE", dst="deps_licenses", root_package="pkg")
                    self.copy("licenses/README", dst="deps_licenses", root_package="pkg")
            """)
        client.save({"conanfile.py": consumer_conanfile})
        client.run("install .")
        pkg_license = client.load("deps_licenses/licenses/LICENSE")
        self.assertEqual(pkg_license, "mylicense in file")
        readme_license = client.load("deps_licenses/licenses/README")
        self.assertEqual(readme_license, "myreadme in file")<|MERGE_RESOLUTION|>--- conflicted
+++ resolved
@@ -25,15 +25,15 @@
 class ImportTest(unittest.TestCase):
     def _set_up(self):
         client = TestClient()
-        client.save({"conanfile.py": conanfile % "LibA",
+        client.save({"conanfile.py": conanfile % "liba",
                      "LICENSE.txt": "LicenseA"})
         client.run("export . lasote/testing")
 
-        client.save({"conanfile.py": conanfile % "LibB" + "    requires='LibA/0.1@lasote/testing'",
+        client.save({"conanfile.py": conanfile % "libb" + "    requires='liba/0.1@lasote/testing'",
                      "LICENSE.md": "LicenseB"}, clean_first=True)
         client.run("export . lasote/testing")
 
-        client.save({"conanfile.py": conanfile % "LibC" + "    requires='LibB/0.1@lasote/testing'",
+        client.save({"conanfile.py": conanfile % "libc" + "    requires='libb/0.1@lasote/testing'",
                      "license.txt": "LicenseC"}, clean_first=True)
         client.run("export . lasote/testing")
         return client
@@ -42,7 +42,7 @@
         client = self._set_up()
         conanfile = """from conans import ConanFile
 class TestConan(ConanFile):
-    requires='LibC/0.1@lasote/testing'
+    requires='libc/0.1@lasote/testing'
     keep_imports = True
     def imports(self):
         self.copy("license*", dst="licenses", folder=True, ignore_case=True)
@@ -55,21 +55,17 @@
         package_id = re.search(r"pkg/0.1@user/testing:(\S+)", str(client.out)).group(1)
         self.assertIn("pkg/0.1@user/testing package(): Packaged 1 '.md' file: LICENSE.md",
                       client.out)
-<<<<<<< HEAD
-        pref = client.get_latest_prev(ConanFileReference.loads("pkg/0.1@user/testing"), package_id)
-=======
-        pref = client.get_latest_package_reference(RecipeReference.loads("Pkg/0.1@user/testing"),
+        pref = client.get_latest_package_reference(RecipeReference.loads("pkg/0.1@user/testing"),
                                                    package_id)
->>>>>>> fd345ce4
         pkg_folder = client.get_latest_pkg_layout(pref).package()
-        self.assertTrue(os.path.exists(os.path.join(pkg_folder, "licenses/LibA/LICENSE.txt")))
-        self.assertTrue(os.path.exists(os.path.join(pkg_folder, "licenses/LibB/LICENSE.md")))
-        self.assertTrue(os.path.exists(os.path.join(pkg_folder, "licenses/LibC/license.txt")))
+        self.assertTrue(os.path.exists(os.path.join(pkg_folder, "licenses/liba/LICENSE.txt")))
+        self.assertTrue(os.path.exists(os.path.join(pkg_folder, "licenses/libb/LICENSE.md")))
+        self.assertTrue(os.path.exists(os.path.join(pkg_folder, "licenses/libc/license.txt")))
 
     def test_imports_folders(self):
         client = self._set_up()
 
-        testconanfile = conanfile % "LibD" + "    requires='LibC/0.1@lasote/testing'"
+        testconanfile = conanfile % "libd" + "    requires='libc/0.1@lasote/testing'"
         testconanfile += """
     def imports(self):
         self.copy("license*", dst="licenses", folder=True, ignore_case=True)
@@ -79,24 +75,24 @@
         client.save({"conanfile.py": testconanfile}, clean_first=True)
         client.run("install . --build=missing")
         self.assertIn("IMPORTED FOLDERS: [", client.out)
-        self.assertEqual(client.load("licenses/LibA/LICENSE.txt"), "LicenseA")
-        self.assertEqual(client.load("licenses/LibB/LICENSE.md"), "LicenseB")
-        self.assertEqual(client.load("licenses/LibC/license.txt"), "LicenseC")
+        self.assertEqual(client.load("licenses/liba/LICENSE.txt"), "LicenseA")
+        self.assertEqual(client.load("licenses/libb/LICENSE.md"), "LicenseB")
+        self.assertEqual(client.load("licenses/libc/license.txt"), "LicenseC")
 
     def test_imports_folders_txt(self):
         client = self._set_up()
 
         conanfile = """[requires]
-LibC/0.1@lasote/testing
+libc/0.1@lasote/testing
 [imports]
 ., license* -> licenses @ folder=True, ignore_case=True, excludes=*.md # comment
 """
         client.save({"conanfile.txt": conanfile}, clean_first=True)
         client.run("install . --build=missing")
-        self.assertEqual(client.load("licenses/LibA/LICENSE.txt"), "LicenseA")
+        self.assertEqual(client.load("licenses/liba/LICENSE.txt"), "LicenseA")
         self.assertFalse(os.path.exists(os.path.join(client.current_folder,
-                                                     "licenses/LibB/LICENSE.md")))
-        self.assertEqual(client.load("licenses/LibC/license.txt"), "LicenseC")
+                                                     "licenses/libb/LICENSE.md")))
+        self.assertEqual(client.load("licenses/libc/license.txt"), "LicenseC")
 
     def test_imports_wrong_args_txt(self):
         client = TestClient()
@@ -124,16 +120,16 @@
         client = self._set_up()
 
         conanfile = """[requires]
-LibC/0.1@lasote/testing
+libc/0.1@lasote/testing
 [imports]
 ., license* -> lic@myfolder @ folder=True, ignore_case=True, excludes=*.md # comment
 ., *.md -> lic@myfolder @ # This is mandatory, otherwise it will fail
 """
         client.save({"conanfile.txt": conanfile}, clean_first=True)
         client.run("install . --build=missing")
-        self.assertEqual(client.load("lic@myfolder/LibA/LICENSE.txt"), "LicenseA")
+        self.assertEqual(client.load("lic@myfolder/liba/LICENSE.txt"), "LicenseA")
         self.assertEqual(client.load("lic@myfolder/LICENSE.md"), "LicenseB")
-        self.assertEqual(client.load("lic@myfolder/LibC/license.txt"), "LicenseC")
+        self.assertEqual(client.load("lic@myfolder/libc/license.txt"), "LicenseC")
 
     def test_conanfile_txt_multi_excludes(self):
         # https://github.com/conan-io/conan/issues/2293
@@ -165,12 +161,12 @@
 
     def test_imports_keep_path(self):
         client = TestClient()
-        client.save({"conanfile.py": conanfile % "LibC",
+        client.save({"conanfile.py": conanfile % "libc",
                      "path/to/license.txt": "LicenseC"}, clean_first=True)
         client.run("export . lasote/testing")
 
         # keep_path = True AND conanfile.py
-        testconanfile = conanfile % "LibD" + "    requires='LibC/0.1@lasote/testing'"
+        testconanfile = conanfile % "libd" + "    requires='libc/0.1@lasote/testing'"
         testconanfile += """
     def imports(self):
         self.copy("*license*", dst="licenses", keep_path=True)
@@ -188,7 +184,7 @@
                                                     "licenses/license.txt")))
 
         # keep_path = True AND conanfile.txt
-        testconanfile = conanfile_txt % "LibC/0.1@lasote/testing"
+        testconanfile = conanfile_txt % "libc/0.1@lasote/testing"
         testconanfile += """
 [imports]:
 ., *license* -> ./licenses @ keep_path=True
