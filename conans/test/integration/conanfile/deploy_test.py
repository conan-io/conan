--- conflicted
+++ resolved
@@ -61,9 +61,8 @@
         client.run("create . pkg/0.1@user/testing")
         self.assertNotIn("deploy()", client.out)
 
-<<<<<<< HEAD
         client.current_folder = temp_folder()
-        client.run("install pkg/0.1@user/testing")
+        client.run("install --reference=pkg/0.1@user/testing")
 
         self.assertIn("pkg/0.1@user/testing deploy(): Copied 1 '.dll' file: mylib.dll",
                       client.out)
@@ -80,30 +79,4 @@
         self.assertEqual(sorted([app, lib]),
                          sorted(deploy_manifest.file_sums.keys()))
         self.assertEqual(load(app), "myexe")
-        self.assertEqual(load(lib), "mydll")
-
-=======
-        def test_install_in(folder):
-            client.current_folder = temp_folder()
-            client.run("install --reference=pkg/0.1@user/testing --install-folder=%s" % folder)
-
-            self.assertIn("pkg/0.1@user/testing deploy(): Copied 1 '.dll' file: mylib.dll",
-                          client.out)
-            self.assertIn("pkg/0.1@user/testing deploy(): Copied 1 '.exe' file: myapp.exe",
-                          client.out)
-            deploy_manifest = FileTreeManifest.loads(
-                    client.load(os.path.join(folder, "deploy_manifest.txt")))
-
-            app = os.path.abspath(os.path.join(client.current_folder, folder, "myapp.exe"))
-            if deploy_to_abs:
-                lib = os.path.join(dll_folder, "mylib.dll")
-            else:
-                lib = os.path.abspath(os.path.join(client.current_folder, folder, "mylib.dll"))
-            self.assertEqual(sorted([app, lib]),
-                             sorted(deploy_manifest.file_sums.keys()))
-            self.assertEqual(load(app), "myexe")
-            self.assertEqual(load(lib), "mydll")
-
-        test_install_in("./")
-        test_install_in("other_install_folder")
->>>>>>> 04aad3d5
+        self.assertEqual(load(lib), "mydll")