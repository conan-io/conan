--- conflicted
+++ resolved
@@ -32,9 +32,5 @@
               "Conan 2.X. Please, update your recipes unless you are maintaining compatibility " \
               "with Conan 1.X"
 
-<<<<<<< HEAD
-    for name in ["cpp_info.names", "cpp_info.filenames", "cpp_info.env_info", "cpp_info.user_info", "cpp_info.build_modules"]:
-=======
-    for name in ["cpp_info.names", "cpp_info.filenames", "env_info", "user_info"]:
->>>>>>> c7494e3f
+    for name in ["cpp_info.names", "cpp_info.filenames", "env_info", "user_info", "cpp_info.build_modules"]:
         assert message.format(name) in c.out