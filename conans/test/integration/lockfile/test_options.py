import json
import textwrap

from conans.test.utils.tools import TestClient


def test_options():
    """ lockfiles no longer contains option or any other configuration information. Instead
    the ``graph build-order`` applying a lockfile will return the necessary options to build
    it in order
    """
    client = TestClient()
    ffmpeg = textwrap.dedent("""
        from conan import ConanFile
        class FfmpegConan(ConanFile):
            options = {"variation": ["standard", "nano"]}
            default_options = {"variation": "standard"}

            def build(self):
                self.output.info("Variation %s!!" % self.options.variation)
        """)

    variant = textwrap.dedent("""
        from conan import ConanFile
        class Meta(ConanFile):
            requires = "ffmpeg/1.0"
            default_options = {"ffmpeg/1.0:variation": "nano"}
        """)

    client.save({"ffmepg/conanfile.py": ffmpeg,
                 "variant/conanfile.py": variant})
    client.run("export ffmepg --name=ffmpeg --version=1.0")
    client.run("export variant --name=nano --version=1.0")

<<<<<<< HEAD
    client.run("lock create --reference=nano/1.0@ --build=* --lockfile-out=conan.lock")
=======
    client.run("lock create --requires=nano/1.0@ --build --lockfile-out=conan.lock")
>>>>>>> 9b678d32

    client.run("graph build-order --requires=nano/1.0@ "
               "--lockfile=conan.lock --lockfile-out=conan.lock --build=missing "
               "--format=json", redirect_stdout="build_order.json")

    json_file = client.load("build_order.json")
    to_build = json.loads(json_file)
    ffmpeg = to_build[0][0]
    ref = ffmpeg["ref"]
    options = " ".join(f"-o {option}" for option in ffmpeg["packages"][0]["options"])

    cmd = "install --requires={} --build={} {} --lockfile=conan.lock".format(ref, ref, options)
    client.run(cmd)
    assert "ffmpeg/1.0: Variation nano!!" in client.out<|MERGE_RESOLUTION|>--- conflicted
+++ resolved
@@ -31,13 +31,7 @@
                  "variant/conanfile.py": variant})
     client.run("export ffmepg --name=ffmpeg --version=1.0")
     client.run("export variant --name=nano --version=1.0")
-
-<<<<<<< HEAD
-    client.run("lock create --reference=nano/1.0@ --build=* --lockfile-out=conan.lock")
-=======
-    client.run("lock create --requires=nano/1.0@ --build --lockfile-out=conan.lock")
->>>>>>> 9b678d32
-
+    client.run("lock create --requires=nano/1.0@ --build=* --lockfile-out=conan.lock")
     client.run("graph build-order --requires=nano/1.0@ "
                "--lockfile=conan.lock --lockfile-out=conan.lock --build=missing "
                "--format=json", redirect_stdout="build_order.json")
