--- conflicted
+++ resolved
@@ -382,38 +382,6 @@
         self.assertEqual(str(info.settings.os_build), "Linux")
         self.assertEqual(str(info.settings.arch_build), "x86")
 
-<<<<<<< HEAD
-=======
-    @pytest.mark.skipif(get_env("TESTING_REVISIONS_ENABLED", False), reason="No sense with revs")
-    def test_standard_version_default_matching(self):
-        self._export("Hello", "1.2.0",
-                     channel="user/testing",
-                     settings=["compiler", ])
-
-        self.client.run('install Hello/1.2.0@user/testing '
-                        ' -s compiler="gcc" -s compiler.libcxx=libstdc++11'
-                        ' -s compiler.version=7.2 --build')
-
-        self._export("Hello", "1.2.0",
-                     channel="user/testing",
-                     settings=["compiler", "cppstd", ])
-
-        self.client.run('info Hello/1.2.0@user/testing  -s compiler="gcc" '
-                        '-s compiler.libcxx=libstdc++11  -s compiler.version=7.2 '
-                        '-s cppstd=gnu14')
-
-        self.client.run('install Hello/1.2.0@user/testing'
-                        ' -s compiler="gcc" -s compiler.libcxx=libstdc++11'
-                        ' -s compiler.version=7.2 -s cppstd=gnu14')  # Default, already built
-
-        # Should NOT have binary available
-        self.client.run('install Hello/1.2.0@user/testing'
-                        ' -s compiler="gcc" -s compiler.libcxx=libstdc++11'
-                        ' -s compiler.version=7.2 -s cppstd=gnu11',
-                        assert_error=True)
-        self.assertIn("Missing prebuilt package for 'Hello/1.2.0@user/testing'", self.client.out)
-
->>>>>>> b22318a6
     def test_std_non_matching_with_cppstd(self):
         self._export("Hello", "1.2.0", package_id_text="self.info.default_std_non_matching()",
                      channel="user/testing",
