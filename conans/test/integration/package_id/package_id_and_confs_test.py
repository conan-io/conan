import textwrap

import pytest

from conans.test.utils.tools import GenConanfile, TestClient, NO_SETTINGS_PACKAGE_ID

PKG_ID_NO_CONF = "ebec3dc6d7f6b907b3ada0c3d3cdc83613a2b715"
PKG_ID_1 = "89d32f25195a77f4ae2e77414b870781853bdbc1"
PKG_ID_2 = "7f9ed92704709f56ecc7b133322479caf3ffd7ad"
<<<<<<< HEAD
PKG_ID_3 = "45b796ec237c7e2399944e79bee49b56fd022067"
PKG_ID_USER_1 = "571b5dae13b37a78c1993842739bd475879092ea"
PKG_ID_USER_2 = "54a394d26f9c35add86f20ac02cacc3c7e18f02c"
PKG_ID_USER_3 = "002f9fb964ba1ba1fa1d38cb907968295645afb1"
=======
PKG_ID_3 = "a9f917f3bad3b48b5bceae70214764274ccd6337"
>>>>>>> f7345660


@pytest.mark.parametrize("package_id_confs, package_id", [
    ('[]', PKG_ID_NO_CONF),
    ('["user.fake:no_existing_conf"]', PKG_ID_NO_CONF),
    ('["tools.build:cxxflags", "tools.build:cflags"]', PKG_ID_1),
    ('["tools.build:defines"]', PKG_ID_2),
    ('["tools.build:cxxflags", "tools.build:sharedlinkflags"]', PKG_ID_3),
    ('["user.foo:value"]', PKG_ID_USER_1),
    ('["user.foo:value", "user.bar:value"]', PKG_ID_USER_2),
    ('["user.*"]', PKG_ID_USER_3),
])
def test_package_id_including_confs(package_id_confs, package_id):
    client = TestClient()
    profile = textwrap.dedent(f"""
    include(default)
    [conf]
    tools.info.package_id:confs={package_id_confs}
    tools.build:cxxflags=["--flag1", "--flag2"]
    tools.build:cflags+=["--flag3", "--flag4"]
    tools.build:sharedlinkflags=+["--flag5", "--flag6"]
    tools.build:exelinkflags=["--flag7", "--flag8"]
    tools.build:defines=["D1", "D2"]

    user.foo:value=1
    user.bar:value=2
    """)
    client.save({"conanfile.py": GenConanfile("pkg", "0.1").with_settings("os"),
                 "profile": profile})
    client.run('create . -s os=Windows -pr profile')
    client.assert_listed_binary({"pkg/0.1": (package_id, "Build")})


PKG_ID_4 = "9b334fc314f2f2ce26e5280901eabcdd7b3f55a6"
PKG_ID_5 = "5510413d2e6186662cb473fb16ce0a18a3f9e98f"


@pytest.mark.parametrize("cxx_flags, package_id", [
    ('[]', PKG_ID_NO_CONF),
    ('["--flag1", "--flag2"]', PKG_ID_4),
    ('["--flag3", "--flag4"]', PKG_ID_5),
])
def test_same_package_id_configurations_but_changing_values(cxx_flags, package_id):
    client = TestClient()
    conanfile = textwrap.dedent("""
        from conan import ConanFile
        class Pkg(ConanFile):
            settings = "os"
        """)
    profile = textwrap.dedent(f"""
    include(default)
    [conf]
    tools.info.package_id:confs=["tools.build:cxxflags"]
    tools.build:cxxflags={cxx_flags}
    tools.build:cflags+=["--flag3", "--flag4"]
    tools.build:sharedlinkflags=+["--flag5", "--flag6"]
    tools.build:exelinkflags=["--flag7", "--flag8"]
    tools.build:defines=["D1", "D2"]
    """)
    client.save({"conanfile.py": conanfile, "profile": profile})
    client.run('create . --name=pkg --version=0.1 -s os=Windows -pr profile')
    client.assert_listed_binary({"pkg/0.1": (package_id, "Build")})


def test_package_id_confs_header_only():
    """
    The tools.info.package_id:confs cannot affect header-only libraries
    and any other library that does ``self.info.clear()`` in ``package_id()`` method
    """
    client = TestClient()
    conanfile = textwrap.dedent("""
        from conan import ConanFile
        class Pkg(ConanFile):
            package_type = "header-library"
            implements = ["auto_header_only"]
        """)
    profile = textwrap.dedent(f"""
        include(default)
        [conf]
        tools.info.package_id:confs=["tools.build:cxxflags"]
        """)
    client.save({"conanfile.py": conanfile, "profile": profile})
    client.run('create . --name=pkg --version=0.1 -pr profile -c tools.build:cxxflags=["--flag1"]')
    client.assert_listed_binary({"pkg/0.1": (NO_SETTINGS_PACKAGE_ID, "Build")})
    client.run("list *:*")
    assert "tools.build:cxxflags" not in client.out
    client.run('create . --name=pkg --version=0.1 -pr profile -c tools.build:cxxflags=["--flag2"]')
    client.assert_listed_binary({"pkg/0.1": (NO_SETTINGS_PACKAGE_ID, "Build")})
    client.run("list *:*")
    assert "tools.build:cxxflags" not in client.out


<<<<<<< HEAD
def test_conf_pkg_id_user_pattern_not_defined():
    tc = TestClient(light=True)
    tc.save({
        "lib/conanfile.py": GenConanfile("lib", "1.0"),
    })
    tc.save_home({"global.conf": "tools.info.package_id:confs=['user.*']"})

    # This used to break the build because `user.*` conf was not valid
    tc.run("create lib")
    assert "lib/1.0: Package 'da39a3ee5e6b4b0d3255bfef95601890afd80709' created" in tc.out
=======
@pytest.mark.parametrize("conf,pkgconf", [
    ("user.foo:value=1\nuser.bar:value=2", "['user.foo:value', 'user.bar:value']"),
    ("user.foo:value=1\nuser.bar:value=2", "['user.bar:value', 'user.foo:value']"),
    ("user.bar:value=2\nuser.foo:value=1", "['user.foo:value', 'user.bar:value']"),
    ("user.bar:value=2\nuser.foo:value=1", "['user.bar:value', 'user.foo:value']"),
])
def test_package_id_order(conf, pkgconf):
    """Ensure the order of the definitions in the conf file does not affect the package_id"""
    tc = TestClient(light=True)
    tc.save({"profile": f"[conf]\ntools.info.package_id:confs={pkgconf}\n" +
                        conf,
             "conanfile.py": GenConanfile("pkg", "1.0")})
    tc.run("create . -pr=profile")
    # They should all have the same pkg id - note that this did not happen before 2.0.17
    tc.assert_listed_binary({"pkg/1.0": ("43227c40b8725e89d30a9f97c0652629933a3685", "Build")})
>>>>>>> f7345660
<|MERGE_RESOLUTION|>--- conflicted
+++ resolved
@@ -7,14 +7,10 @@
 PKG_ID_NO_CONF = "ebec3dc6d7f6b907b3ada0c3d3cdc83613a2b715"
 PKG_ID_1 = "89d32f25195a77f4ae2e77414b870781853bdbc1"
 PKG_ID_2 = "7f9ed92704709f56ecc7b133322479caf3ffd7ad"
-<<<<<<< HEAD
-PKG_ID_3 = "45b796ec237c7e2399944e79bee49b56fd022067"
+PKG_ID_3 = "a9f917f3bad3b48b5bceae70214764274ccd6337"
 PKG_ID_USER_1 = "571b5dae13b37a78c1993842739bd475879092ea"
 PKG_ID_USER_2 = "54a394d26f9c35add86f20ac02cacc3c7e18f02c"
-PKG_ID_USER_3 = "002f9fb964ba1ba1fa1d38cb907968295645afb1"
-=======
-PKG_ID_3 = "a9f917f3bad3b48b5bceae70214764274ccd6337"
->>>>>>> f7345660
+PKG_ID_USER_3 = "54a394d26f9c35add86f20ac02cacc3c7e18f02c"
 
 
 @pytest.mark.parametrize("package_id_confs, package_id", [
@@ -107,18 +103,16 @@
     assert "tools.build:cxxflags" not in client.out
 
 
-<<<<<<< HEAD
 def test_conf_pkg_id_user_pattern_not_defined():
     tc = TestClient(light=True)
-    tc.save({
-        "lib/conanfile.py": GenConanfile("lib", "1.0"),
-    })
+    tc.save({"lib/conanfile.py": GenConanfile("lib", "1.0")})
     tc.save_home({"global.conf": "tools.info.package_id:confs=['user.*']"})
 
     # This used to break the build because `user.*` conf was not valid
     tc.run("create lib")
     assert "lib/1.0: Package 'da39a3ee5e6b4b0d3255bfef95601890afd80709' created" in tc.out
-=======
+
+
 @pytest.mark.parametrize("conf,pkgconf", [
     ("user.foo:value=1\nuser.bar:value=2", "['user.foo:value', 'user.bar:value']"),
     ("user.foo:value=1\nuser.bar:value=2", "['user.bar:value', 'user.foo:value']"),
@@ -133,5 +127,4 @@
              "conanfile.py": GenConanfile("pkg", "1.0")})
     tc.run("create . -pr=profile")
     # They should all have the same pkg id - note that this did not happen before 2.0.17
-    tc.assert_listed_binary({"pkg/1.0": ("43227c40b8725e89d30a9f97c0652629933a3685", "Build")})
->>>>>>> f7345660
+    tc.assert_listed_binary({"pkg/1.0": ("43227c40b8725e89d30a9f97c0652629933a3685", "Build")})