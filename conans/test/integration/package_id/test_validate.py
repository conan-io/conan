import json
import textwrap
import unittest

import pytest

from conans.cli.exit_codes import ERROR_INVALID_CONFIGURATION
from conans.client.graph.graph import BINARY_INVALID
from conans.test.assets.genconanfile import GenConanfile
<<<<<<< HEAD
from conans.test.utils.tools import TestClient
from conans.util.files import save
=======
from conans.test.utils.tools import TestClient, NO_SETTINGS_PACKAGE_ID
>>>>>>> dacfec97


class TestValidate(unittest.TestCase):

    def test_validate_create(self):
        client = TestClient()
        conanfile = textwrap.dedent("""
            from conans import ConanFile
            from conans.errors import ConanInvalidConfiguration
            class Pkg(ConanFile):
                settings = "os"

                def validate(self):
                    if self.settings.os == "Windows":
                        raise ConanInvalidConfiguration("Windows not supported")
            """)

        client.save({"conanfile.py": conanfile})

        client.run("create . pkg/0.1@ -s os=Linux")
        self.assertIn("pkg/0.1: Package '02145fcd0a1e750fb6e1d2f119ecdf21d2adaac8' created",
                      client.out)

        error = client.run("create . pkg/0.1@ -s os=Windows", assert_error=True)
        self.assertEqual(error, ERROR_INVALID_CONFIGURATION)
        self.assertIn("pkg/0.1: Invalid: Windows not supported", client.out)
        client.run("info pkg/0.1@ -s os=Windows")
        self.assertIn("ID: INVALID", client.out)
        client.run("info pkg/0.1@ -s os=Windows --json=myjson")
        myjson = json.loads(client.load("myjson"))
        self.assertEqual(myjson[0]["binary"], BINARY_INVALID)
        self.assertEqual(myjson[0]["id"], 'INVALID')

    def test_validate_compatible_create(self):
        client = TestClient()
        conanfile = textwrap.dedent("""
            from conans import ConanFile
            from conans.errors import ConanInvalidConfiguration
            class Pkg(ConanFile):
                settings = "os"

                def validate(self):
                    if self.settings.os == "Windows":
                        raise ConanInvalidConfiguration("Windows not supported")

                def package_id(self):
                    if self.settings.os == "Windows":
                        compatible_pkg = self.info.clone()
                        compatible_pkg.settings.os = "Linux"
                        self.compatible_packages.append(compatible_pkg)
            """)

        client.save({"conanfile.py": conanfile})

        client.run("create . pkg/0.1@ -s os=Linux")
        self.assertIn("pkg/0.1: Package '02145fcd0a1e750fb6e1d2f119ecdf21d2adaac8' created",
                      client.out)

<<<<<<< HEAD
        client.run("create . pkg/0.1@ -s os=Windows")
        self.assertIn("pkg/0.1: Main binary package 'INVALID' missing. "
                      "Using compatible package '02145fcd0a1e750fb6e1d2f119ecdf21d2adaac8'",
                      client.out)
        self.assertIn("pkg/0.1:02145fcd0a1e750fb6e1d2f119ecdf21d2adaac8 - Cache", client.out)
        client.run("info pkg/0.1@ -s os=Windows")
        self.assertIn("pkg/0.1: Main binary package 'INVALID' missing. "
                      "Using compatible package '02145fcd0a1e750fb6e1d2f119ecdf21d2adaac8'",
=======
        client.run("create . pkg/0.1@ -s os=Windows", assert_error=True)
        self.assertIn("pkg/0.1: Invalid: Windows not supported", client.out)
        self.assertIn("pkg/0.1:INVALID - Invalid", client.out)
        client.run("info pkg/0.1@ -s os=Windows")
        self.assertIn("pkg/0.1: Main binary package '3475bd55b91ae904ac96fde0f106a136ab951a5e' "
                      "missing. Using compatible package 'cb054d0b3e1ca595dc66bc2339d40f1f8f04ab31'",
>>>>>>> dacfec97
                      client.out)
        self.assertIn("ID: 02145fcd0a1e750fb6e1d2f119ecdf21d2adaac8", client.out)

    def test_validate_remove_package_id_create(self):
        client = TestClient()
        conanfile = textwrap.dedent("""
               from conans import ConanFile
               from conans.errors import ConanInvalidConfiguration
               class Pkg(ConanFile):
                   settings = "os"

                   def validate(self):
                       if self.settings.os == "Windows":
                           raise ConanInvalidConfiguration("Windows not supported")

                   def package_id(self):
                       del self.info.settings.os
               """)

        client.save({"conanfile.py": conanfile})

        client.run("create . pkg/0.1@ -s os=Linux")
        self.assertIn("pkg/0.1: Package '{}' created".format(NO_SETTINGS_PACKAGE_ID), client.out)

        client.run("create . pkg/0.1@ -s os=Windows", assert_error=True)
        self.assertIn("pkg/0.1: Invalid: Windows not supported", client.out)
        self.assertIn("pkg/0.1:INVALID - Invalid", client.out)

        client.run("info pkg/0.1@ -s os=Windows")
        self.assertIn("ID: {}".format(NO_SETTINGS_PACKAGE_ID), client.out)

    def test_validate_compatible_also_invalid(self):
        client = TestClient()
        conanfile = textwrap.dedent("""
           from conans import ConanFile
           from conans.errors import ConanInvalidConfiguration
           class Pkg(ConanFile):
               settings = "os", "build_type"

               def validate(self):
                   if self.settings.os == "Windows":
                       raise ConanInvalidConfiguration("Windows not supported")

               def package_id(self):
                   if self.settings.build_type == "Debug" and self.settings.os != "Windows":
                       compatible_pkg = self.info.clone()
                       compatible_pkg.settings.build_type = "Release"
                       self.compatible_packages.append(compatible_pkg)
               """)

        client.save({"conanfile.py": conanfile})

        client.run("create . pkg/0.1@ -s os=Linux -s build_type=Release")
        self.assertIn("pkg/0.1: Package '139ed6a9c0b2338ce5c491c593f88a5c328ea9e4' created",
                      client.out)
        # compatible_packges fallback works
        client.run("install pkg/0.1@ -s os=Linux -s build_type=Debug")
        self.assertIn("pkg/0.1:139ed6a9c0b2338ce5c491c593f88a5c328ea9e4 - Cache", client.out)

        error = client.run("create . pkg/0.1@ -s os=Windows -s build_type=Release",
                           assert_error=True)
        self.assertEqual(error, ERROR_INVALID_CONFIGURATION)
        self.assertIn("pkg/0.1: Invalid: Windows not supported", client.out)

        client.run("info pkg/0.1@ -s os=Windows")
        self.assertIn("ID: INVALID", client.out)

    def test_validate_compatible_also_invalid_fail(self):
        client = TestClient()
        conanfile = textwrap.dedent("""
           from conans import ConanFile
           from conans.errors import ConanInvalidConfiguration
           class Pkg(ConanFile):
               settings = "os", "build_type"

               def validate(self):
                   if self.settings.os == "Windows":
                       raise ConanInvalidConfiguration("Windows not supported")

               def package_id(self):
                   if self.settings.build_type == "Debug":
                       compatible_pkg = self.info.clone()
                       compatible_pkg.settings.build_type = "Release"
                       self.compatible_packages.append(compatible_pkg)
               """)

        client.save({"conanfile.py": conanfile})

        package_id = "139ed6a9c0b2338ce5c491c593f88a5c328ea9e4"
        client.run("create . pkg/0.1@ -s os=Linux -s build_type=Release")
        self.assertIn(f"pkg/0.1: Package '{package_id}' created",
                      client.out)
        # compatible_packges fallback works
        client.run("install pkg/0.1@ -s os=Linux -s build_type=Debug")
        self.assertIn(f"pkg/0.1:{package_id} - Cache", client.out)

        # Windows invalid configuration
        error = client.run("create . pkg/0.1@ -s os=Windows -s build_type=Release",
                           assert_error=True)
        self.assertEqual(error, ERROR_INVALID_CONFIGURATION)
        self.assertIn("pkg/0.1: Invalid: Windows not supported", client.out)

        error = client.run("install pkg/0.1@ -s os=Windows -s build_type=Release",
                           assert_error=True)
        self.assertEqual(error, ERROR_INVALID_CONFIGURATION)
        self.assertIn("pkg/0.1: Invalid: Windows not supported", client.out)

        # Windows missing binary: INVALID
        error = client.run("install pkg/0.1@ -s os=Windows -s build_type=Debug",
                           assert_error=True)
        self.assertEqual(error, ERROR_INVALID_CONFIGURATION)
        self.assertIn("pkg/0.1: Invalid: Windows not supported", client.out)

        error = client.run("create . pkg/0.1@ -s os=Windows -s build_type=Debug",
                           assert_error=True)
        self.assertEqual(error, ERROR_INVALID_CONFIGURATION)
        self.assertIn("pkg/0.1: Invalid: Windows not supported", client.out)

        # info
        client.run("info pkg/0.1@ -s os=Windows")
        self.assertIn("ID: INVALID", client.out)
        client.run("info pkg/0.1@ -s os=Windows -s build_type=Debug")
        self.assertIn("ID: INVALID", client.out)

    @pytest.mark.xfail(reason="The way to check options of transitive deps has changed")
    def test_validate_options(self):
        # The dependency option doesn't affect pkg package_id, so it could find a valid binary
        # in the cache. So ConanErrorConfiguration will solve this issue.
        client = TestClient()
        client.save({"conanfile.py": GenConanfile().with_option("myoption", [1, 2, 3])
                                                   .with_default_option("myoption", 1)})
        client.run("create . dep/0.1@")
        client.run("create . dep/0.1@ -o dep:myoption=2")
        conanfile = textwrap.dedent("""
           from conans import ConanFile
           from conans.errors import ConanErrorConfiguration
           class Pkg(ConanFile):
               requires = "dep/0.1"

               def validate(self):
                   if self.options["dep"].myoption == 2:
                       raise ConanErrorConfiguration("Option 2 of 'dep' not supported")
           """)

        client.save({"conanfile.py": conanfile})
        client.run("create . pkg1/0.1@ -o dep:myoption=1")

        client.save({"conanfile.py": GenConanfile().with_requires("dep/0.1")
                                                   .with_default_option("dep:myoption", 2)})
        client.run("create . pkg2/0.1@")

        client.save({"conanfile.py": GenConanfile().with_requires("pkg1/0.1", "pkg2/0.1")})
        error = client.run("install .", assert_error=True)
        print(client.out)
        self.assertEqual(error, ERROR_INVALID_CONFIGURATION)
        self.assertIn("pkg1/0.1: ConfigurationError: Option 2 of 'dep' not supported", client.out)

    @pytest.mark.xfail(reason="The way to check versions of transitive deps has changed")
    def test_validate_requires(self):
        client = TestClient()
        client.save({"conanfile.py": GenConanfile()})
        client.run("create . dep/0.1@")
        client.run("create . dep/0.2@")
        conanfile = textwrap.dedent("""
           from conans import ConanFile
           from conans.errors import ConanInvalidConfiguration
           class Pkg(ConanFile):
               requires = "dep/0.1"

               def validate(self):
                   # FIXME: This is a ugly interface DO NOT MAKE IT PUBLIC
                   # if self.info.requires["dep"].full_version ==
                   if self.requires["dep"].ref.version > "0.1":
                       raise ConanInvalidConfiguration("dep> 0.1 is not supported")
           """)

        client.save({"conanfile.py": conanfile})
        client.run("create . pkg1/0.1@")

        client.save({"conanfile.py": GenConanfile().with_requires("pkg1/0.1", "dep/0.2")})
        error = client.run("install .", assert_error=True)
        self.assertEqual(error, ERROR_INVALID_CONFIGURATION)
        self.assertIn("pkg1/0.1: Invalid: dep> 0.1 is not supported", client.out)

    def test_validate_package_id_mode(self):
        client = TestClient()
        # client.run("config set general.default_package_id_mode=full_package_mode")
        save(client.cache.new_config_path, "core.package_id:default_mode=full_package_mode")
        conanfile = textwrap.dedent("""
          from conans import ConanFile
          from conans.errors import ConanInvalidConfiguration
          class Pkg(ConanFile):
              settings = "os"

              def validate(self):
                  if self.settings.os == "Windows":
                      raise ConanInvalidConfiguration("Windows not supported")
              """)
        client.save({"conanfile.py": conanfile})
        client.run("export . dep/0.1@")

        client.save({"conanfile.py": GenConanfile().with_requires("dep/0.1")})
        error = client.run("create . pkg/0.1@ -s os=Windows", assert_error=True)

        self.assertEqual(error, ERROR_INVALID_CONFIGURATION)
        self.assertIn("dep/0.1:INVALID - Invalid", client.out)
        self.assertIn("pkg/0.1:INVALID - Invalid", client.out)
        self.assertIn("ERROR: There are invalid packages (packages that cannot "
                      "exist for this configuration):", client.out)
        self.assertIn("dep/0.1: Invalid: Windows not supported", client.out)
        self.assertIn("pkg/0.1: Invalid: Invalid transitive dependencies", client.out)<|MERGE_RESOLUTION|>--- conflicted
+++ resolved
@@ -7,12 +7,10 @@
 from conans.cli.exit_codes import ERROR_INVALID_CONFIGURATION
 from conans.client.graph.graph import BINARY_INVALID
 from conans.test.assets.genconanfile import GenConanfile
-<<<<<<< HEAD
 from conans.test.utils.tools import TestClient
 from conans.util.files import save
-=======
 from conans.test.utils.tools import TestClient, NO_SETTINGS_PACKAGE_ID
->>>>>>> dacfec97
+
 
 
 class TestValidate(unittest.TestCase):
@@ -71,23 +69,12 @@
         self.assertIn("pkg/0.1: Package '02145fcd0a1e750fb6e1d2f119ecdf21d2adaac8' created",
                       client.out)
 
-<<<<<<< HEAD
-        client.run("create . pkg/0.1@ -s os=Windows")
-        self.assertIn("pkg/0.1: Main binary package 'INVALID' missing. "
-                      "Using compatible package '02145fcd0a1e750fb6e1d2f119ecdf21d2adaac8'",
-                      client.out)
-        self.assertIn("pkg/0.1:02145fcd0a1e750fb6e1d2f119ecdf21d2adaac8 - Cache", client.out)
-        client.run("info pkg/0.1@ -s os=Windows")
-        self.assertIn("pkg/0.1: Main binary package 'INVALID' missing. "
-                      "Using compatible package '02145fcd0a1e750fb6e1d2f119ecdf21d2adaac8'",
-=======
         client.run("create . pkg/0.1@ -s os=Windows", assert_error=True)
         self.assertIn("pkg/0.1: Invalid: Windows not supported", client.out)
         self.assertIn("pkg/0.1:INVALID - Invalid", client.out)
         client.run("info pkg/0.1@ -s os=Windows")
         self.assertIn("pkg/0.1: Main binary package '3475bd55b91ae904ac96fde0f106a136ab951a5e' "
-                      "missing. Using compatible package 'cb054d0b3e1ca595dc66bc2339d40f1f8f04ab31'",
->>>>>>> dacfec97
+                      "missing. Using compatible package '02145fcd0a1e750fb6e1d2f119ecdf21d2adaac8'",
                       client.out)
         self.assertIn("ID: 02145fcd0a1e750fb6e1d2f119ecdf21d2adaac8", client.out)
 
