--- conflicted
+++ resolved
@@ -37,14 +37,8 @@
         self.assertIn("pkg/0.1: Invalid: Windows not supported", client.out)
         client.run("graph info --reference=pkg/0.1@ -s os=Windows")
         self.assertIn("package_id: INVALID", client.out)
-<<<<<<< HEAD
-        client.run("graph info --reference=pkg/0.1@ -s os=Windows --format=json",
-                   redirect_stdout="myjson.json")
-        myjson = json.loads(client.load("myjson.json"))
-=======
         client.run("graph info --reference=pkg/0.1@ -s os=Windows --format=json")
         myjson = json.loads(client.stdout)
->>>>>>> 6be37f3b
         self.assertEqual(myjson["nodes"][1]["binary"], BINARY_INVALID)
         self.assertEqual(myjson["nodes"][1]["package_id"], 'INVALID')
 
