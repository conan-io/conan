--- conflicted
+++ resolved
@@ -35,23 +35,14 @@
 
         error = client.run("create . --name=pkg --version=0.1 -s os=Windows", assert_error=True)
         self.assertEqual(error, ERROR_INVALID_CONFIGURATION)
-<<<<<<< HEAD
-        self.assertIn("pkg/0.1: Invalid: Windows not supported", client.out)
-        client.run("graph info --requires=pkg/0.1@ -s os=Windows")
+        self.assertIn("pkg/0.1: Invalid: Windows not supported", client.out)
+
+        client.run("graph info --require pkg/0.1 -s os=Windows")
         self.assertIn("binary: Invalid", client.out)
-        client.run("graph info --requires=pkg/0.1@ -s os=Windows --format=json")
+
+        client.run("graph info --require pkg/0.1 -s os=Windows --format json")
         myjson = json.loads(client.stdout)
         self.assertEqual(myjson["nodes"][1]["binary"], BINARY_INVALID)
-
-    def test_validate_compatible_create(self):
-=======
-        self.assertIn("pkg/0.1: Invalid ID: Windows not supported", client.out)
-        client.run("info pkg/0.1@ -s os=Windows")
-        self.assertIn("ID: INVALID", client.out)
-        client.run("info pkg/0.1@ -s os=Windows --json=myjson")
-        myjson = json.loads(client.load("myjson"))
-        self.assertEqual(myjson[0]["binary"], BINARY_INVALID)
-        self.assertEqual(myjson[0]["id"], 'INVALID')
 
     def test_validate_header_only(self):
         client = TestClient()
@@ -83,31 +74,32 @@
 
         client.save({"conanfile.py": conanfile})
 
-        client.run("create . pkg/0.1@ -s os=Linux -s compiler=gcc "
+        client.run("create . --name pkg --version=0.1 -s os=Linux -s compiler=gcc "
                    "-s compiler.version=11 -s compiler.libcxx=libstdc++11")
         assert re.search(r"Package '(.*)' created", str(client.out))
 
-        client.run("create . pkg/0.1@ -o header_only=False -s os=Linux -s compiler=gcc "
-                   "-s compiler.version=12 -s compiler.libcxx=libstdc++11", assert_error=True)
-
-        assert "Invalid ID: This package cannot exist in gcc 12" in client.out
-
-        client.run("create . pkg/0.1@ -o header_only=False -s os=Macos -s compiler=gcc "
-                   "-s compiler.version=11 -s compiler.libcxx=libstdc++11 -s compiler.cppstd=98",
+        client.run("create . --name pkg --version=0.1 -o header_only=False -s os=Linux "
+                   "-s compiler=gcc -s compiler.version=12 -s compiler.libcxx=libstdc++11",
                    assert_error=True)
 
-        assert "Invalid ID: Current cppstd (98) is lower than the required C++ " \
+        assert "Invalid: This package cannot exist in gcc 12" in client.out
+
+        client.run("create . --name pkg --version=0.1  -o header_only=False -s os=Macos "
+                   "-s compiler=gcc -s compiler.version=11 -s compiler.libcxx=libstdc++11 "
+                   "-s compiler.cppstd=98",
+                   assert_error=True)
+
+        assert "Invalid: Current cppstd (98) is lower than the required C++ " \
                "standard (11)" in client.out
 
-        client.run("create . pkg/0.1@ -o header_only=False -o shared=True "
+        client.run("create . --name pkg --version=0.1  -o header_only=False -o shared=True "
                    "-s os=Macos -s compiler=gcc "
                    "-s compiler.version=11 -s compiler.libcxx=libstdc++11 -s compiler.cppstd=11",
                    assert_error=True)
 
-        assert "Invalid ID: shared is only supported under windows" in client.out
+        assert "Invalid: shared is only supported under windows" in client.out
 
     def test_validate_compatible(self):
->>>>>>> 7aa910fd
         client = TestClient()
         conanfile = textwrap.dedent("""
             from conan import ConanFile
