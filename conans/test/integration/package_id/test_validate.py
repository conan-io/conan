import json
import textwrap
import unittest

import pytest

from conans.cli.exit_codes import ERROR_INVALID_CONFIGURATION
from conans.client.graph.graph import BINARY_INVALID
from conans.test.assets.genconanfile import GenConanfile
from conans.util.files import save
from conans.test.utils.tools import TestClient, NO_SETTINGS_PACKAGE_ID


class TestValidate(unittest.TestCase):

    def test_validate_create(self):
        client = TestClient()
        conanfile = textwrap.dedent("""
            from conans import ConanFile
            from conans.errors import ConanInvalidConfiguration
            class Pkg(ConanFile):
                settings = "os"

                def validate(self):
                    if self.settings.os == "Windows":
                        raise ConanInvalidConfiguration("Windows not supported")
            """)

        client.save({"conanfile.py": conanfile})

        client.run("create . --name=pkg --version=0.1 -s os=Linux")
        self.assertIn("pkg/0.1: Package '02145fcd0a1e750fb6e1d2f119ecdf21d2adaac8' created",
                      client.out)

        error = client.run("create . --name=pkg --version=0.1 -s os=Windows", assert_error=True)
        self.assertEqual(error, ERROR_INVALID_CONFIGURATION)
        self.assertIn("pkg/0.1: Invalid: Windows not supported", client.out)
        client.run("graph info --reference=pkg/0.1@ -s os=Windows")
        self.assertIn("binary: Invalid", client.out)
        client.run("graph info --reference=pkg/0.1@ -s os=Windows --format=json")
        myjson = json.loads(client.stdout)
        self.assertEqual(myjson["nodes"][1]["binary"], BINARY_INVALID)

    def test_validate_compatible_create(self):
        client = TestClient()
        conanfile = textwrap.dedent("""
            from conans import ConanFile
            from conans.errors import ConanInvalidConfiguration
            class Pkg(ConanFile):
                settings = "os"

                def validate(self):
                    if self.settings.os == "Windows":
                        raise ConanInvalidConfiguration("Windows not supported")

                def package_id(self):
                    if self.settings.os == "Windows":
                        compatible_pkg = self.info.clone()
                        compatible_pkg.settings.os = "Linux"
                        self.compatible_packages.append(compatible_pkg)
            """)

        client.save({"conanfile.py": conanfile})

        client.run("create . --name=pkg --version=0.1 -s os=Linux")
        self.assertIn("pkg/0.1: Package '02145fcd0a1e750fb6e1d2f119ecdf21d2adaac8' created",
                      client.out)

        client.run("create . --name=pkg --version=0.1 -s os=Windows", assert_error=True)
        self.assertIn("pkg/0.1: Invalid: Windows not supported", client.out)
<<<<<<< HEAD
        print(client.out)
=======
        client.assert_listed_binary({"pkg/0.1": ("INVALID", "Invalid")})
>>>>>>> 2e476187
        client.run("graph info --reference=pkg/0.1@ -s os=Windows")
        self.assertIn("pkg/0.1: Main binary package 'cf2e4ff978548fafd099ad838f9ecb8858bf25cb' "
                      "missing. Using compatible package '02145fcd0a1e750fb6e1d2f119ecdf21d2adaac8'",
                      client.out)
        self.assertIn("package_id: 02145fcd0a1e750fb6e1d2f119ecdf21d2adaac8", client.out)

    def test_validate_remove_package_id_create(self):
        client = TestClient()
        conanfile = textwrap.dedent("""
               from conans import ConanFile
               from conans.errors import ConanInvalidConfiguration
               class Pkg(ConanFile):
                   settings = "os"

                   def validate(self):
                       if self.settings.os == "Windows":
                           raise ConanInvalidConfiguration("Windows not supported")

                   def package_id(self):
                       del self.info.settings.os
               """)

        client.save({"conanfile.py": conanfile})

        client.run("create . --name=pkg --version=0.1 -s os=Linux")
        self.assertIn("pkg/0.1: Package '{}' created".format(NO_SETTINGS_PACKAGE_ID), client.out)

        client.run("create . --name=pkg --version=0.1 -s os=Windows", assert_error=True)
        self.assertIn("pkg/0.1: Invalid: Windows not supported", client.out)
<<<<<<< HEAD
=======
        client.assert_listed_binary({"pkg/0.1": ("INVALID", "Invalid")})
>>>>>>> 2e476187

        client.run("graph info --reference=pkg/0.1@ -s os=Windows")
        self.assertIn("package_id: {}".format(NO_SETTINGS_PACKAGE_ID), client.out)

    def test_validate_compatible_also_invalid(self):
        client = TestClient()
        conanfile = textwrap.dedent("""
           from conans import ConanFile
           from conans.errors import ConanInvalidConfiguration
           class Pkg(ConanFile):
               settings = "os", "build_type"

               def validate(self):
                   if self.settings.os == "Windows":
                       raise ConanInvalidConfiguration("Windows not supported")

               def package_id(self):
                   if self.settings.build_type == "Debug" and self.settings.os != "Windows":
                       compatible_pkg = self.info.clone()
                       compatible_pkg.settings.build_type = "Release"
                       self.compatible_packages.append(compatible_pkg)
               """)

        client.save({"conanfile.py": conanfile})

        client.run("create . --name=pkg --version=0.1 -s os=Linux -s build_type=Release")
        self.assertIn("pkg/0.1: Package '139ed6a9c0b2338ce5c491c593f88a5c328ea9e4' created",
                      client.out)
        # compatible_packges fallback works
        client.run("install --reference=pkg/0.1@ -s os=Linux -s build_type=Debug")
        client.assert_listed_binary(
            {"pkg/0.1": ("139ed6a9c0b2338ce5c491c593f88a5c328ea9e4", "Cache")})

        error = client.run("create . --name=pkg --version=0.1 -s os=Windows -s build_type=Release",
                           assert_error=True)

        self.assertEqual(error, ERROR_INVALID_CONFIGURATION)
        self.assertIn("pkg/0.1: Invalid: Windows not supported", client.out)

        client.run("graph info --reference=pkg/0.1@ -s os=Windows")
        assert "binary: Invalid" in client.out

    def test_validate_compatible_also_invalid_fail(self):
        client = TestClient()
        conanfile = textwrap.dedent("""
           from conans import ConanFile
           from conans.errors import ConanInvalidConfiguration
           class Pkg(ConanFile):
               settings = "os", "build_type"

               def validate(self):
                   if self.settings.os == "Windows":
                       raise ConanInvalidConfiguration("Windows not supported")

               def package_id(self):
                   if self.settings.build_type == "Debug":
                       compatible_pkg = self.info.clone()
                       compatible_pkg.settings.build_type = "Release"
                       self.compatible_packages.append(compatible_pkg)
               """)

        client.save({"conanfile.py": conanfile})

        package_id = "139ed6a9c0b2338ce5c491c593f88a5c328ea9e4"
        client.run("create . --name=pkg --version=0.1 -s os=Linux -s build_type=Release")
        self.assertIn(f"pkg/0.1: Package '{package_id}' created",
                      client.out)
        # compatible_packges fallback works
        client.run("install --reference=pkg/0.1@ -s os=Linux -s build_type=Debug")
        client.assert_listed_binary({"pkg/0.1": (package_id, "Cache")})
        # Windows invalid configuration
        error = client.run("create . --name=pkg --version=0.1 -s os=Windows -s build_type=Release",
                           assert_error=True)
        self.assertEqual(error, ERROR_INVALID_CONFIGURATION)
        self.assertIn("pkg/0.1: Invalid: Windows not supported", client.out)

        error = client.run("install --reference=pkg/0.1@ -s os=Windows -s build_type=Release",
                           assert_error=True)
        self.assertEqual(error, ERROR_INVALID_CONFIGURATION)
        self.assertIn("pkg/0.1: Invalid: Windows not supported", client.out)

        # Windows missing binary: INVALID
        error = client.run("install --reference=pkg/0.1@ -s os=Windows -s build_type=Debug",
                           assert_error=True)
        self.assertEqual(error, ERROR_INVALID_CONFIGURATION)
        self.assertIn("pkg/0.1: Invalid: Windows not supported", client.out)

        error = client.run("create . --name=pkg --version=0.1 -s os=Windows -s build_type=Debug",
                           assert_error=True)
        self.assertEqual(error, ERROR_INVALID_CONFIGURATION)
        self.assertIn("pkg/0.1: Invalid: Windows not supported", client.out)

        # info
        client.run("graph info --reference=pkg/0.1@ -s os=Windows")
        assert "binary: Invalid" in client.out
        client.run("graph info --reference=pkg/0.1@ -s os=Windows -s build_type=Debug")
        assert "binary: Invalid" in client.out

    @pytest.mark.xfail(reason="The way to check options of transitive deps has changed")
    def test_validate_options(self):
        # The dependency option doesn't affect pkg package_id, so it could find a valid binary
        # in the cache. So ConanErrorConfiguration will solve this issue.
        client = TestClient()
        client.save({"conanfile.py": GenConanfile().with_option("myoption", [1, 2, 3])
                                                   .with_default_option("myoption", 1)})
        client.run("create . --name=dep --version=0.1")
        client.run("create . --name=dep --version=0.1 -o dep:myoption=2")
        conanfile = textwrap.dedent("""
           from conans import ConanFile
           from conans.errors import ConanErrorConfiguration
           class Pkg(ConanFile):
               requires = "dep/0.1"

               def validate(self):
                   if self.options["dep"].myoption == 2:
                       raise ConanErrorConfiguration("Option 2 of 'dep' not supported")
           """)

        client.save({"conanfile.py": conanfile})
        client.run("create . --name=pkg1 --version=0.1 -o dep:myoption=1")

        client.save({"conanfile.py": GenConanfile().with_requires("dep/0.1")
                                                   .with_default_option("dep:myoption", 2)})
        client.run("create . --name=pkg2 --version=0.1")

        client.save({"conanfile.py": GenConanfile().with_requires("pkg1/0.1", "pkg2/0.1")})
        error = client.run("install .", assert_error=True)
        self.assertEqual(error, ERROR_INVALID_CONFIGURATION)
        self.assertIn("pkg1/0.1: ConfigurationError: Option 2 of 'dep' not supported", client.out)

    @pytest.mark.xfail(reason="The way to check versions of transitive deps has changed")
    def test_validate_requires(self):
        client = TestClient()
        client.save({"conanfile.py": GenConanfile()})
        client.run("create . --name=dep --version=0.1")
        client.run("create . --name=dep --version=0.2")
        conanfile = textwrap.dedent("""
           from conans import ConanFile
           from conans.errors import ConanInvalidConfiguration
           class Pkg(ConanFile):
               requires = "dep/0.1"

               def validate(self):
                   # FIXME: This is a ugly interface DO NOT MAKE IT PUBLIC
                   # if self.info.requires["dep"].full_version ==
                   if self.requires["dep"].ref.version > "0.1":
                       raise ConanInvalidConfiguration("dep> 0.1 is not supported")
           """)

        client.save({"conanfile.py": conanfile})
        client.run("create . --name=pkg1 --version=0.1")

        client.save({"conanfile.py": GenConanfile().with_requires("pkg1/0.1", "dep/0.2")})
        error = client.run("install .", assert_error=True)
        self.assertEqual(error, ERROR_INVALID_CONFIGURATION)
        self.assertIn("pkg1/0.1: Invalid: dep> 0.1 is not supported", client.out)

    def test_validate_package_id_mode(self):
        client = TestClient()
        save(client.cache.new_config_path, "core.package_id:default_mode=full_package_mode")
        conanfile = textwrap.dedent("""
          from conans import ConanFile
          from conans.errors import ConanInvalidConfiguration
          class Pkg(ConanFile):
              settings = "os"

              def validate(self):
                  if self.settings.os == "Windows":
                      raise ConanInvalidConfiguration("Windows not supported")
              """)
        client.save({"conanfile.py": conanfile})
        client.run("export . --name=dep --version=0.1")

        client.save({"conanfile.py": GenConanfile().with_requires("dep/0.1")})
        error = client.run("create . --name=pkg --version=0.1 -s os=Windows", assert_error=True)
        self.assertEqual(error, ERROR_INVALID_CONFIGURATION)
<<<<<<< HEAD
=======
        client.assert_listed_binary({"dep/0.1": ("INVALID", "Invalid")})
        client.assert_listed_binary({"pkg/0.1": ("INVALID", "Invalid")})
>>>>>>> 2e476187
        self.assertIn("ERROR: There are invalid packages (packages that cannot "
                      "exist for this configuration):", client.out)
        self.assertIn("dep/0.1: Invalid: Windows not supported", client.out)

    def test_validate_export(self):
        # https://github.com/conan-io/conan/issues/9797
        c = TestClient()
        conanfile = textwrap.dedent("""
            from conans import ConanFile
            from conans.errors import ConanInvalidConfiguration

            class TestConan(ConanFile):
                def validate(self):
                    raise ConanInvalidConfiguration("never ever")
            """)
        c.save({"conanfile.py": conanfile})
        c.run("export-pkg . --name=test --version=1.0", assert_error=True)
        assert "Invalid: never ever" in c.out<|MERGE_RESOLUTION|>--- conflicted
+++ resolved
@@ -68,11 +68,8 @@
 
         client.run("create . --name=pkg --version=0.1 -s os=Windows", assert_error=True)
         self.assertIn("pkg/0.1: Invalid: Windows not supported", client.out)
-<<<<<<< HEAD
         print(client.out)
-=======
         client.assert_listed_binary({"pkg/0.1": ("INVALID", "Invalid")})
->>>>>>> 2e476187
         client.run("graph info --reference=pkg/0.1@ -s os=Windows")
         self.assertIn("pkg/0.1: Main binary package 'cf2e4ff978548fafd099ad838f9ecb8858bf25cb' "
                       "missing. Using compatible package '02145fcd0a1e750fb6e1d2f119ecdf21d2adaac8'",
@@ -102,10 +99,7 @@
 
         client.run("create . --name=pkg --version=0.1 -s os=Windows", assert_error=True)
         self.assertIn("pkg/0.1: Invalid: Windows not supported", client.out)
-<<<<<<< HEAD
-=======
         client.assert_listed_binary({"pkg/0.1": ("INVALID", "Invalid")})
->>>>>>> 2e476187
 
         client.run("graph info --reference=pkg/0.1@ -s os=Windows")
         self.assertIn("package_id: {}".format(NO_SETTINGS_PACKAGE_ID), client.out)
@@ -282,11 +276,8 @@
         client.save({"conanfile.py": GenConanfile().with_requires("dep/0.1")})
         error = client.run("create . --name=pkg --version=0.1 -s os=Windows", assert_error=True)
         self.assertEqual(error, ERROR_INVALID_CONFIGURATION)
-<<<<<<< HEAD
-=======
         client.assert_listed_binary({"dep/0.1": ("INVALID", "Invalid")})
         client.assert_listed_binary({"pkg/0.1": ("INVALID", "Invalid")})
->>>>>>> 2e476187
         self.assertIn("ERROR: There are invalid packages (packages that cannot "
                       "exist for this configuration):", client.out)
         self.assertIn("dep/0.1: Invalid: Windows not supported", client.out)
