import textwrap

import pytest

from conans.test.utils.tools import NO_SETTINGS_PACKAGE_ID, TestClient, TestServer


def test_double_package_id_call():
    # https://github.com/conan-io/conan/issues/3085
    conanfile = textwrap.dedent("""
        from conan import ConanFile
        class TestConan(ConanFile):
            settings = "os", "arch"

            def package_id(self):
                self.output.info("Calling package_id()")
        """)
    client = TestClient()
    client.save({"conanfile.py": conanfile})
    client.run("create . --name=pkg --version=0.1 --user=user --channel=testing")
    out = str(client.out)
    assert 1 == out.count("pkg/0.1@user/testing: Calling package_id()")


def test_remove_option_setting():
    # https://github.com/conan-io/conan/issues/2826
    conanfile = textwrap.dedent("""
        from conan import ConanFile

        class TestConan(ConanFile):
            settings = "os"
            options = {"opt": [True, False]}
            default_options = {"opt": False}

            def package_id(self):
                self.output.info("OPTION OPT=%s" % self.info.options.opt)
                del self.info.settings.os
                del self.info.options.opt
        """)
    client = TestClient()
    client.save({"conanfile.py": conanfile})
    client.run("create . --name=pkg --version=0.1 --user=user --channel=testing -s os=Windows")
    assert "pkg/0.1@user/testing: OPTION OPT=False" in client.out
    assert "pkg/0.1@user/testing: Package '%s' created" % NO_SETTINGS_PACKAGE_ID in client.out
    client.run("create . --name=pkg --version=0.1 --user=user --channel=testing -s os=Linux -o pkg/*:opt=True")
    assert "pkg/0.1@user/testing: OPTION OPT=True" in client.out
    assert "pkg/0.1@user/testing: Package '%s' created" % NO_SETTINGS_PACKAGE_ID in client.out


@pytest.mark.xfail(reason="Tests using the Search command are temporarely disabled")
def test_value_parse():
    # https://github.com/conan-io/conan/issues/2816
    conanfile = textwrap.dedent("""
        import os
        from conan import ConanFile
        from conan.tools.files import copy

        class TestConan(ConanFile):
            name = "test"
            version = "0.1"
            settings = "os", "arch", "build_type"
            exports_sources = "header.h"

            def package_id(self):
                self.info.settings.arch = "kk=kk"

            def package(self):
                copy(self, "header.h", self.source_folder,
                     os.path.join(self.package_folder, "include"), keep_path=True)
        """)
    server = TestServer([("*/*@*/*", "*")], [("*/*@*/*", "*")], users={"lasote": "mypass"})
    servers = {"default": server}
    client = TestClient(servers=servers, inputs=["lasote", "mypass"])
    client.save({"conanfile.py": conanfile,
                 "header.h": "header content"})
    client.run("create . danimtb/testing")
    client.run("search test/0.1@danimtb/testing")
    assert "arch: kk=kk" in client.out
    client.run("upload test/0.1@danimtb/testing -r default")
    client.run("remove test/0.1@danimtb/testing --force")
    client.run("install --requires=test/0.1@danimtb/testing")
    client.run("search test/0.1@danimtb/testing")
    assert "arch: kk=kk" in client.out


def test_option_in():
    # https://github.com/conan-io/conan/issues/7299
    conanfile = textwrap.dedent("""
        from conan import ConanFile

        class TestConan(ConanFile):
            options = {"fpic": [True, False]}
            default_options = {"fpic": True}
            def package_id(self):
                if "fpic" in self.info.options:
                    self.output.info("fpic is an option!!!")
                if "fpic" in self.info.options:  # Not documented
                    self.output.info("fpic is an info.option!!!")
                if "other" not in self.info.options:
                    self.output.info("other is not an option!!!")
                if "other" not in self.info.options:  # Not documented
                    self.output.info("other is not an info.option!!!")
                try:
                    self.options.whatever
                except Exception as e:
                    self.output.error("OPTIONS: %s" % e)
                try:
                    self.info.options.whatever
                except Exception as e:
                    self.output.error("INFO: %s" % e)

        """)
    client = TestClient()
    client.save({"conanfile.py": conanfile})
    client.run("create . --name=pkg --version=0.1 --user=user --channel=testing")
    assert "fpic is an option!!!" in client.out
    assert "fpic is an info.option!!!" in client.out
    assert "other is not an option!!!" in client.out
    assert "other is not an info.option!!!" in client.out
    assert "ERROR: OPTIONS: 'self.options' access in 'package_id()' method is forbidden" in client.out
    assert "ERROR: INFO: option 'whatever' doesn't exist" in client.out


def test_build_type_remove_windows():
    # https://github.com/conan-io/conan/issues/7603
    client = TestClient()
    conanfile = textwrap.dedent("""
        from conan import ConanFile
        class Pkg(ConanFile):
            settings = "os", "compiler", "arch", "build_type"
            def package_id(self):
<<<<<<< HEAD
                if self.info.settings.os == "Windows" and self.info.settings.compiler == "Visual Studio":
=======
                if self.settings.os == "Windows" and self.settings.compiler == "msvc":
>>>>>>> b8db7b53
                   del self.info.settings.build_type
                   del self.info.settings.compiler.runtime
                   del self.info.settings.compiler.runtime_type
        """)
    client.save({"conanfile.py": conanfile})
    client.run('create . --name=pkg --version=0.1 -s os=Windows -s compiler=msvc '
               '-s compiler.version=190 -s build_type=Release -s compiler.runtime=dynamic')
    client.assert_listed_binary({"pkg/0.1": ("115c314122246da287f43c08de5eeab316596038",
                                             "Build")})
    client.run('install --requires=pkg/0.1@ -s os=Windows -s compiler=msvc '
               '-s compiler.version=190 -s build_type=Debug -s compiler.runtime=dynamic')
    client.assert_listed_binary({"pkg/0.1": ("115c314122246da287f43c08de5eeab316596038", "Cache")})
<|MERGE_RESOLUTION|>--- conflicted
+++ resolved
@@ -129,11 +129,7 @@
         class Pkg(ConanFile):
             settings = "os", "compiler", "arch", "build_type"
             def package_id(self):
-<<<<<<< HEAD
-                if self.info.settings.os == "Windows" and self.info.settings.compiler == "Visual Studio":
-=======
-                if self.settings.os == "Windows" and self.settings.compiler == "msvc":
->>>>>>> b8db7b53
+                if self.info.settings.os == "Windows" and self.info.settings.compiler == "msvc":
                    del self.info.settings.build_type
                    del self.info.settings.compiler.runtime
                    del self.info.settings.compiler.runtime_type
