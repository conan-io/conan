--- conflicted
+++ resolved
@@ -297,7 +297,6 @@
         return tmp
 
     @property
-<<<<<<< HEAD
     def _build_requirements_render(self):
         lines = []
         for ref, kwargs in self._build_requirements:
@@ -307,8 +306,6 @@
         return "def build_requirements(self):\n{}\n".format("\n".join(lines))
 
     @property
-=======
->>>>>>> d5b0e345
     def _build_requires_render(self):
         line = ", ".join(['"{}"'.format(r) for r in self._build_requires])
         tmp = "build_requires = %s" % line
@@ -347,12 +344,12 @@
             lines.append('        self.requires("{}", {})'.format(ref, args))
 
         for ref, kwargs in self._build_requirements or []:
-            args = ", ".join("{}={}".format(k, f'"{v}"' if not isinstance(v, bool) else v)
+            args = ", ".join("{}={}".format(k, f'"{v}"' if not isinstance(v, (bool, dict)) else v)
                              for k, v in kwargs.items())
             lines.append('        self.build_requires("{}", {})'.format(ref, args))
 
         for ref, kwargs in self._tool_requirements or []:
-            args = ", ".join("{}={}".format(k, f'"{v}"' if not isinstance(v, bool) else v)
+            args = ", ".join("{}={}".format(k, f'"{v}"' if not isinstance(v, (bool, dict)) else v)
                              for k, v in kwargs.items())
             lines.append('        self.tool_requires("{}", {})'.format(ref, args))
 
@@ -467,6 +464,7 @@
                        "package_method", "package_info", "package_id_lines", "test_lines"
                        ):
             if member == "requirements":
+                # FIXME: This seems exclusive, but we could mix them?
                 v = self._requirements or self._tool_requirements or self._build_requirements
             else:
                 v = getattr(self, "_{}".format(member), None)
