from conans.model.ref import ConanFileReference


class GenConanfile(object):
    """
    USAGE:

    x = GenConanfile().with_import("import os").\
        with_setting("os").\
        with_option("shared", [True, False]).\
        with_default_option("shared", True).\
        with_build_msg("holaaa").\
        with_build_msg("adiooos").\
        with_package_file("file.txt", "hola").\
        with_package_file("file2.txt", "hola")
    """

    def __init__(self, name=None, version=None):
        self._imports = ["from conans import ConanFile"]
        self._name = name
        self._version = version
        self._package_type = None
        self._settings = None
        self._options = None
        self._generators = None
        self._default_options = None
        self._provides = None
        self._deprecated = None
        self._package_lines = None
        self._package_files = None
        self._package_files_env = None
        self._package_files_link = None
        self._build_messages = None
        self._scm = None
        self._requires = None
        self._requirements = None
        self._build_requires = None
        self._build_requirements = None
        self._test_requires = None
        self._revision_mode = None
        self._package_info = None
        self._package_id_lines = None
        self._test_lines = None
        self._short_paths = None
        self._exports_sources = None
        self._exports = None

    def with_package_type(self, value):
        self._package_type = value
        return self

    def with_short_paths(self, value):
        self._short_paths = value
        return self

    def with_name(self, name):
        self._name = name
        return self

    def with_version(self, version):
        self._version = version
        return self

    def with_provides(self, provides):
        self._provides = self._provides or []
        self._provides.append(provides)
        return self

    def with_deprecated(self, deprecated):
        self._deprecated = deprecated
        return self

    def with_revision_mode(self, revision_mode):
        self._revision_mode = revision_mode
        return self

    def with_scm(self, scm):
        self._scm = scm
        return self

    def with_generator(self, generator):
        self._generators = self._generators or []
        self._generators.append(generator)
        return self

    def with_exports_sources(self, *exports):
        self._exports_sources = self._exports_sources or []
        for export in exports:
            self._exports_sources.append(export)
        return self

    def with_exports(self, *exports):
        self._exports = self._exports or []
        for export in exports:
            self._exports.append(export)
        return self

    def with_require(self, ref, private=False, override=False):
        self._requires = self._requires or []
        ref_str = ref.full_str() if isinstance(ref, ConanFileReference) else ref
        self._requires.append((ref_str, private, override))
        return self

    def with_requires(self, *refs):
        for ref in refs:
            self.with_require(ref)
        return self

    def with_requirement(self, ref, **kwargs):
        self._requirements = self._requirements or []

        ref_str = ref.full_str() if isinstance(ref, ConanFileReference) else ref
        self._requirements.append((ref_str, kwargs))
        return self

    def with_build_requires(self, *refs):
        self._build_requires = self._build_requires or []
        for ref in refs:
            ref_str = ref.full_str() if isinstance(ref, ConanFileReference) else ref
            self._build_requires.append(ref_str)
        return self

<<<<<<< HEAD
    def with_test_requires(self, *refs):
        self._test_requires = self._test_requires or []
        for ref in refs:
            ref_str = ref.full_str() if isinstance(ref, ConanFileReference) else ref
            self._test_requires.append(ref_str)
        return self

=======
>>>>>>> ce69ed91
    def with_build_requirement(self, ref, **kwargs):
        self._build_requirements = self._build_requirements or []
        ref_str = ref.full_str() if isinstance(ref, ConanFileReference) else ref
        self._build_requirements.append((ref_str, kwargs))
        return self

    def with_import(self, i):
        if i not in self._imports:
            self._imports.append(i)
        return self

    def with_setting(self, setting):
        self._settings = self._settings or []
        self._settings.append(setting)
        return self

    def with_settings(self, *settings):
        self._settings = self._settings or []
        self._settings.extend(settings)
        return self

    def with_option(self, option_name, values):
        self._options = self._options or {}
        self._options[option_name] = values
        return self

    def with_default_option(self, option_name, value):
        self._default_options = self._default_options or {}
        self._default_options[option_name] = value
        return self

    def with_shared_option(self, default=False):
        return self.with_option("shared", [True, False]).with_default_option("shared", default)

    def with_package_file(self, file_name, contents=None, env_var=None, link=None):
        if not contents and not env_var:
            raise Exception("Specify contents or env_var")
        self._package_files = self._package_files or {}
        self._package_files_link = self._package_files_link or {}
        self._package_files_env = self._package_files_env or {}
        self.with_import("import os")
        self.with_import("from conans import tools")
        if contents:
            self._package_files[file_name] = contents
        if link:
            self._package_files_link[file_name] = link
        if env_var:
            self._package_files_env[file_name] = env_var
        return self

    def with_package(self, *lines):
        self._package_lines = self._package_lines or []
        for line in lines:
            self._package_lines.append(line)
        return self

    def with_build_msg(self, msg):
        self._build_messages = self._build_messages or []
        self._build_messages.append(msg)
        return self

    def with_package_info(self, cpp_info=None, env_info=None):
        assert isinstance(cpp_info, dict), "cpp_info ({}) expects dict".format(type(cpp_info))
        assert isinstance(env_info, dict), "env_info ({}) expects dict".format(type(env_info))
        self._package_info = self._package_info or {}
        if cpp_info:
            self._package_info["cpp_info"] = cpp_info
        if env_info:
            self._package_info["env_info"] = env_info
        return self

    def with_package_id(self, line):
        self._package_id_lines = self._package_id_lines or []
        self._package_id_lines.append(line)
        return self

    def with_test(self, line):
        self._test_lines = self._test_lines or []
        self._test_lines.append(line)
        return self

    @property
    def _name_render(self):
        return "name = '{}'".format(self._name)

    @property
    def _version_render(self):
        return "version = '{}'".format(self._version)

    @property
    def _package_type_render(self):
        return "package_type = '{}'".format(self._package_type)

    @property
    def _provides_render(self):
        line = ", ".join('"{}"'.format(provide) for provide in self._provides)
        return "provides = {}".format(line)

    @property
    def _deprecated_render(self):
        return "deprecated = {}".format(self._deprecated)

    @property
    def _scm_render(self):
        line = ", ".join('"%s": "%s"' % (k, v) for k, v in self._scm.items())
        return "scm = {%s}" % line

    @property
    def _generators_render(self):
        line = ", ".join('"{}"'.format(generator) for generator in self._generators)
        return "generators = {}".format(line)

    @property
    def _revision_mode_render(self):
        line = "revision_mode=\"{}\"".format(self._revision_mode)
        return line

    @property
    def _settings_render(self):
        line = ", ".join('"%s"' % s for s in self._settings)
        return "settings = {}".format(line)

    @property
    def _options_render(self):
        line = ", ".join('"%s": %s' % (k, v) for k, v in self._options.items())
        tmp = "options = {%s}" % line
        return tmp

    @property
    def _default_options_render(self):
        line = ", ".join('"%s": %s' % (k, v) for k, v in self._default_options.items())
        tmp = "default_options = {%s}" % line
        return tmp

    @property
    def _build_requirements_render(self):
        lines = []
        for ref, kwargs in self._build_requirements:
            args = ", ".join("{}={}".format(k, f'"{v}"' if not isinstance(v, bool) else v)
                             for k, v in kwargs.items())
            lines.append('        self.build_requires("{}", {})'.format(ref, args))
        return "def build_requirements(self):\n{}\n".format("\n".join(lines))

    @property
    def _build_requires_render(self):
        line = ", ".join(['"{}"'.format(r) for r in self._build_requires])
        tmp = "build_requires = %s" % line
        return tmp

    @property
    def _requires_render(self):
        items = []
        for ref, private, override in self._requires:
            if private or override:
                private_str = ", 'private'" if private else ""
                override_str = ", 'override'" if override else ""
                items.append('("{}"{}{})'.format(ref, private_str, override_str))
            else:
                items.append('"{}"'.format(ref))
        return "requires = ({}, )".format(", ".join(items))
<<<<<<< HEAD

    @property
    def _test_requires_render(self):
        line = ", ".join(['"{}"'.format(r) for r in self._test_requires])
        tmp = "test_requires = {}".format(line)
        return tmp
=======
>>>>>>> ce69ed91

    @property
    def _requirements_render(self):
        lines = ["", "    def requirements(self):"]
        for ref, kwargs in self._requirements:
<<<<<<< HEAD
            args = ", ".join("{}={}".format(k, v) for k, v in kwargs.items())
=======
            args = ", ".join("{}={}".format(k,  f'"{v}"' if not isinstance(v, bool) else v)
                             for k, v in kwargs.items())
>>>>>>> ce69ed91
            lines.append('        self.requires("{}", {})'.format(ref, args))
        return "\n".join(lines)

    @property
    def _package_method(self):
        return (self._package_lines or self._package_files or self._package_files_env or
                self._package_files_link)

    @property
    def _package_method_render(self):
        lines = []
        if self._package_lines:
            lines.extend("        {}".format(line) for line in self._package_lines)
        if self._package_files:
            lines = ['        tools.save(os.path.join(self.package_folder, "{}"), "{}")'
                     ''.format(key, value)
                     for key, value in self._package_files.items()]

        if self._package_files_env:
            lines.extend(['        tools.save(os.path.join(self.package_folder, "{}"), '
                          'os.getenv("{}"))'.format(key, value)
                          for key, value in self._package_files_env.items()])
        if self._package_files_link:
            lines.extend(['        with tools.chdir(os.path.dirname('
                          'os.path.join(self.package_folder, "{}"))):\n'
                          '            os.symlink(os.path.basename("{}"), '
                          'os.path.join(self.package_folder, "{}"))'.format(key, key, value)
                          for key, value in self._package_files_link.items()])

        if not lines:
            return ""
        return """
    def package(self):
{}
    """.format("\n".join(lines))

    @property
    def _build_messages_render(self):
        if not self._build_messages:
            return ""
        lines = ['        self.output.warn("{}")'.format(m) for m in self._build_messages]
        return """
    def build(self):
{}
    """.format("\n".join(lines))

    @property
    def _package_info_render(self):
        lines = []
        if "cpp_info" in self._package_info:
            for k, v in self._package_info["cpp_info"].items():
                if k == "components":
                    for comp_name, comp in v.items():
                        for comp_attr_name, comp_attr_value in comp.items():
                            lines.append('        self.cpp_info.components["{}"].{} = {}'.format(
                                comp_name, comp_attr_name, str(comp_attr_value)))
                else:
                    lines.append('        self.cpp_info.{} = {}'.format(k, str(v)))
        if "env_info" in self._package_info:
            for k, v in self._package_info["env_info"].items():
                lines.append('        self.env_info.{} = {}'.format(k, str(v)))

        return """
    def package_info(self):
{}
        """.format("\n".join(lines))

    @property
    def _package_id_lines_render(self):
        lines = ['        {}'.format(line) for line in self._package_id_lines]
        return """
    def package_id(self):
{}
        """.format("\n".join(lines))

    @property
    def _test_lines_render(self):
        if not self._test_lines:
            return ""
        lines = ['', '    def test(self):'] + ['        %s' % m for m in self._test_lines]
        return "\n".join(lines)

    @property
    def _short_paths_render(self):
        return "short_paths = {}".format(str(self._short_paths))

    @property
    def _exports_sources_render(self):
        line = ", ".join('"{}"'.format(e) for e in self._exports_sources)
        return "exports_sources = {}".format(line)

    @property
    def _exports_render(self):
        line = ", ".join('"{}"'.format(e) for e in self._exports)
        return "exports = {}".format(line)

    def __repr__(self):
        ret = []
        ret.extend(self._imports)
        ret.append("class HelloConan(ConanFile):")

        for member in ("name", "version", "package_type", "provides", "deprecated", "short_paths", "exports_sources",
                       "exports", "generators", "requires", "build_requires", "test_requires",
                       "requirements", "build_requirements", "scm", "revision_mode", "settings",
                       "options", "default_options", "build_messages", "package_method",
                       "package_info", "package_id_lines", "test_lines"
                       ):
            v = getattr(self, "_{}".format(member), None)
            if v is not None:
                ret.append("    {}".format(getattr(self, "_{}_render".format(member))))

        if ret[-1] == "class HelloConan(ConanFile):":
            ret.append("    pass")
        return "\n".join(ret)<|MERGE_RESOLUTION|>--- conflicted
+++ resolved
@@ -120,7 +120,6 @@
             self._build_requires.append(ref_str)
         return self
 
-<<<<<<< HEAD
     def with_test_requires(self, *refs):
         self._test_requires = self._test_requires or []
         for ref in refs:
@@ -128,8 +127,6 @@
             self._test_requires.append(ref_str)
         return self
 
-=======
->>>>>>> ce69ed91
     def with_build_requirement(self, ref, **kwargs):
         self._build_requirements = self._build_requirements or []
         ref_str = ref.full_str() if isinstance(ref, ConanFileReference) else ref
@@ -290,26 +287,19 @@
             else:
                 items.append('"{}"'.format(ref))
         return "requires = ({}, )".format(", ".join(items))
-<<<<<<< HEAD
 
     @property
     def _test_requires_render(self):
         line = ", ".join(['"{}"'.format(r) for r in self._test_requires])
         tmp = "test_requires = {}".format(line)
         return tmp
-=======
->>>>>>> ce69ed91
 
     @property
     def _requirements_render(self):
         lines = ["", "    def requirements(self):"]
         for ref, kwargs in self._requirements:
-<<<<<<< HEAD
-            args = ", ".join("{}={}".format(k, v) for k, v in kwargs.items())
-=======
             args = ", ".join("{}={}".format(k,  f'"{v}"' if not isinstance(v, bool) else v)
                              for k, v in kwargs.items())
->>>>>>> ce69ed91
             lines.append('        self.requires("{}", {})'.format(ref, args))
         return "\n".join(lines)
 
