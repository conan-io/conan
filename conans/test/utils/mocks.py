--- conflicted
+++ resolved
@@ -125,12 +125,6 @@
         if options_values:
             for var, value in options_values.items():
                 self.options._data[var] = value
-<<<<<<< HEAD
-        self.deps_cpp_info = MockDepsCppInfo()  # ("deps_cpp_info", "sysroot")("/path/to/sysroot")
-        self.deps_cpp_info.sysroot = "/path/to/sysroot"
-=======
-        self.output = TestBufferConanOutput()
->>>>>>> cac08ebe
         self.in_local_cache = False
         if shared is not None:
             self.options = namedtuple("options", "shared")(shared)
