--- conflicted
+++ resolved
@@ -161,10 +161,6 @@
         self.deps_cpp_info.sysroot = "/path/to/sysroot"
         self.output = TestBufferConanOutput()
         self.in_local_cache = False
-<<<<<<< HEAD
-=======
-        self._conan_base_install_folder = "myinstallfolder"
->>>>>>> f1d92f6e
         if shared is not None:
             self.options = namedtuple("options", "shared")(shared)
         self.should_configure = True
@@ -178,11 +174,10 @@
         self.deps_user_info = DepsUserInfo()
         self._conan_env_values = EnvValues()
         self.layout = Layout()
-<<<<<<< HEAD
-=======
+
         self.layout.set_base_source_folder(".")
         self.layout.set_base_build_folder(".")
->>>>>>> f1d92f6e
+        self.layout.set_base_install_folder("myinstallfolder")
 
     def run(self, command):
         self.command = command
