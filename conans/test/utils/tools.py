--- conflicted
+++ resolved
@@ -1153,7 +1153,6 @@
     @property
     def _default_options_line(self):
         if not self._default_options:
-<<<<<<< HEAD
             return ""
         line = ", ".join('"%s": %s' % (k, v) for k, v in self._default_options.items())
         tmp = "default_options = {%s}" % line
@@ -1183,37 +1182,6 @@
         return tmp
 
     @property
-=======
-            return ""
-        line = ", ".join('"%s": %s' % (k, v) for k, v in self._default_options.items())
-        tmp = "default_options = {%s}" % line
-        return tmp
-
-    @property
-    def _build_requires_line(self):
-        if not self._build_requirements:
-            return ""
-        line = ", ".join(['"{}"'.format(r) for r in self._build_requirements])
-        tmp = "build_requires = %s" % line
-        return tmp
-
-    @property
-    def _requires_line(self):
-        if not self._requires:
-            return ""
-        items = []
-        for ref, private, override in self._requires:
-            if private or override:
-                private_str = ", 'private'" if private else ""
-                override_str = ", 'override'" if override else ""
-                items.append('("{}"{}{})'.format(ref, private_str, override_str))
-            else:
-                items.append('"{}"'.format(ref))
-        tmp = "requires = ({})".format(", ".join(items))
-        return tmp
-
-    @property
->>>>>>> aa2ed8e2
     def _requirements_method(self):
         if not self._requirements:
             return ""
