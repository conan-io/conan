import errno
import json
import os
import random
import shlex
import shutil
import stat
import subprocess
import sys
import tempfile
import threading
import unittest
import uuid
from collections import Counter, OrderedDict
from contextlib import contextmanager

import bottle
import nose
import requests
import six
import time
from mock import Mock
from six import StringIO
from six.moves.urllib.parse import quote, urlsplit, urlunsplit
from webtest.app import TestApp

from conans import tools, load
from conans.client.cache.cache import ClientCache
<<<<<<< HEAD
=======
from conans.client.cache.remote_registry import Remotes
>>>>>>> 337cd721
from conans.client.command import Command
from conans.client.conan_api import Conan, get_request_timeout, migrate_and_get_cache
from conans.client.conan_command_output import CommandOutputer
from conans.client.hook_manager import HookManager
from conans.client.loader import ProcessedProfile
from conans.client.output import ConanOutput
from conans.client.rest.conan_requester import ConanRequester
from conans.client.rest.uploader_downloader import IterableToFileAdapter
from conans.client.tools import environment_append
from conans.client.tools.files import chdir
from conans.client.tools.files import replace_in_file
from conans.client.tools.oss import check_output
from conans.client.tools.scm import Git, SVN
from conans.client.tools.win import get_cased_path
from conans.client.userio import UserIO
from conans.errors import NotFoundException, RecipeNotFoundException, PackageNotFoundException
from conans.model.manifest import FileTreeManifest
from conans.model.profile import Profile
from conans.model.ref import ConanFileReference, PackageReference
from conans.model.settings import Settings
from conans.server.revision_list import _RevisionEntry
from conans.test.utils.runner import TestRunner
from conans.test.utils.server_launcher import (TESTING_REMOTE_PRIVATE_PASS,
                                               TESTING_REMOTE_PRIVATE_USER,
                                               TestServerLauncher)
from conans.test.utils.test_files import temp_folder
from conans.tools import set_global_instances
from conans.util.env_reader import get_env
<<<<<<< HEAD
from conans.util.files import mkdir, save, save_files
from conans.util.log import logger
from conans.client.cache.remote_registry import Remotes
=======
from conans.util.files import mkdir, save_files
>>>>>>> 337cd721

NO_SETTINGS_PACKAGE_ID = "5ab84d6acfe1f23c4fae0ab88f26e3a396351ac9"
ARTIFACTORY_DEFAULT_USER = "admin"
ARTIFACTORY_DEFAULT_PASSWORD = "password"
ARTIFACTORY_DEFAULT_URL = "http://localhost:8090/artifactory"


def inc_recipe_manifest_timestamp(cache, reference, inc_time):
    ref = ConanFileReference.loads(reference)
    path = cache.export(ref)
    manifest = FileTreeManifest.load(path)
    manifest.time += inc_time
    manifest.save(path)


def inc_package_manifest_timestamp(cache, package_reference, inc_time):
    pref = PackageReference.loads(package_reference)
    path = cache.package(pref)
    manifest = FileTreeManifest.load(path)
    manifest.time += inc_time
    manifest.save(path)


def test_processed_profile(profile=None, settings=None):
    if profile is None:
        profile = Profile()
    if profile.processed_settings is None:
        profile.processed_settings = settings or Settings()
    return ProcessedProfile(profile=profile)


class TestingResponse(object):
    """Wraps a response from TestApp external tool
    to guarantee the presence of response.ok, response.content
    and response.status_code, as it was a requests library object.

    Is instanced by TestRequester on each request"""

    def __init__(self, test_response):
        self.test_response = test_response

    def close(self):
        pass  # Compatibility with close() method of a requests when stream=True

    @property
    def headers(self):
        return self.test_response.headers

    @property
    def ok(self):
        return self.test_response.status_code == 200

    @property
    def content(self):
        return self.test_response.body

    @property
    def charset(self):
        return self.test_response.charset

    @charset.setter
    def charset(self, newcharset):
        self.test_response.charset = newcharset

    @property
    def text(self):
        return self.test_response.text

    def iter_content(self, chunk_size=1):  # @UnusedVariable
        return [self.content]

    @property
    def status_code(self):
        return self.test_response.status_code


class TestRequester(object):
    """Fake requests module calling server applications
    with TestApp"""

    def __init__(self, test_servers):
        self.test_servers = test_servers

    @staticmethod
    def _get_url_path(url):
        # Remove schema from url
        _, _, path, query, _ = urlsplit(url)
        url = urlunsplit(("", "", path, query, ""))
        return url

    def _get_wsgi_app(self, url):
        for test_server in self.test_servers.values():
            if url.startswith(test_server.fake_url):
                return test_server.app

        raise Exception("Testing error: Not remote found")

    def get(self, url, **kwargs):
        app, url = self._prepare_call(url, kwargs)
        if app:
            response = app.get(url, **kwargs)
            return TestingResponse(response)
        else:
            return requests.get(url, **kwargs)

    def put(self, url, **kwargs):
        app, url = self._prepare_call(url, kwargs)
        if app:
            response = app.put(url, **kwargs)
            return TestingResponse(response)
        else:
            return requests.put(url, **kwargs)

    def delete(self, url, **kwargs):
        app, url = self._prepare_call(url, kwargs)
        if app:
            response = app.delete(url, **kwargs)
            return TestingResponse(response)
        else:
            return requests.delete(url, **kwargs)

    def post(self, url, **kwargs):
        app, url = self._prepare_call(url, kwargs)
        if app:
            response = app.post(url, **kwargs)
            return TestingResponse(response)
        else:
            requests.post(url, **kwargs)

    def _prepare_call(self, url, kwargs):
        if not url.startswith("http://fake"):  # Call to S3 (or external), perform a real request
            return None, url
        app = self._get_wsgi_app(url)
        url = self._get_url_path(url)  # Remove http://server.com

        self._set_auth_headers(kwargs)

        if app:
            kwargs["expect_errors"] = True
            kwargs.pop("stream", None)
            kwargs.pop("verify", None)
            kwargs.pop("auth", None)
            kwargs.pop("cert", None)
            kwargs.pop("timeout", None)
            if "data" in kwargs:
                if isinstance(kwargs["data"], IterableToFileAdapter):
                    data_accum = b""
                    for tmp in kwargs["data"]:
                        data_accum += tmp
                    kwargs["data"] = data_accum
                kwargs["params"] = kwargs["data"]
                del kwargs["data"]  # Parameter in test app is called "params"
            if kwargs.get("json"):
                # json is a high level parameter of requests, not a generic one
                # translate it to data and content_type
                kwargs["params"] = json.dumps(kwargs["json"])
                kwargs["content_type"] = "application/json"
            kwargs.pop("json", None)

        return app, url

    @staticmethod
    def _set_auth_headers(kwargs):
        if kwargs.get("auth"):
            mock_request = Mock()
            mock_request.headers = {}
            kwargs["auth"](mock_request)
            if "headers" not in kwargs:
                kwargs["headers"] = {}
            kwargs["headers"].update(mock_request.headers)


class ArtifactoryServerStore(object):

    def __init__(self, repo_url, user, password):
        self._user = user or ARTIFACTORY_DEFAULT_USER
        self._password = password or ARTIFACTORY_DEFAULT_PASSWORD
        self._repo_url = repo_url

    @property
    def _auth(self):
        return self._user, self._password

    @staticmethod
    def _root_recipe(ref):
        return "{}/{}/{}/{}".format(ref.user, ref.name, ref.version, ref.channel)

    @staticmethod
    def _ref_index(ref):
        return "{}/index.json".format(ArtifactoryServerStore._root_recipe(ref))

    @staticmethod
    def _pref_index(pref):
        tmp = ArtifactoryServerStore._root_recipe(pref.ref)
        return "{}/{}/package/{}/index.json".format(tmp, pref.ref.revision, pref.id)

    def get_recipe_revisions(self, ref):
        time.sleep(0.1)  # Index appears to not being updated immediately after a remove
        url = "{}/{}".format(self._repo_url, self._ref_index(ref))
        response = requests.get(url, auth=self._auth)
        response.raise_for_status()
        the_json = response.json()
        if not the_json["revisions"]:
            raise RecipeNotFoundException(ref)
        tmp = [_RevisionEntry(i["revision"], i["time"]) for i in the_json["revisions"]]
        return tmp

    def get_package_revisions(self, pref):
        time.sleep(0.1)  # Index appears to not being updated immediately
        url = "{}/{}".format(self._repo_url, self._pref_index(pref))
        response = requests.get(url, auth=self._auth)
        response.raise_for_status()
        the_json = response.json()
        if not the_json["revisions"]:
            raise PackageNotFoundException(pref)
        tmp = [_RevisionEntry(i["revision"], i["time"]) for i in the_json["revisions"]]
        return tmp

    def get_last_revision(self, ref):
        revisions = self.get_recipe_revisions(ref)
        return revisions[0]

    def get_last_package_revision(self, ref):
        revisions = self.get_package_revisions(ref)
        return revisions[0]

    def package_exists(self, pref):
        try:
            if pref.revision:
                path = self.server_store.package(pref)
            else:
                path = self.test_server.server_store.package_revisions_root(pref)
            return self.test_server.server_store.path_exists(path)
        except NotFoundException:  # When resolves the latest and there is no package
            return False


class ArtifactoryServer(object):

    def __init__(self, url=None, user=None, password=None, server_capabilities=None):
        self._user = user or ARTIFACTORY_DEFAULT_USER
        self._password = password or ARTIFACTORY_DEFAULT_PASSWORD
        self._url = url or ARTIFACTORY_DEFAULT_URL
        self._repo_name = "conan_{}".format(str(uuid.uuid4()).replace("-", ""))
        self.create_repository()
        self.server_store = ArtifactoryServerStore(self.repo_url, self._user, self._password)
        if server_capabilities is not None:
            raise nose.SkipTest("The Artifactory Server can't adjust capabilities")

    @property
    def _auth(self):
        return self._user, self._password

    @property
    def repo_url(self):
        return "{}/{}".format(self._url, self._repo_name)

    @property
    def repo_api_url(self):
        return "{}/api/conan/{}".format(self._url, self._repo_name)

    def recipe_revision_time(self, ref):
        revs = self.server_store.get_recipe_revisions(ref)
        for r in revs:
            if r.revision == ref.revision:
                return r.time
        return None

    def package_revision_time(self, pref):
        revs = self.server_store.get_package_revisions(pref)
        for r in revs:
            if r.revision == pref.revision:
                return r.time
        return None

    def create_repository(self):
        url = "{}/api/repositories/{}".format(self._url, self._repo_name)
        config = {"key": self._repo_name, "rclass": "local", "packageType": "conan"}
        ret = requests.put(url, auth=self._auth, json=config)
        ret.raise_for_status()

    def package_exists(self, pref):
        try:
            revisions = self.server_store.get_package_revisions(pref)
            if pref.revision:
                for r in revisions:
                    if pref.revision == r.revision:
                        return True
                return False
            return True
        except Exception:  # When resolves the latest and there is no package
            return False

    def recipe_exists(self, ref):
        try:
            revisions = self.server_store.get_recipe_revisions(ref)
            if ref.revision:
                for r in revisions:
                    if ref.revision == r.revision:
                        return True
                return False
            return True
        except Exception:  # When resolves the latest and there is no package
            return False


class TestServer(object):
    def __init__(self, read_permissions=None,
                 write_permissions=None, users=None, plugins=None, base_path=None,
                 server_capabilities=None, complete_urls=False):
        """
             'read_permissions' and 'write_permissions' is a list of:
                 [("opencv/2.3.4@lasote/testing", "user1, user2")]

             'users':  {username: plain-text-passwd}
        """
        # Unique identifier for this server, will be used by TestRequester
        # to determine where to call. Why? remote_manager just assing an url
        # to the rest_client, so rest_client doesn't know about object instances,
        # just urls, so testing framework performs a map between fake urls and instances
        if read_permissions is None:
            read_permissions = [("*/*@*/*", "*")]
        if write_permissions is None:
            write_permissions = []
        if users is None:
            users = {"lasote": "mypass", "conan": "password"}

        self.fake_url = "http://fake%s.com" % str(uuid.uuid4()).replace("-", "")
        base_url = "%s/v1" % self.fake_url if complete_urls else "v1"
        self.test_server = TestServerLauncher(base_path, read_permissions,
                                              write_permissions, users,
                                              base_url=base_url,
                                              plugins=plugins,
                                              server_capabilities=server_capabilities)
        self.app = TestApp(self.test_server.ra.root_app)

    @property
    def server_store(self):
        return self.test_server.server_store

    def __repr__(self):
        return "TestServer @ " + self.fake_url

    def __str__(self):
        return self.fake_url

    def recipe_exists(self, ref):
        try:
            if not ref.revision:
                path = self.test_server.server_store.conan_revisions_root(ref)
            else:
                path = self.test_server.server_store.base_folder(ref)
            return self.test_server.server_store.path_exists(path)
        except NotFoundException:  # When resolves the latest and there is no package
            return False

    def package_exists(self, pref):
        try:
            if pref.revision:
                path = self.test_server.server_store.package(pref)
            else:
                path = self.test_server.server_store.package_revisions_root(pref)
            return self.test_server.server_store.path_exists(path)
        except NotFoundException:  # When resolves the latest and there is no package
            return False

    def latest_recipe(self, ref):
        rev, _ = self.test_server.server_store.get_last_revision(ref)
        return ref.copy_with_rev(rev)

    def recipe_revision_time(self, ref):
        if not ref.revision:
            raise Exception("Pass a ref with revision (Testing framework)")
        return self.test_server.server_store.get_revision_time(ref)

    def latest_package(self, pref):
        if not pref.ref.revision:
            raise Exception("Pass a pref with .rev.revision (Testing framework)")
        prev = self.test_server.server_store.get_last_package_revision(pref)
        return pref.copy_with_revs(pref.ref.revision, prev)

    def package_revision_time(self, pref):
        if not pref:
            raise Exception("Pass a pref with revision (Testing framework)")
        tmp = self.test_server.server_store.get_package_revision_time(pref)
        return tmp


if get_env("CONAN_TEST_WITH_ARTIFACTORY", False):
    TestServer = ArtifactoryServer


class TestBufferConanOutput(ConanOutput):

    """ wraps the normal output of the application, captures it into an stream
    and gives it operators similar to string, so it can be compared in tests
    """

    def __init__(self):
        self._buffer = StringIO()
        ConanOutput.__init__(self, self._buffer, color=False)

    def __repr__(self):
        # FIXME: I'm sure there is a better approach. Look at six docs.
        if six.PY2:
            return str(self._buffer.getvalue().encode("ascii", "ignore"))
        else:
            return self._buffer.getvalue()

    def __str__(self, *args, **kwargs):
        return self.__repr__()

    def __eq__(self, value):
        return self.__repr__() == value

    def __ne__(self, value):
        return not self.__eq__(value)

    def __contains__(self, value):
        return value in self.__repr__()


def create_local_git_repo(files=None, branch=None, submodules=None, folder=None):
    tmp = folder or temp_folder()
    tmp = get_cased_path(tmp)
    if files:
        save_files(tmp, files)
    git = Git(tmp)
    git.run("init .")
    git.run('config user.email "you@example.com"')
    git.run('config user.name "Your Name"')

    if branch:
        git.run("checkout -b %s" % branch)

    git.run("add .")
    git.run('commit -m  "commiting"')

    if submodules:
        for submodule in submodules:
            git.run('submodule add "%s"' % submodule)
        git.run('commit -m "add submodules"')

    return tmp.replace("\\", "/"), git.get_revision()


def create_local_svn_checkout(files, repo_url, rel_project_path=None,
                              commit_msg='default commit message', delete_checkout=True,
                              folder=None):
    tmp_dir = folder or temp_folder()
    try:
        rel_project_path = rel_project_path or str(uuid.uuid4())
        # Do not use SVN class as it is what we will be testing
        subprocess.check_output('svn co "{url}" "{path}"'.format(url=repo_url,
                                                                 path=tmp_dir),
                                shell=True)
        tmp_project_dir = os.path.join(tmp_dir, rel_project_path)
        mkdir(tmp_project_dir)
        save_files(tmp_project_dir, files)
        with chdir(tmp_project_dir):
            subprocess.check_output("svn add .", shell=True)
            subprocess.check_output('svn commit -m "{}"'.format(commit_msg), shell=True)
            if SVN.get_version() >= SVN.API_CHANGE_VERSION:
                rev = check_output("svn info --show-item revision").strip()
            else:
                import xml.etree.ElementTree as ET
                output = check_output("svn info --xml").strip()
                root = ET.fromstring(output)
                rev = root.findall("./entry")[0].get("revision")
        project_url = repo_url + "/" + quote(rel_project_path.replace("\\", "/"))
        return project_url, rev
    finally:
        if delete_checkout:
            shutil.rmtree(tmp_dir, ignore_errors=False, onerror=try_remove_readonly)


def create_remote_svn_repo(folder=None):
    tmp_dir = folder or temp_folder()
    subprocess.check_output('svnadmin create "{}"'.format(tmp_dir), shell=True)
    return SVN.file_protocol + quote(tmp_dir.replace("\\", "/"), safe='/:')


def try_remove_readonly(func, path, exc):  # TODO: May promote to conan tools?
    # src: https://stackoverflow.com/questions/1213706/what-user-do-python-scripts-run-as-in-windows
    excvalue = exc[1]
    if func in (os.rmdir, os.remove, os.unlink) and excvalue.errno == errno.EACCES:
        os.chmod(path, stat.S_IRWXU | stat.S_IRWXG | stat.S_IRWXO)  # 0777
        func(path)
    else:
        raise OSError("Cannot make read-only %s" % path)


class SVNLocalRepoTestCase(unittest.TestCase):
    path_with_spaces = True

    def _create_local_svn_repo(self):
        folder = os.path.join(self._tmp_folder, 'repo_server')
        return create_remote_svn_repo(folder)

    def gimme_tmp(self, create=True):
        tmp = os.path.join(self._tmp_folder, str(uuid.uuid4()))
        if create:
            os.makedirs(tmp)
        return tmp

    def create_project(self, files, rel_project_path=None, commit_msg='default commit message',
                       delete_checkout=True):
        tmp_dir = self.gimme_tmp()
        return create_local_svn_checkout(files, self.repo_url, rel_project_path=rel_project_path,
                                         commit_msg=commit_msg, delete_checkout=delete_checkout,
                                         folder=tmp_dir)

    def run(self, *args, **kwargs):
        tmp_folder = tempfile.mkdtemp(suffix='_conans')
        try:
            self._tmp_folder = os.path.join(tmp_folder, 'path with spaces'
                                            if self.path_with_spaces else 'pathwithoutspaces')
            os.makedirs(self._tmp_folder)
            self.repo_url = self._create_local_svn_repo()
            super(SVNLocalRepoTestCase, self).run(*args, **kwargs)
        finally:
            shutil.rmtree(tmp_folder, ignore_errors=False, onerror=try_remove_readonly)


class MockedUserIO(UserIO):

    """
    Mock for testing. If get_username or get_password is requested will raise
    an exception except we have a value to return.
    """

    def __init__(self, logins, ins=sys.stdin, out=None):
        """
        logins is a dict of {remote: list(user, password)}
        will return sequentially
        """
        assert isinstance(logins, dict)
        self.logins = logins
        self.login_index = Counter()
        UserIO.__init__(self, ins, out)

    def get_username(self, remote_name):
        username_env = self._get_env_username(remote_name)
        if username_env:
            return username_env

        self._raise_if_non_interactive()
        sub_dict = self.logins[remote_name]
        index = self.login_index[remote_name]
        if len(sub_dict) - 1 < index:
            raise Exception("Bad user/password in testing framework, "
                            "provide more tuples or input the right ones")
        return sub_dict[index][0]

    def get_password(self, remote_name):
        """Overridable for testing purpose"""
        password_env = self._get_env_password(remote_name)
        if password_env:
            return password_env

        self._raise_if_non_interactive()
        sub_dict = self.logins[remote_name]
        index = self.login_index[remote_name]
        tmp = sub_dict[index][1]
        self.login_index.update([remote_name])
        return tmp


class TestClient(object):

    """ Test wrap of the conans application to launch tests in the same way as
    in command line
    """

    def __init__(self, base_folder=None, current_folder=None, servers=None, users=None,
                 requester_class=None, runner=None, path_with_spaces=True,
                 revisions_enabled=None, cpu_count=1):
        """
        current_folder: Current execution folder
        servers: dict of {remote_name: TestServer}
        logins is a list of (user, password) for auto input in order
        if required==> [("lasote", "mypass"), ("other", "otherpass")]
        """

        self.all_output = ""  # For debugging purpose, append all the run outputs
        self.users = users
        if self.users is None:
            self.users = {"default": [(TESTING_REMOTE_PRIVATE_USER, TESTING_REMOTE_PRIVATE_PASS)]}

        self.base_folder = base_folder or temp_folder(path_with_spaces)
        self.cache = ClientCache(self.base_folder, TestBufferConanOutput())
        self.storage_folder = self.cache.store

        self.requester_class = requester_class
        self.conan_runner = runner

        if revisions_enabled is None:
            revisions_enabled = get_env("TESTING_REVISIONS_ENABLED", False)

        self.tune_conan_conf(base_folder, cpu_count, revisions_enabled)

        if servers and len(servers) > 1 and not isinstance(servers, OrderedDict):
            raise Exception("""Testing framework error: Servers should be an OrderedDict. e.g:
servers = OrderedDict()
servers["r1"] = server
servers["r2"] = TestServer()
""")

        self.servers = servers or {}
        if servers is not False:  # Do not mess with registry remotes
            self.update_servers()

        self.init_dynamic_vars()
        self.current_folder = current_folder or temp_folder(path_with_spaces)

    def _set_revisions(self, value):
        current_conf = load(self.cache.conan_conf_path)
        if "revisions_enabled" in current_conf:  # Invalidate any previous value to be sure
            replace_in_file(self.cache.conan_conf_path, "revisions_enabled", "#revisions_enabled",
                            output=TestBufferConanOutput())

        replace_in_file(self.cache.conan_conf_path,
                        "[general]", "[general]\nrevisions_enabled = %s" % value,
                        output=TestBufferConanOutput())
        # Invalidate the cached config
        self.cache.invalidate()

    def enable_revisions(self):
        self._set_revisions("1")
        assert self.cache.config.revisions_enabled

    def disable_revisions(self):
        self._set_revisions("0")
        assert not self.cache.config.revisions_enabled

    def tune_conan_conf(self, base_folder, cpu_count, revisions_enabled):
        # Create the default
        self.cache.config

        if cpu_count:
            replace_in_file(self.cache.conan_conf_path,
                            "# cpu_count = 1", "cpu_count = %s" % cpu_count,
                            output=TestBufferConanOutput(), strict=not bool(base_folder))

        current_conf = load(self.cache.conan_conf_path)
        if "revisions_enabled" in current_conf:  # Invalidate any previous value to be sure
            replace_in_file(self.cache.conan_conf_path, "revisions_enabled", "#revisions_enabled",
                            output=TestBufferConanOutput())
        if revisions_enabled:
            replace_in_file(self.cache.conan_conf_path,
                            "[general]", "[general]\nrevisions_enabled = 1",
                            output=TestBufferConanOutput())

        # Invalidate the cached config
        self.cache.invalidate()

    def update_servers(self):
        Remotes().save(self.cache.registry_path)
        registry = self.cache.registry

        def add_server_to_registry(name, server):
            if isinstance(server, ArtifactoryServer):
                registry.add(name, server.repo_api_url)
                self.users.update({name: [(ARTIFACTORY_DEFAULT_USER,
                                           ARTIFACTORY_DEFAULT_PASSWORD)]})
            elif isinstance(server, TestServer):
                registry.add(name, server.fake_url)
            else:
                registry.add(name, server)

        for name, server in self.servers.items():
            if name == "default":
                add_server_to_registry(name, server)

        for name, server in self.servers.items():
            if name != "default":
                add_server_to_registry(name, server)

    @property
    def default_compiler_visual_studio(self):
        settings = self.cache.default_profile.settings
        return settings.get("compiler", None) == "Visual Studio"

    @property
    def out(self):
        return self.user_io.out

    @contextmanager
    def chdir(self, newdir):
        old_dir = self.current_folder
        if not os.path.isabs(newdir):
            newdir = os.path.join(old_dir, newdir)
        mkdir(newdir)
        self.current_folder = newdir
        try:
            yield
        finally:
            self.current_folder = old_dir

    def _init_collaborators(self, user_io=None):

        output = TestBufferConanOutput()
        self.user_io = user_io or MockedUserIO(self.users, out=output)
        self.cache = ClientCache(self.base_folder, output)
        self.runner = TestRunner(output, runner=self.conan_runner)

        # Check if servers are real
        real_servers = False
        for server in self.servers.values():
            if isinstance(server, str) or isinstance(server, ArtifactoryServer):  # Just URI
                real_servers = True
                break

        with tools.environment_append(self.cache.config.env_vars):
            if real_servers:
                requester = requests.Session()
            else:
                if self.requester_class:
                    requester = self.requester_class(self.servers)
                else:
                    requester = TestRequester(self.servers)

            self.requester = ConanRequester(requester, self.cache,
                                            get_request_timeout())

            self.hook_manager = HookManager(self.cache.hooks_path,
                                            get_env("CONAN_HOOKS", list()), self.user_io.out)

            self.localdb, self.rest_api_client, self.remote_manager = \
                Conan.instance_remote_manager(self.requester, self.cache,
                                              self.user_io, self.hook_manager)
            return output, self.requester

    def init_dynamic_vars(self, user_io=None):
        # Migration system
        self.cache = migrate_and_get_cache(self.base_folder, TestBufferConanOutput())

        # Maybe something have changed with migrations
        return self._init_collaborators(user_io)

    def run(self, command_line, user_io=None, assert_error=False):
        """ run a single command as in the command line.
            If user or password is filled, user_io will be mocked to return this
            tuple if required
        """
        output, requester = self.init_dynamic_vars(user_io)
        with tools.environment_append(self.cache.config.env_vars):
            # Settings preprocessor
            interactive = not get_env("CONAN_NON_INTERACTIVE", False)
            conan = Conan(self.cache, self.user_io, self.runner, self.remote_manager,
                          self.hook_manager, requester, interactive=interactive)
        outputer = CommandOutputer(self.user_io, self.cache)
        command = Command(conan, self.cache, self.user_io, outputer)
        args = shlex.split(command_line)
        current_dir = os.getcwd()
        os.chdir(self.current_folder)
        old_path = sys.path[:]
        sys.path.append(os.path.join(self.cache.conan_folder, "python"))
        old_modules = list(sys.modules.keys())

        old_output, old_requester = set_global_instances(output, requester)
        try:
            error = command.run(args)
        finally:
            set_global_instances(old_output, old_requester)
            sys.path = old_path
            os.chdir(current_dir)
            # Reset sys.modules to its prev state. A .copy() DOES NOT WORK
            added_modules = set(sys.modules).difference(old_modules)
            for added in added_modules:
                sys.modules.pop(added, None)

        if (assert_error and not error) or (not assert_error and error):
            if assert_error:
                msg = " Command succeeded (failure expected): "
            else:
                msg = " Command failed (unexpectedly): "
            exc_message = "\n{header}\n{cmd}\n{output_header}\n{output}\n{output_footer}\n".format(
                header='{:-^80}'.format(msg),
                output_header='{:-^80}'.format(" Output: "),
                output_footer='-'*80,
                cmd=command_line,
                output=self.user_io.out
            )
            raise Exception(exc_message)

        self.all_output += str(self.user_io.out)
        return error

    def run_command(self, command):
        self.all_output += str(self.out)
        self.init_dynamic_vars() # Resets the output
        return self.runner(command, cwd=self.current_folder)

    def save(self, files, path=None, clean_first=False):
        """ helper metod, will store files in the current folder
        param files: dict{filename: filecontents}
        """
        path = path or self.current_folder
        if clean_first:
            shutil.rmtree(self.current_folder, ignore_errors=True)
        save_files(path, files)
        if not files:
            mkdir(self.current_folder)

    def copy_from_assets(self, origin_folder, assets):
        for asset in assets:
            s = os.path.join(origin_folder, asset)
            d = os.path.join(self.current_folder, asset)
            if os.path.isdir(s):
                shutil.copytree(s, d)
            else:
                shutil.copy2(s, d)


class TurboTestClient(TestClient):

    tmp_json_name = ".tmp_json"

    def __init__(self, *args, **kwargs):
        if "users" not in kwargs:
            from collections import defaultdict
            kwargs["users"] = defaultdict(lambda: [("conan", "password")])

        super(TurboTestClient, self).__init__(*args, **kwargs)

    def export(self, ref, conanfile=None, args=None, assert_error=False):
        conanfile = str(conanfile) if conanfile else str(GenConanfile())
        self.save({"conanfile.py": conanfile})
        self.run("export . {} {}".format(ref.full_repr(), args or ""),
                 assert_error=assert_error)
        rrev = self.cache.package_layout(ref).recipe_revision()
        return ref.copy_with_rev(rrev)

    def create(self, ref, conanfile=None, args=None, assert_error=False):
        conanfile = str(conanfile) if conanfile else str(GenConanfile())
        self.save({"conanfile.py": conanfile})
        self.run("create . {} {} --json {}".format(ref.full_repr(),
                                                   args or "", self.tmp_json_name),
                 assert_error=assert_error)
        rrev = self.cache.package_layout(ref).recipe_revision()
        json_path = os.path.join(self.current_folder, self.tmp_json_name)
        data = json.loads(load(json_path))
        if assert_error:
            return None
        package_id = data["installed"][0]["packages"][0]["id"]
        package_ref = PackageReference(ref, package_id)
        prev = self.cache.package_layout(ref.copy_clear_rev()).package_revision(package_ref)
        return package_ref.copy_with_revs(rrev, prev)

    def upload_all(self, ref, remote=None, args=None, assert_error=False):
        remote = remote or list(self.servers.keys())[0]
        self.run("upload {} -c --all -r {} {}".format(ref.full_repr(), remote, args or ""),
                 assert_error=assert_error)
        if not assert_error:
            remote_rrev, _ = self.servers[remote].server_store.get_last_revision(ref)
            return ref.copy_with_rev(remote_rrev)
        return

    def remove_all(self):
        self.run("remove '*' -f")

    def recipe_exists(self, ref):
        return self.cache.package_layout(ref).recipe_exists()

    def package_exists(self, pref):
        return self.cache.package_layout(pref.ref).package_exists(pref)

    def recipe_revision(self, ref):
        return self.cache.package_layout(ref).recipe_revision()

    def package_revision(self, pref):
        return self.cache.package_layout(pref.ref).package_revision(pref)

    def search(self, pattern, remote=None, assert_error=False, args=None):
        remote = " -r={}".format(remote) if remote else ""
        self.run("search {} --json {} {} {}".format(pattern, self.tmp_json_name, remote,
                                                    args or ""),
                 assert_error=assert_error)
        json_path = os.path.join(self.current_folder, self.tmp_json_name)
        data = json.loads(load(json_path))
        return data

    def massive_uploader(self, ref, revisions, num_prev, remote=None):
        """Uploads N revisions with M package revisions. The revisions can be specified like:
            revisions = [{"os": "Windows"}, {"os": "Linux"}], \
                        [{"os": "Macos"}], \
                        [{"os": "Solaris"}, {"os": "FreeBSD"}]

            IMPORTANT: Different settings keys will cause different recipe revisions
        """
        remote = remote or "default"
        ret = []
        for i, settings_groups in enumerate(revisions):
            tmp = []
            for settings in settings_groups:
                conanfile_gen = GenConanfile(). \
                    with_build_msg("REV{}".format(i)). \
                    with_package_file("file", env_var="MY_VAR")
                for s in settings.keys():
                    conanfile_gen = conanfile_gen.with_setting(s)
                for k in range(num_prev):
                    args = " ".join(["-s {}={}".format(key, value)
                                     for key, value in settings.items()])
                    with environment_append({"MY_VAR": str(k)}):
                        pref = self.create(ref, conanfile=conanfile_gen, args=args)
                        self.upload_all(ref, remote=remote)
                        tmp.append(pref)
                ret.append(tmp)
        return ret

    def init_git_repo(self, files=None, branch=None, submodules=None, origin_url=None):
        _, commit = create_local_git_repo(files, branch, submodules, self.current_folder)
        if origin_url:
            self.runner('git remote add origin {}'.format(origin_url), cwd=self.current_folder)
        return commit

    def init_svn_repo(self, subpath, files=None, repo_url=None):
        if not repo_url:
            repo_url = create_remote_svn_repo(temp_folder())
        url, rev = create_local_svn_checkout(files, repo_url, folder=self.current_folder,
                                             rel_project_path=subpath, delete_checkout=False)
        return rev


class GenConanfile(object):
    """
    USAGE:

    x = GenConanfile().with_import("import os").\
        with_setting("os").\
        with_option("shared", [True, False]).\
        with_default_option("shared", True).\
        with_build_msg("holaaa").\
        with_build_msg("adiooos").\
        with_package_file("file.txt", "hola"). \
        with_package_file("file2.txt", "hola").gen()
    """

    def __init__(self):
        self._imports = ["from conans import ConanFile"]
        self._settings = []
        self._options = {}
        self._default_options = {}
        self._package_files = {}
        self._package_files_env = {}
        self._build_messages = []
        self._scm = {}
        self._requirements = []
        self._revision_mode = None

    def with_revision_mode(self, revision_mode):
        self._revision_mode = revision_mode
        return self

    def with_scm(self, scm):
        self._scm = scm
        return self

    def with_requirement(self, ref):
        self._requirements.append(ref)
        return self

    def with_import(self, i):
        if i not in self._imports:
            self._imports.append(i)
        return self

    def with_setting(self, setting):
        self._settings.append(setting)
        return self

    def with_option(self, option_name, values):
        self._options[option_name] = values
        return self

    def with_default_option(self, option_name, value):
        self._default_options[option_name] = value
        return self

    def with_package_file(self, file_name, contents=None, env_var=None):
        if not contents and not env_var:
            raise Exception("Specify contents or env_var")
        self.with_import("from conans import tools")
        if contents:
            self._package_files[file_name] = contents
        if env_var:
            self.with_import("import os")
            self._package_files_env[file_name] = env_var
        return self

    def with_build_msg(self, msg):
        self._build_messages.append(msg)
        return self

    @property
    def _scm_line(self):
        if not self._scm:
            return ""
        line = ", ".join('"%s": "%s"' % (k, v) for k, v in self._scm.items())
        return "scm = {%s}" % line

    @property
    def _revision_mode_line(self):
        if not self._revision_mode:
            return ""
        line = "revision_mode=\"{}\"".format(self._revision_mode)
        return line

    @property
    def _settings_line(self):
        if not self._settings:
            return ""
        line = ", ".join('"%s"' % s for s in self._settings)
        return "settings = {}".format(line)

    @property
    def _options_line(self):
        if not self._options:
            return ""
        line = ", ".join('"%s": %s' % (k, v) for k, v in self._options.items())
        tmp = "options = {%s}" % line
        if self._default_options:
            line = ", ".join('"%s": %s' % (k, v) for k, v in self._default_options.items())
            tmp += "\n    default_options = {%s}" % line
        return tmp

    @property
    def _requirements_line(self):
        if not self._requirements:
            return ""
        line = ", ".join(['"{}"'.format(r.full_repr()) for r in self._requirements])
        tmp = "requires = %s" % line
        return tmp

    @property
    def _package_method(self):
        lines = []
        if self._package_files:
            lines = ['        tools.save(os.path.join(self.package_folder, "{}"), "{}")'
                     ''.format(key, value)
                     for key, value in self._package_files.items()]

        if self._package_files_env:
            lines.extend(['        tools.save(os.path.join(self.package_folder, "{}"), '
                          'os.getenv("{}"))'.format(key, value)
                          for key, value in self._package_files_env.items()])

        if not lines:
            return ""
        return """
    def package(self):
{}
    """.format("\n".join(lines))

    @property
    def _build_method(self):
        if not self._build_messages:
            return ""
        lines = ['        self.output.warn("{}")'.format(m) for m in self._build_messages]
        return """
    def build(self):
{}
    """.format("\n".join(lines))

    def __repr__(self):
        ret = []
        ret.extend(self._imports)
        ret.append("class HelloConan(ConanFile):")
        if self._requirements_line:
            ret.append("    {}".format(self._requirements_line))
        if self._scm:
            ret.append("    {}".format(self._scm_line))
        if self._revision_mode_line:
            ret.append("    {}".format(self._revision_mode_line))
        if self._settings_line:
            ret.append("    {}".format(self._settings_line))
        if self._options_line:
            ret.append("    {}".format(self._options_line))
        if self._build_method:
            ret.append("    {}".format(self._build_method))
        if self._package_method:
            ret.append("    {}".format(self._package_method))
        if len(ret) == 2:
            ret.append("    pass")
        return "\n".join(ret)


class StoppableThreadBottle(threading.Thread):
    """
    Real server to test download endpoints
    """

    def __init__(self, host=None, port=None):
        self.host = host or "127.0.0.1"
        self.port = port or random.randrange(48000, 49151)
        self.server = bottle.Bottle()
        super(StoppableThreadBottle, self).__init__(target=self.server.run,
                                                    kwargs={"host": self.host, "port": self.port})
        self.daemon = True
        self._stop = threading.Event()

    def stop(self):
        self._stop.set()

    def run_server(self):
        self.start()
        time.sleep(1)<|MERGE_RESOLUTION|>--- conflicted
+++ resolved
@@ -26,10 +26,7 @@
 
 from conans import tools, load
 from conans.client.cache.cache import ClientCache
-<<<<<<< HEAD
-=======
 from conans.client.cache.remote_registry import Remotes
->>>>>>> 337cd721
 from conans.client.command import Command
 from conans.client.conan_api import Conan, get_request_timeout, migrate_and_get_cache
 from conans.client.conan_command_output import CommandOutputer
@@ -58,13 +55,8 @@
 from conans.test.utils.test_files import temp_folder
 from conans.tools import set_global_instances
 from conans.util.env_reader import get_env
-<<<<<<< HEAD
-from conans.util.files import mkdir, save, save_files
-from conans.util.log import logger
-from conans.client.cache.remote_registry import Remotes
-=======
 from conans.util.files import mkdir, save_files
->>>>>>> 337cd721
+
 
 NO_SETTINGS_PACKAGE_ID = "5ab84d6acfe1f23c4fae0ab88f26e3a396351ac9"
 ARTIFACTORY_DEFAULT_USER = "admin"
@@ -856,7 +848,7 @@
 
     def run_command(self, command):
         self.all_output += str(self.out)
-        self.init_dynamic_vars() # Resets the output
+        self.init_dynamic_vars()  # Resets the output
         return self.runner(command, cwd=self.current_folder)
 
     def save(self, files, path=None, clean_first=False):
