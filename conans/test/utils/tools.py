--- conflicted
+++ resolved
@@ -684,10 +684,7 @@
             else:
                 server_users = default_server_user
                 users = {"default": list(default_server_user.items())}
-<<<<<<< HEAD
-=======
             # Allow write permissions to users
->>>>>>> c30284dc
             server = TestServer(users=server_users, write_permissions=[("*/*@*/*", "*")])
             servers = {"default": server}
 
