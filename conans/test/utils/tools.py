import errno
import json
import os
import random
import shlex
import shutil
import stat
import subprocess
import sys
import tempfile
import threading
import unittest
import uuid
from collections import Counter, OrderedDict
from contextlib import contextmanager

import bottle
import requests
import six
import time
from mock import Mock
from six import StringIO
from six.moves.urllib.parse import quote, urlsplit, urlunsplit
from webtest.app import TestApp

from conans import load
from conans.client.cache.remote_registry import Remotes
from conans.client.command import Command
<<<<<<< HEAD
from conans.client.conan_api import Conan
=======
from conans.client.conan_api import Conan, get_request_timeout, migrate_and_get_cache
from conans.client.hook_manager import HookManager
>>>>>>> defc3fef
from conans.client.loader import ProcessedProfile
from conans.client.output import ConanOutput
from conans.client.rest.uploader_downloader import IterableToFileAdapter
from conans.client.runner import ConanRunner
from conans.client.tools import environment_append
from conans.client.tools.files import chdir
from conans.client.tools.files import replace_in_file
from conans.client.tools.oss import check_output
from conans.client.tools.scm import Git, SVN
from conans.client.tools.win import get_cased_path
from conans.client.userio import UserIO
from conans.errors import NotFoundException, RecipeNotFoundException, PackageNotFoundException
from conans.model.manifest import FileTreeManifest
from conans.model.profile import Profile
from conans.model.ref import ConanFileReference, PackageReference
from conans.model.settings import Settings
from conans.server.revision_list import _RevisionEntry
from conans.test.utils.server_launcher import (TESTING_REMOTE_PRIVATE_PASS,
                                               TESTING_REMOTE_PRIVATE_USER,
                                               TestServerLauncher)
from conans.test.utils.test_files import temp_folder
from conans.tools import set_global_instances
from conans.util.env_reader import get_env
from conans.util.files import mkdir, save_files
from conans.client.cache.cache import ClientCache


NO_SETTINGS_PACKAGE_ID = "5ab84d6acfe1f23c4fae0ab88f26e3a396351ac9"

ARTIFACTORY_DEFAULT_USER = os.getenv("ARTIFACTORY_DEFAULT_USER", "admin")
ARTIFACTORY_DEFAULT_PASSWORD = os.getenv("ARTIFACTORY_DEFAULT_PASSWORD", "password")
ARTIFACTORY_DEFAULT_URL = os.getenv("ARTIFACTORY_DEFAULT_URL", "http://localhost:8090/artifactory")


def inc_recipe_manifest_timestamp(cache, reference, inc_time):
    ref = ConanFileReference.loads(reference)
    path = cache.package_layout(ref).export()
    manifest = FileTreeManifest.load(path)
    manifest.time += inc_time
    manifest.save(path)


def inc_package_manifest_timestamp(cache, package_reference, inc_time):
    pref = PackageReference.loads(package_reference)
    path = cache.package_layout(pref.ref).package(pref)
    manifest = FileTreeManifest.load(path)
    manifest.time += inc_time
    manifest.save(path)


def test_processed_profile(profile=None, settings=None):
    if profile is None:
        profile = Profile()
    if profile.processed_settings is None:
        profile.processed_settings = settings or Settings()
    return ProcessedProfile(profile=profile)


class TestingResponse(object):
    """Wraps a response from TestApp external tool
    to guarantee the presence of response.ok, response.content
    and response.status_code, as it was a requests library object.

    Is instanced by TestRequester on each request"""

    def __init__(self, test_response):
        self.test_response = test_response

    def close(self):
        pass  # Compatibility with close() method of a requests when stream=True

    @property
    def headers(self):
        return self.test_response.headers

    @property
    def ok(self):
        return self.test_response.status_code == 200

    @property
    def content(self):
        return self.test_response.body

    @property
    def charset(self):
        return self.test_response.charset

    @charset.setter
    def charset(self, newcharset):
        self.test_response.charset = newcharset

    @property
    def text(self):
        return self.test_response.text

    def iter_content(self, chunk_size=1):  # @UnusedVariable
        return [self.content]

    @property
    def status_code(self):
        return self.test_response.status_code


class TestRequester(object):
    """Fake requests module calling server applications
    with TestApp"""

    def __init__(self, test_servers):
        self.test_servers = test_servers

    @staticmethod
    def _get_url_path(url):
        # Remove schema from url
        _, _, path, query, _ = urlsplit(url)
        url = urlunsplit(("", "", path, query, ""))
        return url

    def _get_wsgi_app(self, url):
        for test_server in self.test_servers.values():
            if url.startswith(test_server.fake_url):
                return test_server.app

        raise Exception("Testing error: Not remote found")

    def get(self, url, **kwargs):
        app, url = self._prepare_call(url, kwargs)
        if app:
            response = app.get(url, **kwargs)
            return TestingResponse(response)
        else:
            return requests.get(url, **kwargs)

    def put(self, url, **kwargs):
        app, url = self._prepare_call(url, kwargs)
        if app:
            response = app.put(url, **kwargs)
            return TestingResponse(response)
        else:
            return requests.put(url, **kwargs)

    def delete(self, url, **kwargs):
        app, url = self._prepare_call(url, kwargs)
        if app:
            response = app.delete(url, **kwargs)
            return TestingResponse(response)
        else:
            return requests.delete(url, **kwargs)

    def post(self, url, **kwargs):
        app, url = self._prepare_call(url, kwargs)
        if app:
            response = app.post(url, **kwargs)
            return TestingResponse(response)
        else:
            requests.post(url, **kwargs)

    def _prepare_call(self, url, kwargs):
        if not url.startswith("http://fake"):  # Call to S3 (or external), perform a real request
            return None, url
        app = self._get_wsgi_app(url)
        url = self._get_url_path(url)  # Remove http://server.com

        self._set_auth_headers(kwargs)

        if app:
            kwargs["expect_errors"] = True
            kwargs.pop("stream", None)
            kwargs.pop("verify", None)
            kwargs.pop("auth", None)
            kwargs.pop("cert", None)
            kwargs.pop("timeout", None)
            if "data" in kwargs:
                if isinstance(kwargs["data"], IterableToFileAdapter):
                    data_accum = b""
                    for tmp in kwargs["data"]:
                        data_accum += tmp
                    kwargs["data"] = data_accum
                kwargs["params"] = kwargs["data"]
                del kwargs["data"]  # Parameter in test app is called "params"
            if kwargs.get("json"):
                # json is a high level parameter of requests, not a generic one
                # translate it to data and content_type
                kwargs["params"] = json.dumps(kwargs["json"])
                kwargs["content_type"] = "application/json"
            kwargs.pop("json", None)

        return app, url

    @staticmethod
    def _set_auth_headers(kwargs):
        if kwargs.get("auth"):
            mock_request = Mock()
            mock_request.headers = {}
            kwargs["auth"](mock_request)
            if "headers" not in kwargs:
                kwargs["headers"] = {}
            kwargs["headers"].update(mock_request.headers)


class ArtifactoryServerStore(object):

    def __init__(self, repo_url, user, password):
        self._user = user or ARTIFACTORY_DEFAULT_USER
        self._password = password or ARTIFACTORY_DEFAULT_PASSWORD
        self._repo_url = repo_url

    @property
    def _auth(self):
        return self._user, self._password

    @staticmethod
    def _root_recipe(ref):
        return "{}/{}/{}/{}".format(ref.user, ref.name, ref.version, ref.channel)

    @staticmethod
    def _ref_index(ref):
        return "{}/index.json".format(ArtifactoryServerStore._root_recipe(ref))

    @staticmethod
    def _pref_index(pref):
        tmp = ArtifactoryServerStore._root_recipe(pref.ref)
        return "{}/{}/package/{}/index.json".format(tmp, pref.ref.revision, pref.id)

    def get_recipe_revisions(self, ref):
        time.sleep(0.1)  # Index appears to not being updated immediately after a remove
        url = "{}/{}".format(self._repo_url, self._ref_index(ref))
        response = requests.get(url, auth=self._auth)
        response.raise_for_status()
        the_json = response.json()
        if not the_json["revisions"]:
            raise RecipeNotFoundException(ref)
        tmp = [_RevisionEntry(i["revision"], i["time"]) for i in the_json["revisions"]]
        return tmp

    def get_package_revisions(self, pref):
        time.sleep(0.1)  # Index appears to not being updated immediately
        url = "{}/{}".format(self._repo_url, self._pref_index(pref))
        response = requests.get(url, auth=self._auth)
        response.raise_for_status()
        the_json = response.json()
        if not the_json["revisions"]:
            raise PackageNotFoundException(pref)
        tmp = [_RevisionEntry(i["revision"], i["time"]) for i in the_json["revisions"]]
        return tmp

    def get_last_revision(self, ref):
        revisions = self.get_recipe_revisions(ref)
        return revisions[0]

    def get_last_package_revision(self, ref):
        revisions = self.get_package_revisions(ref)
        return revisions[0]

    def package_exists(self, pref):
        try:
            if pref.revision:
                path = self.server_store.package(pref)
            else:
                path = self.test_server.server_store.package_revisions_root(pref)
            return self.test_server.server_store.path_exists(path)
        except NotFoundException:  # When resolves the latest and there is no package
            return False


class ArtifactoryServer(object):

    def __init__(self, *args, **kwargs):
        self._user = ARTIFACTORY_DEFAULT_USER
        self._password = ARTIFACTORY_DEFAULT_PASSWORD
        self._url = ARTIFACTORY_DEFAULT_URL
        self._repo_name = "conan_{}".format(str(uuid.uuid4()).replace("-", ""))
        self.create_repository()
        self.server_store = ArtifactoryServerStore(self.repo_url, self._user, self._password)

    @property
    def _auth(self):
        return self._user, self._password

    @property
    def repo_url(self):
        return "{}/{}".format(self._url, self._repo_name)

    @property
    def repo_api_url(self):
        return "{}/api/conan/{}".format(self._url, self._repo_name)

    def recipe_revision_time(self, ref):
        revs = self.server_store.get_recipe_revisions(ref)
        for r in revs:
            if r.revision == ref.revision:
                return r.time
        return None

    def package_revision_time(self, pref):
        revs = self.server_store.get_package_revisions(pref)
        for r in revs:
            if r.revision == pref.revision:
                return r.time
        return None

    def create_repository(self):
        url = "{}/api/repositories/{}".format(self._url, self._repo_name)
        config = {"key": self._repo_name, "rclass": "local", "packageType": "conan"}
        ret = requests.put(url, auth=self._auth, json=config)
        ret.raise_for_status()

    def package_exists(self, pref):
        try:
            revisions = self.server_store.get_package_revisions(pref)
            if pref.revision:
                for r in revisions:
                    if pref.revision == r.revision:
                        return True
                return False
            return True
        except Exception:  # When resolves the latest and there is no package
            return False

    def recipe_exists(self, ref):
        try:
            revisions = self.server_store.get_recipe_revisions(ref)
            if ref.revision:
                for r in revisions:
                    if ref.revision == r.revision:
                        return True
                return False
            return True
        except Exception:  # When resolves the latest and there is no package
            return False


class TestServer(object):
    def __init__(self, read_permissions=None,
                 write_permissions=None, users=None, plugins=None, base_path=None,
                 server_capabilities=None, complete_urls=False):
        """
             'read_permissions' and 'write_permissions' is a list of:
                 [("opencv/2.3.4@lasote/testing", "user1, user2")]

             'users':  {username: plain-text-passwd}
        """
        # Unique identifier for this server, will be used by TestRequester
        # to determine where to call. Why? remote_manager just assing an url
        # to the rest_client, so rest_client doesn't know about object instances,
        # just urls, so testing framework performs a map between fake urls and instances
        if read_permissions is None:
            read_permissions = [("*/*@*/*", "*")]
        if write_permissions is None:
            write_permissions = []
        if users is None:
            users = {"lasote": "mypass", "conan": "password"}

        self.fake_url = "http://fake%s.com" % str(uuid.uuid4()).replace("-", "")
        base_url = "%s/v1" % self.fake_url if complete_urls else "v1"
        self.test_server = TestServerLauncher(base_path, read_permissions,
                                              write_permissions, users,
                                              base_url=base_url,
                                              plugins=plugins,
                                              server_capabilities=server_capabilities)
        self.app = TestApp(self.test_server.ra.root_app)

    @property
    def server_store(self):
        return self.test_server.server_store

    def __repr__(self):
        return "TestServer @ " + self.fake_url

    def __str__(self):
        return self.fake_url

    def recipe_exists(self, ref):
        try:
            if not ref.revision:
                path = self.test_server.server_store.conan_revisions_root(ref)
            else:
                path = self.test_server.server_store.base_folder(ref)
            return self.test_server.server_store.path_exists(path)
        except NotFoundException:  # When resolves the latest and there is no package
            return False

    def package_exists(self, pref):
        try:
            if pref.revision:
                path = self.test_server.server_store.package(pref)
            else:
                path = self.test_server.server_store.package_revisions_root(pref)
            return self.test_server.server_store.path_exists(path)
        except NotFoundException:  # When resolves the latest and there is no package
            return False

    def latest_recipe(self, ref):
        rev, _ = self.test_server.server_store.get_last_revision(ref)
        return ref.copy_with_rev(rev)

    def recipe_revision_time(self, ref):
        if not ref.revision:
            raise Exception("Pass a ref with revision (Testing framework)")
        return self.test_server.server_store.get_revision_time(ref)

    def latest_package(self, pref):
        if not pref.ref.revision:
            raise Exception("Pass a pref with .rev.revision (Testing framework)")
        prev = self.test_server.server_store.get_last_package_revision(pref)
        return pref.copy_with_revs(pref.ref.revision, prev)

    def package_revision_time(self, pref):
        if not pref:
            raise Exception("Pass a pref with revision (Testing framework)")
        tmp = self.test_server.server_store.get_package_revision_time(pref)
        return tmp


if get_env("CONAN_TEST_WITH_ARTIFACTORY", False):
    TestServer = ArtifactoryServer


class TestBufferConanOutput(ConanOutput):

    """ wraps the normal output of the application, captures it into an stream
    and gives it operators similar to string, so it can be compared in tests
    """

    def __init__(self):
        self._stream = StringIO()
        self._color = False

    def reset(self):
        self._stream = StringIO()

    def __repr__(self):
        # FIXME: I'm sure there is a better approach. Look at six docs.
        if six.PY2:
            return str(self._stream.getvalue().encode("ascii", "ignore"))
        else:
            return self._stream.getvalue()

    def __str__(self, *args, **kwargs):
        return self.__repr__()

    def __eq__(self, value):
        return self.__repr__() == value

    def __ne__(self, value):
        return not self.__eq__(value)

    def __contains__(self, value):
        return value in self.__repr__()


def create_local_git_repo(files=None, branch=None, submodules=None, folder=None):
    tmp = folder or temp_folder()
    tmp = get_cased_path(tmp)
    if files:
        save_files(tmp, files)
    git = Git(tmp)
    git.run("init .")
    git.run('config user.email "you@example.com"')
    git.run('config user.name "Your Name"')

    if branch:
        git.run("checkout -b %s" % branch)

    git.run("add .")
    git.run('commit -m  "commiting"')

    if submodules:
        for submodule in submodules:
            git.run('submodule add "%s"' % submodule)
        git.run('commit -m "add submodules"')

    return tmp.replace("\\", "/"), git.get_revision()


def create_local_svn_checkout(files, repo_url, rel_project_path=None,
                              commit_msg='default commit message', delete_checkout=True,
                              folder=None):
    tmp_dir = folder or temp_folder()
    try:
        rel_project_path = rel_project_path or str(uuid.uuid4())
        # Do not use SVN class as it is what we will be testing
        subprocess.check_output('svn co "{url}" "{path}"'.format(url=repo_url,
                                                                 path=tmp_dir),
                                shell=True)
        tmp_project_dir = os.path.join(tmp_dir, rel_project_path)
        mkdir(tmp_project_dir)
        save_files(tmp_project_dir, files)
        with chdir(tmp_project_dir):
            subprocess.check_output("svn add .", shell=True)
            subprocess.check_output('svn commit -m "{}"'.format(commit_msg), shell=True)
            if SVN.get_version() >= SVN.API_CHANGE_VERSION:
                rev = check_output("svn info --show-item revision").strip()
            else:
                import xml.etree.ElementTree as ET
                output = check_output("svn info --xml").strip()
                root = ET.fromstring(output)
                rev = root.findall("./entry")[0].get("revision")
        project_url = repo_url + "/" + quote(rel_project_path.replace("\\", "/"))
        return project_url, rev
    finally:
        if delete_checkout:
            shutil.rmtree(tmp_dir, ignore_errors=False, onerror=try_remove_readonly)


def create_remote_svn_repo(folder=None):
    tmp_dir = folder or temp_folder()
    subprocess.check_output('svnadmin create "{}"'.format(tmp_dir), shell=True)
    return SVN.file_protocol + quote(tmp_dir.replace("\\", "/"), safe='/:')


def try_remove_readonly(func, path, exc):  # TODO: May promote to conan tools?
    # src: https://stackoverflow.com/questions/1213706/what-user-do-python-scripts-run-as-in-windows
    excvalue = exc[1]
    if func in (os.rmdir, os.remove, os.unlink) and excvalue.errno == errno.EACCES:
        os.chmod(path, stat.S_IRWXU | stat.S_IRWXG | stat.S_IRWXO)  # 0777
        func(path)
    else:
        raise OSError("Cannot make read-only %s" % path)


class SVNLocalRepoTestCase(unittest.TestCase):
    path_with_spaces = True

    def _create_local_svn_repo(self):
        folder = os.path.join(self._tmp_folder, 'repo_server')
        return create_remote_svn_repo(folder)

    def gimme_tmp(self, create=True):
        tmp = os.path.join(self._tmp_folder, str(uuid.uuid4()))
        if create:
            os.makedirs(tmp)
        return tmp

    def create_project(self, files, rel_project_path=None, commit_msg='default commit message',
                       delete_checkout=True):
        tmp_dir = self.gimme_tmp()
        return create_local_svn_checkout(files, self.repo_url, rel_project_path=rel_project_path,
                                         commit_msg=commit_msg, delete_checkout=delete_checkout,
                                         folder=tmp_dir)

    def run(self, *args, **kwargs):
        tmp_folder = tempfile.mkdtemp(suffix='_conans')
        try:
            self._tmp_folder = os.path.join(tmp_folder, 'path with spaces'
                                            if self.path_with_spaces else 'pathwithoutspaces')
            os.makedirs(self._tmp_folder)
            self.repo_url = self._create_local_svn_repo()
            super(SVNLocalRepoTestCase, self).run(*args, **kwargs)
        finally:
            shutil.rmtree(tmp_folder, ignore_errors=False, onerror=try_remove_readonly)


class MockedUserIO(UserIO):

    """
    Mock for testing. If get_username or get_password is requested will raise
    an exception except we have a value to return.
    """

    def __init__(self, logins, ins=sys.stdin, out=None):
        """
        logins is a dict of {remote: list(user, password)}
        will return sequentially
        """
        assert isinstance(logins, dict)
        self.logins = logins
        self.login_index = Counter()
        UserIO.__init__(self, ins, out)

    def reset(self):
        self.out.reset()
        self.login_index = Counter()

    def get_username(self, remote_name):
        username_env = self._get_env_username(remote_name)
        if username_env:
            return username_env

        self._raise_if_non_interactive()
        sub_dict = self.logins[remote_name]
        index = self.login_index[remote_name]
        if len(sub_dict) - 1 < index:
            raise Exception("Bad user/password in testing framework, "
                            "provide more tuples or input the right ones")
        return sub_dict[index][0]

    def get_password(self, remote_name):
        """Overridable for testing purpose"""
        password_env = self._get_env_password(remote_name)
        if password_env:
            return password_env

        self._raise_if_non_interactive()
        sub_dict = self.logins[remote_name]
        index = self.login_index[remote_name]
        tmp = sub_dict[index][1]
        self.login_index.update([remote_name])
        return tmp


class TestClient(object):

    """ Test wrap of the conans application to launch tests in the same way as
    in command line
    """

    def __init__(self, base_folder=None, current_folder=None, servers=None, users=None,
                 requester_class=None, runner=None, path_with_spaces=True,
                 revisions_enabled=None, cpu_count=1):
        """
        current_folder: Current execution folder
        servers: dict of {remote_name: TestServer}
        logins is a list of (user, password) for auto input in order
        if required==> [("lasote", "mypass"), ("other", "otherpass")]
        """

        self.all_output = ""  # For debugging purpose, append all the run outputs
        self.users = users
        if self.users is None:
            self.users = {"default": [(TESTING_REMOTE_PRIVATE_USER, TESTING_REMOTE_PRIVATE_PASS)]}

        self.base_folder = base_folder or temp_folder(path_with_spaces)
        self.requester_class = requester_class

        if revisions_enabled is None:
            revisions_enabled = get_env("TESTING_REVISIONS_ENABLED", False)

        if servers and len(servers) > 1 and not isinstance(servers, OrderedDict):
            raise Exception("""Testing framework error: Servers should be an OrderedDict. e.g:
servers = OrderedDict()
servers["r1"] = server
servers["r2"] = TestServer()
""")

        output = TestBufferConanOutput()
        self.runner = runner or ConanRunner(output=output)
        self.user_io = MockedUserIO(self.users, out=output)
        self.cache = ClientCache(self.base_folder, output)
        self.servers = servers or {}
        if servers is not False:  # Do not mess with registry remotes
            self.update_servers()
        self.tune_conan_conf(base_folder, cpu_count, revisions_enabled)
        self.storage_folder = self.cache.store
        self.current_folder = current_folder or temp_folder(path_with_spaces)

    def _set_revisions(self, value):
        current_conf = load(self.cache.conan_conf_path)
        if "revisions_enabled" in current_conf:  # Invalidate any previous value to be sure
            replace_in_file(self.cache.conan_conf_path, "revisions_enabled", "#revisions_enabled",
                            output=TestBufferConanOutput())

        replace_in_file(self.cache.conan_conf_path,
                        "[general]", "[general]\nrevisions_enabled = %s" % value,
                        output=TestBufferConanOutput())

    def enable_revisions(self):
        self._set_revisions("1")
        assert self.cache.config.revisions_enabled

    def disable_revisions(self):
        self._set_revisions("0")
        assert not self.cache.config.revisions_enabled

    def tune_conan_conf(self, base_folder, cpu_count, revisions_enabled):
        # Create the default
        self.cache.config

        if cpu_count:
            replace_in_file(self.cache.conan_conf_path,
                            "# cpu_count = 1", "cpu_count = %s" % cpu_count,
                            output=TestBufferConanOutput(), strict=not bool(base_folder))

        current_conf = load(self.cache.conan_conf_path)
        if "revisions_enabled" in current_conf:  # Invalidate any previous value to be sure
            replace_in_file(self.cache.conan_conf_path, "revisions_enabled", "#revisions_enabled",
                            output=TestBufferConanOutput())
        if revisions_enabled:
            replace_in_file(self.cache.conan_conf_path,
                            "[general]", "[general]\nrevisions_enabled = 1",
                            output=TestBufferConanOutput())

    def update_servers(self):
        Remotes().save(self.cache.registry_path)
        registry = self.cache.registry

        def add_server_to_registry(name, server):
            if isinstance(server, ArtifactoryServer):
                registry.add(name, server.repo_api_url)
                self.users.update({name: [(ARTIFACTORY_DEFAULT_USER,
                                           ARTIFACTORY_DEFAULT_PASSWORD)]})
            elif isinstance(server, TestServer):
                registry.add(name, server.fake_url)
            else:
                registry.add(name, server)

        for name, server in self.servers.items():
            if name == "default":
                add_server_to_registry(name, server)

        for name, server in self.servers.items():
            if name != "default":
                add_server_to_registry(name, server)

    @property
    def default_compiler_visual_studio(self):
        settings = self.cache.default_profile.settings
        return settings.get("compiler", None) == "Visual Studio"

    @property
    def out(self):
        return self.user_io.out

    @contextmanager
    def chdir(self, newdir):
        old_dir = self.current_folder
        if not os.path.isabs(newdir):
            newdir = os.path.join(old_dir, newdir)
        mkdir(newdir)
        self.current_folder = newdir
        try:
            yield
        finally:
            self.current_folder = old_dir

    @property
    def http_requester(self):
        requester = None
        real_servers = False
        for server in self.servers.values():
            if isinstance(server, str) or isinstance(server, ArtifactoryServer):  # Just URI
                real_servers = True
                break
        if not real_servers:
            if self.requester_class:
                requester = self.requester_class(self.servers)
            else:
                requester = TestRequester(self.servers)
        return requester

    def run(self, command_line, assert_error=False):
        """ run a single command as in the command line.
            If user or password is filled, user_io will be mocked to return this
            tuple if required
        """
<<<<<<< HEAD
        # Reset output
        self.user_io.reset()
        requester = self.http_requester
        conan_api = Conan(cache_folder=self.base_folder, user_io=self.user_io,
                          output=self.user_io.out, runner=self.runner, http_requester=requester)
        command = Command(conan_api)
=======
        output, requester = self.init_dynamic_vars(user_io)
        with tools.environment_append(self.cache.config.env_vars):
            # Settings preprocessor
            interactive = not get_env("CONAN_NON_INTERACTIVE", False)
            conan = Conan(self.cache, self.user_io, self.runner, self.remote_manager,
                          self.hook_manager, requester, interactive=interactive)
        command = Command(conan, self.user_io)
>>>>>>> defc3fef
        args = shlex.split(command_line)
        current_dir = os.getcwd()
        os.chdir(self.current_folder)
        old_path = sys.path[:]
        sys.path.append(os.path.join(self.cache.cache_folder, "python"))
        old_modules = list(sys.modules.keys())

        old_output, old_requester = set_global_instances(self.user_io.out, requester)
        try:
            error = command.run(args)
            self.cache = conan_api.cache
        finally:
            set_global_instances(old_output, old_requester)
            sys.path = old_path
            os.chdir(current_dir)
            # Reset sys.modules to its prev state. A .copy() DOES NOT WORK
            added_modules = set(sys.modules).difference(old_modules)
            for added in added_modules:
                sys.modules.pop(added, None)

        if (assert_error and not error) or (not assert_error and error):
            if assert_error:
                msg = " Command succeeded (failure expected): "
            else:
                msg = " Command failed (unexpectedly): "
            exc_message = "\n{header}\n{cmd}\n{output_header}\n{output}\n{output_footer}\n".format(
                header='{:-^80}'.format(msg),
                output_header='{:-^80}'.format(" Output: "),
                output_footer='-'*80,
                cmd=command_line,
                output=self.user_io.out
            )
            raise Exception(exc_message)

        self.all_output += str(self.user_io.out)
        return error

    def run_command(self, command, cwd=None):
        with self.chdir(cwd or self.current_folder):
            self.all_output += str(self.out)
            self.user_io.reset()
            return self.runner(command, cwd=self.current_folder)

    def save(self, files, path=None, clean_first=False):
        """ helper metod, will store files in the current folder
        param files: dict{filename: filecontents}
        """
        path = path or self.current_folder
        if clean_first:
            shutil.rmtree(self.current_folder, ignore_errors=True)
        files = {f: str(content) for f, content in files.items()}
        save_files(path, files)
        if not files:
            mkdir(self.current_folder)

    def copy_from_assets(self, origin_folder, assets):
        for asset in assets:
            s = os.path.join(origin_folder, asset)
            d = os.path.join(self.current_folder, asset)
            if os.path.isdir(s):
                shutil.copytree(s, d)
            else:
                shutil.copy2(s, d)


class TurboTestClient(TestClient):

    tmp_json_name = ".tmp_json"

    def __init__(self, *args, **kwargs):
        if "users" not in kwargs:
            from collections import defaultdict
            kwargs["users"] = defaultdict(lambda: [("conan", "password")])

        super(TurboTestClient, self).__init__(*args, **kwargs)

    def export(self, ref, conanfile=None, args=None, assert_error=False):
        conanfile = str(conanfile) if conanfile else str(GenConanfile())
        self.save({"conanfile.py": conanfile})
        self.run("export . {} {}".format(ref.full_repr(), args or ""),
                 assert_error=assert_error)
        rrev = self.cache.package_layout(ref).recipe_revision()
        return ref.copy_with_rev(rrev)

    def create(self, ref, conanfile=None, args=None, assert_error=False):
        conanfile = str(conanfile) if conanfile else str(GenConanfile())
        self.save({"conanfile.py": conanfile})
        self.run("create . {} {} --json {}".format(ref.full_repr(),
                                                   args or "", self.tmp_json_name),
                 assert_error=assert_error)
        rrev = self.cache.package_layout(ref).recipe_revision()
        json_path = os.path.join(self.current_folder, self.tmp_json_name)
        data = json.loads(load(json_path))
        if assert_error:
            return None
        package_id = data["installed"][0]["packages"][0]["id"]
        package_ref = PackageReference(ref, package_id)
        prev = self.cache.package_layout(ref.copy_clear_rev()).package_revision(package_ref)
        return package_ref.copy_with_revs(rrev, prev)

    def upload_all(self, ref, remote=None, args=None, assert_error=False):
        remote = remote or list(self.servers.keys())[0]
        self.run("upload {} -c --all -r {} {}".format(ref.full_repr(), remote, args or ""),
                 assert_error=assert_error)
        if not assert_error:
            remote_rrev, _ = self.servers[remote].server_store.get_last_revision(ref)
            return ref.copy_with_rev(remote_rrev)
        return

    def remove_all(self):
        self.run("remove '*' -f")

    def recipe_exists(self, ref):
        return self.cache.package_layout(ref).recipe_exists()

    def package_exists(self, pref):
        return self.cache.package_layout(pref.ref).package_exists(pref)

    def recipe_revision(self, ref):
        return self.cache.package_layout(ref).recipe_revision()

    def package_revision(self, pref):
        return self.cache.package_layout(pref.ref).package_revision(pref)

    def search(self, pattern, remote=None, assert_error=False, args=None):
        remote = " -r={}".format(remote) if remote else ""
        self.run("search {} --json {} {} {}".format(pattern, self.tmp_json_name, remote,
                                                    args or ""),
                 assert_error=assert_error)
        json_path = os.path.join(self.current_folder, self.tmp_json_name)
        data = json.loads(load(json_path))
        return data

    def massive_uploader(self, ref, revisions, num_prev, remote=None):
        """Uploads N revisions with M package revisions. The revisions can be specified like:
            revisions = [{"os": "Windows"}, {"os": "Linux"}], \
                        [{"os": "Macos"}], \
                        [{"os": "Solaris"}, {"os": "FreeBSD"}]

            IMPORTANT: Different settings keys will cause different recipe revisions
        """
        remote = remote or "default"
        ret = []
        for i, settings_groups in enumerate(revisions):
            tmp = []
            for settings in settings_groups:
                conanfile_gen = GenConanfile(). \
                    with_build_msg("REV{}".format(i)). \
                    with_package_file("file", env_var="MY_VAR")
                for s in settings.keys():
                    conanfile_gen = conanfile_gen.with_setting(s)
                for k in range(num_prev):
                    args = " ".join(["-s {}={}".format(key, value)
                                     for key, value in settings.items()])
                    with environment_append({"MY_VAR": str(k)}):
                        pref = self.create(ref, conanfile=conanfile_gen, args=args)
                        self.upload_all(ref, remote=remote)
                        tmp.append(pref)
                ret.append(tmp)
        return ret

    def init_git_repo(self, files=None, branch=None, submodules=None, origin_url=None):
        _, commit = create_local_git_repo(files, branch, submodules, self.current_folder)
        if origin_url:
            self.runner('git remote add origin {}'.format(origin_url), cwd=self.current_folder)
        return commit

    def init_svn_repo(self, subpath, files=None, repo_url=None):
        if not repo_url:
            repo_url = create_remote_svn_repo(temp_folder())
        url, rev = create_local_svn_checkout(files, repo_url, folder=self.current_folder,
                                             rel_project_path=subpath, delete_checkout=False)
        return rev


class GenConanfile(object):
    """
    USAGE:

    x = GenConanfile().with_import("import os").\
        with_setting("os").\
        with_option("shared", [True, False]).\
        with_default_option("shared", True).\
        with_build_msg("holaaa").\
        with_build_msg("adiooos").\
        with_package_file("file.txt", "hola").\
        with_package_file("file2.txt", "hola")
    """

    def __init__(self):
        self._imports = ["from conans import ConanFile"]
        self._settings = []
        self._options = {}
        self._default_options = {}
        self._package_files = {}
        self._package_files_env = {}
        self._build_messages = []
        self._scm = {}
        self._requirements = []
        self._revision_mode = None

    def with_revision_mode(self, revision_mode):
        self._revision_mode = revision_mode
        return self

    def with_scm(self, scm):
        self._scm = scm
        return self

    def with_requirement(self, ref):
        self._requirements.append(ref)
        return self

    def with_import(self, i):
        if i not in self._imports:
            self._imports.append(i)
        return self

    def with_setting(self, setting):
        self._settings.append(setting)
        return self

    def with_option(self, option_name, values):
        self._options[option_name] = values
        return self

    def with_default_option(self, option_name, value):
        self._default_options[option_name] = value
        return self

    def with_package_file(self, file_name, contents=None, env_var=None):
        if not contents and not env_var:
            raise Exception("Specify contents or env_var")
        self.with_import("import os")
        self.with_import("from conans import tools")
        if contents:
            self._package_files[file_name] = contents
        if env_var:
            self._package_files_env[file_name] = env_var
        return self

    def with_build_msg(self, msg):
        self._build_messages.append(msg)
        return self

    @property
    def _scm_line(self):
        if not self._scm:
            return ""
        line = ", ".join('"%s": "%s"' % (k, v) for k, v in self._scm.items())
        return "scm = {%s}" % line

    @property
    def _revision_mode_line(self):
        if not self._revision_mode:
            return ""
        line = "revision_mode=\"{}\"".format(self._revision_mode)
        return line

    @property
    def _settings_line(self):
        if not self._settings:
            return ""
        line = ", ".join('"%s"' % s for s in self._settings)
        return "settings = {}".format(line)

    @property
    def _options_line(self):
        if not self._options:
            return ""
        line = ", ".join('"%s": %s' % (k, v) for k, v in self._options.items())
        tmp = "options = {%s}" % line
        if self._default_options:
            line = ", ".join('"%s": %s' % (k, v) for k, v in self._default_options.items())
            tmp += "\n    default_options = {%s}" % line
        return tmp

    @property
    def _requirements_line(self):
        if not self._requirements:
            return ""
        line = ", ".join(['"{}"'.format(r.full_repr()) for r in self._requirements])
        tmp = "requires = %s" % line
        return tmp

    @property
    def _package_method(self):
        lines = []
        if self._package_files:
            lines = ['        tools.save(os.path.join(self.package_folder, "{}"), "{}")'
                     ''.format(key, value)
                     for key, value in self._package_files.items()]

        if self._package_files_env:
            lines.extend(['        tools.save(os.path.join(self.package_folder, "{}"), '
                          'os.getenv("{}"))'.format(key, value)
                          for key, value in self._package_files_env.items()])

        if not lines:
            return ""
        return """
    def package(self):
{}
    """.format("\n".join(lines))

    @property
    def _build_method(self):
        if not self._build_messages:
            return ""
        lines = ['        self.output.warn("{}")'.format(m) for m in self._build_messages]
        return """
    def build(self):
{}
    """.format("\n".join(lines))

    def __repr__(self):
        ret = []
        ret.extend(self._imports)
        ret.append("class HelloConan(ConanFile):")
        if self._requirements_line:
            ret.append("    {}".format(self._requirements_line))
        if self._scm:
            ret.append("    {}".format(self._scm_line))
        if self._revision_mode_line:
            ret.append("    {}".format(self._revision_mode_line))
        if self._settings_line:
            ret.append("    {}".format(self._settings_line))
        if self._options_line:
            ret.append("    {}".format(self._options_line))
        if self._build_method:
            ret.append("    {}".format(self._build_method))
        if self._package_method:
            ret.append("    {}".format(self._package_method))
        if len(ret) == 2:
            ret.append("    pass")
        return "\n".join(ret)


class StoppableThreadBottle(threading.Thread):
    """
    Real server to test download endpoints
    """

    def __init__(self, host=None, port=None):
        self.host = host or "127.0.0.1"
        self.port = port or random.randrange(48000, 49151)
        self.server = bottle.Bottle()
        super(StoppableThreadBottle, self).__init__(target=self.server.run,
                                                    kwargs={"host": self.host, "port": self.port})
        self.daemon = True
        self._stop = threading.Event()

    def stop(self):
        self._stop.set()

    def run_server(self):
        self.start()
        time.sleep(1)<|MERGE_RESOLUTION|>--- conflicted
+++ resolved
@@ -26,12 +26,8 @@
 from conans import load
 from conans.client.cache.remote_registry import Remotes
 from conans.client.command import Command
-<<<<<<< HEAD
+
 from conans.client.conan_api import Conan
-=======
-from conans.client.conan_api import Conan, get_request_timeout, migrate_and_get_cache
-from conans.client.hook_manager import HookManager
->>>>>>> defc3fef
 from conans.client.loader import ProcessedProfile
 from conans.client.output import ConanOutput
 from conans.client.rest.uploader_downloader import IterableToFileAdapter
@@ -776,22 +772,13 @@
             If user or password is filled, user_io will be mocked to return this
             tuple if required
         """
-<<<<<<< HEAD
         # Reset output
         self.user_io.reset()
         requester = self.http_requester
         conan_api = Conan(cache_folder=self.base_folder, user_io=self.user_io,
                           output=self.user_io.out, runner=self.runner, http_requester=requester)
         command = Command(conan_api)
-=======
-        output, requester = self.init_dynamic_vars(user_io)
-        with tools.environment_append(self.cache.config.env_vars):
-            # Settings preprocessor
-            interactive = not get_env("CONAN_NON_INTERACTIVE", False)
-            conan = Conan(self.cache, self.user_io, self.runner, self.remote_manager,
-                          self.hook_manager, requester, interactive=interactive)
-        command = Command(conan, self.user_io)
->>>>>>> defc3fef
+
         args = shlex.split(command_line)
         current_dir = os.getcwd()
         os.chdir(self.current_folder)
@@ -962,7 +949,7 @@
     def init_svn_repo(self, subpath, files=None, repo_url=None):
         if not repo_url:
             repo_url = create_remote_svn_repo(temp_folder())
-        url, rev = create_local_svn_checkout(files, repo_url, folder=self.current_folder,
+        _, rev = create_local_svn_checkout(files, repo_url, folder=self.current_folder,
                                              rel_project_path=subpath, delete_checkout=False)
         return rev
 
