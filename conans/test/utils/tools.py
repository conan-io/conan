import json
import os
import random
import shlex
import shutil
import sys
import textwrap
import threading
import time
import uuid
from collections import OrderedDict
from contextlib import contextmanager

import bottle
import requests
from mock import Mock
from requests.exceptions import HTTPError
from six.moves.urllib.parse import urlsplit, urlunsplit
from webtest.app import TestApp

from conans import load
from conans.client.cache.cache import ClientCache
from conans.client.cache.remote_registry import Remotes
from conans.client.conan_api import Conan
from conans.client.rest.file_uploader import IterableToFileAdapter
from conans.client.runner import ConanRunner
from conans.client.tools import environment_append
from conans.client.tools.files import replace_in_file
from conans.errors import NotFoundException, RecipeNotFoundException, PackageNotFoundException
from conans.model.manifest import FileTreeManifest
from conans.model.profile import Profile
from conans.model.ref import ConanFileReference, PackageReference
from conans.model.settings import Settings
from conans.server.revision_list import _RevisionEntry
from conans.test.utils.genconanfile import GenConanfile
from conans.test.utils.mocks import MockedUserIO, TestBufferConanOutput
from conans.test.utils.scm import create_local_git_repo, create_local_svn_checkout, \
    create_remote_svn_repo
from conans.test.utils.server_launcher import (TESTING_REMOTE_PRIVATE_PASS,
                                               TESTING_REMOTE_PRIVATE_USER,
                                               TestServerLauncher)
from conans.test.utils.test_files import temp_folder
from conans.util.conan_v2_mode import CONAN_V2_MODE_ENVVAR
from conans.util.env_reader import get_env
from conans.util.files import mkdir, save_files

NO_SETTINGS_PACKAGE_ID = "5ab84d6acfe1f23c4fae0ab88f26e3a396351ac9"

ARTIFACTORY_DEFAULT_USER = os.getenv("ARTIFACTORY_DEFAULT_USER", "admin")
ARTIFACTORY_DEFAULT_PASSWORD = os.getenv("ARTIFACTORY_DEFAULT_PASSWORD", "password")
ARTIFACTORY_DEFAULT_URL = os.getenv("ARTIFACTORY_DEFAULT_URL", "http://localhost:8090/artifactory")


def inc_recipe_manifest_timestamp(cache, reference, inc_time):
    ref = ConanFileReference.loads(reference)
    path = cache.package_layout(ref).export()
    manifest = FileTreeManifest.load(path)
    manifest.time += inc_time
    manifest.save(path)


def inc_package_manifest_timestamp(cache, package_reference, inc_time):
    pref = PackageReference.loads(package_reference)
    path = cache.package_layout(pref.ref).package(pref)
    manifest = FileTreeManifest.load(path)
    manifest.time += inc_time
    manifest.save(path)


def test_profile(profile=None, settings=None):
    if profile is None:
        profile = Profile()
    if profile.processed_settings is None:
        profile.processed_settings = settings or Settings()
    return profile


class TestingResponse(object):
    """Wraps a response from TestApp external tool
    to guarantee the presence of response.ok, response.content
    and response.status_code, as it was a requests library object.

    Is instanced by TestRequester on each request"""

    def __init__(self, test_response):
        self.test_response = test_response

    def close(self):
        pass  # Compatibility with close() method of a requests when stream=True

    @property
    def headers(self):
        return self.test_response.headers

    @property
    def ok(self):
        return self.test_response.status_code == 200

    def raise_for_status(self):
        """Raises stored :class:`HTTPError`, if one occurred."""
        http_error_msg = ''
        if 400 <= self.status_code < 500:
            http_error_msg = u'%s Client Error: %s' % (self.status_code, self.content)

        elif 500 <= self.status_code < 600:
            http_error_msg = u'%s Server Error: %s' % (self.status_code, self.content)

        if http_error_msg:
            raise HTTPError(http_error_msg, response=self)

    @property
    def content(self):
        return self.test_response.body

    @property
    def charset(self):
        return self.test_response.charset

    @charset.setter
    def charset(self, newcharset):
        self.test_response.charset = newcharset

    @property
    def text(self):
        return self.test_response.text

    def iter_content(self, chunk_size=1):  # @UnusedVariable
        return [self.content]

    @property
    def status_code(self):
        return self.test_response.status_code

    def json(self):
        try:
            return json.loads(self.test_response.content)
        except:
            raise ValueError("The response is not a JSON")


class TestRequester(object):
    """Fake requests module calling server applications
    with TestApp"""

    def __init__(self, test_servers):
        self.test_servers = test_servers

    @staticmethod
    def _get_url_path(url):
        # Remove schema from url
        _, _, path, query, _ = urlsplit(url)
        url = urlunsplit(("", "", path, query, ""))
        return url

    def _get_wsgi_app(self, url):
        for test_server in self.test_servers.values():
            if url.startswith(test_server.fake_url):
                return test_server.app

        raise Exception("Testing error: Not remote found")

    def get(self, url, **kwargs):
        app, url = self._prepare_call(url, kwargs)
        if app:
            response = app.get(url, **kwargs)
            return TestingResponse(response)
        else:
            return requests.get(url, **kwargs)

    def put(self, url, **kwargs):
        app, url = self._prepare_call(url, kwargs)
        if app:
            response = app.put(url, **kwargs)
            return TestingResponse(response)
        else:
            return requests.put(url, **kwargs)

    def delete(self, url, **kwargs):
        app, url = self._prepare_call(url, kwargs)
        if app:
            response = app.delete(url, **kwargs)
            return TestingResponse(response)
        else:
            return requests.delete(url, **kwargs)

    def post(self, url, **kwargs):
        app, url = self._prepare_call(url, kwargs)
        if app:
            response = app.post(url, **kwargs)
            return TestingResponse(response)
        else:
            requests.post(url, **kwargs)

    def _prepare_call(self, url, kwargs):
        if not url.startswith("http://fake"):  # Call to S3 (or external), perform a real request
            return None, url
        app = self._get_wsgi_app(url)
        url = self._get_url_path(url)  # Remove http://server.com

        self._set_auth_headers(kwargs)

        if app:
            kwargs["expect_errors"] = True
            kwargs.pop("stream", None)
            kwargs.pop("verify", None)
            kwargs.pop("auth", None)
            kwargs.pop("cert", None)
            kwargs.pop("timeout", None)
            if "data" in kwargs:
                if isinstance(kwargs["data"], IterableToFileAdapter):
                    data_accum = b""
                    for tmp in kwargs["data"]:
                        data_accum += tmp
                    kwargs["data"] = data_accum
                kwargs["params"] = kwargs["data"]
                del kwargs["data"]  # Parameter in test app is called "params"
            if kwargs.get("json"):
                # json is a high level parameter of requests, not a generic one
                # translate it to data and content_type
                kwargs["params"] = json.dumps(kwargs["json"])
                kwargs["content_type"] = "application/json"
            kwargs.pop("json", None)

        return app, url

    @staticmethod
    def _set_auth_headers(kwargs):
        if kwargs.get("auth"):
            mock_request = Mock()
            mock_request.headers = {}
            kwargs["auth"](mock_request)
            if "headers" not in kwargs:
                kwargs["headers"] = {}
            kwargs["headers"].update(mock_request.headers)


class ArtifactoryServerStore(object):

    def __init__(self, repo_url, user, password):
        self._user = user or ARTIFACTORY_DEFAULT_USER
        self._password = password or ARTIFACTORY_DEFAULT_PASSWORD
        self._repo_url = repo_url

    @property
    def _auth(self):
        return self._user, self._password

    @staticmethod
    def _root_recipe(ref):
        return "{}/{}/{}/{}".format(ref.user, ref.name, ref.version, ref.channel)

    @staticmethod
    def _ref_index(ref):
        return "{}/index.json".format(ArtifactoryServerStore._root_recipe(ref))

    @staticmethod
    def _pref_index(pref):
        tmp = ArtifactoryServerStore._root_recipe(pref.ref)
        return "{}/{}/package/{}/index.json".format(tmp, pref.ref.revision, pref.id)

    def get_recipe_revisions(self, ref):
        time.sleep(0.1)  # Index appears to not being updated immediately after a remove
        url = "{}/{}".format(self._repo_url, self._ref_index(ref))
        response = requests.get(url, auth=self._auth)
        response.raise_for_status()
        the_json = response.json()
        if not the_json["revisions"]:
            raise RecipeNotFoundException(ref)
        tmp = [_RevisionEntry(i["revision"], i["time"]) for i in the_json["revisions"]]
        return tmp

    def get_package_revisions(self, pref):
        time.sleep(0.1)  # Index appears to not being updated immediately
        url = "{}/{}".format(self._repo_url, self._pref_index(pref))
        response = requests.get(url, auth=self._auth)
        response.raise_for_status()
        the_json = response.json()
        if not the_json["revisions"]:
            raise PackageNotFoundException(pref)
        tmp = [_RevisionEntry(i["revision"], i["time"]) for i in the_json["revisions"]]
        return tmp

    def get_last_revision(self, ref):
        revisions = self.get_recipe_revisions(ref)
        return revisions[0]

    def get_last_package_revision(self, ref):
        revisions = self.get_package_revisions(ref)
        return revisions[0]

    def package_exists(self, pref):
        try:
            if pref.revision:
                path = self.server_store.package(pref)
            else:
                path = self.test_server.server_store.package_revisions_root(pref)
            return self.test_server.server_store.path_exists(path)
        except NotFoundException:  # When resolves the latest and there is no package
            return False


class ArtifactoryServer(object):

    def __init__(self, *args, **kwargs):
        self._user = ARTIFACTORY_DEFAULT_USER
        self._password = ARTIFACTORY_DEFAULT_PASSWORD
        self._url = ARTIFACTORY_DEFAULT_URL
        self._repo_name = "conan_{}".format(str(uuid.uuid4()).replace("-", ""))
        self.create_repository()
        self.server_store = ArtifactoryServerStore(self.repo_url, self._user, self._password)

    @property
    def _auth(self):
        return self._user, self._password

    @property
    def repo_url(self):
        return "{}/{}".format(self._url, self._repo_name)

    @property
    def repo_api_url(self):
        return "{}/api/conan/{}".format(self._url, self._repo_name)

    def recipe_revision_time(self, ref):
        revs = self.server_store.get_recipe_revisions(ref)
        for r in revs:
            if r.revision == ref.revision:
                return r.time
        return None

    def package_revision_time(self, pref):
        revs = self.server_store.get_package_revisions(pref)
        for r in revs:
            if r.revision == pref.revision:
                return r.time
        return None

    def create_repository(self):
        url = "{}/api/repositories/{}".format(self._url, self._repo_name)
        config = {"key": self._repo_name, "rclass": "local", "packageType": "conan"}
        ret = requests.put(url, auth=self._auth, json=config)
        ret.raise_for_status()

    def package_exists(self, pref):
        try:
            revisions = self.server_store.get_package_revisions(pref)
            if pref.revision:
                for r in revisions:
                    if pref.revision == r.revision:
                        return True
                return False
            return True
        except Exception:  # When resolves the latest and there is no package
            return False

    def recipe_exists(self, ref):
        try:
            revisions = self.server_store.get_recipe_revisions(ref)
            if ref.revision:
                for r in revisions:
                    if ref.revision == r.revision:
                        return True
                return False
            return True
        except Exception:  # When resolves the latest and there is no package
            return False


class TestServer(object):
    def __init__(self, read_permissions=None,
                 write_permissions=None, users=None, plugins=None, base_path=None,
                 server_capabilities=None, complete_urls=False):
        """
             'read_permissions' and 'write_permissions' is a list of:
                 [("opencv/2.3.4@lasote/testing", "user1, user2")]

             'users':  {username: plain-text-passwd}
        """
        # Unique identifier for this server, will be used by TestRequester
        # to determine where to call. Why? remote_manager just assing an url
        # to the rest_client, so rest_client doesn't know about object instances,
        # just urls, so testing framework performs a map between fake urls and instances
        if read_permissions is None:
            read_permissions = [("*/*@*/*", "*")]
        if write_permissions is None:
            write_permissions = []
        if users is None:
            users = {"lasote": "mypass", "conan": "password"}

        self.fake_url = "http://fake%s.com" % str(uuid.uuid4()).replace("-", "")
        base_url = "%s/v1" % self.fake_url if complete_urls else "v1"
        self.test_server = TestServerLauncher(base_path, read_permissions,
                                              write_permissions, users,
                                              base_url=base_url,
                                              plugins=plugins,
                                              server_capabilities=server_capabilities)
        self.app = TestApp(self.test_server.ra.root_app)

    @property
    def server_store(self):
        return self.test_server.server_store

    def __repr__(self):
        return "TestServer @ " + self.fake_url

    def __str__(self):
        return self.fake_url

    def recipe_exists(self, ref):
        try:
            if not ref.revision:
                path = self.test_server.server_store.conan_revisions_root(ref)
            else:
                path = self.test_server.server_store.base_folder(ref)
            return self.test_server.server_store.path_exists(path)
        except NotFoundException:  # When resolves the latest and there is no package
            return False

    def package_exists(self, pref):
        try:
            if pref.revision:
                path = self.test_server.server_store.package(pref)
            else:
                path = self.test_server.server_store.package_revisions_root(pref)
            return self.test_server.server_store.path_exists(path)
        except NotFoundException:  # When resolves the latest and there is no package
            return False

    def latest_recipe(self, ref):
        rev, _ = self.test_server.server_store.get_last_revision(ref)
        return ref.copy_with_rev(rev)

    def recipe_revision_time(self, ref):
        if not ref.revision:
            raise Exception("Pass a ref with revision (Testing framework)")
        return self.test_server.server_store.get_revision_time(ref)

    def latest_package(self, pref):
        if not pref.ref.revision:
            raise Exception("Pass a pref with .rev.revision (Testing framework)")
        prev = self.test_server.server_store.get_last_package_revision(pref)
        return pref.copy_with_revs(pref.ref.revision, prev)

    def package_revision_time(self, pref):
        if not pref:
            raise Exception("Pass a pref with revision (Testing framework)")
        tmp = self.test_server.server_store.get_package_revision_time(pref)
        return tmp


if get_env("CONAN_TEST_WITH_ARTIFACTORY", False):
    TestServer = ArtifactoryServer


def _copy_cache_folder(target_folder):
    # Some variables affect to cache population (take a different default folder)
    cache_key = hash(os.environ.get(CONAN_V2_MODE_ENVVAR, None))
    master_folder = _copy_cache_folder.master.setdefault(cache_key, temp_folder(create_dir=False))
    if not os.path.exists(master_folder):
        # Create and populate the cache folder with the defaults
        cache = ClientCache(master_folder, TestBufferConanOutput())
        cache.initialize_config()
        cache.registry.initialize_remotes()
        cache.initialize_default_profile()
        cache.initialize_settings()
    shutil.copytree(master_folder, target_folder)


_copy_cache_folder.master = dict()  # temp_folder(create_dir=False)


class TestClient(object):
    """ Test wrap of the conans application to launch tests in the same way as
    in command line
    """

    def __init__(self, cache_folder=None, current_folder=None, servers=None, users=None,
                 requester_class=None, runner=None, path_with_spaces=True,
                 revisions_enabled=None, cpu_count=1, default_server_user=None,
                 cache_autopopulate=True):
        """
        current_folder: Current execution folder
        servers: dict of {remote_name: TestServer}
        logins is a list of (user, password) for auto input in order
        if required==> [("lasote", "mypass"), ("other", "otherpass")]
        """
        if default_server_user is not None:
            if servers is not None:
                raise Exception("Cannot define both 'servers' and 'default_server_user'")
            if users is not None:
                raise Exception("Cannot define both 'users' and 'default_server_user'")
            if default_server_user is True:
                server_users = {"user": "password"}
                users = {"default": [("user", "password")]}
            else:
                server_users = default_server_user
                users = {"default": list(default_server_user.items())}
            # Allow write permissions to users
            server = TestServer(users=server_users, write_permissions=[("*/*@*/*", "*")])
            servers = {"default": server}

        self.users = users
        if self.users is None:
            self.users = {"default": [(TESTING_REMOTE_PRIVATE_USER, TESTING_REMOTE_PRIVATE_PASS)]}

        if cache_autopopulate and (not cache_folder or not os.path.exists(cache_folder)):
            # Copy a cache folder already populated
            self.cache_folder = cache_folder or temp_folder(path_with_spaces, create_dir=False)
            _copy_cache_folder(self.cache_folder)
        else:
            self.cache_folder = cache_folder or temp_folder(path_with_spaces)

        self.requester_class = requester_class
        self.runner = runner

        if servers and len(servers) > 1 and not isinstance(servers, OrderedDict):
            raise Exception(textwrap.dedent("""
                Testing framework error: Servers should be an OrderedDict. e.g:
                    servers = OrderedDict()
                    servers["r1"] = server
                    servers["r2"] = TestServer()
            """))

        self.servers = servers or {}
        if servers is not False:  # Do not mess with registry remotes
            self.update_servers()
        self.current_folder = current_folder or temp_folder(path_with_spaces)

        # Once the client is ready, modify the configuration
        mkdir(self.current_folder)
        self.tune_conan_conf(cache_folder, cpu_count, revisions_enabled)

    def load(self, filename):
        return load(os.path.join(self.current_folder, filename))

    @property
    def cache(self):
        # Returns a temporary cache object intended for inspecting it
        return ClientCache(self.cache_folder, TestBufferConanOutput())

    @property
    def base_folder(self):
        # Temporary hack to refactor ConanApp with less changes
        return self.cache_folder

    @property
    def storage_folder(self):
        return self.cache.store

    @property
    def requester(self):
        api = self.get_conan_api()
        api.create_app()
        return api.app.requester

    @property
    def proxy(self):
        api = self.get_conan_api()
        api.create_app()
        return api.app.proxy

    @property
    def _http_requester(self):
        # Check if servers are real
        real_servers = any(isinstance(s, (str, ArtifactoryServer))
                           for s in self.servers.values())
        if not real_servers:
            if self.requester_class:
                return self.requester_class(self.servers)
            else:
                return TestRequester(self.servers)

    def _set_revisions(self, value):
        value = "1" if value else "0"
        self.run("config set general.revisions_enabled={}".format(value))

    def enable_revisions(self):
        self._set_revisions(True)
        assert self.cache.config.revisions_enabled

    def disable_revisions(self):
        self._set_revisions(False)
        assert not self.cache.config.revisions_enabled

    def tune_conan_conf(self, cache_folder, cpu_count, revisions_enabled):
        # Create the default
        cache = self.cache
        _ = cache.config

        if cpu_count:
            replace_in_file(cache.conan_conf_path,
                            "# cpu_count = 1", "cpu_count = %s" % cpu_count,
                            output=TestBufferConanOutput(), strict=not bool(cache_folder))

        if revisions_enabled is not None:
            self._set_revisions(revisions_enabled)
        elif "TESTING_REVISIONS_ENABLED" in os.environ:
            value = get_env("TESTING_REVISIONS_ENABLED", True)
            self._set_revisions(value)

    def update_servers(self):
        cache = self.cache
        Remotes().save(cache.remotes_path)
        registry = cache.registry

        for name, server in self.servers.items():
            if isinstance(server, ArtifactoryServer):
                registry.add(name, server.repo_api_url)
                self.users.update({name: [(ARTIFACTORY_DEFAULT_USER,
                                           ARTIFACTORY_DEFAULT_PASSWORD)]})
            elif isinstance(server, TestServer):
                registry.add(name, server.fake_url)
            else:
                registry.add(name, server)

    @property
    def default_compiler_visual_studio(self):
        settings = self.cache.default_profile.settings
        return settings.get("compiler", None) == "Visual Studio"

    @contextmanager
    def chdir(self, newdir):
        old_dir = self.current_folder
        if not os.path.isabs(newdir):
            newdir = os.path.join(old_dir, newdir)
        mkdir(newdir)
        self.current_folder = newdir
        try:
            yield
        finally:
            self.current_folder = old_dir

    def get_conan_api(self, user_io=None):
        if user_io:
            self.out = user_io.out
        else:
            self.out = TestBufferConanOutput()
        user_io = user_io or MockedUserIO(self.users, out=self.out)

        conan = Conan(cache_folder=self.cache_folder, output=self.out, user_io=user_io,
                      http_requester=self._http_requester, runner=self.runner)
        return conan

    def run(self, command_line, user_io=None, assert_error=False):
        """ run a single command as in the command line.
            If user or password is filled, user_io will be mocked to return this
            tuple if required
        """
        conan = self.get_conan_api(user_io)
        self.api = conan
        if os.getenv("CONAN_V2_CLI"):
            from conans.cli.cli import Cli
            command = Cli(conan)
        else:
            from conans.client.command import Command
            command = Command(conan)
        args = shlex.split(command_line)
        current_dir = os.getcwd()
        os.chdir(self.current_folder)
        old_path = sys.path[:]
        old_modules = list(sys.modules.keys())

        try:
            error = command.run(args)
        finally:
            sys.path = old_path
            os.chdir(current_dir)
            # Reset sys.modules to its prev state. A .copy() DOES NOT WORK
            added_modules = set(sys.modules).difference(old_modules)
            for added in added_modules:
                sys.modules.pop(added, None)
        self._handle_cli_result(command_line, assert_error=assert_error, error=error)
        return error

    def run_command(self, command, cwd=None, assert_error=False):
        output = TestBufferConanOutput()
        self.out = output
        runner = ConanRunner(output=output)
        ret = runner(command, cwd=cwd or self.current_folder)
        self._handle_cli_result(command, assert_error=assert_error, error=ret)
        return ret

    def _handle_cli_result(self, command, assert_error, error):
        if (assert_error and not error) or (not assert_error and error):
            if assert_error:
                msg = " Command succeeded (failure expected): "
            else:
                msg = " Command failed (unexpectedly): "
            exc_message = "\n{header}\n{cmd}\n{output_header}\n{output}\n{output_footer}\n".format(
                header='{:-^80}'.format(msg),
                output_header='{:-^80}'.format(" Output: "),
                output_footer='-' * 80,
                cmd=command,
                output=self.out
            )
            raise Exception(exc_message)

    def save(self, files, path=None, clean_first=False):
        """ helper metod, will store files in the current folder
        param files: dict{filename: filecontents}
        """
        path = path or self.current_folder
        if clean_first:
            shutil.rmtree(self.current_folder, ignore_errors=True)
        files = {f: str(content) for f, content in files.items()}
        save_files(path, files)
        if not files:
            mkdir(self.current_folder)

    def copy_from_assets(self, origin_folder, assets):
        for asset in assets:
            s = os.path.join(origin_folder, asset)
            d = os.path.join(self.current_folder, asset)
            if os.path.isdir(s):
                shutil.copytree(s, d)
            else:
                shutil.copy2(s, d)

    # Higher level operations
    def remove_all(self):
        self.run("remove '*' -f")

<<<<<<< HEAD
class GenConanfile(object):
    """
    USAGE:

    x = GenConanfile().with_import("import os").\
        with_setting("os").\
        with_option("shared", [True, False]).\
        with_default_option("shared", True).\
        with_build_msg("holaaa").\
        with_build_msg("adiooos").\
        with_package_file("file.txt", "hola").\
        with_package_file("file2.txt", "hola")
    """

    def __init__(self):
        self._imports = ["from conans import ConanFile"]
        self._name = None
        self._version = None
        self._settings = []
        self._options = {}
        self._generators = []
        self._default_options = {}
        self._package_files = {}
        self._package_files_env = {}
        self._build_messages = []
        self._scm = {}
        self._layout_text = None
        self._requires = []
        self._requirements = []
        self._build_requires = []
        self._revision_mode = None
        self._package_info = {}
        self._package_id_lines = []

    def with_name(self, name):
        self._name = name
        return self

    def with_text_layout(self, layout):
        self._layout_text = layout
        return self

    def with_version(self, version):
        self._version = version
        return self

    def with_revision_mode(self, revision_mode):
        self._revision_mode = revision_mode
        return self

    def with_scm(self, scm):
        self._scm = scm
        return self

    def with_generator(self, generator):
        self._generators.append(generator)
        return self

    def with_require(self, ref, private=False, override=False):
        return self.with_require_plain(ref.full_str(), private, override)

    def with_require_plain(self, ref_str, private=False, override=False):
        self._requires.append((ref_str, private, override))
        return self

    def with_requirement(self, ref, private=False, override=False):
        return self.with_requirement_plain(ref.full_str(), private, override)

    def with_requirement_plain(self, ref_str, private=False, override=False):
        self._requirements.append((ref_str, private, override))
        return self

    def with_build_require(self, ref):
        return self.with_build_require_plain(ref.full_str())

    def with_build_require_plain(self, ref_str):
        self._build_requires.append(ref_str)
        return self

    def with_import(self, i):
        if i not in self._imports:
            self._imports.append(i)
        return self

    def with_setting(self, setting):
        self._settings.append(setting)
        return self

    def with_option(self, option_name, values):
        self._options[option_name] = values
        return self

    def with_default_option(self, option_name, value):
        self._default_options[option_name] = value
        return self

    def with_package_file(self, file_name, contents=None, env_var=None):
        if not contents and not env_var:
            raise Exception("Specify contents or env_var")
        self.with_import("import os")
        self.with_import("from conans import tools")
        if contents:
            self._package_files[file_name] = contents
        if env_var:
            self._package_files_env[file_name] = env_var
        return self

    def with_build_msg(self, msg):
        self._build_messages.append(msg)
        return self

    def with_package_info(self, cpp_info=None, env_info=None):
        assert isinstance(cpp_info, dict), "cpp_info ({}) expects dict".format(type(cpp_info))
        assert isinstance(env_info, dict), "env_info ({}) expects dict".format(type(env_info))
        if cpp_info:
            self._package_info["cpp_info"] = cpp_info
        if env_info:
            self._package_info["env_info"] = env_info
        return self

    def with_package_id(self, line):
        self._package_id_lines.append(line)
        return self

    @property
    def _name_line(self):
        if not self._name:
            return ""
        return "name = '{}'".format(self._name)

    @property
    def _version_line(self):
        if not self._version:
            return ""
        return "version = '{}'".format(self._version)

    @property
    def _layout_text_line(self):
        if not self._layout_text:
            return ""
        return "layout = '{}'".format(self._layout_text)

    @property
    def _scm_line(self):
        if not self._scm:
            return ""
        line = ", ".join('"%s": "%s"' % (k, v) for k, v in self._scm.items())
        return "scm = {%s}" % line

    @property
    def _generators_line(self):
        if not self._generators:
            return ""
        line = ", ".join('"{}"'.format(generator) for generator in self._generators)
        return "generators = {}".format(line)

    @property
    def _revision_mode_line(self):
        if not self._revision_mode:
            return ""
        line = "revision_mode=\"{}\"".format(self._revision_mode)
        return line

    @property
    def _settings_line(self):
        if not self._settings:
            return ""
        line = ", ".join('"%s"' % s for s in self._settings)
        return "settings = {}".format(line)

    @property
    def _options_line(self):
        if not self._options:
            return ""
        line = ", ".join('"%s": %s' % (k, v) for k, v in self._options.items())
        tmp = "options = {%s}" % line
        return tmp

    @property
    def _default_options_line(self):
        if not self._default_options:
            return ""
        line = ", ".join('"%s": %s' % (k, v) for k, v in self._default_options.items())
        tmp = "default_options = {%s}" % line
        return tmp

    @property
    def _build_requires_line(self):
        if not self._build_requires:
            return ""
        line = ", ".join(['"{}"'.format(r) for r in self._build_requires])
        tmp = "build_requires = %s" % line
        return tmp

    @property
    def _requires_line(self):
        if not self._requires:
            return ""
        items = []
        for ref, private, override in self._requires:
            if private or override:
                private_str = ", 'private'" if private else ""
                override_str = ", 'override'" if override else ""
                items.append('("{}"{}{})'.format(ref, private_str, override_str))
            else:
                items.append('"{}"'.format(ref))
        tmp = "requires = ({}, )".format(", ".join(items))
        return tmp

    @property
    def _requirements_method(self):
        if not self._requirements:
            return ""

        lines = []
        for ref, private, override in self._requirements:
            private_str = ", private=True" if private else ""
            override_str = ", override=True" if override else ""
            lines.append('        self.requires("{}"{}{})'.format(ref, private_str, override_str))

        return """
    def requirements(self):
{}
        """.format("\n".join(lines))

    @property
    def _package_method(self):
        lines = []
        if self._package_files:
            lines = ['        tools.save(os.path.join(self.package_folder, "{}"), "{}")'
                     ''.format(key, value)
                     for key, value in self._package_files.items()]

        if self._package_files_env:
            lines.extend(['        tools.save(os.path.join(self.package_folder, "{}"), '
                          'os.getenv("{}"))'.format(key, value)
                          for key, value in self._package_files_env.items()])

        if not lines:
            return ""
        return """
    def package(self):
{}
    """.format("\n".join(lines))

    @property
    def _build_method(self):
        if not self._build_messages:
            return ""
        lines = ['        self.output.warn("{}")'.format(m) for m in self._build_messages]
        return """
    def build(self):
{}
    """.format("\n".join(lines))

    @property
    def _package_info_method(self):
        if not self._package_info:
            return ""
        lines = []
        if "cpp_info" in self._package_info:
            for k, v in self._package_info["cpp_info"].items():
                lines.append('        self.cpp_info.{} = {}'.format(k, str(v)))
        if "env_info" in self._package_info:
            for k, v in self._package_info["env_info"].items():
                lines.append('        self.env_info.{} = {}'.format(k, str(v)))

        return """
    def package_info(self):
{}
        """.format("\n".join(lines))

    @property
    def _package_id_method(self):
        if not self._package_id_lines:
            return ""
        lines = ['        {}'.format(line) for line in self._package_id_lines]
        return """
    def package_id(self):
{}
        """.format("\n".join(lines))

    def __repr__(self):
        ret = []
        ret.extend(self._imports)
        ret.append("class HelloConan(ConanFile):")
        if self._name_line:
            ret.append("    {}".format(self._name_line))
        if self._version_line:
            ret.append("    {}".format(self._version_line))
        if self._generators_line:
            ret.append("    {}".format(self._generators_line))
        if self._requires_line:
            ret.append("    {}".format(self._requires_line))
        if self._requirements_method:
            ret.append("    {}".format(self._requirements_method))
        if self._build_requires_line:
            ret.append("    {}".format(self._build_requires_line))
        if self._layout_text:
            ret.append("    {}".format(self._layout_text_line))
        if self._scm:
            ret.append("    {}".format(self._scm_line))
        if self._revision_mode_line:
            ret.append("    {}".format(self._revision_mode_line))
        if self._settings_line:
            ret.append("    {}".format(self._settings_line))
        if self._options_line:
            ret.append("    {}".format(self._options_line))
        if self._default_options_line:
            ret.append("    {}".format(self._default_options_line))
        if self._build_method:
            ret.append("    {}".format(self._build_method))
        if self._package_method:
            ret.append("    {}".format(self._package_method))
        if self._package_info_method:
            ret.append("    {}".format(self._package_info_method))
        if self._package_id_lines:
            ret.append("    {}".format(self._package_id_method))
        if len(ret) == 2:
            ret.append("    pass")
        return "\n".join(ret)
=======
    def export(self, ref, conanfile=GenConanfile(), args=None):
        """ export a ConanFile with as "ref" and return the reference with recipe revision
        """
        if conanfile:
            self.save({"conanfile.py": conanfile})
        self.run("export . {} {}".format(ref.full_str(), args or ""))
        rrev = self.cache.package_layout(ref).recipe_revision()
        return ref.copy_with_rev(rrev)
>>>>>>> 17c8729e


class TurboTestClient(TestClient):
    tmp_json_name = ".tmp_json"

    def __init__(self, *args, **kwargs):
        if "users" not in kwargs and "default_server_user" not in kwargs:
            from collections import defaultdict
            kwargs["users"] = defaultdict(lambda: [("conan", "password")])

        super(TurboTestClient, self).__init__(*args, **kwargs)

    def create(self, ref, conanfile=GenConanfile(), args=None, assert_error=False):
        if conanfile:
            self.save({"conanfile.py": conanfile})
        full_str = "{}@".format(ref.full_str()) if not ref.user else ref.full_str()
        self.run("create . {} {} --json {}".format(full_str,
                                                   args or "", self.tmp_json_name),
                 assert_error=assert_error)
        rrev = self.cache.package_layout(ref).recipe_revision()
        data = json.loads(self.load(self.tmp_json_name))
        if assert_error:
            return None
        package_id = data["installed"][0]["packages"][0]["id"]
        package_ref = PackageReference(ref, package_id)
        prev = self.cache.package_layout(ref.copy_clear_rev()).package_revision(package_ref)
        return package_ref.copy_with_revs(rrev, prev)

    def upload_all(self, ref, remote=None, args=None, assert_error=False):
        remote = remote or list(self.servers.keys())[0]
        self.run("upload {} -c --all -r {} {}".format(ref.full_str(), remote, args or ""),
                 assert_error=assert_error)
        if not assert_error:
            remote_rrev, _ = self.servers[remote].server_store.get_last_revision(ref)
            return ref.copy_with_rev(remote_rrev)
        return

    def export_pkg(self, ref, conanfile=GenConanfile(), args=None, assert_error=False):
        if conanfile:
            self.save({"conanfile.py": conanfile})
        self.run("export-pkg . {} {} --json {}".format(ref.full_str(),
                                                       args or "", self.tmp_json_name),
                 assert_error=assert_error)
        rrev = self.cache.package_layout(ref).recipe_revision()
        data = json.loads(self.load(self.tmp_json_name))
        if assert_error:
            return None
        package_id = data["installed"][0]["packages"][0]["id"]
        package_ref = PackageReference(ref, package_id)
        prev = self.cache.package_layout(ref.copy_clear_rev()).package_revision(package_ref)
        return package_ref.copy_with_revs(rrev, prev)

    def recipe_exists(self, ref):
        return self.cache.package_layout(ref).recipe_exists()

    def package_exists(self, pref):
        return self.cache.package_layout(pref.ref).package_exists(pref)

    def recipe_revision(self, ref):
        return self.cache.package_layout(ref).recipe_revision()

    def package_revision(self, pref):
        return self.cache.package_layout(pref.ref).package_revision(pref)

    def search(self, pattern, remote=None, assert_error=False, args=None):
        remote = " -r={}".format(remote) if remote else ""
        self.run("search {} --json {} {} {}".format(pattern, self.tmp_json_name, remote,
                                                    args or ""),
                 assert_error=assert_error)
        data = json.loads(self.load(self.tmp_json_name))
        return data

    def massive_uploader(self, ref, revisions, num_prev, remote=None):
        """Uploads N revisions with M package revisions. The revisions can be specified like:
            revisions = [{"os": "Windows"}, {"os": "Linux"}], \
                        [{"os": "Macos"}], \
                        [{"os": "Solaris"}, {"os": "FreeBSD"}]

            IMPORTANT: Different settings keys will cause different recipe revisions
        """
        remote = remote or "default"
        ret = []
        for i, settings_groups in enumerate(revisions):
            tmp = []
            for settings in settings_groups:
                conanfile_gen = GenConanfile(). \
                    with_build_msg("REV{}".format(i)). \
                    with_package_file("file", env_var="MY_VAR")
                for s in settings.keys():
                    conanfile_gen = conanfile_gen.with_setting(s)
                for k in range(num_prev):
                    args = " ".join(["-s {}={}".format(key, value)
                                     for key, value in settings.items()])
                    with environment_append({"MY_VAR": str(k)}):
                        pref = self.create(ref, conanfile=conanfile_gen, args=args)
                        self.upload_all(ref, remote=remote)
                        tmp.append(pref)
                ret.append(tmp)
        return ret

    def init_git_repo(self, files=None, branch=None, submodules=None, origin_url=None):
        _, commit = create_local_git_repo(files, branch, submodules, self.current_folder)
        if origin_url:
            self.run_command('git remote add origin {}'.format(origin_url))
        return commit

    def init_svn_repo(self, subpath, files=None, repo_url=None):
        if not repo_url:
            repo_url = create_remote_svn_repo(temp_folder())
        _, rev = create_local_svn_checkout(files, repo_url, folder=self.current_folder,
                                           rel_project_path=subpath, delete_checkout=False)
        return rev


class StoppableThreadBottle(threading.Thread):
    """
    Real server to test download endpoints
    """

    def __init__(self, host=None, port=None):
        self.host = host or "127.0.0.1"
        self.port = port or random.randrange(48000, 49151)
        self.server = bottle.Bottle()
        super(StoppableThreadBottle, self).__init__(target=self.server.run,
                                                    kwargs={"host": self.host, "port": self.port})
        self.daemon = True
        self._stop = threading.Event()

    def stop(self):
        self._stop.set()

    def run_server(self):
        self.start()
        time.sleep(1)<|MERGE_RESOLUTION|>--- conflicted
+++ resolved
@@ -720,329 +720,6 @@
     def remove_all(self):
         self.run("remove '*' -f")
 
-<<<<<<< HEAD
-class GenConanfile(object):
-    """
-    USAGE:
-
-    x = GenConanfile().with_import("import os").\
-        with_setting("os").\
-        with_option("shared", [True, False]).\
-        with_default_option("shared", True).\
-        with_build_msg("holaaa").\
-        with_build_msg("adiooos").\
-        with_package_file("file.txt", "hola").\
-        with_package_file("file2.txt", "hola")
-    """
-
-    def __init__(self):
-        self._imports = ["from conans import ConanFile"]
-        self._name = None
-        self._version = None
-        self._settings = []
-        self._options = {}
-        self._generators = []
-        self._default_options = {}
-        self._package_files = {}
-        self._package_files_env = {}
-        self._build_messages = []
-        self._scm = {}
-        self._layout_text = None
-        self._requires = []
-        self._requirements = []
-        self._build_requires = []
-        self._revision_mode = None
-        self._package_info = {}
-        self._package_id_lines = []
-
-    def with_name(self, name):
-        self._name = name
-        return self
-
-    def with_text_layout(self, layout):
-        self._layout_text = layout
-        return self
-
-    def with_version(self, version):
-        self._version = version
-        return self
-
-    def with_revision_mode(self, revision_mode):
-        self._revision_mode = revision_mode
-        return self
-
-    def with_scm(self, scm):
-        self._scm = scm
-        return self
-
-    def with_generator(self, generator):
-        self._generators.append(generator)
-        return self
-
-    def with_require(self, ref, private=False, override=False):
-        return self.with_require_plain(ref.full_str(), private, override)
-
-    def with_require_plain(self, ref_str, private=False, override=False):
-        self._requires.append((ref_str, private, override))
-        return self
-
-    def with_requirement(self, ref, private=False, override=False):
-        return self.with_requirement_plain(ref.full_str(), private, override)
-
-    def with_requirement_plain(self, ref_str, private=False, override=False):
-        self._requirements.append((ref_str, private, override))
-        return self
-
-    def with_build_require(self, ref):
-        return self.with_build_require_plain(ref.full_str())
-
-    def with_build_require_plain(self, ref_str):
-        self._build_requires.append(ref_str)
-        return self
-
-    def with_import(self, i):
-        if i not in self._imports:
-            self._imports.append(i)
-        return self
-
-    def with_setting(self, setting):
-        self._settings.append(setting)
-        return self
-
-    def with_option(self, option_name, values):
-        self._options[option_name] = values
-        return self
-
-    def with_default_option(self, option_name, value):
-        self._default_options[option_name] = value
-        return self
-
-    def with_package_file(self, file_name, contents=None, env_var=None):
-        if not contents and not env_var:
-            raise Exception("Specify contents or env_var")
-        self.with_import("import os")
-        self.with_import("from conans import tools")
-        if contents:
-            self._package_files[file_name] = contents
-        if env_var:
-            self._package_files_env[file_name] = env_var
-        return self
-
-    def with_build_msg(self, msg):
-        self._build_messages.append(msg)
-        return self
-
-    def with_package_info(self, cpp_info=None, env_info=None):
-        assert isinstance(cpp_info, dict), "cpp_info ({}) expects dict".format(type(cpp_info))
-        assert isinstance(env_info, dict), "env_info ({}) expects dict".format(type(env_info))
-        if cpp_info:
-            self._package_info["cpp_info"] = cpp_info
-        if env_info:
-            self._package_info["env_info"] = env_info
-        return self
-
-    def with_package_id(self, line):
-        self._package_id_lines.append(line)
-        return self
-
-    @property
-    def _name_line(self):
-        if not self._name:
-            return ""
-        return "name = '{}'".format(self._name)
-
-    @property
-    def _version_line(self):
-        if not self._version:
-            return ""
-        return "version = '{}'".format(self._version)
-
-    @property
-    def _layout_text_line(self):
-        if not self._layout_text:
-            return ""
-        return "layout = '{}'".format(self._layout_text)
-
-    @property
-    def _scm_line(self):
-        if not self._scm:
-            return ""
-        line = ", ".join('"%s": "%s"' % (k, v) for k, v in self._scm.items())
-        return "scm = {%s}" % line
-
-    @property
-    def _generators_line(self):
-        if not self._generators:
-            return ""
-        line = ", ".join('"{}"'.format(generator) for generator in self._generators)
-        return "generators = {}".format(line)
-
-    @property
-    def _revision_mode_line(self):
-        if not self._revision_mode:
-            return ""
-        line = "revision_mode=\"{}\"".format(self._revision_mode)
-        return line
-
-    @property
-    def _settings_line(self):
-        if not self._settings:
-            return ""
-        line = ", ".join('"%s"' % s for s in self._settings)
-        return "settings = {}".format(line)
-
-    @property
-    def _options_line(self):
-        if not self._options:
-            return ""
-        line = ", ".join('"%s": %s' % (k, v) for k, v in self._options.items())
-        tmp = "options = {%s}" % line
-        return tmp
-
-    @property
-    def _default_options_line(self):
-        if not self._default_options:
-            return ""
-        line = ", ".join('"%s": %s' % (k, v) for k, v in self._default_options.items())
-        tmp = "default_options = {%s}" % line
-        return tmp
-
-    @property
-    def _build_requires_line(self):
-        if not self._build_requires:
-            return ""
-        line = ", ".join(['"{}"'.format(r) for r in self._build_requires])
-        tmp = "build_requires = %s" % line
-        return tmp
-
-    @property
-    def _requires_line(self):
-        if not self._requires:
-            return ""
-        items = []
-        for ref, private, override in self._requires:
-            if private or override:
-                private_str = ", 'private'" if private else ""
-                override_str = ", 'override'" if override else ""
-                items.append('("{}"{}{})'.format(ref, private_str, override_str))
-            else:
-                items.append('"{}"'.format(ref))
-        tmp = "requires = ({}, )".format(", ".join(items))
-        return tmp
-
-    @property
-    def _requirements_method(self):
-        if not self._requirements:
-            return ""
-
-        lines = []
-        for ref, private, override in self._requirements:
-            private_str = ", private=True" if private else ""
-            override_str = ", override=True" if override else ""
-            lines.append('        self.requires("{}"{}{})'.format(ref, private_str, override_str))
-
-        return """
-    def requirements(self):
-{}
-        """.format("\n".join(lines))
-
-    @property
-    def _package_method(self):
-        lines = []
-        if self._package_files:
-            lines = ['        tools.save(os.path.join(self.package_folder, "{}"), "{}")'
-                     ''.format(key, value)
-                     for key, value in self._package_files.items()]
-
-        if self._package_files_env:
-            lines.extend(['        tools.save(os.path.join(self.package_folder, "{}"), '
-                          'os.getenv("{}"))'.format(key, value)
-                          for key, value in self._package_files_env.items()])
-
-        if not lines:
-            return ""
-        return """
-    def package(self):
-{}
-    """.format("\n".join(lines))
-
-    @property
-    def _build_method(self):
-        if not self._build_messages:
-            return ""
-        lines = ['        self.output.warn("{}")'.format(m) for m in self._build_messages]
-        return """
-    def build(self):
-{}
-    """.format("\n".join(lines))
-
-    @property
-    def _package_info_method(self):
-        if not self._package_info:
-            return ""
-        lines = []
-        if "cpp_info" in self._package_info:
-            for k, v in self._package_info["cpp_info"].items():
-                lines.append('        self.cpp_info.{} = {}'.format(k, str(v)))
-        if "env_info" in self._package_info:
-            for k, v in self._package_info["env_info"].items():
-                lines.append('        self.env_info.{} = {}'.format(k, str(v)))
-
-        return """
-    def package_info(self):
-{}
-        """.format("\n".join(lines))
-
-    @property
-    def _package_id_method(self):
-        if not self._package_id_lines:
-            return ""
-        lines = ['        {}'.format(line) for line in self._package_id_lines]
-        return """
-    def package_id(self):
-{}
-        """.format("\n".join(lines))
-
-    def __repr__(self):
-        ret = []
-        ret.extend(self._imports)
-        ret.append("class HelloConan(ConanFile):")
-        if self._name_line:
-            ret.append("    {}".format(self._name_line))
-        if self._version_line:
-            ret.append("    {}".format(self._version_line))
-        if self._generators_line:
-            ret.append("    {}".format(self._generators_line))
-        if self._requires_line:
-            ret.append("    {}".format(self._requires_line))
-        if self._requirements_method:
-            ret.append("    {}".format(self._requirements_method))
-        if self._build_requires_line:
-            ret.append("    {}".format(self._build_requires_line))
-        if self._layout_text:
-            ret.append("    {}".format(self._layout_text_line))
-        if self._scm:
-            ret.append("    {}".format(self._scm_line))
-        if self._revision_mode_line:
-            ret.append("    {}".format(self._revision_mode_line))
-        if self._settings_line:
-            ret.append("    {}".format(self._settings_line))
-        if self._options_line:
-            ret.append("    {}".format(self._options_line))
-        if self._default_options_line:
-            ret.append("    {}".format(self._default_options_line))
-        if self._build_method:
-            ret.append("    {}".format(self._build_method))
-        if self._package_method:
-            ret.append("    {}".format(self._package_method))
-        if self._package_info_method:
-            ret.append("    {}".format(self._package_info_method))
-        if self._package_id_lines:
-            ret.append("    {}".format(self._package_id_method))
-        if len(ret) == 2:
-            ret.append("    pass")
-        return "\n".join(ret)
-=======
     def export(self, ref, conanfile=GenConanfile(), args=None):
         """ export a ConanFile with as "ref" and return the reference with recipe revision
         """
@@ -1051,7 +728,6 @@
         self.run("export . {} {}".format(ref.full_str(), args or ""))
         rrev = self.cache.package_layout(ref).recipe_revision()
         return ref.copy_with_rev(rrev)
->>>>>>> 17c8729e
 
 
 class TurboTestClient(TestClient):
