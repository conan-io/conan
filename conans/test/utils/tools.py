import errno
import json
import os
import random
import shlex
import shutil
import stat
import subprocess
import sys
import tempfile
import threading
import unittest
import uuid
from collections import Counter, OrderedDict
from contextlib import contextmanager

import bottle
import requests
import six
import time
from mock import Mock
from six import StringIO
from six.moves.urllib.parse import quote, urlsplit, urlunsplit
from webtest.app import TestApp
from requests.exceptions import HTTPError

from conans import tools, load, __version__
from conans.client.cache.cache import ClientCache
from conans.client.cache.remote_registry import Remotes
from conans.client.command import Command
<<<<<<< HEAD
from conans.client.conan_api import Conan
=======
from conans.client.conan_api import Conan, migrate_and_get_cache
>>>>>>> 7c791d8d
from conans.client.hook_manager import HookManager
from conans.client.loader import ProcessedProfile
from conans.client.output import ConanOutput
from conans.client.rest.conan_requester import ConanRequester
from conans.client.rest.uploader_downloader import IterableToFileAdapter
from conans.client.runner import ConanRunner
from conans.client.tools import environment_append
from conans.client.tools.files import chdir
from conans.client.tools.files import replace_in_file
from conans.client.tools.oss import check_output
from conans.client.tools.scm import Git, SVN
from conans.client.tools.win import get_cased_path
from conans.client.userio import UserIO
from conans.errors import NotFoundException, RecipeNotFoundException, PackageNotFoundException
from conans.model.manifest import FileTreeManifest
from conans.model.profile import Profile
from conans.model.ref import ConanFileReference, PackageReference
from conans.model.settings import Settings
from conans.server.revision_list import _RevisionEntry
from conans.test.utils.server_launcher import (TESTING_REMOTE_PRIVATE_PASS,
                                               TESTING_REMOTE_PRIVATE_USER,
                                               TestServerLauncher)
from conans.test.utils.test_files import temp_folder
from conans.tools import set_global_instances
from conans.util.env_reader import get_env
from conans.util.files import mkdir, save_files
from conans.client.rest.rest_client import RestApiClient
from conans.client.store.localdb import LocalDB
from conans.client.rest.auth_manager import ConanApiAuthManager
from conans.client.remote_manager import RemoteManager
from conans.client.migrations import ClientMigrator
from conans.model.version import Version



NO_SETTINGS_PACKAGE_ID = "5ab84d6acfe1f23c4fae0ab88f26e3a396351ac9"

ARTIFACTORY_DEFAULT_USER = os.getenv("ARTIFACTORY_DEFAULT_USER", "admin")
ARTIFACTORY_DEFAULT_PASSWORD = os.getenv("ARTIFACTORY_DEFAULT_PASSWORD", "password")
ARTIFACTORY_DEFAULT_URL = os.getenv("ARTIFACTORY_DEFAULT_URL", "http://localhost:8090/artifactory")


def inc_recipe_manifest_timestamp(cache, reference, inc_time):
    ref = ConanFileReference.loads(reference)
    path = cache.package_layout(ref).export()
    manifest = FileTreeManifest.load(path)
    manifest.time += inc_time
    manifest.save(path)


def inc_package_manifest_timestamp(cache, package_reference, inc_time):
    pref = PackageReference.loads(package_reference)
    path = cache.package_layout(pref.ref).package(pref)
    manifest = FileTreeManifest.load(path)
    manifest.time += inc_time
    manifest.save(path)


def test_processed_profile(profile=None, settings=None):
    if profile is None:
        profile = Profile()
    if profile.processed_settings is None:
        profile.processed_settings = settings or Settings()
    return ProcessedProfile(profile=profile)


class TestingResponse(object):
    """Wraps a response from TestApp external tool
    to guarantee the presence of response.ok, response.content
    and response.status_code, as it was a requests library object.

    Is instanced by TestRequester on each request"""

    def __init__(self, test_response):
        self.test_response = test_response

    def close(self):
        pass  # Compatibility with close() method of a requests when stream=True

    @property
    def headers(self):
        return self.test_response.headers

    @property
    def ok(self):
        return self.test_response.status_code == 200

    def raise_for_status(self):
        """Raises stored :class:`HTTPError`, if one occurred."""
        http_error_msg = ''
        if 400 <= self.status_code < 500:
            http_error_msg = u'%s Client Error: %s' % (self.status_code, self.content)

        elif 500 <= self.status_code < 600:
            http_error_msg = u'%s Server Error: %s' % (self.status_code, self.content)

        if http_error_msg:
            raise HTTPError(http_error_msg, response=self)

    @property
    def content(self):
        return self.test_response.body

    @property
    def charset(self):
        return self.test_response.charset

    @charset.setter
    def charset(self, newcharset):
        self.test_response.charset = newcharset

    @property
    def text(self):
        return self.test_response.text

    def iter_content(self, chunk_size=1):  # @UnusedVariable
        return [self.content]

    @property
    def status_code(self):
        return self.test_response.status_code


class TestRequester(object):
    """Fake requests module calling server applications
    with TestApp"""

    def __init__(self, test_servers):
        self.test_servers = test_servers

    @staticmethod
    def _get_url_path(url):
        # Remove schema from url
        _, _, path, query, _ = urlsplit(url)
        url = urlunsplit(("", "", path, query, ""))
        return url

    def _get_wsgi_app(self, url):
        for test_server in self.test_servers.values():
            if url.startswith(test_server.fake_url):
                return test_server.app

        raise Exception("Testing error: Not remote found")

    def get(self, url, **kwargs):
        app, url = self._prepare_call(url, kwargs)
        if app:
            response = app.get(url, **kwargs)
            return TestingResponse(response)
        else:
            return requests.get(url, **kwargs)

    def put(self, url, **kwargs):
        app, url = self._prepare_call(url, kwargs)
        if app:
            response = app.put(url, **kwargs)
            return TestingResponse(response)
        else:
            return requests.put(url, **kwargs)

    def delete(self, url, **kwargs):
        app, url = self._prepare_call(url, kwargs)
        if app:
            response = app.delete(url, **kwargs)
            return TestingResponse(response)
        else:
            return requests.delete(url, **kwargs)

    def post(self, url, **kwargs):
        app, url = self._prepare_call(url, kwargs)
        if app:
            response = app.post(url, **kwargs)
            return TestingResponse(response)
        else:
            requests.post(url, **kwargs)

    def _prepare_call(self, url, kwargs):
        if not url.startswith("http://fake"):  # Call to S3 (or external), perform a real request
            return None, url
        app = self._get_wsgi_app(url)
        url = self._get_url_path(url)  # Remove http://server.com

        self._set_auth_headers(kwargs)

        if app:
            kwargs["expect_errors"] = True
            kwargs.pop("stream", None)
            kwargs.pop("verify", None)
            kwargs.pop("auth", None)
            kwargs.pop("cert", None)
            kwargs.pop("timeout", None)
            if "data" in kwargs:
                if isinstance(kwargs["data"], IterableToFileAdapter):
                    data_accum = b""
                    for tmp in kwargs["data"]:
                        data_accum += tmp
                    kwargs["data"] = data_accum
                kwargs["params"] = kwargs["data"]
                del kwargs["data"]  # Parameter in test app is called "params"
            if kwargs.get("json"):
                # json is a high level parameter of requests, not a generic one
                # translate it to data and content_type
                kwargs["params"] = json.dumps(kwargs["json"])
                kwargs["content_type"] = "application/json"
            kwargs.pop("json", None)

        return app, url

    @staticmethod
    def _set_auth_headers(kwargs):
        if kwargs.get("auth"):
            mock_request = Mock()
            mock_request.headers = {}
            kwargs["auth"](mock_request)
            if "headers" not in kwargs:
                kwargs["headers"] = {}
            kwargs["headers"].update(mock_request.headers)


class ArtifactoryServerStore(object):

    def __init__(self, repo_url, user, password):
        self._user = user or ARTIFACTORY_DEFAULT_USER
        self._password = password or ARTIFACTORY_DEFAULT_PASSWORD
        self._repo_url = repo_url

    @property
    def _auth(self):
        return self._user, self._password

    @staticmethod
    def _root_recipe(ref):
        return "{}/{}/{}/{}".format(ref.user, ref.name, ref.version, ref.channel)

    @staticmethod
    def _ref_index(ref):
        return "{}/index.json".format(ArtifactoryServerStore._root_recipe(ref))

    @staticmethod
    def _pref_index(pref):
        tmp = ArtifactoryServerStore._root_recipe(pref.ref)
        return "{}/{}/package/{}/index.json".format(tmp, pref.ref.revision, pref.id)

    def get_recipe_revisions(self, ref):
        time.sleep(0.1)  # Index appears to not being updated immediately after a remove
        url = "{}/{}".format(self._repo_url, self._ref_index(ref))
        response = requests.get(url, auth=self._auth)
        response.raise_for_status()
        the_json = response.json()
        if not the_json["revisions"]:
            raise RecipeNotFoundException(ref)
        tmp = [_RevisionEntry(i["revision"], i["time"]) for i in the_json["revisions"]]
        return tmp

    def get_package_revisions(self, pref):
        time.sleep(0.1)  # Index appears to not being updated immediately
        url = "{}/{}".format(self._repo_url, self._pref_index(pref))
        response = requests.get(url, auth=self._auth)
        response.raise_for_status()
        the_json = response.json()
        if not the_json["revisions"]:
            raise PackageNotFoundException(pref)
        tmp = [_RevisionEntry(i["revision"], i["time"]) for i in the_json["revisions"]]
        return tmp

    def get_last_revision(self, ref):
        revisions = self.get_recipe_revisions(ref)
        return revisions[0]

    def get_last_package_revision(self, ref):
        revisions = self.get_package_revisions(ref)
        return revisions[0]

    def package_exists(self, pref):
        try:
            if pref.revision:
                path = self.server_store.package(pref)
            else:
                path = self.test_server.server_store.package_revisions_root(pref)
            return self.test_server.server_store.path_exists(path)
        except NotFoundException:  # When resolves the latest and there is no package
            return False


class ArtifactoryServer(object):

    def __init__(self, *args, **kwargs):
        self._user = ARTIFACTORY_DEFAULT_USER
        self._password = ARTIFACTORY_DEFAULT_PASSWORD
        self._url = ARTIFACTORY_DEFAULT_URL
        self._repo_name = "conan_{}".format(str(uuid.uuid4()).replace("-", ""))
        self.create_repository()
        self.server_store = ArtifactoryServerStore(self.repo_url, self._user, self._password)

    @property
    def _auth(self):
        return self._user, self._password

    @property
    def repo_url(self):
        return "{}/{}".format(self._url, self._repo_name)

    @property
    def repo_api_url(self):
        return "{}/api/conan/{}".format(self._url, self._repo_name)

    def recipe_revision_time(self, ref):
        revs = self.server_store.get_recipe_revisions(ref)
        for r in revs:
            if r.revision == ref.revision:
                return r.time
        return None

    def package_revision_time(self, pref):
        revs = self.server_store.get_package_revisions(pref)
        for r in revs:
            if r.revision == pref.revision:
                return r.time
        return None

    def create_repository(self):
        url = "{}/api/repositories/{}".format(self._url, self._repo_name)
        config = {"key": self._repo_name, "rclass": "local", "packageType": "conan"}
        ret = requests.put(url, auth=self._auth, json=config)
        ret.raise_for_status()

    def package_exists(self, pref):
        try:
            revisions = self.server_store.get_package_revisions(pref)
            if pref.revision:
                for r in revisions:
                    if pref.revision == r.revision:
                        return True
                return False
            return True
        except Exception:  # When resolves the latest and there is no package
            return False

    def recipe_exists(self, ref):
        try:
            revisions = self.server_store.get_recipe_revisions(ref)
            if ref.revision:
                for r in revisions:
                    if ref.revision == r.revision:
                        return True
                return False
            return True
        except Exception:  # When resolves the latest and there is no package
            return False


class TestServer(object):
    def __init__(self, read_permissions=None,
                 write_permissions=None, users=None, plugins=None, base_path=None,
                 server_capabilities=None, complete_urls=False):
        """
             'read_permissions' and 'write_permissions' is a list of:
                 [("opencv/2.3.4@lasote/testing", "user1, user2")]

             'users':  {username: plain-text-passwd}
        """
        # Unique identifier for this server, will be used by TestRequester
        # to determine where to call. Why? remote_manager just assing an url
        # to the rest_client, so rest_client doesn't know about object instances,
        # just urls, so testing framework performs a map between fake urls and instances
        if read_permissions is None:
            read_permissions = [("*/*@*/*", "*")]
        if write_permissions is None:
            write_permissions = []
        if users is None:
            users = {"lasote": "mypass", "conan": "password"}

        self.fake_url = "http://fake%s.com" % str(uuid.uuid4()).replace("-", "")
        base_url = "%s/v1" % self.fake_url if complete_urls else "v1"
        self.test_server = TestServerLauncher(base_path, read_permissions,
                                              write_permissions, users,
                                              base_url=base_url,
                                              plugins=plugins,
                                              server_capabilities=server_capabilities)
        self.app = TestApp(self.test_server.ra.root_app)

    @property
    def server_store(self):
        return self.test_server.server_store

    def __repr__(self):
        return "TestServer @ " + self.fake_url

    def __str__(self):
        return self.fake_url

    def recipe_exists(self, ref):
        try:
            if not ref.revision:
                path = self.test_server.server_store.conan_revisions_root(ref)
            else:
                path = self.test_server.server_store.base_folder(ref)
            return self.test_server.server_store.path_exists(path)
        except NotFoundException:  # When resolves the latest and there is no package
            return False

    def package_exists(self, pref):
        try:
            if pref.revision:
                path = self.test_server.server_store.package(pref)
            else:
                path = self.test_server.server_store.package_revisions_root(pref)
            return self.test_server.server_store.path_exists(path)
        except NotFoundException:  # When resolves the latest and there is no package
            return False

    def latest_recipe(self, ref):
        rev, _ = self.test_server.server_store.get_last_revision(ref)
        return ref.copy_with_rev(rev)

    def recipe_revision_time(self, ref):
        if not ref.revision:
            raise Exception("Pass a ref with revision (Testing framework)")
        return self.test_server.server_store.get_revision_time(ref)

    def latest_package(self, pref):
        if not pref.ref.revision:
            raise Exception("Pass a pref with .rev.revision (Testing framework)")
        prev = self.test_server.server_store.get_last_package_revision(pref)
        return pref.copy_with_revs(pref.ref.revision, prev)

    def package_revision_time(self, pref):
        if not pref:
            raise Exception("Pass a pref with revision (Testing framework)")
        tmp = self.test_server.server_store.get_package_revision_time(pref)
        return tmp


if get_env("CONAN_TEST_WITH_ARTIFACTORY", False):
    TestServer = ArtifactoryServer


class TestBufferConanOutput(ConanOutput):

    """ wraps the normal output of the application, captures it into an stream
    and gives it operators similar to string, so it can be compared in tests
    """

    def __init__(self):
        self._buffer = StringIO()
        ConanOutput.__init__(self, self._buffer, color=False)

    def __repr__(self):
        # FIXME: I'm sure there is a better approach. Look at six docs.
        if six.PY2:
            return str(self._buffer.getvalue().encode("ascii", "ignore"))
        else:
            return self._buffer.getvalue()

    def __str__(self, *args, **kwargs):
        return self.__repr__()

    def __eq__(self, value):
        return self.__repr__() == value

    def __ne__(self, value):
        return not self.__eq__(value)

    def __contains__(self, value):
        return value in self.__repr__()


def create_local_git_repo(files=None, branch=None, submodules=None, folder=None):
    tmp = folder or temp_folder()
    tmp = get_cased_path(tmp)
    if files:
        save_files(tmp, files)
    git = Git(tmp)
    git.run("init .")
    git.run('config user.email "you@example.com"')
    git.run('config user.name "Your Name"')

    if branch:
        git.run("checkout -b %s" % branch)

    git.run("add .")
    git.run('commit -m  "commiting"')

    if submodules:
        for submodule in submodules:
            git.run('submodule add "%s"' % submodule)
        git.run('commit -m "add submodules"')

    return tmp.replace("\\", "/"), git.get_revision()


def create_local_svn_checkout(files, repo_url, rel_project_path=None,
                              commit_msg='default commit message', delete_checkout=True,
                              folder=None):
    tmp_dir = folder or temp_folder()
    try:
        rel_project_path = rel_project_path or str(uuid.uuid4())
        # Do not use SVN class as it is what we will be testing
        subprocess.check_output('svn co "{url}" "{path}"'.format(url=repo_url,
                                                                 path=tmp_dir),
                                shell=True)
        tmp_project_dir = os.path.join(tmp_dir, rel_project_path)
        mkdir(tmp_project_dir)
        save_files(tmp_project_dir, files)
        with chdir(tmp_project_dir):
            subprocess.check_output("svn add .", shell=True)
            subprocess.check_output('svn commit -m "{}"'.format(commit_msg), shell=True)
            if SVN.get_version() >= SVN.API_CHANGE_VERSION:
                rev = check_output("svn info --show-item revision").strip()
            else:
                import xml.etree.ElementTree as ET
                output = check_output("svn info --xml").strip()
                root = ET.fromstring(output)
                rev = root.findall("./entry")[0].get("revision")
        project_url = repo_url + "/" + quote(rel_project_path.replace("\\", "/"))
        return project_url, rev
    finally:
        if delete_checkout:
            shutil.rmtree(tmp_dir, ignore_errors=False, onerror=try_remove_readonly)


def create_remote_svn_repo(folder=None):
    tmp_dir = folder or temp_folder()
    subprocess.check_output('svnadmin create "{}"'.format(tmp_dir), shell=True)
    return SVN.file_protocol + quote(tmp_dir.replace("\\", "/"), safe='/:')


def try_remove_readonly(func, path, exc):  # TODO: May promote to conan tools?
    # src: https://stackoverflow.com/questions/1213706/what-user-do-python-scripts-run-as-in-windows
    excvalue = exc[1]
    if func in (os.rmdir, os.remove, os.unlink) and excvalue.errno == errno.EACCES:
        os.chmod(path, stat.S_IRWXU | stat.S_IRWXG | stat.S_IRWXO)  # 0777
        func(path)
    else:
        raise OSError("Cannot make read-only %s" % path)


class SVNLocalRepoTestCase(unittest.TestCase):
    path_with_spaces = True

    def _create_local_svn_repo(self):
        folder = os.path.join(self._tmp_folder, 'repo_server')
        return create_remote_svn_repo(folder)

    def gimme_tmp(self, create=True):
        tmp = os.path.join(self._tmp_folder, str(uuid.uuid4()))
        if create:
            os.makedirs(tmp)
        return tmp

    def create_project(self, files, rel_project_path=None, commit_msg='default commit message',
                       delete_checkout=True):
        tmp_dir = self.gimme_tmp()
        return create_local_svn_checkout(files, self.repo_url, rel_project_path=rel_project_path,
                                         commit_msg=commit_msg, delete_checkout=delete_checkout,
                                         folder=tmp_dir)

    def run(self, *args, **kwargs):
        tmp_folder = tempfile.mkdtemp(suffix='_conans')
        try:
            self._tmp_folder = os.path.join(tmp_folder, 'path with spaces'
                                            if self.path_with_spaces else 'pathwithoutspaces')
            os.makedirs(self._tmp_folder)
            self.repo_url = self._create_local_svn_repo()
            super(SVNLocalRepoTestCase, self).run(*args, **kwargs)
        finally:
            shutil.rmtree(tmp_folder, ignore_errors=False, onerror=try_remove_readonly)


class MockedUserIO(UserIO):

    """
    Mock for testing. If get_username or get_password is requested will raise
    an exception except we have a value to return.
    """

    def __init__(self, logins, ins=sys.stdin, out=None):
        """
        logins is a dict of {remote: list(user, password)}
        will return sequentially
        """
        assert isinstance(logins, dict)
        self.logins = logins
        self.login_index = Counter()
        UserIO.__init__(self, ins, out)

    def get_username(self, remote_name):
        username_env = self._get_env_username(remote_name)
        if username_env:
            return username_env

        self._raise_if_non_interactive()
        sub_dict = self.logins[remote_name]
        index = self.login_index[remote_name]
        if len(sub_dict) - 1 < index:
            raise Exception("Bad user/password in testing framework, "
                            "provide more tuples or input the right ones")
        return sub_dict[index][0]

    def get_password(self, remote_name):
        """Overridable for testing purpose"""
        password_env = self._get_env_password(remote_name)
        if password_env:
            return password_env

        self._raise_if_non_interactive()
        sub_dict = self.logins[remote_name]
        index = self.login_index[remote_name]
        tmp = sub_dict[index][1]
        self.login_index.update([remote_name])
        return tmp


class TestClient(object):

    """ Test wrap of the conans application to launch tests in the same way as
    in command line
    """

    def __init__(self, base_folder=None, current_folder=None, servers=None, users=None,
                 requester_class=None, runner=None, path_with_spaces=True,
                 revisions_enabled=None, cpu_count=1):
        """
        current_folder: Current execution folder
        servers: dict of {remote_name: TestServer}
        logins is a list of (user, password) for auto input in order
        if required==> [("lasote", "mypass"), ("other", "otherpass")]
        """

        self.all_output = ""  # For debugging purpose, append all the run outputs
        self.users = users
        if self.users is None:
            self.users = {"default": [(TESTING_REMOTE_PRIVATE_USER, TESTING_REMOTE_PRIVATE_PASS)]}

        self.base_folder = base_folder or temp_folder(path_with_spaces)
        self.cache = ClientCache(self.base_folder, TestBufferConanOutput())
        self.storage_folder = self.cache.store

        self.requester_class = requester_class
        self.conan_runner = runner

        if revisions_enabled is None:
            revisions_enabled = get_env("TESTING_REVISIONS_ENABLED", False)

        self.tune_conan_conf(base_folder, cpu_count, revisions_enabled)

        if servers and len(servers) > 1 and not isinstance(servers, OrderedDict):
            raise Exception("""Testing framework error: Servers should be an OrderedDict. e.g:
servers = OrderedDict()
servers["r1"] = server
servers["r2"] = TestServer()
""")

        self.servers = servers or {}
        if servers is not False:  # Do not mess with registry remotes
            self.update_servers()

        self.init_dynamic_vars()
        self.current_folder = current_folder or temp_folder(path_with_spaces)

    def _set_revisions(self, value):
        current_conf = load(self.cache.conan_conf_path)
        if "revisions_enabled" in current_conf:  # Invalidate any previous value to be sure
            replace_in_file(self.cache.conan_conf_path, "revisions_enabled", "#revisions_enabled",
                            output=TestBufferConanOutput())

        replace_in_file(self.cache.conan_conf_path,
                        "[general]", "[general]\nrevisions_enabled = %s" % value,
                        output=TestBufferConanOutput())
        # Invalidate the cached config
        self.cache.invalidate()

    def enable_revisions(self):
        self._set_revisions("1")
        assert self.cache.config.revisions_enabled

    def disable_revisions(self):
        self._set_revisions("0")
        assert not self.cache.config.revisions_enabled

    def tune_conan_conf(self, base_folder, cpu_count, revisions_enabled):
        # Create the default
        self.cache.config

        if cpu_count:
            replace_in_file(self.cache.conan_conf_path,
                            "# cpu_count = 1", "cpu_count = %s" % cpu_count,
                            output=TestBufferConanOutput(), strict=not bool(base_folder))

        current_conf = load(self.cache.conan_conf_path)
        if "revisions_enabled" in current_conf:  # Invalidate any previous value to be sure
            replace_in_file(self.cache.conan_conf_path, "revisions_enabled", "#revisions_enabled",
                            output=TestBufferConanOutput())
        if revisions_enabled:
            replace_in_file(self.cache.conan_conf_path,
                            "[general]", "[general]\nrevisions_enabled = 1",
                            output=TestBufferConanOutput())

        # Invalidate the cached config
        self.cache.invalidate()

    def update_servers(self):
        Remotes().save(self.cache.registry_path)
        registry = self.cache.registry

        def add_server_to_registry(name, server):
            if isinstance(server, ArtifactoryServer):
                registry.add(name, server.repo_api_url)
                self.users.update({name: [(ARTIFACTORY_DEFAULT_USER,
                                           ARTIFACTORY_DEFAULT_PASSWORD)]})
            elif isinstance(server, TestServer):
                registry.add(name, server.fake_url)
            else:
                registry.add(name, server)

        for name, server in self.servers.items():
            if name == "default":
                add_server_to_registry(name, server)

        for name, server in self.servers.items():
            if name != "default":
                add_server_to_registry(name, server)

    @property
    def default_compiler_visual_studio(self):
        settings = self.cache.default_profile.settings
        return settings.get("compiler", None) == "Visual Studio"

    @property
    def out(self):
        return self.user_io.out

    @contextmanager
    def chdir(self, newdir):
        old_dir = self.current_folder
        if not os.path.isabs(newdir):
            newdir = os.path.join(old_dir, newdir)
        mkdir(newdir)
        self.current_folder = newdir
        try:
            yield
        finally:
            self.current_folder = old_dir

<<<<<<< HEAD
    def _get_http_requester(self):
=======
    def _init_collaborators(self, user_io=None):

        output = TestBufferConanOutput()
        self.user_io = user_io or MockedUserIO(self.users, out=output)
        self.cache = ClientCache(self.base_folder, output)
        self.runner = self.conan_runner or ConanRunner(output=output)

>>>>>>> 7c791d8d
        # Check if servers are real
        real_servers = False
        for server in self.servers.values():
            if isinstance(server, str) or isinstance(server, ArtifactoryServer):  # Just URI
                real_servers = True
                break

        http_requester = None
        if not real_servers:
            if self.requester_class:
                http_requester = self.requester_class(self.servers)
            else:
<<<<<<< HEAD
                http_requester = TestRequester(self.servers)
        return http_requester
=======
                if self.requester_class:
                    requester = self.requester_class(self.servers)
                else:
                    requester = TestRequester(self.servers)

            self.requester = ConanRequester(self.cache, requester)

            self.hook_manager = HookManager(self.cache.hooks_path,
                                            get_env("CONAN_HOOKS", list()), self.user_io.out)

            self.localdb, self.rest_api_client, self.remote_manager = \
                Conan.instance_remote_manager(self.requester, self.cache,
                                              self.user_io, self.hook_manager)
            return output, self.requester
>>>>>>> 7c791d8d

    def init_dynamic_vars(self, user_io=None):
        # Migration system
        output = TestBufferConanOutput()
        self.user_io = user_io or MockedUserIO(self.users, out=output)
        self.cache = ClientCache(self.base_folder, output)

        # Migration system
        migrator = ClientMigrator(self.cache, Version(__version__), output)
        migrator.migrate()

        http_requester = self._get_http_requester()
        config = self.cache.config
        if self.conan_runner:
            self.runner = self.conan_runner
        else:
            self.runner = ConanRunner(config.print_commands_to_output, config.generate_run_log_file,
                                      config.log_run_to_output, output=output)

        self.requester = ConanRequester(config, http_requester)
        self.hook_manager = HookManager(self.cache.hooks_path, config.hooks, self.user_io.out)

        put_headers = self.cache.read_put_headers()
        self.rest_api_client = RestApiClient(self.user_io.out, self.requester,
                                             revisions_enabled=config.revisions_enabled,
                                             put_headers=put_headers)
        # To store user and token
        self.localdb = LocalDB.create(self.cache.localdb)
        # Wraps RestApiClient to add authentication support (same interface)
        auth_manager = ConanApiAuthManager(self.rest_api_client, self.user_io, self.localdb)
        # Handle remote connections
        self.remote_manager = RemoteManager(self.cache, auth_manager, self.user_io.out,
                                            self.hook_manager)
        return output, self.requester

    def run(self, command_line, user_io=None, assert_error=False):
        """ run a single command as in the command line.
            If user or password is filled, user_io will be mocked to return this
            tuple if required
        """
        output, requester = self.init_dynamic_vars(user_io)
        with tools.environment_append(self.cache.config.env_vars):
            # Settings preprocessor
            interactive = not get_env("CONAN_NON_INTERACTIVE", False)
            conan = Conan(self.cache, self.user_io, self.runner, self.remote_manager,
                          self.hook_manager, requester, interactive=interactive)
        command = Command(conan)
        args = shlex.split(command_line)
        current_dir = os.getcwd()
        os.chdir(self.current_folder)
        old_path = sys.path[:]
        sys.path.append(os.path.join(self.cache.cache_folder, "python"))
        old_modules = list(sys.modules.keys())

        old_output, old_requester = set_global_instances(output, requester)
        try:
            error = command.run(args)
        finally:
            set_global_instances(old_output, old_requester)
            sys.path = old_path
            os.chdir(current_dir)
            # Reset sys.modules to its prev state. A .copy() DOES NOT WORK
            added_modules = set(sys.modules).difference(old_modules)
            for added in added_modules:
                sys.modules.pop(added, None)

        if (assert_error and not error) or (not assert_error and error):
            if assert_error:
                msg = " Command succeeded (failure expected): "
            else:
                msg = " Command failed (unexpectedly): "
            exc_message = "\n{header}\n{cmd}\n{output_header}\n{output}\n{output_footer}\n".format(
                header='{:-^80}'.format(msg),
                output_header='{:-^80}'.format(" Output: "),
                output_footer='-'*80,
                cmd=command_line,
                output=self.user_io.out
            )
            raise Exception(exc_message)

        self.all_output += str(self.user_io.out)
        return error

    def run_command(self, command):
        self.all_output += str(self.out)
        self.init_dynamic_vars()  # Resets the output
        return self.runner(command, cwd=self.current_folder)

    def save(self, files, path=None, clean_first=False):
        """ helper metod, will store files in the current folder
        param files: dict{filename: filecontents}
        """
        path = path or self.current_folder
        if clean_first:
            shutil.rmtree(self.current_folder, ignore_errors=True)
        files = {f: str(content) for f, content in files.items()}
        save_files(path, files)
        if not files:
            mkdir(self.current_folder)

    def copy_from_assets(self, origin_folder, assets):
        for asset in assets:
            s = os.path.join(origin_folder, asset)
            d = os.path.join(self.current_folder, asset)
            if os.path.isdir(s):
                shutil.copytree(s, d)
            else:
                shutil.copy2(s, d)


class TurboTestClient(TestClient):

    tmp_json_name = ".tmp_json"

    def __init__(self, *args, **kwargs):
        if "users" not in kwargs:
            from collections import defaultdict
            kwargs["users"] = defaultdict(lambda: [("conan", "password")])

        super(TurboTestClient, self).__init__(*args, **kwargs)

    def export(self, ref, conanfile=None, args=None, assert_error=False):
        conanfile = str(conanfile) if conanfile else str(GenConanfile())
        self.save({"conanfile.py": conanfile})
        self.run("export . {} {}".format(ref.full_repr(), args or ""),
                 assert_error=assert_error)
        rrev = self.cache.package_layout(ref).recipe_revision()
        return ref.copy_with_rev(rrev)

    def create(self, ref, conanfile=None, args=None, assert_error=False):
        conanfile = str(conanfile) if conanfile else str(GenConanfile())
        self.save({"conanfile.py": conanfile})
        self.run("create . {} {} --json {}".format(ref.full_repr(),
                                                   args or "", self.tmp_json_name),
                 assert_error=assert_error)
        rrev = self.cache.package_layout(ref).recipe_revision()
        json_path = os.path.join(self.current_folder, self.tmp_json_name)
        data = json.loads(load(json_path))
        if assert_error:
            return None
        package_id = data["installed"][0]["packages"][0]["id"]
        package_ref = PackageReference(ref, package_id)
        prev = self.cache.package_layout(ref.copy_clear_rev()).package_revision(package_ref)
        return package_ref.copy_with_revs(rrev, prev)

    def upload_all(self, ref, remote=None, args=None, assert_error=False):
        remote = remote or list(self.servers.keys())[0]
        self.run("upload {} -c --all -r {} {}".format(ref.full_repr(), remote, args or ""),
                 assert_error=assert_error)
        if not assert_error:
            remote_rrev, _ = self.servers[remote].server_store.get_last_revision(ref)
            return ref.copy_with_rev(remote_rrev)
        return

    def remove_all(self):
        self.run("remove '*' -f")

    def recipe_exists(self, ref):
        return self.cache.package_layout(ref).recipe_exists()

    def package_exists(self, pref):
        return self.cache.package_layout(pref.ref).package_exists(pref)

    def recipe_revision(self, ref):
        return self.cache.package_layout(ref).recipe_revision()

    def package_revision(self, pref):
        return self.cache.package_layout(pref.ref).package_revision(pref)

    def search(self, pattern, remote=None, assert_error=False, args=None):
        remote = " -r={}".format(remote) if remote else ""
        self.run("search {} --json {} {} {}".format(pattern, self.tmp_json_name, remote,
                                                    args or ""),
                 assert_error=assert_error)
        json_path = os.path.join(self.current_folder, self.tmp_json_name)
        data = json.loads(load(json_path))
        return data

    def massive_uploader(self, ref, revisions, num_prev, remote=None):
        """Uploads N revisions with M package revisions. The revisions can be specified like:
            revisions = [{"os": "Windows"}, {"os": "Linux"}], \
                        [{"os": "Macos"}], \
                        [{"os": "Solaris"}, {"os": "FreeBSD"}]

            IMPORTANT: Different settings keys will cause different recipe revisions
        """
        remote = remote or "default"
        ret = []
        for i, settings_groups in enumerate(revisions):
            tmp = []
            for settings in settings_groups:
                conanfile_gen = GenConanfile(). \
                    with_build_msg("REV{}".format(i)). \
                    with_package_file("file", env_var="MY_VAR")
                for s in settings.keys():
                    conanfile_gen = conanfile_gen.with_setting(s)
                for k in range(num_prev):
                    args = " ".join(["-s {}={}".format(key, value)
                                     for key, value in settings.items()])
                    with environment_append({"MY_VAR": str(k)}):
                        pref = self.create(ref, conanfile=conanfile_gen, args=args)
                        self.upload_all(ref, remote=remote)
                        tmp.append(pref)
                ret.append(tmp)
        return ret

    def init_git_repo(self, files=None, branch=None, submodules=None, origin_url=None):
        _, commit = create_local_git_repo(files, branch, submodules, self.current_folder)
        if origin_url:
            self.runner('git remote add origin {}'.format(origin_url), cwd=self.current_folder)
        return commit

    def init_svn_repo(self, subpath, files=None, repo_url=None):
        if not repo_url:
            repo_url = create_remote_svn_repo(temp_folder())
        url, rev = create_local_svn_checkout(files, repo_url, folder=self.current_folder,
                                             rel_project_path=subpath, delete_checkout=False)
        return rev


class GenConanfile(object):
    """
    USAGE:

    x = GenConanfile().with_import("import os").\
        with_setting("os").\
        with_option("shared", [True, False]).\
        with_default_option("shared", True).\
        with_build_msg("holaaa").\
        with_build_msg("adiooos").\
        with_package_file("file.txt", "hola").\
        with_package_file("file2.txt", "hola")
    """

    def __init__(self):
        self._imports = ["from conans import ConanFile"]
        self._settings = []
        self._options = {}
        self._default_options = {}
        self._package_files = {}
        self._package_files_env = {}
        self._build_messages = []
        self._scm = {}
        self._requirements = []
        self._revision_mode = None

    def with_revision_mode(self, revision_mode):
        self._revision_mode = revision_mode
        return self

    def with_scm(self, scm):
        self._scm = scm
        return self

    def with_requirement(self, ref):
        self._requirements.append(ref)
        return self

    def with_import(self, i):
        if i not in self._imports:
            self._imports.append(i)
        return self

    def with_setting(self, setting):
        self._settings.append(setting)
        return self

    def with_option(self, option_name, values):
        self._options[option_name] = values
        return self

    def with_default_option(self, option_name, value):
        self._default_options[option_name] = value
        return self

    def with_package_file(self, file_name, contents=None, env_var=None):
        if not contents and not env_var:
            raise Exception("Specify contents or env_var")
        self.with_import("import os")
        self.with_import("from conans import tools")
        if contents:
            self._package_files[file_name] = contents
        if env_var:
            self._package_files_env[file_name] = env_var
        return self

    def with_build_msg(self, msg):
        self._build_messages.append(msg)
        return self

    @property
    def _scm_line(self):
        if not self._scm:
            return ""
        line = ", ".join('"%s": "%s"' % (k, v) for k, v in self._scm.items())
        return "scm = {%s}" % line

    @property
    def _revision_mode_line(self):
        if not self._revision_mode:
            return ""
        line = "revision_mode=\"{}\"".format(self._revision_mode)
        return line

    @property
    def _settings_line(self):
        if not self._settings:
            return ""
        line = ", ".join('"%s"' % s for s in self._settings)
        return "settings = {}".format(line)

    @property
    def _options_line(self):
        if not self._options:
            return ""
        line = ", ".join('"%s": %s' % (k, v) for k, v in self._options.items())
        tmp = "options = {%s}" % line
        if self._default_options:
            line = ", ".join('"%s": %s' % (k, v) for k, v in self._default_options.items())
            tmp += "\n    default_options = {%s}" % line
        return tmp

    @property
    def _requirements_line(self):
        if not self._requirements:
            return ""
        line = ", ".join(['"{}"'.format(r.full_repr()) for r in self._requirements])
        tmp = "requires = %s" % line
        return tmp

    @property
    def _package_method(self):
        lines = []
        if self._package_files:
            lines = ['        tools.save(os.path.join(self.package_folder, "{}"), "{}")'
                     ''.format(key, value)
                     for key, value in self._package_files.items()]

        if self._package_files_env:
            lines.extend(['        tools.save(os.path.join(self.package_folder, "{}"), '
                          'os.getenv("{}"))'.format(key, value)
                          for key, value in self._package_files_env.items()])

        if not lines:
            return ""
        return """
    def package(self):
{}
    """.format("\n".join(lines))

    @property
    def _build_method(self):
        if not self._build_messages:
            return ""
        lines = ['        self.output.warn("{}")'.format(m) for m in self._build_messages]
        return """
    def build(self):
{}
    """.format("\n".join(lines))

    def __repr__(self):
        ret = []
        ret.extend(self._imports)
        ret.append("class HelloConan(ConanFile):")
        if self._requirements_line:
            ret.append("    {}".format(self._requirements_line))
        if self._scm:
            ret.append("    {}".format(self._scm_line))
        if self._revision_mode_line:
            ret.append("    {}".format(self._revision_mode_line))
        if self._settings_line:
            ret.append("    {}".format(self._settings_line))
        if self._options_line:
            ret.append("    {}".format(self._options_line))
        if self._build_method:
            ret.append("    {}".format(self._build_method))
        if self._package_method:
            ret.append("    {}".format(self._package_method))
        if len(ret) == 2:
            ret.append("    pass")
        return "\n".join(ret)


class StoppableThreadBottle(threading.Thread):
    """
    Real server to test download endpoints
    """

    def __init__(self, host=None, port=None):
        self.host = host or "127.0.0.1"
        self.port = port or random.randrange(48000, 49151)
        self.server = bottle.Bottle()
        super(StoppableThreadBottle, self).__init__(target=self.server.run,
                                                    kwargs={"host": self.host, "port": self.port})
        self.daemon = True
        self._stop = threading.Event()

    def stop(self):
        self._stop.set()

    def run_server(self):
        self.start()
        time.sleep(1)<|MERGE_RESOLUTION|>--- conflicted
+++ resolved
@@ -28,11 +28,7 @@
 from conans.client.cache.cache import ClientCache
 from conans.client.cache.remote_registry import Remotes
 from conans.client.command import Command
-<<<<<<< HEAD
 from conans.client.conan_api import Conan
-=======
-from conans.client.conan_api import Conan, migrate_and_get_cache
->>>>>>> 7c791d8d
 from conans.client.hook_manager import HookManager
 from conans.client.loader import ProcessedProfile
 from conans.client.output import ConanOutput
@@ -777,17 +773,7 @@
         finally:
             self.current_folder = old_dir
 
-<<<<<<< HEAD
     def _get_http_requester(self):
-=======
-    def _init_collaborators(self, user_io=None):
-
-        output = TestBufferConanOutput()
-        self.user_io = user_io or MockedUserIO(self.users, out=output)
-        self.cache = ClientCache(self.base_folder, output)
-        self.runner = self.conan_runner or ConanRunner(output=output)
-
->>>>>>> 7c791d8d
         # Check if servers are real
         real_servers = False
         for server in self.servers.values():
@@ -800,25 +786,9 @@
             if self.requester_class:
                 http_requester = self.requester_class(self.servers)
             else:
-<<<<<<< HEAD
+
                 http_requester = TestRequester(self.servers)
         return http_requester
-=======
-                if self.requester_class:
-                    requester = self.requester_class(self.servers)
-                else:
-                    requester = TestRequester(self.servers)
-
-            self.requester = ConanRequester(self.cache, requester)
-
-            self.hook_manager = HookManager(self.cache.hooks_path,
-                                            get_env("CONAN_HOOKS", list()), self.user_io.out)
-
-            self.localdb, self.rest_api_client, self.remote_manager = \
-                Conan.instance_remote_manager(self.requester, self.cache,
-                                              self.user_io, self.hook_manager)
-            return output, self.requester
->>>>>>> 7c791d8d
 
     def init_dynamic_vars(self, user_io=None):
         # Migration system
