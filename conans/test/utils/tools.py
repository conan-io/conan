--- conflicted
+++ resolved
@@ -27,13 +27,7 @@
 from conans import load
 from conans.client.cache.remote_registry import Remotes
 from conans.client.command import Command
-<<<<<<< HEAD
-
 from conans.client.conan_api import Conan
-=======
-from conans.client.conan_api import Conan, migrate_and_get_cache
-from conans.client.hook_manager import HookManager
->>>>>>> ae09640d
 from conans.client.loader import ProcessedProfile
 from conans.client.output import ConanOutput
 from conans.client.rest.uploader_downloader import IterableToFileAdapter
@@ -59,7 +53,6 @@
 from conans.util.env_reader import get_env
 from conans.util.files import mkdir, save_files
 from conans.client.cache.cache import ClientCache
-
 
 
 NO_SETTINGS_PACKAGE_ID = "5ab84d6acfe1f23c4fae0ab88f26e3a396351ac9"
@@ -771,20 +764,9 @@
         finally:
             self.current_folder = old_dir
 
-<<<<<<< HEAD
     @property
     def http_requester(self):
         requester = None
-=======
-    def _init_collaborators(self, user_io=None):
-
-        output = TestBufferConanOutput()
-        self.user_io = user_io or MockedUserIO(self.users, out=output)
-        self.cache = ClientCache(self.base_folder, output)
-        self.runner = self.conan_runner or ConanRunner(output=output)
-
-        # Check if servers are real
->>>>>>> ae09640d
         real_servers = False
         for server in self.servers.values():
             if isinstance(server, str) or isinstance(server, ArtifactoryServer):  # Just URI
@@ -794,32 +776,14 @@
             if self.requester_class:
                 requester = self.requester_class(self.servers)
             else:
-<<<<<<< HEAD
                 requester = TestRequester(self.servers)
         return requester
-=======
-                if self.requester_class:
-                    requester = self.requester_class(self.servers)
-                else:
-                    requester = TestRequester(self.servers)
-
-            self.requester = ConanRequester(self.cache, requester)
-
-            self.hook_manager = HookManager(self.cache.hooks_path,
-                                            get_env("CONAN_HOOKS", list()), self.user_io.out)
-
-            self.localdb, self.rest_api_client, self.remote_manager = \
-                Conan.instance_remote_manager(self.requester, self.cache,
-                                              self.user_io, self.hook_manager)
-            return output, self.requester
->>>>>>> ae09640d
 
     def run(self, command_line, assert_error=False):
         """ run a single command as in the command line.
             If user or password is filled, user_io will be mocked to return this
             tuple if required
         """
-<<<<<<< HEAD
         # Reset output
         self.user_io.reset()
         requester = self.http_requester
@@ -827,15 +791,6 @@
                           output=self.user_io.out, runner=self.runner, http_requester=requester)
         command = Command(conan_api)
 
-=======
-        output, requester = self.init_dynamic_vars(user_io)
-        with tools.environment_append(self.cache.config.env_vars):
-            # Settings preprocessor
-            interactive = not get_env("CONAN_NON_INTERACTIVE", False)
-            conan = Conan(self.cache, self.user_io, self.runner, self.remote_manager,
-                          self.hook_manager, requester, interactive=interactive)
-        command = Command(conan)
->>>>>>> ae09640d
         args = shlex.split(command_line)
         current_dir = os.getcwd()
         os.chdir(self.current_folder)
@@ -1007,7 +962,7 @@
         if not repo_url:
             repo_url = create_remote_svn_repo(temp_folder())
         _, rev = create_local_svn_checkout(files, repo_url, folder=self.current_folder,
-                                             rel_project_path=subpath, delete_checkout=False)
+                                           rel_project_path=subpath, delete_checkout=False)
         return rev
 
 
