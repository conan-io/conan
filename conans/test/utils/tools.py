--- conflicted
+++ resolved
@@ -1,9 +1,7 @@
 import json
 import os
-<<<<<<< HEAD
 import platform
-=======
->>>>>>> 65b3c526
+
 import re
 import shlex
 import shutil
@@ -336,27 +334,6 @@
     TestServer = ArtifactoryServer
 
 
-<<<<<<< HEAD
-=======
-def _copy_cache_folder(target_folder):
-    # Some variables affect to cache population (take a different default folder)
-    vars_ = [CONAN_V2_MODE_ENVVAR, 'CC', 'CXX', 'PATH']
-    cache_key = hash('|'.join(map(str, [os.environ.get(it, None) for it in vars_])))
-    master_folder = _copy_cache_folder.master.setdefault(cache_key, temp_folder(create_dir=False))
-    if not os.path.exists(master_folder):
-        # Create and populate the cache folder with the defaults
-        cache = ClientCache(master_folder)
-        cache.initialize_config()
-        cache.registry.initialize_remotes()
-        cache.initialize_default_profile()
-        cache.initialize_settings()
-    shutil.copytree(master_folder, target_folder)
-
-
-_copy_cache_folder.master = dict()  # temp_folder(create_dir=False)
-
-
->>>>>>> 65b3c526
 @contextmanager
 def redirect_output(target):
     original_stdout = sys.stdout
@@ -379,14 +356,10 @@
     """
 
     def __init__(self, cache_folder=None, current_folder=None, servers=None, users=None,
-<<<<<<< HEAD
-                 requester_class=None, runner=None, path_with_spaces=True,
-                 cpu_count=1, default_server_user=None):
-=======
                  requester_class=None, path_with_spaces=True,
                  cpu_count=1, default_server_user=None,
-                 cache_autopopulate=True, mock_input=True):
->>>>>>> 65b3c526
+                 mock_input=True):
+
         """
         current_folder: Current execution folder
         servers: dict of {remote_name: TestServer}
