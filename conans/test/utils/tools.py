import errno
import json
import os
import random
import shlex
import shutil
import stat
import subprocess
import sys
import tempfile
import threading
import time
import unittest
import uuid
from collections import Counter, OrderedDict
from contextlib import contextmanager

import bottle
import nose
import requests
import six
from mock import Mock
from six import StringIO
from six.moves.urllib.parse import quote, urlsplit, urlunsplit
from webtest.app import TestApp

from conans import tools, load
from conans.client.cache.cache import ClientCache
from conans.client.cache.remote_registry import dump_registry
from conans.client.command import Command
from conans.client.conan_api import Conan, get_request_timeout, migrate_and_get_cache
from conans.client.conan_command_output import CommandOutputer
from conans.client.hook_manager import HookManager
from conans.client.loader import ProcessedProfile
from conans.client.output import ConanOutput
from conans.client.rest.conan_requester import ConanRequester
from conans.client.rest.uploader_downloader import IterableToFileAdapter
from conans.client.tools import environment_append
from conans.client.tools.files import chdir
from conans.client.tools.files import replace_in_file
from conans.client.tools.scm import Git, SVN
from conans.client.tools.win import get_cased_path
from conans.client.userio import UserIO
from conans.errors import NotFoundException, RecipeNotFoundException, PackageNotFoundException
from conans.model.manifest import FileTreeManifest
from conans.model.profile import Profile
from conans.model.ref import ConanFileReference, PackageReference
from conans.model.settings import Settings
from conans.server.revision_list import _RevisionEntry
from conans.test.utils.runner import TestRunner
from conans.test.utils.server_launcher import (TESTING_REMOTE_PRIVATE_PASS,
                                               TESTING_REMOTE_PRIVATE_USER,
                                               TestServerLauncher)
from conans.test.utils.test_files import temp_folder
from conans.tools import set_global_instances
from conans.util.env_reader import get_env
from conans.util.files import mkdir, save, save_files
from conans.util.log import logger

NO_SETTINGS_PACKAGE_ID = "5ab84d6acfe1f23c4fae0ab88f26e3a396351ac9"
ARTIFACTORY_DEFAULT_USER = "admin"
ARTIFACTORY_DEFAULT_PASSWORD = "password"
ARTIFACTORY_DEFAULT_URL = "http://localhost:8090/artifactory"


def inc_recipe_manifest_timestamp(cache, reference, inc_time):
    ref = ConanFileReference.loads(reference)
    path = cache.export(ref)
    manifest = FileTreeManifest.load(path)
    manifest.time += inc_time
    manifest.save(path)


def inc_package_manifest_timestamp(cache, package_reference, inc_time):
    pref = PackageReference.loads(package_reference)
    path = cache.package(pref)
    manifest = FileTreeManifest.load(path)
    manifest.time += inc_time
    manifest.save(path)


def test_processed_profile(profile=None, settings=None):
    if profile is None:
        profile = Profile()
    if profile.processed_settings is None:
        profile.processed_settings = settings or Settings()
    return ProcessedProfile(profile=profile)


class TestingResponse(object):
    """Wraps a response from TestApp external tool
    to guarantee the presence of response.ok, response.content
    and response.status_code, as it was a requests library object.

    Is instanced by TestRequester on each request"""

    def __init__(self, test_response):
        self.test_response = test_response

    def close(self):
        pass  # Compatibility with close() method of a requests when stream=True

    @property
    def headers(self):
        return self.test_response.headers

    @property
    def ok(self):
        return self.test_response.status_code == 200

    @property
    def content(self):
        return self.test_response.body

    @property
    def charset(self):
        return self.test_response.charset

    @charset.setter
    def charset(self, newcharset):
        self.test_response.charset = newcharset

    @property
    def text(self):
        return self.test_response.text

    def iter_content(self, chunk_size=1):  # @UnusedVariable
        return [self.content]

    @property
    def status_code(self):
        return self.test_response.status_code


class TestRequester(object):
    """Fake requests module calling server applications
    with TestApp"""

    def __init__(self, test_servers):
        self.test_servers = test_servers

    @staticmethod
    def _get_url_path(url):
        # Remove schema from url
        _, _, path, query, _ = urlsplit(url)
        url = urlunsplit(("", "", path, query, ""))
        return url

    def _get_wsgi_app(self, url):
        for test_server in self.test_servers.values():
            if url.startswith(test_server.fake_url):
                return test_server.app

        raise Exception("Testing error: Not remote found")

    def get(self, url, **kwargs):
        app, url = self._prepare_call(url, kwargs)
        if app:
            response = app.get(url, **kwargs)
            return TestingResponse(response)
        else:
            return requests.get(url, **kwargs)

    def put(self, url, **kwargs):
        app, url = self._prepare_call(url, kwargs)
        if app:
            response = app.put(url, **kwargs)
            return TestingResponse(response)
        else:
            return requests.put(url, **kwargs)

    def delete(self, url, **kwargs):
        app, url = self._prepare_call(url, kwargs)
        if app:
            response = app.delete(url, **kwargs)
            return TestingResponse(response)
        else:
            return requests.delete(url, **kwargs)

    def post(self, url, **kwargs):
        app, url = self._prepare_call(url, kwargs)
        if app:
            response = app.post(url, **kwargs)
            return TestingResponse(response)
        else:
            requests.post(url, **kwargs)

    def _prepare_call(self, url, kwargs):
        if not url.startswith("http://fake"):  # Call to S3 (or external), perform a real request
            return None, url
        app = self._get_wsgi_app(url)
        url = self._get_url_path(url)  # Remove http://server.com

        self._set_auth_headers(kwargs)

        if app:
            kwargs["expect_errors"] = True
            kwargs.pop("stream", None)
            kwargs.pop("verify", None)
            kwargs.pop("auth", None)
            kwargs.pop("cert", None)
            kwargs.pop("timeout", None)
            if "data" in kwargs:
                if isinstance(kwargs["data"], IterableToFileAdapter):
                    data_accum = b""
                    for tmp in kwargs["data"]:
                        data_accum += tmp
                    kwargs["data"] = data_accum
                kwargs["params"] = kwargs["data"]
                del kwargs["data"]  # Parameter in test app is called "params"
            if kwargs.get("json"):
                # json is a high level parameter of requests, not a generic one
                # translate it to data and content_type
                import json
                kwargs["params"] = json.dumps(kwargs["json"])
                kwargs["content_type"] = "application/json"
            kwargs.pop("json", None)

        return app, url

    @staticmethod
    def _set_auth_headers(kwargs):
        if kwargs.get("auth"):
            mock_request = Mock()
            mock_request.headers = {}
            kwargs["auth"](mock_request)
            if "headers" not in kwargs:
                kwargs["headers"] = {}
            kwargs["headers"].update(mock_request.headers)


class ArtifactoryServerStore(object):

    def __init__(self, repo_url, user, password):
        self._user = user or ARTIFACTORY_DEFAULT_USER
        self._password = password or ARTIFACTORY_DEFAULT_PASSWORD
        self._repo_url = repo_url

    @property
    def _auth(self):
        return self._user, self._password

    @staticmethod
    def _root_recipe(ref):
        return "{}/{}/{}/{}".format(ref.user, ref.name, ref.version, ref.channel)

    @staticmethod
    def _ref_index(ref):
        return "{}/index.json".format(ArtifactoryServerStore._root_recipe(ref))

    @staticmethod
    def _pref_index(pref):
        tmp = ArtifactoryServerStore._root_recipe(pref.ref)
        return "{}/{}/package/{}/index.json".format(tmp, pref.ref.revision, pref.id)

    def get_recipe_revisions(self, ref):
        time.sleep(0.1)  # Index appears to not being updated immediately after a remove
        url = "{}/{}".format(self._repo_url, self._ref_index(ref))
        response = requests.get(url, auth=self._auth)
        response.raise_for_status()
        the_json = response.json()
        if not the_json["revisions"]:
            raise RecipeNotFoundException(ref)
        tmp = [_RevisionEntry(i["revision"], i["time"]) for i in the_json["revisions"]]
        return tmp

    def get_package_revisions(self, pref):
        time.sleep(0.1)  # Index appears to not being updated immediately
        url = "{}/{}".format(self._repo_url, self._pref_index(pref))
        response = requests.get(url, auth=self._auth)
        response.raise_for_status()
        the_json = response.json()
        if not the_json["revisions"]:
            raise PackageNotFoundException(pref)
        tmp = [_RevisionEntry(i["revision"], i["time"]) for i in the_json["revisions"]]
        return tmp

    def get_last_revision(self, ref):
        revisions = self.get_recipe_revisions(ref)
        return revisions[0]

    def get_last_package_revision(self, ref):
        revisions = self.get_package_revisions(ref)
        return revisions[0]

    def package_exists(self, pref):
        try:
            if pref.revision:
                path = self.server_store.package(pref)
            else:
                path = self.test_server.server_store.package_revisions_root(pref)
            return self.test_server.server_store.path_exists(path)
        except NotFoundException:  # When resolves the latest and there is no package
            return False


class ArtifactoryServer(object):

    def __init__(self, url=None, user=None, password=None, server_capabilities=None):
        self._user = user or ARTIFACTORY_DEFAULT_USER
        self._password = password or ARTIFACTORY_DEFAULT_PASSWORD
        self._url = url or ARTIFACTORY_DEFAULT_URL
        self._repo_name = "conan_{}".format(str(uuid.uuid4()).replace("-", ""))
        self.create_repository()
        self.server_store = ArtifactoryServerStore(self.repo_url, self._user, self._password)
        if server_capabilities is not None:
            raise nose.SkipTest("The Artifactory Server can't adjust capabilities")

    @property
    def _auth(self):
        return self._user, self._password

    @property
    def repo_url(self):
        return "{}/{}".format(self._url, self._repo_name)

    @property
    def repo_api_url(self):
        return "{}/api/conan/{}".format(self._url, self._repo_name)

    def recipe_revision_time(self, ref):
        revs = self.server_store.get_recipe_revisions(ref)
        for r in revs:
            if r.revision == ref.revision:
                return r.time
        return None

    def package_revision_time(self, pref):
        revs = self.server_store.get_package_revisions(pref)
        for r in revs:
            if r.revision == pref.revision:
                return r.time
        return None

    def create_repository(self):
        url = "{}/api/repositories/{}".format(self._url, self._repo_name)
        config = {"key": self._repo_name, "rclass": "local", "packageType": "conan"}
        ret = requests.put(url, auth=self._auth, json=config)
        ret.raise_for_status()

    def package_exists(self, pref):
        try:
            revisions = self.server_store.get_package_revisions(pref)
            if pref.revision:
                for r in revisions:
                    if pref.revision == r.revision:
                        return True
                return False
            return True
        except Exception:  # When resolves the latest and there is no package
            return False

    def recipe_exists(self, ref):
        try:
            revisions = self.server_store.get_recipe_revisions(ref)
            if ref.revision:
                for r in revisions:
                    if ref.revision == r.revision:
                        return True
                return False
            return True
        except Exception:  # When resolves the latest and there is no package
            return False


class TestServer(object):
    def __init__(self, read_permissions=None,
                 write_permissions=None, users=None, plugins=None, base_path=None,
                 server_capabilities=None, complete_urls=False):
        """
             'read_permissions' and 'write_permissions' is a list of:
                 [("opencv/2.3.4@lasote/testing", "user1, user2")]

             'users':  {username: plain-text-passwd}
        """
        # Unique identifier for this server, will be used by TestRequester
        # to determine where to call. Why? remote_manager just assing an url
        # to the rest_client, so rest_client doesn't know about object instances,
        # just urls, so testing framework performs a map between fake urls and instances
        if read_permissions is None:
            read_permissions = [("*/*@*/*", "*")]
        if write_permissions is None:
            write_permissions = []
        if users is None:
            users = {"lasote": "mypass", "conan": "password"}

        self.fake_url = "http://fake%s.com" % str(uuid.uuid4()).replace("-", "")
        base_url = "%s/v1" % self.fake_url if complete_urls else "v1"
        self.test_server = TestServerLauncher(base_path, read_permissions,
                                              write_permissions, users,
                                              base_url=base_url,
                                              plugins=plugins,
                                              server_capabilities=server_capabilities)
        self.app = TestApp(self.test_server.ra.root_app)

    @property
    def server_store(self):
        return self.test_server.server_store

    def __repr__(self):
        return "TestServer @ " + self.fake_url

    def __str__(self):
        return self.fake_url

    def recipe_exists(self, ref):
        try:
            if not ref.revision:
                path = self.test_server.server_store.conan_revisions_root(ref)
            else:
                path = self.test_server.server_store.conan(ref)
            return self.test_server.server_store.path_exists(path)
        except NotFoundException:  # When resolves the latest and there is no package
            return False

    def package_exists(self, pref):
        try:
            if pref.revision:
                path = self.test_server.server_store.package(pref)
            else:
                path = self.test_server.server_store.package_revisions_root(pref)
            return self.test_server.server_store.path_exists(path)
        except NotFoundException:  # When resolves the latest and there is no package
            return False

    def latest_recipe(self, ref):
        rev, _ = self.test_server.server_store.get_last_revision(ref)
        return ref.copy_with_rev(rev)

    def recipe_revision_time(self, ref):
        if not ref.revision:
            raise Exception("Pass a ref with revision (Testing framework)")
        return self.test_server.server_store.get_revision_time(ref)

    def latest_package(self, pref):
        if not pref.ref.revision:
            raise Exception("Pass a pref with .rev.revision (Testing framework)")
        prev = self.test_server.server_store.get_last_package_revision(pref)
        return pref.copy_with_revs(pref.ref.revision, prev)

    def package_revision_time(self, pref):
        if not pref:
            raise Exception("Pass a pref with revision (Testing framework)")
        tmp = self.test_server.server_store.get_package_revision_time(pref)
        return tmp


if get_env("CONAN_TEST_WITH_ARTIFACTORY", False):
    TestServer = ArtifactoryServer


class TestBufferConanOutput(ConanOutput):

    """ wraps the normal output of the application, captures it into an stream
    and gives it operators similar to string, so it can be compared in tests
    """

    def __init__(self):
        self._buffer = StringIO()
        ConanOutput.__init__(self, self._buffer, color=False)

    def __repr__(self):
        # FIXME: I'm sure there is a better approach. Look at six docs.
        if six.PY2:
            return str(self._buffer.getvalue().encode("ascii", "ignore"))
        else:
            return self._buffer.getvalue()

    def __str__(self, *args, **kwargs):
        return self.__repr__()

    def __eq__(self, value):
        return self.__repr__() == value

    def __ne__(self, value):
        return not self.__eq__(value)

    def __contains__(self, value):
        return value in self.__repr__()


def create_local_git_repo(files=None, branch=None, submodules=None, folder=None):
    tmp = folder or temp_folder()
    tmp = get_cased_path(tmp)
    if files:
        save_files(tmp, files)
    git = Git(tmp)
    git.run("init .")
    git.run('config user.email "you@example.com"')
    git.run('config user.name "Your Name"')

    if branch:
        git.run("checkout -b %s" % branch)

    git.run("add .")
    git.run('commit -m  "commiting"')

    if submodules:
        for submodule in submodules:
            git.run('submodule add "%s"' % submodule)
        git.run('commit -m "add submodules"')

    return tmp.replace("\\", "/"), git.get_revision()


def create_local_svn_checkout(files, repo_url, rel_project_path=None,
                              commit_msg='default commit message', delete_checkout=True,
                              folder=None):
    tmp_dir = folder or temp_folder()
    try:
        rel_project_path = rel_project_path or str(uuid.uuid4())
        # Do not use SVN class as it is what we will be testing
        subprocess.check_output('svn co "{url}" "{path}"'.format(url=repo_url,
                                                                 path=tmp_dir),
                                shell=True)
        tmp_project_dir = os.path.join(tmp_dir, rel_project_path)
        mkdir(tmp_project_dir)
        save_files(tmp_project_dir, files)
        with chdir(tmp_project_dir):
            subprocess.check_output("svn add .", shell=True)
            subprocess.check_output('svn commit -m "{}"'.format(commit_msg), shell=True)
            if SVN.get_version() >= SVN.API_CHANGE_VERSION:
                rev = subprocess.check_output("svn info --show-item revision",
                                              shell=True).decode().strip()
            else:
                import xml.etree.ElementTree as ET
                output = subprocess.check_output("svn info --xml", shell=True).decode().strip()
                root = ET.fromstring(output)
                rev = root.findall("./entry")[0].get("revision")
        project_url = repo_url + "/" + quote(rel_project_path.replace("\\", "/"))
        return project_url, rev
    finally:
        if delete_checkout:
            shutil.rmtree(tmp_dir, ignore_errors=False, onerror=try_remove_readonly)


def create_remote_svn_repo(folder=None):
    tmp_dir = folder or temp_folder()
    subprocess.check_output('svnadmin create "{}"'.format(tmp_dir), shell=True)
    return SVN.file_protocol + quote(tmp_dir.replace("\\", "/"), safe='/:')


def try_remove_readonly(func, path, exc):  # TODO: May promote to conan tools?
    # src: https://stackoverflow.com/questions/1213706/what-user-do-python-scripts-run-as-in-windows
    excvalue = exc[1]
    if func in (os.rmdir, os.remove, os.unlink) and excvalue.errno == errno.EACCES:
        os.chmod(path, stat.S_IRWXU | stat.S_IRWXG | stat.S_IRWXO)  # 0777
        func(path)
    else:
        raise OSError("Cannot make read-only %s" % path)


class SVNLocalRepoTestCase(unittest.TestCase):
    path_with_spaces = True

    def _create_local_svn_repo(self):
        folder = os.path.join(self._tmp_folder, 'repo_server')
        return create_remote_svn_repo(folder)

    def gimme_tmp(self, create=True):
        tmp = os.path.join(self._tmp_folder, str(uuid.uuid4()))
        if create:
            os.makedirs(tmp)
        return tmp

    def create_project(self, files, rel_project_path=None, commit_msg='default commit message',
                       delete_checkout=True):
        tmp_dir = self.gimme_tmp()
        return create_local_svn_checkout(files, self.repo_url, rel_project_path=rel_project_path,
                                         commit_msg=commit_msg, delete_checkout=delete_checkout,
                                         folder=tmp_dir)

    def run(self, *args, **kwargs):
        tmp_folder = tempfile.mkdtemp(suffix='_conans')
        try:
            self._tmp_folder = os.path.join(tmp_folder, 'path with spaces'
                                            if self.path_with_spaces else 'pathwithoutspaces')
            os.makedirs(self._tmp_folder)
            self.repo_url = self._create_local_svn_repo()
            super(SVNLocalRepoTestCase, self).run(*args, **kwargs)
        finally:
            shutil.rmtree(tmp_folder, ignore_errors=False, onerror=try_remove_readonly)


class MockedUserIO(UserIO):

    """
    Mock for testing. If get_username or get_password is requested will raise
    an exception except we have a value to return.
    """

    def __init__(self, logins, ins=sys.stdin, out=None):
        """
        logins is a dict of {remote: list(user, password)}
        will return sequentially
        """
        assert isinstance(logins, dict)
        self.logins = logins
        self.login_index = Counter()
        UserIO.__init__(self, ins, out)

    def get_username(self, remote_name):
        username_env = self._get_env_username(remote_name)
        if username_env:
            return username_env

        self._raise_if_non_interactive()
        sub_dict = self.logins[remote_name]
        index = self.login_index[remote_name]
        if len(sub_dict) - 1 < index:
            raise Exception("Bad user/password in testing framework, "
                            "provide more tuples or input the right ones")
        return sub_dict[index][0]

    def get_password(self, remote_name):
        """Overridable for testing purpose"""
        password_env = self._get_env_password(remote_name)
        if password_env:
            return password_env

        self._raise_if_non_interactive()
        sub_dict = self.logins[remote_name]
        index = self.login_index[remote_name]
        tmp = sub_dict[index][1]
        self.login_index.update([remote_name])
        return tmp


class TestClient(object):

    """ Test wrap of the conans application to launch tests in the same way as
    in command line
    """

    def __init__(self, base_folder=None, current_folder=None, servers=None, users=None,
                 requester_class=None, runner=None, path_with_spaces=True,
                 revisions_enabled=None, cpu_count=1):
        """
        storage_folder: Local storage path
        current_folder: Current execution folder
        servers: dict of {remote_name: TestServer}
        logins is a list of (user, password) for auto input in order
        if required==> [("lasote", "mypass"), ("other", "otherpass")]
        """

        self.all_output = ""  # For debugging purpose, append all the run outputs
        self.users = users
        if self.users is None:
            self.users = {"default": [(TESTING_REMOTE_PRIVATE_USER, TESTING_REMOTE_PRIVATE_PASS)]}

        self.base_folder = base_folder or temp_folder(path_with_spaces)

        # Define storage_folder, if not, it will be read from conf file & pointed to real user home
        self.storage_folder = os.path.join(self.base_folder, ".conan", "data")
        self.cache = ClientCache(self.base_folder, self.storage_folder,
                                 TestBufferConanOutput())

        self.requester_class = requester_class
        self.conan_runner = runner

        if revisions_enabled is None:
            revisions_enabled = get_env("TESTING_REVISIONS_ENABLED", False)

        self.tune_conan_conf(base_folder, cpu_count, revisions_enabled)

        if servers and len(servers) > 1 and not isinstance(servers, OrderedDict):
            raise Exception("""Testing framework error: Servers should be an OrderedDict. e.g:
servers = OrderedDict()
servers["r1"] = server
servers["r2"] = TestServer()
""")

        self.servers = servers or {}
        if servers is not False:  # Do not mess with registry remotes
            self.update_servers()

        self.init_dynamic_vars()

        logger.debug("Client storage = %s" % self.storage_folder)
        self.current_folder = current_folder or temp_folder(path_with_spaces)

    def _set_revisions(self, value):
        current_conf = load(self.cache.conan_conf_path)
        if "revisions_enabled" in current_conf:  # Invalidate any previous value to be sure
            replace_in_file(self.cache.conan_conf_path, "revisions_enabled", "#revisions_enabled",
                            output=TestBufferConanOutput())

        replace_in_file(self.cache.conan_conf_path,
                        "[general]", "[general]\nrevisions_enabled = %s" % value,
                        output=TestBufferConanOutput())
        # Invalidate the cached config
        self.cache.invalidate()

    def enable_revisions(self):
        self._set_revisions("1")
        assert self.cache.config.revisions_enabled

    def disable_revisions(self):
        self._set_revisions("0")
        assert not self.cache.config.revisions_enabled

    def tune_conan_conf(self, base_folder, cpu_count, revisions_enabled):
        # Create the default
        self.cache.config

        if cpu_count:
            replace_in_file(self.cache.conan_conf_path,
                            "# cpu_count = 1", "cpu_count = %s" % cpu_count,
                            output=TestBufferConanOutput(), strict=not bool(base_folder))

        current_conf = load(self.cache.conan_conf_path)
        if "revisions_enabled" in current_conf:  # Invalidate any previous value to be sure
            replace_in_file(self.cache.conan_conf_path, "revisions_enabled", "#revisions_enabled",
                            output=TestBufferConanOutput())
        if revisions_enabled:
            replace_in_file(self.cache.conan_conf_path,
                            "[general]", "[general]\nrevisions_enabled = 1",
                            output=TestBufferConanOutput())

        # Invalidate the cached config
        self.cache.invalidate()

    def update_servers(self):
        save(self.cache.registry_path, dump_registry({}, {}, {}))
        registry = self.cache.registry

        def add_server_to_registry(name, server):
<<<<<<< HEAD
            if isinstance(server, TestServer):
                registry.add(name, server.fake_url)
=======
            if isinstance(server, ArtifactoryServer):
                registry.remotes.add(name, server.repo_api_url)
                self.users.update({name: [(ARTIFACTORY_DEFAULT_USER,
                                           ARTIFACTORY_DEFAULT_PASSWORD)]})
            elif isinstance(server, TestServer):
                registry.remotes.add(name, server.fake_url)
>>>>>>> 5b542d98
            else:
                registry.add(name, server)

        for name, server in self.servers.items():
            if name == "default":
                add_server_to_registry(name, server)

        for name, server in self.servers.items():
            if name != "default":
                add_server_to_registry(name, server)

    @property
    def default_compiler_visual_studio(self):
        settings = self.cache.default_profile.settings
        return settings.get("compiler", None) == "Visual Studio"

    @property
    def out(self):
        return self.user_io.out

    @contextmanager
    def chdir(self, newdir):
        old_dir = self.current_folder
        if not os.path.isabs(newdir):
            newdir = os.path.join(old_dir, newdir)
        mkdir(newdir)
        self.current_folder = newdir
        try:
            yield
        finally:
            self.current_folder = old_dir

    def _init_collaborators(self, user_io=None):

        output = TestBufferConanOutput()
        self.user_io = user_io or MockedUserIO(self.users, out=output)
        self.cache = ClientCache(self.base_folder, self.storage_folder, output)
        self.runner = TestRunner(output, runner=self.conan_runner)

        # Check if servers are real
        real_servers = False
        for server in self.servers.values():
            if isinstance(server, str) or isinstance(server, ArtifactoryServer):  # Just URI
                real_servers = True
                break

        with tools.environment_append(self.cache.config.env_vars):
            if real_servers:
                requester = requests.Session()
            else:
                if self.requester_class:
                    requester = self.requester_class(self.servers)
                else:
                    requester = TestRequester(self.servers)

            self.requester = ConanRequester(requester, self.cache,
                                            get_request_timeout())

            self.hook_manager = HookManager(self.cache.hooks_path,
                                            get_env("CONAN_HOOKS", list()), self.user_io.out)

            self.localdb, self.rest_api_client, self.remote_manager = \
                Conan.instance_remote_manager(self.requester, self.cache,
                                              self.user_io, self.hook_manager)
            return output, self.requester

    def init_dynamic_vars(self, user_io=None):
        # Migration system
        self.cache = migrate_and_get_cache(self.base_folder, TestBufferConanOutput(),
                                           storage_folder=self.storage_folder)

        # Maybe something have changed with migrations
        return self._init_collaborators(user_io)

    def run(self, command_line, user_io=None, assert_error=False):
        """ run a single command as in the command line.
            If user or password is filled, user_io will be mocked to return this
            tuple if required
        """
        output, requester = self.init_dynamic_vars(user_io)
        with tools.environment_append(self.cache.config.env_vars):
            # Settings preprocessor
            interactive = not get_env("CONAN_NON_INTERACTIVE", False)
            conan = Conan(self.cache, self.user_io, self.runner, self.remote_manager,
                          self.hook_manager, requester, interactive=interactive)
        outputer = CommandOutputer(self.user_io, self.cache)
        command = Command(conan, self.cache, self.user_io, outputer)
        args = shlex.split(command_line)
        current_dir = os.getcwd()
        os.chdir(self.current_folder)
        old_path = sys.path[:]
        sys.path.append(os.path.join(self.cache.conan_folder, "python"))
        old_modules = list(sys.modules.keys())

        old_output, old_requester = set_global_instances(output, requester)
        try:
            error = command.run(args)
        finally:
            set_global_instances(old_output, old_requester)
            sys.path = old_path
            os.chdir(current_dir)
            # Reset sys.modules to its prev state. A .copy() DOES NOT WORK
            added_modules = set(sys.modules).difference(old_modules)
            for added in added_modules:
                sys.modules.pop(added, None)

        if (assert_error and not error) or (not assert_error and error):
            if assert_error:
                msg = " Command succeeded (failure expected): "
            else:
                msg = " Command failed (unexpectedly): "
            exc_message = "\n{header}\n{cmd}\n{output_header}\n{output}\n{output_footer}\n".format(
                header='{:-^80}'.format(msg),
                output_header='{:-^80}'.format(" Output: "),
                output_footer='-'*80,
                cmd=command_line,
                output=self.user_io.out
            )
            raise Exception(exc_message)

        self.all_output += str(self.user_io.out)
        return error

    def save(self, files, path=None, clean_first=False):
        """ helper metod, will store files in the current folder
        param files: dict{filename: filecontents}
        """
        path = path or self.current_folder
        if clean_first:
            shutil.rmtree(self.current_folder, ignore_errors=True)
        save_files(path, files)
        if not files:
            mkdir(self.current_folder)


class TurboTestClient(TestClient):

    tmp_json_name = ".tmp_json"

    def __init__(self, *args, **kwargs):
        if "users" not in kwargs:
            from collections import defaultdict
            kwargs["users"] = defaultdict(lambda: [("conan", "password")])

        super(TurboTestClient, self).__init__(*args, **kwargs)

    def export(self, ref, conanfile=None, args=None, assert_error=False):
        conanfile = str(conanfile) if conanfile else str(GenConanfile())
        self.save({"conanfile.py": conanfile})
        self.run("export . {} {}".format(ref.full_repr(), args or ""),
                 assert_error=assert_error)
        rrev = self.cache.package_layout(ref).recipe_revision()
        return ref.copy_with_rev(rrev)

    def create(self, ref, conanfile=None, args=None, assert_error=False):
        conanfile = str(conanfile) if conanfile else str(GenConanfile())
        self.save({"conanfile.py": conanfile})
        self.run("create . {} {} --json {}".format(ref.full_repr(),
                                                   args or "", self.tmp_json_name),
                 assert_error=assert_error)
        rrev = self.cache.package_layout(ref).recipe_revision()
        json_path = os.path.join(self.current_folder, self.tmp_json_name)
        data = json.loads(load(json_path))
        if assert_error:
            return None
        package_id = data["installed"][0]["packages"][0]["id"]
        package_ref = PackageReference(ref, package_id)
        prev = self.cache.package_layout(ref.copy_clear_rev()).package_revision(package_ref)
        return package_ref.copy_with_revs(rrev, prev)

    def upload_all(self, ref, remote=None, args=None, assert_error=False):
        remote = remote or list(self.servers.keys())[0]
        self.run("upload {} -c --all -r {} {}".format(ref.full_repr(), remote, args or ""),
                 assert_error=assert_error)
        remote_rrev, _ = self.servers[remote].server_store.get_last_revision(ref)
        return ref.copy_with_rev(remote_rrev)

    def remove_all(self):
        self.run("remove '*' -f")

    def recipe_exists(self, ref):
        return self.cache.package_layout(ref).recipe_exists()

    def package_exists(self, pref):
        return self.cache.package_layout(pref.ref).package_exists(pref)

    def recipe_revision(self, ref):
        return self.cache.package_layout(ref).recipe_revision()

    def package_revision(self, pref):
        return self.cache.package_layout(pref.ref).package_revision(pref)

    def search(self, pattern, remote=None, assert_error=False, args=None):
        remote = " -r={}".format(remote) if remote else ""
        self.run("search {} --json {} {} {}".format(pattern, self.tmp_json_name, remote,
                                                    args or ""),
                 assert_error=assert_error)
        json_path = os.path.join(self.current_folder, self.tmp_json_name)
        data = json.loads(load(json_path))
        return data

    def massive_uploader(self, ref, revisions, num_prev, remote=None):
        """Uploads N revisions with M package revisions. The revisions can be specified like:
            revisions = [{"os": "Windows"}, {"os": "Linux"}], \
                        [{"os": "Macos"}], \
                        [{"os": "Solaris"}, {"os": "FreeBSD"}]

            IMPORTANT: Different settings keys will cause different recipe revisions
        """
        remote = remote or "default"
        ret = []
        for i, settings_groups in enumerate(revisions):
            tmp = []
            for settings in settings_groups:
                conanfile_gen = GenConanfile(). \
                    with_build_msg("REV{}".format(i)). \
                    with_package_file("file", env_var="MY_VAR")
                for s in settings.keys():
                    conanfile_gen = conanfile_gen.with_setting(s)
                for k in range(num_prev):
                    args = " ".join(["-s {}={}".format(key, value)
                                     for key, value in settings.items()])
                    with environment_append({"MY_VAR": str(k)}):
                        pref = self.create(ref, conanfile=conanfile_gen, args=args)
                        self.upload_all(ref, remote=remote)
                        tmp.append(pref)
                ret.append(tmp)
        return ret

    def init_git_repo(self, files=None, branch=None, submodules=None, origin_url=None):
        _, commit = create_local_git_repo(files, branch, submodules, self.current_folder)
        if origin_url:
            self.runner('git remote add origin {}'.format(origin_url), cwd=self.current_folder)
        return commit

    def init_svn_repo(self, subpath, files=None, repo_url=None):
        if not repo_url:
            repo_url = create_remote_svn_repo(temp_folder())
        url, rev = create_local_svn_checkout(files, repo_url, folder=self.current_folder,
                                             rel_project_path=subpath, delete_checkout=False)
        return rev


class GenConanfile(object):
    """
    USAGE:

    x = GenConanfile().with_import("import os").\
        with_setting("os").\
        with_option("shared", [True, False]).\
        with_default_option("shared", True).\
        with_build_msg("holaaa").\
        with_build_msg("adiooos").\
        with_package_file("file.txt", "hola"). \
        with_package_file("file2.txt", "hola").gen()
    """

    def __init__(self):
        self._imports = ["from conans import ConanFile"]
        self._settings = []
        self._options = {}
        self._default_options = {}
        self._package_files = {}
        self._package_files_env = {}
        self._build_messages = []
        self._scm = {}
        self._requirements = []

    def with_scm(self, scm):
        self._scm = scm
        return self

    def with_requirement(self, ref):
        self._requirements.append(ref)
        return self

    def with_import(self, i):
        if i not in self._imports:
            self._imports.append(i)
        return self

    def with_setting(self, setting):
        self._settings.append(setting)
        return self

    def with_option(self, option_name, values):
        self._options[option_name] = values
        return self

    def with_default_option(self, option_name, value):
        self._default_options[option_name] = value
        return self

    def with_package_file(self, file_name, contents=None, env_var=None):
        if not contents and not env_var:
            raise Exception("Specify contents or env_var")
        self.with_import("from conans import tools")
        if contents:
            self._package_files[file_name] = contents
        if env_var:
            self.with_import("import os")
            self._package_files_env[file_name] = env_var
        return self

    def with_build_msg(self, msg):
        self._build_messages.append(msg)
        return self

    @property
    def _scm_line(self):
        if not self._scm:
            return ""
        line = ", ".join('"%s": "%s"' % (k, v) for k, v in self._scm.items())
        return "scm = {%s}" % line

    @property
    def _settings_line(self):
        if not self._settings:
            return ""
        line = ", ".join('"%s"' % s for s in self._settings)
        return "settings = {}".format(line)

    @property
    def _options_line(self):
        if not self._options:
            return ""
        line = ", ".join('"%s": %s' % (k, v) for k,v in self._options.items())
        tmp = "options = {%s}" % line
        if self._default_options:
            line = ", ".join('"%s": %s' % (k, v) for k, v in self._default_options.items())
            tmp += "\n    default_options = {%s}" % line
        return tmp

    @property
    def _requirements_line(self):
        if not self._requirements:
            return ""
        line = ", ".join(['"{}"'.format(r.full_repr()) for r in self._requirements])
        tmp = "requires = %s" % line
        return tmp

    @property
    def _package_method(self):
        lines = []
        if self._package_files:
            lines = ['        tools.save(os.path.join(self.package_folder, "{}"), "{}")'
                     ''.format(key, value)
                     for key, value in self._package_files.items()]

        if self._package_files_env:
            lines.extend(['        tools.save(os.path.join(self.package_folder, "{}"), '
                          'os.getenv("{}"))'.format(key, value)
                          for key, value in self._package_files_env.items()])

        if not lines:
            return ""
        return """
    def package(self):
{}
    """.format("\n".join(lines))

    @property
    def _build_method(self):
        if not self._build_messages:
            return ""
        lines = ['        self.output.warn("{}")'.format(m) for m in self._build_messages]
        return """
    def build(self):
{}
    """.format("\n".join(lines))

    def __repr__(self):
        ret = []
        ret.extend(self._imports)
        ret.append("class HelloConan(ConanFile):")
        if self._requirements_line:
            ret.append("    {}".format(self._requirements_line))
        if self._scm:
            ret.append("    {}".format(self._scm_line))
        if self._settings_line:
            ret.append("    {}".format(self._settings_line))
        if self._options_line:
            ret.append("    {}".format(self._options_line))
        if self._build_method:
            ret.append("    {}".format(self._build_method))
        if self._package_method:
            ret.append("    {}".format(self._package_method))
        if len(ret) == 2:
            ret.append("    pass")
        return "\n".join(ret)


class StoppableThreadBottle(threading.Thread):
    """
    Real server to test download endpoints
    """

    def __init__(self, host=None, port=None):
        self.host = host or "127.0.0.1"
        self.port = port or random.randrange(48000, 49151)
        self.server = bottle.Bottle()
        super(StoppableThreadBottle, self).__init__(target=self.server.run,
                                                    kwargs={"host": self.host, "port": self.port})
        self.daemon = True
        self._stop = threading.Event()

    def stop(self):
        self._stop.set()

    def run_server(self):
        self.start()
        time.sleep(1)<|MERGE_RESOLUTION|>--- conflicted
+++ resolved
@@ -211,7 +211,6 @@
             if kwargs.get("json"):
                 # json is a high level parameter of requests, not a generic one
                 # translate it to data and content_type
-                import json
                 kwargs["params"] = json.dumps(kwargs["json"])
                 kwargs["content_type"] = "application/json"
             kwargs.pop("json", None)
@@ -725,17 +724,12 @@
         registry = self.cache.registry
 
         def add_server_to_registry(name, server):
-<<<<<<< HEAD
-            if isinstance(server, TestServer):
-                registry.add(name, server.fake_url)
-=======
             if isinstance(server, ArtifactoryServer):
                 registry.remotes.add(name, server.repo_api_url)
                 self.users.update({name: [(ARTIFACTORY_DEFAULT_USER,
                                            ARTIFACTORY_DEFAULT_PASSWORD)]})
             elif isinstance(server, TestServer):
-                registry.remotes.add(name, server.fake_url)
->>>>>>> 5b542d98
+                registry.add(name, server.fake_url)
             else:
                 registry.add(name, server)
 
@@ -1062,7 +1056,7 @@
     def _options_line(self):
         if not self._options:
             return ""
-        line = ", ".join('"%s": %s' % (k, v) for k,v in self._options.items())
+        line = ", ".join('"%s": %s' % (k, v) for k, v in self._options.items())
         tmp = "options = {%s}" % line
         if self._default_options:
             line = ", ".join('"%s": %s' % (k, v) for k, v in self._default_options.items())
