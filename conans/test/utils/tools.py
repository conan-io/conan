--- conflicted
+++ resolved
@@ -566,12 +566,7 @@
                                             get_request_timeout())
 
             self.hook_manager = HookManager(self.client_cache.hooks_path,
-<<<<<<< HEAD
                                             get_env("CONAN_HOOKS", list()), self.user_io.out)
-=======
-                                            get_env("CONAN_HOOKS", list()),
-                                            self.user_io.out)
->>>>>>> 9607ab77
 
             self.localdb, self.rest_api_client, self.remote_manager = Conan.instance_remote_manager(
                                                             self.requester, self.client_cache,
