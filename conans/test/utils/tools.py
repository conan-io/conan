--- conflicted
+++ resolved
@@ -571,13 +571,8 @@
                                                             self.user_io, self.client_version,
                                                             self.min_server_compatible_version,
                                                             self.hook_manager)
-<<<<<<< HEAD
+            self.rest_api_client.block_v2 = self.block_v2
             return output, self.requester
-=======
-            self.rest_api_client.block_v2 = self.block_v2
-
-            set_global_instances(output, self.requester)
->>>>>>> 754006c4
 
     def init_dynamic_vars(self, user_io=None):
         # Migration system
