import errno
import json
import os
import random
import shlex
import shutil
import stat
import subprocess
import sys
import tempfile
import threading
import unittest
import uuid
from collections import Counter, OrderedDict
from contextlib import contextmanager

import bottle
import requests
import six
import time
from mock import Mock
from six import StringIO
from six.moves.urllib.parse import quote, urlsplit, urlunsplit
from webtest.app import TestApp
from requests.exceptions import HTTPError

from conans import load
from conans.client.cache.cache import ClientCache
from conans.client.cache.remote_registry import Remotes
from conans.client.command import Command
from conans.client.conan_api import Conan, AppFactory, ConanApp
from conans.client.loader import ProcessedProfile
from conans.client.output import ConanOutput
from conans.client.rest.uploader_downloader import IterableToFileAdapter
from conans.client.tools import environment_append
from conans.client.tools.files import chdir
from conans.client.tools.files import replace_in_file
from conans.client.tools.oss import check_output
from conans.client.tools.scm import Git, SVN
from conans.client.tools.win import get_cased_path
from conans.client.userio import UserIO
from conans.errors import NotFoundException, RecipeNotFoundException, PackageNotFoundException
from conans.model.manifest import FileTreeManifest
from conans.model.profile import Profile
from conans.model.ref import ConanFileReference, PackageReference
from conans.model.settings import Settings
from conans.server.revision_list import _RevisionEntry
from conans.test.utils.server_launcher import (TESTING_REMOTE_PRIVATE_PASS,
                                               TESTING_REMOTE_PRIVATE_USER,
                                               TestServerLauncher)
from conans.test.utils.test_files import temp_folder
from conans.util.env_reader import get_env
from conans.util.files import mkdir, save_files
from conans.client.runner import ConanRunner

NO_SETTINGS_PACKAGE_ID = "5ab84d6acfe1f23c4fae0ab88f26e3a396351ac9"

ARTIFACTORY_DEFAULT_USER = os.getenv("ARTIFACTORY_DEFAULT_USER", "admin")
ARTIFACTORY_DEFAULT_PASSWORD = os.getenv("ARTIFACTORY_DEFAULT_PASSWORD", "password")
ARTIFACTORY_DEFAULT_URL = os.getenv("ARTIFACTORY_DEFAULT_URL", "http://localhost:8090/artifactory")


def inc_recipe_manifest_timestamp(cache, reference, inc_time):
    ref = ConanFileReference.loads(reference)
    path = cache.package_layout(ref).export()
    manifest = FileTreeManifest.load(path)
    manifest.time += inc_time
    manifest.save(path)


def inc_package_manifest_timestamp(cache, package_reference, inc_time):
    pref = PackageReference.loads(package_reference)
    path = cache.package_layout(pref.ref).package(pref)
    manifest = FileTreeManifest.load(path)
    manifest.time += inc_time
    manifest.save(path)


def test_processed_profile(profile=None, settings=None):
    if profile is None:
        profile = Profile()
    if profile.processed_settings is None:
        profile.processed_settings = settings or Settings()
    return ProcessedProfile(profile=profile)


class TestingResponse(object):
    """Wraps a response from TestApp external tool
    to guarantee the presence of response.ok, response.content
    and response.status_code, as it was a requests library object.

    Is instanced by TestRequester on each request"""

    def __init__(self, test_response):
        self.test_response = test_response

    def close(self):
        pass  # Compatibility with close() method of a requests when stream=True

    @property
    def headers(self):
        return self.test_response.headers

    @property
    def ok(self):
        return self.test_response.status_code == 200

    def raise_for_status(self):
        """Raises stored :class:`HTTPError`, if one occurred."""
        http_error_msg = ''
        if 400 <= self.status_code < 500:
            http_error_msg = u'%s Client Error: %s' % (self.status_code, self.content)

        elif 500 <= self.status_code < 600:
            http_error_msg = u'%s Server Error: %s' % (self.status_code, self.content)

        if http_error_msg:
            raise HTTPError(http_error_msg, response=self)

    @property
    def content(self):
        return self.test_response.body

    @property
    def charset(self):
        return self.test_response.charset

    @charset.setter
    def charset(self, newcharset):
        self.test_response.charset = newcharset

    @property
    def text(self):
        return self.test_response.text

    def iter_content(self, chunk_size=1):  # @UnusedVariable
        return [self.content]

    @property
    def status_code(self):
        return self.test_response.status_code


class TestRequester(object):
    """Fake requests module calling server applications
    with TestApp"""

    def __init__(self, test_servers):
        self.test_servers = test_servers

    @staticmethod
    def _get_url_path(url):
        # Remove schema from url
        _, _, path, query, _ = urlsplit(url)
        url = urlunsplit(("", "", path, query, ""))
        return url

    def _get_wsgi_app(self, url):
        for test_server in self.test_servers.values():
            if url.startswith(test_server.fake_url):
                return test_server.app

        raise Exception("Testing error: Not remote found")

    def get(self, url, **kwargs):
        app, url = self._prepare_call(url, kwargs)
        if app:
            response = app.get(url, **kwargs)
            return TestingResponse(response)
        else:
            return requests.get(url, **kwargs)

    def put(self, url, **kwargs):
        app, url = self._prepare_call(url, kwargs)
        if app:
            response = app.put(url, **kwargs)
            return TestingResponse(response)
        else:
            return requests.put(url, **kwargs)

    def delete(self, url, **kwargs):
        app, url = self._prepare_call(url, kwargs)
        if app:
            response = app.delete(url, **kwargs)
            return TestingResponse(response)
        else:
            return requests.delete(url, **kwargs)

    def post(self, url, **kwargs):
        app, url = self._prepare_call(url, kwargs)
        if app:
            response = app.post(url, **kwargs)
            return TestingResponse(response)
        else:
            requests.post(url, **kwargs)

    def _prepare_call(self, url, kwargs):
        if not url.startswith("http://fake"):  # Call to S3 (or external), perform a real request
            return None, url
        app = self._get_wsgi_app(url)
        url = self._get_url_path(url)  # Remove http://server.com

        self._set_auth_headers(kwargs)

        if app:
            kwargs["expect_errors"] = True
            kwargs.pop("stream", None)
            kwargs.pop("verify", None)
            kwargs.pop("auth", None)
            kwargs.pop("cert", None)
            kwargs.pop("timeout", None)
            if "data" in kwargs:
                if isinstance(kwargs["data"], IterableToFileAdapter):
                    data_accum = b""
                    for tmp in kwargs["data"]:
                        data_accum += tmp
                    kwargs["data"] = data_accum
                kwargs["params"] = kwargs["data"]
                del kwargs["data"]  # Parameter in test app is called "params"
            if kwargs.get("json"):
                # json is a high level parameter of requests, not a generic one
                # translate it to data and content_type
                kwargs["params"] = json.dumps(kwargs["json"])
                kwargs["content_type"] = "application/json"
            kwargs.pop("json", None)

        return app, url

    @staticmethod
    def _set_auth_headers(kwargs):
        if kwargs.get("auth"):
            mock_request = Mock()
            mock_request.headers = {}
            kwargs["auth"](mock_request)
            if "headers" not in kwargs:
                kwargs["headers"] = {}
            kwargs["headers"].update(mock_request.headers)


class ArtifactoryServerStore(object):

    def __init__(self, repo_url, user, password):
        self._user = user or ARTIFACTORY_DEFAULT_USER
        self._password = password or ARTIFACTORY_DEFAULT_PASSWORD
        self._repo_url = repo_url

    @property
    def _auth(self):
        return self._user, self._password

    @staticmethod
    def _root_recipe(ref):
        return "{}/{}/{}/{}".format(ref.user, ref.name, ref.version, ref.channel)

    @staticmethod
    def _ref_index(ref):
        return "{}/index.json".format(ArtifactoryServerStore._root_recipe(ref))

    @staticmethod
    def _pref_index(pref):
        tmp = ArtifactoryServerStore._root_recipe(pref.ref)
        return "{}/{}/package/{}/index.json".format(tmp, pref.ref.revision, pref.id)

    def get_recipe_revisions(self, ref):
        time.sleep(0.1)  # Index appears to not being updated immediately after a remove
        url = "{}/{}".format(self._repo_url, self._ref_index(ref))
        response = requests.get(url, auth=self._auth)
        response.raise_for_status()
        the_json = response.json()
        if not the_json["revisions"]:
            raise RecipeNotFoundException(ref)
        tmp = [_RevisionEntry(i["revision"], i["time"]) for i in the_json["revisions"]]
        return tmp

    def get_package_revisions(self, pref):
        time.sleep(0.1)  # Index appears to not being updated immediately
        url = "{}/{}".format(self._repo_url, self._pref_index(pref))
        response = requests.get(url, auth=self._auth)
        response.raise_for_status()
        the_json = response.json()
        if not the_json["revisions"]:
            raise PackageNotFoundException(pref)
        tmp = [_RevisionEntry(i["revision"], i["time"]) for i in the_json["revisions"]]
        return tmp

    def get_last_revision(self, ref):
        revisions = self.get_recipe_revisions(ref)
        return revisions[0]

    def get_last_package_revision(self, ref):
        revisions = self.get_package_revisions(ref)
        return revisions[0]

    def package_exists(self, pref):
        try:
            if pref.revision:
                path = self.server_store.package(pref)
            else:
                path = self.test_server.server_store.package_revisions_root(pref)
            return self.test_server.server_store.path_exists(path)
        except NotFoundException:  # When resolves the latest and there is no package
            return False


class ArtifactoryServer(object):

    def __init__(self, *args, **kwargs):
        self._user = ARTIFACTORY_DEFAULT_USER
        self._password = ARTIFACTORY_DEFAULT_PASSWORD
        self._url = ARTIFACTORY_DEFAULT_URL
        self._repo_name = "conan_{}".format(str(uuid.uuid4()).replace("-", ""))
        self.create_repository()
        self.server_store = ArtifactoryServerStore(self.repo_url, self._user, self._password)

    @property
    def _auth(self):
        return self._user, self._password

    @property
    def repo_url(self):
        return "{}/{}".format(self._url, self._repo_name)

    @property
    def repo_api_url(self):
        return "{}/api/conan/{}".format(self._url, self._repo_name)

    def recipe_revision_time(self, ref):
        revs = self.server_store.get_recipe_revisions(ref)
        for r in revs:
            if r.revision == ref.revision:
                return r.time
        return None

    def package_revision_time(self, pref):
        revs = self.server_store.get_package_revisions(pref)
        for r in revs:
            if r.revision == pref.revision:
                return r.time
        return None

    def create_repository(self):
        url = "{}/api/repositories/{}".format(self._url, self._repo_name)
        config = {"key": self._repo_name, "rclass": "local", "packageType": "conan"}
        ret = requests.put(url, auth=self._auth, json=config)
        ret.raise_for_status()

    def package_exists(self, pref):
        try:
            revisions = self.server_store.get_package_revisions(pref)
            if pref.revision:
                for r in revisions:
                    if pref.revision == r.revision:
                        return True
                return False
            return True
        except Exception:  # When resolves the latest and there is no package
            return False

    def recipe_exists(self, ref):
        try:
            revisions = self.server_store.get_recipe_revisions(ref)
            if ref.revision:
                for r in revisions:
                    if ref.revision == r.revision:
                        return True
                return False
            return True
        except Exception:  # When resolves the latest and there is no package
            return False


class TestServer(object):
    def __init__(self, read_permissions=None,
                 write_permissions=None, users=None, plugins=None, base_path=None,
                 server_capabilities=None, complete_urls=False):
        """
             'read_permissions' and 'write_permissions' is a list of:
                 [("opencv/2.3.4@lasote/testing", "user1, user2")]

             'users':  {username: plain-text-passwd}
        """
        # Unique identifier for this server, will be used by TestRequester
        # to determine where to call. Why? remote_manager just assing an url
        # to the rest_client, so rest_client doesn't know about object instances,
        # just urls, so testing framework performs a map between fake urls and instances
        if read_permissions is None:
            read_permissions = [("*/*@*/*", "*")]
        if write_permissions is None:
            write_permissions = []
        if users is None:
            users = {"lasote": "mypass", "conan": "password"}

        self.fake_url = "http://fake%s.com" % str(uuid.uuid4()).replace("-", "")
        base_url = "%s/v1" % self.fake_url if complete_urls else "v1"
        self.test_server = TestServerLauncher(base_path, read_permissions,
                                              write_permissions, users,
                                              base_url=base_url,
                                              plugins=plugins,
                                              server_capabilities=server_capabilities)
        self.app = TestApp(self.test_server.ra.root_app)

    @property
    def server_store(self):
        return self.test_server.server_store

    def __repr__(self):
        return "TestServer @ " + self.fake_url

    def __str__(self):
        return self.fake_url

    def recipe_exists(self, ref):
        try:
            if not ref.revision:
                path = self.test_server.server_store.conan_revisions_root(ref)
            else:
                path = self.test_server.server_store.base_folder(ref)
            return self.test_server.server_store.path_exists(path)
        except NotFoundException:  # When resolves the latest and there is no package
            return False

    def package_exists(self, pref):
        try:
            if pref.revision:
                path = self.test_server.server_store.package(pref)
            else:
                path = self.test_server.server_store.package_revisions_root(pref)
            return self.test_server.server_store.path_exists(path)
        except NotFoundException:  # When resolves the latest and there is no package
            return False

    def latest_recipe(self, ref):
        rev, _ = self.test_server.server_store.get_last_revision(ref)
        return ref.copy_with_rev(rev)

    def recipe_revision_time(self, ref):
        if not ref.revision:
            raise Exception("Pass a ref with revision (Testing framework)")
        return self.test_server.server_store.get_revision_time(ref)

    def latest_package(self, pref):
        if not pref.ref.revision:
            raise Exception("Pass a pref with .rev.revision (Testing framework)")
        prev = self.test_server.server_store.get_last_package_revision(pref)
        return pref.copy_with_revs(pref.ref.revision, prev)

    def package_revision_time(self, pref):
        if not pref:
            raise Exception("Pass a pref with revision (Testing framework)")
        tmp = self.test_server.server_store.get_package_revision_time(pref)
        return tmp


if get_env("CONAN_TEST_WITH_ARTIFACTORY", False):
    TestServer = ArtifactoryServer


class TestBufferConanOutput(ConanOutput):
    """ wraps the normal output of the application, captures it into an stream
    and gives it operators similar to string, so it can be compared in tests
    """

    def __init__(self):
        ConanOutput.__init__(self, StringIO(), color=False)

    def __repr__(self):
        # FIXME: I'm sure there is a better approach. Look at six docs.
        if six.PY2:
            return str(self._stream.getvalue().encode("ascii", "ignore"))
        else:
            return self._stream.getvalue()

    def __str__(self, *args, **kwargs):
        return self.__repr__()

    def __eq__(self, value):
        return self.__repr__() == value

    def __ne__(self, value):
        return not self.__eq__(value)

    def __contains__(self, value):
        return value in self.__repr__()


def create_local_git_repo(files=None, branch=None, submodules=None, folder=None):
    tmp = folder or temp_folder()
    tmp = get_cased_path(tmp)
    if files:
        save_files(tmp, files)
    git = Git(tmp)
    git.run("init .")
    git.run('config user.email "you@example.com"')
    git.run('config user.name "Your Name"')

    if branch:
        git.run("checkout -b %s" % branch)

    git.run("add .")
    git.run('commit -m  "commiting"')

    if submodules:
        for submodule in submodules:
            git.run('submodule add "%s"' % submodule)
        git.run('commit -m "add submodules"')

    return tmp.replace("\\", "/"), git.get_revision()


def create_local_svn_checkout(files, repo_url, rel_project_path=None,
                              commit_msg='default commit message', delete_checkout=True,
                              folder=None):
    tmp_dir = folder or temp_folder()
    try:
        rel_project_path = rel_project_path or str(uuid.uuid4())
        # Do not use SVN class as it is what we will be testing
        subprocess.check_output('svn co "{url}" "{path}"'.format(url=repo_url,
                                                                 path=tmp_dir),
                                shell=True)
        tmp_project_dir = os.path.join(tmp_dir, rel_project_path)
        mkdir(tmp_project_dir)
        save_files(tmp_project_dir, files)
        with chdir(tmp_project_dir):
            subprocess.check_output("svn add .", shell=True)
            subprocess.check_output('svn commit -m "{}"'.format(commit_msg), shell=True)
            if SVN.get_version() >= SVN.API_CHANGE_VERSION:
                rev = check_output("svn info --show-item revision").strip()
            else:
                import xml.etree.ElementTree as ET
                output = check_output("svn info --xml").strip()
                root = ET.fromstring(output)
                rev = root.findall("./entry")[0].get("revision")
        project_url = repo_url + "/" + quote(rel_project_path.replace("\\", "/"))
        return project_url, rev
    finally:
        if delete_checkout:
            shutil.rmtree(tmp_dir, ignore_errors=False, onerror=try_remove_readonly)


def create_remote_svn_repo(folder=None):
    tmp_dir = folder or temp_folder()
    subprocess.check_output('svnadmin create "{}"'.format(tmp_dir), shell=True)
    return SVN.file_protocol + quote(tmp_dir.replace("\\", "/"), safe='/:')


def try_remove_readonly(func, path, exc):  # TODO: May promote to conan tools?
    # src: https://stackoverflow.com/questions/1213706/what-user-do-python-scripts-run-as-in-windows
    excvalue = exc[1]
    if func in (os.rmdir, os.remove, os.unlink) and excvalue.errno == errno.EACCES:
        os.chmod(path, stat.S_IRWXU | stat.S_IRWXG | stat.S_IRWXO)  # 0777
        func(path)
    else:
        raise OSError("Cannot make read-only %s" % path)


class SVNLocalRepoTestCase(unittest.TestCase):
    path_with_spaces = True

    def _create_local_svn_repo(self):
        folder = os.path.join(self._tmp_folder, 'repo_server')
        return create_remote_svn_repo(folder)

    def gimme_tmp(self, create=True):
        tmp = os.path.join(self._tmp_folder, str(uuid.uuid4()))
        if create:
            os.makedirs(tmp)
        return tmp

    def create_project(self, files, rel_project_path=None, commit_msg='default commit message',
                       delete_checkout=True):
        tmp_dir = self.gimme_tmp()
        return create_local_svn_checkout(files, self.repo_url, rel_project_path=rel_project_path,
                                         commit_msg=commit_msg, delete_checkout=delete_checkout,
                                         folder=tmp_dir)

    def run(self, *args, **kwargs):
        tmp_folder = tempfile.mkdtemp(suffix='_conans')
        try:
            self._tmp_folder = os.path.join(tmp_folder, 'path with spaces'
                                            if self.path_with_spaces else 'pathwithoutspaces')
            os.makedirs(self._tmp_folder)
            self.repo_url = self._create_local_svn_repo()
            super(SVNLocalRepoTestCase, self).run(*args, **kwargs)
        finally:
            shutil.rmtree(tmp_folder, ignore_errors=False, onerror=try_remove_readonly)


class MockedUserIO(UserIO):

    """
    Mock for testing. If get_username or get_password is requested will raise
    an exception except we have a value to return.
    """

    def __init__(self, logins, ins=sys.stdin, out=None):
        """
        logins is a dict of {remote: list(user, password)}
        will return sequentially
        """
        assert isinstance(logins, dict)
        self.logins = logins
        self.login_index = Counter()
        UserIO.__init__(self, ins, out)

    def get_username(self, remote_name):
        username_env = self._get_env_username(remote_name)
        if username_env:
            return username_env

        self._raise_if_non_interactive()
        sub_dict = self.logins[remote_name]
        index = self.login_index[remote_name]
        if len(sub_dict) - 1 < index:
            raise Exception("Bad user/password in testing framework, "
                            "provide more tuples or input the right ones")
        return sub_dict[index][0]

    def get_password(self, remote_name):
        """Overridable for testing purpose"""
        password_env = self._get_env_password(remote_name)
        if password_env:
            return password_env

        self._raise_if_non_interactive()
        sub_dict = self.logins[remote_name]
        index = self.login_index[remote_name]
        tmp = sub_dict[index][1]
        self.login_index.update([remote_name])
        return tmp


class TestAppFactory(AppFactory):
    def __init__(self):
        self.cache_folder = None
        self.runner = None
        # helpers
        self.http_requester_class = None
        self.servers = None
        self.user_io = None

    def get_app(self):
        return ConanApp(cache_folder=self.cache_folder,
                        user_io=self.user_io,
                        http_requester=self.http_requester,
                        runner=self.runner)

    @property
    def http_requester(self):
        # Check if servers are real
        real_servers = any(isinstance(s, (str, ArtifactoryServer))
                           for s in self.servers.values())
        if not real_servers:
            if self.requester_class:
                return self.requester_class(self.servers)
            else:
                return TestRequester(self.servers)


class TestClient(object):

    """ Test wrap of the conans application to launch tests in the same way as
    in command line
    """

    def __init__(self, base_folder=None, current_folder=None, servers=None, users=None,
                 requester_class=None, runner=None, path_with_spaces=True,
                 revisions_enabled=None, cpu_count=1):
        """
        current_folder: Current execution folder
        servers: dict of {remote_name: TestServer}
        logins is a list of (user, password) for auto input in order
        if required==> [("lasote", "mypass"), ("other", "otherpass")]
        """
        self.app_factory = TestAppFactory()
        self.app = None  # Lazy

        self.users = users
        if self.users is None:
            self.users = {"default": [(TESTING_REMOTE_PRIVATE_USER, TESTING_REMOTE_PRIVATE_PASS)]}

        self.cache_folder = base_folder or temp_folder(path_with_spaces)
        self.app_factory.cache_folder = self.cache_folder
        self.app_factory.requester_class = requester_class
        self.app_factory.runner = runner

        if revisions_enabled is None:
            revisions_enabled = get_env("TESTING_REVISIONS_ENABLED", False)

        self.tune_conan_conf(base_folder, cpu_count, revisions_enabled)

        if servers and len(servers) > 1 and not isinstance(servers, OrderedDict):
            raise Exception("""Testing framework error: Servers should be an OrderedDict. e.g:
servers = OrderedDict()
servers["r1"] = server
servers["r2"] = TestServer()
""")

        self.servers = servers or {}
        if servers is not False:  # Do not mess with registry remotes
            self.update_servers()
        self.app_factory.servers = self.servers
        self.current_folder = current_folder or temp_folder(path_with_spaces)

    @property
    def cache(self):
        # Returns a temporary cache object intended for inspecting it
        return ClientCache(self.cache_folder, TestBufferConanOutput())

    @property
    def base_folder(self):
        # Temporary hack to refactor ConanApp with less changes
        return self.cache_folder

    @property
    def storage_folder(self):
        return self.cache.store

    def _set_revisions(self, value):
        current_conf = load(self.cache.conan_conf_path)
        if "revisions_enabled" in current_conf:  # Invalidate any previous value to be sure
            replace_in_file(self.cache.conan_conf_path, "revisions_enabled", "#revisions_enabled",
                            output=TestBufferConanOutput())

        replace_in_file(self.cache.conan_conf_path,
                        "[general]", "[general]\nrevisions_enabled = %s" % value,
                        output=TestBufferConanOutput())

    def enable_revisions(self):
        self._set_revisions("1")
        assert self.cache.config.revisions_enabled

    def disable_revisions(self):
        self._set_revisions("0")
        assert not self.cache.config.revisions_enabled

    def tune_conan_conf(self, base_folder, cpu_count, revisions_enabled):
        # Create the default
        cache = ClientCache(self.cache_folder, TestBufferConanOutput())
        cache.config

        if cpu_count:
            replace_in_file(cache.conan_conf_path,
                            "# cpu_count = 1", "cpu_count = %s" % cpu_count,
                            output=TestBufferConanOutput(), strict=not bool(base_folder))

        current_conf = load(cache.conan_conf_path)
        if "revisions_enabled" in current_conf:  # Invalidate any previous value to be sure
            replace_in_file(cache.conan_conf_path, "revisions_enabled", "#revisions_enabled",
                            output=TestBufferConanOutput())
        if revisions_enabled:
            replace_in_file(cache.conan_conf_path,
                            "[general]", "[general]\nrevisions_enabled = 1",
                            output=TestBufferConanOutput())

    def update_servers(self):
        cache = ClientCache(self.cache_folder, TestBufferConanOutput())
        Remotes().save(cache.registry_path)
        registry = cache.registry

        for name, server in self.servers.items():
            if isinstance(server, ArtifactoryServer):
                registry.add(name, server.repo_api_url)
                self.users.update({name: [(ARTIFACTORY_DEFAULT_USER,
                                           ARTIFACTORY_DEFAULT_PASSWORD)]})
            elif isinstance(server, TestServer):
                registry.add(name, server.fake_url)
            else:
                registry.add(name, server)

    @property
    def default_compiler_visual_studio(self):
        settings = self.cache.default_profile.settings
        return settings.get("compiler", None) == "Visual Studio"

    @contextmanager
    def chdir(self, newdir):
        old_dir = self.current_folder
        if not os.path.isabs(newdir):
            newdir = os.path.join(old_dir, newdir)
        mkdir(newdir)
        self.current_folder = newdir
        try:
            yield
        finally:
            self.current_folder = old_dir

    def run(self, command_line, user_io=None, assert_error=False):
        """ run a single command as in the command line.
            If user or password is filled, user_io will be mocked to return this
            tuple if required
        """
        if user_io:
            self.out = user_io.out
        else:
            self.out = TestBufferConanOutput()
        user_io = user_io or MockedUserIO(self.users, out=self.out)
        self.app_factory.user_io = user_io
        conan = Conan(output=self.out, user_io=user_io, app_factory=self.app_factory)
        command = Command(conan)
        args = shlex.split(command_line)
        current_dir = os.getcwd()
        os.chdir(self.current_folder)
        old_path = sys.path[:]
        old_modules = list(sys.modules.keys())

        try:
            error = command.run(args)
        finally:
            sys.path = old_path
            os.chdir(current_dir)
            # Reset sys.modules to its prev state. A .copy() DOES NOT WORK
            added_modules = set(sys.modules).difference(old_modules)
            for added in added_modules:
                sys.modules.pop(added, None)

        if (assert_error and not error) or (not assert_error and error):
            if assert_error:
                msg = " Command succeeded (failure expected): "
            else:
                msg = " Command failed (unexpectedly): "
            exc_message = "\n{header}\n{cmd}\n{output_header}\n{output}\n{output_footer}\n".format(
                header='{:-^80}'.format(msg),
                output_header='{:-^80}'.format(" Output: "),
                output_footer='-'*80,
                cmd=command_line,
                output=self.out
            )
            raise Exception(exc_message)

        return error

    def run_command(self, command, cwd=None):
<<<<<<< HEAD
        output = TestBufferConanOutput()
        self.out = output
        runner = ConanRunner(output=output)
        return runner(command, cwd=cwd or self.current_folder)

    def runner(self, command, cwd=None):
        cwd = cwd or os.getcwd()
        return self.run_command(command, cwd)
=======
        out = TestBufferConanOutput()
        self.user_io = UserIO(out=out)
        runner = ConanRunner(output=out)
        return runner(command, cwd=cwd or self.current_folder)
>>>>>>> 174d6d52

    def save(self, files, path=None, clean_first=False):
        """ helper metod, will store files in the current folder
        param files: dict{filename: filecontents}
        """
        path = path or self.current_folder
        if clean_first:
            shutil.rmtree(self.current_folder, ignore_errors=True)
        files = {f: str(content) for f, content in files.items()}
        save_files(path, files)
        if not files:
            mkdir(self.current_folder)

    def copy_from_assets(self, origin_folder, assets):
        for asset in assets:
            s = os.path.join(origin_folder, asset)
            d = os.path.join(self.current_folder, asset)
            if os.path.isdir(s):
                shutil.copytree(s, d)
            else:
                shutil.copy2(s, d)


class TurboTestClient(TestClient):

    tmp_json_name = ".tmp_json"

    def __init__(self, *args, **kwargs):
        if "users" not in kwargs:
            from collections import defaultdict
            kwargs["users"] = defaultdict(lambda: [("conan", "password")])

        super(TurboTestClient, self).__init__(*args, **kwargs)

    def export(self, ref, conanfile=None, args=None, assert_error=False):
        conanfile = str(conanfile) if conanfile else str(GenConanfile())
        self.save({"conanfile.py": conanfile})
        self.run("export . {} {}".format(ref.full_repr(), args or ""),
                 assert_error=assert_error)
        rrev = self.cache.package_layout(ref).recipe_revision()
        return ref.copy_with_rev(rrev)

    def create(self, ref, conanfile=None, args=None, assert_error=False):
        conanfile = str(conanfile) if conanfile else str(GenConanfile())
        self.save({"conanfile.py": conanfile})
        self.run("create . {} {} --json {}".format(ref.full_repr(),
                                                   args or "", self.tmp_json_name),
                 assert_error=assert_error)
        rrev = self.cache.package_layout(ref).recipe_revision()
        json_path = os.path.join(self.current_folder, self.tmp_json_name)
        data = json.loads(load(json_path))
        if assert_error:
            return None
        package_id = data["installed"][0]["packages"][0]["id"]
        package_ref = PackageReference(ref, package_id)
        prev = self.cache.package_layout(ref.copy_clear_rev()).package_revision(package_ref)
        return package_ref.copy_with_revs(rrev, prev)

    def upload_all(self, ref, remote=None, args=None, assert_error=False):
        remote = remote or list(self.servers.keys())[0]
        self.run("upload {} -c --all -r {} {}".format(ref.full_repr(), remote, args or ""),
                 assert_error=assert_error)
        if not assert_error:
            remote_rrev, _ = self.servers[remote].server_store.get_last_revision(ref)
            return ref.copy_with_rev(remote_rrev)
        return

    def remove_all(self):
        self.run("remove '*' -f")

    def recipe_exists(self, ref):
        return self.cache.package_layout(ref).recipe_exists()

    def package_exists(self, pref):
        return self.cache.package_layout(pref.ref).package_exists(pref)

    def recipe_revision(self, ref):
        return self.cache.package_layout(ref).recipe_revision()

    def package_revision(self, pref):
        return self.cache.package_layout(pref.ref).package_revision(pref)

    def search(self, pattern, remote=None, assert_error=False, args=None):
        remote = " -r={}".format(remote) if remote else ""
        self.run("search {} --json {} {} {}".format(pattern, self.tmp_json_name, remote,
                                                    args or ""),
                 assert_error=assert_error)
        json_path = os.path.join(self.current_folder, self.tmp_json_name)
        data = json.loads(load(json_path))
        return data

    def massive_uploader(self, ref, revisions, num_prev, remote=None):
        """Uploads N revisions with M package revisions. The revisions can be specified like:
            revisions = [{"os": "Windows"}, {"os": "Linux"}], \
                        [{"os": "Macos"}], \
                        [{"os": "Solaris"}, {"os": "FreeBSD"}]

            IMPORTANT: Different settings keys will cause different recipe revisions
        """
        remote = remote or "default"
        ret = []
        for i, settings_groups in enumerate(revisions):
            tmp = []
            for settings in settings_groups:
                conanfile_gen = GenConanfile(). \
                    with_build_msg("REV{}".format(i)). \
                    with_package_file("file", env_var="MY_VAR")
                for s in settings.keys():
                    conanfile_gen = conanfile_gen.with_setting(s)
                for k in range(num_prev):
                    args = " ".join(["-s {}={}".format(key, value)
                                     for key, value in settings.items()])
                    with environment_append({"MY_VAR": str(k)}):
                        pref = self.create(ref, conanfile=conanfile_gen, args=args)
                        self.upload_all(ref, remote=remote)
                        tmp.append(pref)
                ret.append(tmp)
        return ret

    def init_git_repo(self, files=None, branch=None, submodules=None, origin_url=None):
        _, commit = create_local_git_repo(files, branch, submodules, self.current_folder)
        if origin_url:
            self.run_command('git remote add origin {}'.format(origin_url))
        return commit

    def init_svn_repo(self, subpath, files=None, repo_url=None):
        if not repo_url:
            repo_url = create_remote_svn_repo(temp_folder())
        _, rev = create_local_svn_checkout(files, repo_url, folder=self.current_folder,
                                           rel_project_path=subpath, delete_checkout=False)
        return rev


class GenConanfile(object):
    """
    USAGE:

    x = GenConanfile().with_import("import os").\
        with_setting("os").\
        with_option("shared", [True, False]).\
        with_default_option("shared", True).\
        with_build_msg("holaaa").\
        with_build_msg("adiooos").\
        with_package_file("file.txt", "hola").\
        with_package_file("file2.txt", "hola")
    """

    def __init__(self):
        self._imports = ["from conans import ConanFile"]
        self._settings = []
        self._options = {}
        self._default_options = {}
        self._package_files = {}
        self._package_files_env = {}
        self._build_messages = []
        self._scm = {}
        self._requirements = []
        self._revision_mode = None

    def with_revision_mode(self, revision_mode):
        self._revision_mode = revision_mode
        return self

    def with_scm(self, scm):
        self._scm = scm
        return self

    def with_requirement(self, ref):
        self._requirements.append(ref)
        return self

    def with_import(self, i):
        if i not in self._imports:
            self._imports.append(i)
        return self

    def with_setting(self, setting):
        self._settings.append(setting)
        return self

    def with_option(self, option_name, values):
        self._options[option_name] = values
        return self

    def with_default_option(self, option_name, value):
        self._default_options[option_name] = value
        return self

    def with_package_file(self, file_name, contents=None, env_var=None):
        if not contents and not env_var:
            raise Exception("Specify contents or env_var")
        self.with_import("import os")
        self.with_import("from conans import tools")
        if contents:
            self._package_files[file_name] = contents
        if env_var:
            self._package_files_env[file_name] = env_var
        return self

    def with_build_msg(self, msg):
        self._build_messages.append(msg)
        return self

    @property
    def _scm_line(self):
        if not self._scm:
            return ""
        line = ", ".join('"%s": "%s"' % (k, v) for k, v in self._scm.items())
        return "scm = {%s}" % line

    @property
    def _revision_mode_line(self):
        if not self._revision_mode:
            return ""
        line = "revision_mode=\"{}\"".format(self._revision_mode)
        return line

    @property
    def _settings_line(self):
        if not self._settings:
            return ""
        line = ", ".join('"%s"' % s for s in self._settings)
        return "settings = {}".format(line)

    @property
    def _options_line(self):
        if not self._options:
            return ""
        line = ", ".join('"%s": %s' % (k, v) for k, v in self._options.items())
        tmp = "options = {%s}" % line
        if self._default_options:
            line = ", ".join('"%s": %s' % (k, v) for k, v in self._default_options.items())
            tmp += "\n    default_options = {%s}" % line
        return tmp

    @property
    def _requirements_line(self):
        if not self._requirements:
            return ""
        line = ", ".join(['"{}"'.format(r.full_repr()) for r in self._requirements])
        tmp = "requires = %s" % line
        return tmp

    @property
    def _package_method(self):
        lines = []
        if self._package_files:
            lines = ['        tools.save(os.path.join(self.package_folder, "{}"), "{}")'
                     ''.format(key, value)
                     for key, value in self._package_files.items()]

        if self._package_files_env:
            lines.extend(['        tools.save(os.path.join(self.package_folder, "{}"), '
                          'os.getenv("{}"))'.format(key, value)
                          for key, value in self._package_files_env.items()])

        if not lines:
            return ""
        return """
    def package(self):
{}
    """.format("\n".join(lines))

    @property
    def _build_method(self):
        if not self._build_messages:
            return ""
        lines = ['        self.output.warn("{}")'.format(m) for m in self._build_messages]
        return """
    def build(self):
{}
    """.format("\n".join(lines))

    def __repr__(self):
        ret = []
        ret.extend(self._imports)
        ret.append("class HelloConan(ConanFile):")
        if self._requirements_line:
            ret.append("    {}".format(self._requirements_line))
        if self._scm:
            ret.append("    {}".format(self._scm_line))
        if self._revision_mode_line:
            ret.append("    {}".format(self._revision_mode_line))
        if self._settings_line:
            ret.append("    {}".format(self._settings_line))
        if self._options_line:
            ret.append("    {}".format(self._options_line))
        if self._build_method:
            ret.append("    {}".format(self._build_method))
        if self._package_method:
            ret.append("    {}".format(self._package_method))
        if len(ret) == 2:
            ret.append("    pass")
        return "\n".join(ret)


class StoppableThreadBottle(threading.Thread):
    """
    Real server to test download endpoints
    """

    def __init__(self, host=None, port=None):
        self.host = host or "127.0.0.1"
        self.port = port or random.randrange(48000, 49151)
        self.server = bottle.Bottle()
        super(StoppableThreadBottle, self).__init__(target=self.server.run,
                                                    kwargs={"host": self.host, "port": self.port})
        self.daemon = True
        self._stop = threading.Event()

    def stop(self):
        self._stop.set()

    def run_server(self):
        self.start()
        time.sleep(1)<|MERGE_RESOLUTION|>--- conflicted
+++ resolved
@@ -830,7 +830,6 @@
         return error
 
     def run_command(self, command, cwd=None):
-<<<<<<< HEAD
         output = TestBufferConanOutput()
         self.out = output
         runner = ConanRunner(output=output)
@@ -839,12 +838,6 @@
     def runner(self, command, cwd=None):
         cwd = cwd or os.getcwd()
         return self.run_command(command, cwd)
-=======
-        out = TestBufferConanOutput()
-        self.user_io = UserIO(out=out)
-        runner = ConanRunner(output=out)
-        return runner(command, cwd=cwd or self.current_folder)
->>>>>>> 174d6d52
 
     def save(self, files, path=None, clean_first=False):
         """ helper metod, will store files in the current folder
