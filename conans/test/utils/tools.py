import errno
import os
import random
import shlex
import shutil
import stat
import subprocess
import sys
import tempfile
import threading
import time
import unittest
import uuid
from collections import Counter, OrderedDict
from contextlib import contextmanager
from io import StringIO

import bottle
import requests
import six
from mock import Mock
from six.moves.urllib.parse import quote, urlsplit, urlunsplit
from webtest.app import TestApp

from conans import tools
from conans.client.cache import ClientCache
from conans.client.command import Command
from conans.client.conan_api import Conan, get_request_timeout, migrate_and_get_cache
from conans.client.conan_command_output import CommandOutputer
from conans.client.hook_manager import HookManager
from conans.client.loader import ProcessedProfile
from conans.client.output import ConanOutput
from conans.client.remote_registry import dump_registry
from conans.client.rest.conan_requester import ConanRequester
from conans.client.rest.uploader_downloader import IterableToFileAdapter
from conans.client.tools.files import chdir
from conans.client.tools.files import replace_in_file
from conans.client.tools.scm import Git, SVN
from conans.client.tools.win import get_cased_path
from conans.client.userio import UserIO
from conans.model.manifest import FileTreeManifest
from conans.model.profile import Profile
from conans.model.ref import ConanFileReference, PackageReference
from conans.model.settings import Settings
from conans.test.utils.runner import TestRunner
from conans.test.utils.server_launcher import (TESTING_REMOTE_PRIVATE_PASS,
                                               TESTING_REMOTE_PRIVATE_USER,
                                               TestServerLauncher)
from conans.test.utils.test_files import temp_folder
from conans.tools import set_global_instances
from conans.util.env_reader import get_env
from conans.util.files import mkdir, save, save_files
from conans.util.log import logger

NO_SETTINGS_PACKAGE_ID = "5ab84d6acfe1f23c4fae0ab88f26e3a396351ac9"


def inc_recipe_manifest_timestamp(cache, reference, inc_time):
    ref = ConanFileReference.loads(reference)
    path = cache.export(ref)
    manifest = FileTreeManifest.load(path)
    manifest.time += inc_time
    manifest.save(path)


def inc_package_manifest_timestamp(cache, package_reference, inc_time):
    pref = PackageReference.loads(package_reference)
    path = cache.package(pref)
    manifest = FileTreeManifest.load(path)
    manifest.time += inc_time
    manifest.save(path)


def test_processed_profile(profile=None, settings=None):
    if profile is None:
        profile = Profile()
    if profile.processed_settings is None:
        profile.processed_settings = settings or Settings()
    return ProcessedProfile(profile=profile)


class TestingResponse(object):
    """Wraps a response from TestApp external tool
    to guarantee the presence of response.ok, response.content
    and response.status_code, as it was a requests library object.

    Is instanced by TestRequester on each request"""

    def __init__(self, test_response):
        self.test_response = test_response

    def close(self):
        pass  # Compatibility with close() method of a requests when stream=True

    @property
    def headers(self):
        return self.test_response.headers

    @property
    def ok(self):
        return self.test_response.status_code == 200

    @property
    def content(self):
        return self.test_response.body

    @property
    def charset(self):
        return self.test_response.charset

    @charset.setter
    def charset(self, newcharset):
        self.test_response.charset = newcharset

    @property
    def text(self):
        return self.test_response.text

    def iter_content(self, chunk_size=1):  # @UnusedVariable
        return [self.content]

    @property
    def status_code(self):
        return self.test_response.status_code


class TestRequester(object):
    """Fake requests module calling server applications
    with TestApp"""

    def __init__(self, test_servers):
        self.test_servers = test_servers

    @staticmethod
    def _get_url_path(url):
        # Remove schema from url
        _, _, path, query, _ = urlsplit(url)
        url = urlunsplit(("", "", path, query, ""))
        return url

    def _get_wsgi_app(self, url):
        for test_server in self.test_servers.values():
            if url.startswith(test_server.fake_url):
                return test_server.app

        raise Exception("Testing error: Not remote found")

    def get(self, url, **kwargs):
        app, url = self._prepare_call(url, kwargs)
        if app:
            response = app.get(url, **kwargs)
            return TestingResponse(response)
        else:
            return requests.get(url, **kwargs)

    def put(self, url, **kwargs):
        app, url = self._prepare_call(url, kwargs)
        if app:
            response = app.put(url, **kwargs)
            return TestingResponse(response)
        else:
            return requests.put(url, **kwargs)

    def delete(self, url, **kwargs):
        app, url = self._prepare_call(url, kwargs)
        if app:
            response = app.delete(url, **kwargs)
            return TestingResponse(response)
        else:
            return requests.delete(url, **kwargs)

    def post(self, url, **kwargs):
        app, url = self._prepare_call(url, kwargs)
        if app:
            response = app.post(url, **kwargs)
            return TestingResponse(response)
        else:
            requests.post(url, **kwargs)

    def _prepare_call(self, url, kwargs):
        if not url.startswith("http://fake"):  # Call to S3 (or external), perform a real request
            return None, url
        app = self._get_wsgi_app(url)
        url = self._get_url_path(url)  # Remove http://server.com

        self._set_auth_headers(kwargs)

        if app:
            kwargs["expect_errors"] = True
            kwargs.pop("stream", None)
            kwargs.pop("verify", None)
            kwargs.pop("auth", None)
            kwargs.pop("cert", None)
            kwargs.pop("timeout", None)
            if "data" in kwargs:
                if isinstance(kwargs["data"], IterableToFileAdapter):
                    data_accum = b""
                    for tmp in kwargs["data"]:
                        data_accum += tmp
                    kwargs["data"] = data_accum
                kwargs["params"] = kwargs["data"]
                del kwargs["data"]  # Parameter in test app is called "params"
            if kwargs.get("json"):
                # json is a high level parameter of requests, not a generic one
                # translate it to data and content_type
                import json
                kwargs["params"] = json.dumps(kwargs["json"])
                kwargs["content_type"] = "application/json"
            kwargs.pop("json", None)

        return app, url

    @staticmethod
    def _set_auth_headers(kwargs):
        if kwargs.get("auth"):
            mock_request = Mock()
            mock_request.headers = {}
            kwargs["auth"](mock_request)
            if "headers" not in kwargs:
                kwargs["headers"] = {}
            kwargs["headers"].update(mock_request.headers)


class TestServer(object):
    def __init__(self, read_permissions=None,
                 write_permissions=None, users=None, plugins=None, base_path=None,
                 server_capabilities=None, complete_urls=False):
        """
             'read_permissions' and 'write_permissions' is a list of:
                 [("opencv/2.3.4@lasote/testing", "user1, user2")]

             'users':  {username: plain-text-passwd}
        """
        # Unique identifier for this server, will be used by TestRequester
        # to determine where to call. Why? remote_manager just assing an url
        # to the rest_client, so rest_client doesn't know about object instances,
        # just urls, so testing framework performs a map between fake urls and instances
        if read_permissions is None:
            read_permissions = [("*/*@*/*", "*")]
        if write_permissions is None:
            write_permissions = []
        if users is None:
            users = {"lasote": "mypass"}

        self.fake_url = "http://fake%s.com" % str(uuid.uuid4()).replace("-", "")
        base_url = "%s/v1" % self.fake_url if complete_urls else "v1"
        self.test_server = TestServerLauncher(base_path, read_permissions,
                                              write_permissions, users,
                                              base_url=base_url,
                                              plugins=plugins,
                                              server_capabilities=server_capabilities)
        self.app = TestApp(self.test_server.ra.root_app)

    @property
    def server_store(self):
        return self.test_server.server_store

    def __repr__(self):
        return "TestServer @ " + self.fake_url

    def __str__(self):
        return self.fake_url


class TestBufferConanOutput(ConanOutput):

    """ wraps the normal output of the application, captures it into an stream
    and gives it operators similar to string, so it can be compared in tests
    """

    def __init__(self):
        self._buffer = StringIO()
        ConanOutput.__init__(self, self._buffer, color=False)

    def __repr__(self):
        # FIXME: I'm sure there is a better approach. Look at six docs.
        if six.PY2:
            return str(self._buffer.getvalue().encode("ascii", "ignore"))
        else:
            return self._buffer.getvalue()

    def __str__(self, *args, **kwargs):
        return self.__repr__()

    def __eq__(self, value):
        return self.__repr__() == value

    def __ne__(self, value):
        return not self.__eq__(value)

    def __contains__(self, value):
        return value in self.__repr__()


def create_local_git_repo(files=None, branch=None, submodules=None, folder=None):
    tmp = folder or temp_folder()
    tmp = get_cased_path(tmp)
    if files:
        save_files(tmp, files)
    git = Git(tmp)
    git.run("init .")
    git.run('config user.email "you@example.com"')
    git.run('config user.name "Your Name"')

    if branch:
        git.run("checkout -b %s" % branch)

    git.run("add .")
    git.run('commit -m  "commiting"')

    if submodules:
        for submodule in submodules:
            git.run('submodule add "%s"' % submodule)
        git.run('commit -m "add submodules"')

    return tmp.replace("\\", "/"), git.get_revision()


def try_remove_readonly(func, path, exc):  # TODO: May promote to conan tools?
    # src: https://stackoverflow.com/questions/1213706/what-user-do-python-scripts-run-as-in-windows
    excvalue = exc[1]
    if func in (os.rmdir, os.remove, os.unlink) and excvalue.errno == errno.EACCES:
        os.chmod(path, stat.S_IRWXU | stat.S_IRWXG | stat.S_IRWXO)  # 0777
        func(path)
    else:
        raise OSError("Cannot make read-only %s" % path)


class SVNLocalRepoTestCase(unittest.TestCase):
    path_with_spaces = True

    def _create_local_svn_repo(self):
        repo_url = os.path.join(self._tmp_folder, 'repo_server')
        subprocess.check_output('svnadmin create "{}"'.format(repo_url), shell=True)
        return SVN.file_protocol + quote(repo_url.replace("\\", "/"), safe='/:')

    def gimme_tmp(self, create=True):
        tmp = os.path.join(self._tmp_folder, str(uuid.uuid4()))
        if create:
            os.makedirs(tmp)
        return tmp

    def create_project(self, files, rel_project_path=None, commit_msg='default commit message',
                       delete_checkout=True):
        tmp_dir = self.gimme_tmp()
        try:
            rel_project_path = rel_project_path or str(uuid.uuid4())
            # Do not use SVN class as it is what we will be testing
            subprocess.check_output('svn co "{url}" "{path}"'.format(url=self.repo_url,
                                                                     path=tmp_dir),
                                    shell=True)
            tmp_project_dir = os.path.join(tmp_dir, rel_project_path)
            os.makedirs(tmp_project_dir)
            save_files(tmp_project_dir, files)
            with chdir(tmp_project_dir):
                subprocess.check_output("svn add .", shell=True)
                subprocess.check_output('svn commit -m "{}"'.format(commit_msg), shell=True)
                if SVN.get_version() >= SVN.API_CHANGE_VERSION:
                    rev = subprocess.check_output("svn info --show-item revision",
                                                  shell=True).decode().strip()
                else:
                    import xml.etree.ElementTree as ET
                    output = subprocess.check_output("svn info --xml", shell=True).decode().strip()
                    root = ET.fromstring(output)
                    rev = root.findall("./entry")[0].get("revision")
            project_url = self.repo_url + "/" + quote(rel_project_path.replace("\\", "/"))
            return project_url, rev
        finally:
            if delete_checkout:
                shutil.rmtree(tmp_dir, ignore_errors=False, onerror=try_remove_readonly)

    def run(self, *args, **kwargs):
        tmp_folder = tempfile.mkdtemp(suffix='_conans')
        try:
            self._tmp_folder = os.path.join(tmp_folder, 'path with spaces'
                                            if self.path_with_spaces else 'pathwithoutspaces')
            os.makedirs(self._tmp_folder)
            self.repo_url = self._create_local_svn_repo()
            super(SVNLocalRepoTestCase, self).run(*args, **kwargs)
        finally:
            shutil.rmtree(tmp_folder, ignore_errors=False, onerror=try_remove_readonly)


class MockedUserIO(UserIO):

    """
    Mock for testing. If get_username or get_password is requested will raise
    an exception except we have a value to return.
    """

    def __init__(self, logins, ins=sys.stdin, out=None):
        """
        logins is a dict of {remote: list(user, password)}
        will return sequentially
        """
        assert isinstance(logins, dict)
        self.logins = logins
        self.login_index = Counter()
        UserIO.__init__(self, ins, out)

    def get_username(self, remote_name):
        username_env = self._get_env_username(remote_name)
        if username_env:
            return username_env

        self._raise_if_non_interactive()
        sub_dict = self.logins[remote_name]
        index = self.login_index[remote_name]
        if len(sub_dict) - 1 < index:
            raise Exception("Bad user/password in testing framework, "
                            "provide more tuples or input the right ones")
        return sub_dict[index][0]

    def get_password(self, remote_name):
        """Overridable for testing purpose"""
        password_env = self._get_env_password(remote_name)
        if password_env:
            return password_env

        self._raise_if_non_interactive()
        sub_dict = self.logins[remote_name]
        index = self.login_index[remote_name]
        tmp = sub_dict[index][1]
        self.login_index.update([remote_name])
        return tmp


class TestClient(object):

    """ Test wrap of the conans application to launch tests in the same way as
    in command line
    """

    def __init__(self, base_folder=None, current_folder=None, servers=None, users=None,
                 requester_class=None, runner=None, path_with_spaces=True, block_v2=None,
                 revisions=None, cpu_count=1):
        """
        storage_folder: Local storage path
        current_folder: Current execution folder
        servers: dict of {remote_name: TestServer}
        logins is a list of (user, password) for auto input in order
        if required==> [("lasote", "mypass"), ("other", "otherpass")]
        """
        self.block_v2 = block_v2 or get_env("CONAN_API_V2_BLOCKED", True)

        if self.block_v2:
            self.revisions = False
        else:
            self.revisions = revisions or get_env("CONAN_CLIENT_REVISIONS_ENABLED", False)
            self.block_v2 = False

        self.all_output = ""  # For debugging purpose, append all the run outputs
        self.users = users or {"default":
                               [(TESTING_REMOTE_PRIVATE_USER, TESTING_REMOTE_PRIVATE_PASS)]}

        self.base_folder = base_folder or temp_folder(path_with_spaces)

        # Define storage_folder, if not, it will be read from conf file & pointed to real user home
        self.storage_folder = os.path.join(self.base_folder, ".conan", "data")
        self.cache = ClientCache(self.base_folder, self.storage_folder,
                                 TestBufferConanOutput())

        self.requester_class = requester_class
        self.conan_runner = runner

        if cpu_count:
            self.cache.conan_config
            replace_in_file(self.cache.conan_conf_path,
                            "# cpu_count = 1", "cpu_count = %s" % cpu_count,
                            output=TestBufferConanOutput(), strict=not bool(base_folder))
            # Invalidate the cached config
            self.cache.invalidate()
<<<<<<< HEAD
        if self.revisions:
            # Generate base file
            self.cache.conan_config
            replace_in_file(self.cache.conan_conf_path,
                            "revisions_enabled = False", "revisions_enabled = True",
                            output=TestBufferConanOutput(), strict=not bool(base_folder))
            # Invalidate the cached config
            self.cache.invalidate()
=======
>>>>>>> 0f5069c8

        if servers and len(servers) > 1 and not isinstance(servers, OrderedDict):
            raise Exception("""Testing framework error: Servers should be an OrderedDict. e.g:
servers = OrderedDict()
servers["r1"] = server
servers["r2"] = TestServer()
""")

        self.servers = servers or {}
        if servers is not False:  # Do not mess with registry remotes
            self.update_servers()

        self.init_dynamic_vars()

        logger.debug("Client storage = %s" % self.storage_folder)
        self.current_folder = current_folder or temp_folder(path_with_spaces)

    def update_servers(self):
        save(self.cache.registry_path, dump_registry({}, {}, {}))
        registry = self.cache.registry

        def add_server_to_registry(name, server):
            if isinstance(server, TestServer):
                registry.remotes.add(name, server.fake_url)
            else:
                registry.remotes.add(name, server)

        for name, server in self.servers.items():
            if name == "default":
                add_server_to_registry(name, server)

        for name, server in self.servers.items():
            if name != "default":
                add_server_to_registry(name, server)

    @property
    def default_compiler_visual_studio(self):
        settings = self.cache.default_profile.settings
        return settings.get("compiler", None) == "Visual Studio"

    @property
    def out(self):
        return self.user_io.out

    @contextmanager
    def chdir(self, newdir):
        old_dir = self.current_folder
        if not os.path.isabs(newdir):
            newdir = os.path.join(old_dir, newdir)
        mkdir(newdir)
        self.current_folder = newdir
        try:
            yield
        finally:
            self.current_folder = old_dir

    def _init_collaborators(self, user_io=None):

        output = TestBufferConanOutput()
        self.user_io = user_io or MockedUserIO(self.users, out=output)
        self.cache = ClientCache(self.base_folder, self.storage_folder, output)
        self.runner = TestRunner(output, runner=self.conan_runner)

        # Check if servers are real
        real_servers = False
        for server in self.servers.values():
            if isinstance(server, str):  # Just URI
                real_servers = True

        with tools.environment_append(self.cache.conan_config.env_vars):
            if real_servers:
                requester = requests.Session()
            else:
                if self.requester_class:
                    requester = self.requester_class(self.servers)
                else:
                    requester = TestRequester(self.servers)

            self.requester = ConanRequester(requester, self.cache,
                                            get_request_timeout())

            self.hook_manager = HookManager(self.cache.hooks_path,
                                            get_env("CONAN_HOOKS", list()), self.user_io.out)

            self.localdb, self.rest_api_client, self.remote_manager = \
                Conan.instance_remote_manager(self.requester, self.cache,
                                              self.user_io, self.hook_manager)
            self.rest_api_client.block_v2 = self.block_v2
            return output, self.requester

    def init_dynamic_vars(self, user_io=None):
        # Migration system
        self.cache = migrate_and_get_cache(self.base_folder, TestBufferConanOutput(),
                                           storage_folder=self.storage_folder)

        # Maybe something have changed with migrations
        return self._init_collaborators(user_io)

    def run(self, command_line, user_io=None, assert_error=False):
        """ run a single command as in the command line.
            If user or password is filled, user_io will be mocked to return this
            tuple if required
        """
        output, requester = self.init_dynamic_vars(user_io)
        with tools.environment_append(self.cache.conan_config.env_vars):
            # Settings preprocessor
            interactive = not get_env("CONAN_NON_INTERACTIVE", False)
            conan = Conan(self.cache, self.user_io, self.runner, self.remote_manager,
                          self.hook_manager, requester, interactive=interactive)
        outputer = CommandOutputer(self.user_io, self.cache)
        command = Command(conan, self.cache, self.user_io, outputer)
        args = shlex.split(command_line)
        current_dir = os.getcwd()
        os.chdir(self.current_folder)
        old_path = sys.path[:]
        sys.path.append(os.path.join(self.cache.conan_folder, "python"))
        old_modules = list(sys.modules.keys())

        old_output, old_requester = set_global_instances(output, requester)
        try:
            error = command.run(args)
        finally:
            set_global_instances(old_output, old_requester)
            sys.path = old_path
            os.chdir(current_dir)
            # Reset sys.modules to its prev state. A .copy() DOES NOT WORK
            added_modules = set(sys.modules).difference(old_modules)
            for added in added_modules:
                sys.modules.pop(added, None)

        if (assert_error and not error) or (not assert_error and error):
            if assert_error:
                msg = " Command succeeded (failure expected): "
            else:
                msg = " Command failed (unexpectedly): "
            exc_message = "\n{header}\n{cmd}\n{output_header}\n{output}\n{output_footer}\n".format(
                header='{:-^80}'.format(msg),
                output_header='{:-^80}'.format(" Output: "),
                output_footer='-'*80,
                cmd=command_line,
                output=self.user_io.out
            )
            raise Exception(exc_message)

        self.all_output += str(self.user_io.out)
        return error

    def save(self, files, path=None, clean_first=False):
        """ helper metod, will store files in the current folder
        param files: dict{filename: filecontents}
        """
        path = path or self.current_folder
        if clean_first:
            shutil.rmtree(self.current_folder, ignore_errors=True)
        save_files(path, files)
        if not files:
            mkdir(self.current_folder)

    def get_revision(self, ref):
        return self.cache.load_metadata(ref).recipe.revision

    def get_package_revision(self, pref):
        metadata = self.cache.load_metadata(pref.ref)
        return metadata.packages[pref.id].revision


class StoppableThreadBottle(threading.Thread):
    """
    Real server to test download endpoints
    """

    def __init__(self, host=None, port=None):
        self.host = host or "127.0.0.1"
        self.port = port or random.randrange(48000, 49151)
        self.server = bottle.Bottle()
        super(StoppableThreadBottle, self).__init__(target=self.server.run,
                                                    kwargs={"host": self.host, "port": self.port})
        self.daemon = True
        self._stop = threading.Event()

    def stop(self):
        self._stop.set()

    def run_server(self):
        self.start()
        time.sleep(1)<|MERGE_RESOLUTION|>--- conflicted
+++ resolved
@@ -470,17 +470,6 @@
                             output=TestBufferConanOutput(), strict=not bool(base_folder))
             # Invalidate the cached config
             self.cache.invalidate()
-<<<<<<< HEAD
-        if self.revisions:
-            # Generate base file
-            self.cache.conan_config
-            replace_in_file(self.cache.conan_conf_path,
-                            "revisions_enabled = False", "revisions_enabled = True",
-                            output=TestBufferConanOutput(), strict=not bool(base_folder))
-            # Invalidate the cached config
-            self.cache.invalidate()
-=======
->>>>>>> 0f5069c8
 
         if servers and len(servers) > 1 and not isinstance(servers, OrderedDict):
             raise Exception("""Testing framework error: Servers should be an OrderedDict. e.g:
