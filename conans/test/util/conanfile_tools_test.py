import unittest
import os
from conans.util.files import save, load
from conans.client.loader import ConanFileLoader
from conans.model.settings import Settings
from conans.test.utils.test_files import temp_folder
from conans import tools
from nose_parameterized.parameterized import parameterized
from conans.test.utils.tools import TestClient
from conans.model.profile import Profile


base_conanfile = '''
from conans import ConanFile
from conans.tools import patch, replace_in_file
import os

class ConanFileToolsTest(ConanFile):
    name = "test"
    version = "1.9.10"
'''


class ConanfileToolsTest(unittest.TestCase):

    def test_untar(self):
        tmp_dir = temp_folder()
        file_path = os.path.join(tmp_dir, "example.txt")
        save(file_path, "Hello world!")
        tar_path = os.path.join(tmp_dir, "sample.tar")
        try:
            old_path = os.getcwd()
            os.chdir(tmp_dir)
            import tarfile
            tar = tarfile.open(tar_path, "w")
            tar.add("example.txt")
            tar.close()
        finally:
            os.chdir(old_path)
        output_dir = os.path.join(tmp_dir, "output_dir")
        tools.unzip(tar_path, output_dir)
        content = load(os.path.join(output_dir, "example.txt"))
        self.assertEqual(content, "Hello world!")

    def test_replace_in_file(self):
        file_content = base_conanfile + '''
    def build(self):
        replace_in_file("text.txt", "ONE TWO THREE", "FOUR FIVE SIX")
'''
        tmp_dir, file_path, text_file = self._save_files(file_content)
        self._build_and_check(tmp_dir, file_path, text_file, "FOUR FIVE SIX")

    @parameterized.expand([(0, ), (1, )])
    def test_patch_from_file(self, strip):
        if strip:
            file_content = base_conanfile + '''
    def build(self):
        patch(patch_file="file.patch", strip=%s)
''' % strip
            patch_content = '''--- %s/text.txt\t2016-01-25 17:57:11.452848309 +0100
+++ %s/text_new.txt\t2016-01-25 17:57:28.839869950 +0100
@@ -1 +1 @@
-ONE TWO THREE
+ONE TWO FOUR''' % ("old_path", "new_path")
        else:
            file_content = base_conanfile + '''
    def build(self):
        patch(patch_file="file.patch")
'''
            patch_content = '''--- text.txt\t2016-01-25 17:57:11.452848309 +0100
+++ text_new.txt\t2016-01-25 17:57:28.839869950 +0100
@@ -1 +1 @@
-ONE TWO THREE
+ONE TWO FOUR'''

        tmp_dir, file_path, text_file = self._save_files(file_content)
        patch_file = os.path.join(tmp_dir, "file.patch")
        save(patch_file, patch_content)
        self._build_and_check(tmp_dir, file_path, text_file, "ONE TWO FOUR")

    def test_patch_from_str(self):
        file_content = base_conanfile + '''
    def build(self):
        patch_content = \'''--- text.txt\t2016-01-25 17:57:11.452848309 +0100
+++ text_new.txt\t2016-01-25 17:57:28.839869950 +0100
@@ -1 +1 @@
-ONE TWO THREE
+ONE TWO DOH!\'''
        patch(patch_string=patch_content)

'''
        tmp_dir, file_path, text_file = self._save_files(file_content)
        self._build_and_check(tmp_dir, file_path, text_file, "ONE TWO DOH!")

    def test_error_patch(self):
        file_content = base_conanfile + '''
    def build(self):
        patch_content = "some corrupted patch"
        patch(patch_string=patch_content, output=self.output)

'''
        client = TestClient()
        client.save({"conanfile.py": file_content})
<<<<<<< HEAD
        client.run("install -g txt")
        error = client.run("build .", ignore_error=True)
=======
        client.run("install")
        error = client.run("build", ignore_error=True)
>>>>>>> d6ca2612
        self.assertTrue(error)
        self.assertIn("patch: error: no patch data found!", client.user_io.out)
        self.assertIn("ERROR: test/1.9.10@PROJECT: Error in build() method, line 12",
                      client.user_io.out)
        self.assertIn("Failed to parse patch: string", client.user_io.out)

    def _save_files(self, file_content):
        tmp_dir = temp_folder()
        file_path = os.path.join(tmp_dir, "conanfile.py")
        text_file = os.path.join(tmp_dir, "text.txt")
        save(file_path, file_content)
        save(text_file, "ONE TWO THREE")
        return tmp_dir, file_path, text_file

    def _build_and_check(self, tmp_dir, file_path, text_file, msg):
        loader = ConanFileLoader(None, Settings(), Profile())
        ret = loader.load_conan(file_path, None)
        curdir = os.path.abspath(os.curdir)
        os.chdir(tmp_dir)
        try:
            ret.build()
        finally:
            os.chdir(curdir)

        content = load(text_file)
        self.assertEquals(content, msg)<|MERGE_RESOLUTION|>--- conflicted
+++ resolved
@@ -101,13 +101,8 @@
 '''
         client = TestClient()
         client.save({"conanfile.py": file_content})
-<<<<<<< HEAD
-        client.run("install -g txt")
+        client.run("install")
         error = client.run("build .", ignore_error=True)
-=======
-        client.run("install")
-        error = client.run("build", ignore_error=True)
->>>>>>> d6ca2612
         self.assertTrue(error)
         self.assertIn("patch: error: no patch data found!", client.user_io.out)
         self.assertIn("ERROR: test/1.9.10@PROJECT: Error in build() method, line 12",
