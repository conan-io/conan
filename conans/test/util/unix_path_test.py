--- conflicted
+++ resolved
@@ -12,13 +12,8 @@
 
 class GetCasedPath(unittest.TestCase):
     @unittest.skipUnless(platform.system() == "Windows", "Requires Windows")
-<<<<<<< HEAD
     def test_case_existing(self):
-        folder = temp_folder()
-=======
-    def test_case(self):
         folder = get_cased_path(temp_folder())
->>>>>>> 61501165
         p1 = os.path.join(folder, "MyFolder", "Subfolder")
         mkdir(p1)
 
@@ -34,9 +29,10 @@
         except Exception as e:
             self.fail("Unexpected exception: %s" % e)
 
+    @unittest.skipUnless(platform.system() == "Windows", "Requires Windows")
     def test_case_partial_exists(self):
         try:
-            folder = temp_folder()
+            folder = get_cased_path(temp_folder())
             p1 = os.path.join(folder, "MyFolder", "Subfolder")
             mkdir(p1)
 
