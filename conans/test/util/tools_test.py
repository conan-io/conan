import os
import platform
import unittest

from collections import namedtuple

from conans.client.client_cache import CONAN_CONF
from nose.plugins.attrib import attr

from conans import tools
from conans.client.conan_api import ConanAPIV1
from conans.client.conf import default_settings_yml, default_client_conf

from conans.errors import ConanException
from conans.model.settings import Settings
from conans.paths import CONANFILE
from conans.test.utils.runner import TestRunner
from conans.test.utils.test_files import temp_folder
from conans.test.utils.tools import TestClient, TestBufferConanOutput
from conans.test.utils.visual_project_files import get_vs_project_files
from conans.test.utils.context_manager import which
from conans.tools import OSInfo, SystemPackageTool, replace_in_file, AptTool, ChocolateyTool,\
    set_global_instances
from conans.util.files import save, load
import requests


class RunnerMock(object):
    def __init__(self, return_ok=True):
        self.command_called = None
        self.return_ok = return_ok

    def __call__(self, command, output):  # @UnusedVariable
        self.command_called = command
        return 0 if self.return_ok else 1


class ReplaceInFileTest(unittest.TestCase):
    def setUp(self):
        text = u'J\xe2nis\xa7'
        self.tmp_folder = temp_folder()

        self.win_file = os.path.join(self.tmp_folder, "win_encoding.txt")
        text = text.encode("Windows-1252", "ignore")
        with open(self.win_file, "wb") as handler:
            handler.write(text)

        self.bytes_file = os.path.join(self.tmp_folder, "bytes_encoding.txt")
        with open(self.bytes_file, "wb") as handler:
            handler.write(text)

    def test_replace_in_file(self):
        replace_in_file(self.win_file, "nis", "nus")
        replace_in_file(self.bytes_file, "nis", "nus")

        content = tools.load(self.win_file)
        self.assertNotIn("nis", content)
        self.assertIn("nus", content)

        content = tools.load(self.bytes_file)
        self.assertNotIn("nis", content)
        self.assertIn("nus", content)


class ToolsTest(unittest.TestCase):
    def cpu_count_test(self):
        cpus = tools.cpu_count()
        self.assertIsInstance(cpus, int)
        self.assertGreaterEqual(cpus, 1)
        with tools.environment_append({"CONAN_CPU_COUNT": "34"}):
            self.assertEquals(tools.cpu_count(), 34)

    def test_global_tools_overrided(self):
        client = TestClient()

        conanfile = """
from conans import ConanFile, tools

class HelloConan(ConanFile):
    name = "Hello"
    version = "0.1"

    def build(self):
        assert(tools.net._global_requester != None)
        assert(tools.files._global_output != None)
        """
        client.save({"conanfile.py": conanfile})

        client.run("install")
        client.run("build .")

        # Not test the real commmand get_command if it's setting the module global vars
        tmp = temp_folder()
        conf = default_client_conf.replace("\n[proxies]", "\n[proxies]\nhttp = http://myproxy.com")
        os.mkdir(os.path.join(tmp, ".conan"))
        save(os.path.join(tmp, ".conan", CONAN_CONF), conf)
        with tools.environment_append({"CONAN_USER_HOME": tmp}):
            conan_api, _, _ = ConanAPIV1.factory()
        conan_api.remote_list()
        self.assertEquals(tools.net._global_requester.proxies, {"http": "http://myproxy.com"})
        self.assertIsNotNone(tools.files._global_output.warn)

    def test_environment_nested(self):
        with tools.environment_append({"A": "1", "Z": "40"}):
            with tools.environment_append({"A": "1", "B": "2"}):
                with tools.environment_append({"A": "2", "B": "2"}):
                    self.assertEquals(os.getenv("A"), "2")
                    self.assertEquals(os.getenv("B"), "2")
                    self.assertEquals(os.getenv("Z"), "40")
                self.assertEquals(os.getenv("A", None), "1")
                self.assertEquals(os.getenv("B", None), "2")
            self.assertEquals(os.getenv("A", None), "1")
            self.assertEquals(os.getenv("Z", None), "40")

        self.assertEquals(os.getenv("A", None), None)
        self.assertEquals(os.getenv("B", None), None)
        self.assertEquals(os.getenv("Z", None), None)

    def system_package_tool_fail_when_not_0_returned_test(self):
        runner = RunnerMock(return_ok=False)
        spt = SystemPackageTool(runner=runner)
        platforms = {"Linux": "sudo apt-get update", "Darwin": "brew update"}
        if platform.system() in platforms:
            msg = "Command '%s' failed" % platforms[platform.system()]
            with self.assertRaisesRegexp(ConanException, msg):
                spt.update()
        elif platform.system() == "Windows" and which("choco.exe"):
            spt = SystemPackageTool(runner=runner, tool=ChocolateyTool())
            with self.assertRaisesRegexp(ConanException, "Command 'choco outdated' failed"):
                spt.update()
        else:
            spt.update()  # Won't raise anything because won't do anything

    def system_package_tool_test(self):

<<<<<<< HEAD
        runner = RunnerMock()

        # fake os info to linux debian, default sudo
        os_info = OSInfo()
        os_info.is_linux = True
        os_info.linux_distro = "debian"
        spt = SystemPackageTool(runner=runner, os_info=os_info)
        spt.update()
        self.assertEquals(runner.command_called, "sudo apt-get update")

        os_info.linux_distro = "ubuntu"
        spt = SystemPackageTool(runner=runner, os_info=os_info)
        spt.update()
        self.assertEquals(runner.command_called, "sudo apt-get update")

        os_info.linux_distro = "knoppix"
        spt = SystemPackageTool(runner=runner, os_info=os_info)
        spt.update()
        self.assertEquals(runner.command_called, "sudo apt-get update")

        os_info.linux_distro = "fedora"
        spt = SystemPackageTool(runner=runner, os_info=os_info)
        spt.update()
        self.assertEquals(runner.command_called, "sudo yum check-update")

        os_info.linux_distro = "redhat"
        spt = SystemPackageTool(runner=runner, os_info=os_info)
        spt.install("a_package", force=False)
        self.assertEquals(runner.command_called, "rpm -q a_package")
        spt.install("a_package", force=True)
        self.assertEquals(runner.command_called, "sudo yum install -y a_package")

        os_info.linux_distro = "debian"
        spt = SystemPackageTool(runner=runner, os_info=os_info)
        with self.assertRaises(ConanException):
            runner.return_ok = False
            spt.install("a_package")
            self.assertEquals(runner.command_called, "sudo apt-get install -y --no-install-recommends a_package")

        runner.return_ok = True
        spt.install("a_package", force=False)
        self.assertEquals(runner.command_called, "dpkg -s a_package")

        os_info.is_macos = True
        os_info.is_linux = False

        spt = SystemPackageTool(runner=runner, os_info=os_info)
        spt.update()
        self.assertEquals(runner.command_called, "brew update")
        spt.install("a_package", force=True)
        self.assertEquals(runner.command_called, "brew install a_package")

        os_info.is_freebsd = True
        os_info.is_macos = False

        spt = SystemPackageTool(runner=runner, os_info=os_info)
        spt.update()
        self.assertEquals(runner.command_called, "sudo pkg update")
        spt.install("a_package", force=True)
        self.assertEquals(runner.command_called, "sudo pkg install -y a_package")
        spt.install("a_package", force=False)
        self.assertEquals(runner.command_called, "pkg info a_package")

        # Chocolatey is an optional package manager on Windows
        if platform.system() == "Windows" and which("choco.exe"):
            os_info.is_freebsd = False
            os_info.is_windows = True
=======
        with tools.environment_append({"CONAN_SYSREQUIRES_SUDO": "True"}):

            runner = RunnerMock()
>>>>>>> 414aaef3

            # fake os info to linux debian, default sudo
            os_info = OSInfo()
            os_info.is_linux = True
            os_info.linux_distro = "debian"
            spt = SystemPackageTool(runner=runner, os_info=os_info)
            spt.update()
            self.assertEquals(runner.command_called, "sudo apt-get update")

            os_info.linux_distro = "ubuntu"
            spt = SystemPackageTool(runner=runner, os_info=os_info)
            spt.update()
            self.assertEquals(runner.command_called, "sudo apt-get update")

            os_info.linux_distro = "knoppix"
            spt = SystemPackageTool(runner=runner, os_info=os_info)
            spt.update()
            self.assertEquals(runner.command_called, "sudo apt-get update")

            os_info.linux_distro = "fedora"
            spt = SystemPackageTool(runner=runner, os_info=os_info)
            spt.update()
            self.assertEquals(runner.command_called, "sudo yum check-update")

            os_info.linux_distro = "redhat"
            spt = SystemPackageTool(runner=runner, os_info=os_info)
            spt.install("a_package", force=False)
            self.assertEquals(runner.command_called, "rpm -q a_package")
            spt.install("a_package", force=True)
            self.assertEquals(runner.command_called, "sudo yum install -y a_package")

            os_info.linux_distro = "debian"
            spt = SystemPackageTool(runner=runner, os_info=os_info)
            with self.assertRaises(ConanException):
                runner.return_ok = False
                spt.install("a_package")
                self.assertEquals(runner.command_called, "sudo apt-get install -y a_package")

            runner.return_ok = True
            spt.install("a_package", force=False)
<<<<<<< HEAD
            self.assertEquals(runner.command_called, 'choco search --local-only --exact a_package | findstr /c:"1 packages installed."')

        os.environ["CONAN_SYSREQUIRES_SUDO"] = "False"

        os_info = OSInfo()
        os_info.is_linux = True
        os_info.linux_distro = "redhat"
        spt = SystemPackageTool(runner=runner, os_info=os_info)
        spt.install("a_package", force=True)
        self.assertEquals(runner.command_called, "yum install -y a_package")
        spt.update()
        self.assertEquals(runner.command_called, "yum check-update")

        os_info.linux_distro = "ubuntu"
        spt = SystemPackageTool(runner=runner, os_info=os_info)
        spt.install("a_package", force=True)
        self.assertEquals(runner.command_called, "apt-get install -y --no-install-recommends a_package")

        os_info.linux_distro = "ubuntu"
        spt = SystemPackageTool(runner=runner, os_info=os_info, recommends=True)
        spt.install("a_package", force=True)
        self.assertEquals(runner.command_called, "apt-get install -y a_package")

        spt.update()
        self.assertEquals(runner.command_called, "apt-get update")

        os_info.is_macos = True
        os_info.is_linux = False
        spt = SystemPackageTool(runner=runner, os_info=os_info)

        spt.update()
        self.assertEquals(runner.command_called, "brew update")
        spt.install("a_package", force=True)
        self.assertEquals(runner.command_called, "brew install a_package")

        os_info.is_freebsd = True
        os_info.is_macos = False

        spt = SystemPackageTool(runner=runner, os_info=os_info)
        spt.update()
        self.assertEquals(runner.command_called, "pkg update")
        spt.install("a_package", force=True)
        self.assertEquals(runner.command_called, "pkg install -y a_package")
        spt.install("a_package", force=False)
        self.assertEquals(runner.command_called, "pkg info a_package")

        os_info.is_solaris = True
        os_info.is_freebsd = False

        spt = SystemPackageTool(runner=runner, os_info=os_info)
        spt.update()
        self.assertEquals(runner.command_called, "pkgutil --catalog")
        spt.install("a_package", force=True)
        self.assertEquals(runner.command_called, "pkgutil --install --yes a_package")

        # Chocolatey is an optional package manager on Windows
        if platform.system() == "Windows" and which("choco.exe"):
            os_info.is_solaris = False
            os_info.is_windows = True
=======
            self.assertEquals(runner.command_called, "dpkg -s a_package")

            os_info.is_macos = True
            os_info.is_linux = False

            spt = SystemPackageTool(runner=runner, os_info=os_info)
            spt.update()
            self.assertEquals(runner.command_called, "brew update")
            spt.install("a_package", force=True)
            self.assertEquals(runner.command_called, "brew install a_package")

            os_info.is_freebsd = True
            os_info.is_macos = False

            spt = SystemPackageTool(runner=runner, os_info=os_info)
            spt.update()
            self.assertEquals(runner.command_called, "sudo pkg update")
            spt.install("a_package", force=True)
            self.assertEquals(runner.command_called, "sudo pkg install -y a_package")
            spt.install("a_package", force=False)
            self.assertEquals(runner.command_called, "pkg info a_package")

            # Chocolatey is an optional package manager on Windows
            if platform.system() == "Windows" and which("choco.exe"):
                os_info.is_freebsd = False
                os_info.is_windows = True
>>>>>>> 414aaef3

                spt = SystemPackageTool(runner=runner, os_info=os_info, tool=ChocolateyTool())
                spt.update()
                self.assertEquals(runner.command_called, "choco outdated")
                spt.install("a_package", force=True)
                self.assertEquals(runner.command_called, "choco install --yes a_package")
                spt.install("a_package", force=False)
                self.assertEquals(runner.command_called, 'choco search --local-only --exact a_package | findstr /c:"1 packages installed."')

        with tools.environment_append({"CONAN_SYSREQUIRES_SUDO": "False"}):

            os_info = OSInfo()
            os_info.is_linux = True
            os_info.linux_distro = "redhat"
            spt = SystemPackageTool(runner=runner, os_info=os_info)
            spt.install("a_package", force=True)
            self.assertEquals(runner.command_called, "yum install -y a_package")
            spt.update()
            self.assertEquals(runner.command_called, "yum check-update")

            os_info.linux_distro = "ubuntu"
            spt = SystemPackageTool(runner=runner, os_info=os_info)
            spt.install("a_package", force=True)
            self.assertEquals(runner.command_called, "apt-get install -y a_package")

            spt.update()
            self.assertEquals(runner.command_called, "apt-get update")

            os_info.is_macos = True
            os_info.is_linux = False
            spt = SystemPackageTool(runner=runner, os_info=os_info)

            spt.update()
            self.assertEquals(runner.command_called, "brew update")
            spt.install("a_package", force=True)
            self.assertEquals(runner.command_called, "brew install a_package")

            os_info.is_freebsd = True
            os_info.is_macos = False

            spt = SystemPackageTool(runner=runner, os_info=os_info)
            spt.update()
            self.assertEquals(runner.command_called, "pkg update")
            spt.install("a_package", force=True)
            self.assertEquals(runner.command_called, "pkg install -y a_package")
            spt.install("a_package", force=False)
            self.assertEquals(runner.command_called, "pkg info a_package")

            os_info.is_solaris = True
            os_info.is_freebsd = False

            spt = SystemPackageTool(runner=runner, os_info=os_info)
            spt.update()
            self.assertEquals(runner.command_called, "pkgutil --catalog")
            spt.install("a_package", force=True)
            self.assertEquals(runner.command_called, "pkgutil --install --yes a_package")

        with tools.environment_append({"CONAN_SYSREQUIRES_SUDO": "True"}):

            # Chocolatey is an optional package manager on Windows
            if platform.system() == "Windows" and which("choco.exe"):
                os_info.is_solaris = False
                os_info.is_windows = True

                spt = SystemPackageTool(runner=runner, os_info=os_info, tool=ChocolateyTool())
                spt.update()
                self.assertEquals(runner.command_called, "choco outdated")
                spt.install("a_package", force=True)
                self.assertEquals(runner.command_called, "choco install --yes a_package")
                spt.install("a_package", force=False)
                self.assertEquals(runner.command_called, 'choco search --local-only --exact a_package | findstr /c:"1 packages installed."')

    def system_package_tool_try_multiple_test(self):
        class RunnerMultipleMock(object):
            def __init__(self, expected=None):
                self.calls = 0
                self.expected = expected

            def __call__(self, command, output):  # @UnusedVariable
                self.calls += 1
                return 0 if command in self.expected else 1

        packages = ["a_package", "another_package", "yet_another_package"]
        with tools.environment_append({"CONAN_SYSREQUIRES_SUDO": "True"}):

<<<<<<< HEAD
        runner = RunnerMultipleMock(["dpkg -s another_package"])
        spt = SystemPackageTool(runner=runner, tool=AptTool())
        spt.install(packages)
        self.assertEquals(2, runner.calls)

        runner = RunnerMultipleMock(["sudo apt-get update",
                                     "sudo apt-get install -y --no-install-recommends yet_another_package"])
        spt = SystemPackageTool(runner=runner, tool=AptTool())
        spt.install(packages)
        self.assertEquals(7, runner.calls)
=======
            runner = RunnerMultipleMock(["dpkg -s another_package"])
            spt = SystemPackageTool(runner=runner, tool=AptTool())
            spt.install(packages)
            self.assertEquals(2, runner.calls)
>>>>>>> 414aaef3

            runner = RunnerMultipleMock(["sudo apt-get update", "sudo apt-get install -y yet_another_package"])
            spt = SystemPackageTool(runner=runner, tool=AptTool())
            spt.install(packages)
            self.assertEquals(7, runner.calls)

            runner = RunnerMultipleMock(["sudo apt-get update"])
            spt = SystemPackageTool(runner=runner, tool=AptTool())
            with self.assertRaises(ConanException):
                spt.install(packages)
            self.assertEquals(7, runner.calls)

    def system_package_tool_installed_test(self):
        if platform.system() != "Linux" and platform.system() != "Macos" and platform.system() != "Windows":
            return
        if platform.system() == "Windows" and not which("choco.exe"):
            return
        spt = SystemPackageTool()
        expected_package = "git"
        if platform.system() == "Windows" and which("choco.exe"):
            spt = SystemPackageTool(tool=ChocolateyTool())
            # Git is not installed by default on Chocolatey
            expected_package = "chocolatey"
        # The expected should be installed on development/testing machines
        self.assertTrue(spt._tool.installed(expected_package))
        # This package hopefully doesn't exist
        self.assertFalse(spt._tool.installed("oidfjgesiouhrgioeurhgielurhgaeiorhgioearhgoaeirhg"))

    def msvc_build_command_test(self):
        if platform.system() != "Windows":
            return
        settings = Settings.loads(default_settings_yml)
        settings.os = "Windows"
        settings.compiler = "Visual Studio"
        settings.compiler.version = "14"
        # test build_type and arch override, for multi-config packages
        cmd = tools.msvc_build_command(settings, "project.sln", build_type="Debug", arch="x86")
        self.assertIn('msbuild project.sln /p:Configuration=Debug /p:Platform="x86"', cmd)
        self.assertIn('vcvarsall.bat', cmd)

        # tests errors if args not defined
        with self.assertRaisesRegexp(ConanException, "Cannot build_sln_command"):
            tools.msvc_build_command(settings, "project.sln")
        settings.arch = "x86"
        with self.assertRaisesRegexp(ConanException, "Cannot build_sln_command"):
            tools.msvc_build_command(settings, "project.sln")

        # succesful definition via settings
        settings.build_type = "Debug"
        cmd = tools.msvc_build_command(settings, "project.sln")
        self.assertIn('msbuild project.sln /p:Configuration=Debug /p:Platform="x86"', cmd)
        self.assertIn('vcvarsall.bat', cmd)

    def vcvars_echo_test(self):
        if platform.system() != "Windows":
            return
        settings = Settings.loads(default_settings_yml)
        settings.os = "Windows"
        settings.compiler = "Visual Studio"
        settings.compiler.version = "14"
        cmd = tools.vcvars_command(settings)
        output = TestBufferConanOutput()
        runner = TestRunner(output)
        runner(cmd + " && set vs140comntools")
        self.assertIn("vcvarsall.bat", str(output))
        self.assertIn("VS140COMNTOOLS=", str(output))
        with tools.environment_append({"VisualStudioVersion": "14"}):
            output = TestBufferConanOutput()
            runner = TestRunner(output)
            cmd = tools.vcvars_command(settings)
            runner(cmd + " && set vs140comntools")
            self.assertNotIn("vcvarsall.bat", str(output))
            self.assertIn("Conan:vcvars already set", str(output))
            self.assertIn("VS140COMNTOOLS=", str(output))

    def vcvars_constrained_test(self):

        text = """os: [Windows]
compiler:
    Visual Studio:
        version: ["14"]
        """
        settings = Settings.loads(text)
        settings.os = "Windows"
        settings.compiler = "Visual Studio"
        with self.assertRaisesRegexp(ConanException,
                                     "compiler.version setting required for vcvars not defined"):
            tools.vcvars_command(settings)
        settings.compiler.version = "14"
        with tools.environment_append({"vs140comntools": "path/to/fake"}):
            cmd = tools.vcvars_command(settings)
            self.assertIn("vcvarsall.bat", cmd)
            with tools.environment_append({"VisualStudioVersion": "12"}):
                with self.assertRaisesRegexp(ConanException,
                                             "Error, Visual environment already set to 12"):
                    tools.vcvars_command(settings)

            with tools.environment_append({"VisualStudioVersion": "12"}):
                # Not raising
                tools.vcvars_command(settings, force=True)

    def run_in_bash_test(self):
        if platform.system() != "Windows":
            return

        class MockConanfile(object):
            def __init__(self):
                self.command = ""
                self.output = namedtuple("output", "info")(lambda x: None)

            def run(self, command):
                self.command = command

        conanfile = MockConanfile()
        tools.run_in_windows_bash(conanfile, "a_command.bat")
        self.assertIn("bash --login -c", conanfile.command)
        self.assertIn("^&^& a_command.bat ^", conanfile.command)

        with tools.environment_append({"CONAN_BASH_PATH": "path\\to\\mybash.exe"}):
            tools.run_in_windows_bash(conanfile, "a_command.bat")
            self.assertIn("path\\to\\mybash.exe --login -c", conanfile.command)

    @attr('slow')
    def build_vs_project_test(self):
        if platform.system() != "Windows":
            return
        conan_build_vs = """
from conans import ConanFile, tools, ConfigureEnvironment
import platform

class HelloConan(ConanFile):
    name = "Hello"
    version = "1.2.1"
    exports = "*"
    settings = "os", "build_type", "arch", "compiler"

    def build(self):
        build_command = tools.build_sln_command(self.settings, "MyProject.sln")
        env = ConfigureEnvironment(self)
        command = "%s && %s" % (env.command_line_env, build_command)
        self.output.warn(command)
        self.run(command)

    def package(self):
        self.copy(pattern="*.exe")

"""
        client = TestClient()
        files = get_vs_project_files()
        files[CONANFILE] = conan_build_vs

        # Try with x86_64
        client.save(files)
        client.run("export lasote/stable")
        client.run("install Hello/1.2.1@lasote/stable --build -s arch=x86_64")
        self.assertIn("Release|x64", client.user_io.out)
        self.assertIn("Copied 1 '.exe' files: MyProject.exe", client.user_io.out)

        # Try with x86
        client.save(files, clean_first=True)
        client.run("export lasote/stable")
        client.run("install Hello/1.2.1@lasote/stable --build -s arch=x86")
        self.assertIn("Release|x86", client.user_io.out)
        self.assertIn("Copied 1 '.exe' files: MyProject.exe", client.user_io.out)

        # Try with x86 debug
        client.save(files, clean_first=True)
        client.run("export lasote/stable")
        client.run("install Hello/1.2.1@lasote/stable --build -s arch=x86 -s build_type=Debug")
        self.assertIn("Debug|x86", client.user_io.out)
        self.assertIn("Copied 1 '.exe' files: MyProject.exe", client.user_io.out)

    def download_retries_test(self):
        out = TestBufferConanOutput()
        set_global_instances(out, requests)
        # Connection error
        with self.assertRaisesRegexp(ConanException, "HTTPConnectionPool"):
            tools.download("http://fakeurl3.es/nonexists",
                           os.path.join(temp_folder(), "file.txt"), out=out,
                           retry=3, retry_wait=0)

        # Not found error
        self.assertEquals(str(out).count("Waiting 0 seconds to retry..."), 2)
        with self.assertRaisesRegexp(ConanException, "Error 404 downloading file"):
            tools.download("https://github.com/conan-io/conan/blob/develop/FILE_NOT_FOUND.txt",
                           os.path.join(temp_folder(), "README.txt"), out=out,
                           retry=3, retry_wait=0)

        # And OK
        dest = os.path.join(temp_folder(), "manual.html")
        tools.download("http://www.zlib.net/manual.html",
                       dest, out=out,
                       retry=3, retry_wait=0)

        self.assertTrue(os.path.exists(dest))
        content = load(dest)

        # overwrite = False
        with self.assertRaises(ConanException):
            tools.download("http://www.zlib.net/manual.html",
                           dest, out=out,
                           retry=3, retry_wait=0, overwrite=False)

        # overwrite = True
        tools.download("http://www.zlib.net/manual.html",
                       dest, out=out,
                       retry=3, retry_wait=0, overwrite=True)

        self.assertTrue(os.path.exists(dest))
        content_new = load(dest)
        self.assertEqual(content, content_new)

        # Not authorized
        with self.assertRaises(ConanException):
            tools.download("https://httpbin.org/basic-auth/user/passwd", dest, overwrite=True)

        # Authorized
        tools.download("https://httpbin.org/basic-auth/user/passwd", dest, auth=("user", "passwd"),
                       overwrite=True)

        # Authorized using headers
        tools.download("https://httpbin.org/basic-auth/user/passwd", dest,
                       headers={"Authorization": "Basic dXNlcjpwYXNzd2Q="}, overwrite=True)<|MERGE_RESOLUTION|>--- conflicted
+++ resolved
@@ -133,80 +133,8 @@
 
     def system_package_tool_test(self):
 
-<<<<<<< HEAD
-        runner = RunnerMock()
-
-        # fake os info to linux debian, default sudo
-        os_info = OSInfo()
-        os_info.is_linux = True
-        os_info.linux_distro = "debian"
-        spt = SystemPackageTool(runner=runner, os_info=os_info)
-        spt.update()
-        self.assertEquals(runner.command_called, "sudo apt-get update")
-
-        os_info.linux_distro = "ubuntu"
-        spt = SystemPackageTool(runner=runner, os_info=os_info)
-        spt.update()
-        self.assertEquals(runner.command_called, "sudo apt-get update")
-
-        os_info.linux_distro = "knoppix"
-        spt = SystemPackageTool(runner=runner, os_info=os_info)
-        spt.update()
-        self.assertEquals(runner.command_called, "sudo apt-get update")
-
-        os_info.linux_distro = "fedora"
-        spt = SystemPackageTool(runner=runner, os_info=os_info)
-        spt.update()
-        self.assertEquals(runner.command_called, "sudo yum check-update")
-
-        os_info.linux_distro = "redhat"
-        spt = SystemPackageTool(runner=runner, os_info=os_info)
-        spt.install("a_package", force=False)
-        self.assertEquals(runner.command_called, "rpm -q a_package")
-        spt.install("a_package", force=True)
-        self.assertEquals(runner.command_called, "sudo yum install -y a_package")
-
-        os_info.linux_distro = "debian"
-        spt = SystemPackageTool(runner=runner, os_info=os_info)
-        with self.assertRaises(ConanException):
-            runner.return_ok = False
-            spt.install("a_package")
-            self.assertEquals(runner.command_called, "sudo apt-get install -y --no-install-recommends a_package")
-
-        runner.return_ok = True
-        spt.install("a_package", force=False)
-        self.assertEquals(runner.command_called, "dpkg -s a_package")
-
-        os_info.is_macos = True
-        os_info.is_linux = False
-
-        spt = SystemPackageTool(runner=runner, os_info=os_info)
-        spt.update()
-        self.assertEquals(runner.command_called, "brew update")
-        spt.install("a_package", force=True)
-        self.assertEquals(runner.command_called, "brew install a_package")
-
-        os_info.is_freebsd = True
-        os_info.is_macos = False
-
-        spt = SystemPackageTool(runner=runner, os_info=os_info)
-        spt.update()
-        self.assertEquals(runner.command_called, "sudo pkg update")
-        spt.install("a_package", force=True)
-        self.assertEquals(runner.command_called, "sudo pkg install -y a_package")
-        spt.install("a_package", force=False)
-        self.assertEquals(runner.command_called, "pkg info a_package")
-
-        # Chocolatey is an optional package manager on Windows
-        if platform.system() == "Windows" and which("choco.exe"):
-            os_info.is_freebsd = False
-            os_info.is_windows = True
-=======
         with tools.environment_append({"CONAN_SYSREQUIRES_SUDO": "True"}):
-
             runner = RunnerMock()
->>>>>>> 414aaef3
-
             # fake os info to linux debian, default sudo
             os_info = OSInfo()
             os_info.is_linux = True
@@ -242,71 +170,10 @@
             with self.assertRaises(ConanException):
                 runner.return_ok = False
                 spt.install("a_package")
-                self.assertEquals(runner.command_called, "sudo apt-get install -y a_package")
+                self.assertEquals(runner.command_called, "sudo apt-get install -y --no-install-recommends a_package")
 
             runner.return_ok = True
             spt.install("a_package", force=False)
-<<<<<<< HEAD
-            self.assertEquals(runner.command_called, 'choco search --local-only --exact a_package | findstr /c:"1 packages installed."')
-
-        os.environ["CONAN_SYSREQUIRES_SUDO"] = "False"
-
-        os_info = OSInfo()
-        os_info.is_linux = True
-        os_info.linux_distro = "redhat"
-        spt = SystemPackageTool(runner=runner, os_info=os_info)
-        spt.install("a_package", force=True)
-        self.assertEquals(runner.command_called, "yum install -y a_package")
-        spt.update()
-        self.assertEquals(runner.command_called, "yum check-update")
-
-        os_info.linux_distro = "ubuntu"
-        spt = SystemPackageTool(runner=runner, os_info=os_info)
-        spt.install("a_package", force=True)
-        self.assertEquals(runner.command_called, "apt-get install -y --no-install-recommends a_package")
-
-        os_info.linux_distro = "ubuntu"
-        spt = SystemPackageTool(runner=runner, os_info=os_info, recommends=True)
-        spt.install("a_package", force=True)
-        self.assertEquals(runner.command_called, "apt-get install -y a_package")
-
-        spt.update()
-        self.assertEquals(runner.command_called, "apt-get update")
-
-        os_info.is_macos = True
-        os_info.is_linux = False
-        spt = SystemPackageTool(runner=runner, os_info=os_info)
-
-        spt.update()
-        self.assertEquals(runner.command_called, "brew update")
-        spt.install("a_package", force=True)
-        self.assertEquals(runner.command_called, "brew install a_package")
-
-        os_info.is_freebsd = True
-        os_info.is_macos = False
-
-        spt = SystemPackageTool(runner=runner, os_info=os_info)
-        spt.update()
-        self.assertEquals(runner.command_called, "pkg update")
-        spt.install("a_package", force=True)
-        self.assertEquals(runner.command_called, "pkg install -y a_package")
-        spt.install("a_package", force=False)
-        self.assertEquals(runner.command_called, "pkg info a_package")
-
-        os_info.is_solaris = True
-        os_info.is_freebsd = False
-
-        spt = SystemPackageTool(runner=runner, os_info=os_info)
-        spt.update()
-        self.assertEquals(runner.command_called, "pkgutil --catalog")
-        spt.install("a_package", force=True)
-        self.assertEquals(runner.command_called, "pkgutil --install --yes a_package")
-
-        # Chocolatey is an optional package manager on Windows
-        if platform.system() == "Windows" and which("choco.exe"):
-            os_info.is_solaris = False
-            os_info.is_windows = True
-=======
             self.assertEquals(runner.command_called, "dpkg -s a_package")
 
             os_info.is_macos = True
@@ -333,8 +200,6 @@
             if platform.system() == "Windows" and which("choco.exe"):
                 os_info.is_freebsd = False
                 os_info.is_windows = True
->>>>>>> 414aaef3
-
                 spt = SystemPackageTool(runner=runner, os_info=os_info, tool=ChocolateyTool())
                 spt.update()
                 self.assertEquals(runner.command_called, "choco outdated")
@@ -357,7 +222,7 @@
             os_info.linux_distro = "ubuntu"
             spt = SystemPackageTool(runner=runner, os_info=os_info)
             spt.install("a_package", force=True)
-            self.assertEquals(runner.command_called, "apt-get install -y a_package")
+            self.assertEquals(runner.command_called, "apt-get install -y --no-install-recommends a_package")
 
             spt.update()
             self.assertEquals(runner.command_called, "apt-get update")
@@ -418,26 +283,12 @@
 
         packages = ["a_package", "another_package", "yet_another_package"]
         with tools.environment_append({"CONAN_SYSREQUIRES_SUDO": "True"}):
-
-<<<<<<< HEAD
-        runner = RunnerMultipleMock(["dpkg -s another_package"])
-        spt = SystemPackageTool(runner=runner, tool=AptTool())
-        spt.install(packages)
-        self.assertEquals(2, runner.calls)
-
-        runner = RunnerMultipleMock(["sudo apt-get update",
-                                     "sudo apt-get install -y --no-install-recommends yet_another_package"])
-        spt = SystemPackageTool(runner=runner, tool=AptTool())
-        spt.install(packages)
-        self.assertEquals(7, runner.calls)
-=======
             runner = RunnerMultipleMock(["dpkg -s another_package"])
             spt = SystemPackageTool(runner=runner, tool=AptTool())
             spt.install(packages)
             self.assertEquals(2, runner.calls)
->>>>>>> 414aaef3
-
-            runner = RunnerMultipleMock(["sudo apt-get update", "sudo apt-get install -y yet_another_package"])
+            runner = RunnerMultipleMock(["sudo apt-get update",
+                                         "sudo apt-get install -y --no-install-recommends yet_another_package"])
             spt = SystemPackageTool(runner=runner, tool=AptTool())
             spt.install(packages)
             self.assertEquals(7, runner.calls)
