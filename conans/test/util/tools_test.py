--- conflicted
+++ resolved
@@ -139,19 +139,13 @@
                 spt = SystemPackageTool(runner=runner, os_info=os_info)
                 spt.install("a_package", force=False)
 
-<<<<<<< HEAD
                 runner.commands.append((sudo + "yum update", 0))
                 runner.commands.append((sudo + "yum install -y a_package", 0))
                 spt.install("a_package", force=True)
-=======
-            runner.return_ok = True
-            spt.install("a_package", force=False)
-            self.assertEquals(runner.command_called, 'dpkg-query -W -f=\'${Status}\' a_package | grep -q "ok installed"')
->>>>>>> 5302aa2b
 
                 # Debian
                 os_info.linux_distro = "debian"
-                runner.commands.append(("dpkg -s a_package", 1))
+                runner.commands.append(('dpkg-query -W -f=\'${Status}\' a_package | grep -q "ok installed"', 1))
                 runner.commands.append((sudo + "apt-get update", 0))
                 runner.commands.append(
                     (sudo + "apt-get install -y --no-install-recommends a_package", 1))
@@ -159,7 +153,7 @@
                 with self.assertRaises(ConanException):
                     spt.install("a_package")
 
-                runner.commands.append(("dpkg -s a_package", 0))
+                runner.commands.append(('dpkg-query -W -f=\'${Status}\' a_package | grep -q "ok installed"', 0))
                 spt.install("a_package", force=False)
 
                 # MACos
@@ -223,13 +217,9 @@
     def system_package_tool_try_multiple_test(self):
         packages = ["a_package", "another_package", "yet_another_package"]
         with tools.environment_append({"CONAN_SYSREQUIRES_SUDO": "True"}):
-<<<<<<< HEAD
             # One package is installed (cmd call returns 0)
             runner = RunnerOrderedMock(self)
-            runner.commands.append(("dpkg -s a_package", 0))
-=======
-            runner = RunnerMultipleMock(['dpkg-query -W -f=\'${Status}\' another_package | grep -q "ok installed"'])
->>>>>>> 5302aa2b
+            runner.commands.append(('dpkg-query -W -f=\'${Status}\' a_package | grep -q "ok installed"', 0))
             spt = SystemPackageTool(runner=runner, tool=AptTool())
             spt.install(packages)
             self.assertTrue(runner.is_empty())
@@ -237,7 +227,7 @@
             # None is installed (cmd call returns 1)
             runner = RunnerOrderedMock(self)
             for pck in packages:
-                runner.commands.append(("dpkg -s {}".format(pck), 1))
+                runner.commands.append(('dpkg-query -W -f=\'${{Status}}\' {} | grep -q "ok installed"'.format(pck), 1))
             runner.commands.append(("sudo apt-get update", 0))
             runner.commands.append(("sudo apt-get install -y --no-install-recommends a_package", 0))
             spt = SystemPackageTool(runner=runner, tool=AptTool())
@@ -247,7 +237,7 @@
             # Fails to install any of them
             runner = RunnerOrderedMock(self)
             for pck in packages:
-                runner.commands.append(("dpkg -s {}".format(pck), 1))
+                runner.commands.append(('dpkg-query -W -f=\'${{Status}}\' {} | grep -q "ok installed"'.format(pck), 1))
             runner.commands.append(("sudo apt-get update", 0))
             for pck in packages:
                 runner.commands.append(("sudo apt-get install -y --no-install-recommends %s" %
@@ -286,7 +276,7 @@
             packages = ["verify_package", "verify_another_package", "verify_yet_another_package"]
             runner = RunnerOrderedMock(self)
             for pck in packages:
-                runner.commands.append(("dpkg -s {}".format(pck), 1))
+                runner.commands.append(('dpkg-query -W -f=\'${{Status}}\' {} | grep -q "ok installed"'.format(pck), 1))
             spt = SystemPackageTool(runner=runner, tool=AptTool())
             with self.assertRaises(ConanException) as exc:
                 spt.install(packages)
@@ -314,7 +304,7 @@
         }):
             runner = RunnerOrderedMock(self)
             for pck in packages:
-                runner.commands.append(("dpkg -s {}".format(pck), 1))
+                runner.commands.append(('dpkg-query -W -f=\'${{Status}}\' {} | grep -q "ok installed"'.format(pck), 1))
             runner.commands.append(("sudo apt-get update", 0))
             for pck in packages:
                 runner.commands.append(("sudo apt-get install -y --no-install-recommends "
