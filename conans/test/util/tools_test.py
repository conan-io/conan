--- conflicted
+++ resolved
@@ -685,7 +685,6 @@
         tools.download("https://httpbin.org/basic-auth/user/passwd", dest,
                        headers={"Authorization": "Basic dXNlcjpwYXNzd2Q="}, overwrite=True)
 
-<<<<<<< HEAD
     def get_gnu_triplet_test(self):
         def get_values(this_os, this_arch, setting_os, setting_arch, compiler=None):
             build = tools.get_gnu_triplet(this_os, this_arch, compiler)
@@ -805,12 +804,11 @@
         # Compiler not specified for os="Windows"
         with self.assertRaises(ConanException):
             tools.get_gnu_triplet("Windows", "x86")
-=======
+
     def detect_windows_subsystem_test(self):
         # Dont raise test
         result = tools.os_info.detect_windows_subsystem()
         if not tools.os_info.bash_path or platform.system() != "Windows":
             self.assertEqual(None, result)
         else:
-            self.assertEqual(str, type(result))
->>>>>>> 760a0712
+            self.assertEqual(str, type(result))