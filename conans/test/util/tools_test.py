--- conflicted
+++ resolved
@@ -87,13 +87,9 @@
         assert(tools.files._global_output != None)
         """
         client.save({"conanfile.py": conanfile})
-<<<<<<< HEAD
-        client.run("install -g txt")
+
+        client.run("install")
         client.run("build .")
-=======
-        client.run("install")
-        client.run("build")
->>>>>>> d6ca2612
 
         # Not test the real commmand get_command if it's setting the module global vars
         tmp = temp_folder()
