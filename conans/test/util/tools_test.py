--- conflicted
+++ resolved
@@ -162,11 +162,7 @@
             os_info.linux_distro = "fedora"
             spt = SystemPackageTool(runner=runner, os_info=os_info)
             spt.update()
-<<<<<<< HEAD
-            self.assertEquals(runner.command_called, "sudo --askpass yum update")
-=======
-            self.assertEquals(runner.command_called, "sudo yum update -y")
->>>>>>> 650688fb
+            self.assertEquals(runner.command_called, "sudo --askpass yum update -y")
 
             os_info.linux_distro = "opensuse"
             spt = SystemPackageTool(runner=runner, os_info=os_info)
@@ -415,11 +411,7 @@
             if os_info.with_apt:
                 update_command = "sudo --askpass apt-get update"
             elif os_info.with_yum:
-<<<<<<< HEAD
-                update_command = "sudo --askpass yum update"
-=======
-                update_command = "sudo yum update -y"
->>>>>>> 650688fb
+                update_command = "sudo --askpass yum update -y"
             elif os_info.with_zypper:
                 update_command = "sudo --askpass zypper --non-interactive ref"
             elif os_info.with_pacman:
