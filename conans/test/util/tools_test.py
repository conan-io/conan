--- conflicted
+++ resolved
@@ -359,13 +359,8 @@
             "CONAN_SYSREQUIRES_SUDO": "True"
         }):
             packages = ["verify_package", "verify_another_package", "verify_yet_another_package"]
-<<<<<<< HEAD
             runner = RunnerMultipleMock(["sudo --askpass apt-get update"])
             spt = SystemPackageTool(runner=runner, tool=AptTool(), output=self.out)
-=======
-            runner = RunnerMultipleMock(["sudo -A apt-get update"])
-            spt = SystemPackageTool(runner=runner, tool=AptTool())
->>>>>>> 754006c4
             with self.assertRaises(ConanException) as exc:
                 spt.install(packages)
             self.assertIn("Aborted due to CONAN_SYSREQUIRES_MODE=", str(exc.exception))
@@ -379,13 +374,8 @@
             "CONAN_SYSREQUIRES_SUDO": "True"
         }):
             packages = ["disabled_package", "disabled_another_package", "disabled_yet_another_package"]
-<<<<<<< HEAD
             runner = RunnerMultipleMock(["sudo --askpass apt-get update"])
             spt = SystemPackageTool(runner=runner, tool=AptTool(), output=self.out)
-=======
-            runner = RunnerMultipleMock(["sudo -A apt-get update"])
-            spt = SystemPackageTool(runner=runner, tool=AptTool())
->>>>>>> 754006c4
             spt.install(packages)
             self.assertIn('\n'.join(packages), self.out)
             self.assertEquals(0, runner.calls)
