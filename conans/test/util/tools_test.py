--- conflicted
+++ resolved
@@ -351,13 +351,8 @@
             "CONAN_SYSREQUIRES_SUDO": "True"
         }):
             packages = ["verify_package", "verify_another_package", "verify_yet_another_package"]
-<<<<<<< HEAD
-            runner = RunnerMultipleMock(["sudo apt-get update"])
+            runner = RunnerMultipleMock(["sudo --askpass apt-get update"])
             spt = SystemPackageTool(runner=runner, tool=AptTool(), output=self.out)
-=======
-            runner = RunnerMultipleMock(["sudo --askpass apt-get update"])
-            spt = SystemPackageTool(runner=runner, tool=AptTool())
->>>>>>> a8d81d85
             with self.assertRaises(ConanException) as exc:
                 spt.install(packages)
             self.assertIn("Aborted due to CONAN_SYSREQUIRES_MODE=", str(exc.exception))
@@ -371,13 +366,8 @@
             "CONAN_SYSREQUIRES_SUDO": "True"
         }):
             packages = ["disabled_package", "disabled_another_package", "disabled_yet_another_package"]
-<<<<<<< HEAD
-            runner = RunnerMultipleMock(["sudo apt-get update"])
+            runner = RunnerMultipleMock(["sudo --askpass apt-get update"])
             spt = SystemPackageTool(runner=runner, tool=AptTool(), output=self.out)
-=======
-            runner = RunnerMultipleMock(["sudo --askpass apt-get update"])
-            spt = SystemPackageTool(runner=runner, tool=AptTool())
->>>>>>> a8d81d85
             spt.install(packages)
             self.assertIn('\n'.join(packages), self.out)
             self.assertEquals(0, runner.calls)
@@ -1579,34 +1569,6 @@
         self.assertIn("specify a branch to checkout", client.out)
 
 
-<<<<<<< HEAD
-        fp = save_file(b"a line\notherline\n")
-        if not global_os_info.is_windows:
-            import subprocess
-            output = subprocess.check_output(["file", fp], stderr=subprocess.STDOUT)
-            self.assertIn("ASCII text", str(output))
-            self.assertNotIn("CRLF", str(output))
-
-            tools.unix2dos(fp)
-            output = subprocess.check_output(["file", fp], stderr=subprocess.STDOUT)
-            self.assertIn("ASCII text", str(output))
-            self.assertIn("CRLF", str(output))
-        else:
-            fc = tools.load(fp)
-            self.assertNotIn("\r\n", fc)
-            tools.unix2dos(fp)
-            fc = tools.load(fp)
-            self.assertIn("\r\n", fc)
-
-        self.assertEquals("a line\r\notherline\r\n", str(tools.load(fp)))
-
-        fp = save_file(b"a line\r\notherline\r\n")
-        if not global_os_info.is_windows:
-            import subprocess
-            output = subprocess.check_output(["file", fp], stderr=subprocess.STDOUT)
-            self.assertIn("ASCII text", str(output))
-            self.assertIn("CRLF", str(output))
-=======
 class SVNToolTestsBasic(SVNLocalRepoTestCase):
 
     def test_clone(self):
@@ -1697,7 +1659,6 @@
         svn = SVN(folder=self.gimme_tmp(), username="ada", password="lovelace")
         url_credentials = svn.get_url_with_credentials("https://some.url.com")
         self.assertEquals(url_credentials, "https://ada:lovelace@some.url.com")
->>>>>>> a8d81d85
 
     def test_verify_ssl(self):
         class MyRunner(object):
