--- conflicted
+++ resolved
@@ -1573,11 +1573,8 @@
         self.assertIn("specify a branch to checkout", client.out)
 
 
-<<<<<<< HEAD
 @attr("slow")
-=======
 @attr('svn')
->>>>>>> 7bf230cd
 class SVNToolTestsBasic(SVNLocalRepoTestCase):
     def test_clone(self):
         project_url, _ = self.create_project(files={'myfile': "contents"})
@@ -1772,12 +1769,8 @@
         svn.checkout(url='/'.join([project_url, 'prj1', 'tags', 'v12.3.4']))
         self.assertEqual("tags/v12.3.4", svn.get_branch())
 
-<<<<<<< HEAD
 @attr("slow")
-=======
-
 @attr('svn')
->>>>>>> 7bf230cd
 class SVNToolTestsBasicOldVersion(SVNToolTestsBasic):
     def run(self, *args, **kwargs):
         try:
@@ -1792,11 +1785,8 @@
     # Do not add tests to this class, all should be compatible with new version of SVN
 
 
-<<<<<<< HEAD
 @attr("slow")
-=======
 @attr('svn')
->>>>>>> 7bf230cd
 @unittest.skipUnless(SVN.get_version() >= SVN.API_CHANGE_VERSION, "SVN::is_pristine not implemented")
 class SVNToolTestsPristine(SVNLocalRepoTestCase):
 
@@ -2012,11 +2002,8 @@
         self.assertTrue(self.svn.is_pristine())
 
 
-<<<<<<< HEAD
 @attr("slow")
-=======
 @attr('svn')
->>>>>>> 7bf230cd
 class SVNToolsTestsRecipe(SVNLocalRepoTestCase):
 
     conanfile = """
