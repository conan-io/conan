--- conflicted
+++ resolved
@@ -7,13 +7,12 @@
 from conans.model.settings import Settings
 from conans.client.conf import default_settings_yml
 from conans.client.cmake import CMake
-<<<<<<< HEAD
 from conans.tools import cpu_count
-=======
+
 import platform
 
 from conans.util.files import save
->>>>>>> 95666ce3
+
 
 
 class CMakeTest(unittest.TestCase):
@@ -201,10 +200,6 @@
             escaped_args = r"'--target' 'install' '--bar '\''foo'\'''"
         self.assertEqual('cmake --build %s --config Debug %s' % (tempdir, escaped_args),
                          conan_file.command)
-<<<<<<< HEAD
-
-=======
->>>>>>> 95666ce3
 
         settings.build_type = "Release"
         cmake = CMake(settings)
@@ -214,7 +209,6 @@
         cmake.build(conan_file, build_dir=self.tempdir)
         self.assertEqual('cmake --build %s --config Release' % tempdir, conan_file.command)
 
-<<<<<<< HEAD
         cmake.build(conan_file, parallel=True)  # Should be set up in cmake.configure() for Visual Studio
         self.assertEqual('cmake --build %s --config Release' % dot_dir, conan_file.command)
 
@@ -232,7 +226,7 @@
             self.assertEqual('cmake --build . foo -- bar -j%i' % cpu_count(), conan_file.command)
         else:
             self.assertEqual("cmake --build '.' 'foo' '--' 'bar' '-j%i'" % cpu_count(), conan_file.command)
-=======
+
     def test_clean_sh_path(self):
 
         if platform.system() != "Windows":
@@ -265,7 +259,6 @@
         cmake = CMake(settings)
         cmake.configure(conanfile)
         self.assertNotIn(self.tempdir, conanfile.path)
->>>>>>> 95666ce3
 
 
 class ConanFileMock(object):
