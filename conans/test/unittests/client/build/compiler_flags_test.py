<<<<<<< HEAD
#!/usr/bin/env python
# -*- coding: utf-8 -*-

import platform
import unittest
from parameterized.parameterized import parameterized

import pytest

from conans.client.build.compiler_flags import adjust_path, architecture_flag, build_type_define, \
    build_type_flags, format_defines, format_include_paths, format_libraries, \
    format_library_paths, libcxx_define, libcxx_flag, pic_flag, sysroot_flag
from conans.test.utils.mocks import MockSettings


class CompilerFlagsTest(unittest.TestCase):

    @parameterized.expand([("gcc", "x86", None, "-m32"),
                           ("clang", "x86", None, "-m32"),
                           ("sun-cc", "x86", None, "-m32"),
                           ("gcc", "x86_64", None, "-m64"),
                           ("clang", "x86_64", None, "-m64"),
                           ("sun-cc", "x86_64", None, "-m64"),
                           ("sun-cc", "sparc", None, "-m32"),
                           ("sun-cc", "sparcv9", None, "-m64"),
                           ("gcc", "armv7", None, ""),
                           ("clang", "armv7", None, ""),
                           ("sun-cc", "armv7", None, ""),
                           ("gcc", "s390", None, "-m31"),
                           ("clang", "s390", None, "-m31"),
                           ("sun-cc", "s390", None, "-m31"),
                           ("gcc", "s390x", None, "-m64"),
                           ("clang", "s390x", None, "-m64"),
                           ("sun-cc", "s390x", None, "-m64"),
                           ("Visual Studio", "x86", None, ""),
                           ("Visual Studio", "x86_64", None, ""),
                           ("gcc", "ppc32", "AIX", "-maix32"),
                           ("gcc", "ppc64", "AIX", "-maix64"),
                           ])
    def test_arch_flag(self, compiler, arch, the_os, flag):
        settings = MockSettings({"compiler": compiler,
                                 "arch": arch,
                                 "os": the_os})
        self.assertEqual(architecture_flag(settings), flag)

    def test_catalyst(self):
        settings = MockSettings({"compiler": "apple-clang",
                                 "arch": "x86_64",
                                 "os": "Macos",
                                 "os.subsystem": "catalyst"})
        self.assertEqual(architecture_flag(settings), "--target=x86_64-apple-ios-macabi")

    @parameterized.expand([("gcc", "x86", "-m32"),
                           ("gcc", "x86_64", "-m64"),
                           ("Visual Studio", "x86", "/Qm32"),
                           ("Visual Studio", "x86_64", "/Qm64"),
                           ])
    def test_arch_flag_intel(self, base, arch, flag):
        settings = MockSettings({"compiler": "intel",
                                 "compiler.base": base,
                                 "arch": arch})
        self.assertEqual(architecture_flag(settings), flag)

    @parameterized.expand([("e2k-v2", "-march=elbrus-v2"),
                           ("e2k-v3", "-march=elbrus-v3"),
                           ("e2k-v4", "-march=elbrus-v4"),
                           ("e2k-v5", "-march=elbrus-v5"),
                           ("e2k-v6", "-march=elbrus-v6"),
                           ("e2k-v7", "-march=elbrus-v7"),
                           ])
    def test_arch_flag_mcst_lcc(self, arch, flag):
        settings = MockSettings({"compiler": "mcst-lcc",
                                 "compiler.base": "gcc",
                                 "arch": arch})
        self.assertEqual(architecture_flag(settings), flag)

    @parameterized.expand([("gcc", "libstdc++", "_GLIBCXX_USE_CXX11_ABI=0"),
                           ("gcc", "libstdc++11", "_GLIBCXX_USE_CXX11_ABI=1"),
                           ("clang", "libstdc++", "_GLIBCXX_USE_CXX11_ABI=0"),
                           ("clang", "libstdc++11", "_GLIBCXX_USE_CXX11_ABI=1"),
                           ("clang", "libc++", ""),
                           ("Visual Studio", None, ""),
                           ])
    def test_libcxx_define(self, compiler, libcxx, define):
        settings = MockSettings({"compiler": compiler,
                                 "compiler.libcxx": libcxx})
        self.assertEqual(libcxx_define(settings), define)

    @parameterized.expand([("gcc", "libstdc++", ""),
                           ("gcc", "libstdc++11", ""),
                           ("clang", "libstdc++", "-stdlib=libstdc++"),
                           ("clang", "libstdc++11", "-stdlib=libstdc++"),
                           ("clang", "libc++", "-stdlib=libc++"),
                           ("apple-clang", "libstdc++", "-stdlib=libstdc++"),
                           ("apple-clang", "libstdc++11", "-stdlib=libstdc++"),
                           ("apple-clang", "libc++", "-stdlib=libc++"),
                           ("Visual Studio", None, ""),
                           ("sun-cc", "libCstd", "-library=Cstd"),
                           ("sun-cc", "libstdcxx", "-library=stdcxx4"),
                           ("sun-cc", "libstlport", "-library=stlport4"),
                           ("sun-cc", "libstdc++", "-library=stdcpp")
                           ])
    def test_libcxx_flags(self, compiler, libcxx, flag):
        settings = MockSettings({"compiler": compiler,
                                 "compiler.libcxx": libcxx})
        self.assertEqual(libcxx_flag(settings), flag)

    @parameterized.expand([("cxx",),
                           ("gpp",),
                           ("cpp",),
                           ("cpp-ne",),
                           ("acpp",),
                           ("acpp-ne",),
                           ("ecpp",),
                           ("ecpp-ne",)])
    def test_libcxx_flags_qnx(self, libcxx):
        settings = MockSettings({"compiler": "qcc",
                                 "compiler.libcxx": libcxx})
        arch_flags = libcxx_flag(settings)
        self.assertEqual(arch_flags, '-Y _%s' % libcxx)

    def test_pic_flags(self):
        flag = pic_flag(MockSettings({}))
        self.assertEqual(flag, '')

        flags = pic_flag(MockSettings({"compiler": 'gcc'}))
        self.assertEqual(flags, '-fPIC')

        flags = pic_flag(MockSettings({"compiler": 'Visual Studio'}))
        self.assertEqual(flags, "")

        flags = pic_flag(MockSettings({"compiler": 'intel', "compiler.base": "gcc"}))
        self.assertEqual(flags, '-fPIC')

        flags = pic_flag(MockSettings({"compiler": 'intel', "compiler.base": "Visual Studio"}))
        self.assertEqual(flags, '')

    @parameterized.expand([("Visual Studio", "Debug", None, "-Zi -Ob0 -Od"),
                           ("Visual Studio", "Release", None, "-O2 -Ob2"),
                           ("Visual Studio", "RelWithDebInfo", None, "-Zi -O2 -Ob1"),
                           ("Visual Studio", "MinSizeRel", None, "-O1 -Ob1"),
                           ("Visual Studio", "Debug", "v140_clang_c2", "-gline-tables-only -fno-inline -O0"),
                           ("Visual Studio", "Release", "v140_clang_c2", "-O2"),
                           ("Visual Studio", "RelWithDebInfo", "v140_clang_c2", "-gline-tables-only -O2 -fno-inline"),
                           ("Visual Studio", "MinSizeRel", "v140_clang_c2", ""),
                           ("gcc", "Debug", None, "-g"),
                           ("gcc", "Release", None, "-O3 -s"),
                           ("gcc", "RelWithDebInfo", None, "-O2 -g"),
                           ("gcc", "MinSizeRel", None, "-Os"),
                           ("clang", "Debug", None, "-g"),
                           ("clang", "Release", None, "-O3"),
                           ("clang", "RelWithDebInfo", None, "-O2 -g"),
                           ("clang", "MinSizeRel", None, "-Os"),
                           ("apple-clang", "Debug", None, "-g"),
                           ("apple-clang", "Release", None, "-O3"),
                           ("apple-clang", "RelWithDebInfo", None, "-O2 -g"),
                           ("apple-clang", "MinSizeRel", None, "-Os"),
                           ("sun-cc", "Debug", None, "-g"),
                           ("sun-cc", "Release", None, "-xO3"),
                           ("sun-cc", "RelWithDebInfo", None, "-xO2 -g"),
                           ("sun-cc", "MinSizeRel", None, "-xO2 -xspace"),
                           ])
    def test_build_type_flags(self, compiler, build_type, vs_toolset, flags):
        settings = MockSettings({"compiler": compiler,
                                 "build_type": build_type,
                                 "compiler.toolset": vs_toolset})
        self.assertEqual(' '.join(build_type_flags(settings)),
                         flags)

    def test_build_type_define(self):
        define = build_type_define(build_type='Release')
        self.assertEqual(define, 'NDEBUG')

        define = build_type_define(build_type='Debug')
        self.assertEqual(define, '')

        define = build_type_define(build_type='MinSizeRel')
        self.assertEqual(define, 'NDEBUG')

        define = build_type_define(build_type='RelWithDebInfo')
        self.assertEqual(define, 'NDEBUG')

    def test_adjust_path(self):
        settings = MockSettings({"compiler": 'gcc'})
        self.assertEqual('home/www', adjust_path('home\\www', MockSettings({})))
        self.assertEqual('home/www', adjust_path('home\\www', settings))

        self.assertEqual('"home/www root"', adjust_path('home\\www root', MockSettings({})))
        self.assertEqual('"home/www root"', adjust_path('home\\www root', settings))

    @pytest.mark.skipif(platform.system() != "Windows", reason="requires Windows")
    def test_adjust_path_visual_studio(self):
        #  NOTE : test cannot be run on *nix systems, as adjust_path uses
        # tools.unix_path which is Windows-only
        settings = MockSettings({"compiler": 'Visual Studio'})
        self.assertEqual('home\\www', adjust_path('home/www', settings))
        self.assertEqual('"home\\www root"',
                         adjust_path('home/www root', settings))
        self.assertEqual('home/www',
                         adjust_path('home\\www', settings, win_bash=True))
        self.assertEqual('home/www',
                         adjust_path('home/www', settings, win_bash=True))
        self.assertEqual('"home/www root"',
                         adjust_path('home\\www root', settings, win_bash=True))
        self.assertEqual('"home/www root"',
                         adjust_path('home/www root', settings, win_bash=True))

    def test_sysroot_flag(self):
        sysroot = sysroot_flag(sysroot=None, settings=MockSettings({}))
        self.assertEqual(sysroot, "")

        sysroot = sysroot_flag(sysroot='sys/root',
                               settings=MockSettings({"compiler": "Visual Studio"}))
        self.assertEqual(sysroot, "")

        sysroot = sysroot_flag(sysroot='sys/root', settings=MockSettings({}))
        self.assertEqual(sysroot, "--sysroot=sys/root")

    def test_format_defines(self):
        self.assertEqual(['-DFOO', '-DBAR=1'], format_defines(['FOO', 'BAR=1']))

    def test_format_include_paths(self):
        self.assertEqual(['-Ipath1', '-I"with spaces"'],
                         format_include_paths(['path1', 'with spaces'], MockSettings({})))

    def test_format_library_paths(self):
        self.assertEqual(['-Lpath1', '-L"with spaces"'],
                         format_library_paths(['path1', 'with spaces'], MockSettings({})))
        self.assertEqual(['-LIBPATH:path1', '-LIBPATH:"with spaces"'],
                         format_library_paths(['path1', 'with spaces'],
                                              MockSettings({"compiler": "Visual Studio"})))

    def test_format_libraries(self):
        self.assertEqual(['-llib1', '-llib2'],
                         format_libraries(['lib1', 'lib2'], MockSettings({})))
        self.assertEqual(['lib1.lib', 'lib2.lib'],
                         format_libraries(['lib1', 'lib2'],
                                          MockSettings({"compiler": "Visual Studio"})))
=======
#!/usr/bin/env python
# -*- coding: utf-8 -*-

import platform
import unittest
from parameterized.parameterized import parameterized

import pytest

from conans.client.build.compiler_flags import adjust_path, architecture_flag, build_type_define, \
    build_type_flags, format_defines, format_include_paths, format_libraries, \
    format_library_paths, libcxx_define, libcxx_flag, pic_flag, sysroot_flag
from conans.test.utils.mocks import MockSettings


class CompilerFlagsTest(unittest.TestCase):

    @parameterized.expand([("gcc", "x86", None, "-m32"),
                           ("clang", "x86", None, "-m32"),
                           ("sun-cc", "x86", None, "-m32"),
                           ("gcc", "x86_64", None, "-m64"),
                           ("clang", "x86_64", None, "-m64"),
                           ("sun-cc", "x86_64", None, "-m64"),
                           ("sun-cc", "sparc", None, "-m32"),
                           ("sun-cc", "sparcv9", None, "-m64"),
                           ("gcc", "armv7", None, ""),
                           ("clang", "armv7", None, ""),
                           ("sun-cc", "armv7", None, ""),
                           ("gcc", "s390", None, "-m31"),
                           ("clang", "s390", None, "-m31"),
                           ("sun-cc", "s390", None, "-m31"),
                           ("gcc", "s390x", None, "-m64"),
                           ("clang", "s390x", None, "-m64"),
                           ("sun-cc", "s390x", None, "-m64"),
                           ("Visual Studio", "x86", None, ""),
                           ("Visual Studio", "x86_64", None, ""),
                           ("gcc", "ppc32", "AIX", "-maix32"),
                           ("gcc", "ppc64", "AIX", "-maix64"),
                           ])
    def test_arch_flag(self, compiler, arch, the_os, flag):
        settings = MockSettings({"compiler": compiler,
                                 "arch": arch,
                                 "os": the_os})
        self.assertEqual(architecture_flag(settings), flag)

    def test_catalyst(self):
        settings = MockSettings({"compiler": "apple-clang",
                                 "arch": "x86_64",
                                 "os": "Macos",
                                 "os.subsystem": "catalyst"})
        self.assertEqual(architecture_flag(settings), "--target=x86_64-apple-ios-macabi")

        settings = MockSettings({"compiler": "apple-clang",
                                 "arch": "armv8",
                                 "os": "Macos",
                                 "os.subsystem": "catalyst"})
        self.assertEqual(architecture_flag(settings), "--target=arm64-apple-ios-macabi")

    @parameterized.expand([("gcc", "x86", "-m32"),
                           ("gcc", "x86_64", "-m64"),
                           ("Visual Studio", "x86", "/Qm32"),
                           ("Visual Studio", "x86_64", "/Qm64"),
                           ])
    def test_arch_flag_intel(self, base, arch, flag):
        settings = MockSettings({"compiler": "intel",
                                 "compiler.base": base,
                                 "arch": arch})
        self.assertEqual(architecture_flag(settings), flag)

    @parameterized.expand([("e2k-v2", "-march=elbrus-v2"),
                           ("e2k-v3", "-march=elbrus-v3"),
                           ("e2k-v4", "-march=elbrus-v4"),
                           ("e2k-v5", "-march=elbrus-v5"),
                           ("e2k-v6", "-march=elbrus-v6"),
                           ("e2k-v7", "-march=elbrus-v7"),
                           ])
    def test_arch_flag_mcst_lcc(self, arch, flag):
        settings = MockSettings({"compiler": "mcst-lcc",
                                 "compiler.base": "gcc",
                                 "arch": arch})
        self.assertEqual(architecture_flag(settings), flag)

    @parameterized.expand([("gcc", "libstdc++", "_GLIBCXX_USE_CXX11_ABI=0"),
                           ("gcc", "libstdc++11", "_GLIBCXX_USE_CXX11_ABI=1"),
                           ("clang", "libstdc++", "_GLIBCXX_USE_CXX11_ABI=0"),
                           ("clang", "libstdc++11", "_GLIBCXX_USE_CXX11_ABI=1"),
                           ("clang", "libc++", ""),
                           ("Visual Studio", None, ""),
                           ])
    def test_libcxx_define(self, compiler, libcxx, define):
        settings = MockSettings({"compiler": compiler,
                                 "compiler.libcxx": libcxx})
        self.assertEqual(libcxx_define(settings), define)

    @parameterized.expand([("gcc", "libstdc++", ""),
                           ("gcc", "libstdc++11", ""),
                           ("clang", "libstdc++", "-stdlib=libstdc++"),
                           ("clang", "libstdc++11", "-stdlib=libstdc++"),
                           ("clang", "libc++", "-stdlib=libc++"),
                           ("apple-clang", "libstdc++", "-stdlib=libstdc++"),
                           ("apple-clang", "libstdc++11", "-stdlib=libstdc++"),
                           ("apple-clang", "libc++", "-stdlib=libc++"),
                           ("Visual Studio", None, ""),
                           ("sun-cc", "libCstd", "-library=Cstd"),
                           ("sun-cc", "libstdcxx", "-library=stdcxx4"),
                           ("sun-cc", "libstlport", "-library=stlport4"),
                           ("sun-cc", "libstdc++", "-library=stdcpp")
                           ])
    def test_libcxx_flags(self, compiler, libcxx, flag):
        settings = MockSettings({"compiler": compiler,
                                 "compiler.libcxx": libcxx})
        self.assertEqual(libcxx_flag(settings), flag)

    @parameterized.expand([("cxx",),
                           ("gpp",),
                           ("cpp",),
                           ("cpp-ne",),
                           ("acpp",),
                           ("acpp-ne",),
                           ("ecpp",),
                           ("ecpp-ne",)])
    def test_libcxx_flags_qnx(self, libcxx):
        settings = MockSettings({"compiler": "qcc",
                                 "compiler.libcxx": libcxx})
        arch_flags = libcxx_flag(settings)
        self.assertEqual(arch_flags, '-Y _%s' % libcxx)

    def test_pic_flags(self):
        flag = pic_flag(MockSettings({}))
        self.assertEqual(flag, '')

        flags = pic_flag(MockSettings({"compiler": 'gcc'}))
        self.assertEqual(flags, '-fPIC')

        flags = pic_flag(MockSettings({"compiler": 'Visual Studio'}))
        self.assertEqual(flags, "")

        flags = pic_flag(MockSettings({"compiler": 'intel', "compiler.base": "gcc"}))
        self.assertEqual(flags, '-fPIC')

        flags = pic_flag(MockSettings({"compiler": 'intel', "compiler.base": "Visual Studio"}))
        self.assertEqual(flags, '')

    @parameterized.expand([("Visual Studio", "Debug", None, "-Zi -Ob0 -Od"),
                           ("Visual Studio", "Release", None, "-O2 -Ob2"),
                           ("Visual Studio", "RelWithDebInfo", None, "-Zi -O2 -Ob1"),
                           ("Visual Studio", "MinSizeRel", None, "-O1 -Ob1"),
                           ("Visual Studio", "Debug", "v140_clang_c2", "-gline-tables-only -fno-inline -O0"),
                           ("Visual Studio", "Release", "v140_clang_c2", "-O2"),
                           ("Visual Studio", "RelWithDebInfo", "v140_clang_c2", "-gline-tables-only -O2 -fno-inline"),
                           ("Visual Studio", "MinSizeRel", "v140_clang_c2", ""),
                           ("gcc", "Debug", None, "-g"),
                           ("gcc", "Release", None, "-O3 -s"),
                           ("gcc", "RelWithDebInfo", None, "-O2 -g"),
                           ("gcc", "MinSizeRel", None, "-Os"),
                           ("clang", "Debug", None, "-g"),
                           ("clang", "Release", None, "-O3"),
                           ("clang", "RelWithDebInfo", None, "-O2 -g"),
                           ("clang", "MinSizeRel", None, "-Os"),
                           ("apple-clang", "Debug", None, "-g"),
                           ("apple-clang", "Release", None, "-O3"),
                           ("apple-clang", "RelWithDebInfo", None, "-O2 -g"),
                           ("apple-clang", "MinSizeRel", None, "-Os"),
                           ("sun-cc", "Debug", None, "-g"),
                           ("sun-cc", "Release", None, "-xO3"),
                           ("sun-cc", "RelWithDebInfo", None, "-xO2 -g"),
                           ("sun-cc", "MinSizeRel", None, "-xO2 -xspace"),
                           ])
    def test_build_type_flags(self, compiler, build_type, vs_toolset, flags):
        settings = MockSettings({"compiler": compiler,
                                 "build_type": build_type,
                                 "compiler.toolset": vs_toolset})
        self.assertEqual(' '.join(build_type_flags(settings)),
                         flags)

    def test_build_type_define(self):
        define = build_type_define(build_type='Release')
        self.assertEqual(define, 'NDEBUG')

        define = build_type_define(build_type='Debug')
        self.assertEqual(define, '')

        define = build_type_define(build_type='MinSizeRel')
        self.assertEqual(define, 'NDEBUG')

        define = build_type_define(build_type='RelWithDebInfo')
        self.assertEqual(define, 'NDEBUG')

    def test_adjust_path(self):
        settings = MockSettings({"compiler": 'gcc'})
        self.assertEqual('home/www', adjust_path('home\\www', MockSettings({})))
        self.assertEqual('home/www', adjust_path('home\\www', settings))

        self.assertEqual('"home/www root"', adjust_path('home\\www root', MockSettings({})))
        self.assertEqual('"home/www root"', adjust_path('home\\www root', settings))

    @pytest.mark.skipif(platform.system() != "Windows", reason="requires Windows")
    def test_adjust_path_visual_studio(self):
        #  NOTE : test cannot be run on *nix systems, as adjust_path uses
        # tools.unix_path which is Windows-only
        settings = MockSettings({"compiler": 'Visual Studio'})
        self.assertEqual('home\\www', adjust_path('home/www', settings))
        self.assertEqual('"home\\www root"',
                         adjust_path('home/www root', settings))
        self.assertEqual('home/www',
                         adjust_path('home\\www', settings, win_bash=True))
        self.assertEqual('home/www',
                         adjust_path('home/www', settings, win_bash=True))
        self.assertEqual('"home/www root"',
                         adjust_path('home\\www root', settings, win_bash=True))
        self.assertEqual('"home/www root"',
                         adjust_path('home/www root', settings, win_bash=True))

    def test_sysroot_flag(self):
        sysroot = sysroot_flag(sysroot=None, settings=MockSettings({}))
        self.assertEqual(sysroot, "")

        sysroot = sysroot_flag(sysroot='sys/root',
                               settings=MockSettings({"compiler": "Visual Studio"}))
        self.assertEqual(sysroot, "")

        sysroot = sysroot_flag(sysroot='sys/root', settings=MockSettings({}))
        self.assertEqual(sysroot, "--sysroot=sys/root")

    def test_format_defines(self):
        self.assertEqual(['-DFOO', '-DBAR=1'], format_defines(['FOO', 'BAR=1']))

    def test_format_include_paths(self):
        self.assertEqual(['-Ipath1', '-I"with spaces"'],
                         format_include_paths(['path1', 'with spaces'], MockSettings({})))

    def test_format_library_paths(self):
        self.assertEqual(['-Lpath1', '-L"with spaces"'],
                         format_library_paths(['path1', 'with spaces'], MockSettings({})))
        self.assertEqual(['-LIBPATH:path1', '-LIBPATH:"with spaces"'],
                         format_library_paths(['path1', 'with spaces'],
                                              MockSettings({"compiler": "Visual Studio"})))

    def test_format_libraries(self):
        self.assertEqual(['-llib1', '-llib2'],
                         format_libraries(['lib1', 'lib2'], MockSettings({})))
        self.assertEqual(['lib1.lib', 'lib2.lib'],
                         format_libraries(['lib1', 'lib2'],
                                          MockSettings({"compiler": "Visual Studio"})))
>>>>>>> 2f1c0c2c
<|MERGE_RESOLUTION|>--- conflicted
+++ resolved
@@ -1,485 +1,244 @@
-<<<<<<< HEAD
-#!/usr/bin/env python
-# -*- coding: utf-8 -*-
-
-import platform
-import unittest
-from parameterized.parameterized import parameterized
-
-import pytest
-
-from conans.client.build.compiler_flags import adjust_path, architecture_flag, build_type_define, \
-    build_type_flags, format_defines, format_include_paths, format_libraries, \
-    format_library_paths, libcxx_define, libcxx_flag, pic_flag, sysroot_flag
-from conans.test.utils.mocks import MockSettings
-
-
-class CompilerFlagsTest(unittest.TestCase):
-
-    @parameterized.expand([("gcc", "x86", None, "-m32"),
-                           ("clang", "x86", None, "-m32"),
-                           ("sun-cc", "x86", None, "-m32"),
-                           ("gcc", "x86_64", None, "-m64"),
-                           ("clang", "x86_64", None, "-m64"),
-                           ("sun-cc", "x86_64", None, "-m64"),
-                           ("sun-cc", "sparc", None, "-m32"),
-                           ("sun-cc", "sparcv9", None, "-m64"),
-                           ("gcc", "armv7", None, ""),
-                           ("clang", "armv7", None, ""),
-                           ("sun-cc", "armv7", None, ""),
-                           ("gcc", "s390", None, "-m31"),
-                           ("clang", "s390", None, "-m31"),
-                           ("sun-cc", "s390", None, "-m31"),
-                           ("gcc", "s390x", None, "-m64"),
-                           ("clang", "s390x", None, "-m64"),
-                           ("sun-cc", "s390x", None, "-m64"),
-                           ("Visual Studio", "x86", None, ""),
-                           ("Visual Studio", "x86_64", None, ""),
-                           ("gcc", "ppc32", "AIX", "-maix32"),
-                           ("gcc", "ppc64", "AIX", "-maix64"),
-                           ])
-    def test_arch_flag(self, compiler, arch, the_os, flag):
-        settings = MockSettings({"compiler": compiler,
-                                 "arch": arch,
-                                 "os": the_os})
-        self.assertEqual(architecture_flag(settings), flag)
-
-    def test_catalyst(self):
-        settings = MockSettings({"compiler": "apple-clang",
-                                 "arch": "x86_64",
-                                 "os": "Macos",
-                                 "os.subsystem": "catalyst"})
-        self.assertEqual(architecture_flag(settings), "--target=x86_64-apple-ios-macabi")
-
-    @parameterized.expand([("gcc", "x86", "-m32"),
-                           ("gcc", "x86_64", "-m64"),
-                           ("Visual Studio", "x86", "/Qm32"),
-                           ("Visual Studio", "x86_64", "/Qm64"),
-                           ])
-    def test_arch_flag_intel(self, base, arch, flag):
-        settings = MockSettings({"compiler": "intel",
-                                 "compiler.base": base,
-                                 "arch": arch})
-        self.assertEqual(architecture_flag(settings), flag)
-
-    @parameterized.expand([("e2k-v2", "-march=elbrus-v2"),
-                           ("e2k-v3", "-march=elbrus-v3"),
-                           ("e2k-v4", "-march=elbrus-v4"),
-                           ("e2k-v5", "-march=elbrus-v5"),
-                           ("e2k-v6", "-march=elbrus-v6"),
-                           ("e2k-v7", "-march=elbrus-v7"),
-                           ])
-    def test_arch_flag_mcst_lcc(self, arch, flag):
-        settings = MockSettings({"compiler": "mcst-lcc",
-                                 "compiler.base": "gcc",
-                                 "arch": arch})
-        self.assertEqual(architecture_flag(settings), flag)
-
-    @parameterized.expand([("gcc", "libstdc++", "_GLIBCXX_USE_CXX11_ABI=0"),
-                           ("gcc", "libstdc++11", "_GLIBCXX_USE_CXX11_ABI=1"),
-                           ("clang", "libstdc++", "_GLIBCXX_USE_CXX11_ABI=0"),
-                           ("clang", "libstdc++11", "_GLIBCXX_USE_CXX11_ABI=1"),
-                           ("clang", "libc++", ""),
-                           ("Visual Studio", None, ""),
-                           ])
-    def test_libcxx_define(self, compiler, libcxx, define):
-        settings = MockSettings({"compiler": compiler,
-                                 "compiler.libcxx": libcxx})
-        self.assertEqual(libcxx_define(settings), define)
-
-    @parameterized.expand([("gcc", "libstdc++", ""),
-                           ("gcc", "libstdc++11", ""),
-                           ("clang", "libstdc++", "-stdlib=libstdc++"),
-                           ("clang", "libstdc++11", "-stdlib=libstdc++"),
-                           ("clang", "libc++", "-stdlib=libc++"),
-                           ("apple-clang", "libstdc++", "-stdlib=libstdc++"),
-                           ("apple-clang", "libstdc++11", "-stdlib=libstdc++"),
-                           ("apple-clang", "libc++", "-stdlib=libc++"),
-                           ("Visual Studio", None, ""),
-                           ("sun-cc", "libCstd", "-library=Cstd"),
-                           ("sun-cc", "libstdcxx", "-library=stdcxx4"),
-                           ("sun-cc", "libstlport", "-library=stlport4"),
-                           ("sun-cc", "libstdc++", "-library=stdcpp")
-                           ])
-    def test_libcxx_flags(self, compiler, libcxx, flag):
-        settings = MockSettings({"compiler": compiler,
-                                 "compiler.libcxx": libcxx})
-        self.assertEqual(libcxx_flag(settings), flag)
-
-    @parameterized.expand([("cxx",),
-                           ("gpp",),
-                           ("cpp",),
-                           ("cpp-ne",),
-                           ("acpp",),
-                           ("acpp-ne",),
-                           ("ecpp",),
-                           ("ecpp-ne",)])
-    def test_libcxx_flags_qnx(self, libcxx):
-        settings = MockSettings({"compiler": "qcc",
-                                 "compiler.libcxx": libcxx})
-        arch_flags = libcxx_flag(settings)
-        self.assertEqual(arch_flags, '-Y _%s' % libcxx)
-
-    def test_pic_flags(self):
-        flag = pic_flag(MockSettings({}))
-        self.assertEqual(flag, '')
-
-        flags = pic_flag(MockSettings({"compiler": 'gcc'}))
-        self.assertEqual(flags, '-fPIC')
-
-        flags = pic_flag(MockSettings({"compiler": 'Visual Studio'}))
-        self.assertEqual(flags, "")
-
-        flags = pic_flag(MockSettings({"compiler": 'intel', "compiler.base": "gcc"}))
-        self.assertEqual(flags, '-fPIC')
-
-        flags = pic_flag(MockSettings({"compiler": 'intel', "compiler.base": "Visual Studio"}))
-        self.assertEqual(flags, '')
-
-    @parameterized.expand([("Visual Studio", "Debug", None, "-Zi -Ob0 -Od"),
-                           ("Visual Studio", "Release", None, "-O2 -Ob2"),
-                           ("Visual Studio", "RelWithDebInfo", None, "-Zi -O2 -Ob1"),
-                           ("Visual Studio", "MinSizeRel", None, "-O1 -Ob1"),
-                           ("Visual Studio", "Debug", "v140_clang_c2", "-gline-tables-only -fno-inline -O0"),
-                           ("Visual Studio", "Release", "v140_clang_c2", "-O2"),
-                           ("Visual Studio", "RelWithDebInfo", "v140_clang_c2", "-gline-tables-only -O2 -fno-inline"),
-                           ("Visual Studio", "MinSizeRel", "v140_clang_c2", ""),
-                           ("gcc", "Debug", None, "-g"),
-                           ("gcc", "Release", None, "-O3 -s"),
-                           ("gcc", "RelWithDebInfo", None, "-O2 -g"),
-                           ("gcc", "MinSizeRel", None, "-Os"),
-                           ("clang", "Debug", None, "-g"),
-                           ("clang", "Release", None, "-O3"),
-                           ("clang", "RelWithDebInfo", None, "-O2 -g"),
-                           ("clang", "MinSizeRel", None, "-Os"),
-                           ("apple-clang", "Debug", None, "-g"),
-                           ("apple-clang", "Release", None, "-O3"),
-                           ("apple-clang", "RelWithDebInfo", None, "-O2 -g"),
-                           ("apple-clang", "MinSizeRel", None, "-Os"),
-                           ("sun-cc", "Debug", None, "-g"),
-                           ("sun-cc", "Release", None, "-xO3"),
-                           ("sun-cc", "RelWithDebInfo", None, "-xO2 -g"),
-                           ("sun-cc", "MinSizeRel", None, "-xO2 -xspace"),
-                           ])
-    def test_build_type_flags(self, compiler, build_type, vs_toolset, flags):
-        settings = MockSettings({"compiler": compiler,
-                                 "build_type": build_type,
-                                 "compiler.toolset": vs_toolset})
-        self.assertEqual(' '.join(build_type_flags(settings)),
-                         flags)
-
-    def test_build_type_define(self):
-        define = build_type_define(build_type='Release')
-        self.assertEqual(define, 'NDEBUG')
-
-        define = build_type_define(build_type='Debug')
-        self.assertEqual(define, '')
-
-        define = build_type_define(build_type='MinSizeRel')
-        self.assertEqual(define, 'NDEBUG')
-
-        define = build_type_define(build_type='RelWithDebInfo')
-        self.assertEqual(define, 'NDEBUG')
-
-    def test_adjust_path(self):
-        settings = MockSettings({"compiler": 'gcc'})
-        self.assertEqual('home/www', adjust_path('home\\www', MockSettings({})))
-        self.assertEqual('home/www', adjust_path('home\\www', settings))
-
-        self.assertEqual('"home/www root"', adjust_path('home\\www root', MockSettings({})))
-        self.assertEqual('"home/www root"', adjust_path('home\\www root', settings))
-
-    @pytest.mark.skipif(platform.system() != "Windows", reason="requires Windows")
-    def test_adjust_path_visual_studio(self):
-        #  NOTE : test cannot be run on *nix systems, as adjust_path uses
-        # tools.unix_path which is Windows-only
-        settings = MockSettings({"compiler": 'Visual Studio'})
-        self.assertEqual('home\\www', adjust_path('home/www', settings))
-        self.assertEqual('"home\\www root"',
-                         adjust_path('home/www root', settings))
-        self.assertEqual('home/www',
-                         adjust_path('home\\www', settings, win_bash=True))
-        self.assertEqual('home/www',
-                         adjust_path('home/www', settings, win_bash=True))
-        self.assertEqual('"home/www root"',
-                         adjust_path('home\\www root', settings, win_bash=True))
-        self.assertEqual('"home/www root"',
-                         adjust_path('home/www root', settings, win_bash=True))
-
-    def test_sysroot_flag(self):
-        sysroot = sysroot_flag(sysroot=None, settings=MockSettings({}))
-        self.assertEqual(sysroot, "")
-
-        sysroot = sysroot_flag(sysroot='sys/root',
-                               settings=MockSettings({"compiler": "Visual Studio"}))
-        self.assertEqual(sysroot, "")
-
-        sysroot = sysroot_flag(sysroot='sys/root', settings=MockSettings({}))
-        self.assertEqual(sysroot, "--sysroot=sys/root")
-
-    def test_format_defines(self):
-        self.assertEqual(['-DFOO', '-DBAR=1'], format_defines(['FOO', 'BAR=1']))
-
-    def test_format_include_paths(self):
-        self.assertEqual(['-Ipath1', '-I"with spaces"'],
-                         format_include_paths(['path1', 'with spaces'], MockSettings({})))
-
-    def test_format_library_paths(self):
-        self.assertEqual(['-Lpath1', '-L"with spaces"'],
-                         format_library_paths(['path1', 'with spaces'], MockSettings({})))
-        self.assertEqual(['-LIBPATH:path1', '-LIBPATH:"with spaces"'],
-                         format_library_paths(['path1', 'with spaces'],
-                                              MockSettings({"compiler": "Visual Studio"})))
-
-    def test_format_libraries(self):
-        self.assertEqual(['-llib1', '-llib2'],
-                         format_libraries(['lib1', 'lib2'], MockSettings({})))
-        self.assertEqual(['lib1.lib', 'lib2.lib'],
-                         format_libraries(['lib1', 'lib2'],
-                                          MockSettings({"compiler": "Visual Studio"})))
-=======
-#!/usr/bin/env python
-# -*- coding: utf-8 -*-
-
-import platform
-import unittest
-from parameterized.parameterized import parameterized
-
-import pytest
-
-from conans.client.build.compiler_flags import adjust_path, architecture_flag, build_type_define, \
-    build_type_flags, format_defines, format_include_paths, format_libraries, \
-    format_library_paths, libcxx_define, libcxx_flag, pic_flag, sysroot_flag
-from conans.test.utils.mocks import MockSettings
-
-
-class CompilerFlagsTest(unittest.TestCase):
-
-    @parameterized.expand([("gcc", "x86", None, "-m32"),
-                           ("clang", "x86", None, "-m32"),
-                           ("sun-cc", "x86", None, "-m32"),
-                           ("gcc", "x86_64", None, "-m64"),
-                           ("clang", "x86_64", None, "-m64"),
-                           ("sun-cc", "x86_64", None, "-m64"),
-                           ("sun-cc", "sparc", None, "-m32"),
-                           ("sun-cc", "sparcv9", None, "-m64"),
-                           ("gcc", "armv7", None, ""),
-                           ("clang", "armv7", None, ""),
-                           ("sun-cc", "armv7", None, ""),
-                           ("gcc", "s390", None, "-m31"),
-                           ("clang", "s390", None, "-m31"),
-                           ("sun-cc", "s390", None, "-m31"),
-                           ("gcc", "s390x", None, "-m64"),
-                           ("clang", "s390x", None, "-m64"),
-                           ("sun-cc", "s390x", None, "-m64"),
-                           ("Visual Studio", "x86", None, ""),
-                           ("Visual Studio", "x86_64", None, ""),
-                           ("gcc", "ppc32", "AIX", "-maix32"),
-                           ("gcc", "ppc64", "AIX", "-maix64"),
-                           ])
-    def test_arch_flag(self, compiler, arch, the_os, flag):
-        settings = MockSettings({"compiler": compiler,
-                                 "arch": arch,
-                                 "os": the_os})
-        self.assertEqual(architecture_flag(settings), flag)
-
-    def test_catalyst(self):
-        settings = MockSettings({"compiler": "apple-clang",
-                                 "arch": "x86_64",
-                                 "os": "Macos",
-                                 "os.subsystem": "catalyst"})
-        self.assertEqual(architecture_flag(settings), "--target=x86_64-apple-ios-macabi")
-
-        settings = MockSettings({"compiler": "apple-clang",
-                                 "arch": "armv8",
-                                 "os": "Macos",
-                                 "os.subsystem": "catalyst"})
-        self.assertEqual(architecture_flag(settings), "--target=arm64-apple-ios-macabi")
-
-    @parameterized.expand([("gcc", "x86", "-m32"),
-                           ("gcc", "x86_64", "-m64"),
-                           ("Visual Studio", "x86", "/Qm32"),
-                           ("Visual Studio", "x86_64", "/Qm64"),
-                           ])
-    def test_arch_flag_intel(self, base, arch, flag):
-        settings = MockSettings({"compiler": "intel",
-                                 "compiler.base": base,
-                                 "arch": arch})
-        self.assertEqual(architecture_flag(settings), flag)
-
-    @parameterized.expand([("e2k-v2", "-march=elbrus-v2"),
-                           ("e2k-v3", "-march=elbrus-v3"),
-                           ("e2k-v4", "-march=elbrus-v4"),
-                           ("e2k-v5", "-march=elbrus-v5"),
-                           ("e2k-v6", "-march=elbrus-v6"),
-                           ("e2k-v7", "-march=elbrus-v7"),
-                           ])
-    def test_arch_flag_mcst_lcc(self, arch, flag):
-        settings = MockSettings({"compiler": "mcst-lcc",
-                                 "compiler.base": "gcc",
-                                 "arch": arch})
-        self.assertEqual(architecture_flag(settings), flag)
-
-    @parameterized.expand([("gcc", "libstdc++", "_GLIBCXX_USE_CXX11_ABI=0"),
-                           ("gcc", "libstdc++11", "_GLIBCXX_USE_CXX11_ABI=1"),
-                           ("clang", "libstdc++", "_GLIBCXX_USE_CXX11_ABI=0"),
-                           ("clang", "libstdc++11", "_GLIBCXX_USE_CXX11_ABI=1"),
-                           ("clang", "libc++", ""),
-                           ("Visual Studio", None, ""),
-                           ])
-    def test_libcxx_define(self, compiler, libcxx, define):
-        settings = MockSettings({"compiler": compiler,
-                                 "compiler.libcxx": libcxx})
-        self.assertEqual(libcxx_define(settings), define)
-
-    @parameterized.expand([("gcc", "libstdc++", ""),
-                           ("gcc", "libstdc++11", ""),
-                           ("clang", "libstdc++", "-stdlib=libstdc++"),
-                           ("clang", "libstdc++11", "-stdlib=libstdc++"),
-                           ("clang", "libc++", "-stdlib=libc++"),
-                           ("apple-clang", "libstdc++", "-stdlib=libstdc++"),
-                           ("apple-clang", "libstdc++11", "-stdlib=libstdc++"),
-                           ("apple-clang", "libc++", "-stdlib=libc++"),
-                           ("Visual Studio", None, ""),
-                           ("sun-cc", "libCstd", "-library=Cstd"),
-                           ("sun-cc", "libstdcxx", "-library=stdcxx4"),
-                           ("sun-cc", "libstlport", "-library=stlport4"),
-                           ("sun-cc", "libstdc++", "-library=stdcpp")
-                           ])
-    def test_libcxx_flags(self, compiler, libcxx, flag):
-        settings = MockSettings({"compiler": compiler,
-                                 "compiler.libcxx": libcxx})
-        self.assertEqual(libcxx_flag(settings), flag)
-
-    @parameterized.expand([("cxx",),
-                           ("gpp",),
-                           ("cpp",),
-                           ("cpp-ne",),
-                           ("acpp",),
-                           ("acpp-ne",),
-                           ("ecpp",),
-                           ("ecpp-ne",)])
-    def test_libcxx_flags_qnx(self, libcxx):
-        settings = MockSettings({"compiler": "qcc",
-                                 "compiler.libcxx": libcxx})
-        arch_flags = libcxx_flag(settings)
-        self.assertEqual(arch_flags, '-Y _%s' % libcxx)
-
-    def test_pic_flags(self):
-        flag = pic_flag(MockSettings({}))
-        self.assertEqual(flag, '')
-
-        flags = pic_flag(MockSettings({"compiler": 'gcc'}))
-        self.assertEqual(flags, '-fPIC')
-
-        flags = pic_flag(MockSettings({"compiler": 'Visual Studio'}))
-        self.assertEqual(flags, "")
-
-        flags = pic_flag(MockSettings({"compiler": 'intel', "compiler.base": "gcc"}))
-        self.assertEqual(flags, '-fPIC')
-
-        flags = pic_flag(MockSettings({"compiler": 'intel', "compiler.base": "Visual Studio"}))
-        self.assertEqual(flags, '')
-
-    @parameterized.expand([("Visual Studio", "Debug", None, "-Zi -Ob0 -Od"),
-                           ("Visual Studio", "Release", None, "-O2 -Ob2"),
-                           ("Visual Studio", "RelWithDebInfo", None, "-Zi -O2 -Ob1"),
-                           ("Visual Studio", "MinSizeRel", None, "-O1 -Ob1"),
-                           ("Visual Studio", "Debug", "v140_clang_c2", "-gline-tables-only -fno-inline -O0"),
-                           ("Visual Studio", "Release", "v140_clang_c2", "-O2"),
-                           ("Visual Studio", "RelWithDebInfo", "v140_clang_c2", "-gline-tables-only -O2 -fno-inline"),
-                           ("Visual Studio", "MinSizeRel", "v140_clang_c2", ""),
-                           ("gcc", "Debug", None, "-g"),
-                           ("gcc", "Release", None, "-O3 -s"),
-                           ("gcc", "RelWithDebInfo", None, "-O2 -g"),
-                           ("gcc", "MinSizeRel", None, "-Os"),
-                           ("clang", "Debug", None, "-g"),
-                           ("clang", "Release", None, "-O3"),
-                           ("clang", "RelWithDebInfo", None, "-O2 -g"),
-                           ("clang", "MinSizeRel", None, "-Os"),
-                           ("apple-clang", "Debug", None, "-g"),
-                           ("apple-clang", "Release", None, "-O3"),
-                           ("apple-clang", "RelWithDebInfo", None, "-O2 -g"),
-                           ("apple-clang", "MinSizeRel", None, "-Os"),
-                           ("sun-cc", "Debug", None, "-g"),
-                           ("sun-cc", "Release", None, "-xO3"),
-                           ("sun-cc", "RelWithDebInfo", None, "-xO2 -g"),
-                           ("sun-cc", "MinSizeRel", None, "-xO2 -xspace"),
-                           ])
-    def test_build_type_flags(self, compiler, build_type, vs_toolset, flags):
-        settings = MockSettings({"compiler": compiler,
-                                 "build_type": build_type,
-                                 "compiler.toolset": vs_toolset})
-        self.assertEqual(' '.join(build_type_flags(settings)),
-                         flags)
-
-    def test_build_type_define(self):
-        define = build_type_define(build_type='Release')
-        self.assertEqual(define, 'NDEBUG')
-
-        define = build_type_define(build_type='Debug')
-        self.assertEqual(define, '')
-
-        define = build_type_define(build_type='MinSizeRel')
-        self.assertEqual(define, 'NDEBUG')
-
-        define = build_type_define(build_type='RelWithDebInfo')
-        self.assertEqual(define, 'NDEBUG')
-
-    def test_adjust_path(self):
-        settings = MockSettings({"compiler": 'gcc'})
-        self.assertEqual('home/www', adjust_path('home\\www', MockSettings({})))
-        self.assertEqual('home/www', adjust_path('home\\www', settings))
-
-        self.assertEqual('"home/www root"', adjust_path('home\\www root', MockSettings({})))
-        self.assertEqual('"home/www root"', adjust_path('home\\www root', settings))
-
-    @pytest.mark.skipif(platform.system() != "Windows", reason="requires Windows")
-    def test_adjust_path_visual_studio(self):
-        #  NOTE : test cannot be run on *nix systems, as adjust_path uses
-        # tools.unix_path which is Windows-only
-        settings = MockSettings({"compiler": 'Visual Studio'})
-        self.assertEqual('home\\www', adjust_path('home/www', settings))
-        self.assertEqual('"home\\www root"',
-                         adjust_path('home/www root', settings))
-        self.assertEqual('home/www',
-                         adjust_path('home\\www', settings, win_bash=True))
-        self.assertEqual('home/www',
-                         adjust_path('home/www', settings, win_bash=True))
-        self.assertEqual('"home/www root"',
-                         adjust_path('home\\www root', settings, win_bash=True))
-        self.assertEqual('"home/www root"',
-                         adjust_path('home/www root', settings, win_bash=True))
-
-    def test_sysroot_flag(self):
-        sysroot = sysroot_flag(sysroot=None, settings=MockSettings({}))
-        self.assertEqual(sysroot, "")
-
-        sysroot = sysroot_flag(sysroot='sys/root',
-                               settings=MockSettings({"compiler": "Visual Studio"}))
-        self.assertEqual(sysroot, "")
-
-        sysroot = sysroot_flag(sysroot='sys/root', settings=MockSettings({}))
-        self.assertEqual(sysroot, "--sysroot=sys/root")
-
-    def test_format_defines(self):
-        self.assertEqual(['-DFOO', '-DBAR=1'], format_defines(['FOO', 'BAR=1']))
-
-    def test_format_include_paths(self):
-        self.assertEqual(['-Ipath1', '-I"with spaces"'],
-                         format_include_paths(['path1', 'with spaces'], MockSettings({})))
-
-    def test_format_library_paths(self):
-        self.assertEqual(['-Lpath1', '-L"with spaces"'],
-                         format_library_paths(['path1', 'with spaces'], MockSettings({})))
-        self.assertEqual(['-LIBPATH:path1', '-LIBPATH:"with spaces"'],
-                         format_library_paths(['path1', 'with spaces'],
-                                              MockSettings({"compiler": "Visual Studio"})))
-
-    def test_format_libraries(self):
-        self.assertEqual(['-llib1', '-llib2'],
-                         format_libraries(['lib1', 'lib2'], MockSettings({})))
-        self.assertEqual(['lib1.lib', 'lib2.lib'],
-                         format_libraries(['lib1', 'lib2'],
-                                          MockSettings({"compiler": "Visual Studio"})))
->>>>>>> 2f1c0c2c
+#!/usr/bin/env python
+# -*- coding: utf-8 -*-
+
+import platform
+import unittest
+from parameterized.parameterized import parameterized
+
+import pytest
+
+from conans.client.build.compiler_flags import adjust_path, architecture_flag, build_type_define, \
+    build_type_flags, format_defines, format_include_paths, format_libraries, \
+    format_library_paths, libcxx_define, libcxx_flag, pic_flag, sysroot_flag
+from conans.test.utils.mocks import MockSettings
+
+
+class CompilerFlagsTest(unittest.TestCase):
+
+    @parameterized.expand([("gcc", "x86", None, "-m32"),
+                           ("clang", "x86", None, "-m32"),
+                           ("sun-cc", "x86", None, "-m32"),
+                           ("gcc", "x86_64", None, "-m64"),
+                           ("clang", "x86_64", None, "-m64"),
+                           ("sun-cc", "x86_64", None, "-m64"),
+                           ("sun-cc", "sparc", None, "-m32"),
+                           ("sun-cc", "sparcv9", None, "-m64"),
+                           ("gcc", "armv7", None, ""),
+                           ("clang", "armv7", None, ""),
+                           ("sun-cc", "armv7", None, ""),
+                           ("gcc", "s390", None, "-m31"),
+                           ("clang", "s390", None, "-m31"),
+                           ("sun-cc", "s390", None, "-m31"),
+                           ("gcc", "s390x", None, "-m64"),
+                           ("clang", "s390x", None, "-m64"),
+                           ("sun-cc", "s390x", None, "-m64"),
+                           ("Visual Studio", "x86", None, ""),
+                           ("Visual Studio", "x86_64", None, ""),
+                           ("gcc", "ppc32", "AIX", "-maix32"),
+                           ("gcc", "ppc64", "AIX", "-maix64"),
+                           ])
+    def test_arch_flag(self, compiler, arch, the_os, flag):
+        settings = MockSettings({"compiler": compiler,
+                                 "arch": arch,
+                                 "os": the_os})
+        self.assertEqual(architecture_flag(settings), flag)
+
+    def test_catalyst(self):
+        settings = MockSettings({"compiler": "apple-clang",
+                                 "arch": "x86_64",
+                                 "os": "Macos",
+                                 "os.subsystem": "catalyst"})
+        self.assertEqual(architecture_flag(settings), "--target=x86_64-apple-ios-macabi")
+
+        settings = MockSettings({"compiler": "apple-clang",
+                                 "arch": "armv8",
+                                 "os": "Macos",
+                                 "os.subsystem": "catalyst"})
+        self.assertEqual(architecture_flag(settings), "--target=arm64-apple-ios-macabi")
+
+    @parameterized.expand([("gcc", "x86", "-m32"),
+                           ("gcc", "x86_64", "-m64"),
+                           ("Visual Studio", "x86", "/Qm32"),
+                           ("Visual Studio", "x86_64", "/Qm64"),
+                           ])
+    def test_arch_flag_intel(self, base, arch, flag):
+        settings = MockSettings({"compiler": "intel",
+                                 "compiler.base": base,
+                                 "arch": arch})
+        self.assertEqual(architecture_flag(settings), flag)
+
+    @parameterized.expand([("e2k-v2", "-march=elbrus-v2"),
+                           ("e2k-v3", "-march=elbrus-v3"),
+                           ("e2k-v4", "-march=elbrus-v4"),
+                           ("e2k-v5", "-march=elbrus-v5"),
+                           ("e2k-v6", "-march=elbrus-v6"),
+                           ("e2k-v7", "-march=elbrus-v7"),
+                           ])
+    def test_arch_flag_mcst_lcc(self, arch, flag):
+        settings = MockSettings({"compiler": "mcst-lcc",
+                                 "compiler.base": "gcc",
+                                 "arch": arch})
+        self.assertEqual(architecture_flag(settings), flag)
+
+    @parameterized.expand([("gcc", "libstdc++", "_GLIBCXX_USE_CXX11_ABI=0"),
+                           ("gcc", "libstdc++11", "_GLIBCXX_USE_CXX11_ABI=1"),
+                           ("clang", "libstdc++", "_GLIBCXX_USE_CXX11_ABI=0"),
+                           ("clang", "libstdc++11", "_GLIBCXX_USE_CXX11_ABI=1"),
+                           ("clang", "libc++", ""),
+                           ("Visual Studio", None, ""),
+                           ])
+    def test_libcxx_define(self, compiler, libcxx, define):
+        settings = MockSettings({"compiler": compiler,
+                                 "compiler.libcxx": libcxx})
+        self.assertEqual(libcxx_define(settings), define)
+
+    @parameterized.expand([("gcc", "libstdc++", ""),
+                           ("gcc", "libstdc++11", ""),
+                           ("clang", "libstdc++", "-stdlib=libstdc++"),
+                           ("clang", "libstdc++11", "-stdlib=libstdc++"),
+                           ("clang", "libc++", "-stdlib=libc++"),
+                           ("apple-clang", "libstdc++", "-stdlib=libstdc++"),
+                           ("apple-clang", "libstdc++11", "-stdlib=libstdc++"),
+                           ("apple-clang", "libc++", "-stdlib=libc++"),
+                           ("Visual Studio", None, ""),
+                           ("sun-cc", "libCstd", "-library=Cstd"),
+                           ("sun-cc", "libstdcxx", "-library=stdcxx4"),
+                           ("sun-cc", "libstlport", "-library=stlport4"),
+                           ("sun-cc", "libstdc++", "-library=stdcpp")
+                           ])
+    def test_libcxx_flags(self, compiler, libcxx, flag):
+        settings = MockSettings({"compiler": compiler,
+                                 "compiler.libcxx": libcxx})
+        self.assertEqual(libcxx_flag(settings), flag)
+
+    @parameterized.expand([("cxx",),
+                           ("gpp",),
+                           ("cpp",),
+                           ("cpp-ne",),
+                           ("acpp",),
+                           ("acpp-ne",),
+                           ("ecpp",),
+                           ("ecpp-ne",)])
+    def test_libcxx_flags_qnx(self, libcxx):
+        settings = MockSettings({"compiler": "qcc",
+                                 "compiler.libcxx": libcxx})
+        arch_flags = libcxx_flag(settings)
+        self.assertEqual(arch_flags, '-Y _%s' % libcxx)
+
+    def test_pic_flags(self):
+        flag = pic_flag(MockSettings({}))
+        self.assertEqual(flag, '')
+
+        flags = pic_flag(MockSettings({"compiler": 'gcc'}))
+        self.assertEqual(flags, '-fPIC')
+
+        flags = pic_flag(MockSettings({"compiler": 'Visual Studio'}))
+        self.assertEqual(flags, "")
+
+        flags = pic_flag(MockSettings({"compiler": 'intel', "compiler.base": "gcc"}))
+        self.assertEqual(flags, '-fPIC')
+
+        flags = pic_flag(MockSettings({"compiler": 'intel', "compiler.base": "Visual Studio"}))
+        self.assertEqual(flags, '')
+
+    @parameterized.expand([("Visual Studio", "Debug", None, "-Zi -Ob0 -Od"),
+                           ("Visual Studio", "Release", None, "-O2 -Ob2"),
+                           ("Visual Studio", "RelWithDebInfo", None, "-Zi -O2 -Ob1"),
+                           ("Visual Studio", "MinSizeRel", None, "-O1 -Ob1"),
+                           ("Visual Studio", "Debug", "v140_clang_c2", "-gline-tables-only -fno-inline -O0"),
+                           ("Visual Studio", "Release", "v140_clang_c2", "-O2"),
+                           ("Visual Studio", "RelWithDebInfo", "v140_clang_c2", "-gline-tables-only -O2 -fno-inline"),
+                           ("Visual Studio", "MinSizeRel", "v140_clang_c2", ""),
+                           ("gcc", "Debug", None, "-g"),
+                           ("gcc", "Release", None, "-O3 -s"),
+                           ("gcc", "RelWithDebInfo", None, "-O2 -g"),
+                           ("gcc", "MinSizeRel", None, "-Os"),
+                           ("clang", "Debug", None, "-g"),
+                           ("clang", "Release", None, "-O3"),
+                           ("clang", "RelWithDebInfo", None, "-O2 -g"),
+                           ("clang", "MinSizeRel", None, "-Os"),
+                           ("apple-clang", "Debug", None, "-g"),
+                           ("apple-clang", "Release", None, "-O3"),
+                           ("apple-clang", "RelWithDebInfo", None, "-O2 -g"),
+                           ("apple-clang", "MinSizeRel", None, "-Os"),
+                           ("sun-cc", "Debug", None, "-g"),
+                           ("sun-cc", "Release", None, "-xO3"),
+                           ("sun-cc", "RelWithDebInfo", None, "-xO2 -g"),
+                           ("sun-cc", "MinSizeRel", None, "-xO2 -xspace"),
+                           ])
+    def test_build_type_flags(self, compiler, build_type, vs_toolset, flags):
+        settings = MockSettings({"compiler": compiler,
+                                 "build_type": build_type,
+                                 "compiler.toolset": vs_toolset})
+        self.assertEqual(' '.join(build_type_flags(settings)),
+                         flags)
+
+    def test_build_type_define(self):
+        define = build_type_define(build_type='Release')
+        self.assertEqual(define, 'NDEBUG')
+
+        define = build_type_define(build_type='Debug')
+        self.assertEqual(define, '')
+
+        define = build_type_define(build_type='MinSizeRel')
+        self.assertEqual(define, 'NDEBUG')
+
+        define = build_type_define(build_type='RelWithDebInfo')
+        self.assertEqual(define, 'NDEBUG')
+
+    def test_adjust_path(self):
+        settings = MockSettings({"compiler": 'gcc'})
+        self.assertEqual('home/www', adjust_path('home\\www', MockSettings({})))
+        self.assertEqual('home/www', adjust_path('home\\www', settings))
+
+        self.assertEqual('"home/www root"', adjust_path('home\\www root', MockSettings({})))
+        self.assertEqual('"home/www root"', adjust_path('home\\www root', settings))
+
+    @pytest.mark.skipif(platform.system() != "Windows", reason="requires Windows")
+    def test_adjust_path_visual_studio(self):
+        #  NOTE : test cannot be run on *nix systems, as adjust_path uses
+        # tools.unix_path which is Windows-only
+        settings = MockSettings({"compiler": 'Visual Studio'})
+        self.assertEqual('home\\www', adjust_path('home/www', settings))
+        self.assertEqual('"home\\www root"',
+                         adjust_path('home/www root', settings))
+        self.assertEqual('home/www',
+                         adjust_path('home\\www', settings, win_bash=True))
+        self.assertEqual('home/www',
+                         adjust_path('home/www', settings, win_bash=True))
+        self.assertEqual('"home/www root"',
+                         adjust_path('home\\www root', settings, win_bash=True))
+        self.assertEqual('"home/www root"',
+                         adjust_path('home/www root', settings, win_bash=True))
+
+    def test_sysroot_flag(self):
+        sysroot = sysroot_flag(sysroot=None, settings=MockSettings({}))
+        self.assertEqual(sysroot, "")
+
+        sysroot = sysroot_flag(sysroot='sys/root',
+                               settings=MockSettings({"compiler": "Visual Studio"}))
+        self.assertEqual(sysroot, "")
+
+        sysroot = sysroot_flag(sysroot='sys/root', settings=MockSettings({}))
+        self.assertEqual(sysroot, "--sysroot=sys/root")
+
+    def test_format_defines(self):
+        self.assertEqual(['-DFOO', '-DBAR=1'], format_defines(['FOO', 'BAR=1']))
+
+    def test_format_include_paths(self):
+        self.assertEqual(['-Ipath1', '-I"with spaces"'],
+                         format_include_paths(['path1', 'with spaces'], MockSettings({})))
+
+    def test_format_library_paths(self):
+        self.assertEqual(['-Lpath1', '-L"with spaces"'],
+                         format_library_paths(['path1', 'with spaces'], MockSettings({})))
+        self.assertEqual(['-LIBPATH:path1', '-LIBPATH:"with spaces"'],
+                         format_library_paths(['path1', 'with spaces'],
+                                              MockSettings({"compiler": "Visual Studio"})))
+
+    def test_format_libraries(self):
+        self.assertEqual(['-llib1', '-llib2'],
+                         format_libraries(['lib1', 'lib2'], MockSettings({})))
+        self.assertEqual(['lib1.lib', 'lib2.lib'],
+                         format_libraries(['lib1', 'lib2'],
+                                          MockSettings({"compiler": "Visual Studio"})))