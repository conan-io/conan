import os
import platform
import unittest

import mock
from nose.plugins.attrib import attr
from parameterized import parameterized

from conans.client import tools
from conans.client.build.msbuild import MSBuild
from conans.errors import ConanException
from conans.model.version import Version
from conans.paths import CONANFILE
from conans.test.utils.conanfile import MockConanfile, MockSettings
from conans.test.utils.visual_project_files import get_vs_project_files


class MSBuildTest(unittest.TestCase):

    def dont_mess_with_build_type_test(self):
        settings = MockSettings({"build_type": "Debug",
                                 "compiler": "Visual Studio",
                                 "arch": "x86_64",
                                 "compiler.runtime": "MDd"})
        conanfile = MockConanfile(settings)
        msbuild = MSBuild(conanfile)
        self.assertEquals(msbuild.build_env.flags, [])
        template = msbuild._get_props_file_contents()

        self.assertNotIn("-Ob0", template)
        self.assertNotIn("-Od", template)

        msbuild.build_env.flags = ["-Zi"]
        template = msbuild._get_props_file_contents()

        self.assertNotIn("-Ob0", template)
        self.assertNotIn("-Od", template)
        self.assertIn("-Zi", template)
        self.assertIn("<RuntimeLibrary>MultiThreadedDebugDLL</RuntimeLibrary>", template)

    def without_runtime_test(self):
        settings = MockSettings({"build_type": "Debug",
                                 "compiler": "Visual Studio",
                                 "arch": "x86_64"})
        conanfile = MockConanfile(settings)
        msbuild = MSBuild(conanfile)
        template = msbuild._get_props_file_contents()
        self.assertNotIn("<RuntimeLibrary>", template)

    def custom_properties_test(self):
        settings = MockSettings({"build_type": "Debug",
                                 "compiler": "Visual Studio",
                                 "arch": "x86_64"})
        conanfile = MockConanfile(settings)
        msbuild = MSBuild(conanfile)
        command = msbuild.get_command("project_file.sln", properties={"MyProp1": "MyValue1",
                                                                      "MyProp2": "MyValue2"})
        self.assertIn('/p:MyProp1="MyValue1"', command)
        self.assertIn('/p:MyProp2="MyValue2"', command)

    @unittest.skipUnless(platform.system() == "Windows", "Requires MSBuild")
    def binary_logging_on_test(self):
        settings = MockSettings({"build_type": "Debug",
                                 "compiler": "Visual Studio",
                                 "compiler.version": "15",
                                 "arch": "x86_64",
                                 "compiler.runtime": "MDd"})
        conanfile = MockConanfile(settings)
        msbuild = MSBuild(conanfile)
        command = msbuild.get_command("dummy.sln", output_binary_log=True)
        self.assertIn("/bl", command)

    @unittest.skipUnless(platform.system() == "Windows", "Requires MSBuild")
    def binary_logging_on_with_filename_test(self):
        bl_filename = "a_special_log.log"
        settings = MockSettings({"build_type": "Debug",
                                 "compiler": "Visual Studio",
                                 "compiler.version": "15",
                                 "arch": "x86_64",
                                 "compiler.runtime": "MDd"})
        conanfile = MockConanfile(settings)
        msbuild = MSBuild(conanfile)
        command = msbuild.get_command("dummy.sln", output_binary_log=bl_filename)
        expected_command = '/bl:"%s"' % bl_filename
        self.assertIn(expected_command, command)

    def binary_logging_off_explicit_test(self):
        settings = MockSettings({"build_type": "Debug",
                                 "compiler": "Visual Studio",
                                 "compiler.version": "15",
                                 "arch": "x86_64",
                                 "compiler.runtime": "MDd"})
        conanfile = MockConanfile(settings)
        msbuild = MSBuild(conanfile)
        command = msbuild.get_command("dummy.sln", output_binary_log=False)
        self.assertNotIn("/bl", command)

    def binary_logging_off_implicit_test(self):
        settings = MockSettings({"build_type": "Debug",
                                 "compiler": "Visual Studio",
                                 "compiler.version": "15",
                                 "arch": "x86_64",
                                 "compiler.runtime": "MDd"})
        conanfile = MockConanfile(settings)
        msbuild = MSBuild(conanfile)
        command = msbuild.get_command("dummy.sln")
        self.assertNotIn("/bl", command)

    @unittest.skipUnless(platform.system() == "Windows", "Requires MSBuild")
    @mock.patch("conans.client.build.msbuild.MSBuild.get_version")
    def binary_logging_not_supported_test(self, mock_get_version):
        mock_get_version.return_value = Version("14")

        mocked_settings = MockSettings({"build_type": "Debug",
                                        "compiler": "Visual Studio",
                                        "compiler.version": "15",
                                        "arch": "x86_64",
                                        "compiler.runtime": "MDd"})
        conanfile = MockConanfile(mocked_settings)
        except_text = "MSBuild version detected (14) does not support 'output_binary_log' ('/bl')"
        msbuild = MSBuild(conanfile)

        with self.assertRaises(ConanException) as exc:
            msbuild.get_command("dummy.sln", output_binary_log=True)
        self.assertIn(except_text, str(exc.exception))

    @unittest.skipUnless(platform.system() == "Windows", "Requires MSBuild")
    def get_version_test(self):
        settings = MockSettings({"build_type": "Debug",
                                 "compiler": "Visual Studio",
                                 "compiler.version": "15",
                                 "arch": "x86_64",
                                 "compiler.runtime": "MDd"})
        version = MSBuild.get_version(settings)
        self.assertRegexpMatches(version, "(\d+\.){2,3}\d+")
        self.assertGreater(version, "15.1")

    def custom_properties_test(self):
        settings = MockSettings({"build_type": "Debug",
                                 "compiler": "Visual Studio",
                                 "arch": "x86_64"})
        conanfile = MockConanfile(settings)
        msbuild = MSBuild(conanfile)
        command = msbuild.get_command("projecshould_flags_testt_file.sln", properties={"MyProp1": "MyValue1",
                                                                      "MyProp2": "MyValue2"})
        self.assertIn('/p:MyProp1="MyValue1"', command)
        self.assertIn('/p:MyProp2="MyValue2"', command)

<<<<<<< HEAD
    def definitions_test(self):
        settings = MockSettings({"build_type": "Debug",
                                 "compiler": "Visual Studio",
                                 "arch": "x86_64",
                                 "compiler.runtime": "MDd"})
        conanfile = MockConanfile(settings)
        msbuild = MSBuild(conanfile)
        template = msbuild._get_props_file_contents(definitions={'_WIN32_WINNT': "0x0501"})

        self.assertIn("<PreprocessorDefinitions>"
                      "_WIN32_WINNT=0x0501;"
                      "%(PreprocessorDefinitions)</PreprocessorDefinitions>", template)

    def definitions_no_value_test(self):
        settings = MockSettings({"build_type": "Debug",
                                 "compiler": "Visual Studio",
                                 "arch": "x86_64",
                                 "compiler.runtime": "MDd"})
        conanfile = MockConanfile(settings)
        msbuild = MSBuild(conanfile)
        template = msbuild._get_props_file_contents(definitions={'_DEBUG': None})

        self.assertIn("<PreprocessorDefinitions>"
                      "_DEBUG;"
                      "%(PreprocessorDefinitions)</PreprocessorDefinitions>", template)
=======
    def verbosity_default_test(self):
        settings = MockSettings({"build_type": "Debug",
                                 "compiler": "Visual Studio",
                                 "arch": "x86_64"})
        conanfile = MockConanfile(settings)
        msbuild = MSBuild(conanfile)
        command = msbuild.get_command("projecshould_flags_testt_file.sln")
        self.assertIn('/verbosity:minimal', command)

    def verbosity_env_test(self):
        settings = MockSettings({"build_type": "Debug",
                                 "compiler": "Visual Studio",
                                 "arch": "x86_64"})
        with tools.environment_append({"CONAN_MSBUILD_VERBOSITY": "detailed"}):
            conanfile = MockConanfile(settings)
            msbuild = MSBuild(conanfile)
            command = msbuild.get_command("projecshould_flags_testt_file.sln")
            self.assertIn('/verbosity:detailed', command)

    def verbosity_explicit_test(self):
        settings = MockSettings({"build_type": "Debug",
                                 "compiler": "Visual Studio",
                                 "arch": "x86_64"})
        conanfile = MockConanfile(settings)
        msbuild = MSBuild(conanfile)
        command = msbuild.get_command("projecshould_flags_testt_file.sln", verbosity="quiet")
        self.assertIn('/verbosity:quiet', command)
>>>>>>> a707730f
<|MERGE_RESOLUTION|>--- conflicted
+++ resolved
@@ -146,7 +146,6 @@
         self.assertIn('/p:MyProp1="MyValue1"', command)
         self.assertIn('/p:MyProp2="MyValue2"', command)
 
-<<<<<<< HEAD
     def definitions_test(self):
         settings = MockSettings({"build_type": "Debug",
                                  "compiler": "Visual Studio",
@@ -172,7 +171,7 @@
         self.assertIn("<PreprocessorDefinitions>"
                       "_DEBUG;"
                       "%(PreprocessorDefinitions)</PreprocessorDefinitions>", template)
-=======
+
     def verbosity_default_test(self):
         settings = MockSettings({"build_type": "Debug",
                                  "compiler": "Visual Studio",
@@ -200,4 +199,3 @@
         msbuild = MSBuild(conanfile)
         command = msbuild.get_command("projecshould_flags_testt_file.sln", verbosity="quiet")
         self.assertIn('/verbosity:quiet', command)
->>>>>>> a707730f
