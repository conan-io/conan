--- conflicted
+++ resolved
@@ -870,11 +870,7 @@
                          '{1} -DCONAN_IN_LOCAL_CACHE="OFF"'
                          ' -DCONAN_COMPILER="{2}" -DCONAN_COMPILER_VERSION="{3}"'
                          ' -DCMAKE_EXPORT_NO_PACKAGE_REGISTRY="ON"'
-<<<<<<< HEAD
-                         ' -DCONAN_EXPORTED="1"'
-=======
                          ' -DCONAN_EXPORTED="1"' 
->>>>>>> 8b170db4
                          ' -Wno-dev {0}'.format(dot_dir, cross, settings.compiler,
                                                 settings.compiler.version),
                          conanfile.command)
