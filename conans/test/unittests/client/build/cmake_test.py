--- conflicted
+++ resolved
@@ -1274,15 +1274,9 @@
                            ("watchOS", "4.0",),
                            ("tvOS", "11.0",)])
     @mock.patch('platform.system', return_value="Macos")
-<<<<<<< HEAD
-    def test_cmake_system_version_osx(self, _):
-        settings = Settings.loads(get_default_settings_yml())
-        settings.os = "Macos"
-=======
     def test_cmake_system_version_osx(self, the_os, os_version, _):
-        settings = Settings.loads(default_settings_yml)
+        settings = Settings.loads(get_default_settings_yml())
         settings.os = the_os
->>>>>>> 2d44ac0b
 
         # No version defined
         conanfile = ConanFileMock()
