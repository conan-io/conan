--- conflicted
+++ resolved
@@ -857,13 +857,9 @@
     def convenient_functions_test(self):
         settings = Settings.loads(default_settings_yml)
         settings.os = "Android"
-<<<<<<< HEAD
         with catch_deprecation_warning(self):
             settings.os_build = "Windows"  # Here we are declaring we are cross building
-=======
         settings.os.api_level = 16
-        settings.os_build = "Windows"  # Here we are declaring we are cross building
->>>>>>> e32a1155
         settings.compiler = "gcc"
         settings.compiler.version = "5.4"
         settings.arch = "armv7"
