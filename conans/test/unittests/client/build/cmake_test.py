--- conflicted
+++ resolved
@@ -1161,7 +1161,6 @@
             cmake.build()
             self.assertTrue(vcvars_mock.called, "vcvars weren't called")
 
-<<<<<<< HEAD
     def test_cmake_program(self):
         conanfile = ConanFileMock()
         settings = Settings.loads(default_settings_yml)
@@ -1187,7 +1186,7 @@
             cmake = CMake(conanfile, cmake_program="but_not_cmake_from_the_ctor", parallel=False)
             cmake.build()
             self.assertEqual("cmake_from_environment_has_priority --build %s" % CMakeTest.scape("."), conanfile.command)
-=======
+
     def test_msbuild_verbosity(self):
         settings = Settings.loads(default_settings_yml)
         settings.os = "Windows"
@@ -1231,4 +1230,3 @@
             cmake.test(output_on_failure=True)
             self.assertEquals(conanfile.captured_env["CTEST_OUTPUT_ON_FAILURE"], "1")
             self.assertEquals(conanfile.captured_env["CTEST_PARALLEL_LEVEL"], "666")
->>>>>>> 83e8ab9f
