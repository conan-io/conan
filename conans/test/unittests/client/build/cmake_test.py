--- conflicted
+++ resolved
@@ -1625,7 +1625,6 @@
         self.assertIn('-G "Visual Studio 15 2017 Win64"', cmake.command_line)
         self.assertIn('-T "v141,host=x64"', cmake.command_line)
 
-<<<<<<< HEAD
     @parameterized.expand([('Linux', 'armv7', 'Linux', 'arm'),
                            ('Linux', 'armv8', 'Linux', 'aarch64'),
                            ('FreeBSD', 'x86', 'FreeBSD', 'i386'),
@@ -1648,7 +1647,7 @@
         cmake = CMake(conanfile)
         self.assertEqual(cmake.definitions["CMAKE_SYSTEM_NAME"], system_name)
         self.assertEqual(cmake.definitions["CMAKE_SYSTEM_PROCESSOR"], system_processor)
-=======
+
     def test_skip_test(self):
         conf = ConfDefinition()
         conf.loads("tools.build:skip_test=1")
@@ -1658,4 +1657,3 @@
         cmake = CMake(conanfile, generator="Unix Makefiles")
         cmake.test()
         self.assertIsNone(conanfile.command)
->>>>>>> d81f5a15
