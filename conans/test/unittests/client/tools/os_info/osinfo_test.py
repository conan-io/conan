--- conflicted
+++ resolved
@@ -27,29 +27,6 @@
         self._uname = None
         self._version = None
         with mock.patch("platform.system", mock.MagicMock(return_value='Windows')):
-<<<<<<< HEAD
-            with mock.patch.object(OSInfo, "get_win_version_name", return_value="Windows 98"):
-                with mock.patch.object(OSInfo, "get_win_os_version", return_value="4.0"):
-                    with remove_from_path("uname"):
-                        with remove_from_path("bash"):
-                            # FIXME: bug in environment_append removing variables which aren't exist (another PR)
-                            new_env = dict()
-                            if 'CONAN_BASH_PATH' in os.environ:
-                                new_env['CONAN_BASH_PATH'] = None
-                            with environment_append(new_env):
-                                self.assertTrue(OSInfo().is_windows)
-                                self.assertFalse(OSInfo().is_cygwin)
-                                self.assertFalse(OSInfo().is_msys)
-                                self.assertFalse(OSInfo().is_linux)
-                                self.assertFalse(OSInfo().is_freebsd)
-                                self.assertFalse(OSInfo().is_macos)
-                                self.assertFalse(OSInfo().is_solaris)
-                                self.assertFalse(OSInfo().is_aix)
-
-                                with self.assertRaises(ConanException):
-                                    OSInfo.uname()
-                                self.assertIsNone(OSInfo.detect_windows_subsystem())
-=======
             with remove_from_path("uname"):
                 with remove_from_path("bash"):
                     with environment_append({'CONAN_BASH_PATH': None}):
@@ -60,33 +37,16 @@
                         self.assertFalse(OSInfo().is_freebsd)
                         self.assertFalse(OSInfo().is_macos)
                         self.assertFalse(OSInfo().is_solaris)
+                        self.assertFalse(OSInfo().is_aix)
 
                         with self.assertRaises(ConanException):
                             OSInfo.uname()
                         self.assertIsNone(OSInfo.detect_windows_subsystem())
->>>>>>> a239c887
 
     def test_cygwin(self):
         self._uname = 'CYGWIN_NT-10.0'
         self._version = '2.11.2(0.329/5/3)'
         with mock.patch("platform.system", mock.MagicMock(return_value=self._uname)):
-<<<<<<< HEAD
-            with mock.patch.object(OSInfo, "get_win_version_name", return_value="Windows 98"):
-                with mock.patch.object(OSInfo, "get_win_os_version", return_value="4.0"):
-                    self.assertTrue(OSInfo().is_windows)
-                    self.assertTrue(OSInfo().is_cygwin)
-                    self.assertFalse(OSInfo().is_msys)
-                    self.assertFalse(OSInfo().is_linux)
-                    self.assertFalse(OSInfo().is_freebsd)
-                    self.assertFalse(OSInfo().is_macos)
-                    self.assertFalse(OSInfo().is_solaris)
-                    self.assertFalse(OSInfo().is_aix)
-
-                    with environment_append({"CONAN_BASH_PATH": "/fake/bash.exe"}):
-                        with mock.patch('subprocess.check_output', new=self.subprocess_check_output_mock):
-                            self.assertEqual(OSInfo.uname(), self._uname.lower())
-                            self.assertEqual(OSInfo.detect_windows_subsystem(), CYGWIN)
-=======
             self.assertTrue(OSInfo().is_windows)
             self.assertTrue(OSInfo().is_cygwin)
             self.assertFalse(OSInfo().is_msys)
@@ -94,34 +54,17 @@
             self.assertFalse(OSInfo().is_freebsd)
             self.assertFalse(OSInfo().is_macos)
             self.assertFalse(OSInfo().is_solaris)
+            self.assertFalse(OSInfo().is_aix)
 
             with environment_append({"CONAN_BASH_PATH": "/fake/bash.exe"}):
                 with mock.patch('subprocess.check_output', new=self.subprocess_check_output_mock):
                     self.assertEqual(OSInfo.uname(), self._uname.lower())
                     self.assertEqual(OSInfo.detect_windows_subsystem(), CYGWIN)
->>>>>>> a239c887
 
     def test_msys2(self):
         self._uname = 'MSYS_NT-10.0'
         self._version = '1.0.18(0.48/3/2)'
         with mock.patch("platform.system", mock.MagicMock(return_value=self._uname)):
-<<<<<<< HEAD
-            with mock.patch.object(OSInfo, "get_win_version_name", return_value="Windows 98"):
-                with mock.patch.object(OSInfo, "get_win_os_version", return_value="4.0"):
-                    self.assertTrue(OSInfo().is_windows)
-                    self.assertFalse(OSInfo().is_cygwin)
-                    self.assertTrue(OSInfo().is_msys)
-                    self.assertFalse(OSInfo().is_linux)
-                    self.assertFalse(OSInfo().is_freebsd)
-                    self.assertFalse(OSInfo().is_macos)
-                    self.assertFalse(OSInfo().is_solaris)
-                    self.assertFalse(OSInfo().is_aix)
-
-                    with environment_append({"CONAN_BASH_PATH": "/fake/bash.exe"}):
-                        with mock.patch('subprocess.check_output', new=self.subprocess_check_output_mock):
-                            self.assertEqual(OSInfo.uname(), self._uname.lower())
-                            self.assertEqual(OSInfo.detect_windows_subsystem(), MSYS)
-=======
             self.assertTrue(OSInfo().is_windows)
             self.assertFalse(OSInfo().is_cygwin)
             self.assertTrue(OSInfo().is_msys)
@@ -129,34 +72,17 @@
             self.assertFalse(OSInfo().is_freebsd)
             self.assertFalse(OSInfo().is_macos)
             self.assertFalse(OSInfo().is_solaris)
+            self.assertFalse(OSInfo().is_aix)
 
             with environment_append({"CONAN_BASH_PATH": "/fake/bash.exe"}):
                 with mock.patch('subprocess.check_output', new=self.subprocess_check_output_mock):
                     self.assertEqual(OSInfo.uname(), self._uname.lower())
                     self.assertEqual(OSInfo.detect_windows_subsystem(), MSYS)
->>>>>>> a239c887
 
     def test_mingw32(self):
         self._uname = 'MINGW32_NT-10.0'
         self._version = '2.10.0(0.325/5/3)'
         with mock.patch("platform.system", mock.MagicMock(return_value=self._uname)):
-<<<<<<< HEAD
-            with mock.patch.object(OSInfo, "get_win_version_name", return_value="Windows 98"):
-                with mock.patch.object(OSInfo, "get_win_os_version", return_value="4.0"):
-                    self.assertTrue(OSInfo().is_windows)
-                    self.assertFalse(OSInfo().is_cygwin)
-                    self.assertTrue(OSInfo().is_msys)
-                    self.assertFalse(OSInfo().is_linux)
-                    self.assertFalse(OSInfo().is_freebsd)
-                    self.assertFalse(OSInfo().is_macos)
-                    self.assertFalse(OSInfo().is_solaris)
-                    self.assertFalse(OSInfo().is_aix)
-
-                    with environment_append({"CONAN_BASH_PATH": "/fake/bash.exe"}):
-                        with mock.patch('subprocess.check_output', new=self.subprocess_check_output_mock):
-                            self.assertEqual(OSInfo.uname(), self._uname.lower())
-                            self.assertEqual(OSInfo.detect_windows_subsystem(), MSYS2)
-=======
             self.assertTrue(OSInfo().is_windows)
             self.assertFalse(OSInfo().is_cygwin)
             self.assertTrue(OSInfo().is_msys)
@@ -164,34 +90,17 @@
             self.assertFalse(OSInfo().is_freebsd)
             self.assertFalse(OSInfo().is_macos)
             self.assertFalse(OSInfo().is_solaris)
+            self.assertFalse(OSInfo().is_aix)
 
             with environment_append({"CONAN_BASH_PATH": "/fake/bash.exe"}):
                 with mock.patch('subprocess.check_output', new=self.subprocess_check_output_mock):
                     self.assertEqual(OSInfo.uname(), self._uname.lower())
                     self.assertEqual(OSInfo.detect_windows_subsystem(), MSYS2)
->>>>>>> a239c887
 
     def test_mingw64(self):
         self._uname = 'MINGW64_NT-10.0'
         self._version = '2.4.0(0.292/5/3)'
         with mock.patch("platform.system", mock.MagicMock(return_value=self._uname)):
-<<<<<<< HEAD
-            with mock.patch.object(OSInfo, "get_win_version_name", return_value="Windows 98"):
-                with mock.patch.object(OSInfo, "get_win_os_version", return_value="4.0"):
-                    self.assertTrue(OSInfo().is_windows)
-                    self.assertFalse(OSInfo().is_cygwin)
-                    self.assertTrue(OSInfo().is_msys)
-                    self.assertFalse(OSInfo().is_linux)
-                    self.assertFalse(OSInfo().is_freebsd)
-                    self.assertFalse(OSInfo().is_macos)
-                    self.assertFalse(OSInfo().is_solaris)
-                    self.assertFalse(OSInfo().is_aix)
-
-                    with environment_append({"CONAN_BASH_PATH": "/fake/bash.exe"}):
-                        with mock.patch('subprocess.check_output', new=self.subprocess_check_output_mock):
-                            self.assertEqual(OSInfo.uname(), self._uname.lower())
-                            self.assertEqual(OSInfo.detect_windows_subsystem(), MSYS2)
-=======
             self.assertTrue(OSInfo().is_windows)
             self.assertFalse(OSInfo().is_cygwin)
             self.assertTrue(OSInfo().is_msys)
@@ -199,12 +108,12 @@
             self.assertFalse(OSInfo().is_freebsd)
             self.assertFalse(OSInfo().is_macos)
             self.assertFalse(OSInfo().is_solaris)
+            self.assertFalse(OSInfo().is_aix)
 
             with environment_append({"CONAN_BASH_PATH": "/fake/bash.exe"}):
                 with mock.patch('subprocess.check_output', new=self.subprocess_check_output_mock):
                     self.assertEqual(OSInfo.uname(), self._uname.lower())
                     self.assertEqual(OSInfo.detect_windows_subsystem(), MSYS2)
->>>>>>> a239c887
 
     def test_linux(self):
         with mock.patch("platform.system", mock.MagicMock(return_value='Linux')):
@@ -267,25 +176,6 @@
                 OSInfo.uname()
             self.assertIsNone(OSInfo.detect_windows_subsystem())
 
-    def test_aix(self):
-        with mock.patch("platform.system", mock.MagicMock(return_value='AIX')),\
-                mock.patch("platform.version", mock.MagicMock(return_value='7')),\
-                mock.patch("platform.release", mock.MagicMock(return_value='1')):
-            self.assertFalse(OSInfo().is_windows)
-            self.assertFalse(OSInfo().is_cygwin)
-            self.assertFalse(OSInfo().is_msys)
-            self.assertFalse(OSInfo().is_linux)
-            self.assertFalse(OSInfo().is_freebsd)
-            self.assertFalse(OSInfo().is_macos)
-            self.assertFalse(OSInfo().is_solaris)
-            self.assertTrue(OSInfo().is_aix)
-
-            self.assertEqual(OSInfo().os_version_name, 'AIX 7.1')
-
-            with self.assertRaises(ConanException):
-                OSInfo.uname()
-            self.assertIsNone(OSInfo.detect_windows_subsystem())
-
     def test_wsl(self):
         from six.moves import builtins
 
@@ -303,4 +193,23 @@
                     OSInfo.uname()
                 with mock.patch.object(builtins, "open",
                                        mock.mock_open(read_data="4.4.0-43-Microsoft")):
-                    self.assertEqual(OSInfo.detect_windows_subsystem(), WSL)+                    self.assertEqual(OSInfo.detect_windows_subsystem(), WSL)
+
+    def test_aix(self):
+        with mock.patch("platform.system", mock.MagicMock(return_value='AIX')),\
+                mock.patch("platform.version", mock.MagicMock(return_value='7')),\
+                mock.patch("platform.release", mock.MagicMock(return_value='1')):
+            self.assertFalse(OSInfo().is_windows)
+            self.assertFalse(OSInfo().is_cygwin)
+            self.assertFalse(OSInfo().is_msys)
+            self.assertFalse(OSInfo().is_linux)
+            self.assertFalse(OSInfo().is_freebsd)
+            self.assertFalse(OSInfo().is_macos)
+            self.assertFalse(OSInfo().is_solaris)
+            self.assertTrue(OSInfo().is_aix)
+
+            self.assertEqual(OSInfo().os_version_name, 'AIX 7.1')
+
+            with self.assertRaises(ConanException):
+                OSInfo.uname()
+            self.assertIsNone(OSInfo.detect_windows_subsystem())