# coding=utf-8

import os
import shutil
import tempfile
import unittest

import six

from conans.client.tools import chdir
from conans.client.tools import net
from conans.errors import ConanException


class ToolsNetTest(unittest.TestCase):

    def run(self, *args, **kwargs):
        self.tmp_folder = tempfile.mkdtemp()
        try:
            with chdir(self.tmp_folder):
                super(ToolsNetTest, self).run(*args, **kwargs)
        finally:
            shutil.rmtree(self.tmp_folder)

    def test_ftp_auth(self):
        filename = "/pub/example/readme.txt"
        net.ftp_download("test.rebex.net", filename, "demo", "password")
        self.assertTrue(os.path.exists(os.path.basename(filename)))

    # The service is down
<<<<<<< HEAD
    #def test_ftp_anonymous(self):
    #    filename = "1KB.zip"
    #    net.ftp_download("speedtest.tele2.net", filename)
    #    self.assertTrue(os.path.exists(os.path.basename(filename)))
=======
    # def test_ftp_anonymous(self):
    #     filename = "1KB.zip"
    #     net.ftp_download("speedtest.tele2.net", filename)
    #     self.assertTrue(os.path.exists(os.path.basename(filename)))
>>>>>>> d16b7b0c

    def test_ftp_invalid_path(self):
        with six.assertRaisesRegex(self, ConanException,
                                     "550 The system cannot find the file specified."):
            net.ftp_download("test.rebex.net", "invalid-file", "demo", "password")
        self.assertFalse(os.path.exists("invalid-file"))

    def test_ftp_invalid_auth(self):
        with six.assertRaisesRegex(self, ConanException, "530 User cannot log in."):
            net.ftp_download("test.rebex.net", "readme.txt", "demo", "invalid")
        self.assertFalse(os.path.exists("readme.txt"))<|MERGE_RESOLUTION|>--- conflicted
+++ resolved
@@ -28,17 +28,11 @@
         self.assertTrue(os.path.exists(os.path.basename(filename)))
 
     # The service is down
-<<<<<<< HEAD
-    #def test_ftp_anonymous(self):
-    #    filename = "1KB.zip"
-    #    net.ftp_download("speedtest.tele2.net", filename)
-    #    self.assertTrue(os.path.exists(os.path.basename(filename)))
-=======
     # def test_ftp_anonymous(self):
     #     filename = "1KB.zip"
     #     net.ftp_download("speedtest.tele2.net", filename)
     #     self.assertTrue(os.path.exists(os.path.basename(filename)))
->>>>>>> d16b7b0c
+
 
     def test_ftp_invalid_path(self):
         with six.assertRaisesRegex(self, ConanException,
