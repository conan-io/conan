import mock
import platform
import six
import unittest
from six import StringIO

from conans import tools
from conans.client.output import ConanOutput
from conans.client.tools.files import which
from conans.client.tools.oss import OSInfo
from conans.client.tools.system_pm import ChocolateyTool, SystemPackageTool, AptTool
from conans.errors import ConanException
from conans.test.unittests.util.tools_test import RunnerMock
from conans.test.utils.mocks import MockSettings, MockConanfile, TestBufferConanOutput


class RunnerMultipleMock(object):
    def __init__(self, expected=None):
        self.calls = 0
        self.expected = expected

    def __call__(self, command, *args, **kwargs):  # @UnusedVariable
        self.calls += 1
        return 0 if command in self.expected else 1


class SystemPackageToolTest(unittest.TestCase):
    def setUp(self):
        self.out = TestBufferConanOutput()

    def test_sudo_tty(self):
        with tools.environment_append({"CONAN_SYSREQUIRES_SUDO": "False"}):
            self.assertFalse(SystemPackageTool._is_sudo_enabled())
            self.assertEqual(SystemPackageTool._get_sudo_str(), "")

        with tools.environment_append({"CONAN_SYSREQUIRES_SUDO": "True"}):
            self.assertTrue(SystemPackageTool._is_sudo_enabled())
            self.assertEqual(SystemPackageTool._get_sudo_str(), "sudo -A ")

            with mock.patch("sys.stdout.isatty", return_value=True):
                self.assertEqual(SystemPackageTool._get_sudo_str(), "sudo ")

    def test_system_without_sudo(self):
        with mock.patch("os.path.isfile", return_value=False):
            self.assertFalse(SystemPackageTool._is_sudo_enabled())
            self.assertEqual(SystemPackageTool._get_sudo_str(), "")

            with mock.patch("sys.stdout.isatty", return_value=True):
                self.assertEqual(SystemPackageTool._get_sudo_str(), "")

    def test_verify_update(self):
        # https://github.com/conan-io/conan/issues/3142
        with tools.environment_append({"CONAN_SYSREQUIRES_SUDO": "False",
                                       "CONAN_SYSREQUIRES_MODE": "Verify"}):
            runner = RunnerMock()
            # fake os info to linux debian, default sudo
            os_info = OSInfo()
            os_info.is_macos = False
            os_info.is_linux = True
            os_info.is_windows = False
            os_info.linux_distro = "debian"
            spt = SystemPackageTool(runner=runner, os_info=os_info, output=self.out)
            spt.update()
            self.assertEqual(runner.command_called, None)
            self.assertIn('Not updating system_requirements. CONAN_SYSREQUIRES_MODE=verify',
                          self.out)

    # We gotta mock the with_apt property, since it checks for the existence of apt.
    @mock.patch('conans.client.tools.oss.OSInfo.with_apt', new_callable=mock.PropertyMock)
    def test_add_repositories_exception_cases(self, patched_with_apt):
        os_info = OSInfo()
        os_info.is_macos = False
        os_info.is_linux = True
        os_info.is_windows = False
        os_info.linux_distro = "fedora"  # Will instantiate DnfTool

        patched_with_apt.return_value = False

        with six.assertRaisesRegex(self, ConanException, "add_repository not implemented"):
            new_out = StringIO()
            spt = SystemPackageTool(os_info=os_info, output=ConanOutput(new_out))
            spt.add_repository(repository="deb http://repo/url/ saucy universe multiverse",
                               repo_key=None)

    @mock.patch('conans.client.tools.oss.OSInfo.with_apt', new_callable=mock.PropertyMock)
    def test_add_repository(self, patched_with_apt):
        class RunnerOrderedMock:
            commands = []  # Command + return value

            def __call__(runner_self, command, output, win_bash=False, subsystem=None):
                if not len(runner_self.commands):
                    self.fail("Commands list exhausted, but runner called with '%s'" % command)
                expected, ret = runner_self.commands.pop(0)
                self.assertEqual(expected, command)
                return ret

        def _run_add_repository_test(repository, gpg_key, sudo, isatty, update):
            sudo_cmd = ""
            if sudo:
                sudo_cmd = "sudo " if isatty else "sudo -A "

            runner = RunnerOrderedMock()
            runner.commands.append(("{}apt-add-repository {}".format(sudo_cmd, repository), 0))
            if gpg_key:
                runner.commands.append(
                    ("wget -qO - {} | {}apt-key add -".format(gpg_key, sudo_cmd), 0))
            if update:
                runner.commands.append(("{}apt-get update".format(sudo_cmd), 0))

            with tools.environment_append({"CONAN_SYSREQUIRES_SUDO": str(sudo)}):
                os_info = OSInfo()
                os_info.is_macos = False
                os_info.is_linux = True
                os_info.is_windows = False
                os_info.linux_distro = "debian"
                patched_with_apt.return_value = True

                new_out = StringIO()
                spt = SystemPackageTool(runner=runner, os_info=os_info, output=ConanOutput(new_out))

                spt.add_repository(repository=repository, repo_key=gpg_key, update=update)
                self.assertEqual(len(runner.commands), 0)

        # Run several test cases
        repository = "deb http://repo/url/ saucy universe multiverse"
        gpg_key = 'http://one/key.gpg'
        _run_add_repository_test(repository, gpg_key, sudo=True, isatty=False, update=True)
        _run_add_repository_test(repository, gpg_key, sudo=True, isatty=False, update=False)
        _run_add_repository_test(repository, gpg_key, sudo=False, isatty=False, update=True)
        _run_add_repository_test(repository, gpg_key, sudo=False, isatty=False, update=False)
        _run_add_repository_test(repository, gpg_key=None, sudo=True, isatty=False, update=True)
        _run_add_repository_test(repository, gpg_key=None, sudo=False, isatty=True, update=False)

        with mock.patch("sys.stdout.isatty", return_value=True):
            _run_add_repository_test(repository, gpg_key, sudo=True, isatty=True, update=True)

    # We gotta mock the with_apt property, since it checks for the existence of apt.
    @mock.patch('conans.client.tools.oss.OSInfo.with_apt', new_callable=mock.PropertyMock)
    def test_system_package_tool(self, patched_with_apt):

        with tools.environment_append({"CONAN_SYSREQUIRES_SUDO": "True"}):
            runner = RunnerMock()
            # fake os info to linux debian, default sudo
            os_info = OSInfo()
            os_info.is_macos = False
            os_info.is_linux = True
            os_info.is_windows = False
            patched_with_apt.return_value = True

            os_info.linux_distro = "debian"

            spt = SystemPackageTool(runner=runner, os_info=os_info, output=self.out)
            spt.update()
            self.assertEqual(runner.command_called, "sudo -A apt-get update")

            os_info.linux_distro = "ubuntu"
            spt = SystemPackageTool(runner=runner, os_info=os_info, output=self.out)
            spt.update()
            self.assertEqual(runner.command_called, "sudo -A apt-get update")

            os_info.linux_distro = "knoppix"
            spt = SystemPackageTool(runner=runner, os_info=os_info, output=self.out)
            spt.update()
            self.assertEqual(runner.command_called, "sudo -A apt-get update")

            os_info.linux_distro = "neon"
            spt = SystemPackageTool(runner=runner, os_info=os_info, output=self.out)
            spt.update()
            self.assertEqual(runner.command_called, "sudo -A apt-get update")

            # We'll be testing non-Ubuntu and non-Debian-based distros.
            patched_with_apt.return_value = False

            with mock.patch("conans.client.tools.oss.which", return_value=True):
                os_info.linux_distro = "fedora"
                spt = SystemPackageTool(runner=runner, os_info=os_info, output=self.out)
                spt.update()
                self.assertEqual(runner.command_called, "sudo -A dnf check-update -y")

            # Without DNF in the path,
            os_info.linux_distro = "fedora"
            spt = SystemPackageTool(runner=runner, os_info=os_info, output=self.out)
            spt.update()
            self.assertEqual(runner.command_called, "sudo -A yum check-update -y")

            os_info.linux_distro = "opensuse"
            spt = SystemPackageTool(runner=runner, os_info=os_info, output=self.out)
            spt.update()
            self.assertEqual(runner.command_called, "sudo -A zypper --non-interactive ref")

            os_info.linux_distro = "redhat"
            spt = SystemPackageTool(runner=runner, os_info=os_info, output=self.out)
            spt.install("a_package", force=False)
            self.assertEqual(runner.command_called, "rpm -q a_package")
            spt.install("a_package", force=True)
            self.assertEqual(runner.command_called, "sudo -A yum install -y a_package")

            settings = MockSettings({"arch": "x86", "arch_build": "x86_64", "os": "Linux",
                                     "os_build": "Linux"})
            conanfile = MockConanfile(settings)
            spt = SystemPackageTool(runner=runner, os_info=os_info, output=self.out,
                                    conanfile=conanfile)
            spt.install("a_package", force=False)
            self.assertEqual(runner.command_called, "rpm -q a_package.i?86")
            spt.install("a_package", force=True)
            self.assertEqual(runner.command_called, "sudo -A yum install -y a_package.i?86")

            os_info.linux_distro = "debian"
            patched_with_apt.return_value = True
            spt = SystemPackageTool(runner=runner, os_info=os_info, output=self.out)
            with self.assertRaises(ConanException):
                runner.return_ok = False
                spt.install("a_package")
                self.assertEqual(runner.command_called,
                                 "sudo -A apt-get install -y --no-install-recommends a_package")

            runner.return_ok = True
            spt.install("a_package", force=False)
            self.assertEqual(runner.command_called,
                             'dpkg-query -W -f=\'${Status}\' a_package | grep -q "ok installed"')

            os_info.is_macos = True
            os_info.is_linux = False
            os_info.is_windows = False
            patched_with_apt.return_value = False

            spt = SystemPackageTool(runner=runner, os_info=os_info, output=self.out)
            spt.update()
            self.assertEqual(runner.command_called, "brew update")
            spt.install("a_package", force=True)
            self.assertEqual(runner.command_called, "brew install a_package")

            os_info.is_freebsd = True
            os_info.is_macos = False
            patched_with_apt.return_value = False

            spt = SystemPackageTool(runner=runner, os_info=os_info, output=self.out)
            spt.update()
            self.assertEqual(runner.command_called, "sudo -A pkg update")
            spt.install("a_package", force=True)
            self.assertEqual(runner.command_called, "sudo -A pkg install -y a_package")
            spt.install("a_package", force=False)
            self.assertEqual(runner.command_called, "pkg info a_package")

            # Chocolatey is an optional package manager on Windows
            if platform.system() == "Windows" and which("choco.exe"):
                os_info.is_freebsd = False
                os_info.is_windows = True
                patched_with_apt.return_value = False
                spt = SystemPackageTool(runner=runner, os_info=os_info, output=self.out,
                                        tool=ChocolateyTool(output=self.out))
                spt.update()
                self.assertEqual(runner.command_called, "choco outdated")
                spt.install("a_package", force=True)
                self.assertEqual(runner.command_called, "choco install --yes a_package")
                spt.install("a_package", force=False)
                self.assertEqual(runner.command_called,
                                 'choco search --local-only --exact a_package | '
                                 'findstr /c:"1 packages installed."')

        with tools.environment_append({"CONAN_SYSREQUIRES_SUDO": "False"}):

            os_info = OSInfo()
            os_info.is_linux = True
            os_info.linux_distro = "redhat"
            patched_with_apt.return_value = False

            spt = SystemPackageTool(runner=runner, os_info=os_info, output=self.out)
            spt.install("a_package", force=True)
            self.assertEqual(runner.command_called, "yum install -y a_package")
            spt.update()
            self.assertEqual(runner.command_called, "yum check-update -y")

            os_info.linux_distro = "ubuntu"
            patched_with_apt.return_value = True
            spt = SystemPackageTool(runner=runner, os_info=os_info, output=self.out)
            spt.install("a_package", force=True)
            self.assertEqual(runner.command_called,
                             "apt-get install -y --no-install-recommends a_package")

            spt.update()
            self.assertEqual(runner.command_called, "apt-get update")

            for arch, distro_arch in {"x86_64": "", "x86": ":i386", "ppc32": ":powerpc",
                                      "ppc64le": ":ppc64el", "armv7": ":arm", "armv7hf": ":armhf",
                                      "armv8": ":arm64", "s390x": ":s390x"}.items():
                settings = MockSettings({"arch": arch,
                                         "arch_build": "x86_64",
                                         "os": "Linux",
                                         "os_build": "Linux"})
                conanfile = MockConanfile(settings)
                spt = SystemPackageTool(runner=runner, os_info=os_info, output=self.out,
                                        conanfile=conanfile)
                spt.install("a_package", force=True)
                self.assertEqual(runner.command_called,
                            "apt-get install -y --no-install-recommends a_package%s" % distro_arch)

            for arch, distro_arch in {"x86_64": "", "x86": ":all"}.items():
                settings = MockSettings({"arch": arch,
                                         "arch_build": "x86_64",
                                         "os": "Linux",
                                         "os_build": "Linux"})
                conanfile = MockConanfile(settings)
                spt = SystemPackageTool(runner=runner, os_info=os_info, output=self.out,
                                        conanfile=conanfile)
                spt.install("a_package", force=True, arch_names={"x86": "all"})
                self.assertEqual(runner.command_called,
                            "apt-get install -y --no-install-recommends a_package%s" % distro_arch)

            os_info.is_macos = True
            os_info.is_linux = False
            os_info.is_windows = False
            patched_with_apt.return_value = False
            spt = SystemPackageTool(runner=runner, os_info=os_info, output=self.out)

            spt.update()
            self.assertEqual(runner.command_called, "brew update")
            spt.install("a_package", force=True)
            self.assertEqual(runner.command_called, "brew install a_package")

            os_info.is_freebsd = True
            os_info.is_macos = False
            os_info.is_windows = False
            patched_with_apt.return_value = False

            spt = SystemPackageTool(runner=runner, os_info=os_info, output=self.out)
            spt.update()
            self.assertEqual(runner.command_called, "pkg update")
            spt.install("a_package", force=True)
            self.assertEqual(runner.command_called, "pkg install -y a_package")
            spt.install("a_package", force=False)
            self.assertEqual(runner.command_called, "pkg info a_package")

            os_info.is_solaris = True
            os_info.is_freebsd = False
            os_info.is_windows = False
            patched_with_apt.return_value = False

            spt = SystemPackageTool(runner=runner, os_info=os_info, output=self.out)
            spt.update()
            self.assertEqual(runner.command_called, "pkgutil --catalog")
            spt.install("a_package", force=True)
            self.assertEqual(runner.command_called, "pkgutil --install --yes a_package")

        with tools.environment_append({"CONAN_SYSREQUIRES_SUDO": "True"}):

            # Chocolatey is an optional package manager on Windows
            if platform.system() == "Windows" and which("choco.exe"):
                os_info.is_solaris = False
                os_info.is_windows = True
                patched_with_apt.return_value = False

                spt = SystemPackageTool(runner=runner, os_info=os_info, output=self.out,
                                        tool=ChocolateyTool(output=self.out))
                spt.update()
                self.assertEqual(runner.command_called, "choco outdated")
                spt.install("a_package", force=True)
                self.assertEqual(runner.command_called, "choco install --yes a_package")
                spt.install("a_package", force=False)
                self.assertEqual(runner.command_called,
                                 'choco search --local-only --exact a_package | '
                                 'findstr /c:"1 packages installed."')

    def test_system_package_tool_try_multiple(self):
<<<<<<< HEAD
=======
        class RunnerMultipleMock(object):
            def __init__(self, expected=None):
                self.calls = 0
                self.expected = expected

            def __call__(self, command, output):  # @UnusedVariable
                self.calls += 1
                return 0 if command in self.expected else 1

>>>>>>> cecb42df
        packages = ["a_package", "another_package", "yet_another_package"]
        with tools.environment_append({"CONAN_SYSREQUIRES_SUDO": "True"}):
            runner = RunnerMultipleMock(['dpkg-query -W -f=\'${Status}\' another_package | '
                                         'grep -q "ok installed"'])
            spt = SystemPackageTool(runner=runner, tool=AptTool(output=self.out), output=self.out)
            spt.install(packages)
            self.assertEqual(2, runner.calls)
            runner = RunnerMultipleMock(["sudo -A apt-get update",
                                         "sudo -A apt-get install -y --no-install-recommends"
                                         " yet_another_package"])
            spt = SystemPackageTool(runner=runner, tool=AptTool(output=self.out), output=self.out)
            spt.install(packages)
            self.assertEqual(7, runner.calls)

            runner = RunnerMultipleMock(["sudo -A apt-get update"])
            spt = SystemPackageTool(runner=runner, tool=AptTool(output=self.out), output=self.out)
            with self.assertRaises(ConanException):
                spt.install(packages)
            self.assertEqual(7, runner.calls)

    def test_system_package_tool_mode(self):
        """
        System Package Tool mode is defined by CONAN_SYSREQUIRES_MODE env variable.
        Allowed values: (enabled, verify, disabled). Parser accepts it in lower/upper
        case or any combination.
        """
        packages = ["a_package", "another_package", "yet_another_package"]

        # Check invalid mode raises ConanException
        with tools.environment_append({
            "CONAN_SYSREQUIRES_MODE": "test_not_valid_mode",
            "CONAN_SYSREQUIRES_SUDO": "True"
        }):
            runner = RunnerMultipleMock([])
            spt = SystemPackageTool(runner=runner, tool=AptTool(output=self.out), output=self.out)
            with self.assertRaises(ConanException) as exc:
                spt.install(packages)
            self.assertIn("CONAN_SYSREQUIRES_MODE=test_not_valid_mode is not allowed",
                          str(exc.exception))
            self.assertEqual(0, runner.calls)

        # Check verify mode, a package report should be shown in output and ConanException raised.
        # No system packages are installed
        with tools.environment_append({
            "CONAN_SYSREQUIRES_MODE": "VeRiFy",
            "CONAN_SYSREQUIRES_SUDO": "True"
        }):
            packages = ["verify_package", "verify_another_package", "verify_yet_another_package"]
            runner = RunnerMultipleMock(["sudo -A apt-get update"])
            spt = SystemPackageTool(runner=runner, tool=AptTool(output=self.out), output=self.out)
            with self.assertRaises(ConanException) as exc:
                spt.install(packages)
            self.assertIn("Aborted due to CONAN_SYSREQUIRES_MODE=", str(exc.exception))
            self.assertIn('\n'.join(packages), self.out)
            self.assertEqual(3, runner.calls)

        # Check disabled mode, a package report should be displayed in output.
        # No system packages are installed
        with tools.environment_append({
            "CONAN_SYSREQUIRES_MODE": "DiSaBlEd",
            "CONAN_SYSREQUIRES_SUDO": "True"
        }):
            packages = ["disabled_package", "disabled_another_package",
                        "disabled_yet_another_package"]
            runner = RunnerMultipleMock(["sudo -A apt-get update"])
            spt = SystemPackageTool(runner=runner, tool=AptTool(output=self.out), output=self.out)
            spt.install(packages)
            self.assertIn('\n'.join(packages), self.out)
            self.assertEqual(0, runner.calls)

        # Check enabled, default mode, system packages must be installed.
        with tools.environment_append({
            "CONAN_SYSREQUIRES_MODE": "EnAbLeD",
            "CONAN_SYSREQUIRES_SUDO": "True"
        }):
            runner = RunnerMultipleMock(["sudo -A apt-get update"])
            spt = SystemPackageTool(runner=runner, tool=AptTool(output=self.out), output=self.out)
            with self.assertRaises(ConanException) as exc:
                spt.install(packages)
            self.assertNotIn("CONAN_SYSREQUIRES_MODE", str(exc.exception))
            self.assertEqual(7, runner.calls)

        # Check default_mode. The environment variable is not set and should behave like
        # the default_mode
        with tools.environment_append({
            "CONAN_SYSREQUIRES_MODE": None,
            "CONAN_SYSREQUIRES_SUDO": "True"
        }):
            packages = ["verify_package", "verify_another_package", "verify_yet_another_package"]
            runner = RunnerMultipleMock(["sudo -A apt-get update"])
            spt = SystemPackageTool(runner=runner, tool=AptTool(output=self.out), output=self.out,
                                    default_mode="verify")
            with self.assertRaises(ConanException) as exc:
                spt.install(packages)
            self.assertIn("Aborted due to CONAN_SYSREQUIRES_MODE=", str(exc.exception))
            self.assertIn('\n'.join(packages), self.out)
            self.assertEqual(3, runner.calls)

    def test_system_package_tool_installed(self):
        if (platform.system() != "Linux" and platform.system() != "Macos" and
                platform.system() != "Windows"):
            return
        if platform.system() == "Windows" and not which("choco.exe"):
            return
        spt = SystemPackageTool(output=self.out)
        expected_package = "git"
        if platform.system() == "Windows" and which("choco.exe"):
            spt = SystemPackageTool(tool=ChocolateyTool(output=self.out), output=self.out)
            # Git is not installed by default on Chocolatey
            expected_package = "chocolatey"
        # The expected should be installed on development/testing machines
        self.assertTrue(spt._tool.installed(expected_package))
        self.assertTrue(spt.installed(expected_package))
        # This package hopefully doesn't exist
        self.assertFalse(spt._tool.installed("oidfjgesiouhrgioeurhgielurhgaeiorhgioearhgoaeirhg"))
        self.assertFalse(spt.installed("oidfjgesiouhrgioeurhgielurhgaeiorhgioearhgoaeirhg"))

    def test_system_package_tool_fail_when_not_0_returned(self):
        def get_linux_error_message():
            """
            Get error message for Linux platform if distro is supported, None otherwise
            """
            os_info = OSInfo()
            update_command = None
            if os_info.with_apt:
                update_command = "sudo -A apt-get update"
            elif os_info.with_yum:
                update_command = "sudo -A yum check-update -y"
            elif os_info.with_dnf:
                update_command = "sudo -A dnf check-update -y"
            elif os_info.with_zypper:
                update_command = "sudo -A zypper --non-interactive ref"
            elif os_info.with_pacman:
                update_command = "sudo -A pacman -Syyu --noconfirm"

            return ("Command '{0}' failed".format(update_command)
                    if update_command is not None else None)

        platform_update_error_msg = {
            "Linux": get_linux_error_message(),
            "Darwin": "Command 'brew update' failed",
            "Windows": "Command 'choco outdated' failed" if which("choco.exe") else None,
        }

        runner = RunnerMock(return_ok=False)
        output = ConanOutput(StringIO())
        pkg_tool = ChocolateyTool(output=output) if which("choco.exe") else None
        spt = SystemPackageTool(runner=runner, tool=pkg_tool, output=output)

        msg = platform_update_error_msg.get(platform.system(), None)
        if msg is not None:
            with six.assertRaisesRegex(self, ConanException, msg):
                spt.update()
        else:
            spt.update()  # Won't raise anything because won't do anything

    def test_install_all_packages(self):
        """ SystemPackageTool must install all packages
        """
        # No packages installed
        packages = ["a_package", "another_package", "yet_another_package"]
        with tools.environment_append({"CONAN_SYSREQUIRES_SUDO": "True"}):
            runner = RunnerMultipleMock(["sudo -A apt-get update",
                                         "sudo -A apt-get install -y --no-install-recommends"
                                         " a_package another_package yet_another_package",
                                         ])
            spt = SystemPackageTool(runner=runner, tool=AptTool(output=self.out), output=self.out)
            spt.install_packages(packages)
            self.assertEqual(5, runner.calls)

    def test_install_few_packages(self):
        """ SystemPackageTool must install 2 packages only
        """
        packages = ["a_package", "another_package", "yet_another_package"]
        with tools.environment_append({"CONAN_SYSREQUIRES_SUDO": "True"}):
            runner = RunnerMultipleMock(['dpkg-query -W -f=\'${Status}\' a_package | '
                                         'grep -q "ok installed"',
                                         "sudo -A apt-get update",
                                         "sudo -A apt-get install -y --no-install-recommends"
                                         " a_package another_package yet_another_package",
                                         ])
            spt = SystemPackageTool(runner=runner, tool=AptTool(output=self.out), output=self.out)
            spt.install_packages(packages)
            self.assertEqual(5, runner.calls)

    def test_packages_installed(self):
        """ SystemPackageTool must not install. All packages are installed.
        """
        packages = ["a_package", "another_package", "yet_another_package"]
        with tools.environment_append({"CONAN_SYSREQUIRES_SUDO": "True"}):
            runner = RunnerMultipleMock(['dpkg-query -W -f=\'${Status}\' a_package | '
                                         'grep -q "ok installed"',
                                         'dpkg-query -W -f=\'${Status}\' another_package | '
                                         'grep -q "ok installed"',
                                         'dpkg-query -W -f=\'${Status}\' yet_another_package | '
                                         'grep -q "ok installed"',
                                         ])
            spt = SystemPackageTool(runner=runner, tool=AptTool(output=self.out), output=self.out)
            spt.install_packages(packages)
            self.assertEqual(3, runner.calls)

    def test_empty_package_list(self):
        """ Install nothing
        """
        packages = []
        with tools.environment_append({"CONAN_SYSREQUIRES_SUDO": "True"}):
            runner = RunnerMultipleMock()
            spt = SystemPackageTool(runner=runner, tool=AptTool(output=self.out),
                                    output=self.out)
            spt.install_packages(packages)
            self.assertEqual(0, runner.calls)

    def test_install_variants_and_packages(self):
        """ SystemPackageTool must install one of variants and all packages at same list
        """
        packages = [("varianta", "variantb", "variantc"), "a_package", "another_package"]
        with tools.environment_append({"CONAN_SYSREQUIRES_SUDO": "True"}):
            runner = RunnerMultipleMock(["sudo -A apt-get update",
                                         "sudo -A apt-get install -y --no-install-recommends"
                                         " varianta",
                                         "sudo -A apt-get update",
                                         "sudo -A apt-get install -y --no-install-recommends"
                                         " a_package another_package",
                                         ])
            spt = SystemPackageTool(runner=runner, tool=AptTool(output=self.out), output=self.out)
            spt.install_packages(packages)
            self.assertEqual(8, runner.calls)

    def test_installed_variant_and_install_packages(self):
        """ Only packages must be installed. Variants are already installed
        """
        packages = [("varianta", "variantb", "variantc"), "a_package", "another_package"]
        with tools.environment_append({"CONAN_SYSREQUIRES_SUDO": "True"}):
            runner = RunnerMultipleMock(['dpkg-query -W -f=\'${Status}\' varianta | '
                                         'grep -q "ok installed"',
                                         "sudo -A apt-get update",
                                         "sudo -A apt-get install -y --no-install-recommends"
                                         " a_package another_package",
                                         ])
            spt = SystemPackageTool(runner=runner, tool=AptTool(output=self.out), output=self.out)
            spt.install_packages(packages)
            self.assertEqual(5, runner.calls)

    def test_installed_packages_and_install_variant(self):
        """ Only variant must be installed. Packages are already installed
        """
        packages = [("varianta", "variantb", "variantc"), "a_package", "another_package"]
        with tools.environment_append({"CONAN_SYSREQUIRES_SUDO": "True"}):
            runner = RunnerMultipleMock(['dpkg-query -W -f=\'${Status}\' a_package | '
                                         'grep -q "ok installed"',
                                         'dpkg-query -W -f=\'${Status}\' another_package | '
                                         'grep -q "ok installed"',
                                         "sudo -A apt-get update",
                                         "sudo -A apt-get install -y --no-install-recommends"
                                         " varianta",
                                         ])
            spt = SystemPackageTool(runner=runner, tool=AptTool(output=self.out), output=self.out)
            spt.install_packages(packages)
            self.assertEqual(7, runner.calls)

    def test_variants_and_packages_installed(self):
        """ Install nothing, all is already installed
        """
        packages = [("varianta", "variantb", "variantc"), "a_package", "another_package"]
        with tools.environment_append({"CONAN_SYSREQUIRES_SUDO": "True"}):
            runner = RunnerMultipleMock(['dpkg-query -W -f=\'${Status}\' varianta | '
                                         'grep -q "ok installed"',
                                         'dpkg-query -W -f=\'${Status}\' a_package | '
                                         'grep -q "ok installed"',
                                         'dpkg-query -W -f=\'${Status}\' another_package | '
                                         'grep -q "ok installed"',
                                         ])
            spt = SystemPackageTool(runner=runner, tool=AptTool(output=self.out), output=self.out)
            spt.install_packages(packages)
            self.assertEqual(3, runner.calls)

    def test_empty_variants_and_packages(self):
        packages = [(),]
        with tools.environment_append({"CONAN_SYSREQUIRES_SUDO": "True"}):
            runner = RunnerMultipleMock()
            spt = SystemPackageTool(runner=runner, tool=AptTool(output=self.out),
                                    output=self.out)
            spt.install_packages(packages)
            self.assertEqual(0, runner.calls)<|MERGE_RESOLUTION|>--- conflicted
+++ resolved
@@ -362,18 +362,6 @@
                                  'findstr /c:"1 packages installed."')
 
     def test_system_package_tool_try_multiple(self):
-<<<<<<< HEAD
-=======
-        class RunnerMultipleMock(object):
-            def __init__(self, expected=None):
-                self.calls = 0
-                self.expected = expected
-
-            def __call__(self, command, output):  # @UnusedVariable
-                self.calls += 1
-                return 0 if command in self.expected else 1
-
->>>>>>> cecb42df
         packages = ["a_package", "another_package", "yet_another_package"]
         with tools.environment_append({"CONAN_SYSREQUIRES_SUDO": "True"}):
             runner = RunnerMultipleMock(['dpkg-query -W -f=\'${Status}\' another_package | '
