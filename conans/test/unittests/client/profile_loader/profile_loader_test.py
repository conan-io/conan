--- conflicted
+++ resolved
@@ -356,14 +356,9 @@
     save(os.path.join(tmp, "profile2.txt"), profile2)
     profile, variables = read_profile("./profile2.txt", tmp, None)
 
-<<<<<<< HEAD
     assert variables == {"MYVAR": "fromProfile2",
                          "PROFILE_DIR": tmp.replace('\\', '/')}
     assert profile.settings["os"] == "fromProfile2"
-=======
-        self.assertEqual(variables, {"MYVAR": "fromProfile2",
-                                     "PROFILE_DIR": tmp.replace('\\', '/')})
-        self.assertEqual(profile.settings["os"], "fromProfile2")
 
 
 def test_profile_load_absolute_path():
@@ -452,5 +447,4 @@
                                       current_running_folder,
                                       default_profile_folder)
     assert ({"BORSCHT": "RUSSIAN SOUP"}, {}) == profile.env_values.env_dicts("")
-    assert current_profile_folder.replace("\\", "/") == variables["PROFILE_DIR"]
->>>>>>> 23ce09ad
+    assert current_profile_folder.replace("\\", "/") == variables["PROFILE_DIR"]