--- conflicted
+++ resolved
@@ -2,14 +2,11 @@
 import re
 import unittest
 
+from conans.client.build.cmake_flags import CMakeDefinitionsBuilder
 from conans.client.conf import default_settings_yml
 from conans.client.generators.cmake import CMakeGenerator
 from conans.client.generators.cmake_multi import CMakeMultiGenerator
-<<<<<<< HEAD
 from conans.errors import ConanException
-=======
-from conans.client.build.cmake_flags import CMakeDefinitionsBuilder
->>>>>>> 96871249
 from conans.model.build_info import CppInfo
 from conans.model.conan_file import ConanFile
 from conans.model.env_info import EnvValues
@@ -300,10 +297,9 @@
     def cmake_find_package_multi_definitions_test(self):
         """ CMAKE_PREFIX_PATH and CMAKE_MODULE_PATH must be present in cmake_find_package_multi definitions
         """
-        settings_mock = namedtuple("Settings", "build_type, os_build, constraint, get_safe")
-        conanfile = ConanFile(TestBufferConanOutput(), None)
-        conanfile.initialize(settings_mock("Release", None, lambda x: x, lambda x: "Release"),
-                             EnvValues())
+        settings_mock = _MockSettings(build_type="Release")
+        conanfile = ConanFile(TestBufferConanOutput(), None)
+        conanfile.initialize(settings_mock, EnvValues())
         install_folder = "/c/foo/testing"
         setattr(conanfile, "install_folder", install_folder)
         conanfile.generators = ["cmake_find_package_multi"]
