--- conflicted
+++ resolved
@@ -317,7 +317,6 @@
         self.assertEqual(install_folder, definitions["CMAKE_PREFIX_PATH"])
         self.assertEqual(install_folder, definitions["CMAKE_MODULE_PATH"])
 
-<<<<<<< HEAD
     def cmake_definitions_apple_test(self):
         #https://github.com/conan-io/conan/issues/7875
         settings_mock = _MockSettings(build_type="Release")
@@ -333,10 +332,7 @@
         definitions = definitions_builder.get_definitions("3.14")
         self.assertEqual("iOS", definitions["CMAKE_SYSTEM_NAME"])
 
-    def apple_frameworks_test(self):
-=======
     def test_apple_frameworks(self):
->>>>>>> cecb42df
         settings = Settings.loads(get_default_settings_yml())
         settings.os = "Macos"
         settings.compiler = "apple-clang"
