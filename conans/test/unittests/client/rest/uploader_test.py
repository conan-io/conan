--- conflicted
+++ resolved
@@ -10,29 +10,6 @@
 from conans.util.files import save
 
 
-<<<<<<< HEAD
-class _ConfigMock:
-    def __init__(self):
-        self.retry = 0
-        self.retry_wait = 0
-
-
-class _MockRequester(object):
-    def __init__(self, code):
-        self._code = code
-
-    def put(self, *args, **kwargs):
-        return namedtuple("response", "status_code content")(self._code, "tururu")
-
-
-class UploaderUnitTest(unittest.TestCase):
-
-    def test_401_raises_unauthoirzed_exception(self):
-        out = TestBufferConanOutput()
-        uploader = FileUploader(_MockRequester(401), out, verify=False, config=_ConfigMock())
-        f = tempfile.mktemp()
-        save(f, "some contents")
-=======
 class MockRequester(object):
     retry = 0
     retry_wait = 0
@@ -52,27 +29,10 @@
 
     def test_401_raises_unauthoirzed_exception(self):
         uploader = FileUploader(MockRequester(401), self.out, verify=False)
->>>>>>> d8697bc5
         with six.assertRaisesRegex(self, AuthenticationException, "tururu"):
             uploader.upload("fake_url", self.f)
 
     def test_403_raises_unauthoirzed_exception_if_no_token(self):
-<<<<<<< HEAD
-        out = TestBufferConanOutput()
-        auth = namedtuple("auth", "token")(None)
-        uploader = FileUploader(_MockRequester(403), out, verify=False, config=_ConfigMock())
-        f = tempfile.mktemp()
-        save(f, "some contents")
-        with six.assertRaisesRegex(self, AuthenticationException, "tururu"):
-            uploader.upload("fake_url", f, auth=auth)
-
-    def test_403_raises_forbidden_exception_if_token(self):
-        out = TestBufferConanOutput()
-        auth = namedtuple("auth", "token")("SOMETOKEN")
-        uploader = FileUploader(_MockRequester(403), out, verify=False, config=_ConfigMock())
-        f = tempfile.mktemp()
-        save(f, "some contents")
-=======
         auth = namedtuple("auth", "token")(None)
         uploader = FileUploader(MockRequester(403), self.out, verify=False)
         with six.assertRaisesRegex(self, AuthenticationException, "tururu"):
@@ -86,6 +46,5 @@
     def test_403_raises_forbidden_exception_if_token(self):
         auth = namedtuple("auth", "token")("SOMETOKEN")
         uploader = FileUploader(MockRequester(403), self.out, verify=False)
->>>>>>> d8697bc5
         with six.assertRaisesRegex(self, ForbiddenException, "tururu"):
             uploader.upload("fake_url", self.f, auth=auth)