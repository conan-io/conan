import os
import unittest
from collections import defaultdict, namedtuple

from conans.client.generators import TXTGenerator
from conans.model.build_info import CppInfo, DepsCppInfo
from conans.model.env_info import DepsEnvInfo, EnvInfo
from conans.model.user_info import DepsUserInfo
from conans.test.utils.test_files import temp_folder
from conans.util.files import mkdir
from conans.model.build_info import CppInfo, DepCppInfo


class BuildInfoTest(unittest.TestCase):

    def parse_test(self):
        text = """[includedirs]
F:/ChildrenPath
G:/mylib_path
H:/otherlib_path
I:/my_component_lib
J:/my-component-tool

[name_Boost]
Boost
[rootpath_Boost]
F:/
[includedirs_Boost]
F:/ChildrenPath

[name_My_Lib]
My_Lib
[rootpath_My_Lib]
G:/
[includedirs_My_Lib]
G:/mylib_path

[name_My_Other_Lib]
My_Other_Lib
[rootpath_My_Other_Lib]
H:/
[includedirs_My_Other_Lib]
H:/otherlib_path

[name_My.Component.Lib]
My.Component.Lib
[rootpath_My.Component.Lib]
I:/
[includedirs_My.Component.Lib]
I:/my_component_lib

[name_My-Component-Tool]
My-Component-Tool
[rootpath_My-Component-Tool]
J:/
[includedirs_My-Component-Tool]
J:/my-component-tool
        """
        deps_cpp_info, _, _ = TXTGenerator.loads(text)

        def assert_cpp(deps_cpp_info_test):
            self.assertEqual(deps_cpp_info_test.includedirs,
                             ['F:/ChildrenPath', 'G:/mylib_path', 'H:/otherlib_path',
                              'I:/my_component_lib', 'J:/my-component-tool'])
            self.assertEqual(deps_cpp_info_test["Boost"].includedirs, ['ChildrenPath'])
            self.assertEqual(deps_cpp_info_test["My_Lib"].includedirs, ['mylib_path'])
            self.assertEqual(deps_cpp_info_test["My_Other_Lib"].includedirs, ['otherlib_path'])
            self.assertEqual(deps_cpp_info_test["My-Component-Tool"].includedirs, ['my-component-tool'])

        assert_cpp(deps_cpp_info)
        # Now adding env_info
        text2 = text + """
[ENV_LIBA]
VAR2=23
"""
        deps_cpp_info, _, deps_env_info = TXTGenerator.loads(text2)
        assert_cpp(deps_cpp_info)
        self.assertEqual(deps_env_info["LIBA"].VAR2, "23")

        # Now only with user info
        text3 = text + """
[USER_LIBA]
VAR2=23
"""
        deps_cpp_info, deps_user_info, _ = TXTGenerator.loads(text3)
        assert_cpp(deps_cpp_info)
        self.assertEqual(deps_user_info["LIBA"].VAR2, "23")

        # Now with all
        text4 = text + """
[USER_LIBA]
VAR2=23

[ENV_LIBA]
VAR2=23
"""
        deps_cpp_info, deps_user_info, deps_env_info = TXTGenerator.loads(text4)
        assert_cpp(deps_cpp_info)
        self.assertEqual(deps_user_info["LIBA"].VAR2, "23")
        self.assertEqual(deps_env_info["LIBA"].VAR2, "23")

    def help_test(self):
        deps_env_info = DepsEnvInfo()
        deps_cpp_info = DepsCppInfo()

        child = CppInfo("Boost", "F:")
        child.filter_empty = False
        child.includedirs.append("ChildrenPath")
        child.cxxflags.append("cxxmyflag")
        deps_cpp_info.add("Boost", DepCppInfo(child))

        fakeconan = namedtuple("Conanfile", "deps_cpp_info cpp_info deps_env_info env_info user_info deps_user_info")
        output = TXTGenerator(fakeconan(deps_cpp_info, None, deps_env_info, None, {}, defaultdict(dict))).content
        deps_cpp_info2, _, _ = TXTGenerator.loads(output)
        self.assertEqual(deps_cpp_info.configs, deps_cpp_info2.configs)
        self.assertEqual(deps_cpp_info.includedirs, deps_cpp_info2.includedirs)
        self.assertEqual(deps_cpp_info.libdirs, deps_cpp_info2.libdirs)
        self.assertEqual(deps_cpp_info.bindirs, deps_cpp_info2.bindirs)
        self.assertEqual(deps_cpp_info.libs, deps_cpp_info2.libs)
        self.assertEqual(len(deps_cpp_info._dependencies),
                         len(deps_cpp_info2._dependencies))
        self.assertEqual(deps_cpp_info["Boost"].includedirs,
                         deps_cpp_info2["Boost"].includedirs)
        self.assertEqual(deps_cpp_info["Boost"].cxxflags,
                         deps_cpp_info2["Boost"].cxxflags)
        self.assertEqual(deps_cpp_info["Boost"].cxxflags, ["cxxmyflag"])

    def configs_test(self):
        deps_cpp_info = DepsCppInfo()
        deps_cpp_info.filter_empty = False
        child = CppInfo("Boost", "F:/")
        child.filter_empty = False
        child.version = "<version>"
        child.includedirs.append("ChildrenPath")
        child.debug.includedirs.append("ChildrenDebugPath")
        child.cxxflags.append("cxxmyflag")
        child.debug.cxxflags.append("cxxmydebugflag")
        child.libs.extend(["math"])
        child.debug.libs.extend(["debug_Lib"])
        deps_cpp_info.add("Boost", DepCppInfo(child))

        deps_env_info = DepsEnvInfo()
        env_info_lib1 = EnvInfo()
        env_info_lib1.var = "32"
        env_info_lib1.othervar.append("somevalue")
        deps_env_info.update(env_info_lib1, "LIB1")

        deps_user_info = DepsUserInfo()
        deps_user_info["LIB2"].myuservar = "23"

        fakeconan = namedtuple("Conanfile", "deps_cpp_info cpp_info deps_env_info env_info user_info deps_user_info")
        output = TXTGenerator(fakeconan(deps_cpp_info, None, deps_env_info, deps_user_info, {}, defaultdict(dict))).content

        deps_cpp_info2, _, deps_env_info2 = TXTGenerator.loads(output, filter_empty=False)
        self.assertEqual(deps_cpp_info.includedirs, deps_cpp_info2.includedirs)
        self.assertEqual(deps_cpp_info.libdirs, deps_cpp_info2.libdirs)
        self.assertEqual(deps_cpp_info.bindirs, deps_cpp_info2.bindirs)
        self.assertEqual(deps_cpp_info.libs, deps_cpp_info2.libs)
        self.assertEqual(len(deps_cpp_info._dependencies),
                         len(deps_cpp_info2._dependencies))
        self.assertEqual(deps_cpp_info["Boost"].includedirs,
                         deps_cpp_info2["Boost"].includedirs)
        self.assertEqual(deps_cpp_info["Boost"].cxxflags,
                         deps_cpp_info2["Boost"].cxxflags)
        self.assertEqual(deps_cpp_info["Boost"].cxxflags, ["cxxmyflag"])

        self.assertEqual(deps_cpp_info.debug.includedirs, deps_cpp_info2.debug.includedirs)
        self.assertEqual(deps_cpp_info.debug.includedirs, ['F:/include', 'F:/ChildrenDebugPath'])

        self.assertEqual(deps_cpp_info.debug.libs, deps_cpp_info2.debug.libs)
        self.assertEqual(deps_cpp_info.debug.libs, ["debug_Lib"])

        self.assertEqual(deps_cpp_info["Boost"].debug.includedirs,
                         deps_cpp_info2["Boost"].debug.includedirs)
        self.assertEqual(deps_cpp_info["Boost"].debug.includedirs, ['include', 'ChildrenDebugPath'])
        self.assertEqual(deps_cpp_info["Boost"].debug.cxxflags,
                         deps_cpp_info2["Boost"].debug.cxxflags)
        self.assertEqual(deps_cpp_info["Boost"].debug.cxxflags, ["cxxmydebugflag"])

        self.assertEqual(deps_env_info["LIB1"].var, "32")
        self.assertEqual(deps_env_info["LIB1"].othervar, ["somevalue"])

        self.assertEqual(deps_user_info["LIB2"].myuservar, "23")

    def cpp_info_test(self):
        folder = temp_folder()
        mkdir(os.path.join(folder, "include"))
        mkdir(os.path.join(folder, "lib"))
        mkdir(os.path.join(folder, "local_bindir"))
        abs_folder = temp_folder()
        abs_include = os.path.join(abs_folder, "usr/include")
        abs_lib = os.path.join(abs_folder, "usr/lib")
        abs_bin = os.path.join(abs_folder, "usr/bin")
        mkdir(abs_include)
        mkdir(abs_lib)
        mkdir(abs_bin)
        info = CppInfo("", folder)
        info.includedirs.append(abs_include)
        info.libdirs.append(abs_lib)
        info.bindirs.append(abs_bin)
        info.bindirs.append("local_bindir")
<<<<<<< HEAD
        self.assertEqual(info.include_paths, [os.path.join(folder, "include"), abs_include])
        self.assertEqual(info.lib_paths, [os.path.join(folder, "lib"), abs_lib])
        self.assertEqual(info.bin_paths, [abs_bin, os.path.join(folder, "local_bindir")])
=======
        self.assertListEqual(list(info.include_paths), [os.path.join(folder, "include"), abs_include])
        self.assertListEqual(list(info.lib_paths), [os.path.join(folder, "lib"), abs_lib])
        self.assertListEqual(list(info.bin_paths), [abs_bin, os.path.join(folder, "local_bindir")])
>>>>>>> 8eabf18c

    def cpp_info_system_libs_test(self):
        info1 = CppInfo("dep1", "folder1")
        info1.system_libs = ["sysdep1"]
        info2 = CppInfo("dep2", "folder2")
        info2.system_libs = ["sysdep2", "sysdep3"]
        deps_cpp_info = DepsCppInfo()
<<<<<<< HEAD
        deps_cpp_info.add("dep1", DepCppInfo(info1))
        deps_cpp_info.add("dep2", DepCppInfo(info2))
        self.assertEqual(["sysdep1", "sysdep2", "sysdep3"], deps_cpp_info.system_libs)
        self.assertEqual(["sysdep1"], deps_cpp_info["dep1"].system_libs)
        self.assertEqual(["sysdep2", "sysdep3"], deps_cpp_info["dep2"].system_libs)
=======
        deps_cpp_info.add("dep1", info1)
        deps_cpp_info.add("dep2", info2)
        self.assertListEqual(["sysdep1", "sysdep2", "sysdep3"], list(deps_cpp_info.system_libs))
        self.assertListEqual(["sysdep1"], list(deps_cpp_info["dep1"].system_libs))
        self.assertListEqual(["sysdep2", "sysdep3"], list(deps_cpp_info["dep2"].system_libs))
>>>>>>> 8eabf18c

    def cpp_info_name_test(self):
        folder = temp_folder()
        info = CppInfo("myname", folder)
        info.name = "MyName"
        info.names["my_generator"] = "MyNameForMyGenerator"
        deps_cpp_info = DepsCppInfo()
        deps_cpp_info.add("myname", DepCppInfo(info))
        self.assertIn("MyName", deps_cpp_info["myname"].get_name("my_undefined_generator"))
        self.assertIn("MyNameForMyGenerator", deps_cpp_info["myname"].get_name("my_generator"))

    def cpp_info_build_modules_test(self):
        folder = temp_folder()
        info = CppInfo("myname", folder)
        info.build_modules.append("my_module.cmake")
        info.debug.build_modules = ["mod-release.cmake"]
        deps_cpp_info = DepsCppInfo()
        deps_cpp_info.add("myname", DepCppInfo(info))
        self.assertListEqual([os.path.join(folder, "my_module.cmake")],
                             list(deps_cpp_info["myname"].build_modules_paths))
        self.assertListEqual([os.path.join(folder, "mod-release.cmake")],
                             list(deps_cpp_info["myname"].debug.build_modules_paths))

    def cppinfo_public_interface_test(self):
        folder = temp_folder()
        info = CppInfo("", folder)
        self.assertEqual([], info.libs)
        self.assertEqual([], info.system_libs)
        self.assertEqual(["include"], info.includedirs)
        self.assertEqual([], info.srcdirs)
        self.assertEqual(["res"], info.resdirs)
        self.assertEqual([""], info.builddirs)
        self.assertEqual(["bin"], info.bindirs)
        self.assertEqual(["lib"], info.libdirs)
        self.assertEqual(folder, info.rootpath)
        self.assertEqual([], info.defines)
        self.assertEqual("", info.sysroot)
        self.assertEqual([], info.cflags)
        self.assertEqual({}, info.configs)
        self.assertEqual([], info.cxxflags)
        self.assertEqual([], info.exelinkflags)
        self.assertEqual([], info.public_deps)
        self.assertEqual([], info.sharedlinkflags)<|MERGE_RESOLUTION|>--- conflicted
+++ resolved
@@ -199,15 +199,9 @@
         info.libdirs.append(abs_lib)
         info.bindirs.append(abs_bin)
         info.bindirs.append("local_bindir")
-<<<<<<< HEAD
-        self.assertEqual(info.include_paths, [os.path.join(folder, "include"), abs_include])
-        self.assertEqual(info.lib_paths, [os.path.join(folder, "lib"), abs_lib])
-        self.assertEqual(info.bin_paths, [abs_bin, os.path.join(folder, "local_bindir")])
-=======
         self.assertListEqual(list(info.include_paths), [os.path.join(folder, "include"), abs_include])
         self.assertListEqual(list(info.lib_paths), [os.path.join(folder, "lib"), abs_lib])
         self.assertListEqual(list(info.bin_paths), [abs_bin, os.path.join(folder, "local_bindir")])
->>>>>>> 8eabf18c
 
     def cpp_info_system_libs_test(self):
         info1 = CppInfo("dep1", "folder1")
@@ -215,19 +209,11 @@
         info2 = CppInfo("dep2", "folder2")
         info2.system_libs = ["sysdep2", "sysdep3"]
         deps_cpp_info = DepsCppInfo()
-<<<<<<< HEAD
         deps_cpp_info.add("dep1", DepCppInfo(info1))
         deps_cpp_info.add("dep2", DepCppInfo(info2))
-        self.assertEqual(["sysdep1", "sysdep2", "sysdep3"], deps_cpp_info.system_libs)
-        self.assertEqual(["sysdep1"], deps_cpp_info["dep1"].system_libs)
-        self.assertEqual(["sysdep2", "sysdep3"], deps_cpp_info["dep2"].system_libs)
-=======
-        deps_cpp_info.add("dep1", info1)
-        deps_cpp_info.add("dep2", info2)
         self.assertListEqual(["sysdep1", "sysdep2", "sysdep3"], list(deps_cpp_info.system_libs))
         self.assertListEqual(["sysdep1"], list(deps_cpp_info["dep1"].system_libs))
         self.assertListEqual(["sysdep2", "sysdep3"], list(deps_cpp_info["dep2"].system_libs))
->>>>>>> 8eabf18c
 
     def cpp_info_name_test(self):
         folder = temp_folder()
