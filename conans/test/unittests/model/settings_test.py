import unittest

import six

from conans.errors import ConanException
from conans.model.settings import Settings, bad_value_msg, undefined_field, undefined_value


class SettingsLoadsTest(unittest.TestCase):

    def test_none_value(self):
        yml = "os: [None, Windows]"
        settings = Settings.loads(yml)
        # Same sha as if settings were empty
        self.assertEqual(settings.values.sha, Settings.loads("").values.sha)
        settings.validate()
        self.assertTrue(settings.os == None)
        self.assertEqual("", settings.values.dumps())
        settings.os = "None"
        self.assertEqual(settings.values.sha, Settings.loads("").values.sha)
        settings.validate()
        self.assertTrue(settings.os == "None")
        self.assertEqual("os=None", settings.values.dumps())
        settings.os = "Windows"
        self.assertTrue(settings.os == "Windows")
        self.assertEqual("os=Windows", settings.values.dumps())

    def test_ANY(self):
        yml = "os: ANY"
        settings = Settings.loads(yml)
        self.assertRaises(ConanException, settings.validate) # Raise exception if unset
        settings.os = "None"
        settings.validate()
        self.assertTrue(settings.os == "None")
        self.assertEqual("os=None", settings.values.dumps())
        settings.os = "Windows"
        self.assertTrue(settings.os == "Windows")
        self.assertEqual("os=Windows", settings.values.dumps())
        
    def test_None_ANY(self):
        yml = "os: [None, ANY]"
        settings = Settings.loads(yml)
        settings.validate()
        settings.os = "None"
        settings.validate()
        self.assertTrue(settings.os == "None")
        self.assertEqual("os=None", settings.values.dumps())
        settings.os = "Windows"
        self.assertTrue(settings.os == "Windows")
        self.assertEqual("os=Windows", settings.values.dumps())
    
    
    def test_None_ANY_remove(self):    
        yml = "os: [None, ANY]"
        settings = Settings.loads(yml)
        settings.os = "Windows"
        self.assertRaises(ConanException, settings.os.remove, "invalid") # remove an definition which is not contained
        self.assertRaises(ConanException, settings.os.remove, "ANY") # cannot be removed
        
        settings = Settings.loads(yml)
        settings.os = "None"
        settings.os.remove("ANY") # "None" is still valid
        self.assertRaises(ConanException, settings.os.remove, "None") #  "None" is not valid anymore
        
    def test_ANY_remove(self):
        yml = "os: ANY"
        settings = Settings.loads(yml)
        settings.os = "Windows"
        self.assertRaises(ConanException, settings.os.remove, "invalid") # remove an definition which is not contained
        self.assertRaises(ConanException, settings.os.remove, "ANY") # cannot be removed
        
        
    def getattr_none_test(self):
        yml = "os: [None, Windows]"
        settings = Settings.loads(yml)
        self.assertEqual(settings.os, None)
        _os = getattr(settings, "os")
        self.assertEqual(_os, None)
        self.assertEqual(str(_os), "None")

    def test_get_safe(self):
        yml = "os: [None, Windows]"
        settings = Settings.loads(yml)
        settings.os = "Windows"
        self.assertEqual(settings.os, "Windows")
        self.assertEqual(settings.get_safe("compiler.version"), None)
        self.assertEqual(settings.get_safe("build_type"), None)

    def test_none_subsetting(self):
        yml = """os:
    None:
    Windows:
        subsystem: [None, cygwin]
"""
        settings = Settings.loads(yml)
        # Same sha as if settings were empty
        self.assertEqual(settings.values.sha, Settings.loads("").values.sha)
        settings.validate()
        self.assertTrue(settings.os == None)
        self.assertEqual("", settings.values.dumps())
        settings.os = "None"
        self.assertEqual(settings.values.sha, Settings.loads("").values.sha)
        settings.validate()
        self.assertTrue(settings.os == "None")
        self.assertEqual("os=None", settings.values.dumps())
        settings.os = "Windows"
        self.assertTrue(settings.os.subsystem == None)
        self.assertEqual("os=Windows", settings.values.dumps())
        settings.os.subsystem = "cygwin"
        self.assertEqual("os=Windows\nos.subsystem=cygwin", settings.values.dumps())

    def test_none__sub_subsetting(self):
        yml = """os:
    None:
        subsystem: [None, cygwin]
    Windows:
"""
        with six.assertRaisesRegex(self, ConanException,
                                     "settings.yml: None setting can't have subsettings"):
            Settings.loads(yml)


class SettingsTest(unittest.TestCase):

    def setUp(self):
        data = {"compiler": {
                            "Visual Studio": {
                                             "version": ["10", "11", "12"],
                                             "runtime": ["MD", "MT"]},
                            "gcc": {
                                   "version": ["4.8", "4.9"],
                                   "arch": {"x86": {"speed": ["A", "B"]},
                                            "x64": {"speed": ["C", "D"]}}}
                                   },
                "os": ["Windows", "Linux"]}
        self.sut = Settings(data)

    def test_in_contains(self):
        self.sut.compiler = "Visual Studio"
        self.assertTrue("Visual" in self.sut.compiler)
        self.assertFalse("Visual" not in self.sut.compiler)

    def test_os_split(self):
        settings = Settings.loads("""os:
    Windows:
    Linux:
    Macos:
        version: [1, 2]
    Android:
""")
        other_settings = Settings.loads("os: [Windows, Linux]")
        settings.os = "Windows"
        other_settings.os = "Windows"
        self.assertEqual(settings.values.sha, other_settings.values.sha)

    def any_test(self):
        data = {"target": "ANY"}
        sut = Settings(data)
        sut.target = "native"
        self.assertTrue(sut.target == "native")

    def test_multi_os_test(self):
        settings = Settings.loads("""os:
            Windows:
            Linux:
                distro: [RH6, RH7]
            Macos:
                codename: [Mavericks, Yosemite]
        """)
        settings.os = "Windows"
        self.assertEqual(settings.os, "Windows")
        settings.os = "Linux"
        settings.os.distro = "RH6"
        self.assertTrue(settings.os.distro == "RH6")
        with self.assertRaises(ConanException):
            settings.os.distro = "Other"
        with self.assertRaises(ConanException):
            settings.os.codename = "Yosemite"
        settings.os = "Macos"
        settings.os.codename = "Yosemite"
        self.assertTrue(settings.os.codename == "Yosemite")

    def test_remove_test(self):
        self.sut.remove("compiler")
        self.sut.os = "Windows"
        self.sut.validate()
        self.assertEqual(self.sut.values.dumps(), "os=Windows")

    def test_remove_compiler_test(self):
        self.sut.compiler.remove("Visual Studio")
        with self.assertRaises(ConanException) as cm:
            self.sut.compiler = "Visual Studio"
        self.assertEqual(str(cm.exception),
                         bad_value_msg("settings.compiler", "Visual Studio", ["gcc"]))

    def test_remove_version_test(self):
        self.sut.compiler["Visual Studio"].version.remove("12")
        self.sut.compiler = "Visual Studio"
        with self.assertRaises(ConanException) as cm:
            self.sut.compiler.version = "12"
        self.assertEqual(str(cm.exception),
                         bad_value_msg("settings.compiler.version", "12", ["10", "11"]))
        self.sut.compiler.version = 11
        self.assertEqual(self.sut.compiler.version, "11")

    def test_remove_os_test(self):
        self.sut.os.remove("Windows")
        with self.assertRaises(ConanException) as cm:
            self.sut.os = "Windows"
        self.assertEqual(str(cm.exception),
                         bad_value_msg("settings.os", "Windows", ["Linux"]))
        self.sut.os = "Linux"
        self.assertEqual(self.sut.os, "Linux")

    def test_loads_default_test(self):
        settings = Settings.loads("""os: [Windows, Linux, Macos, Android, FreeBSD, SunOS]
arch: [x86, x86_64, arm]
compiler:
    sun-cc:
        version: ["5.10", "5.11", "5.12", "5.13", "5.14"]
    gcc:
        version: ["4.8", "4.9", "5.0"]
    Visual Studio:
        runtime: [None, MD, MT, MTd, MDd]
        version: ["10", "11", "12"]
    clang:
        version: ["3.5", "3.6", "3.7"]

build_type: [None, Debug, Release]""")
        settings.compiler = "clang"
        settings.compiler.version = "3.5"
        self.assertEqual(settings.compiler, "clang")
        self.assertEqual(settings.compiler.version, "3.5")

    def test_loads_test(self):
        settings = Settings.loads("""
compiler:
    Visual Studio:
        runtime: [MD, MT]
        version:
            '10':
                arch: ["32"]
            '11':
                &id1
                arch: ["32", "64"]
            '12':
                *id1
    gcc:
        arch:
            x64:
                speed: [C, D]
            x86:
                speed: [A, B]
        version: ['4.8', '4.9']
os: [Windows, Linux]
""")
        settings.values_list = [('compiler', 'Visual Studio'),
                          ('compiler.version', '10'),
                          ('compiler.version.arch', '32')]
        self.assertEqual(settings.values_list,
                         [('compiler', 'Visual Studio'),
                          ('compiler.version', '10'),
                          ('compiler.version.arch', '32')])

        settings.compiler.version = "10"
        settings.compiler.version.arch = "32"
        settings.compiler.version = "11"
        settings.compiler.version.arch = "64"
        settings.compiler.version = "12"
        settings.compiler.version.arch = "64"

        self.assertEqual(settings.values_list,
                         [('compiler', 'Visual Studio'),
                          ('compiler.version', '12'),
                          ('compiler.version.arch', '64')])

    def test_set_value_test(self):
        self.sut.values_list = [("compiler", "Visual Studio")]
        self.assertEqual(self.sut.compiler, "Visual Studio")
        self.sut.values_list = [("compiler.version", "12")]
        self.assertEqual(self.sut.compiler.version, "12")
        self.sut.values_list = [("compiler", "gcc")]
        self.assertEqual(self.sut.compiler, "gcc")
        self.sut.values_list = [("compiler.version", "4.8")]
        self.assertEqual(self.sut.compiler.version, "4.8")
        self.sut.values_list = [("compiler.arch", "x86")]
        self.assertEqual(self.sut.compiler.arch, "x86")
        self.sut.values_list = [("compiler.arch.speed", "A")]
        self.assertEqual(self.sut.compiler.arch.speed, "A")

    def test_constraint_test(self):
        s2 = {"os": None}
        self.sut.constraint(s2)
        with self.assertRaises(ConanException) as cm:
            self.sut.compiler
        self.assertEqual(str(cm.exception), str(undefined_field("settings", "compiler", ["os"])))
        self.sut.os = "Windows"
        self.sut.os = "Linux"

    def test_constraint2_test(self):
        s2 = {"os2": None}
        with self.assertRaises(ConanException) as cm:
            self.sut.constraint(s2)
        self.assertEqual(str(cm.exception),
                         str(undefined_field("settings", "os2", ["compiler", "os"])))

    def test_constraint3_test(self):
        s2 = {"os": ["Win"]}
        with self.assertRaises(ConanException) as cm:
            self.sut.constraint(s2)
        self.assertEqual(str(cm.exception),
                         bad_value_msg("os", "Win", ["Linux", "Windows"]))

    def test_constraint4_test(self):
        s2 = {"os": ["Windows"]}
        self.sut.os = "Windows"
        self.sut.constraint(s2)
        with self.assertRaises(ConanException) as cm:
            self.sut.os = "Linux"
        self.assertEqual(str(cm.exception), bad_value_msg("settings.os", "Linux", ["Windows"]))

        self.sut.os = "Windows"

    def test_constraint5_test(self):
        s2 = {"os": None,
              "compiler": {"Visual Studio": {"version2": None}}}

        with self.assertRaises(ConanException) as cm:
            self.sut.constraint(s2)
        self.assertEqual(str(cm.exception), str(undefined_field("settings.compiler", "version2",
                                                            ['runtime', 'version'])))
        self.sut.os = "Windows"

    def test_constraint6_test(self):
        s2 = {"os": None,
              "compiler": {"Visual Studio": {"version": None}}}

        self.sut.compiler = "Visual Studio"
        self.sut.constraint(s2)
        with self.assertRaises(ConanException) as cm:
            self.sut.compiler.arch
        self.assertEqual(str(cm.exception), str(undefined_field("settings.compiler", "arch",
                                                            ['version'], "Visual Studio")))
        self.sut.os = "Windows"
        self.sut.compiler.version = "11"
        self.sut.compiler.version = "12"

    def test_constraint7_test(self):
        s2 = {"os": None,
              "compiler": {"Visual Studio": {"version": ("11", "10")},
                           "gcc": None}}

        self.sut.constraint(s2)
        self.sut.compiler = "Visual Studio"
        with self.assertRaises(ConanException) as cm:
            self.sut.compiler.version = "12"
        self.assertEqual(str(cm.exception),
                         bad_value_msg("settings.compiler.version", "12", ["10", "11"]))
        self.sut.compiler.version = "10"
        self.sut.compiler.version = "11"
        self.sut.os = "Windows"
        self.sut.compiler = "gcc"

<<<<<<< HEAD
    def test_validate_test(self):
        with self.assertRaisesRegexp(ConanException, str(undefined_value("settings.compiler"))):
=======
    def validate_test(self):
        with six.assertRaisesRegex(self, ConanException, str(undefined_value("settings.compiler"))):
>>>>>>> 35c65105
            self.sut.validate()

        self.sut.compiler = "gcc"
        with six.assertRaisesRegex(self, ConanException, str(undefined_value("settings.compiler.arch"))):
            self.sut.validate()

        self.sut.compiler.arch = "x86"
        with six.assertRaisesRegex(self, ConanException,
                                     str(undefined_value("settings.compiler.arch.speed"))):
            self.sut.validate()

        self.sut.compiler.arch.speed = "A"
        with six.assertRaisesRegex(self, ConanException, str(undefined_value("settings.compiler.version"))):
            self.sut.validate()

        self.sut.compiler.version = "4.8"
        with six.assertRaisesRegex(self, ConanException, str(undefined_value("settings.os"))):
            self.sut.validate()

        self.sut.os = "Windows"
        self.sut.validate()
        self.assertEqual(self.sut.values_list, [("compiler", "gcc"),
                                           ("compiler.arch", "x86"),
                                           ("compiler.arch.speed", "A"),
                                           ("compiler.version", "4.8"),
                                           ("os", "Windows")])

    def test_validate2_test(self):
        self.sut.os = "Windows"
        self.sut.compiler = "Visual Studio"
        with six.assertRaisesRegex(self, ConanException, str(undefined_value("settings.compiler.runtime"))):
            self.sut.validate()

        self.sut.compiler.runtime = "MD"
        with six.assertRaisesRegex(self, ConanException, str(undefined_value("settings.compiler.version"))):
            self.sut.validate()

        self.sut.compiler.version = "10"
        self.sut.validate()

        self.assertEqual(self.sut.values_list, [("compiler", "Visual Studio"),
                                            ("compiler.runtime", "MD"),
                                            ("compiler.version", "10"),
                                            ("os", "Windows")])

    def test_basic_test(self):
        s = Settings({"os": ["Windows", "Linux"]})
        s.os = "Windows"
        with self.assertRaises(ConanException) as cm:
            self.sut.compiler = "kk"
        self.assertEqual(str(cm.exception),
                         bad_value_msg("settings.compiler", "kk", "['Visual Studio', 'gcc']"))

    def test_my_test(self):
        self.assertEqual(self.sut.compiler, None)

        with self.assertRaises(ConanException) as cm:
            self.sut.compiler = "kk"
        self.assertEqual(str(cm.exception),
                         bad_value_msg("settings.compiler", "kk", "['Visual Studio', 'gcc']"))

        self.sut.compiler = "Visual Studio"
        self.assertEqual(str(self.sut.compiler), "Visual Studio")
        self.assertEqual(self.sut.compiler, "Visual Studio")

        with self.assertRaises(ConanException) as cm:
            self.sut.compiler.kk
        self.assertEqual(str(cm.exception),
                         str(undefined_field("settings.compiler", "kk", "['runtime', 'version']",
                                         "Visual Studio")))

        self.assertEqual(self.sut.compiler.version, None)

        with self.assertRaises(ConanException) as cm:
            self.sut.compiler.version = "123"
        self.assertEqual(str(cm.exception),
                         bad_value_msg("settings.compiler.version", "123", ['10', '11', '12']))

        self.sut.compiler.version = "12"
        self.assertEqual(self.sut.compiler.version, "12")
        self.assertEqual(str(self.sut.compiler.version), "12")

        with self.assertRaises(ConanException) as cm:
            assert self.sut.compiler == "kk"
        self.assertEqual(str(cm.exception),
                         bad_value_msg("settings.compiler", "kk", "['Visual Studio', 'gcc']"))

        self.assertFalse(self.sut.compiler == "gcc")
        self.assertTrue(self.sut.compiler == "Visual Studio")

        self.assertTrue(self.sut.compiler.version == "12")
        self.assertFalse(self.sut.compiler.version == "11")

        with self.assertRaises(ConanException) as cm:
            assert self.sut.compiler.version == "13"
        self.assertEqual(str(cm.exception),
                         bad_value_msg("settings.compiler.version", "13", ['10', '11', '12']))

        self.sut.compiler = "gcc"
        with self.assertRaises(ConanException) as cm:
            self.sut.compiler.runtime
        self.assertEqual(str(cm.exception),
                         str(undefined_field("settings.compiler", "runtime", "['arch', 'version']",
                                         "gcc")))

        self.sut.compiler.arch = "x86"
        self.sut.compiler.arch.speed = "A"
        self.assertEqual(self.sut.compiler.arch.speed, "A")

        with self.assertRaises(ConanException) as cm:
            self.sut.compiler.arch.speed = "D"
        self.assertEqual(str(cm.exception),
                         bad_value_msg("settings.compiler.arch.speed", "D", ['A', 'B']))

        self.sut.compiler.arch = "x64"
        self.sut.compiler.arch.speed = "C"
        self.assertEqual(self.sut.compiler.arch.speed, "C")

        with self.assertRaises(ConanException) as cm:
            self.sut.compiler.arch.speed = "A"
        self.assertEqual(str(cm.exception),
                         bad_value_msg("settings.compiler.arch.speed", "A", ['C', 'D']))

        self.sut.compiler.arch.speed = "D"
        self.assertEqual(self.sut.compiler.arch.speed, "D")<|MERGE_RESOLUTION|>--- conflicted
+++ resolved
@@ -361,13 +361,8 @@
         self.sut.os = "Windows"
         self.sut.compiler = "gcc"
 
-<<<<<<< HEAD
     def test_validate_test(self):
         with self.assertRaisesRegexp(ConanException, str(undefined_value("settings.compiler"))):
-=======
-    def validate_test(self):
-        with six.assertRaisesRegex(self, ConanException, str(undefined_value("settings.compiler"))):
->>>>>>> 35c65105
             self.sut.validate()
 
         self.sut.compiler = "gcc"
