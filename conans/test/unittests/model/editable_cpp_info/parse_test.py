--- conflicted
+++ resolved
@@ -5,24 +5,20 @@
 import textwrap
 import unittest
 
-<<<<<<< HEAD
 from conans.client.conf import default_settings_yml
-from conans.model.editable_cpp_info import EditableCppInfo
+from conans.model.editable_cpp_info import EditableLayout
 from conans.model.options import Options, PackageOptions
 from conans.model.settings import Settings
-=======
-from conans.errors import ConanException
-from conans.model.editable_cpp_info import EditableLayout
->>>>>>> 5d1377ad
 from conans.test.utils.test_files import temp_folder
 from conans.util.files import save
+from conans.errors import ConanException
 
 
 class ParseTest(unittest.TestCase):
     def setUp(self):
         self.test_folder = temp_folder()
         self.layout_filepath = os.path.join(self.test_folder, "layout")
-        self.editable_cpp_info = EditableCppInfo(self.layout_filepath)
+        self.editable_cpp_info = EditableLayout(self.layout_filepath)
 
         self.settings = Settings.loads(default_settings_yml)
         self.options = Options(PackageOptions({"shared": [True, False]}))
@@ -30,27 +26,9 @@
     def tearDown(self):
         shutil.rmtree(self.test_folder)
 
-<<<<<<< HEAD
     def test_jinja_render(self):
         self.options.shared = True
         self.settings.build_type = "Debug"
-=======
-    def field_error_test(self):
-        content = textwrap.dedent("""
-                            [includedrs]
-                            something
-                            """)
-        save(self.layout_filepath, content)
-        with self.assertRaisesRegexp(ConanException, "Wrong cpp_info field 'includedrs' in layout"):
-            _ = EditableLayout.load(self.layout_filepath)
-        content = textwrap.dedent("""
-                            [*:includedrs]
-                            something
-                            """)
-        save(self.layout_filepath, content)
-        with self.assertRaisesRegexp(ConanException, "Wrong cpp_info field 'includedrs' in layout"):
-            _ = EditableLayout.load(self.layout_filepath)
->>>>>>> 5d1377ad
 
         content = textwrap.dedent("""
             [includedirs]
@@ -61,21 +39,29 @@
             {% endif %}
             """)
         save(self.layout_filepath, content)
-<<<<<<< HEAD
 
         data = self.editable_cpp_info._load_data(ref=None, settings=self.settings,
                                                  options=self.options)
         self.assertEqual(data[None], {'includedirs': ["path/to/shared/Debug"]})
-=======
+
+    def test_wrong_field(self):
+        content = textwrap.dedent("""
+            [*:includedirs]
+            something
+            """)
+        save(self.layout_filepath, content)
         with self.assertRaisesRegexp(ConanException, "Wrong package reference '\*' in layout file"):
-            _ = EditableLayout.load(self.layout_filepath)
+            self.editable_cpp_info._load_data(ref=None, settings=self.settings,
+                                              options=self.options)
 
+    def test_wrong_reference(self):
         content = textwrap.dedent("""
-                            [pkg/version@user/channel:revision:includedirs]
-                            something
-                            """)
+            [pkg/version@user/channel:revision:includedirs]
+            something
+            """)
         save(self.layout_filepath, content)
-        with self.assertRaisesRegexp(ConanException, "Wrong package reference "
-                                     "'pkg/version@user/channel:revision' in layout file"):
-            _ = EditableLayout.load(self.layout_filepath)
->>>>>>> 5d1377ad
+        with self.assertRaisesRegexp(ConanException, "Wrong package reference"
+                                                     " 'pkg/version@user/channel:revision' in layout"
+                                                     " file"):
+            self.editable_cpp_info._load_data(ref=None, settings=self.settings,
+                                              options=self.options)