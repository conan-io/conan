--- conflicted
+++ resolved
@@ -5,15 +5,12 @@
 import textwrap
 import unittest
 
-<<<<<<< HEAD
 from conans.client.conf import default_settings_yml
 from conans.model.editable_cpp_info import EditableLayout
 from conans.model.options import Options, PackageOptions
 from conans.model.settings import Settings
-=======
 from conans.errors import ConanException
 from conans.model.editable_cpp_info import EditableLayout
->>>>>>> 83053d02
 from conans.test.utils.test_files import temp_folder
 from conans.util.files import save
 
@@ -30,27 +27,9 @@
     def tearDown(self):
         shutil.rmtree(self.test_folder)
 
-<<<<<<< HEAD
     def test_render_basic(self):
         self.options.shared = True
         self.settings.build_type = "Debug"
-=======
-    def field_error_test(self):
-        content = textwrap.dedent("""
-                            [includedrs]
-                            something
-                            """)
-        save(self.layout_filepath, content)
-        with self.assertRaisesRegexp(ConanException, "Wrong cpp_info field 'includedrs' in layout"):
-            _ = EditableLayout.load(self.layout_filepath)
-        content = textwrap.dedent("""
-                            [*:includedrs]
-                            something
-                            """)
-        save(self.layout_filepath, content)
-        with self.assertRaisesRegexp(ConanException, "Wrong cpp_info field 'includedrs' in layout"):
-            _ = EditableLayout.load(self.layout_filepath)
->>>>>>> 83053d02
 
         content = textwrap.dedent("""
             [includedirs]
@@ -61,7 +40,6 @@
             {% endif %}
             """)
         save(self.layout_filepath, content)
-<<<<<<< HEAD
 
         data, folders = self.editable_cpp_info._load_data(ref=None, settings=self.settings,
                                                           options=self.options)
@@ -69,10 +47,6 @@
 
     def test_render_loop(self):
         self.settings.build_type = "Debug"
-=======
-        with self.assertRaisesRegexp(ConanException, "Wrong package reference '\*' in layout file"):
-            _ = EditableLayout.load(self.layout_filepath)
->>>>>>> 83053d02
 
         content = textwrap.dedent("""
             [includedirs]
@@ -81,15 +55,9 @@
             {% endfor %}
             """)
         save(self.layout_filepath, content)
-<<<<<<< HEAD
 
         data, folders = self.editable_cpp_info._load_data(ref=None, settings=self.settings,
                                                           options=self.options)
         self.assertEqual(data[None], {'includedirs': ["components/cmp1/include/Debug",
                                                       "components/cmp2/include/Debug",
-                                                      "components/cmp3/include/"]})
-=======
-        with self.assertRaisesRegexp(ConanException, "Wrong package reference "
-                                     "'pkg/version@user/channel:revision' in layout file"):
-            _ = EditableLayout.load(self.layout_filepath)
->>>>>>> 83053d02
+                                                      "components/cmp3/include/"]})