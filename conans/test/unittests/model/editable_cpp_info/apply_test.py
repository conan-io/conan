# coding=utf-8


import os
import shutil
import textwrap
import unittest

<<<<<<< HEAD
=======
from conans.model.editable_cpp_info import EditableLayout
>>>>>>> 5d1377ad
from conans.model.build_info import CppInfo
from conans.model.editable_cpp_info import EditableCppInfo
from conans.model.ref import ConanFileReference
from conans.test.utils.test_files import temp_folder
from conans.util.files import save

base_content = textwrap.dedent("""\
    [{namespace}includedirs]
    {path_prefix}dirs/includedirs

    [{namespace}libdirs]
    {path_prefix}dirs/libdirs

    [{namespace}resdirs]
    {path_prefix}dirs/resdirs

    #[{namespace}bindirs]
    #{path_prefix}dirs/bindirs

    """)


class ApplyEditableLayoutTest(unittest.TestCase):

    def setUp(self):
        self.test_folder = temp_folder()
        self.layout_filepath = os.path.join(self.test_folder, "layout")
        self.ref = ConanFileReference.loads("libA/0.1@user/channel")
        self.editable_cpp_info = EditableCppInfo(self.layout_filepath)

    def tearDown(self):
        shutil.rmtree(self.test_folder)

    def test_require_no_namespace(self):
        content = base_content.format(namespace="", path_prefix="")
        save(self.layout_filepath, content)
<<<<<<< HEAD
=======
        editable_cpp_info = EditableLayout.load(self.layout_filepath)
>>>>>>> 5d1377ad
        cpp_info = CppInfo(None)
        self.editable_cpp_info.apply_to(self.ref, cpp_info, settings=None, options=None)
        self.assertListEqual(cpp_info.includedirs, ['dirs/includedirs'])
        self.assertListEqual(cpp_info.libdirs, ['dirs/libdirs'])
        self.assertListEqual(cpp_info.resdirs, ['dirs/resdirs'])
        # The default defined by package_info() is respected
        self.assertListEqual(cpp_info.bindirs, ["bin"])

    def test_require_namespace(self):
        content = '\n\n'.join([
            base_content.format(namespace="", path_prefix=""),
            base_content.format(namespace="libA/0.1@user/channel:", path_prefix="libA/")
            ])
        save(self.layout_filepath, content)
<<<<<<< HEAD
=======
        editable_cpp_info = EditableLayout.load(self.layout_filepath)
>>>>>>> 5d1377ad
        cpp_info = CppInfo(None)
        self.editable_cpp_info.apply_to(self.ref, cpp_info, settings=None, options=None)
        self.assertListEqual(cpp_info.includedirs, ['libA/dirs/includedirs'])
        self.assertListEqual(cpp_info.libdirs, ['libA/dirs/libdirs'])
        self.assertListEqual(cpp_info.resdirs, ['libA/dirs/resdirs'])
        # The default defined by package_info() is respected
        self.assertListEqual(cpp_info.bindirs, ['bin'])

        cpp_info = CppInfo(None)
        other = ConanFileReference.loads("other/0.1@user/channel")
        self.editable_cpp_info.apply_to(other, cpp_info, settings=None, options=None)
        self.assertListEqual(cpp_info.includedirs, ['dirs/includedirs'])
        self.assertListEqual(cpp_info.libdirs, ['dirs/libdirs'])
        self.assertListEqual(cpp_info.resdirs, ['dirs/resdirs'])
        # The default defined by package_info() is respected
        self.assertListEqual(cpp_info.bindirs, ['bin'])<|MERGE_RESOLUTION|>--- conflicted
+++ resolved
@@ -6,12 +6,8 @@
 import textwrap
 import unittest
 
-<<<<<<< HEAD
-=======
+from conans.model.build_info import CppInfo
 from conans.model.editable_cpp_info import EditableLayout
->>>>>>> 5d1377ad
-from conans.model.build_info import CppInfo
-from conans.model.editable_cpp_info import EditableCppInfo
 from conans.model.ref import ConanFileReference
 from conans.test.utils.test_files import temp_folder
 from conans.util.files import save
@@ -38,7 +34,7 @@
         self.test_folder = temp_folder()
         self.layout_filepath = os.path.join(self.test_folder, "layout")
         self.ref = ConanFileReference.loads("libA/0.1@user/channel")
-        self.editable_cpp_info = EditableCppInfo(self.layout_filepath)
+        self.editable_cpp_info = EditableLayout(self.layout_filepath)
 
     def tearDown(self):
         shutil.rmtree(self.test_folder)
@@ -46,10 +42,6 @@
     def test_require_no_namespace(self):
         content = base_content.format(namespace="", path_prefix="")
         save(self.layout_filepath, content)
-<<<<<<< HEAD
-=======
-        editable_cpp_info = EditableLayout.load(self.layout_filepath)
->>>>>>> 5d1377ad
         cpp_info = CppInfo(None)
         self.editable_cpp_info.apply_to(self.ref, cpp_info, settings=None, options=None)
         self.assertListEqual(cpp_info.includedirs, ['dirs/includedirs'])
@@ -64,10 +56,6 @@
             base_content.format(namespace="libA/0.1@user/channel:", path_prefix="libA/")
             ])
         save(self.layout_filepath, content)
-<<<<<<< HEAD
-=======
-        editable_cpp_info = EditableLayout.load(self.layout_filepath)
->>>>>>> 5d1377ad
         cpp_info = CppInfo(None)
         self.editable_cpp_info.apply_to(self.ref, cpp_info, settings=None, options=None)
         self.assertListEqual(cpp_info.includedirs, ['libA/dirs/includedirs'])
