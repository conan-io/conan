import os
import textwrap
import unittest

import pytest

from conans.model.info import ConanInfo
from conans.model.ref import PackageReference, ConanFileReference
from conans.model.settings import bad_value_msg, undefined_value
from conans.paths import CONANFILE, CONANINFO
from conans.test.assets.genconanfile import GenConanfile
from conans.test.utils.tools import TestClient
from conans.util.files import load, save


class SettingsTest(unittest.TestCase):

    def _get_conaninfo(self, reference, client):
        ref = client.cache.get_latest_rrev(ConanFileReference.loads(reference))
        pkg_ids = client.cache.get_package_ids(ref)
        pref = client.cache.get_latest_prev(pkg_ids[0])
        pkg_folder = client.cache.pkg_layout(pref).package()
        return ConanInfo.loads(client.load(os.path.join(pkg_folder, "conaninfo.txt")))

    def test_wrong_settings(self):
        settings = """os:
    None:
        subsystem: [None, msys]
"""
        client = TestClient()
        save(client.cache.settings_path, settings)
        save(client.cache.default_profile_path, "")
        conanfile = """from conans import ConanFile
class Pkg(ConanFile):
    settings = "os", "compiler"
"""
        client.save({"conanfile.py": conanfile})
        client.run("create . Pkg/0.1@lasote/testing", assert_error=True)
        self.assertIn("ERROR: settings.yml: None setting can't have subsettings", client.out)

    @pytest.mark.xfail(reason="Working in the PackageID broke this")
    def test_custom_compiler_preprocessor(self):
        # https://github.com/conan-io/conan/issues/3842
        settings = """compiler:
    mycomp:
        version: ["2.3", "2.4"]
cppstd: [None, 98, gnu98, 11, gnu11, 14, gnu14, 17, gnu17, 20, gnu20]
"""
        client = TestClient()
        save(client.cache.settings_path, settings)
        save(client.cache.default_profile_path, """[settings]
compiler=mycomp
compiler.version=2.3
cppstd=11
""")
        conanfile = """from conans import ConanFile
class Pkg(ConanFile):
    settings = "compiler", "cppstd"
"""
        client.save({"conanfile.py": conanfile})
        client.run("create . Pkg/0.1@lasote/testing")
        self.assertIn("""Configuration (profile_host):
[settings]
compiler=mycomp
compiler.version=2.3
cppstd=11""", client.out)
        self.assertIn("Pkg/0.1@lasote/testing: Package "
                      "'c2f0c2641722089d9b11cd646c47d239af044b5a' created",
                      client.out)

<<<<<<< HEAD
    @pytest.mark.xfail(reason="Working in the PackageID broke this")
=======
    @pytest.mark.xfail(reason="cache2.0")
>>>>>>> c87e3a6b
    def test_custom_settings(self):
        settings = textwrap.dedent("""\
            os:
                None:
                Windows:
                    subsystem: [None, cygwin]
                Linux:
            compiler: [gcc, visual]
            """)
        client = TestClient()
        save(client.cache.settings_path, settings)
        save(client.cache.default_profile_path, "")

        client.save({"conanfile.py": GenConanfile().with_settings("os", "compiler")})
        client.run("create . Pkg/0.1@lasote/testing -s compiler=gcc")
        self.assertIn("544c1d8c53e9d269737e68e00ec66716171d2704", client.out)
        client.run("search Pkg/0.1@lasote/testing")
        self.assertNotIn("os: None", client.out)
        pref = PackageReference.loads("Pkg/0.1@lasote/testing:"
                                      "544c1d8c53e9d269737e68e00ec66716171d2704")
        info_path = os.path.join(client.cache.package_layout(pref.ref).package(pref), CONANINFO)
        info = load(info_path)
        self.assertNotIn("os", info)
        # Explicitly specifying None, put it in the conaninfo.txt, but does not affect the hash
        client.run("create . Pkg/0.1@lasote/testing -s compiler=gcc -s os=None")
        self.assertIn("544c1d8c53e9d269737e68e00ec66716171d2704", client.out)
        client.run("search Pkg/0.1@lasote/testing")
        self.assertIn("os: None", client.out)
        info = load(info_path)
        self.assertIn("os", info)

    @pytest.mark.xfail(reason="Working in the PackageID broke this")
    def test_update_settings(self):
        # This test is to validate that after adding a new settings, that allows a None
        # value, this None value does not modify exisisting packages SHAs
        client = TestClient()
        save(client.cache.default_profile_path, "")
        save(client.cache.settings_path, textwrap.dedent("""
            os: [Windows, Linux]
            arch: [None, x86]
            """))

        client.save({"conanfile.py": GenConanfile().with_settings("os")})
        client.run("create . test/1.9@lasote/testing -s os=Windows")
        assert "test/1.9@lasote/testing:3475bd55b91ae904ac96fde0f106a136ab951a5e" in client.out

        # Now the new one, adding a new setting that allows none
        client.save({"conanfile.py": GenConanfile().with_settings("os", "arch")})
        client.run("create . test/1.9@lasote/testing -s os=Windows -s arch=None")
        assert "test/1.9@lasote/testing:3475bd55b91ae904ac96fde0f106a136ab951a5e" in client.out

    def test_settings_constraint_error_type(self):
        # https://github.com/conan-io/conan/issues/3022
        conanfile = """from conans import ConanFile
class Test(ConanFile):
    settings = {"os": "Linux"}
    def build(self):
        self.output.info("OS!!: %s" % self.settings.os)
    """
        client = TestClient()
        client.save({"conanfile.py": conanfile})
        client.run("create . Pkg/0.1@user/testing -s os=Linux")
        self.assertIn("Pkg/0.1@user/testing: OS!!: Linux", client.out)

    def test_settings_as_a_str(self):
        content = """
from conans import ConanFile

class SayConan(ConanFile):
    name = "Say"
    version = "0.1"
    settings = "os"
"""
        client = TestClient()
        client.save({CONANFILE: content})
        client.run("create . -s os=Windows --build missing")
        # Now read the conaninfo and verify that settings applied is only os and value is windows
        conan_info = self._get_conaninfo("Say/0.1@", client)
        self.assertEqual(conan_info.settings.os, "Windows")

        client.run("remove Say/0.1 -f")
        client.run("create . -s os=Linux --build missing")
        # Now read the conaninfo and verify that settings applied is only os and value is windows
        conan_info = self._get_conaninfo("Say/0.1@", client)
        self.assertEqual(conan_info.settings.os, "Linux")

    def test_settings_as_a_list_conanfile(self):
        # Now with conanfile as a list
        content = """
from conans import ConanFile

class SayConan(ConanFile):
    name = "Say"
    version = "0.1"
    settings = "os", "arch"
"""
        client = TestClient()
        client.save({CONANFILE: content})
        client.run("create . -s os=Windows --build missing")
        conan_info = self._get_conaninfo("Say/0.1@", client)
        self.assertEqual(conan_info.settings.os,  "Windows")
        self.assertEqual(conan_info.settings.fields, ["arch", "os"])

    def test_settings_as_a_dict_conanfile(self):
        # Now with conanfile as a dict
        # XXX: this test only works on machines w default arch "x86", "x86_64", "sparc" or "sparcv9"
        content = """
from conans import ConanFile

class SayConan(ConanFile):
    name = "Say"
    version = "0.1"
    settings = {"os": ["Windows"], "arch": ["x86", "x86_64", "sparc", "sparcv9"]}
"""
        client = TestClient()
        client.save({CONANFILE: content})
        client.run("create . -s os=Windows --build missing")
        conan_info = self._get_conaninfo("Say/0.1@", client)
        self.assertEqual(conan_info.settings.os,  "Windows")
        self.assertEqual(conan_info.settings.fields, ["arch", "os"])

    def test_invalid_settings(self):
        # Test wrong values and wrong constraints
        client = TestClient()
        # MISSING VALUE FOR A SETTING
        client.save({CONANFILE: GenConanfile().with_settings("os", "build_type"),
                     "profile": "[settings]\nbuild_type=Release"})
        client.run("install . -pr=profile --build missing", assert_error=True)
        self.assertIn(str(undefined_value("settings.os")), str(client.out))

    def test_invalid_settings2(self):
        # MISSING A DEFAULT VALUE BECAUSE ITS RESTRICTED TO OTHER, SO ITS REQUIRED
        content = """
from conans import ConanFile

class SayConan(ConanFile):
    name = "Say"
    version = "0.1"
    settings = {"os": ["Windows", "Linux", "Macos", "FreeBSD", "SunOS"],
                "compiler": ["Visual Studio"]}
"""
        client = TestClient()
        client.save({CONANFILE: content})
        client.run("install . -s compiler=gcc -s compiler.version=4.8 --build missing",
                   assert_error=True)
        self.assertIn(bad_value_msg("settings.compiler", "gcc", ["Visual Studio"]),
                      str(client.out))

    def test_invalid_settings3(self):
        # dict without options
        content = """
from conans import ConanFile

class SayConan(ConanFile):
    name = "Say"
    version = "0.1"
    settings = {"os": None, "compiler": ["Visual Studio"]}
"""
        client = TestClient()
        client.save({CONANFILE: content})
        client.run("install . -s compiler=gcc -s compiler.version=4.8 --build missing",
                   assert_error=True)
        self.assertIn(bad_value_msg("settings.compiler", "gcc", ["Visual Studio"]),
                      str(client.out))

        # Test wrong settings in conanfile
        content = textwrap.dedent("""
            from conans import ConanFile

            class SayConan(ConanFile):
                settings = invalid
            """)

        client.save({CONANFILE: content})
        client.run("install . --build missing", assert_error=True)
        self.assertIn("invalid' is not defined", client.out)

        # Test wrong values in conanfile

    @pytest.mark.xfail(reason="cache2.0")
    def test_invalid_settings4(self):
        content = """
from conans import ConanFile

class SayConan(ConanFile):
    name = "Say"
    version = "0.1"
    settings = "os"
"""
        client = TestClient()
        client.save({CONANFILE: content})
        client.run("create . -s os=ChromeOS --build missing", assert_error=True)
        self.assertIn(bad_value_msg("settings.os", "ChromeOS",
                                    ['AIX', 'Android', 'Arduino', 'Emscripten', 'FreeBSD', 'Linux', 'Macos', 'Neutrino',
                                     'SunOS', 'Windows', 'WindowsCE', 'WindowsStore', 'iOS', 'tvOS', 'watchOS']),
                      client.out)

        # Now add new settings to config and try again
        config = load(client.cache.settings_path)
        config = config.replace("Windows:%s" % os.linesep,
                                "Windows:%s    ChromeOS:%s" % (os.linesep, os.linesep))

        save(client.cache.settings_path, config)
        client.run("create . -s os=ChromeOS --build missing")
        self.assertIn('Generated conaninfo.txt', client.out)

        # Settings is None
        content = """
from conans import ConanFile

class SayConan(ConanFile):
    name = "Say"
    version = "0.1"
    settings = None
"""
        client.save({CONANFILE: content})
        client.run("remove Say/0.1@ -f")
        client.run("create . --build missing")
        self.assertIn('Generated conaninfo.txt', client.out)
        conan_info = self._get_conaninfo("Say/0.1@", client)
        self.assertEqual(conan_info.settings.dumps(), "")

        # Settings is {}
        content = """
from conans import ConanFile

class SayConan(ConanFile):
    name = "Say"
    version = "0.1"
    settings = {}
"""
        client.save({CONANFILE: content})
        client.run("remove Say/0.1@ -f")
        client.run("create . --build missing")
        self.assertIn('Generated conaninfo.txt', client.out)

        conan_info = self._get_conaninfo("Say/0.1@", client)

        self.assertEqual(conan_info.settings.dumps(), "")<|MERGE_RESOLUTION|>--- conflicted
+++ resolved
@@ -68,11 +68,7 @@
                       "'c2f0c2641722089d9b11cd646c47d239af044b5a' created",
                       client.out)
 
-<<<<<<< HEAD
     @pytest.mark.xfail(reason="Working in the PackageID broke this")
-=======
-    @pytest.mark.xfail(reason="cache2.0")
->>>>>>> c87e3a6b
     def test_custom_settings(self):
         settings = textwrap.dedent("""\
             os:
@@ -251,8 +247,6 @@
         self.assertIn("invalid' is not defined", client.out)
 
         # Test wrong values in conanfile
-
-    @pytest.mark.xfail(reason="cache2.0")
     def test_invalid_settings4(self):
         content = """
 from conans import ConanFile
