import unittest
from collections import namedtuple, Counter

import six
from mock import Mock

from conans import DEFAULT_REVISION_V1
from conans.client.cache.cache import ClientCache
from conans.client.conf import default_settings_yml
from conans.client.graph.build_mode import BuildMode
from conans.client.graph.graph_binaries import GraphBinariesAnalyzer
from conans.client.graph.graph_builder import DepsGraphBuilder
from conans.client.graph.python_requires import ConanPythonRequire
from conans.client.graph.range_resolver import RangeResolver
from conans.client.loader import ConanFileLoader
from conans.errors import ConanException
from conans.model.options import OptionsValues, option_not_exist_msg, option_wrong_value_msg
from conans.model.profile import Profile
from conans.model.ref import ConanFileReference
from conans.model.requires import Requirements
from conans.model.settings import Settings, bad_value_msg
from conans.model.values import Values
from conans.test.unittests.model.fake_retriever import Retriever
from conans.test.utils.conanfile import TestConanFile
from conans.test.utils.tools import (NO_SETTINGS_PACKAGE_ID, TestBufferConanOutput,
                                     test_processed_profile)
from conans.client.cache.remote_registry import Remotes

say_content = TestConanFile("Say", "0.1")
say_content2 = TestConanFile("Say", "0.2")
hello_content = TestConanFile("Hello", "1.2", requires=["Say/0.1@user/testing"])
chat_content = TestConanFile("Chat", "2.3", requires=["Hello/1.2@user/testing"])
bye_content = TestConanFile("Bye", "0.1", requires=["Say/0.1@user/testing"])
bye_content2 = TestConanFile("Bye", "0.2", requires=["Say/0.2@user/testing"])


hello_ref = ConanFileReference.loads("Hello/1.2@user/testing")
say_ref = ConanFileReference.loads("Say/0.1@user/testing")
say_ref2 = ConanFileReference.loads("Say/0.2@user/testing")
chat_ref = ConanFileReference.loads("Chat/2.3@user/testing")
bye_ref = ConanFileReference.loads("Bye/0.2@user/testing")


def _get_nodes(graph, name):
    """ return all the nodes matching a particular name. Could be >1 in case
    that private requirements embed different versions
    """
    return [n for n in graph.nodes if n.conanfile.name == name]


Edge = namedtuple("Edge", "src dst")


def _get_edges(graph):
    edges = set()
    for n in graph.nodes:
        edges.update([Edge(n, neigh) for neigh in n.neighbors()])
    return edges


def _clear_revs(requires):
    for require in requires.values():
        require.ref = require.ref.copy_clear_rev()
    return requires


class MockRemoteManager(object):
    def __init__(self, packages=None):
        self.packages = packages or []
        self.count = Counter()

    def search_recipes(self, remote, pattern, ignorecase):  # @UnusedVariable
        self.count[pattern] += 1
        return self.packages


class GraphTest(unittest.TestCase):

    def setUp(self):
        self.output = TestBufferConanOutput()
        self.loader = ConanFileLoader(None, self.output, ConanPythonRequire(None, None))
        self.retriever = Retriever(self.loader)
<<<<<<< HEAD
        paths = ClientCache(self.retriever.folder, self.retriever.folder,
                            self.output)
        self.remote_manager = MockRemoteManager()
        self.remotes = Remotes()
        self.resolver = RangeResolver(paths, self.remote_manager)
=======
        paths = ClientCache(self.retriever.folder, self.output)
        self.remote_search = MockSearchRemote()
        self.resolver = RangeResolver(paths, self.remote_search)
>>>>>>> ff181b14
        self.builder = DepsGraphBuilder(self.retriever, self.output, self.loader,
                                        self.resolver, None)
        cache = Mock()
        cache.config.default_package_id_mode = "semver_direct_mode"
        self.binaries_analyzer = GraphBinariesAnalyzer(cache, self.output, self.remote_manager)

    def build_graph(self, content, options="", settings=""):
        self.loader.cached_conanfiles = {}
        full_settings = Settings.loads(default_settings_yml)
        full_settings.values = Values.loads(settings)
        profile = Profile()
        profile.processed_settings = full_settings
        profile.options = OptionsValues.loads(options)
        processed_profile = test_processed_profile(profile=profile)
        root_conan = self.retriever.root(str(content), processed_profile)
        deps_graph = self.builder.load_graph(root_conan, False, False, self.remotes,
                                             processed_profile)

        build_mode = BuildMode([], self.output)
        self.binaries_analyzer.evaluate_graph(deps_graph, build_mode=build_mode,
                                              update=False, remotes=self.remotes)
        return deps_graph


class ConanRequirementsTest(GraphTest):

    def test_basic(self):
        deps_graph = self.build_graph(say_content)
        self.assertEqual(_get_edges(deps_graph), set())
        self.assertEqual(1, len(deps_graph.nodes))
        node = _get_nodes(deps_graph, "Say")[0]
        self.assertEqual(node.ref, None)
        self._check_say(node.conanfile)

    def _check_say(self, conanfile, version="0.1", options=""):
        self.assertEqual(conanfile.version, version)
        self.assertEqual(conanfile.name, "Say")
        self.assertEqual(conanfile.options.values.dumps(), options)
        self.assertEqual(conanfile.settings.fields, [])
        self.assertEqual(conanfile.settings.values_list, [])
        self.assertEqual(conanfile.requires, Requirements())

        conaninfo = conanfile.info
        self.assertEqual(conaninfo.settings.dumps(), "")
        self.assertEqual(conaninfo.full_settings.dumps(), "")
        self.assertEqual(conaninfo.options.dumps(), options)
        self.assertEqual(conaninfo.full_options.dumps(), options)
        self.assertEqual(conaninfo.requires.dumps(), "")
        self.assertEqual(conaninfo.full_requires.dumps(), "")

    def test_transitive(self):
        self.retriever.save_recipe(say_ref, say_content)
        deps_graph = self.build_graph(hello_content)
        self.assertEqual(2, len(deps_graph.nodes))
        hello = _get_nodes(deps_graph, "Hello")[0]
        say = _get_nodes(deps_graph, "Say")[0]
        self.assertEqual(_get_edges(deps_graph), {Edge(hello, say)})

        self.assertEqual(say.ref.copy_clear_rev(), say_ref)
        self._check_say(say.conanfile)

    def _check_hello(self, hello, say_ref):
        conanfile = hello.conanfile
        self.assertEqual(conanfile.version, "1.2")
        self.assertEqual(conanfile.name, "Hello")
        self.assertEqual(conanfile.options.values.dumps(), "")
        self.assertEqual(conanfile.settings.fields, [])
        self.assertEqual(conanfile.settings.values.dumps(), "")
        self.assertEqual(_clear_revs(conanfile.requires), Requirements(str(say_ref)))

        conaninfo = conanfile.info
        self.assertEqual(conaninfo.settings.dumps(), "")
        self.assertEqual(conaninfo.full_settings.dumps(), "")
        self.assertEqual(conaninfo.options.dumps(), "")
        self.assertEqual(conaninfo.full_options.dumps(), "")
        self.assertEqual(conaninfo.requires.dumps(), "%s/%s" % (say_ref.name, say_ref.version))
        self.assertEqual(conaninfo.full_requires.dumps(),
                         "%s:%s" % (str(say_ref), NO_SETTINGS_PACKAGE_ID))

    def test_transitive_two_levels(self):
        self.retriever.save_recipe(say_ref, say_content)
        self.retriever.save_recipe(hello_ref, hello_content)
        deps_graph = self.build_graph(chat_content)

        self.assertEqual(3, len(deps_graph.nodes))
        hello = _get_nodes(deps_graph, "Hello")[0]
        say = _get_nodes(deps_graph, "Say")[0]
        chat = _get_nodes(deps_graph, "Chat")[0]
        self.assertEqual(_get_edges(deps_graph), {Edge(hello, say), Edge(chat, hello)})

        self.assertEqual(hello.ref.copy_clear_rev(), hello_ref)
        self.assertEqual(say.ref.copy_clear_rev(), say_ref)
        self.assertEqual(chat.ref, None)

        self._check_say(say.conanfile)
        self._check_hello(hello, say_ref)

        conanfile = chat.conanfile
        self.assertEqual(conanfile.version, "2.3")
        self.assertEqual(conanfile.name, "Chat")
        self.assertEqual(conanfile.options.values.dumps(), "")
        self.assertEqual(conanfile.settings.fields, [])
        self.assertEqual(conanfile.settings.values.dumps(), "")
        self.assertEqual(_clear_revs(conanfile.requires), Requirements(str(hello_ref)))

        conaninfo = conanfile.info
        self.assertEqual(conaninfo.settings.dumps(), "")
        self.assertEqual(conaninfo.full_settings.dumps(), "")
        self.assertEqual(conaninfo.options.dumps(), "")
        self.assertEqual(conaninfo.full_options.dumps(), "")
        self.assertEqual(conaninfo.requires.dumps(), "Hello/1.Y.Z")
        self.assertEqual(conaninfo.full_requires.dumps(),
                         "Hello/1.2@user/testing:0b09634eb446bffb8d3042a3f19d813cfc162b9d\n"
                         "Say/0.1@user/testing:%s" % NO_SETTINGS_PACKAGE_ID)

    def test_diamond_no_conflict(self):
        chat_content = """
from conans import ConanFile

class ChatConan(ConanFile):
    name = "Chat"
    version = "2.3"
    requires = "Hello/1.2@user/testing", "Bye/0.2@user/testing"
"""
        self.retriever.save_recipe(say_ref, say_content)
        self.retriever.save_recipe(hello_ref, hello_content)
        self.retriever.save_recipe(bye_ref, bye_content)
        deps_graph = self.build_graph(chat_content)

        self.assertEqual(4, len(deps_graph.nodes))
        hello = _get_nodes(deps_graph, "Hello")[0]
        bye = _get_nodes(deps_graph, "Bye")[0]
        say = _get_nodes(deps_graph, "Say")[0]
        chat = _get_nodes(deps_graph, "Chat")[0]
        self.assertEqual(_get_edges(deps_graph), {Edge(hello, say), Edge(chat, hello),
                                                  Edge(bye, say), Edge(chat, bye)})

        self.assertEqual(hello.ref.copy_clear_rev(), hello_ref)
        self.assertEqual(say.ref.copy_clear_rev(), say_ref)
        self.assertEqual(chat.ref, None)
        self.assertEqual(bye.ref.copy_clear_rev(), bye_ref)

        self._check_say(say.conanfile)
        self._check_hello(hello, say_ref)

        conanfile = chat.conanfile
        self.assertEqual(conanfile.version, "2.3")
        self.assertEqual(conanfile.name, "Chat")
        self.assertEqual(conanfile.options.values.dumps(), "")
        self.assertEqual(conanfile.settings.fields, [])
        self.assertEqual(conanfile.settings.values.dumps(), "")
        self.assertEqual(_clear_revs(conanfile.requires),
                         Requirements(str(hello_ref), str(bye_ref)))

        conaninfo = conanfile.info
        self.assertEqual(conaninfo.settings.dumps(), "")
        self.assertEqual(conaninfo.full_settings.dumps(), "")
        self.assertEqual(conaninfo.options.dumps(), "")
        self.assertEqual(conaninfo.full_options.dumps(), "")
        self.assertEqual(conaninfo.requires.dumps(), "Bye/0.2\nHello/1.Y.Z")
        self.assertEqual(conaninfo.full_requires.dumps(),
                         "Bye/0.2@user/testing:0b09634eb446bffb8d3042a3f19d813cfc162b9d\n"
                         "Hello/1.2@user/testing:0b09634eb446bffb8d3042a3f19d813cfc162b9d\n"
                         "Say/0.1@user/testing:%s" % NO_SETTINGS_PACKAGE_ID)

    def test_simple_override(self):
        chat_content = """
from conans import ConanFile

class ChatConan(ConanFile):
    name = "Chat"
    version = "2.3"
    requires = ("Hello/1.2@user/testing",
               ("Say/0.2@user/testing", "override"))
"""

        self.retriever.save_recipe(say_ref, say_content)
        self.retriever.save_recipe(say_ref2, say_content2)
        self.retriever.save_recipe(hello_ref, hello_content)
        deps_graph = self.build_graph(chat_content)

        self.assertEqual(3, len(deps_graph.nodes))
        hello = _get_nodes(deps_graph, "Hello")[0]
        say = _get_nodes(deps_graph, "Say")[0]
        chat = _get_nodes(deps_graph, "Chat")[0]
        self.assertEqual(_get_edges(deps_graph), {Edge(hello, say), Edge(chat, hello)})

        self._check_say(say.conanfile, version="0.2")
        self._check_hello(hello, say_ref2)

        conanfile = chat.conanfile
        self.assertEqual(conanfile.version, "2.3")
        self.assertEqual(conanfile.name, "Chat")
        self.assertEqual(conanfile.options.values.dumps(), "")
        self.assertEqual(conanfile.settings.fields, [])
        self.assertEqual(conanfile.settings.values.dumps(), "")
        self.assertEqual(_clear_revs(conanfile.requires),
                         Requirements(str(hello_ref), (str(say_ref2), "override")))

        conaninfo = conanfile.info
        self.assertEqual(conaninfo.settings.dumps(), "")
        self.assertEqual(conaninfo.full_settings.dumps(), "")
        self.assertEqual(conaninfo.options.dumps(), "")
        self.assertEqual(conaninfo.full_options.dumps(), "")
        self.assertEqual(conaninfo.requires.dumps(), "Hello/1.Y.Z")
        self.assertEqual(conaninfo.full_requires.dumps(),
                         "Hello/1.2@user/testing:9d98d1ba7893ef6602e1d629b190a1d2a1100a65\n"
                         "Say/0.2@user/testing:%s" % NO_SETTINGS_PACKAGE_ID)

    def test_version_requires_change(self):
        chat_content = """
from conans import ConanFile

class ChatConan(ConanFile):
    name = "Chat"
    version = "2.3"
    requires = "Hello/1.2@user/testing"

    def package_id(self):
        hello_require = self.info.requires["Hello"]
        hello_require.version = hello_require.full_version.minor()
        say_require = self.info.requires["Say"]
        say_require.name = say_require.full_name
        say_require.version = hello_require.full_version.major()
"""

        self.retriever.save_recipe(say_ref, say_content)
        self.retriever.save_recipe(hello_ref, hello_content)
        deps_graph = self.build_graph(chat_content)

        self.assertEqual(3, len(deps_graph.nodes))
        hello = _get_nodes(deps_graph, "Hello")[0]
        say = _get_nodes(deps_graph, "Say")[0]
        chat = _get_nodes(deps_graph, "Chat")[0]
        self.assertEqual(_get_edges(deps_graph), {Edge(hello, say), Edge(chat, hello)})

        self._check_say(say.conanfile, version="0.1")
        self._check_hello(hello, say_ref)

        conanfile = chat.conanfile
        self.assertEqual(conanfile.version, "2.3")
        self.assertEqual(conanfile.name, "Chat")
        self.assertEqual(conanfile.options.values.dumps(), "")
        self.assertEqual(conanfile.settings.fields, [])
        self.assertEqual(conanfile.settings.values.dumps(), "")
        self.assertEqual(_clear_revs(conanfile.requires), Requirements(str(hello_ref)))

        conaninfo = conanfile.info
        self.assertEqual(conaninfo.settings.dumps(), "")
        self.assertEqual(conaninfo.full_settings.dumps(), "")
        self.assertEqual(conaninfo.options.dumps(), "")
        self.assertEqual(conaninfo.full_options.dumps(), "")
        self.assertEqual(conaninfo.requires.dumps(), "Hello/1.2.Z\nSay/1.Y.Z")
        self.assertEqual(conaninfo.full_requires.dumps(),
                         "Hello/1.2@user/testing:0b09634eb446bffb8d3042a3f19d813cfc162b9d\n"
                         "Say/0.1@user/testing:%s" % NO_SETTINGS_PACKAGE_ID)

    def test_version_requires2_change(self):
        chat_content = """
from conans import ConanFile

class ChatConan(ConanFile):
    name = "Chat"
    version = "2.3"
    requires = "Hello/1.2@user/testing"

    def package_id(self):
        self.info.requires["Hello"].full_package_mode()
        self.info.requires["Say"].semver_mode()
"""

        self.retriever.save_recipe(say_ref, say_content)
        self.retriever.save_recipe(hello_ref, hello_content)
        deps_graph = self.build_graph(chat_content)

        self.assertEqual(3, len(deps_graph.nodes))
        hello = _get_nodes(deps_graph, "Hello")[0]
        say = _get_nodes(deps_graph, "Say")[0]
        chat = _get_nodes(deps_graph, "Chat")[0]
        self.assertEqual(_get_edges(deps_graph), {Edge(hello, say), Edge(chat, hello)})

        self._check_say(say.conanfile, version="0.1")
        self._check_hello(hello, say_ref)

        conanfile = chat.conanfile
        self.assertEqual(conanfile.version, "2.3")
        self.assertEqual(conanfile.name, "Chat")
        self.assertEqual(conanfile.options.values.dumps(), "")
        self.assertEqual(conanfile.settings.fields, [])
        self.assertEqual(conanfile.settings.values.dumps(), "")
        self.assertEqual(_clear_revs(conanfile.requires), Requirements(str(hello_ref)))

        conaninfo = conanfile.info
        self.assertEqual(conaninfo.settings.dumps(), "")
        self.assertEqual(conaninfo.full_settings.dumps(), "")
        self.assertEqual(conaninfo.options.dumps(), "")
        self.assertEqual(conaninfo.full_options.dumps(), "")
        self.assertEqual(conaninfo.requires.dumps(),
                         "Hello/1.2@user/testing:0b09634eb446bffb8d3042a3f19d813cfc162b9d\n"
                         "Say/0.1")
        self.assertEqual(conaninfo.full_requires.dumps(),
                         "Hello/1.2@user/testing:0b09634eb446bffb8d3042a3f19d813cfc162b9d\n"
                         "Say/0.1@user/testing:%s" % NO_SETTINGS_PACKAGE_ID)

    def test_diamond_conflict_error(self):
        chat_content = """
from conans import ConanFile

class ChatConan(ConanFile):
    name = "Chat"
    version = "2.3"
    requires = "Hello/1.2@user/testing", "Bye/0.2@user/testing"
"""
        self.retriever.save_recipe(say_ref, say_content)
        self.retriever.save_recipe(say_ref2, say_content2)
        self.retriever.save_recipe(hello_ref, hello_content)
        self.retriever.save_recipe(bye_ref, bye_content2)
        with six.assertRaisesRegex(self, ConanException, "Conflict in Bye/0.2@user/testing"):
            self.build_graph(chat_content)

    def test_diamond_conflict(self):
        chat_content = """
from conans import ConanFile

class ChatConan(ConanFile):
    name = "Chat"
    version = "2.3"
    requires = "Hello/1.2@user/testing", "Bye/0.2@user/testing"
"""
        self.retriever.save_recipe(say_ref, say_content)
        self.retriever.save_recipe(say_ref2, say_content2)
        self.retriever.save_recipe(hello_ref, hello_content)
        self.retriever.save_recipe(bye_ref, bye_content2)

        with six.assertRaisesRegex(self, ConanException, "Conflict in Bye/0.2@user/testing"):
            self.build_graph(chat_content)

    def test_diamond_conflict_solved(self):
        chat_content = """
from conans import ConanFile

class ChatConan(ConanFile):
    name = "Chat"
    version = "2.3"
    requires = ("Hello/1.2@user/testing", "Bye/0.2@user/testing",
                ("Say/0.2@user/testing", "override"))
"""
        self.retriever.save_recipe(say_ref, say_content)
        self.retriever.save_recipe(say_ref2, say_content2)
        self.retriever.save_recipe(hello_ref, hello_content)
        self.retriever.save_recipe(bye_ref, bye_content2)
        deps_graph = self.build_graph(chat_content)

        self.assertIn("Hello/1.2@user/testing requirement Say/0.1@user/testing overridden by "
                      "your conanfile to Say/0.2@user/testing", self.output)
        self.assertNotIn("Conflict", self.output)
        self.assertEqual(4, len(deps_graph.nodes))
        hello = _get_nodes(deps_graph, "Hello")[0]
        bye = _get_nodes(deps_graph, "Bye")[0]
        say = _get_nodes(deps_graph, "Say")[0]
        chat = _get_nodes(deps_graph, "Chat")[0]
        self.assertEqual(_get_edges(deps_graph), {Edge(hello, say), Edge(chat, hello),
                                                  Edge(bye, say), Edge(chat, bye)})

        self.assertEqual(hello.ref.copy_clear_rev(), hello_ref)
        self.assertEqual(say.ref.copy_clear_rev(), say_ref2)
        self.assertEqual(bye.ref.copy_clear_rev(), bye_ref)

        self._check_say(say.conanfile, version="0.2")
        self._check_hello(hello, say_ref2)

        conanfile = chat.conanfile
        self.assertEqual(conanfile.version, "2.3")
        self.assertEqual(conanfile.name, "Chat")
        self.assertEqual(conanfile.options.values.dumps(), "")
        self.assertEqual(conanfile.settings.fields, [])
        self.assertEqual(conanfile.settings.values.dumps(), "")
        self.assertEqual(_clear_revs(conanfile.requires),
                         Requirements(str(hello_ref), str(bye_ref), (str(say_ref2), "override")))

        conaninfo = conanfile.info
        self.assertEqual(conaninfo.settings.dumps(), "")
        self.assertEqual(conaninfo.full_settings.dumps(), "")
        self.assertEqual(conaninfo.options.dumps(), "")
        self.assertEqual(conaninfo.full_options.dumps(), "")
        self.assertEqual(conaninfo.requires.dumps(), "Bye/0.2\nHello/1.Y.Z")
        self.assertEqual(conaninfo.full_requires.dumps(),
                         "Bye/0.2@user/testing:9d98d1ba7893ef6602e1d629b190a1d2a1100a65\n"
                         "Hello/1.2@user/testing:9d98d1ba7893ef6602e1d629b190a1d2a1100a65\n"
                         "Say/0.2@user/testing:%s" % NO_SETTINGS_PACKAGE_ID)

    def test_basic_option(self):
        say_content = """
from conans import ConanFile

class SayConan(ConanFile):
    name = "Say"
    version = "0.1"
    options = {"myoption": [123, 234]}
    default_options = "myoption=123"
"""
        deps_graph = self.build_graph(say_content)
        self.assertEqual(1, len(deps_graph.nodes))
        say = _get_nodes(deps_graph, "Say")[0]
        self.assertEqual(_get_edges(deps_graph), set())

        self._check_say(say.conanfile, options="myoption=123")

    def test_basic_transitive_option(self):
        say_content = """
from conans import ConanFile

class SayConan(ConanFile):
    name = "Say"
    version = "0.1"
    options = {"myoption": [123, 234]}
    default_options = "myoption=123"
"""

        def _assert_conanfile(conanfile_content):
            self.retriever.save_recipe(say_ref, say_content)
            deps_graph = self.build_graph(conanfile_content)

            self.assertEqual(2, len(deps_graph.nodes))
            hello = _get_nodes(deps_graph, "Hello")[0]
            say = _get_nodes(deps_graph, "Say")[0]
            self.assertEqual(_get_edges(deps_graph), {Edge(hello, say)})

            self.assertEqual(say.ref.copy_clear_rev(), say_ref.copy_clear_rev())
            self._check_say(say.conanfile, options="myoption=234")

            conanfile = hello.conanfile
            self.assertEqual(conanfile.version, "1.2")
            self.assertEqual(conanfile.name, "Hello")
            self.assertEqual(conanfile.options.values.dumps(), "Say:myoption=234")
            self.assertEqual(conanfile.settings.fields, [])
            self.assertEqual(conanfile.settings.values_list, [])
            self.assertEqual(_clear_revs(conanfile.requires), Requirements(str(say_ref)))

            conaninfo = conanfile.info
            self.assertEqual(conaninfo.settings.dumps(), "")
            self.assertEqual(conaninfo.full_settings.dumps(), "")
            self.assertEqual(conaninfo.options.dumps(), "")
            self.assertEqual(conaninfo.full_options.dumps(), "Say:myoption=234")
            self.assertEqual(conaninfo.requires.dumps(), "%s/%s" % (say_ref.name, say_ref.version))
            self.assertEqual(conaninfo.full_requires.dumps(),
                             "%s:48bb3c5cbdb4822ae87914437ca3cceb733c7e1d" % str(say_ref))

        hello_content = """
from conans import ConanFile

class HelloConan(ConanFile):
    name = "Hello"
    version = "1.2"
    requires = "Say/0.1@user/testing"
    default_options = [("Say:myoption", "234")]  # To test list definition
"""

        _assert_conanfile(hello_content)

        hello_content_tuple = """
from conans import ConanFile

class HelloConan(ConanFile):
    name = "Hello"
    version = "1.2"
    requires = "Say/0.1@user/testing"
    default_options = "Say:myoption=234",  # To test tuple definition
"""
        _assert_conanfile(hello_content_tuple)

        hello_content_dict = """
from conans import ConanFile

class HelloConan(ConanFile):
    name = "Hello"
    version = "1.2"
    requires = "Say/0.1@user/testing"
    default_options = {"Say:myoption" : 234, }  # To test dict definition
"""
        _assert_conanfile(hello_content_dict)

    def test_transitive_two_levels_options(self):
        say_content = """
from conans import ConanFile

class SayConan(ConanFile):
    name = "Say"
    version = "0.1"
    options = {"myoption": [123, 234]}
"""
        hello_content = """
from conans import ConanFile

class HelloConan(ConanFile):
    name = "Hello"
    version = "1.2"
    requires = "Say/0.1@user/testing"
"""
        chat_content = """
from conans import ConanFile

class ChatConan(ConanFile):
    name = "Chat"
    version = "2.3"
    requires = "Hello/1.2@user/testing"
    default_options = "Say:myoption=234"
"""
        self.retriever.save_recipe(say_ref, say_content)
        self.retriever.save_recipe(hello_ref, hello_content)
        deps_graph = self.build_graph(chat_content)

        self.assertEqual(3, len(deps_graph.nodes))
        hello = _get_nodes(deps_graph, "Hello")[0]
        say = _get_nodes(deps_graph, "Say")[0]
        chat = _get_nodes(deps_graph, "Chat")[0]
        self.assertEqual(_get_edges(deps_graph), {Edge(hello, say), Edge(chat, hello)})

        self.assertEqual(hello.ref.copy_clear_rev(), hello_ref)
        self.assertEqual(say.ref.copy_clear_rev(), say_ref)

        self._check_say(say.conanfile, options="myoption=234")

        conanfile = hello.conanfile
        self.assertEqual(conanfile.version, "1.2")
        self.assertEqual(conanfile.name, "Hello")
        self.assertEqual(conanfile.options.values.dumps(), "Say:myoption=234")
        self.assertEqual(conanfile.settings.fields, [])
        self.assertEqual(conanfile.settings.values.dumps(), "")
        self.assertEqual(_clear_revs(conanfile.requires), Requirements(str(say_ref)))

        conaninfo = conanfile.info
        self.assertEqual(conaninfo.settings.dumps(), "")
        self.assertEqual(conaninfo.full_settings.dumps(), "")
        self.assertEqual(conaninfo.options.dumps(), "")
        self.assertEqual(conaninfo.full_options.dumps(), "Say:myoption=234")
        self.assertEqual(conaninfo.requires.dumps(), "%s/%s" % (say_ref.name, say_ref.version))
        self.assertEqual(conaninfo.full_requires.dumps(),
                         "%s:48bb3c5cbdb4822ae87914437ca3cceb733c7e1d" % str(say_ref))

        conanfile = chat.conanfile
        self.assertEqual(conanfile.version, "2.3")
        self.assertEqual(conanfile.name, "Chat")
        self.assertEqual(conanfile.options.values.dumps(), "Say:myoption=234")
        self.assertEqual(conanfile.settings.fields, [])
        self.assertEqual(conanfile.settings.values.dumps(), "")
        self.assertEqual(_clear_revs(conanfile.requires), Requirements(str(hello_ref)))

        conaninfo = conanfile.info
        self.assertEqual(conaninfo.settings.dumps(), "")
        self.assertEqual(conaninfo.full_settings.dumps(), "")
        self.assertEqual(conaninfo.options.dumps(), "")
        self.assertEqual(conaninfo.full_options.dumps(), "Say:myoption=234")
        self.assertEqual(conaninfo.requires.dumps(), "Hello/1.Y.Z")
        self.assertEqual(conaninfo.full_requires.dumps(),
                         "%s:0b09634eb446bffb8d3042a3f19d813cfc162b9d\n"
                         "%s:48bb3c5cbdb4822ae87914437ca3cceb733c7e1d"
                         % (str(hello_ref), str(say_ref)))

    def test_transitive_pattern_options(self):
        say_content = """
from conans import ConanFile

class SayConan(ConanFile):
    name = "Say"
    version = "0.1"
    options = {"myoption": [123, 234]}
"""
        hello_content = """
from conans import ConanFile

class HelloConan(ConanFile):
    name = "Hello"
    version = "1.2"
    requires = "Say/0.1@user/testing"
    options = {"myoption": [123, 234]}
"""
        chat_content = """
from conans import ConanFile

class ChatConan(ConanFile):
    name = "Chat"
    version = "2.3"
    requires = "Hello/1.2@user/testing"
    default_options = "*:myoption=234"
"""
        self.retriever.save_recipe(say_ref, say_content)
        self.retriever.save_recipe(hello_ref, hello_content)
        deps_graph = self.build_graph(chat_content)

        self.assertEqual(3, len(deps_graph.nodes))
        hello = _get_nodes(deps_graph, "Hello")[0]
        say = _get_nodes(deps_graph, "Say")[0]
        chat = _get_nodes(deps_graph, "Chat")[0]
        self.assertEqual(_get_edges(deps_graph), {Edge(hello, say), Edge(chat, hello)})

        self.assertEqual(hello.ref.copy_clear_rev(), hello_ref)
        self.assertEqual(say.ref.copy_clear_rev(), say_ref)

        self._check_say(say.conanfile, options="myoption=234")

        conanfile = hello.conanfile
        self.assertEqual(conanfile.options.values.dumps(), "myoption=234\nSay:myoption=234")
        self.assertEqual(conanfile.info.full_options.dumps(), "myoption=234\nSay:myoption=234")

        conanfile = chat.conanfile
        self.assertEqual(conanfile.options.values.dumps(), "Hello:myoption=234\nSay:myoption=234")
        self.assertEqual(conanfile.info.full_options.dumps(), "Hello:myoption=234\nSay:myoption=234")

    def test_transitive_two_levels_wrong_options(self):
        say_content = """
from conans import ConanFile

class SayConan(ConanFile):
    name = "Say"
    version = "0.1"
    options = {"myoption": [123, 234]}
"""
        hello_content = """
from conans import ConanFile

class HelloConan(ConanFile):
    name = "Hello"
    version = "1.2"
    requires = "Say/0.1@user/testing"
"""
        chat_content = """
from conans import ConanFile

class ChatConan(ConanFile):
    name = "Chat"
    version = "2.3"
    requires = "Hello/1.2@user/testing"
    default_options = "Say:myoption2=234"
"""
        self.retriever.save_recipe(say_ref, say_content)
        self.retriever.save_recipe(hello_ref, hello_content)

        with self.assertRaises(ConanException) as cm:
            self.build_graph(chat_content)
        self.assertEqual(str(cm.exception),
                         "Say/0.1@user/testing: %s" % option_not_exist_msg("myoption2",
                                                                           ['myoption']))

        chat_content = """
from conans import ConanFile

class ChatConan(ConanFile):
    name = "Chat"
    version = "2.3"
    requires = "Hello/1.2@user/testing"
    default_options = "Say:myoption=235"
"""
        self.retriever.save_recipe(say_ref, say_content)
        self.retriever.save_recipe(hello_ref, hello_content)

        with self.assertRaises(ConanException) as cm:
            self.build_graph(chat_content)
        self.assertEqual(str(cm.exception),  "Say/0.1@user/testing: %s"
                         % option_wrong_value_msg("myoption", "235", ["123", "234"]))

    def test_diamond_no_conflict_options(self):
        say_content = """
from conans import ConanFile

class SayConan(ConanFile):
    name = "Say"
    version = "0.1"
    options = {"myoption": [123, 234]}
"""
        hello_content = """
from conans import ConanFile

class HelloConan(ConanFile):
    name = "Hello"
    version = "1.2"
    requires = "Say/0.1@user/testing"
    default_options = "Say:myoption=234"
"""
        bye_content = """
from conans import ConanFile

class ByeConan(ConanFile):
    name = "Bye"
    version = "0.2"
    requires = "Say/0.1@user/testing"
    default_options = "Say:myoption=234"
"""
        chat_content = """
from conans import ConanFile

class ChatConan(ConanFile):
    name = "Chat"
    version = "2.3"
    requires = "Hello/1.2@user/testing", "Bye/0.2@user/testing"
"""
        self.retriever.save_recipe(say_ref, say_content)
        self.retriever.save_recipe(hello_ref, hello_content)
        self.retriever.save_recipe(bye_ref, bye_content)
        deps_graph = self.build_graph(chat_content)

        self.assertEqual(4, len(deps_graph.nodes))
        hello = _get_nodes(deps_graph, "Hello")[0]
        bye = _get_nodes(deps_graph, "Bye")[0]
        say = _get_nodes(deps_graph, "Say")[0]
        chat = _get_nodes(deps_graph, "Chat")[0]
        self.assertEqual(_get_edges(deps_graph), {Edge(hello, say), Edge(chat, hello),
                                                  Edge(bye, say), Edge(chat, bye)})

        self._check_say(say.conanfile, options="myoption=234")
        conanfile = chat.conanfile
        self.assertEqual(conanfile.version, "2.3")
        self.assertEqual(conanfile.name, "Chat")
        self.assertEqual(conanfile.options.values.dumps(), "Say:myoption=234")
        self.assertEqual(conanfile.settings.fields, [])
        self.assertEqual(conanfile.settings.values.dumps(), "")
        self.assertEqual(_clear_revs(conanfile.requires),
                         Requirements(str(hello_ref), str(bye_ref)))

        conaninfo = conanfile.info
        self.assertEqual(conaninfo.settings.dumps(), "")
        self.assertEqual(conaninfo.full_settings.dumps(), "")
        self.assertEqual(conaninfo.options.dumps(), "")
        self.assertEqual(conaninfo.full_options.dumps(), "Say:myoption=234")
        self.assertEqual(conaninfo.requires.dumps(), "Bye/0.2\nHello/1.Y.Z")
        self.assertEqual(conaninfo.full_requires.dumps(),
                         "Bye/0.2@user/testing:0b09634eb446bffb8d3042a3f19d813cfc162b9d\n"
                         "Hello/1.2@user/testing:0b09634eb446bffb8d3042a3f19d813cfc162b9d\n"
                         "Say/0.1@user/testing:48bb3c5cbdb4822ae87914437ca3cceb733c7e1d")

    def test_diamond_conflict_options(self):
        say_content = """
from conans import ConanFile

class SayConan(ConanFile):
    name = "Say"
    version = "0.1"
    options = {"myoption": [123, 234]}
"""
        hello_content = """
from conans import ConanFile

class HelloConan(ConanFile):
    name = "Hello"
    version = "1.2"
    requires = "Say/0.1@user/testing"
    default_options = "Say:myoption=234"
"""
        bye_content = """
from conans import ConanFile

class ByeConan(ConanFile):
    name = "Bye"
    version = "0.2"
    requires = "Say/0.1@user/testing"
    default_options = "Say:myoption=123"
"""
        chat_content = """
from conans import ConanFile

class ChatConan(ConanFile):
    name = "Chat"
    version = "2.3"
    requires = "Hello/1.2@user/testing", "Bye/0.2@user/testing"
"""
        self.retriever.save_recipe(say_ref, say_content)
        self.retriever.save_recipe(hello_ref, hello_content)
        self.retriever.save_recipe(bye_ref, bye_content)

        with six.assertRaisesRegex(self, ConanException, "tried to change"):
            self.build_graph(chat_content)

    def test_diamond_conflict_options_solved(self):
        say_content = """
from conans import ConanFile

class SayConan(ConanFile):
    name = "Say"
    version = "0.1"
    options = {"myoption": [123, 234]}
"""
        hello_content = """
from conans import ConanFile

class HelloConan(ConanFile):
    name = "Hello"
    version = "1.2"
    requires = "Say/0.1@user/testing"
    default_options = "Say:myoption=234"
"""
        bye_content = """
from conans import ConanFile

class ByeConan(ConanFile):
    name = "Bye"
    version = "0.2"
    requires = "Say/0.1@user/testing"
    default_options = "Say:myoption=123"
"""
        chat_content = """
from conans import ConanFile

class ChatConan(ConanFile):
    name = "Chat"
    version = "2.3"
    requires = "Hello/1.2@user/testing", "Bye/0.2@user/testing"
    default_options = "Say:myoption=123"
"""
        self.retriever.save_recipe(say_ref, say_content)
        self.retriever.save_recipe(hello_ref, hello_content)
        self.retriever.save_recipe(bye_ref, bye_content)
        deps_graph = self.build_graph(chat_content)

        self.assertEqual(4, len(deps_graph.nodes))
        hello = _get_nodes(deps_graph, "Hello")[0]
        bye = _get_nodes(deps_graph, "Bye")[0]
        say = _get_nodes(deps_graph, "Say")[0]
        chat = _get_nodes(deps_graph, "Chat")[0]
        self.assertEqual(_get_edges(deps_graph), {Edge(hello, say), Edge(chat, hello),
                                                  Edge(bye, say), Edge(chat, bye)})
        self._check_say(say.conanfile, options="myoption=123")

        conanfile = chat.conanfile
        self.assertEqual(conanfile.version, "2.3")
        self.assertEqual(conanfile.name, "Chat")
        self.assertEqual(conanfile.options.values.dumps(), "Say:myoption=123")
        self.assertEqual(conanfile.settings.fields, [])
        self.assertEqual(conanfile.settings.values.dumps(), "")
        self.assertEqual(_clear_revs(conanfile.requires),
                         Requirements(str(hello_ref), str(bye_ref)))

        conaninfo = conanfile.info
        self.assertEqual(conaninfo.settings.dumps(), "")
        self.assertEqual(conaninfo.full_settings.dumps(), "")
        self.assertEqual(conaninfo.options.dumps(), "")
        self.assertEqual(conaninfo.full_options.dumps(), "Say:myoption=123")
        self.assertEqual(conaninfo.requires.dumps(), "Bye/0.2\nHello/1.Y.Z")
        self.assertEqual(conaninfo.full_requires.dumps(),
                         "Bye/0.2@user/testing:0b09634eb446bffb8d3042a3f19d813cfc162b9d\n"
                         "Hello/1.2@user/testing:0b09634eb446bffb8d3042a3f19d813cfc162b9d\n"
                         "Say/0.1@user/testing:e736d892567343489b1360fde797ad18a2911920")

    def test_conditional(self):
        zlib_content = """
from conans import ConanFile

class ZlibConan(ConanFile):
    name = "Zlib"
    version = "2.1"
"""
        say_content = """
from conans import ConanFile

class SayConan(ConanFile):
    name = "Say"
    version = "0.1"
    options = {"zip": [True, False]}

    def requirements(self):
        if self.options.zip:
            self.requires("Zlib/2.1@user/testing")
"""
        hello_content = """
from conans import ConanFile

class HelloConan(ConanFile):
    name = "Hello"
    version = "1.2"
    requires = "Say/0.1@user/testing"
    default_options = "Say:zip=True"
"""
        bye_content = """
from conans import ConanFile

class ByeConan(ConanFile):
    name = "Bye"
    version = "0.2"
    requires = "Say/0.1@user/testing"
    default_options = "Say:zip=True"
"""
        chat_content = """
from conans import ConanFile

class ChatConan(ConanFile):
    name = "Chat"
    version = "2.3"
    requires = "Hello/1.2@user/testing", "Bye/0.2@user/testing"
"""
        zlib_ref = ConanFileReference.loads("Zlib/2.1@user/testing")
        self.retriever.save_recipe(zlib_ref, zlib_content)
        self.retriever.save_recipe(say_ref, say_content)
        self.retriever.save_recipe(hello_ref, hello_content)
        self.retriever.save_recipe(bye_ref, bye_content)

        deps_graph = self.build_graph(chat_content)
        self.assertEqual(5, len(deps_graph.nodes))
        hello = _get_nodes(deps_graph, "Hello")[0]
        bye = _get_nodes(deps_graph, "Bye")[0]
        say = _get_nodes(deps_graph, "Say")[0]
        chat = _get_nodes(deps_graph, "Chat")[0]
        zlib = _get_nodes(deps_graph, "Zlib")[0]
        self.assertEqual(_get_edges(deps_graph), {Edge(hello, say), Edge(chat, hello),
                                                  Edge(bye, say),
                                                  Edge(chat, bye), Edge(say, zlib)})

        conanfile = say.conanfile
        self.assertEqual(conanfile.version, "0.1")
        self.assertEqual(conanfile.name, "Say")
        self.assertEqual(conanfile.options.values.dumps(), "zip=True")
        self.assertEqual(conanfile.settings.fields, [])
        self.assertEqual(conanfile.settings.values.dumps(), "")
        self.assertEqual(conanfile.requires, Requirements(str("%s#%s" % (zlib_ref,
                                                                         DEFAULT_REVISION_V1))))

        conaninfo = conanfile.info
        self.assertEqual(conaninfo.settings.dumps(), "")
        self.assertEqual(conaninfo.full_settings.dumps(), "")
        self.assertEqual(conaninfo.options.dumps(),  "zip=True")
        self.assertEqual(conaninfo.full_options.dumps(),  "zip=True")
        self.assertEqual(conaninfo.requires.dumps(), "Zlib/2.Y.Z")
        self.assertEqual(conaninfo.full_requires.dumps(),
                         "Zlib/2.1@user/testing:%s" % NO_SETTINGS_PACKAGE_ID)

        chat_content2 = """
from conans import ConanFile

class ChatConan(ConanFile):
    name = "Chat"
    version = "2.3"
    requires = "Hello/1.2@user/testing", "Bye/0.2@user/testing"
    default_options = "Say:zip=False"
"""
        deps_graph = self.build_graph(chat_content2)
        self.assertEqual(4, len(deps_graph.nodes))
        hello = _get_nodes(deps_graph, "Hello")[0]
        bye = _get_nodes(deps_graph, "Bye")[0]
        say = _get_nodes(deps_graph, "Say")[0]
        chat = _get_nodes(deps_graph, "Chat")[0]
        self.assertEqual(_get_edges(deps_graph), {Edge(hello, say), Edge(chat, hello),
                                                  Edge(bye, say), Edge(chat, bye)})

        conanfile = say.conanfile
        self.assertEqual(conanfile.version, "0.1")
        self.assertEqual(conanfile.name, "Say")
        self.assertEqual(conanfile.options.values.dumps(), "zip=False")
        self.assertEqual(conanfile.settings.fields, [])
        self.assertEqual(conanfile.settings.values.dumps(), "")
        self.assertEqual(conanfile.requires, Requirements())

        conaninfo = conanfile.info
        self.assertEqual(conaninfo.settings.dumps(), "")
        self.assertEqual(conaninfo.full_settings.dumps(), "")
        self.assertEqual(conaninfo.options.dumps(),  "zip=False")
        self.assertEqual(conaninfo.full_options.dumps(),  "zip=False")
        self.assertEqual(conaninfo.requires.dumps(), "")
        self.assertEqual(conaninfo.full_requires.dumps(), "")

        conanfile = chat.conanfile
        self.assertEqual(conanfile.version, "2.3")
        self.assertEqual(conanfile.name, "Chat")
        self.assertEqual(conanfile.options.values.dumps(), "Say:zip=False")
        self.assertEqual(conanfile.settings.fields, [])
        self.assertEqual(conanfile.settings.values.dumps(), "")
        self.assertEqual(_clear_revs(conanfile.requires),
                         _clear_revs(Requirements(str(hello_ref), str(bye_ref))))

        conaninfo = conanfile.info
        self.assertEqual(conaninfo.settings.dumps(), "")
        self.assertEqual(conaninfo.full_settings.dumps(), "")
        self.assertEqual(conaninfo.options.dumps(),  "")
        self.assertEqual(conaninfo.full_options.dumps(),  "Say:zip=False")
        self.assertEqual(conaninfo.requires.dumps(), "Bye/0.2\nHello/1.Y.Z")
        self.assertEqual(conaninfo.full_requires.dumps(),
                         "Bye/0.2@user/testing:0b09634eb446bffb8d3042a3f19d813cfc162b9d\n"
                         "Hello/1.2@user/testing:0b09634eb446bffb8d3042a3f19d813cfc162b9d\n"
                         "Say/0.1@user/testing:%s" % NO_SETTINGS_PACKAGE_ID)

    def test_conditional_diamond(self):
        say_content = """
from conans import ConanFile

class SayConan(ConanFile):
    name = "Say"
    version = "0.1"
    options = {"zip": [True, False]}
    default_options = "zip=False"
    requires = "Base/0.1@user/testing"

    def requirements(self):
        if self.options.zip:
            self.requires("Zlib/0.1@user/testing")
        else:
            self.requires("png/0.1@user/testing")
"""
        hello_content = """
from conans import ConanFile

class HelloConan(ConanFile):
    name = "Hello"
    version = "0.1"
    requires = "Say/0.1@user/testing"
    default_options = "Say:zip=True"
"""
        zlib_ref = ConanFileReference.loads("Zlib/0.1@user/testing")
        png_ref = ConanFileReference.loads("png/0.1@user/testing")
        base_ref = ConanFileReference.loads("Base/0.1@user/testing")
        self.retriever.save_recipe(zlib_ref, TestConanFile("ZLib", "0.1"))
        self.retriever.save_recipe(base_ref, TestConanFile("Base", "0.1"))
        self.retriever.save_recipe(png_ref, TestConanFile("png", "0.1"))
        self.retriever.save_recipe(say_ref, say_content)
        self.retriever.save_recipe(hello_ref, hello_content)

        expected = """Say/0.1@user/testing: Incompatible requirements obtained in different evaluations of 'requirements'
    Previous requirements: [Base/0.1@user/testing, png/0.1@user/testing]
    New requirements: [Base/0.1@user/testing, Zlib/0.1@user/testing]"""
        try:
            self.build_graph(TestConanFile("Chat", "2.3", requires=["Say/0.1@user/testing",
                                                                    "Hello/1.2@user/testing"]))
            self.assert_(False, "Exception not thrown")
        except ConanException as e:
            self.assertEqual(str(e), expected)

    def test_transitive_private(self):
        hello_content = """
from conans import ConanFile

class HelloConan(ConanFile):
    name = "Hello"
    version = "0.1"
    requires = ("Say/0.1@user/testing", "private"),
"""
        bye_content = """
from conans import ConanFile

class ByeConan(ConanFile):
    name = "Bye"
    version = "0.2"
    requires = ("Say/0.2@user/testing", "private"),
"""
        chat_content = """
from conans import ConanFile

class ChatConan(ConanFile):
    name = "Chat"
    version = "2.3"
    requires = "Hello/1.2@user/testing", "Bye/0.2@user/testing"
"""
        self.retriever.save_recipe(say_ref, say_content)
        self.retriever.save_recipe(say_ref2, say_content2)
        self.retriever.save_recipe(hello_ref, hello_content)
        self.retriever.save_recipe(bye_ref, bye_content)
        deps_graph = self.build_graph(chat_content)

        self.assertEqual(5, len(deps_graph.nodes))
        hello = _get_nodes(deps_graph, "Hello")[0]
        bye = _get_nodes(deps_graph, "Bye")[0]
        say_nodes = sorted(_get_nodes(deps_graph, "Say"))
        say1 = say_nodes[0]
        say2 = say_nodes[1]
        chat = _get_nodes(deps_graph, "Chat")[0]
        self.assertEqual(_get_edges(deps_graph), {Edge(hello, say1), Edge(chat, hello),
                                                  Edge(bye, say2), Edge(chat, bye)})
        self.assertEqual(hello.conanfile.name, "Hello")
        self.assertEqual(hello.ref.copy_clear_rev(), hello_ref)
        self.assertEqual(say1.conanfile.name, "Say")
        self.assertEqual(say1.conanfile.version, "0.1")
        self.assertEqual(say1.ref.copy_clear_rev(), say_ref)
        self.assertEqual(say2.conanfile.name, "Say")
        self.assertEqual(say2.conanfile.version, "0.2")
        self.assertEqual(say2.ref.copy_clear_rev(), say_ref2)
        self.assertEqual(chat.conanfile.name, "Chat")
        self.assertEqual(bye.conanfile.name, "Bye")
        self.assertEqual(bye.ref.copy_clear_rev(), bye_ref)

        conanfile = chat.conanfile
        self.assertEqual(conanfile.version, "2.3")
        self.assertEqual(conanfile.name, "Chat")
        self.assertEqual(conanfile.options.values.dumps(), "")
        self.assertEqual(conanfile.settings.fields, [])
        self.assertEqual(conanfile.settings.values.dumps(), "")
        self.assertEqual(_clear_revs(conanfile.requires),
                         Requirements(str(hello_ref), str(bye_ref)))

        conaninfo = conanfile.info
        self.assertEqual(conaninfo.settings.dumps(), "")
        self.assertEqual(conaninfo.full_settings.dumps(), "")
        self.assertEqual(conaninfo.options.dumps(),  "")
        self.assertEqual(conaninfo.full_options.dumps(),  "")
        self.assertEqual(conaninfo.requires.dumps(), "Bye/0.2\nHello/1.Y.Z")
        self.assertEqual(conaninfo.full_requires.dumps(),
                         "Bye/0.2@user/testing:9d98d1ba7893ef6602e1d629b190a1d2a1100a65\n"
                         "Hello/1.2@user/testing:0b09634eb446bffb8d3042a3f19d813cfc162b9d\n"
                         "Say/0.1@user/testing:%s\n"
                         "Say/0.2@user/testing:%s" % (NO_SETTINGS_PACKAGE_ID,
                                                      NO_SETTINGS_PACKAGE_ID))

    def test_transitive_diamond_private(self):
        hello_content = """
from conans import ConanFile

class HelloConan(ConanFile):
    name = "Hello"
    version = "1.2"
    requires = ("Say/0.1@user/testing", "private"),
"""
        bye_content = """
from conans import ConanFile

class ByeConan(ConanFile):
    name = "Bye"
    version = "0.2"
    requires = "Say/0.1@user/testing"
"""
        chat_content = """
from conans import ConanFile

class ChatConan(ConanFile):
    name = "Chat"
    version = "2.3"
    requires = "Hello/1.2@user/testing", "Bye/0.2@user/testing"
"""
        self.retriever.save_recipe(say_ref, say_content)
        self.retriever.save_recipe(say_ref2, say_content2)
        self.retriever.save_recipe(hello_ref, hello_content)
        self.retriever.save_recipe(bye_ref, bye_content)
        deps_graph = self.build_graph(chat_content)

        self.assertEqual(5, len(deps_graph.nodes))
        hello = _get_nodes(deps_graph, "Hello")[0]
        bye = _get_nodes(deps_graph, "Bye")[0]
        say_nodes = sorted(_get_nodes(deps_graph, "Say"))
        say1 = say_nodes[0]
        say2 = say_nodes[1]
        chat = _get_nodes(deps_graph, "Chat")[0]
        self.assertTrue((_get_edges(deps_graph) == {Edge(hello, say1), Edge(chat, hello),
                                                    Edge(bye, say2), Edge(chat, bye)}) or
                        (_get_edges(deps_graph) == {Edge(hello, say2), Edge(chat, hello),
                                                    Edge(bye, say1), Edge(chat, bye)})
                        )
        self.assertEqual(hello.conanfile.name, "Hello")
        self.assertEqual(hello.ref.copy_clear_rev(), hello_ref)
        self.assertEqual(say1.conanfile.name, "Say")
        self.assertEqual(say1.conanfile.version, "0.1")
        self.assertEqual(say1.ref.copy_clear_rev(), say_ref)
        self.assertEqual(say2.conanfile.name, "Say")
        self.assertEqual(say2.conanfile.version, "0.1")
        self.assertEqual(say2.ref.copy_clear_rev(), say_ref)
        self.assertEqual(chat.conanfile.name, "Chat")
        self.assertEqual(bye.conanfile.name, "Bye")
        self.assertEqual(bye.ref.copy_clear_rev(), bye_ref)

        conanfile = chat.conanfile
        self.assertEqual(conanfile.version, "2.3")
        self.assertEqual(conanfile.name, "Chat")
        self.assertEqual(conanfile.options.values.dumps(), "")
        self.assertEqual(conanfile.settings.fields, [])
        self.assertEqual(conanfile.settings.values.dumps(), "")
        self.assertEqual(_clear_revs(conanfile.requires),
                         Requirements(str(hello_ref), str(bye_ref)))

        conaninfo = conanfile.info
        self.assertEqual(conaninfo.settings.dumps(), "")
        self.assertEqual(conaninfo.full_settings.dumps(), "")
        self.assertEqual(conaninfo.options.dumps(),  "")
        self.assertEqual(conaninfo.full_options.dumps(),  "")
        self.assertEqual(conaninfo.requires.dumps(), "Bye/0.2\nHello/1.Y.Z")
        self.assertEqual(conaninfo.full_requires.dumps(),
                         "Bye/0.2@user/testing:0b09634eb446bffb8d3042a3f19d813cfc162b9d\n"
                         "Hello/1.2@user/testing:0b09634eb446bffb8d3042a3f19d813cfc162b9d\n"
                         "Say/0.1@user/testing:%s" % NO_SETTINGS_PACKAGE_ID)

    def test_dep_requires_clear(self):
        hello_content = """
from conans import ConanFile

class HelloConan(ConanFile):
    name = "Hello"
    version = "1.2"
    requires = "Say/0.1@user/testing"

    def package_id(self):
        self.info.requires.clear()
"""

        self.retriever.save_recipe(say_ref, say_content)
        deps_graph = self.build_graph(hello_content)

        self.assertEqual(2, len(deps_graph.nodes))
        hello = _get_nodes(deps_graph, "Hello")[0]
        self.assertEqual(hello.conanfile.name, "Hello")
        self.assertEqual(hello.conanfile.info.requires.dumps(), "")
        self.assertEqual(hello.conanfile.info.full_requires.dumps(),
                         "Say/0.1@user/testing:%s" % NO_SETTINGS_PACKAGE_ID)

    def test_remove_requires(self):
        hello_content = """
from conans import ConanFile

class HelloConan(ConanFile):
    name = "Hello"
    version = "1.2"
    requires = "Say/0.1@user/testing"

    def package_id(self):
        self.info.requires.remove("Say")
"""

        self.retriever.save_recipe(say_ref, say_content)
        deps_graph = self.build_graph(hello_content)

        self.assertEqual(2, len(deps_graph.nodes))
        hello = _get_nodes(deps_graph, "Hello")[0]
        self.assertEqual(hello.conanfile.name, "Hello")
        self.assertEqual(hello.conanfile.info.requires.dumps(), "")
        self.assertEqual(hello.conanfile.info.full_requires.dumps(),
                         "Say/0.1@user/testing:%s" % NO_SETTINGS_PACKAGE_ID)

    def test_remove_two_requires(self):
        chat_content = """
from conans import ConanFile

class ChatConan(ConanFile):
    name = "Chat"
    version = "1.2"
    requires = "Hello/1.2@user/testing", "Bye/0.2@user/testing"

    def package_id(self):
        self.info.requires.remove("Bye", "Hello")
"""

        self.retriever.save_recipe(say_ref, say_content)
        self.retriever.save_recipe(hello_ref, hello_content)
        self.retriever.save_recipe(bye_ref, bye_content)
        deps_graph = self.build_graph(chat_content)

        self.assertEqual(4, len(deps_graph.nodes))
        chat = _get_nodes(deps_graph, "Chat")[0]
        self.assertEqual(chat.conanfile.name, "Chat")
        self.assertEqual(chat.conanfile.info.requires.dumps(), "")
        self.assertEqual(chat.conanfile.info.full_requires.dumps(),
                         "Bye/0.2@user/testing:0b09634eb446bffb8d3042a3f19d813cfc162b9d\n"
                         "Hello/1.2@user/testing:0b09634eb446bffb8d3042a3f19d813cfc162b9d\n"
                         "Say/0.1@user/testing:%s" % NO_SETTINGS_PACKAGE_ID)

    def test_propagate_indirect_options(self):
        say_content = """
from conans import ConanFile

class SayConan(ConanFile):
    name = "Say"
    version = "0.1"
    options = {"shared": [True, False]}
    default_options = "shared=False"
"""

        hello_content = """
from conans import ConanFile

class HelloConan(ConanFile):
    name = "Hello"
    version = "1.2"
    requires = "Say/0.1@user/testing"
    options = {"shared": [True, False]}
    default_options = "shared=True"

    def package_id(self):
        if self.options.shared:
            self.info.options["Say"] = self.info.full_options["Say"]
"""

        chat_content = """
from conans import ConanFile

class ChatConan(ConanFile):
    name = "Chat"
    version = "2.3"
    requires = "Hello/1.2@user/testing"
    options = {"shared": [True, False]}
    default_options = "shared=True"

    def package_id(self):
        if self.options.shared:
            self.info.options["Hello"] = self.info.full_options["Hello"]
            self.info.options["Say"].shared = self.info.full_options["Say"].shared
"""

        self.retriever.save_recipe(say_ref, say_content)
        self.retriever.save_recipe(hello_ref, hello_content)
        deps_graph = self.build_graph(chat_content)

        self.assertEqual(3, len(deps_graph.nodes))
        chat = _get_nodes(deps_graph, "Chat")[0]
        self.assertEqual(chat.conanfile.name, "Chat")
        self.assertEqual(chat.conanfile.info.requires.dumps(), "Hello/1.Y.Z")
        self.assertEqual(chat.conanfile.info.full_requires.dumps(),
                         "Hello/1.2@user/testing:93c0f28f41be7e2dfe12fd6fb93dac72c77cc0d9\n"
                         "Say/0.1@user/testing:%s" % NO_SETTINGS_PACKAGE_ID)
        self.assertEqual(chat.conanfile.info.options.dumps(),
                         "shared=True\nHello:shared=True\nSay:shared=False")

        # Now change the chat content
        deps_graph = self.build_graph(chat_content.replace("shared=True", "shared=False"))

        self.assertEqual(3, len(deps_graph.nodes))
        chat = _get_nodes(deps_graph, "Chat")[0]
        self.assertEqual(chat.conanfile.name, "Chat")
        self.assertEqual(chat.conanfile.info.requires.dumps(), "Hello/1.Y.Z")
        self.assertEqual(chat.conanfile.info.full_requires.dumps(),
                         "Hello/1.2@user/testing:93c0f28f41be7e2dfe12fd6fb93dac72c77cc0d9\n"
                         "Say/0.1@user/testing:%s" % NO_SETTINGS_PACKAGE_ID)
        self.assertEqual(chat.conanfile.info.options.dumps(), "shared=False")

        # Now change the hello content
        self.retriever.save_recipe(hello_ref, hello_content.replace("shared=True", "shared=False"))
        deps_graph = self.build_graph(chat_content)

        self.assertEqual(3, len(deps_graph.nodes))
        chat = _get_nodes(deps_graph, "Chat")[0]
        self.assertEqual(chat.conanfile.name, "Chat")
        self.assertEqual(chat.conanfile.info.requires.dumps(), "Hello/1.Y.Z")
        self.assertEqual(chat.conanfile.info.full_requires.dumps(),
                         "Hello/1.2@user/testing:0b09634eb446bffb8d3042a3f19d813cfc162b9d\n"
                         "Say/0.1@user/testing:%s" % NO_SETTINGS_PACKAGE_ID)
        self.assertEqual(chat.conanfile.info.options.dumps(),
                         "shared=True\nHello:shared=False\nSay:shared=False")


class ConanRequirementsOptimizerTest(unittest.TestCase):
    liba_content = """
from conans import ConanFile

class LibAConan(ConanFile):
    name = "LibA"
    version = "0.1"
    options = {"shared": [True, False]}
    default_options = "shared=False"
    def requirements(self):
        self.output.info("LibA requirements()")
    def configure(self):
        self.output.info("LibA configure()")
"""
    libb_content = """
from conans import ConanFile

class LibBConan(ConanFile):
    name = "LibB"
    version = "0.1"
    requires = "LibA/0.1@user/testing"
"""
    libc_content = """
from conans import ConanFile

class LibCConan(ConanFile):
    name = "LibC"
    version = "0.1"
    requires = "LibB/0.1@user/testing"
"""
    libd_content = """
from conans import ConanFile

class LibDConan(ConanFile):
    name = "LibD"
    version = "0.1"
    requires = "LibB/0.1@user/testing"
"""
    consumer_content = """
from conans import ConanFile

class ConsumerConan(ConanFile):
    requires = "LibC/0.1@user/testing", "LibD/0.1@user/testing"
"""

    def setUp(self):
        self.output = TestBufferConanOutput()
        self.loader = ConanFileLoader(None, self.output, ConanPythonRequire(None, None))
        self.retriever = Retriever(self.loader)
        self.builder = DepsGraphBuilder(self.retriever, self.output, self.loader,
                                        Mock(), None)
        liba_ref = ConanFileReference.loads("LibA/0.1@user/testing")
        libb_ref = ConanFileReference.loads("LibB/0.1@user/testing")
        libc_ref = ConanFileReference.loads("LibC/0.1@user/testing")
        libd_ref = ConanFileReference.loads("LibD/0.1@user/testing")
        self.retriever.save_recipe(liba_ref, self.liba_content)
        self.retriever.save_recipe(libb_ref, self.libb_content)
        self.retriever.save_recipe(libc_ref, self.libc_content)
        self.retriever.save_recipe(libd_ref, self.libd_content)

    def build_graph(self, content):
        processed_profile = test_processed_profile()
        root_conan = self.retriever.root(content, processed_profile)
        deps_graph = self.builder.load_graph(root_conan, False, False, None, processed_profile)
        return deps_graph

    def test_avoid_duplicate_expansion(self):
        self.build_graph(self.consumer_content)
        self.assertEqual(1, str(self.output).count("LibA requirements()"))
        self.assertEqual(1, str(self.output).count("LibA configure()"))

    def test_expand_requirements(self):
        libd_content = """
from conans import ConanFile

class LibDConan(ConanFile):
    name = "LibD"
    version = "0.1"
    requires = "LibB/0.1@user/testing", ("LibA/0.2@user/testing", "override")
"""
        libd_ref = ConanFileReference.loads("LibD/0.1@user/testing")
        self.retriever.save_recipe(libd_ref, libd_content)

        with six.assertRaisesRegex(self, ConanException, "Conflict in LibB/0.1@user/testing"):
            self.build_graph(self.consumer_content)
        self.assertIn("LibB/0.1@user/testing requirement LibA/0.1@user/testing overridden by "
                      "LibD/0.1@user/testing to LibA/0.2@user/testing", str(self.output))
        self.assertEqual(1, str(self.output).count("LibA requirements()"))
        self.assertEqual(1, str(self.output).count("LibA configure()"))

    def test_expand_requirements_direct(self):
        libd_content = """
from conans import ConanFile

class LibDConan(ConanFile):
    name = "LibD"
    version = "0.1"
    requires = "LibB/0.1@user/testing", "LibA/0.2@user/testing"
"""
        libd_ref = ConanFileReference.loads("LibD/0.1@user/testing")
        self.retriever.save_recipe(libd_ref, libd_content)

        with six.assertRaisesRegex(self, ConanException, "Conflict in LibB/0.1@user/testing"):
            self.build_graph(self.consumer_content)
        self.assertEqual(1, str(self.output).count("LibA requirements()"))
        self.assertEqual(1, str(self.output).count("LibA configure()"))

    def test_expand_options(self):
        """ if only one path changes the default option, it has to be expanded
        upstream, as things might change
        """
        libd_content = """
from conans import ConanFile

class LibDConan(ConanFile):
    name = "LibD"
    version = "0.1"
    requires = "LibB/0.1@user/testing"
    default_options = "LibA:shared=True"
"""
        libd_ref = ConanFileReference.loads("LibD/0.1@user/testing")
        self.retriever.save_recipe(libd_ref, libd_content)

        self.build_graph(self.consumer_content)
        self.assertEqual(2, str(self.output).count("LibA requirements()"))
        self.assertEqual(2, str(self.output).count("LibA configure()"))

    def test_expand_conflict_options(self):
        """ if one of the nodes causes an explicit conflict of options,
        then, the other downstream is discarded there, no need to propagate twice
        upstream
        """
        libd_ref = ConanFileReference.loads("LibD/0.1@user/testing")
        self.retriever.save_recipe(libd_ref, TestConanFile("LibD", "0.1",
                                                           requires=["LibB/0.1@user/testing"],
                                                           default_options="LibA:shared=True"))
        libc_ref = ConanFileReference.loads("LibC/0.1@user/testing")
        self.retriever.save_recipe(libc_ref, TestConanFile("LibC", "0.1",
                                                           requires=["LibB/0.1@user/testing"],
                                                           default_options="LibA:shared=False"))

        with six.assertRaisesRegex(self, ConanException,
                                   "LibD/0.1@user/testing tried to change LibB/0.1@user/testing "
                                   "option LibA:shared to True"):
            self.build_graph(self.consumer_content)

        self.assertEqual(1, str(self.output).count("LibA requirements()"))
        self.assertEqual(1, str(self.output).count("LibA configure()"))


class CoreSettingsTest(GraphTest):

    def test_basic(self):
        content = """
from conans import ConanFile

class SayConan(ConanFile):
    name = "Say"
    version = "0.1"
    settings = "os"
    options = {"myoption": [1, 2, 3]}

    def package_id(self):
        self.info.settings.os = "Win"
        self.info.options.myoption = "1,2,3"
"""
        deps_graph = self.build_graph(content, options="myoption=2", settings="os=Windows")
        self.assertEqual(_get_edges(deps_graph), set())
        self.assertEqual(1, len(deps_graph.nodes))
        node = _get_nodes(deps_graph, "Say")[0]
        self.assertEqual(node.ref, None)
        conanfile = node.conanfile

        def check(conanfile, options, settings):
            self.assertEqual(conanfile.version, "0.1")
            self.assertEqual(conanfile.name, "Say")
            self.assertEqual(conanfile.options.values.dumps(), options)
            self.assertEqual(conanfile.settings.fields, ["os"])
            self.assertEqual(conanfile.settings.values.dumps(), settings)
            self.assertEqual(conanfile.requires, Requirements())

            conaninfo = conanfile.info
            self.assertEqual(conaninfo.settings.dumps(), "os=Win")
            self.assertEqual(conaninfo.full_settings.dumps(), settings)
            self.assertEqual(conaninfo.options.dumps(), "myoption=1,2,3")
            self.assertEqual(conaninfo.full_options.dumps(), options)
            self.assertEqual(conaninfo.requires.dumps(), "")
            self.assertEqual(conaninfo.full_requires.dumps(), "")

            self.assertEqual(conaninfo.package_id(), "6a3d66035e2dcbcfd16d5541b40785c01487c2f9")

        check(conanfile, "myoption=2", "os=Windows")

        deps_graph = self.build_graph(content, options="myoption=1", settings="os=Linux")
        self.assertEqual(_get_edges(deps_graph), set())
        self.assertEqual(1, len(deps_graph.nodes))
        node = _get_nodes(deps_graph, "Say")[0]

        conanfile = node.conanfile
        check(conanfile, "myoption=1", "os=Linux")

    def test_errors(self):
        with six.assertRaisesRegex(self, ConanException, "root.py: No subclass of ConanFile"):
            self.build_graph("")

        with six.assertRaisesRegex(self, ConanException,
                                   "root.py: More than 1 conanfile in the file"):
            self.build_graph("""from conans import ConanFile
class HelloConan(ConanFile):pass
class ByeConan(ConanFile):pass""")

    def test_config(self):
        content = """
from conans import ConanFile

class SayConan(ConanFile):
    name = "Say"
    version = "0.1"
    settings = "os"
    options = {"myoption": [1, 2, 3]}

    def config(self):
        if self.settings.os == "Linux":
            self.options.clear()
"""
        deps_graph = self.build_graph(content, options="myoption=2", settings="os=Windows")
        self.assertEqual(_get_edges(deps_graph), set())
        self.assertEqual(1, len(deps_graph.nodes))
        node = _get_nodes(deps_graph, "Say")[0]
        self.assertEqual(node.ref, None)
        conanfile = node.conanfile

        def check(conanfile, options, settings):
            self.assertEqual(conanfile.version, "0.1")
            self.assertEqual(conanfile.name, "Say")
            self.assertEqual(conanfile.options.values.dumps(), options)
            self.assertEqual(conanfile.settings.fields, ["os"])
            self.assertEqual(conanfile.settings.values.dumps(), settings)
            self.assertEqual(conanfile.requires, Requirements())

            conaninfo = conanfile.info
            self.assertEqual(conaninfo.settings.dumps(), settings)
            self.assertEqual(conaninfo.full_settings.dumps(), settings)
            self.assertEqual(conaninfo.options.dumps(), options)
            self.assertEqual(conaninfo.full_options.dumps(), options)
            self.assertEqual(conaninfo.requires.dumps(), "")
            self.assertEqual(conaninfo.full_requires.dumps(), "")

        check(conanfile, "myoption=2", "os=Windows")

        deps_graph = self.build_graph(content, options="myoption=1", settings="os=Linux")
        self.assertEqual(_get_edges(deps_graph), set())
        self.assertEqual(1, len(deps_graph.nodes))
        node = _get_nodes(deps_graph, "Say")[0]

        conanfile = node.conanfile
        check(conanfile, "", "os=Linux")

    def test_config_remove(self):
        content = """
from conans import ConanFile

class SayConan(ConanFile):
    name = "Say"
    version = "0.1"
    settings = "os", "arch"
    options = {"arch_independent": [True, False]}

    def config(self):
        if self.options.arch_independent:
            self.settings.remove("arch")
            self.settings.os.remove("Linux")
"""
        deps_graph = self.build_graph(content, options="arch_independent=True",
                                      settings="os=Windows")
        self.assertEqual(_get_edges(deps_graph), set())
        self.assertEqual(1, len(deps_graph.nodes))
        node = _get_nodes(deps_graph, "Say")[0]
        self.assertEqual(node.ref, None)
        conanfile = node.conanfile

        def check(conanfile, options, settings):
            self.assertEqual(conanfile.version, "0.1")
            self.assertEqual(conanfile.name, "Say")
            self.assertEqual(conanfile.options.values.dumps(), options)
            self.assertEqual(conanfile.settings.fields, ["os"])
            self.assertEqual(conanfile.settings.values.dumps(), settings)
            self.assertEqual(conanfile.requires, Requirements())

            conaninfo = conanfile.info
            self.assertEqual(conaninfo.settings.dumps(), settings)
            self.assertEqual(conaninfo.full_settings.dumps(), settings)
            self.assertEqual(conaninfo.options.dumps(), options)
            self.assertEqual(conaninfo.full_options.dumps(), options)
            self.assertEqual(conaninfo.requires.dumps(), "")
            self.assertEqual(conaninfo.full_requires.dumps(), "")

        check(conanfile, "arch_independent=True", "os=Windows")

        with self.assertRaises(ConanException) as cm:
            self.build_graph(content, options="arch_independent=True", settings="os=Linux")
        self.assertIn(bad_value_msg("settings.os", "Linux",
                                    ['Android', 'Arduino', 'FreeBSD', 'Macos',
                                     'SunOS', 'Windows', 'WindowsStore',
                                     'iOS', 'tvOS', 'watchOS']),
                      str(cm.exception))

    def test_config_remove2(self):
        content = """
from conans import ConanFile

class SayConan(ConanFile):
    name = "Say"
    version = "0.1"
    settings = "os", "arch", "compiler"

    def config(self):
        del self.settings.compiler.version
"""
        deps_graph = self.build_graph(content, settings="os=Windows\n compiler=gcc\narch=x86\n"
                                      "compiler.libcxx=libstdc++")
        self.assertIn("WARN: config() has been deprecated. Use config_options and configure",
                      self.output)
        self.assertEqual(_get_edges(deps_graph), set())
        self.assertEqual(1, len(deps_graph.nodes))
        node = _get_nodes(deps_graph, "Say")[0]
        self.assertEqual(node.ref, None)
        conanfile = node.conanfile

        self.assertEqual(conanfile.version, "0.1")
        self.assertEqual(conanfile.name, "Say")
        self.assertEqual(conanfile.options.values.dumps(), "")
        self.assertEqual(conanfile.settings.fields, ["arch", "compiler", "os"])
        self.assertNotIn("compiler.version", conanfile.settings.values.dumps())
        self.assertEqual(conanfile.requires, Requirements())

    def test_new_configure(self):
        content = """
from conans import ConanFile

class SayConan(ConanFile):
    name = "Say"
    version = "0.1"
    settings = "os"
    options = {"shared": [True, False], "header_only": [True, False],}
    default_options = "shared=False", "header_only=True"

    def config_options(self):
        if self.settings.os == "Windows":
            del self.options.shared

    def configure(self):
        if self.options.header_only:
            self.settings.clear()
            del self.options.shared
"""
        deps_graph = self.build_graph(content, settings="os=Linux")
        self.assertEqual(_get_edges(deps_graph), set())
        self.assertEqual(1, len(deps_graph.nodes))
        node = _get_nodes(deps_graph, "Say")[0]
        self.assertEqual(node.ref, None)
        conanfile = node.conanfile

        self.assertEqual(conanfile.version, "0.1")
        self.assertEqual(conanfile.name, "Say")
        self.assertEqual(conanfile.options.values.dumps(), "header_only=True")
        self.assertNotIn(conanfile.options.values.dumps(), "shared")
        self.assertEqual(conanfile.settings.fields, [])
        self.assertEqual(conanfile.requires, Requirements())

        # in lib mode, there is OS and shared
        deps_graph = self.build_graph(content, settings="os=Linux", options="header_only=False")
        self.assertEqual(_get_edges(deps_graph), set())
        self.assertEqual(1, len(deps_graph.nodes))
        node = _get_nodes(deps_graph, "Say")[0]
        self.assertEqual(node.ref, None)
        conanfile = node.conanfile

        self.assertEqual(conanfile.version, "0.1")
        self.assertEqual(conanfile.name, "Say")
        self.assertEqual(conanfile.options.values.dumps(), "header_only=False\nshared=False")
        self.assertNotIn(conanfile.options.values.dumps(), "shared")
        self.assertEqual(conanfile.settings.fields, ["os"])
        self.assertEqual(conanfile.requires, Requirements())

        # In windows there is no shared option
        deps_graph = self.build_graph(content, settings="os=Windows", options="header_only=False")
        self.assertEqual(_get_edges(deps_graph), set())
        self.assertEqual(1, len(deps_graph.nodes))
        node = _get_nodes(deps_graph, "Say")[0]
        self.assertEqual(node.ref, None)
        conanfile = node.conanfile

        self.assertEqual(conanfile.version, "0.1")
        self.assertEqual(conanfile.name, "Say")
        self.assertEqual(conanfile.options.values.dumps(), "header_only=False")
        self.assertNotIn(conanfile.options.values.dumps(), "shared")
        self.assertEqual(conanfile.settings.fields, ["os"])
        self.assertEqual(conanfile.requires, Requirements())

    def test_transitive_two_levels_options(self):
        say_content = """
from conans import ConanFile

class SayConan(ConanFile):
    name = "Say"
    version = "0.1"
    options = {"myoption_say": [123, 234]}
"""
        hello_content = """
from conans import ConanFile

class HelloConan(ConanFile):
    name = "Hello"
    version = "1.2"
    requires = "Say/0.1@user/testing"
    options = {"myoption_hello": [True, False]}
"""
        chat_content = """
from conans import ConanFile

class ChatConan(ConanFile):
    name = "Chat"
    version = "2.3"
    requires = "Hello/1.2@user/testing"
    options = {"myoption_chat": ["on", "off"]}
"""
        profile = Profile()
        profile.processed_settings = Settings()
        profile.options = OptionsValues.loads("Say:myoption_say=123\n"
                                              "Hello:myoption_hello=True\n"
                                              "myoption_chat=on")

        self.retriever.save_recipe(say_ref, say_content)
        self.retriever.save_recipe(hello_ref, hello_content)

        processed_profile = test_processed_profile(profile=profile)
        root_conan = self.retriever.root(chat_content, processed_profile)
        deps_graph = self.builder.load_graph(root_conan, False, False, None,
                                             processed_profile=processed_profile)

        build_mode = BuildMode([], self.output)
        self.binaries_analyzer.evaluate_graph(deps_graph, build_mode=build_mode,
                                              update=False, remotes=None)

        self.assertEqual(3, len(deps_graph.nodes))
        hello = _get_nodes(deps_graph, "Hello")[0]
        say = _get_nodes(deps_graph, "Say")[0]
        chat = _get_nodes(deps_graph, "Chat")[0]
        self.assertEqual(_get_edges(deps_graph), {Edge(hello, say), Edge(chat, hello)})

        self.assertEqual(hello.ref.copy_clear_rev(), hello_ref)
        self.assertEqual(say.ref.copy_clear_rev(), say_ref)

        conanfile = say.conanfile
        self.assertEqual(conanfile.version, "0.1")
        self.assertEqual(conanfile.name, "Say")
        self.assertEqual(conanfile.options.values.dumps(), "myoption_say=123")
        self.assertEqual(conanfile.settings.fields, [])
        self.assertEqual(conanfile.settings.values_list, [])
        self.assertEqual(_clear_revs(conanfile.requires), Requirements())

        conaninfo = conanfile.info
        self.assertEqual(conaninfo.settings.dumps(), "")
        self.assertEqual(conaninfo.full_settings.dumps(), "")
        self.assertEqual(conaninfo.options.dumps(), "myoption_say=123")
        self.assertEqual(conaninfo.full_options.dumps(), "myoption_say=123")
        self.assertEqual(conaninfo.requires.dumps(), "")
        self.assertEqual(conaninfo.full_requires.dumps(), "")

        conanfile = hello.conanfile
        self.assertEqual(conanfile.version, "1.2")
        self.assertEqual(conanfile.name, "Hello")
        self.assertEqual(conanfile.options.values.dumps(),
                         "myoption_hello=True\nSay:myoption_say=123")
        self.assertEqual(conanfile.settings.fields, [])
        self.assertEqual(conanfile.settings.values.dumps(), "")
        self.assertEqual(_clear_revs(conanfile.requires), Requirements(str(say_ref)))

        conaninfo = conanfile.info
        self.assertEqual(conaninfo.settings.dumps(), "")
        self.assertEqual(conaninfo.full_settings.dumps(), "")
        self.assertEqual(conaninfo.options.dumps(), "myoption_hello=True")
        self.assertEqual(conaninfo.full_options.dumps(),
                         "myoption_hello=True\nSay:myoption_say=123")
        self.assertEqual(conaninfo.requires.dumps(), "%s/%s" % (say_ref.name, say_ref.version))
        self.assertEqual(conaninfo.full_requires.dumps(),
                         "%s:751fd69d10b2a54fdd8610cdae748d6b22700841" % str(say_ref))

        conanfile = chat.conanfile
        self.assertEqual(conanfile.version, "2.3")
        self.assertEqual(conanfile.name, "Chat")
        self.assertEqual(conanfile.options.values.dumps(),
                         "myoption_chat=on\nHello:myoption_hello=True\nSay:myoption_say=123")
        self.assertEqual(conanfile.settings.fields, [])
        self.assertEqual(conanfile.settings.values.dumps(), "")
        self.assertEqual(_clear_revs(conanfile.requires), Requirements(str(hello_ref)))

        conaninfo = conanfile.info
        self.assertEqual(conaninfo.settings.dumps(), "")
        self.assertEqual(conaninfo.full_settings.dumps(), "")
        self.assertEqual(conaninfo.options.dumps(), "myoption_chat=on")
        self.assertEqual(conaninfo.full_options.dumps(),
                         "myoption_chat=on\nHello:myoption_hello=True\nSay:myoption_say=123")
        self.assertEqual(conaninfo.requires.dumps(), "Hello/1.Y.Z")
        self.assertEqual(conaninfo.full_requires.dumps(),
                         "%s:95c360996106af45b8eec11a37df19fda39a5880\n"
                         "%s:751fd69d10b2a54fdd8610cdae748d6b22700841"
                         % (str(hello_ref), str(say_ref)))<|MERGE_RESOLUTION|>--- conflicted
+++ resolved
@@ -80,17 +80,10 @@
         self.output = TestBufferConanOutput()
         self.loader = ConanFileLoader(None, self.output, ConanPythonRequire(None, None))
         self.retriever = Retriever(self.loader)
-<<<<<<< HEAD
-        paths = ClientCache(self.retriever.folder, self.retriever.folder,
-                            self.output)
+        paths = ClientCache(self.retriever.folder, self.output)
         self.remote_manager = MockRemoteManager()
         self.remotes = Remotes()
         self.resolver = RangeResolver(paths, self.remote_manager)
-=======
-        paths = ClientCache(self.retriever.folder, self.output)
-        self.remote_search = MockSearchRemote()
-        self.resolver = RangeResolver(paths, self.remote_search)
->>>>>>> ff181b14
         self.builder = DepsGraphBuilder(self.retriever, self.output, self.loader,
                                         self.resolver, None)
         cache = Mock()
