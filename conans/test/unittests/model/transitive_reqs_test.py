--- conflicted
+++ resolved
@@ -20,18 +20,6 @@
 from conans.model.settings import Settings, bad_value_msg
 from conans.model.values import Values
 from conans.test.unittests.model.fake_retriever import Retriever
-<<<<<<< HEAD
-from conans.test.utils.tools import NO_SETTINGS_PACKAGE_ID, TestBufferConanOutput,\
-    test_processed_profile
-
-from mock import Mock
-
-from conans.client.cache.cache import ClientCache
-from conans.client.graph.build_mode import BuildMode
-from conans.client.graph.graph_binaries import GraphBinariesAnalyzer
-from conans.client.graph.range_resolver import RangeResolver
-=======
->>>>>>> 3eb63b12
 from conans.test.utils.conanfile import TestConanFile
 from conans.test.utils.tools import (NO_SETTINGS_PACKAGE_ID, TestBufferConanOutput,
                                      test_processed_profile)
