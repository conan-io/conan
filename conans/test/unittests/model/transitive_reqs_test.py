--- conflicted
+++ resolved
@@ -1713,13 +1713,8 @@
         with self.assertRaises(ConanException) as cm:
             self.build_graph(content, options="arch_independent=True", settings="os=Linux")
         self.assertIn(bad_value_msg("settings.os", "Linux",
-<<<<<<< HEAD
-                                    ['AIX', 'Android', 'Arduino', 'FreeBSD', 'Macos',
-                                     'SunOS', 'Windows', 'WindowsStore',
-=======
-                                    ['Android', 'Arduino', 'Emscripten', 'FreeBSD', 'Macos',
+                                    ['AIX', 'Android', 'Arduino', 'Emscripten', 'FreeBSD', 'Macos',
                                      'SunOS', 'Windows', 'WindowsCE', 'WindowsStore',
->>>>>>> 5f204b37
                                      'iOS', 'tvOS', 'watchOS']),
                       str(cm.exception))
 
