--- conflicted
+++ resolved
@@ -81,15 +81,10 @@
         self.remote_search = MockSearchRemote()
         self.resolver = RangeResolver(paths, self.remote_search)
         self.builder = DepsGraphBuilder(self.retriever, self.output, self.loader,
-<<<<<<< HEAD
-                                        MockRequireResolver(), None)
-=======
-                                        self.resolver, None, None)
+                                        self.resolver, None)
         cache = Mock()
         remote_manager = None
-        self.binaries_analyzer = GraphBinariesAnalyzer(cache, self.output,
-                                                       remote_manager, workspace=None)
->>>>>>> 17d2f049
+        self.binaries_analyzer = GraphBinariesAnalyzer(cache, self.output, remote_manager)
 
     def build_graph(self, content, options="", settings=""):
         self.loader.cached_conanfiles = {}
@@ -1461,11 +1456,7 @@
         self.loader = ConanFileLoader(None, self.output, ConanPythonRequire(None, None))
         self.retriever = Retriever(self.loader)
         self.builder = DepsGraphBuilder(self.retriever, self.output, self.loader,
-<<<<<<< HEAD
-                                        MockRequireResolver(), None)
-=======
-                                        Mock(), None, None)
->>>>>>> 17d2f049
+                                        Mock(), None)
         liba_ref = ConanFileReference.loads("LibA/0.1@user/testing")
         libb_ref = ConanFileReference.loads("LibB/0.1@user/testing")
         libc_ref = ConanFileReference.loads("LibC/0.1@user/testing")
@@ -1565,28 +1556,7 @@
         self.assertEqual(1, str(self.output).count("LibA configure()"))
 
 
-<<<<<<< HEAD
-class CoreSettingsTest(unittest.TestCase):
-
-    def setUp(self):
-        self.output = TestBufferConanOutput()
-
-    def root(self, content, options="", settings=""):
-        full_settings = Settings.loads(default_settings_yml)
-        full_settings.values = Values.loads(settings)
-        profile = Profile()
-        profile.processed_settings = full_settings
-        profile.options = OptionsValues.loads(options)
-        loader = ConanFileLoader(None, self.output, ConanPythonRequire(None, None))
-        retriever = Retriever(loader)
-        builder = DepsGraphBuilder(retriever, self.output, loader, MockRequireResolver(), None)
-        processed_profile = test_processed_profile(profile=profile)
-        root_conan = retriever.root(content, processed_profile)
-        deps_graph = builder.load_graph(root_conan, False, False, None, processed_profile)
-        return deps_graph
-=======
 class CoreSettingsTest(GraphTest):
->>>>>>> 17d2f049
 
     def test_basic(self):
         content = """
@@ -1867,16 +1837,9 @@
         profile.options = OptionsValues.loads("Say:myoption_say=123\n"
                                               "Hello:myoption_hello=True\n"
                                               "myoption_chat=on")
-<<<<<<< HEAD
-        loader = ConanFileLoader(None, output, ConanPythonRequire(None, None))
-        retriever = Retriever(loader)
-        builder = DepsGraphBuilder(retriever, output, loader, MockRequireResolver(), None)
-        retriever.conan(say_ref, say_content)
-        retriever.conan(hello_ref, hello_content)
-=======
-        self.retriever.conan(say_ref, say_content)
-        self.retriever.conan(hello_ref, hello_content)
->>>>>>> 17d2f049
+
+        self.retriever.conan(say_ref, say_content)
+        self.retriever.conan(hello_ref, hello_content)
 
         processed_profile = test_processed_profile(profile=profile)
         root_conan = self.retriever.root(chat_content, processed_profile)
