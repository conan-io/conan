import unittest
from collections import namedtuple, Counter
<<<<<<< HEAD

from parameterized import parameterized
=======
>>>>>>> 1d032d26

from conans import DEFAULT_REVISION_V1
from conans.client.conf import default_settings_yml
from conans.client.graph.graph_builder import DepsGraphBuilder
from conans.client.graph.python_requires import ConanPythonRequire
from conans.client.loader import ConanFileLoader
from conans.errors import ConanException
from conans.model.options import OptionsValues, option_not_exist_msg, option_wrong_value_msg
from conans.model.profile import Profile
from conans.model.ref import ConanFileReference
from conans.model.requires import Requirements
from conans.model.settings import Settings, bad_value_msg
from conans.model.values import Values
from conans.test.unittests.model.fake_retriever import Retriever
from conans.test.utils.tools import NO_SETTINGS_PACKAGE_ID, TestBufferConanOutput,\
    test_processed_profile
from conans.client.graph.graph_binaries import GraphBinariesAnalyzer
from mock import Mock
from conans.client.graph.build_mode import BuildMode
from conans.test.utils.conanfile import TestConanFile
from conans.paths.simple_paths import SimplePaths
from conans.client.graph.range_resolver import RangeResolver

say_content = TestConanFile("Say", "0.1")
say_content2 = TestConanFile("Say", "0.2")
hello_content = TestConanFile("Hello", "1.2", requires=["Say/0.1@user/testing"])
chat_content = TestConanFile("Chat", "2.3", requires=["Hello/1.2@user/testing"])
bye_content = TestConanFile("Bye", "0.1", requires=["Say/0.1@user/testing"])
bye_content2 = TestConanFile("Bye", "0.2", requires=["Say/0.2@user/testing"])


hello_ref = ConanFileReference.loads("Hello/1.2@user/testing")
say_ref = ConanFileReference.loads("Say/0.1@user/testing")
say_ref2 = ConanFileReference.loads("Say/0.2@user/testing")
chat_ref = ConanFileReference.loads("Chat/2.3@user/testing")
bye_ref = ConanFileReference.loads("Bye/0.2@user/testing")


def _get_nodes(graph, name):
    """ return all the nodes matching a particular name. Could be >1 in case
    that private requirements embed different versions
    """
    return [n for n in graph.nodes if n.conanfile.name == name]


Edge = namedtuple("Edge", "src dst")


def _get_edges(graph):
    edges = set()
    for n in graph.nodes:
        edges.update([Edge(n, neigh) for neigh in n.neighbors()])
    return edges


def _clear_revs(requires):
    for require in requires.values():
        require.ref = require.ref.copy_clear_rev()
    return requires


class MockSearchRemote(object):
    def __init__(self, packages=None):
        self.packages = packages or []
        self.count = Counter()

    def search_remotes(self, pattern, ignorecase):  # @UnusedVariable
        self.count[pattern] += 1
        return self.packages


class GraphTest(unittest.TestCase):

    def setUp(self):
        self.output = TestBufferConanOutput()
        self.loader = ConanFileLoader(None, self.output, ConanPythonRequire(None, None))
        self.retriever = Retriever(self.loader)
        paths = SimplePaths(self.retriever.folder)
        self.remote_search = MockSearchRemote()
        self.resolver = RangeResolver(paths, self.remote_search)
        self.builder = DepsGraphBuilder(self.retriever, self.output, self.loader,
                                        self.resolver, None, None)
        cache = Mock()
        remote_manager = None
        self.binaries_analyzer = GraphBinariesAnalyzer(cache, self.output,
                                                       remote_manager, workspace=None)

    def build_graph(self, content, options="", settings=""):
        self.loader.cached_conanfiles = {}
        full_settings = Settings.loads(default_settings_yml)
        full_settings.values = Values.loads(settings)
        profile = Profile()
        profile.processed_settings = full_settings
        profile.options = OptionsValues.loads(options)
        processed_profile = test_processed_profile(profile=profile)
        root_conan = self.retriever.root(str(content), processed_profile)
        deps_graph = self.builder.load_graph(root_conan, False, False, None, processed_profile)

        build_mode = BuildMode([], self.output)
        self.binaries_analyzer.evaluate_graph(deps_graph, build_mode=build_mode,
                                              update=False, remote_name=None)
        return deps_graph


class ConanRequirementsTest(GraphTest):

<<<<<<< HEAD

=======
    def test_basic(self):
        deps_graph = self.build_graph(say_content)
        self.assertEqual(_get_edges(deps_graph), set())
        self.assertEqual(1, len(deps_graph.nodes))
        node = _get_nodes(deps_graph, "Say")[0]
        self.assertEqual(node.ref, None)
        self._check_say(node.conanfile)
>>>>>>> 1d032d26

    def _check_say(self, conanfile, version="0.1", options=""):
        self.assertEqual(conanfile.version, version)
        self.assertEqual(conanfile.name, "Say")
        self.assertEqual(conanfile.options.values.dumps(), options)
        self.assertEqual(conanfile.settings.fields, [])
        self.assertEqual(conanfile.settings.values_list, [])
        self.assertEqual(conanfile.requires, Requirements())

        conaninfo = conanfile.info
        self.assertEqual(conaninfo.settings.dumps(), "")
        self.assertEqual(conaninfo.full_settings.dumps(), "")
        self.assertEqual(conaninfo.options.dumps(), options)
        self.assertEqual(conaninfo.full_options.dumps(), options)
        self.assertEqual(conaninfo.requires.dumps(), "")
        self.assertEqual(conaninfo.full_requires.dumps(), "")

    def test_transitive(self):
        self.retriever.conan(say_ref, say_content)
        deps_graph = self.build_graph(hello_content)
        self.assertEqual(2, len(deps_graph.nodes))
        hello = _get_nodes(deps_graph, "Hello")[0]
        say = _get_nodes(deps_graph, "Say")[0]
        self.assertEqual(_get_edges(deps_graph), {Edge(hello, say)})

        self.assertEqual(say.ref.copy_clear_rev(), say_ref)
        self._check_say(say.conanfile)

    def _check_hello(self, hello, say_ref):
        conanfile = hello.conanfile
        self.assertEqual(conanfile.version, "1.2")
        self.assertEqual(conanfile.name, "Hello")
        self.assertEqual(conanfile.options.values.dumps(), "")
        self.assertEqual(conanfile.settings.fields, [])
        self.assertEqual(conanfile.settings.values.dumps(), "")
        self.assertEqual(_clear_revs(conanfile.requires), Requirements(str(say_ref)))

        conaninfo = conanfile.info
        self.assertEqual(conaninfo.settings.dumps(), "")
        self.assertEqual(conaninfo.full_settings.dumps(), "")
        self.assertEqual(conaninfo.options.dumps(), "")
        self.assertEqual(conaninfo.full_options.dumps(), "")
        self.assertEqual(conaninfo.requires.dumps(), "%s/%s" % (say_ref.name, say_ref.version))
        self.assertEqual(conaninfo.full_requires.dumps(),
                         "%s:%s" % (str(say_ref), NO_SETTINGS_PACKAGE_ID))

    def test_transitive_two_levels(self):
        self.retriever.conan(say_ref, say_content)
        self.retriever.conan(hello_ref, hello_content)
        deps_graph = self.build_graph(chat_content)

        self.assertEqual(3, len(deps_graph.nodes))
        hello = _get_nodes(deps_graph, "Hello")[0]
        say = _get_nodes(deps_graph, "Say")[0]
        chat = _get_nodes(deps_graph, "Chat")[0]
        self.assertEqual(_get_edges(deps_graph), {Edge(hello, say), Edge(chat, hello)})

        self.assertEqual(hello.ref.copy_clear_rev(), hello_ref)
        self.assertEqual(say.ref.copy_clear_rev(), say_ref)
        self.assertEqual(chat.ref, None)

        self._check_say(say.conanfile)
        self._check_hello(hello, say_ref)

        conanfile = chat.conanfile
        self.assertEqual(conanfile.version, "2.3")
        self.assertEqual(conanfile.name, "Chat")
        self.assertEqual(conanfile.options.values.dumps(), "")
        self.assertEqual(conanfile.settings.fields, [])
        self.assertEqual(conanfile.settings.values.dumps(), "")
        self.assertEqual(_clear_revs(conanfile.requires), Requirements(str(hello_ref)))

        conaninfo = conanfile.info
        self.assertEqual(conaninfo.settings.dumps(), "")
        self.assertEqual(conaninfo.full_settings.dumps(), "")
        self.assertEqual(conaninfo.options.dumps(), "")
        self.assertEqual(conaninfo.full_options.dumps(), "")
        self.assertEqual(conaninfo.requires.dumps(), "Hello/1.Y.Z")
        self.assertEqual(conaninfo.full_requires.dumps(),
                         "Hello/1.2@user/testing:0b09634eb446bffb8d3042a3f19d813cfc162b9d\n"
                         "Say/0.1@user/testing:%s" % NO_SETTINGS_PACKAGE_ID)

    def test_diamond_no_conflict(self):
        chat_content = """
from conans import ConanFile

class ChatConan(ConanFile):
    name = "Chat"
    version = "2.3"
    requires = "Hello/1.2@user/testing", "Bye/0.2@user/testing"
"""
        self.retriever.conan(say_ref, say_content)
        self.retriever.conan(hello_ref, hello_content)
        self.retriever.conan(bye_ref, bye_content)
        deps_graph = self.build_graph(chat_content)

        self.assertEqual(4, len(deps_graph.nodes))
        hello = _get_nodes(deps_graph, "Hello")[0]
        bye = _get_nodes(deps_graph, "Bye")[0]
        say = _get_nodes(deps_graph, "Say")[0]
        chat = _get_nodes(deps_graph, "Chat")[0]
        self.assertEqual(_get_edges(deps_graph), {Edge(hello, say), Edge(chat, hello),
                                                  Edge(bye, say), Edge(chat, bye)})

        self.assertEqual(hello.ref.copy_clear_rev(), hello_ref)
        self.assertEqual(say.ref.copy_clear_rev(), say_ref)
        self.assertEqual(chat.ref, None)
        self.assertEqual(bye.ref.copy_clear_rev(), bye_ref)

        self._check_say(say.conanfile)
        self._check_hello(hello, say_ref)

        conanfile = chat.conanfile
        self.assertEqual(conanfile.version, "2.3")
        self.assertEqual(conanfile.name, "Chat")
        self.assertEqual(conanfile.options.values.dumps(), "")
        self.assertEqual(conanfile.settings.fields, [])
        self.assertEqual(conanfile.settings.values.dumps(), "")
        self.assertEqual(_clear_revs(conanfile.requires),
                         Requirements(str(hello_ref), str(bye_ref)))

        conaninfo = conanfile.info
        self.assertEqual(conaninfo.settings.dumps(), "")
        self.assertEqual(conaninfo.full_settings.dumps(), "")
        self.assertEqual(conaninfo.options.dumps(), "")
        self.assertEqual(conaninfo.full_options.dumps(), "")
        self.assertEqual(conaninfo.requires.dumps(), "Bye/0.2\nHello/1.Y.Z")
        self.assertEqual(conaninfo.full_requires.dumps(),
                         "Bye/0.2@user/testing:0b09634eb446bffb8d3042a3f19d813cfc162b9d\n"
                         "Hello/1.2@user/testing:0b09634eb446bffb8d3042a3f19d813cfc162b9d\n"
                         "Say/0.1@user/testing:%s" % NO_SETTINGS_PACKAGE_ID)

    def test_simple_override(self):
        chat_content = """
from conans import ConanFile

class ChatConan(ConanFile):
    name = "Chat"
    version = "2.3"
    requires = ("Hello/1.2@user/testing",
               ("Say/0.2@user/testing", "override"))
"""

        self.retriever.conan(say_ref, say_content)
        self.retriever.conan(say_ref2, say_content2)
        self.retriever.conan(hello_ref, hello_content)
        deps_graph = self.build_graph(chat_content)

        self.assertEqual(3, len(deps_graph.nodes))
        hello = _get_nodes(deps_graph, "Hello")[0]
        say = _get_nodes(deps_graph, "Say")[0]
        chat = _get_nodes(deps_graph, "Chat")[0]
        self.assertEqual(_get_edges(deps_graph), {Edge(hello, say), Edge(chat, hello)})

        self._check_say(say.conanfile, version="0.2")
        self._check_hello(hello, say_ref2)

        conanfile = chat.conanfile
        self.assertEqual(conanfile.version, "2.3")
        self.assertEqual(conanfile.name, "Chat")
        self.assertEqual(conanfile.options.values.dumps(), "")
        self.assertEqual(conanfile.settings.fields, [])
        self.assertEqual(conanfile.settings.values.dumps(), "")
        self.assertEqual(_clear_revs(conanfile.requires),
                         Requirements(str(hello_ref), (str(say_ref2), "override")))

        conaninfo = conanfile.info
        self.assertEqual(conaninfo.settings.dumps(), "")
        self.assertEqual(conaninfo.full_settings.dumps(), "")
        self.assertEqual(conaninfo.options.dumps(), "")
        self.assertEqual(conaninfo.full_options.dumps(), "")
        self.assertEqual(conaninfo.requires.dumps(), "Hello/1.Y.Z")
        self.assertEqual(conaninfo.full_requires.dumps(),
                         "Hello/1.2@user/testing:9d98d1ba7893ef6602e1d629b190a1d2a1100a65\n"
                         "Say/0.2@user/testing:%s" % NO_SETTINGS_PACKAGE_ID)

    def test_version_requires_change(self):
        chat_content = """
from conans import ConanFile

class ChatConan(ConanFile):
    name = "Chat"
    version = "2.3"
    requires = "Hello/1.2@user/testing"

    def package_id(self):
        hello_require = self.info.requires["Hello"]
        hello_require.version = hello_require.full_version.minor()
        say_require = self.info.requires["Say"]
        say_require.name = say_require.full_name
        say_require.version = hello_require.full_version.major()
"""

        self.retriever.conan(say_ref, say_content)
        self.retriever.conan(hello_ref, hello_content)
        deps_graph = self.build_graph(chat_content)

        self.assertEqual(3, len(deps_graph.nodes))
        hello = _get_nodes(deps_graph, "Hello")[0]
        say = _get_nodes(deps_graph, "Say")[0]
        chat = _get_nodes(deps_graph, "Chat")[0]
        self.assertEqual(_get_edges(deps_graph), {Edge(hello, say), Edge(chat, hello)})

        self._check_say(say.conanfile, version="0.1")
        self._check_hello(hello, say_ref)

        conanfile = chat.conanfile
        self.assertEqual(conanfile.version, "2.3")
        self.assertEqual(conanfile.name, "Chat")
        self.assertEqual(conanfile.options.values.dumps(), "")
        self.assertEqual(conanfile.settings.fields, [])
        self.assertEqual(conanfile.settings.values.dumps(), "")
        self.assertEqual(_clear_revs(conanfile.requires), Requirements(str(hello_ref)))

        conaninfo = conanfile.info
        self.assertEqual(conaninfo.settings.dumps(), "")
        self.assertEqual(conaninfo.full_settings.dumps(), "")
        self.assertEqual(conaninfo.options.dumps(), "")
        self.assertEqual(conaninfo.full_options.dumps(), "")
        self.assertEqual(conaninfo.requires.dumps(), "Hello/1.2.Z\nSay/1.Y.Z")
        self.assertEqual(conaninfo.full_requires.dumps(),
                         "Hello/1.2@user/testing:0b09634eb446bffb8d3042a3f19d813cfc162b9d\n"
                         "Say/0.1@user/testing:%s" % NO_SETTINGS_PACKAGE_ID)

    def test_version_requires2_change(self):
        chat_content = """
from conans import ConanFile

class ChatConan(ConanFile):
    name = "Chat"
    version = "2.3"
    requires = "Hello/1.2@user/testing"

    def package_id(self):
        self.info.requires["Hello"].full_package_mode()
        self.info.requires["Say"].semver_mode()
"""

        self.retriever.conan(say_ref, say_content)
        self.retriever.conan(hello_ref, hello_content)
        deps_graph = self.build_graph(chat_content)

        self.assertEqual(3, len(deps_graph.nodes))
        hello = _get_nodes(deps_graph, "Hello")[0]
        say = _get_nodes(deps_graph, "Say")[0]
        chat = _get_nodes(deps_graph, "Chat")[0]
        self.assertEqual(_get_edges(deps_graph), {Edge(hello, say), Edge(chat, hello)})

        self._check_say(say.conanfile, version="0.1")
        self._check_hello(hello, say_ref)

        conanfile = chat.conanfile
        self.assertEqual(conanfile.version, "2.3")
        self.assertEqual(conanfile.name, "Chat")
        self.assertEqual(conanfile.options.values.dumps(), "")
        self.assertEqual(conanfile.settings.fields, [])
        self.assertEqual(conanfile.settings.values.dumps(), "")
        self.assertEqual(_clear_revs(conanfile.requires), Requirements(str(hello_ref)))

        conaninfo = conanfile.info
        self.assertEqual(conaninfo.settings.dumps(), "")
        self.assertEqual(conaninfo.full_settings.dumps(), "")
        self.assertEqual(conaninfo.options.dumps(), "")
        self.assertEqual(conaninfo.full_options.dumps(), "")
        self.assertEqual(conaninfo.requires.dumps(),
                         "Hello/1.2@user/testing:0b09634eb446bffb8d3042a3f19d813cfc162b9d\n"
                         "Say/0.1")
        self.assertEqual(conaninfo.full_requires.dumps(),
                         "Hello/1.2@user/testing:0b09634eb446bffb8d3042a3f19d813cfc162b9d\n"
                         "Say/0.1@user/testing:%s" % NO_SETTINGS_PACKAGE_ID)

    def test_diamond_conflict_error(self):
        chat_content = """
from conans import ConanFile

class ChatConan(ConanFile):
    name = "Chat"
    version = "2.3"
    requires = "Hello/1.2@user/testing", "Bye/0.2@user/testing"
"""
        self.retriever.conan(say_ref, say_content)
        self.retriever.conan(say_ref2, say_content2)
        self.retriever.conan(hello_ref, hello_content)
        self.retriever.conan(bye_ref, bye_content2)
        with self.assertRaisesRegexp(ConanException, "Conflict in Bye/0.2@user/testing"):
            self.build_graph(chat_content)

    def test_diamond_conflict(self):
        chat_content = """
from conans import ConanFile

class ChatConan(ConanFile):
    name = "Chat"
    version = "2.3"
    requires = "Hello/1.2@user/testing", "Bye/0.2@user/testing"
"""
        self.retriever.conan(say_ref, say_content)
        self.retriever.conan(say_ref2, say_content2)
        self.retriever.conan(hello_ref, hello_content)
        self.retriever.conan(bye_ref, bye_content2)

        with self.assertRaisesRegexp(ConanException, "Conflict in Bye/0.2@user/testing"):
            self.build_graph(chat_content)

    def test_diamond_conflict_solved(self):
        chat_content = """
from conans import ConanFile

class ChatConan(ConanFile):
    name = "Chat"
    version = "2.3"
    requires = ("Hello/1.2@user/testing", "Bye/0.2@user/testing",
                ("Say/0.2@user/testing", "override"))
"""
        self.retriever.conan(say_ref, say_content)
        self.retriever.conan(say_ref2, say_content2)
        self.retriever.conan(hello_ref, hello_content)
        self.retriever.conan(bye_ref, bye_content2)
        deps_graph = self.build_graph(chat_content)

        self.assertIn("Hello/1.2@user/testing requirement Say/0.1@user/testing overridden by "
                      "your conanfile to Say/0.2@user/testing", self.output)
        self.assertNotIn("Conflict", self.output)
        self.assertEqual(4, len(deps_graph.nodes))
        hello = _get_nodes(deps_graph, "Hello")[0]
        bye = _get_nodes(deps_graph, "Bye")[0]
        say = _get_nodes(deps_graph, "Say")[0]
        chat = _get_nodes(deps_graph, "Chat")[0]
        self.assertEqual(_get_edges(deps_graph), {Edge(hello, say), Edge(chat, hello),
                                                  Edge(bye, say), Edge(chat, bye)})

        self.assertEqual(hello.ref.copy_clear_rev(), hello_ref)
        self.assertEqual(say.ref.copy_clear_rev(), say_ref2)
        self.assertEqual(bye.ref.copy_clear_rev(), bye_ref)

        self._check_say(say.conanfile, version="0.2")
        self._check_hello(hello, say_ref2)

        conanfile = chat.conanfile
        self.assertEqual(conanfile.version, "2.3")
        self.assertEqual(conanfile.name, "Chat")
        self.assertEqual(conanfile.options.values.dumps(), "")
        self.assertEqual(conanfile.settings.fields, [])
        self.assertEqual(conanfile.settings.values.dumps(), "")
        self.assertEqual(_clear_revs(conanfile.requires),
                         Requirements(str(hello_ref), str(bye_ref), (str(say_ref2), "override")))

        conaninfo = conanfile.info
        self.assertEqual(conaninfo.settings.dumps(), "")
        self.assertEqual(conaninfo.full_settings.dumps(), "")
        self.assertEqual(conaninfo.options.dumps(), "")
        self.assertEqual(conaninfo.full_options.dumps(), "")
        self.assertEqual(conaninfo.requires.dumps(), "Bye/0.2\nHello/1.Y.Z")
        self.assertEqual(conaninfo.full_requires.dumps(),
                         "Bye/0.2@user/testing:9d98d1ba7893ef6602e1d629b190a1d2a1100a65\n"
                         "Hello/1.2@user/testing:9d98d1ba7893ef6602e1d629b190a1d2a1100a65\n"
                         "Say/0.2@user/testing:%s" % NO_SETTINGS_PACKAGE_ID)

    def test_basic_option(self):
        say_content = """
from conans import ConanFile

class SayConan(ConanFile):
    name = "Say"
    version = "0.1"
    options = {"myoption": [123, 234]}
    default_options = "myoption=123"
"""
        deps_graph = self.build_graph(say_content)
        self.assertEqual(1, len(deps_graph.nodes))
        say = _get_nodes(deps_graph, "Say")[0]
        self.assertEqual(_get_edges(deps_graph), set())

        self._check_say(say.conanfile, options="myoption=123")

    def test_basic_transitive_option(self):
        say_content = """
from conans import ConanFile

class SayConan(ConanFile):
    name = "Say"
    version = "0.1"
    options = {"myoption": [123, 234]}
    default_options = "myoption=123"
"""

        def _assert_conanfile(conanfile_content):
            self.retriever.conan(say_ref, say_content)
            deps_graph = self.build_graph(conanfile_content)

            self.assertEqual(2, len(deps_graph.nodes))
            hello = _get_nodes(deps_graph, "Hello")[0]
            say = _get_nodes(deps_graph, "Say")[0]
            self.assertEqual(_get_edges(deps_graph), {Edge(hello, say)})

            self.assertEqual(say.ref.copy_clear_rev(), say_ref.copy_clear_rev())
            self._check_say(say.conanfile, options="myoption=234")

            conanfile = hello.conanfile
            self.assertEqual(conanfile.version, "1.2")
            self.assertEqual(conanfile.name, "Hello")
            self.assertEqual(conanfile.options.values.dumps(), "Say:myoption=234")
            self.assertEqual(conanfile.settings.fields, [])
            self.assertEqual(conanfile.settings.values_list, [])
            self.assertEqual(_clear_revs(conanfile.requires), Requirements(str(say_ref)))

            conaninfo = conanfile.info
            self.assertEqual(conaninfo.settings.dumps(), "")
            self.assertEqual(conaninfo.full_settings.dumps(), "")
            self.assertEqual(conaninfo.options.dumps(), "")
            self.assertEqual(conaninfo.full_options.dumps(), "Say:myoption=234")
            self.assertEqual(conaninfo.requires.dumps(), "%s/%s" % (say_ref.name, say_ref.version))
            self.assertEqual(conaninfo.full_requires.dumps(),
                             "%s:48bb3c5cbdb4822ae87914437ca3cceb733c7e1d" % str(say_ref))

        hello_content = """
from conans import ConanFile

class HelloConan(ConanFile):
    name = "Hello"
    version = "1.2"
    requires = "Say/0.1@user/testing"
    default_options = [("Say:myoption", "234")]  # To test list definition
"""

        _assert_conanfile(hello_content)

        hello_content_tuple = """
from conans import ConanFile

class HelloConan(ConanFile):
    name = "Hello"
    version = "1.2"
    requires = "Say/0.1@user/testing"
    default_options = "Say:myoption=234",  # To test tuple definition
"""
        _assert_conanfile(hello_content_tuple)

        hello_content_dict = """
from conans import ConanFile

class HelloConan(ConanFile):
    name = "Hello"
    version = "1.2"
    requires = "Say/0.1@user/testing"
    default_options = {"Say:myoption" : 234, }  # To test dict definition
"""
        _assert_conanfile(hello_content_dict)

    def test_transitive_two_levels_options(self):
        say_content = """
from conans import ConanFile

class SayConan(ConanFile):
    name = "Say"
    version = "0.1"
    options = {"myoption": [123, 234]}
"""
        hello_content = """
from conans import ConanFile

class HelloConan(ConanFile):
    name = "Hello"
    version = "1.2"
    requires = "Say/0.1@user/testing"
"""
        chat_content = """
from conans import ConanFile

class ChatConan(ConanFile):
    name = "Chat"
    version = "2.3"
    requires = "Hello/1.2@user/testing"
    default_options = "Say:myoption=234"
"""
        self.retriever.conan(say_ref, say_content)
        self.retriever.conan(hello_ref, hello_content)
        deps_graph = self.build_graph(chat_content)

        self.assertEqual(3, len(deps_graph.nodes))
        hello = _get_nodes(deps_graph, "Hello")[0]
        say = _get_nodes(deps_graph, "Say")[0]
        chat = _get_nodes(deps_graph, "Chat")[0]
        self.assertEqual(_get_edges(deps_graph), {Edge(hello, say), Edge(chat, hello)})

        self.assertEqual(hello.ref.copy_clear_rev(), hello_ref)
        self.assertEqual(say.ref.copy_clear_rev(), say_ref)

        self._check_say(say.conanfile, options="myoption=234")

        conanfile = hello.conanfile
        self.assertEqual(conanfile.version, "1.2")
        self.assertEqual(conanfile.name, "Hello")
        self.assertEqual(conanfile.options.values.dumps(), "Say:myoption=234")
        self.assertEqual(conanfile.settings.fields, [])
        self.assertEqual(conanfile.settings.values.dumps(), "")
        self.assertEqual(_clear_revs(conanfile.requires), Requirements(str(say_ref)))

        conaninfo = conanfile.info
        self.assertEqual(conaninfo.settings.dumps(), "")
        self.assertEqual(conaninfo.full_settings.dumps(), "")
        self.assertEqual(conaninfo.options.dumps(), "")
        self.assertEqual(conaninfo.full_options.dumps(), "Say:myoption=234")
        self.assertEqual(conaninfo.requires.dumps(), "%s/%s" % (say_ref.name, say_ref.version))
        self.assertEqual(conaninfo.full_requires.dumps(),
                         "%s:48bb3c5cbdb4822ae87914437ca3cceb733c7e1d" % str(say_ref))

        conanfile = chat.conanfile
        self.assertEqual(conanfile.version, "2.3")
        self.assertEqual(conanfile.name, "Chat")
        self.assertEqual(conanfile.options.values.dumps(), "Say:myoption=234")
        self.assertEqual(conanfile.settings.fields, [])
        self.assertEqual(conanfile.settings.values.dumps(), "")
        self.assertEqual(_clear_revs(conanfile.requires), Requirements(str(hello_ref)))

        conaninfo = conanfile.info
        self.assertEqual(conaninfo.settings.dumps(), "")
        self.assertEqual(conaninfo.full_settings.dumps(), "")
        self.assertEqual(conaninfo.options.dumps(), "")
        self.assertEqual(conaninfo.full_options.dumps(), "Say:myoption=234")
        self.assertEqual(conaninfo.requires.dumps(), "Hello/1.Y.Z")
        self.assertEqual(conaninfo.full_requires.dumps(),
                         "%s:0b09634eb446bffb8d3042a3f19d813cfc162b9d\n"
                         "%s:48bb3c5cbdb4822ae87914437ca3cceb733c7e1d"
                         % (str(hello_ref), str(say_ref)))

    def test_transitive_pattern_options(self):
        say_content = """
from conans import ConanFile

class SayConan(ConanFile):
    name = "Say"
    version = "0.1"
    options = {"myoption": [123, 234]}
"""
        hello_content = """
from conans import ConanFile

class HelloConan(ConanFile):
    name = "Hello"
    version = "1.2"
    requires = "Say/0.1@user/testing"
    options = {"myoption": [123, 234]}
"""
        chat_content = """
from conans import ConanFile

class ChatConan(ConanFile):
    name = "Chat"
    version = "2.3"
    requires = "Hello/1.2@user/testing"
    default_options = "*:myoption=234"
"""
        self.retriever.conan(say_ref, say_content)
        self.retriever.conan(hello_ref, hello_content)
        deps_graph = self.build_graph(chat_content)

        self.assertEqual(3, len(deps_graph.nodes))
        hello = _get_nodes(deps_graph, "Hello")[0]
        say = _get_nodes(deps_graph, "Say")[0]
        chat = _get_nodes(deps_graph, "Chat")[0]
        self.assertEqual(_get_edges(deps_graph), {Edge(hello, say), Edge(chat, hello)})

        self.assertEqual(hello.ref.copy_clear_rev(), hello_ref)
        self.assertEqual(say.ref.copy_clear_rev(), say_ref)

        self._check_say(say.conanfile, options="myoption=234")

        conanfile = hello.conanfile
        self.assertEqual(conanfile.options.values.dumps(), "myoption=234\nSay:myoption=234")
        self.assertEqual(conanfile.info.full_options.dumps(), "myoption=234\nSay:myoption=234")

        conanfile = chat.conanfile
        self.assertEqual(conanfile.options.values.dumps(), "Hello:myoption=234\nSay:myoption=234")
        self.assertEqual(conanfile.info.full_options.dumps(), "Hello:myoption=234\nSay:myoption=234")

    def test_transitive_two_levels_wrong_options(self):
        say_content = """
from conans import ConanFile

class SayConan(ConanFile):
    name = "Say"
    version = "0.1"
    options = {"myoption": [123, 234]}
"""
        hello_content = """
from conans import ConanFile

class HelloConan(ConanFile):
    name = "Hello"
    version = "1.2"
    requires = "Say/0.1@user/testing"
"""
        chat_content = """
from conans import ConanFile

class ChatConan(ConanFile):
    name = "Chat"
    version = "2.3"
    requires = "Hello/1.2@user/testing"
    default_options = "Say:myoption2=234"
"""
        self.retriever.conan(say_ref, say_content)
        self.retriever.conan(hello_ref, hello_content)

        with self.assertRaises(ConanException) as cm:
            self.build_graph(chat_content)
        self.assertEqual(str(cm.exception),
                         "Say/0.1@user/testing: %s" % option_not_exist_msg("myoption2",
                                                                           ['myoption']))

        chat_content = """
from conans import ConanFile

class ChatConan(ConanFile):
    name = "Chat"
    version = "2.3"
    requires = "Hello/1.2@user/testing"
    default_options = "Say:myoption=235"
"""
        self.retriever.conan(say_ref, say_content)
        self.retriever.conan(hello_ref, hello_content)

        with self.assertRaises(ConanException) as cm:
            self.build_graph(chat_content)
        self.assertEqual(str(cm.exception),  "Say/0.1@user/testing: %s"
                         % option_wrong_value_msg("myoption", "235", ["123", "234"]))

    def test_diamond_no_conflict_options(self):
        say_content = """
from conans import ConanFile

class SayConan(ConanFile):
    name = "Say"
    version = "0.1"
    options = {"myoption": [123, 234]}
"""
        hello_content = """
from conans import ConanFile

class HelloConan(ConanFile):
    name = "Hello"
    version = "1.2"
    requires = "Say/0.1@user/testing"
    default_options = "Say:myoption=234"
"""
        bye_content = """
from conans import ConanFile

class ByeConan(ConanFile):
    name = "Bye"
    version = "0.2"
    requires = "Say/0.1@user/testing"
    default_options = "Say:myoption=234"
"""
        chat_content = """
from conans import ConanFile

class ChatConan(ConanFile):
    name = "Chat"
    version = "2.3"
    requires = "Hello/1.2@user/testing", "Bye/0.2@user/testing"
"""
        self.retriever.conan(say_ref, say_content)
        self.retriever.conan(hello_ref, hello_content)
        self.retriever.conan(bye_ref, bye_content)
        deps_graph = self.build_graph(chat_content)

        self.assertEqual(4, len(deps_graph.nodes))
        hello = _get_nodes(deps_graph, "Hello")[0]
        bye = _get_nodes(deps_graph, "Bye")[0]
        say = _get_nodes(deps_graph, "Say")[0]
        chat = _get_nodes(deps_graph, "Chat")[0]
        self.assertEqual(_get_edges(deps_graph), {Edge(hello, say), Edge(chat, hello),
                                                  Edge(bye, say), Edge(chat, bye)})

        self._check_say(say.conanfile, options="myoption=234")
        conanfile = chat.conanfile
        self.assertEqual(conanfile.version, "2.3")
        self.assertEqual(conanfile.name, "Chat")
        self.assertEqual(conanfile.options.values.dumps(), "Say:myoption=234")
        self.assertEqual(conanfile.settings.fields, [])
        self.assertEqual(conanfile.settings.values.dumps(), "")
        self.assertEqual(_clear_revs(conanfile.requires),
                         Requirements(str(hello_ref), str(bye_ref)))

        conaninfo = conanfile.info
        self.assertEqual(conaninfo.settings.dumps(), "")
        self.assertEqual(conaninfo.full_settings.dumps(), "")
        self.assertEqual(conaninfo.options.dumps(), "")
        self.assertEqual(conaninfo.full_options.dumps(), "Say:myoption=234")
        self.assertEqual(conaninfo.requires.dumps(), "Bye/0.2\nHello/1.Y.Z")
        self.assertEqual(conaninfo.full_requires.dumps(),
                         "Bye/0.2@user/testing:0b09634eb446bffb8d3042a3f19d813cfc162b9d\n"
                         "Hello/1.2@user/testing:0b09634eb446bffb8d3042a3f19d813cfc162b9d\n"
                         "Say/0.1@user/testing:48bb3c5cbdb4822ae87914437ca3cceb733c7e1d")

    def test_diamond_conflict_options(self):
        say_content = """
from conans import ConanFile

class SayConan(ConanFile):
    name = "Say"
    version = "0.1"
    options = {"myoption": [123, 234]}
"""
        hello_content = """
from conans import ConanFile

class HelloConan(ConanFile):
    name = "Hello"
    version = "1.2"
    requires = "Say/0.1@user/testing"
    default_options = "Say:myoption=234"
"""
        bye_content = """
from conans import ConanFile

class ByeConan(ConanFile):
    name = "Bye"
    version = "0.2"
    requires = "Say/0.1@user/testing"
    default_options = "Say:myoption=123"
"""
        chat_content = """
from conans import ConanFile

class ChatConan(ConanFile):
    name = "Chat"
    version = "2.3"
    requires = "Hello/1.2@user/testing", "Bye/0.2@user/testing"
"""
        self.retriever.conan(say_ref, say_content)
        self.retriever.conan(hello_ref, hello_content)
        self.retriever.conan(bye_ref, bye_content)

        with self.assertRaisesRegexp(ConanException, "tried to change"):
            self.build_graph(chat_content)

    def test_diamond_conflict_options_solved(self):
        say_content = """
from conans import ConanFile

class SayConan(ConanFile):
    name = "Say"
    version = "0.1"
    options = {"myoption": [123, 234]}
"""
        hello_content = """
from conans import ConanFile

class HelloConan(ConanFile):
    name = "Hello"
    version = "1.2"
    requires = "Say/0.1@user/testing"
    default_options = "Say:myoption=234"
"""
        bye_content = """
from conans import ConanFile

class ByeConan(ConanFile):
    name = "Bye"
    version = "0.2"
    requires = "Say/0.1@user/testing"
    default_options = "Say:myoption=123"
"""
        chat_content = """
from conans import ConanFile

class ChatConan(ConanFile):
    name = "Chat"
    version = "2.3"
    requires = "Hello/1.2@user/testing", "Bye/0.2@user/testing"
    default_options = "Say:myoption=123"
"""
        self.retriever.conan(say_ref, say_content)
        self.retriever.conan(hello_ref, hello_content)
        self.retriever.conan(bye_ref, bye_content)
        deps_graph = self.build_graph(chat_content)

        self.assertEqual(4, len(deps_graph.nodes))
        hello = _get_nodes(deps_graph, "Hello")[0]
        bye = _get_nodes(deps_graph, "Bye")[0]
        say = _get_nodes(deps_graph, "Say")[0]
        chat = _get_nodes(deps_graph, "Chat")[0]
        self.assertEqual(_get_edges(deps_graph), {Edge(hello, say), Edge(chat, hello),
                                                  Edge(bye, say), Edge(chat, bye)})
        self._check_say(say.conanfile, options="myoption=123")

        conanfile = chat.conanfile
        self.assertEqual(conanfile.version, "2.3")
        self.assertEqual(conanfile.name, "Chat")
        self.assertEqual(conanfile.options.values.dumps(), "Say:myoption=123")
        self.assertEqual(conanfile.settings.fields, [])
        self.assertEqual(conanfile.settings.values.dumps(), "")
        self.assertEqual(_clear_revs(conanfile.requires),
                         Requirements(str(hello_ref), str(bye_ref)))

        conaninfo = conanfile.info
        self.assertEqual(conaninfo.settings.dumps(), "")
        self.assertEqual(conaninfo.full_settings.dumps(), "")
        self.assertEqual(conaninfo.options.dumps(), "")
        self.assertEqual(conaninfo.full_options.dumps(), "Say:myoption=123")
        self.assertEqual(conaninfo.requires.dumps(), "Bye/0.2\nHello/1.Y.Z")
        self.assertEqual(conaninfo.full_requires.dumps(),
                         "Bye/0.2@user/testing:0b09634eb446bffb8d3042a3f19d813cfc162b9d\n"
                         "Hello/1.2@user/testing:0b09634eb446bffb8d3042a3f19d813cfc162b9d\n"
                         "Say/0.1@user/testing:e736d892567343489b1360fde797ad18a2911920")

    def test_conditional(self):
        zlib_content = """
from conans import ConanFile

class ZlibConan(ConanFile):
    name = "Zlib"
    version = "2.1"
"""
        say_content = """
from conans import ConanFile

class SayConan(ConanFile):
    name = "Say"
    version = "0.1"
    options = {"zip": [True, False]}

    def requirements(self):
        if self.options.zip:
            self.requires("Zlib/2.1@user/testing")
"""
        hello_content = """
from conans import ConanFile

class HelloConan(ConanFile):
    name = "Hello"
    version = "1.2"
    requires = "Say/0.1@user/testing"
    default_options = "Say:zip=True"
"""
        bye_content = """
from conans import ConanFile

class ByeConan(ConanFile):
    name = "Bye"
    version = "0.2"
    requires = "Say/0.1@user/testing"
    default_options = "Say:zip=True"
"""
        chat_content = """
from conans import ConanFile

class ChatConan(ConanFile):
    name = "Chat"
    version = "2.3"
    requires = "Hello/1.2@user/testing", "Bye/0.2@user/testing"
"""
        zlib_ref = ConanFileReference.loads("Zlib/2.1@user/testing")
        self.retriever.conan(zlib_ref, zlib_content)
        self.retriever.conan(say_ref, say_content)
        self.retriever.conan(hello_ref, hello_content)
        self.retriever.conan(bye_ref, bye_content)

        deps_graph = self.build_graph(chat_content)
        self.assertEqual(5, len(deps_graph.nodes))
        hello = _get_nodes(deps_graph, "Hello")[0]
        bye = _get_nodes(deps_graph, "Bye")[0]
        say = _get_nodes(deps_graph, "Say")[0]
        chat = _get_nodes(deps_graph, "Chat")[0]
        zlib = _get_nodes(deps_graph, "Zlib")[0]
        self.assertEqual(_get_edges(deps_graph), {Edge(hello, say), Edge(chat, hello),
                                                  Edge(bye, say),
                                                  Edge(chat, bye), Edge(say, zlib)})

        conanfile = say.conanfile
        self.assertEqual(conanfile.version, "0.1")
        self.assertEqual(conanfile.name, "Say")
        self.assertEqual(conanfile.options.values.dumps(), "zip=True")
        self.assertEqual(conanfile.settings.fields, [])
        self.assertEqual(conanfile.settings.values.dumps(), "")
        self.assertEqual(conanfile.requires, Requirements(str("%s#%s" % (zlib_ref,
                                                                         DEFAULT_REVISION_V1))))

        conaninfo = conanfile.info
        self.assertEqual(conaninfo.settings.dumps(), "")
        self.assertEqual(conaninfo.full_settings.dumps(), "")
        self.assertEqual(conaninfo.options.dumps(),  "zip=True")
        self.assertEqual(conaninfo.full_options.dumps(),  "zip=True")
        self.assertEqual(conaninfo.requires.dumps(), "Zlib/2.Y.Z")
        self.assertEqual(conaninfo.full_requires.dumps(),
                         "Zlib/2.1@user/testing:%s" % NO_SETTINGS_PACKAGE_ID)

        chat_content2 = """
from conans import ConanFile

class ChatConan(ConanFile):
    name = "Chat"
    version = "2.3"
    requires = "Hello/1.2@user/testing", "Bye/0.2@user/testing"
    default_options = "Say:zip=False"
"""
        deps_graph = self.build_graph(chat_content2)
        self.assertEqual(4, len(deps_graph.nodes))
        hello = _get_nodes(deps_graph, "Hello")[0]
        bye = _get_nodes(deps_graph, "Bye")[0]
        say = _get_nodes(deps_graph, "Say")[0]
        chat = _get_nodes(deps_graph, "Chat")[0]
        self.assertEqual(_get_edges(deps_graph), {Edge(hello, say), Edge(chat, hello),
                                                  Edge(bye, say), Edge(chat, bye)})

        conanfile = say.conanfile
        self.assertEqual(conanfile.version, "0.1")
        self.assertEqual(conanfile.name, "Say")
        self.assertEqual(conanfile.options.values.dumps(), "zip=False")
        self.assertEqual(conanfile.settings.fields, [])
        self.assertEqual(conanfile.settings.values.dumps(), "")
        self.assertEqual(conanfile.requires, Requirements())

        conaninfo = conanfile.info
        self.assertEqual(conaninfo.settings.dumps(), "")
        self.assertEqual(conaninfo.full_settings.dumps(), "")
        self.assertEqual(conaninfo.options.dumps(),  "zip=False")
        self.assertEqual(conaninfo.full_options.dumps(),  "zip=False")
        self.assertEqual(conaninfo.requires.dumps(), "")
        self.assertEqual(conaninfo.full_requires.dumps(), "")

        conanfile = chat.conanfile
        self.assertEqual(conanfile.version, "2.3")
        self.assertEqual(conanfile.name, "Chat")
        self.assertEqual(conanfile.options.values.dumps(), "Say:zip=False")
        self.assertEqual(conanfile.settings.fields, [])
        self.assertEqual(conanfile.settings.values.dumps(), "")
        self.assertEqual(_clear_revs(conanfile.requires),
                         _clear_revs(Requirements(str(hello_ref), str(bye_ref))))

        conaninfo = conanfile.info
        self.assertEqual(conaninfo.settings.dumps(), "")
        self.assertEqual(conaninfo.full_settings.dumps(), "")
        self.assertEqual(conaninfo.options.dumps(),  "")
        self.assertEqual(conaninfo.full_options.dumps(),  "Say:zip=False")
        self.assertEqual(conaninfo.requires.dumps(), "Bye/0.2\nHello/1.Y.Z")
        self.assertEqual(conaninfo.full_requires.dumps(),
                         "Bye/0.2@user/testing:0b09634eb446bffb8d3042a3f19d813cfc162b9d\n"
                         "Hello/1.2@user/testing:0b09634eb446bffb8d3042a3f19d813cfc162b9d\n"
                         "Say/0.1@user/testing:%s" % NO_SETTINGS_PACKAGE_ID)

    def test_conditional_diamond(self):
<<<<<<< HEAD
        say_content = """from conans import ConanFile
=======
        say_content = """
from conans import ConanFile
>>>>>>> 1d032d26

class SayConan(ConanFile):
    options = {"zip": [True, False]}
    default_options = "zip=False"
    requires = "Base/0.1@user/testing"

    def requirements(self):
        if self.options.zip:
            self.requires("Zlib/0.1@user/testing")
        else:
            self.requires("png/0.1@user/testing")
"""
        hello_content = """from conans import ConanFile

class HelloConan(ConanFile):
    requires = "Say/0.1@user/testing"
    default_options = "Say:zip=True"
"""
        zlib_ref = ConanFileReference.loads("Zlib/0.1@user/testing")
        png_ref = ConanFileReference.loads("png/0.1@user/testing")
        base_ref = ConanFileReference.loads("Base/0.1@user/testing")
        self.retriever.conan(zlib_ref, TestConanFile("ZLib", "0.1"))
        self.retriever.conan(base_ref, TestConanFile("Base", "0.1"))
        self.retriever.conan(png_ref, TestConanFile("png", "0.1"))
        self.retriever.conan(say_ref, say_content)
        self.retriever.conan(hello_ref, hello_content)

        expected = """Say/0.1@user/testing: Incompatible requirements obtained in different evaluations of 'requirements'
    Previous requirements: [Base/0.1@user/testing, png/0.1@user/testing]
    New requirements: [Base/0.1@user/testing, Zlib/0.1@user/testing]"""
        try:
<<<<<<< HEAD
            self.build_graph(TestConanFile("Chat", "2.3",
                                           requires=["Say/0.1@user/testing",
                                                     "Hello/1.2@user/testing"]))
=======
            _ = self.build_graph(TestConanFile("Chat", "2.3", requires=["Say/0.1@user/testing",
                                                                        "Hello/1.2@user/testing"]))
>>>>>>> 1d032d26
            self.assert_(False, "Exception not thrown")
        except ConanException as e:
            self.assertEqual(str(e), expected)

    def test_transitive_private(self):
        hello_content = """
from conans import ConanFile

class HelloConan(ConanFile):
    name = "Hello"
    version = "0.1"
    requires = ("Say/0.1@user/testing", "private"),
"""
        bye_content = """
from conans import ConanFile

class ByeConan(ConanFile):
    name = "Bye"
    version = "0.2"
    requires = ("Say/0.2@user/testing", "private"),
"""
        chat_content = """
from conans import ConanFile

class ChatConan(ConanFile):
    name = "Chat"
    version = "2.3"
    requires = "Hello/1.2@user/testing", "Bye/0.2@user/testing"
"""
        self.retriever.conan(say_ref, say_content)
        self.retriever.conan(say_ref2, say_content2)
        self.retriever.conan(hello_ref, hello_content)
        self.retriever.conan(bye_ref, bye_content)
        deps_graph = self.build_graph(chat_content)

        self.assertEqual(5, len(deps_graph.nodes))
        hello = _get_nodes(deps_graph, "Hello")[0]
        bye = _get_nodes(deps_graph, "Bye")[0]
        say_nodes = sorted(_get_nodes(deps_graph, "Say"))
        say1 = say_nodes[0]
        say2 = say_nodes[1]
        chat = _get_nodes(deps_graph, "Chat")[0]
        self.assertEqual(_get_edges(deps_graph), {Edge(hello, say1), Edge(chat, hello),
                                                  Edge(bye, say2), Edge(chat, bye)})
        self.assertEqual(hello.conanfile.name, "Hello")
        self.assertEqual(hello.ref.copy_clear_rev(), hello_ref)
        self.assertEqual(say1.conanfile.name, "Say")
        self.assertEqual(say1.conanfile.version, "0.1")
        self.assertEqual(say1.ref.copy_clear_rev(), say_ref)
        self.assertEqual(say2.conanfile.name, "Say")
        self.assertEqual(say2.conanfile.version, "0.2")
        self.assertEqual(say2.ref.copy_clear_rev(), say_ref2)
        self.assertEqual(chat.conanfile.name, "Chat")
        self.assertEqual(bye.conanfile.name, "Bye")
        self.assertEqual(bye.ref.copy_clear_rev(), bye_ref)

        conanfile = chat.conanfile
        self.assertEqual(conanfile.version, "2.3")
        self.assertEqual(conanfile.name, "Chat")
        self.assertEqual(conanfile.options.values.dumps(), "")
        self.assertEqual(conanfile.settings.fields, [])
        self.assertEqual(conanfile.settings.values.dumps(), "")
        self.assertEqual(_clear_revs(conanfile.requires),
                         Requirements(str(hello_ref), str(bye_ref)))

        conaninfo = conanfile.info
        self.assertEqual(conaninfo.settings.dumps(), "")
        self.assertEqual(conaninfo.full_settings.dumps(), "")
        self.assertEqual(conaninfo.options.dumps(),  "")
        self.assertEqual(conaninfo.full_options.dumps(),  "")
        self.assertEqual(conaninfo.requires.dumps(), "Bye/0.2\nHello/1.Y.Z")
        self.assertEqual(conaninfo.full_requires.dumps(),
                         "Bye/0.2@user/testing:9d98d1ba7893ef6602e1d629b190a1d2a1100a65\n"
                         "Hello/1.2@user/testing:0b09634eb446bffb8d3042a3f19d813cfc162b9d\n"
                         "Say/0.1@user/testing:%s\n"
                         "Say/0.2@user/testing:%s" % (NO_SETTINGS_PACKAGE_ID,
                                                      NO_SETTINGS_PACKAGE_ID))

    def test_transitive_diamond_private(self):
        hello_content = """
from conans import ConanFile

class HelloConan(ConanFile):
    name = "Hello"
    version = "1.2"
    requires = ("Say/0.1@user/testing", "private"),
"""
        bye_content = """
from conans import ConanFile

class ByeConan(ConanFile):
    name = "Bye"
    version = "0.2"
    requires = "Say/0.1@user/testing"
"""
        chat_content = """
from conans import ConanFile

class ChatConan(ConanFile):
    name = "Chat"
    version = "2.3"
    requires = "Hello/1.2@user/testing", "Bye/0.2@user/testing"
"""
        self.retriever.conan(say_ref, say_content)
        self.retriever.conan(say_ref2, say_content2)
        self.retriever.conan(hello_ref, hello_content)
        self.retriever.conan(bye_ref, bye_content)
        deps_graph = self.build_graph(chat_content)

        self.assertEqual(5, len(deps_graph.nodes))
        hello = _get_nodes(deps_graph, "Hello")[0]
        bye = _get_nodes(deps_graph, "Bye")[0]
        say_nodes = sorted(_get_nodes(deps_graph, "Say"))
        say1 = say_nodes[0]
        say2 = say_nodes[1]
        chat = _get_nodes(deps_graph, "Chat")[0]
        self.assertTrue((_get_edges(deps_graph) == {Edge(hello, say1), Edge(chat, hello),
                                                    Edge(bye, say2), Edge(chat, bye)}) or
                        (_get_edges(deps_graph) == {Edge(hello, say2), Edge(chat, hello),
                                                    Edge(bye, say1), Edge(chat, bye)})
                        )
        self.assertEqual(hello.conanfile.name, "Hello")
        self.assertEqual(hello.ref.copy_clear_rev(), hello_ref)
        self.assertEqual(say1.conanfile.name, "Say")
        self.assertEqual(say1.conanfile.version, "0.1")
        self.assertEqual(say1.ref.copy_clear_rev(), say_ref)
        self.assertEqual(say2.conanfile.name, "Say")
        self.assertEqual(say2.conanfile.version, "0.1")
        self.assertEqual(say2.ref.copy_clear_rev(), say_ref)
        self.assertEqual(chat.conanfile.name, "Chat")
        self.assertEqual(bye.conanfile.name, "Bye")
        self.assertEqual(bye.ref.copy_clear_rev(), bye_ref)

        conanfile = chat.conanfile
        self.assertEqual(conanfile.version, "2.3")
        self.assertEqual(conanfile.name, "Chat")
        self.assertEqual(conanfile.options.values.dumps(), "")
        self.assertEqual(conanfile.settings.fields, [])
        self.assertEqual(conanfile.settings.values.dumps(), "")
        self.assertEqual(_clear_revs(conanfile.requires),
                         Requirements(str(hello_ref), str(bye_ref)))

        conaninfo = conanfile.info
        self.assertEqual(conaninfo.settings.dumps(), "")
        self.assertEqual(conaninfo.full_settings.dumps(), "")
        self.assertEqual(conaninfo.options.dumps(),  "")
        self.assertEqual(conaninfo.full_options.dumps(),  "")
        self.assertEqual(conaninfo.requires.dumps(), "Bye/0.2\nHello/1.Y.Z")
        self.assertEqual(conaninfo.full_requires.dumps(),
                         "Bye/0.2@user/testing:0b09634eb446bffb8d3042a3f19d813cfc162b9d\n"
                         "Hello/1.2@user/testing:0b09634eb446bffb8d3042a3f19d813cfc162b9d\n"
                         "Say/0.1@user/testing:%s" % NO_SETTINGS_PACKAGE_ID)

    def test_dep_requires_clear(self):
        hello_content = """
from conans import ConanFile

class HelloConan(ConanFile):
    name = "Hello"
    version = "1.2"
    requires = "Say/0.1@user/testing"

    def package_id(self):
        self.info.requires.clear()
"""

        self.retriever.conan(say_ref, say_content)
        deps_graph = self.build_graph(hello_content)

        self.assertEqual(2, len(deps_graph.nodes))
        hello = _get_nodes(deps_graph, "Hello")[0]
        self.assertEqual(hello.conanfile.name, "Hello")
        self.assertEqual(hello.conanfile.info.requires.dumps(), "")
        self.assertEqual(hello.conanfile.info.full_requires.dumps(),
                         "Say/0.1@user/testing:%s" % NO_SETTINGS_PACKAGE_ID)

    def test_remove_requires(self):
        hello_content = """
from conans import ConanFile

class HelloConan(ConanFile):
    name = "Hello"
    version = "1.2"
    requires = "Say/0.1@user/testing"

    def package_id(self):
        self.info.requires.remove("Say")
"""

        self.retriever.conan(say_ref, say_content)
        deps_graph = self.build_graph(hello_content)

        self.assertEqual(2, len(deps_graph.nodes))
        hello = _get_nodes(deps_graph, "Hello")[0]
        self.assertEqual(hello.conanfile.name, "Hello")
        self.assertEqual(hello.conanfile.info.requires.dumps(), "")
        self.assertEqual(hello.conanfile.info.full_requires.dumps(),
                         "Say/0.1@user/testing:%s" % NO_SETTINGS_PACKAGE_ID)

    def test_remove_two_requires(self):
        chat_content = """
from conans import ConanFile

class ChatConan(ConanFile):
    name = "Chat"
    version = "1.2"
    requires = "Hello/1.2@user/testing", "Bye/0.2@user/testing"

    def package_id(self):
        self.info.requires.remove("Bye", "Hello")
"""

        self.retriever.conan(say_ref, say_content)
        self.retriever.conan(hello_ref, hello_content)
        self.retriever.conan(bye_ref, bye_content)
        deps_graph = self.build_graph(chat_content)

        self.assertEqual(4, len(deps_graph.nodes))
        chat = _get_nodes(deps_graph, "Chat")[0]
        self.assertEqual(chat.conanfile.name, "Chat")
        self.assertEqual(chat.conanfile.info.requires.dumps(), "")
        self.assertEqual(chat.conanfile.info.full_requires.dumps(),
                         "Bye/0.2@user/testing:0b09634eb446bffb8d3042a3f19d813cfc162b9d\n"
                         "Hello/1.2@user/testing:0b09634eb446bffb8d3042a3f19d813cfc162b9d\n"
                         "Say/0.1@user/testing:%s" % NO_SETTINGS_PACKAGE_ID)

    def test_propagate_indirect_options(self):
        say_content = """
from conans import ConanFile

class SayConan(ConanFile):
    name = "Say"
    version = "0.1"
    options = {"shared": [True, False]}
    default_options = "shared=False"
"""

        hello_content = """
from conans import ConanFile

class HelloConan(ConanFile):
    name = "Hello"
    version = "1.2"
    requires = "Say/0.1@user/testing"
    options = {"shared": [True, False]}
    default_options = "shared=True"

    def package_id(self):
        if self.options.shared:
            self.info.options["Say"] = self.info.full_options["Say"]
"""

        chat_content = """
from conans import ConanFile

class ChatConan(ConanFile):
    name = "Chat"
    version = "2.3"
    requires = "Hello/1.2@user/testing"
    options = {"shared": [True, False]}
    default_options = "shared=True"

    def package_id(self):
        if self.options.shared:
            self.info.options["Hello"] = self.info.full_options["Hello"]
            self.info.options["Say"].shared = self.info.full_options["Say"].shared
"""

        self.retriever.conan(say_ref, say_content)
        self.retriever.conan(hello_ref, hello_content)
        deps_graph = self.build_graph(chat_content)

        self.assertEqual(3, len(deps_graph.nodes))
        chat = _get_nodes(deps_graph, "Chat")[0]
        self.assertEqual(chat.conanfile.name, "Chat")
        self.assertEqual(chat.conanfile.info.requires.dumps(), "Hello/1.Y.Z")
        self.assertEqual(chat.conanfile.info.full_requires.dumps(),
                         "Hello/1.2@user/testing:93c0f28f41be7e2dfe12fd6fb93dac72c77cc0d9\n"
                         "Say/0.1@user/testing:%s" % NO_SETTINGS_PACKAGE_ID)
        self.assertEqual(chat.conanfile.info.options.dumps(),
                         "shared=True\nHello:shared=True\nSay:shared=False")

        # Now change the chat content
        deps_graph = self.build_graph(chat_content.replace("shared=True", "shared=False"))

        self.assertEqual(3, len(deps_graph.nodes))
        chat = _get_nodes(deps_graph, "Chat")[0]
        self.assertEqual(chat.conanfile.name, "Chat")
        self.assertEqual(chat.conanfile.info.requires.dumps(), "Hello/1.Y.Z")
        self.assertEqual(chat.conanfile.info.full_requires.dumps(),
                         "Hello/1.2@user/testing:93c0f28f41be7e2dfe12fd6fb93dac72c77cc0d9\n"
                         "Say/0.1@user/testing:%s" % NO_SETTINGS_PACKAGE_ID)
        self.assertEqual(chat.conanfile.info.options.dumps(), "shared=False")

        # Now change the hello content
        self.retriever.conan(hello_ref, hello_content.replace("shared=True", "shared=False"))
        deps_graph = self.build_graph(chat_content)

        self.assertEqual(3, len(deps_graph.nodes))
        chat = _get_nodes(deps_graph, "Chat")[0]
        self.assertEqual(chat.conanfile.name, "Chat")
        self.assertEqual(chat.conanfile.info.requires.dumps(), "Hello/1.Y.Z")
        self.assertEqual(chat.conanfile.info.full_requires.dumps(),
                         "Hello/1.2@user/testing:0b09634eb446bffb8d3042a3f19d813cfc162b9d\n"
                         "Say/0.1@user/testing:%s" % NO_SETTINGS_PACKAGE_ID)
        self.assertEqual(chat.conanfile.info.options.dumps(),
                         "shared=True\nHello:shared=False\nSay:shared=False")


class ConanRequirementsOptimizerTest(unittest.TestCase):
    liba_content = """
from conans import ConanFile

class LibAConan(ConanFile):
    name = "LibA"
    version = "0.1"
    options = {"shared": [True, False]}
    default_options = "shared=False"
    def requirements(self):
        self.output.info("LibA requirements()")
    def configure(self):
        self.output.info("LibA configure()")
"""
    libb_content = """
from conans import ConanFile

class LibBConan(ConanFile):
    name = "LibB"
    version = "0.1"
    requires = "LibA/0.1@user/testing"
"""
    libc_content = """
from conans import ConanFile

class LibCConan(ConanFile):
    name = "LibC"
    version = "0.1"
    requires = "LibB/0.1@user/testing"
"""
    libd_content = """
from conans import ConanFile

class LibDConan(ConanFile):
    name = "LibD"
    version = "0.1"
    requires = "LibB/0.1@user/testing"
"""
    consumer_content = """
from conans import ConanFile

class ConsumerConan(ConanFile):
    requires = "LibC/0.1@user/testing", "LibD/0.1@user/testing"
"""

    def setUp(self):
        self.output = TestBufferConanOutput()
        self.loader = ConanFileLoader(None, self.output, ConanPythonRequire(None, None))
        self.retriever = Retriever(self.loader)
        self.builder = DepsGraphBuilder(self.retriever, self.output, self.loader,
                                        Mock(), None, None)
        liba_ref = ConanFileReference.loads("LibA/0.1@user/testing")
        libb_ref = ConanFileReference.loads("LibB/0.1@user/testing")
        libc_ref = ConanFileReference.loads("LibC/0.1@user/testing")
        libd_ref = ConanFileReference.loads("LibD/0.1@user/testing")
        self.retriever.conan(liba_ref, self.liba_content)
        self.retriever.conan(libb_ref, self.libb_content)
        self.retriever.conan(libc_ref, self.libc_content)
        self.retriever.conan(libd_ref, self.libd_content)

    def build_graph(self, content):
        processed_profile = test_processed_profile()
        root_conan = self.retriever.root(content, processed_profile)
        deps_graph = self.builder.load_graph(root_conan, False, False, None, processed_profile)
        return deps_graph

    def test_avoid_duplicate_expansion(self):
        self.build_graph(self.consumer_content)
        self.assertEqual(1, str(self.output).count("LibA requirements()"))
        self.assertEqual(1, str(self.output).count("LibA configure()"))

    def test_expand_requirements(self):
        libd_content = """
from conans import ConanFile

class LibDConan(ConanFile):
    name = "LibD"
    version = "0.1"
    requires = "LibB/0.1@user/testing", ("LibA/0.2@user/testing", "override")
"""
        libd_ref = ConanFileReference.loads("LibD/0.1@user/testing")
        self.retriever.conan(libd_ref, libd_content)

        with self.assertRaisesRegexp(ConanException, "Conflict in LibB/0.1@user/testing"):
            self.build_graph(self.consumer_content)
        self.assertIn("LibB/0.1@user/testing requirement LibA/0.1@user/testing overridden by "
                      "LibD/0.1@user/testing to LibA/0.2@user/testing", str(self.output))
        self.assertEqual(1, str(self.output).count("LibA requirements()"))
        self.assertEqual(1, str(self.output).count("LibA configure()"))

    def test_expand_requirements_direct(self):
        libd_content = """
from conans import ConanFile

class LibDConan(ConanFile):
    name = "LibD"
    version = "0.1"
    requires = "LibB/0.1@user/testing", "LibA/0.2@user/testing"
"""
        libd_ref = ConanFileReference.loads("LibD/0.1@user/testing")
        self.retriever.conan(libd_ref, libd_content)

        with self.assertRaisesRegexp(ConanException, "Conflict in LibB/0.1@user/testing"):
            self.build_graph(self.consumer_content)
        self.assertEqual(1, str(self.output).count("LibA requirements()"))
        self.assertEqual(1, str(self.output).count("LibA configure()"))

    def test_expand_options(self):
        """ if only one path changes the default option, it has to be expanded
        upstream, as things might change
        """
        libd_content = """
from conans import ConanFile

class LibDConan(ConanFile):
    name = "LibD"
    version = "0.1"
    requires = "LibB/0.1@user/testing"
    default_options = "LibA:shared=True"
"""
        libd_ref = ConanFileReference.loads("LibD/0.1@user/testing")
        self.retriever.conan(libd_ref, libd_content)

        self.build_graph(self.consumer_content)
        self.assertEqual(2, str(self.output).count("LibA requirements()"))
        self.assertEqual(2, str(self.output).count("LibA configure()"))

    def test_expand_conflict_options(self):
        """ if one of the nodes causes an explicit conflict of options,
        then, the other downstream is discarded there, no need to propagate twice
        upstream
        """
        libd_ref = ConanFileReference.loads("LibD/0.1@user/testing")
        self.retriever.conan(libd_ref, TestConanFile("LibD", "0.1",
                                                     requires=["LibB/0.1@user/testing"],
                                                     default_options="LibA:shared=True"))
        libc_ref = ConanFileReference.loads("LibC/0.1@user/testing")
        self.retriever.conan(libc_ref, TestConanFile("LibC", "0.1",
                                                     requires=["LibB/0.1@user/testing"],
                                                     default_options="LibA:shared=False"))

        with self.assertRaisesRegexp(ConanException,
                                     "LibD/0.1@user/testing tried to change LibB/0.1@user/testing "
                                     "option LibA:shared to True"):
            self.build_graph(self.consumer_content)

        self.assertEqual(1, str(self.output).count("LibA requirements()"))
        self.assertEqual(1, str(self.output).count("LibA configure()"))


class CoreSettingsTest(GraphTest):

    def test_basic(self):
        content = """
from conans import ConanFile

class SayConan(ConanFile):
    name = "Say"
    version = "0.1"
    settings = "os"
    options = {"myoption": [1, 2, 3]}

    def package_id(self):
        self.info.settings.os = "Win"
        self.info.options.myoption = "1,2,3"
"""
        deps_graph = self.build_graph(content, options="myoption=2", settings="os=Windows")
        self.assertEqual(_get_edges(deps_graph), set())
        self.assertEqual(1, len(deps_graph.nodes))
        node = _get_nodes(deps_graph, "Say")[0]
        self.assertEqual(node.ref, None)
        conanfile = node.conanfile

        def check(conanfile, options, settings):
            self.assertEqual(conanfile.version, "0.1")
            self.assertEqual(conanfile.name, "Say")
            self.assertEqual(conanfile.options.values.dumps(), options)
            self.assertEqual(conanfile.settings.fields, ["os"])
            self.assertEqual(conanfile.settings.values.dumps(), settings)
            self.assertEqual(conanfile.requires, Requirements())

            conaninfo = conanfile.info
            self.assertEqual(conaninfo.settings.dumps(), "os=Win")
            self.assertEqual(conaninfo.full_settings.dumps(), settings)
            self.assertEqual(conaninfo.options.dumps(), "myoption=1,2,3")
            self.assertEqual(conaninfo.full_options.dumps(), options)
            self.assertEqual(conaninfo.requires.dumps(), "")
            self.assertEqual(conaninfo.full_requires.dumps(), "")

            self.assertEqual(conaninfo.package_id(), "6a3d66035e2dcbcfd16d5541b40785c01487c2f9")

        check(conanfile, "myoption=2", "os=Windows")

        deps_graph = self.build_graph(content, options="myoption=1", settings="os=Linux")
        self.assertEqual(_get_edges(deps_graph), set())
        self.assertEqual(1, len(deps_graph.nodes))
        node = _get_nodes(deps_graph, "Say")[0]

        conanfile = node.conanfile
        check(conanfile, "myoption=1", "os=Linux")

    def test_errors(self):
        with self.assertRaisesRegexp(ConanException, "root.py: No subclass of ConanFile"):
            self.build_graph("")

        with self.assertRaisesRegexp(ConanException, "root.py: More than 1 conanfile in the file"):
            self.build_graph("""from conans import ConanFile
class HelloConan(ConanFile):pass
class ByeConan(ConanFile):pass""")

    def test_config(self):
        content = """
from conans import ConanFile

class SayConan(ConanFile):
    name = "Say"
    version = "0.1"
    settings = "os"
    options = {"myoption": [1, 2, 3]}

    def config(self):
        if self.settings.os == "Linux":
            self.options.clear()
"""
        deps_graph = self.build_graph(content, options="myoption=2", settings="os=Windows")
        self.assertEqual(_get_edges(deps_graph), set())
        self.assertEqual(1, len(deps_graph.nodes))
        node = _get_nodes(deps_graph, "Say")[0]
        self.assertEqual(node.ref, None)
        conanfile = node.conanfile

        def check(conanfile, options, settings):
            self.assertEqual(conanfile.version, "0.1")
            self.assertEqual(conanfile.name, "Say")
            self.assertEqual(conanfile.options.values.dumps(), options)
            self.assertEqual(conanfile.settings.fields, ["os"])
            self.assertEqual(conanfile.settings.values.dumps(), settings)
            self.assertEqual(conanfile.requires, Requirements())

            conaninfo = conanfile.info
            self.assertEqual(conaninfo.settings.dumps(), settings)
            self.assertEqual(conaninfo.full_settings.dumps(), settings)
            self.assertEqual(conaninfo.options.dumps(), options)
            self.assertEqual(conaninfo.full_options.dumps(), options)
            self.assertEqual(conaninfo.requires.dumps(), "")
            self.assertEqual(conaninfo.full_requires.dumps(), "")

        check(conanfile, "myoption=2", "os=Windows")

        deps_graph = self.build_graph(content, options="myoption=1", settings="os=Linux")
        self.assertEqual(_get_edges(deps_graph), set())
        self.assertEqual(1, len(deps_graph.nodes))
        node = _get_nodes(deps_graph, "Say")[0]

        conanfile = node.conanfile
        check(conanfile, "", "os=Linux")

    def test_config_remove(self):
        content = """
from conans import ConanFile

class SayConan(ConanFile):
    name = "Say"
    version = "0.1"
    settings = "os", "arch"
    options = {"arch_independent": [True, False]}

    def config(self):
        if self.options.arch_independent:
            self.settings.remove("arch")
            self.settings.os.remove("Linux")
"""
        deps_graph = self.build_graph(content, options="arch_independent=True",
                                      settings="os=Windows")
        self.assertEqual(_get_edges(deps_graph), set())
        self.assertEqual(1, len(deps_graph.nodes))
        node = _get_nodes(deps_graph, "Say")[0]
        self.assertEqual(node.ref, None)
        conanfile = node.conanfile

        def check(conanfile, options, settings):
            self.assertEqual(conanfile.version, "0.1")
            self.assertEqual(conanfile.name, "Say")
            self.assertEqual(conanfile.options.values.dumps(), options)
            self.assertEqual(conanfile.settings.fields, ["os"])
            self.assertEqual(conanfile.settings.values.dumps(), settings)
            self.assertEqual(conanfile.requires, Requirements())

            conaninfo = conanfile.info
            self.assertEqual(conaninfo.settings.dumps(), settings)
            self.assertEqual(conaninfo.full_settings.dumps(), settings)
            self.assertEqual(conaninfo.options.dumps(), options)
            self.assertEqual(conaninfo.full_options.dumps(), options)
            self.assertEqual(conaninfo.requires.dumps(), "")
            self.assertEqual(conaninfo.full_requires.dumps(), "")

        check(conanfile, "arch_independent=True", "os=Windows")

        with self.assertRaises(ConanException) as cm:
            self.build_graph(content, options="arch_independent=True", settings="os=Linux")
        self.assertIn(bad_value_msg("settings.os", "Linux",
                                    ['Android', 'Arduino', 'FreeBSD', 'Macos',
                                     'SunOS', 'Windows', 'WindowsStore',
                                     'iOS', 'tvOS', 'watchOS']),
                      str(cm.exception))

    def test_config_remove2(self):
        content = """
from conans import ConanFile

class SayConan(ConanFile):
    name = "Say"
    version = "0.1"
    settings = "os", "arch", "compiler"

    def config(self):
        del self.settings.compiler.version
"""
        deps_graph = self.build_graph(content, settings="os=Windows\n compiler=gcc\narch=x86\n"
                                      "compiler.libcxx=libstdc++")
        self.assertIn("WARN: config() has been deprecated. Use config_options and configure",
                      self.output)
        self.assertEqual(_get_edges(deps_graph), set())
        self.assertEqual(1, len(deps_graph.nodes))
        node = _get_nodes(deps_graph, "Say")[0]
        self.assertEqual(node.ref, None)
        conanfile = node.conanfile

        self.assertEqual(conanfile.version, "0.1")
        self.assertEqual(conanfile.name, "Say")
        self.assertEqual(conanfile.options.values.dumps(), "")
        self.assertEqual(conanfile.settings.fields, ["arch", "compiler", "os"])
        self.assertNotIn("compiler.version", conanfile.settings.values.dumps())
        self.assertEqual(conanfile.requires, Requirements())

    def test_new_configure(self):
        content = """
from conans import ConanFile

class SayConan(ConanFile):
    name = "Say"
    version = "0.1"
    settings = "os"
    options = {"shared": [True, False], "header_only": [True, False],}
    default_options = "shared=False", "header_only=True"

    def config_options(self):
        if self.settings.os == "Windows":
            del self.options.shared

    def configure(self):
        if self.options.header_only:
            self.settings.clear()
            del self.options.shared
"""
        deps_graph = self.build_graph(content, settings="os=Linux")
        self.assertEqual(_get_edges(deps_graph), set())
        self.assertEqual(1, len(deps_graph.nodes))
        node = _get_nodes(deps_graph, "Say")[0]
        self.assertEqual(node.ref, None)
        conanfile = node.conanfile

        self.assertEqual(conanfile.version, "0.1")
        self.assertEqual(conanfile.name, "Say")
        self.assertEqual(conanfile.options.values.dumps(), "header_only=True")
        self.assertNotIn(conanfile.options.values.dumps(), "shared")
        self.assertEqual(conanfile.settings.fields, [])
        self.assertEqual(conanfile.requires, Requirements())

        # in lib mode, there is OS and shared
        deps_graph = self.build_graph(content, settings="os=Linux", options="header_only=False")
        self.assertEqual(_get_edges(deps_graph), set())
        self.assertEqual(1, len(deps_graph.nodes))
        node = _get_nodes(deps_graph, "Say")[0]
        self.assertEqual(node.ref, None)
        conanfile = node.conanfile

        self.assertEqual(conanfile.version, "0.1")
        self.assertEqual(conanfile.name, "Say")
        self.assertEqual(conanfile.options.values.dumps(), "header_only=False\nshared=False")
        self.assertNotIn(conanfile.options.values.dumps(), "shared")
        self.assertEqual(conanfile.settings.fields, ["os"])
        self.assertEqual(conanfile.requires, Requirements())

        # In windows there is no shared option
        deps_graph = self.build_graph(content, settings="os=Windows", options="header_only=False")
        self.assertEqual(_get_edges(deps_graph), set())
        self.assertEqual(1, len(deps_graph.nodes))
        node = _get_nodes(deps_graph, "Say")[0]
        self.assertEqual(node.ref, None)
        conanfile = node.conanfile

        self.assertEqual(conanfile.version, "0.1")
        self.assertEqual(conanfile.name, "Say")
        self.assertEqual(conanfile.options.values.dumps(), "header_only=False")
        self.assertNotIn(conanfile.options.values.dumps(), "shared")
        self.assertEqual(conanfile.settings.fields, ["os"])
        self.assertEqual(conanfile.requires, Requirements())

    def test_transitive_two_levels_options(self):
        say_content = """
from conans import ConanFile

class SayConan(ConanFile):
    name = "Say"
    version = "0.1"
    options = {"myoption_say": [123, 234]}
"""
        hello_content = """
from conans import ConanFile

class HelloConan(ConanFile):
    name = "Hello"
    version = "1.2"
    requires = "Say/0.1@user/testing"
    options = {"myoption_hello": [True, False]}
"""
        chat_content = """
from conans import ConanFile

class ChatConan(ConanFile):
    name = "Chat"
    version = "2.3"
    requires = "Hello/1.2@user/testing"
    options = {"myoption_chat": ["on", "off"]}
"""
        profile = Profile()
        profile.processed_settings = Settings()
        profile.options = OptionsValues.loads("Say:myoption_say=123\n"
                                              "Hello:myoption_hello=True\n"
                                              "myoption_chat=on")
        self.retriever.conan(say_ref, say_content)
        self.retriever.conan(hello_ref, hello_content)

        processed_profile = test_processed_profile(profile=profile)
        root_conan = self.retriever.root(chat_content, processed_profile)
        deps_graph = self.builder.load_graph(root_conan, False, False, None,
                                             processed_profile=processed_profile)

        build_mode = BuildMode([], self.output)
        self.binaries_analyzer.evaluate_graph(deps_graph, build_mode=build_mode,
                                              update=False, remote_name=None)

        self.assertEqual(3, len(deps_graph.nodes))
        hello = _get_nodes(deps_graph, "Hello")[0]
        say = _get_nodes(deps_graph, "Say")[0]
        chat = _get_nodes(deps_graph, "Chat")[0]
        self.assertEqual(_get_edges(deps_graph), {Edge(hello, say), Edge(chat, hello)})

        self.assertEqual(hello.ref.copy_clear_rev(), hello_ref)
        self.assertEqual(say.ref.copy_clear_rev(), say_ref)

        conanfile = say.conanfile
        self.assertEqual(conanfile.version, "0.1")
        self.assertEqual(conanfile.name, "Say")
        self.assertEqual(conanfile.options.values.dumps(), "myoption_say=123")
        self.assertEqual(conanfile.settings.fields, [])
        self.assertEqual(conanfile.settings.values_list, [])
        self.assertEqual(_clear_revs(conanfile.requires), Requirements())

        conaninfo = conanfile.info
        self.assertEqual(conaninfo.settings.dumps(), "")
        self.assertEqual(conaninfo.full_settings.dumps(), "")
        self.assertEqual(conaninfo.options.dumps(), "myoption_say=123")
        self.assertEqual(conaninfo.full_options.dumps(), "myoption_say=123")
        self.assertEqual(conaninfo.requires.dumps(), "")
        self.assertEqual(conaninfo.full_requires.dumps(), "")

        conanfile = hello.conanfile
        self.assertEqual(conanfile.version, "1.2")
        self.assertEqual(conanfile.name, "Hello")
        self.assertEqual(conanfile.options.values.dumps(),
                         "myoption_hello=True\nSay:myoption_say=123")
        self.assertEqual(conanfile.settings.fields, [])
        self.assertEqual(conanfile.settings.values.dumps(), "")
        self.assertEqual(_clear_revs(conanfile.requires), Requirements(str(say_ref)))

        conaninfo = conanfile.info
        self.assertEqual(conaninfo.settings.dumps(), "")
        self.assertEqual(conaninfo.full_settings.dumps(), "")
        self.assertEqual(conaninfo.options.dumps(), "myoption_hello=True")
        self.assertEqual(conaninfo.full_options.dumps(),
                         "myoption_hello=True\nSay:myoption_say=123")
        self.assertEqual(conaninfo.requires.dumps(), "%s/%s" % (say_ref.name, say_ref.version))
        self.assertEqual(conaninfo.full_requires.dumps(),
                         "%s:751fd69d10b2a54fdd8610cdae748d6b22700841" % str(say_ref))

        conanfile = chat.conanfile
        self.assertEqual(conanfile.version, "2.3")
        self.assertEqual(conanfile.name, "Chat")
        self.assertEqual(conanfile.options.values.dumps(),
                         "myoption_chat=on\nHello:myoption_hello=True\nSay:myoption_say=123")
        self.assertEqual(conanfile.settings.fields, [])
        self.assertEqual(conanfile.settings.values.dumps(), "")
        self.assertEqual(_clear_revs(conanfile.requires), Requirements(str(hello_ref)))

        conaninfo = conanfile.info
        self.assertEqual(conaninfo.settings.dumps(), "")
        self.assertEqual(conaninfo.full_settings.dumps(), "")
        self.assertEqual(conaninfo.options.dumps(), "myoption_chat=on")
        self.assertEqual(conaninfo.full_options.dumps(),
                         "myoption_chat=on\nHello:myoption_hello=True\nSay:myoption_say=123")
        self.assertEqual(conaninfo.requires.dumps(), "Hello/1.Y.Z")
        self.assertEqual(conaninfo.full_requires.dumps(),
                         "%s:95c360996106af45b8eec11a37df19fda39a5880\n"
                         "%s:751fd69d10b2a54fdd8610cdae748d6b22700841"
                         % (str(hello_ref), str(say_ref)))


class VersionRangesTest(GraphTest):

    def setUp(self):
        super(VersionRangesTest, self).setUp()

        for v in ["0.1", "0.2", "0.3", "1.1", "1.1.2", "1.2.1", "2.1", "2.2.1"]:
            say_content = TestConanFile("Say", v)
            say_ref = ConanFileReference.loads("Say/%s@myuser/testing" % v)
            self.retriever.conan(say_ref, say_content)

    def build_graph(self, content, update=False):
        self.loader.cached_conanfiles = {}
        processed_profile = test_processed_profile()
        root_conan = self.retriever.root(str(content), processed_profile)
        deps_graph = self.builder.load_graph(root_conan, update, update, None, processed_profile)
        self.output.write("\n".join(self.resolver.output))
        return deps_graph

    def test_local_basic(self):
        for expr, solution in [(">0.0", "2.2.1"),
                               (">0.1,<1", "0.3"),
                               (">0.1,<1||2.1", "2.1"),
                               ("", "2.2.1"),
                               ("~0", "0.3"),
                               ("~=1", "1.2.1"),
                               ("~1.1", "1.1.2"),
                               ("~=2", "2.2.1"),
                               ("~=2.1", "2.1"),
                               ]:
            deps_graph = self.build_graph(TestConanFile("Hello", "1.2",
                                                        requires=["Say/[%s]@myuser/testing" % expr]))

            self.assertEqual(2, len(deps_graph.nodes))
            hello = _get_nodes(deps_graph, "Hello")[0]
            say = _get_nodes(deps_graph, "Say")[0]
            self.assertEqual(_get_edges(deps_graph), {Edge(hello, say)})

            self.assertEqual(hello.ref, None)
            conanfile = hello.conanfile
            self.assertEqual(conanfile.version, "1.2")
            self.assertEqual(conanfile.name, "Hello")
            say_ref = ConanFileReference.loads("Say/%s@myuser/testing" % solution)
            self.assertEqual(_clear_revs(conanfile.requires), Requirements(str(say_ref)))

    def test_remote_basic(self):
        self.resolver._local_search = None
        remote_packages = []
        for v in ["0.1", "0.2", "0.3", "1.1", "1.1.2", "1.2.1", "2.1", "2.2.1"]:
            say_ref = ConanFileReference.loads("Say/[%s]@myuser/testing" % v)
            remote_packages.append(say_ref)
        self.remote_search.packages = remote_packages
        for expr, solution in [(">0.0", "2.2.1"),
                               (">0.1,<1", "0.3"),
                               (">0.1,<1||2.1", "2.1"),
                               ("", "2.2.1"),
                               ("~0", "0.3"),
                               ("~=1", "1.2.1"),
                               ("~1.1", "1.1.2"),
                               ("~=2", "2.2.1"),
                               ("~=2.1", "2.1"),
                               ]:
            deps_graph = self.build_graph(TestConanFile("Hello", "1.2",
                                                        requires=["Say/[%s]@myuser/testing" % expr]),
                                          update=True)
            self.assertEqual(self.remote_search.count, {'Say/*@myuser/testing': 1})
            self.assertEqual(2, len(deps_graph.nodes))
            hello = _get_nodes(deps_graph, "Hello")[0]
            say = _get_nodes(deps_graph, "Say")[0]
            self.assertEqual(_get_edges(deps_graph), {Edge(hello, say)})

            self.assertEqual(hello.ref, None)
            conanfile = hello.conanfile
            self.assertEqual(conanfile.version, "1.2")
            self.assertEqual(conanfile.name, "Hello")
            say_ref = ConanFileReference.loads("Say/%s@myuser/testing" % solution)
            self.assertEqual(_clear_revs(conanfile.requires), Requirements(str(say_ref)))

    def test_remote_optimized(self):
        self.resolver._local_search = None
        remote_packages = []
        for v in ["0.1", "0.2", "0.3", "1.1", "1.1.2", "1.2.1", "2.1", "2.2.1"]:
            say_ref = ConanFileReference.loads("Say/%s@myuser/testing" % v)
            remote_packages.append(say_ref)
        self.remote_search.packages = remote_packages

        dep_content = """from conans import ConanFile
class Dep1Conan(ConanFile):
    requires = "Say/[%s]@myuser/testing"
"""
        dep_ref = ConanFileReference.loads("Dep1/0.1@myuser/testing")
        self.retriever.conan(dep_ref, dep_content % ">=0.1")
        dep_ref = ConanFileReference.loads("Dep2/0.1@myuser/testing")
        self.retriever.conan(dep_ref, dep_content % ">=0.1")

        hello_content = """from conans import ConanFile
class HelloConan(ConanFile):
    name = "Hello"
    requires = "Dep1/0.1@myuser/testing", "Dep2/0.1@myuser/testing"
"""
        deps_graph = self.build_graph(hello_content, update=True)
        self.assertEqual(4, len(deps_graph.nodes))
        hello = _get_nodes(deps_graph, "Hello")[0]
        say = _get_nodes(deps_graph, "Say")[0]
        dep1 = _get_nodes(deps_graph, "Dep1")[0]
        dep2 = _get_nodes(deps_graph, "Dep2")[0]
        self.assertEqual(_get_edges(deps_graph), {Edge(hello, dep1), Edge(hello, dep2),
                                                  Edge(dep1, say), Edge(dep2, say)})

        # Most important check: counter of calls to remote
        self.assertEqual(self.remote_search.count, {'Say/*@myuser/testing': 1})

    @parameterized.expand([("", "0.3", None, None),
                           ('"Say/1.1@myuser/testing"', "1.1", False, False),
                           ('"Say/0.2@myuser/testing"', "0.2", False, True),
                           ('("Say/1.1@myuser/testing", "override")', "1.1", True, False),
                           ('("Say/0.2@myuser/testing", "override")', "0.2", True, True),
                           # ranges
                           ('"Say/[<=1.2]@myuser/testing"', "1.2.1", False, False),
                           ('"Say/[>=0.2,<=1.0]@myuser/testing"', "0.3", False, True),
                           ('"Say/[>=0.2 <=1.0]@myuser/testing"', "0.3", False, True),
                           ('("Say/[<=1.2]@myuser/testing", "override")', "1.2.1", True, False),
                           ('("Say/[>=0.2,<=1.0]@myuser/testing", "override")', "0.3", True, True),
                           ('("Say/[>=0.2 <=1.0]@myuser/testing", "override")', "0.3", True, True),
                           ])
    def transitive_test(self, version_range, solution, override, valid):
        hello_text = TestConanFile("Hello", "1.2",
                                   requires=["Say/[>0.1, <1]@myuser/testing"])
        hello_ref = ConanFileReference.loads("Hello/1.2@myuser/testing")
        self.retriever.conan(hello_ref, hello_text)

        chat_content = """
from conans import ConanFile

class ChatConan(ConanFile):
    name = "Chat"
    version = "2.3"
    requires = "Hello/1.2@myuser/testing", %s
"""
        if valid is False:
            with self.assertRaisesRegexp(ConanException, "not valid"):
                self.build_graph(chat_content % version_range)
            return

        deps_graph = self.build_graph(chat_content % version_range)
        hello = _get_nodes(deps_graph, "Hello")[0]
        say = _get_nodes(deps_graph, "Say")[0]
        chat = _get_nodes(deps_graph, "Chat")[0]
        edges = {Edge(hello, say), Edge(chat, hello)}
        if override is not None:
            self.assertIn("overridden", self.output)
        else:
            self.assertNotIn("overridden", self.output)
        if override is False:
            edges = {Edge(hello, say), Edge(chat, say), Edge(chat, hello)}

        if valid is True:
            self.assertIn(" valid", self.output)
            self.assertNotIn("not valid", self.output)
        elif valid is False:
            self.assertIn("not valid", self.output)
        self.assertEqual(3, len(deps_graph.nodes))

        self.assertEqual(_get_edges(deps_graph), edges)

        self.assertEqual(hello.ref.copy_clear_rev(), hello_ref)
        conanfile = hello.conanfile
        self.assertEqual(conanfile.version, "1.2")
        self.assertEqual(conanfile.name, "Hello")
        say_ref = ConanFileReference.loads("Say/%s@myuser/testing" % solution)
        self.assertEqual(_clear_revs(conanfile.requires), Requirements(str(say_ref)))

    def duplicated_error_test(self):
        content = TestConanFile("log4cpp", "1.1.1")
        log4cpp_ref = ConanFileReference.loads("log4cpp/1.1.1@myuser/testing")
        self.retriever.conan(log4cpp_ref, content)

        content = """
from conans import ConanFile

class LoggerInterfaceConan(ConanFile):
    name = "LoggerInterface"
    version = "0.1.1"

    def requirements(self):
        self.requires("log4cpp/[~1.1]@myuser/testing")
"""
        logiface_ref = ConanFileReference.loads("LoggerInterface/0.1.1@myuser/testing")
        self.retriever.conan(logiface_ref, content)

        content = """
from conans import ConanFile

class OtherConan(ConanFile):
    name = "other"
    version = "2.0.11549"
    requires = "LoggerInterface/[~0.1]@myuser/testing"
"""
        other_ref = ConanFileReference.loads("other/2.0.11549@myuser/testing")
        self.retriever.conan(other_ref, content)

        content = """
from conans import ConanFile

class Project(ConanFile):
    requires = "LoggerInterface/[~0.1]@myuser/testing", "other/[~2.0]@myuser/testing"
"""
        deps_graph = self.build_graph(content)

        log4cpp = _get_nodes(deps_graph, "log4cpp")[0]
        logger_interface = _get_nodes(deps_graph, "LoggerInterface")[0]
        other = _get_nodes(deps_graph, "other")[0]

        self.assertEqual(4, len(deps_graph.nodes))

        self.assertEqual(log4cpp.ref.copy_clear_rev(), log4cpp_ref)
        conanfile = log4cpp.conanfile
        self.assertEqual(conanfile.version, "1.1.1")
        self.assertEqual(conanfile.name, "log4cpp")

        self.assertEqual(logger_interface.ref.copy_clear_rev(), logiface_ref)
        conanfile = logger_interface.conanfile
        self.assertEqual(conanfile.version, "0.1.1")
        self.assertEqual(conanfile.name, "LoggerInterface")

        self.assertEqual(other.ref.copy_clear_rev(), other_ref)
        conanfile = other.conanfile
        self.assertEqual(conanfile.version, "2.0.11549")
        self.assertEqual(conanfile.name, "other")<|MERGE_RESOLUTION|>--- conflicted
+++ resolved
@@ -1,10 +1,5 @@
 import unittest
 from collections import namedtuple, Counter
-<<<<<<< HEAD
-
-from parameterized import parameterized
-=======
->>>>>>> 1d032d26
 
 from conans import DEFAULT_REVISION_V1
 from conans.client.conf import default_settings_yml
@@ -111,17 +106,7 @@
 
 class ConanRequirementsTest(GraphTest):
 
-<<<<<<< HEAD
-
-=======
-    def test_basic(self):
-        deps_graph = self.build_graph(say_content)
-        self.assertEqual(_get_edges(deps_graph), set())
-        self.assertEqual(1, len(deps_graph.nodes))
-        node = _get_nodes(deps_graph, "Say")[0]
-        self.assertEqual(node.ref, None)
-        self._check_say(node.conanfile)
->>>>>>> 1d032d26
+
 
     def _check_say(self, conanfile, version="0.1", options=""):
         self.assertEqual(conanfile.version, version)
@@ -1067,12 +1052,7 @@
                          "Say/0.1@user/testing:%s" % NO_SETTINGS_PACKAGE_ID)
 
     def test_conditional_diamond(self):
-<<<<<<< HEAD
         say_content = """from conans import ConanFile
-=======
-        say_content = """
-from conans import ConanFile
->>>>>>> 1d032d26
 
 class SayConan(ConanFile):
     options = {"zip": [True, False]}
@@ -1104,14 +1084,9 @@
     Previous requirements: [Base/0.1@user/testing, png/0.1@user/testing]
     New requirements: [Base/0.1@user/testing, Zlib/0.1@user/testing]"""
         try:
-<<<<<<< HEAD
             self.build_graph(TestConanFile("Chat", "2.3",
                                            requires=["Say/0.1@user/testing",
                                                      "Hello/1.2@user/testing"]))
-=======
-            _ = self.build_graph(TestConanFile("Chat", "2.3", requires=["Say/0.1@user/testing",
-                                                                        "Hello/1.2@user/testing"]))
->>>>>>> 1d032d26
             self.assert_(False, "Exception not thrown")
         except ConanException as e:
             self.assertEqual(str(e), expected)
@@ -1927,234 +1902,4 @@
         self.assertEqual(conaninfo.full_requires.dumps(),
                          "%s:95c360996106af45b8eec11a37df19fda39a5880\n"
                          "%s:751fd69d10b2a54fdd8610cdae748d6b22700841"
-                         % (str(hello_ref), str(say_ref)))
-
-
-class VersionRangesTest(GraphTest):
-
-    def setUp(self):
-        super(VersionRangesTest, self).setUp()
-
-        for v in ["0.1", "0.2", "0.3", "1.1", "1.1.2", "1.2.1", "2.1", "2.2.1"]:
-            say_content = TestConanFile("Say", v)
-            say_ref = ConanFileReference.loads("Say/%s@myuser/testing" % v)
-            self.retriever.conan(say_ref, say_content)
-
-    def build_graph(self, content, update=False):
-        self.loader.cached_conanfiles = {}
-        processed_profile = test_processed_profile()
-        root_conan = self.retriever.root(str(content), processed_profile)
-        deps_graph = self.builder.load_graph(root_conan, update, update, None, processed_profile)
-        self.output.write("\n".join(self.resolver.output))
-        return deps_graph
-
-    def test_local_basic(self):
-        for expr, solution in [(">0.0", "2.2.1"),
-                               (">0.1,<1", "0.3"),
-                               (">0.1,<1||2.1", "2.1"),
-                               ("", "2.2.1"),
-                               ("~0", "0.3"),
-                               ("~=1", "1.2.1"),
-                               ("~1.1", "1.1.2"),
-                               ("~=2", "2.2.1"),
-                               ("~=2.1", "2.1"),
-                               ]:
-            deps_graph = self.build_graph(TestConanFile("Hello", "1.2",
-                                                        requires=["Say/[%s]@myuser/testing" % expr]))
-
-            self.assertEqual(2, len(deps_graph.nodes))
-            hello = _get_nodes(deps_graph, "Hello")[0]
-            say = _get_nodes(deps_graph, "Say")[0]
-            self.assertEqual(_get_edges(deps_graph), {Edge(hello, say)})
-
-            self.assertEqual(hello.ref, None)
-            conanfile = hello.conanfile
-            self.assertEqual(conanfile.version, "1.2")
-            self.assertEqual(conanfile.name, "Hello")
-            say_ref = ConanFileReference.loads("Say/%s@myuser/testing" % solution)
-            self.assertEqual(_clear_revs(conanfile.requires), Requirements(str(say_ref)))
-
-    def test_remote_basic(self):
-        self.resolver._local_search = None
-        remote_packages = []
-        for v in ["0.1", "0.2", "0.3", "1.1", "1.1.2", "1.2.1", "2.1", "2.2.1"]:
-            say_ref = ConanFileReference.loads("Say/[%s]@myuser/testing" % v)
-            remote_packages.append(say_ref)
-        self.remote_search.packages = remote_packages
-        for expr, solution in [(">0.0", "2.2.1"),
-                               (">0.1,<1", "0.3"),
-                               (">0.1,<1||2.1", "2.1"),
-                               ("", "2.2.1"),
-                               ("~0", "0.3"),
-                               ("~=1", "1.2.1"),
-                               ("~1.1", "1.1.2"),
-                               ("~=2", "2.2.1"),
-                               ("~=2.1", "2.1"),
-                               ]:
-            deps_graph = self.build_graph(TestConanFile("Hello", "1.2",
-                                                        requires=["Say/[%s]@myuser/testing" % expr]),
-                                          update=True)
-            self.assertEqual(self.remote_search.count, {'Say/*@myuser/testing': 1})
-            self.assertEqual(2, len(deps_graph.nodes))
-            hello = _get_nodes(deps_graph, "Hello")[0]
-            say = _get_nodes(deps_graph, "Say")[0]
-            self.assertEqual(_get_edges(deps_graph), {Edge(hello, say)})
-
-            self.assertEqual(hello.ref, None)
-            conanfile = hello.conanfile
-            self.assertEqual(conanfile.version, "1.2")
-            self.assertEqual(conanfile.name, "Hello")
-            say_ref = ConanFileReference.loads("Say/%s@myuser/testing" % solution)
-            self.assertEqual(_clear_revs(conanfile.requires), Requirements(str(say_ref)))
-
-    def test_remote_optimized(self):
-        self.resolver._local_search = None
-        remote_packages = []
-        for v in ["0.1", "0.2", "0.3", "1.1", "1.1.2", "1.2.1", "2.1", "2.2.1"]:
-            say_ref = ConanFileReference.loads("Say/%s@myuser/testing" % v)
-            remote_packages.append(say_ref)
-        self.remote_search.packages = remote_packages
-
-        dep_content = """from conans import ConanFile
-class Dep1Conan(ConanFile):
-    requires = "Say/[%s]@myuser/testing"
-"""
-        dep_ref = ConanFileReference.loads("Dep1/0.1@myuser/testing")
-        self.retriever.conan(dep_ref, dep_content % ">=0.1")
-        dep_ref = ConanFileReference.loads("Dep2/0.1@myuser/testing")
-        self.retriever.conan(dep_ref, dep_content % ">=0.1")
-
-        hello_content = """from conans import ConanFile
-class HelloConan(ConanFile):
-    name = "Hello"
-    requires = "Dep1/0.1@myuser/testing", "Dep2/0.1@myuser/testing"
-"""
-        deps_graph = self.build_graph(hello_content, update=True)
-        self.assertEqual(4, len(deps_graph.nodes))
-        hello = _get_nodes(deps_graph, "Hello")[0]
-        say = _get_nodes(deps_graph, "Say")[0]
-        dep1 = _get_nodes(deps_graph, "Dep1")[0]
-        dep2 = _get_nodes(deps_graph, "Dep2")[0]
-        self.assertEqual(_get_edges(deps_graph), {Edge(hello, dep1), Edge(hello, dep2),
-                                                  Edge(dep1, say), Edge(dep2, say)})
-
-        # Most important check: counter of calls to remote
-        self.assertEqual(self.remote_search.count, {'Say/*@myuser/testing': 1})
-
-    @parameterized.expand([("", "0.3", None, None),
-                           ('"Say/1.1@myuser/testing"', "1.1", False, False),
-                           ('"Say/0.2@myuser/testing"', "0.2", False, True),
-                           ('("Say/1.1@myuser/testing", "override")', "1.1", True, False),
-                           ('("Say/0.2@myuser/testing", "override")', "0.2", True, True),
-                           # ranges
-                           ('"Say/[<=1.2]@myuser/testing"', "1.2.1", False, False),
-                           ('"Say/[>=0.2,<=1.0]@myuser/testing"', "0.3", False, True),
-                           ('"Say/[>=0.2 <=1.0]@myuser/testing"', "0.3", False, True),
-                           ('("Say/[<=1.2]@myuser/testing", "override")', "1.2.1", True, False),
-                           ('("Say/[>=0.2,<=1.0]@myuser/testing", "override")', "0.3", True, True),
-                           ('("Say/[>=0.2 <=1.0]@myuser/testing", "override")', "0.3", True, True),
-                           ])
-    def transitive_test(self, version_range, solution, override, valid):
-        hello_text = TestConanFile("Hello", "1.2",
-                                   requires=["Say/[>0.1, <1]@myuser/testing"])
-        hello_ref = ConanFileReference.loads("Hello/1.2@myuser/testing")
-        self.retriever.conan(hello_ref, hello_text)
-
-        chat_content = """
-from conans import ConanFile
-
-class ChatConan(ConanFile):
-    name = "Chat"
-    version = "2.3"
-    requires = "Hello/1.2@myuser/testing", %s
-"""
-        if valid is False:
-            with self.assertRaisesRegexp(ConanException, "not valid"):
-                self.build_graph(chat_content % version_range)
-            return
-
-        deps_graph = self.build_graph(chat_content % version_range)
-        hello = _get_nodes(deps_graph, "Hello")[0]
-        say = _get_nodes(deps_graph, "Say")[0]
-        chat = _get_nodes(deps_graph, "Chat")[0]
-        edges = {Edge(hello, say), Edge(chat, hello)}
-        if override is not None:
-            self.assertIn("overridden", self.output)
-        else:
-            self.assertNotIn("overridden", self.output)
-        if override is False:
-            edges = {Edge(hello, say), Edge(chat, say), Edge(chat, hello)}
-
-        if valid is True:
-            self.assertIn(" valid", self.output)
-            self.assertNotIn("not valid", self.output)
-        elif valid is False:
-            self.assertIn("not valid", self.output)
-        self.assertEqual(3, len(deps_graph.nodes))
-
-        self.assertEqual(_get_edges(deps_graph), edges)
-
-        self.assertEqual(hello.ref.copy_clear_rev(), hello_ref)
-        conanfile = hello.conanfile
-        self.assertEqual(conanfile.version, "1.2")
-        self.assertEqual(conanfile.name, "Hello")
-        say_ref = ConanFileReference.loads("Say/%s@myuser/testing" % solution)
-        self.assertEqual(_clear_revs(conanfile.requires), Requirements(str(say_ref)))
-
-    def duplicated_error_test(self):
-        content = TestConanFile("log4cpp", "1.1.1")
-        log4cpp_ref = ConanFileReference.loads("log4cpp/1.1.1@myuser/testing")
-        self.retriever.conan(log4cpp_ref, content)
-
-        content = """
-from conans import ConanFile
-
-class LoggerInterfaceConan(ConanFile):
-    name = "LoggerInterface"
-    version = "0.1.1"
-
-    def requirements(self):
-        self.requires("log4cpp/[~1.1]@myuser/testing")
-"""
-        logiface_ref = ConanFileReference.loads("LoggerInterface/0.1.1@myuser/testing")
-        self.retriever.conan(logiface_ref, content)
-
-        content = """
-from conans import ConanFile
-
-class OtherConan(ConanFile):
-    name = "other"
-    version = "2.0.11549"
-    requires = "LoggerInterface/[~0.1]@myuser/testing"
-"""
-        other_ref = ConanFileReference.loads("other/2.0.11549@myuser/testing")
-        self.retriever.conan(other_ref, content)
-
-        content = """
-from conans import ConanFile
-
-class Project(ConanFile):
-    requires = "LoggerInterface/[~0.1]@myuser/testing", "other/[~2.0]@myuser/testing"
-"""
-        deps_graph = self.build_graph(content)
-
-        log4cpp = _get_nodes(deps_graph, "log4cpp")[0]
-        logger_interface = _get_nodes(deps_graph, "LoggerInterface")[0]
-        other = _get_nodes(deps_graph, "other")[0]
-
-        self.assertEqual(4, len(deps_graph.nodes))
-
-        self.assertEqual(log4cpp.ref.copy_clear_rev(), log4cpp_ref)
-        conanfile = log4cpp.conanfile
-        self.assertEqual(conanfile.version, "1.1.1")
-        self.assertEqual(conanfile.name, "log4cpp")
-
-        self.assertEqual(logger_interface.ref.copy_clear_rev(), logiface_ref)
-        conanfile = logger_interface.conanfile
-        self.assertEqual(conanfile.version, "0.1.1")
-        self.assertEqual(conanfile.name, "LoggerInterface")
-
-        self.assertEqual(other.ref.copy_clear_rev(), other_ref)
-        conanfile = other.conanfile
-        self.assertEqual(conanfile.version, "2.0.11549")
-        self.assertEqual(conanfile.name, "other")+                         % (str(hello_ref), str(say_ref)))