<<<<<<< HEAD
import mock
=======
>>>>>>> 337cd721
import platform
import subprocess
import unittest

from parameterized import parameterized

from conans.client import tools
from conans.client.conf.detect import detect_defaults_settings
from conans.client.tools.oss import check_output
from conans.paths import DEFAULT_PROFILE_NAME
from conans.test.utils.tools import TestBufferConanOutput


class DetectTest(unittest.TestCase):

    def detect_default_compilers_test(self):
        platform_default_compilers = {
            "Linux": "gcc",
            "Darwin": "apple-clang",
            "Windows": "Visual Studio"
        }
        output = TestBufferConanOutput()
        result = detect_defaults_settings(output, profile_path=DEFAULT_PROFILE_NAME)
        # result is a list of tuples (name, value) so converting it to dict
        result = dict(result)
        platform_compiler = platform_default_compilers.get(platform.system(), None)
        if platform_compiler is not None:
            self.assertEqual(result.get("compiler", None), platform_compiler)

    def detect_default_in_mac_os_using_gcc_as_default_test(self):
        """
        Test if gcc in Mac OS X is using apple-clang as frontend
        """
        # See: https://github.com/conan-io/conan/issues/2231
        if platform.system() != "Darwin":
            return

        try:
            output = check_output(["gcc", "--version"], stderr=subprocess.STDOUT)
        except subprocess.CalledProcessError:
            # gcc is not installed or there is any error (no test scenario)
            return

        if "clang" not in output:
            # Not test scenario gcc should display clang in output
            # see: https://stackoverflow.com/questions/19535422/os-x-10-9-gcc-links-to-clang
            raise Exception("Apple gcc doesn't point to clang with gcc frontend anymore! please check")

        output = TestBufferConanOutput()
        with tools.environment_append({"CC": "gcc"}):
            result = detect_defaults_settings(output, profile_path=DEFAULT_PROFILE_NAME)
        # result is a list of tuples (name, value) so converting it to dict
        result = dict(result)
        # No compiler should be detected
        self.assertIsNone(result.get("compiler", None))
        self.assertIn("gcc detected as a frontend using apple-clang", output)
        self.assertIsNotNone(output.error)

    @mock.patch("platform.machine", return_value="")
    def test_detect_empty_arch(self, _):
        result = detect_defaults_settings(output=TestBufferConanOutput(), profile_path=DEFAULT_PROFILE_NAME)
        result = dict(result)
        self.assertTrue("arch" not in result)
        self.assertTrue("arch_build" not in result)

    @mock.patch("conans.client.conf.detect._gcc_compiler", return_value=("gcc", "8"))
    def detect_custom_profile_test(self, _):
        output = TestBufferConanOutput()
        with tools.environment_append({"CC": "gcc"}):
            detect_defaults_settings(output, profile_path="~/.conan/profiles/mycustomprofile")
            self.assertIn("edit the mycustomprofile profile at", output)
            self.assertIn("~/.conan/profiles/mycustomprofile", output)

    @mock.patch("conans.client.conf.detect._gcc_compiler", return_value=("gcc", "8"))
    def detect_default_profile_test(self, _):
        output = TestBufferConanOutput()
        with tools.environment_append({"CC": "gcc"}):
            detect_defaults_settings(output, profile_path="~/.conan/profiles/default")
            self.assertIn("edit the default profile at", output)
            self.assertIn("~/.conan/profiles/default", output)

    @mock.patch("conans.client.conf.detect._gcc_compiler", return_value=("gcc", "8"))
    def detect_file_profile_test(self, _):
        output = TestBufferConanOutput()
        with tools.environment_append({"CC": "gcc"}):
            detect_defaults_settings(output, profile_path="./MyProfile")
            self.assertIn("edit the MyProfile profile at", output)
            self.assertIn("./MyProfile", output)

    @mock.patch("conans.client.conf.detect._gcc_compiler", return_value=("gcc", "8"))
    def detect_abs_file_profile_test(self, _):
        output = TestBufferConanOutput()
        with tools.environment_append({"CC": "gcc"}):
            detect_defaults_settings(output, profile_path="/foo/bar/quz/custom-profile")
            self.assertIn("edit the custom-profile profile at", output)
            self.assertIn("/foo/bar/quz/custom-profile", output)

    @parameterized.expand([
        ['powerpc', '64', '7.1.0.0', 'powerpc'],
        ['powerpc', '32', '7.1.0.0', 'rs6000'],
        ['rs6000', None, '4.2.1.0', 'rs6000']
    ])
    def test_detect_aix(self, processor, bitness, version, expected_arch):
        with mock.patch("platform.machine", mock.MagicMock(return_value='XXXXXXXXXXXX')), \
                mock.patch("platform.processor", mock.MagicMock(return_value=processor)), \
                mock.patch("platform.system", mock.MagicMock(return_value='AIX')), \
                mock.patch("conans.client.tools.oss.OSInfo.getconf", mock.MagicMock(return_value=bitness)), \
                mock.patch('subprocess.check_output', mock.MagicMock(return_value=version)):
            result = detect_defaults_settings(output=TestBufferConanOutput())
            result = dict(result)
            self.assertEqual("AIX", result['os'])
            self.assertEqual("AIX", result['os_build'])
            self.assertEqual(expected_arch, result['arch'])
            self.assertEqual(expected_arch, result['arch_build'])<|MERGE_RESOLUTION|>--- conflicted
+++ resolved
@@ -1,7 +1,4 @@
-<<<<<<< HEAD
 import mock
-=======
->>>>>>> 337cd721
 import platform
 import subprocess
 import unittest
@@ -110,7 +107,7 @@
                 mock.patch("platform.system", mock.MagicMock(return_value='AIX')), \
                 mock.patch("conans.client.tools.oss.OSInfo.getconf", mock.MagicMock(return_value=bitness)), \
                 mock.patch('subprocess.check_output', mock.MagicMock(return_value=version)):
-            result = detect_defaults_settings(output=TestBufferConanOutput())
+            result = detect_defaults_settings(output=TestBufferConanOutput(), profile_path=DEFAULT_PROFILE_NAME)
             result = dict(result)
             self.assertEqual("AIX", result['os'])
             self.assertEqual("AIX", result['os_build'])
