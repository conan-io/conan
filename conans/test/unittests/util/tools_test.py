--- conflicted
+++ resolved
@@ -19,10 +19,6 @@
 from conans.client.conf.detect_vs import vswhere
 from conans.client.tools import chdir
 from conans.client.tools.files import replace_in_file
-<<<<<<< HEAD
-=======
-from conans.client.tools.win import vswhere
->>>>>>> d63bcbb0
 from conans.errors import ConanException, AuthenticationException
 from conans.model.build_info import CppInfo
 from conans.model.layout import Infos
@@ -340,7 +336,7 @@
         myoutput = myoutput.encode()
         myrunner = mock_open()
         myrunner.check_output = lambda x: myoutput
-        with patch('conans.client.tools.win.subprocess', myrunner):
+        with patch('conans.client.conf.detect_vs.subprocess', myrunner):
             json = vswhere()
             self.assertNotIn("descripton", json)
 
