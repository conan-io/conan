--- conflicted
+++ resolved
@@ -201,61 +201,6 @@
             ["1", "2", "3"]
         )
 
-<<<<<<< HEAD
-
-    def test_get_env_in_conanfile(self):
-        """
-        Test get_env is available and working in conanfile
-        """
-        client = TestClient()
-
-        conanfile = """from conans import ConanFile, tools
-
-class HelloConan(ConanFile):
-    name = "hello"
-    version = "0.1"
-
-    def build(self):
-        run_tests = tools.get_env("CONAN_RUN_TESTS", default=False)
-        print("test_get_env_in_conafile CONAN_RUN_TESTS=%r" % run_tests)
-        assert(run_tests == True)
-        """
-        client.save({"conanfile.py": conanfile})
-
-        with tools.environment_append({"CONAN_RUN_TESTS": "1"}):
-            client.run("install .")
-            client.run("build .")
-
-    def test_global_tools_overrided(self):
-        client = TestClient()
-
-        conanfile = """
-from conans import ConanFile, tools
-
-class HelloConan(ConanFile):
-    name = "hello"
-    version = "0.1"
-
-    def build(self):
-        assert(tools._global_requester != None)
-        """
-        client.save({"conanfile.py": conanfile})
-
-        client.run("install .")
-        client.run("build .")
-
-        # Not test the real commmand get_command if it's setting the module global vars
-        tmp = temp_folder()
-        conf = get_default_client_conf().replace("\n[proxies]", "\n[proxies]\nhttp = http://myproxy.com")
-        save(os.path.join(tmp, CONAN_CONF), conf)
-        with tools.environment_append({"CONAN_USER_HOME": tmp}):
-            conan_api = ConanAPIV2()
-        conan_api.remotes.list()
-        from conans.tools import _global_requester
-        self.assertEqual(_global_requester.proxies, {"http": "http://myproxy.com"})
-
-=======
->>>>>>> 6e6d7a44
     def test_environment_nested(self):
         with environment_update({"A": "1", "Z": "40"}):
             with environment_update({"A": "1", "B": "2"}):
@@ -344,30 +289,6 @@
             output = check_output_runner(["echo", payload], stderr=subprocess.STDOUT)
             self.assertIn(payload, str(output))
 
-<<<<<<< HEAD
-    def test_unix_to_dos_conanfile(self):
-        client = TestClient()
-        conanfile = """
-import os
-from conans import ConanFile, tools
-
-class HelloConan(ConanFile):
-    name = "hello"
-    version = "0.1"
-    exports_sources = "file.txt"
-
-    def build(self):
-        assert("\\r\\n" in tools.load("file.txt"))
-        tools.dos2unix("file.txt")
-        assert("\\r\\n" not in tools.load("file.txt"))
-        tools.unix2dos("file.txt")
-        assert("\\r\\n" in tools.load("file.txt"))
-"""
-        client.save({"conanfile.py": conanfile, "file.txt": "hello\r\n"})
-        client.run("create . user/channel")
-
-=======
->>>>>>> 6e6d7a44
 
 class CollectLibTestCase(unittest.TestCase):
 
