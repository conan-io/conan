# -*- coding: utf-8 -*-
import os
import platform
import subprocess
import sys
import unittest
import warnings
from collections import namedtuple

import requests
import six
from bottle import request, static_file, HTTPError
from mock.mock import mock_open, patch
from nose.plugins.attrib import attr
from parameterized import parameterized
from requests.models import Response

from conans.client import tools
from conans.client.cache.cache import CONAN_CONF
from conans.client.conan_api import ConanAPIV1
from conans.client.conf import get_default_settings_yml, get_default_client_conf
from conans.client.output import ConanOutput
from conans.client.tools.files import replace_in_file, which
from conans.client.tools.oss import OSInfo
from conans.client.tools.win import vswhere
from conans.errors import ConanException, NotFoundException, AuthenticationException
from conans.model.build_info import CppInfo
from conans.model.settings import Settings
from conans.test.utils.conanfile import ConanFileMock
from conans.test.utils.test_files import temp_folder
from conans.test.utils.tools import StoppableThreadBottle, TestBufferConanOutput, TestClient
from conans.tools import get_global_instances
from conans.util.env_reader import get_env
from conans.util.files import load, md5, mkdir, save
from conans.util.runners import check_output_runner


class ConfigMock:
    def __init__(self):
        self.retry = 0
        self.retry_wait = 0


class RunnerMock(object):
    def __init__(self, return_ok=True):
        self.command_called = None
        self.return_ok = return_ok

    def __call__(self, command, output, win_bash=False, subsystem=None):  # @UnusedVariable
        self.command_called = command
        self.win_bash = win_bash
        self.subsystem = subsystem
        return 0 if self.return_ok else 1


class ReplaceInFileTest(unittest.TestCase):
    def setUp(self):
        text = u'J\xe2nis\xa7'
        self.tmp_folder = temp_folder()

        self.win_file = os.path.join(self.tmp_folder, "win_encoding.txt")
        text = text.encode("Windows-1252", "ignore")
        with open(self.win_file, "wb") as handler:
            handler.write(text)

        self.bytes_file = os.path.join(self.tmp_folder, "bytes_encoding.txt")
        with open(self.bytes_file, "wb") as handler:
            handler.write(text)

    def test_replace_in_file(self):
        output = ConanOutput(sys.stdout)
        replace_in_file(self.win_file, "nis", "nus", output=output)
        replace_in_file(self.bytes_file, "nis", "nus", output=output)

        content = tools.load(self.win_file)
        self.assertNotIn("nis", content)
        self.assertIn("nus", content)

        content = tools.load(self.bytes_file)
        self.assertNotIn("nis", content)
        self.assertIn("nus", content)


class ToolsTest(unittest.TestCase):
    output = TestBufferConanOutput()

    def replace_paths_test(self):
        folder = temp_folder()
        path = os.path.join(folder, "file")
        replace_with = "MYPATH"
        expected = 'Some other contentsMYPATH"finally all text'

        out = TestBufferConanOutput()
        save(path, 'Some other contentsc:\\Path\\TO\\file.txt"finally all text')
        ret = tools.replace_path_in_file(path, "C:/Path/to/file.txt", replace_with,
                                         windows_paths=True, output=out)
        self.assertEqual(load(path), expected)
        self.assertTrue(ret)

        save(path, 'Some other contentsC:/Path\\TO\\file.txt"finally all text')
        ret = tools.replace_path_in_file(path, "C:/PATH/to/FILE.txt", replace_with,
                                         windows_paths=True, output=out)
        self.assertEqual(load(path), expected)
        self.assertTrue(ret)

        save(path, 'Some other contentsD:/Path\\TO\\file.txt"finally all text')
        ret = tools.replace_path_in_file(path, "C:/PATH/to/FILE.txt", replace_with, strict=False,
                                         windows_paths=True, output=out)
        self.assertEqual(load(path), 'Some other contentsD:/Path\\TO\\file.txt"finally all text')
        self.assertFalse(ret)

        # Multiple matches
        s = 'Some other contentsD:/Path\\TO\\file.txt"finally all textd:\\PATH\\to\\file.TXTMoretext'
        save(path, s)
        ret = tools.replace_path_in_file(path, "D:/PATH/to/FILE.txt", replace_with, strict=False,
                                         windows_paths=True, output=out)
        self.assertEqual(load(path), 'Some other contentsMYPATH"finally all textMYPATHMoretext')
        self.assertTrue(ret)

        # Automatic windows_paths
        save(path, s)
        ret = tools.replace_path_in_file(path, "D:/PATH/to/FILE.txt", replace_with, strict=False,
                                         output=out)
        if platform.system() == "Windows":
            self.assertEqual(load(path), 'Some other contentsMYPATH"finally all textMYPATHMoretext')
            self.assertTrue(ret)
        else:
            self.assertFalse(ret)

    def load_save_test(self):
        folder = temp_folder()
        path = os.path.join(folder, "file")
        save(path, u"äüïöñç")
        content = load(path)
        self.assertEqual(content, u"äüïöñç")

    def md5_test(self):
        result = md5(u"äüïöñç")
        self.assertEqual("dfcc3d74aa447280a7ecfdb98da55174", result)

    def cpu_count_test(self):
        output = ConanOutput(sys.stdout)
        cpus = tools.cpu_count(output=output)
        self.assertIsInstance(cpus, int)
        self.assertGreaterEqual(cpus, 1)
        with tools.environment_append({"CONAN_CPU_COUNT": "34"}):
            self.assertEqual(tools.cpu_count(output=output), 34)
        with tools.environment_append({"CONAN_CPU_COUNT": "null"}):
            with six.assertRaisesRegex(self, ConanException, "Invalid CONAN_CPU_COUNT value"):
                tools.cpu_count(output=output)

    @patch("conans.client.tools.oss.CpuProperties.get_cpu_period")
    @patch("conans.client.tools.oss.CpuProperties.get_cpu_quota")
    def test_cpu_count_in_container(self, get_cpu_quota_mock, get_cpu_period_mock):
        get_cpu_quota_mock.return_value = 12000
        get_cpu_period_mock.return_value = 1000

        output = ConanOutput(sys.stdout)
        cpus = tools.cpu_count(output=output)
        self.assertEqual(12, cpus)

    def get_env_unit_test(self):
        """
        Unit tests tools.get_env
        """
        # Test default
        self.assertIsNone(
            tools.get_env("NOT_DEFINED", environment={}),
            None
        )
        # Test defined default
        self.assertEqual(
            tools.get_env("NOT_DEFINED_KEY", default="random_default", environment={}),
            "random_default"
        )
        # Test return defined string
        self.assertEqual(
            tools.get_env("FROM_STR", default="", environment={"FROM_STR": "test_string_value"}),
            "test_string_value"
        )
        # Test boolean conversion
        self.assertEqual(
            tools.get_env("BOOL_FROM_STR", default=False, environment={"BOOL_FROM_STR": "1"}),
            True
        )
        self.assertEqual(
            tools.get_env("BOOL_FROM_STR", default=True, environment={"BOOL_FROM_STR": "0"}),
            False
        )
        self.assertEqual(
            tools.get_env("BOOL_FROM_STR", default=False, environment={"BOOL_FROM_STR": "True"}),
            True
        )
        self.assertEqual(
            tools.get_env("BOOL_FROM_STR", default=True, environment={"BOOL_FROM_STR": ""}),
            False
        )
        # Test int conversion
        self.assertEqual(
            tools.get_env("TO_INT", default=2, environment={"TO_INT": "1"}),
            1
        )
        # Test float conversion
        self.assertEqual(
            tools.get_env("TO_FLOAT", default=2.0, environment={"TO_FLOAT": "1"}),
            1.0
        ),
        # Test list conversion
        self.assertEqual(
            tools.get_env("TO_LIST", default=[], environment={"TO_LIST": "1,2,3"}),
            ["1", "2", "3"]
        )
        self.assertEqual(
            tools.get_env("TO_LIST_NOT_TRIMMED", default=[], environment={"TO_LIST_NOT_TRIMMED":
                                                                          " 1 , 2 , 3 "}),
            ["1", "2", "3"]
        )

    def test_get_env_in_conanfile(self):
        """
        Test get_env is available and working in conanfile
        """
        client = TestClient()

        conanfile = """from conans import ConanFile, tools

class HelloConan(ConanFile):
    name = "Hello"
    version = "0.1"

    def build(self):
        run_tests = tools.get_env("CONAN_RUN_TESTS", default=False)
        print("test_get_env_in_conafile CONAN_RUN_TESTS=%r" % run_tests)
        assert(run_tests == True)
        """
        client.save({"conanfile.py": conanfile})

        with tools.environment_append({"CONAN_RUN_TESTS": "1"}):
            client.run("install .")
            client.run("build .")

    def test_global_tools_overrided(self):
        client = TestClient()

        conanfile = """
from conans import ConanFile, tools

class HelloConan(ConanFile):
    name = "Hello"
    version = "0.1"

    def build(self):
        assert(tools._global_requester != None)
        assert(tools._global_output != None)
        """
        client.save({"conanfile.py": conanfile})

        client.run("install .")
        client.run("build .")

        # Not test the real commmand get_command if it's setting the module global vars
        tmp = temp_folder()
        conf = get_default_client_conf().replace("\n[proxies]", "\n[proxies]\nhttp = http://myproxy.com")
        os.mkdir(os.path.join(tmp, ".conan"))
        save(os.path.join(tmp, ".conan", CONAN_CONF), conf)
        with tools.environment_append({"CONAN_USER_HOME": tmp}):
            conan_api, _, _ = ConanAPIV1.factory()
        conan_api.remote_list()
        global_output, global_requester = get_global_instances()
        self.assertEqual(global_requester.proxies, {"http": "http://myproxy.com"})
        self.assertIsNotNone(global_output.warn)

    def test_environment_nested(self):
        with tools.environment_append({"A": "1", "Z": "40"}):
            with tools.environment_append({"A": "1", "B": "2"}):
                with tools.environment_append({"A": "2", "B": "2"}):
                    self.assertEqual(os.getenv("A"), "2")
                    self.assertEqual(os.getenv("B"), "2")
                    self.assertEqual(os.getenv("Z"), "40")
                self.assertEqual(os.getenv("A", None), "1")
                self.assertEqual(os.getenv("B", None), "2")
            self.assertEqual(os.getenv("A", None), "1")
            self.assertEqual(os.getenv("Z", None), "40")

        self.assertEqual(os.getenv("A", None), None)
        self.assertEqual(os.getenv("B", None), None)
        self.assertEqual(os.getenv("Z", None), None)

    @unittest.skipUnless(platform.system() == "Windows", "Requires vswhere")
    def msvc_build_command_test(self):
        settings = Settings.loads(get_default_settings_yml())
        settings.os = "Windows"
        settings.compiler = "Visual Studio"
        settings.compiler.version = "14"

        # test build_type and arch override, for multi-config packages
        with warnings.catch_warnings(record=True) as w:
            warnings.simplefilter("always")
            cmd = tools.msvc_build_command(settings, "project.sln", build_type="Debug",
                                           arch="x86", output=self.output)
            self.assertEqual(len(w), 2)
            self.assertTrue(issubclass(w[0].category, DeprecationWarning))
        self.assertIn('msbuild "project.sln" /p:Configuration="Debug" '
                      '/p:UseEnv=false /p:Platform="x86"', cmd)
        self.assertIn('vcvarsall.bat', cmd)

        # tests errors if args not defined
        with six.assertRaisesRegex(self, ConanException, "Cannot build_sln_command"):
            with warnings.catch_warnings(record=True) as w:
                warnings.simplefilter("always")
                tools.msvc_build_command(settings, "project.sln", output=self.output)
                self.assertEqual(len(w), 2)
                self.assertTrue(issubclass(w[0].category, DeprecationWarning))
        settings.arch = "x86"
        with six.assertRaisesRegex(self, ConanException, "Cannot build_sln_command"):
            with warnings.catch_warnings(record=True) as w:
                warnings.simplefilter("always")
                tools.msvc_build_command(settings, "project.sln", output=self.output)
                self.assertEqual(len(w), 2)
                self.assertTrue(issubclass(w[0].category, DeprecationWarning))

        # successful definition via settings
        settings.build_type = "Debug"
        with warnings.catch_warnings(record=True) as w:
            warnings.simplefilter("always")
            cmd = tools.msvc_build_command(settings, "project.sln", output=self.output)
            self.assertEqual(len(w), 2)
            self.assertTrue(issubclass(w[0].category, DeprecationWarning))
        self.assertIn('msbuild "project.sln" /p:Configuration="Debug" '
                      '/p:UseEnv=false /p:Platform="x86"', cmd)
        self.assertIn('vcvarsall.bat', cmd)

    @unittest.skipUnless(platform.system() == "Windows", "Requires vswhere")
    def vswhere_description_strip_test(self):
        myoutput = """
[
  {
    "instanceId": "17609d7c",
    "installDate": "2018-06-11T02:15:04Z",
    "installationName": "VisualStudio/15.7.3+27703.2026",
    "installationPath": "",
    "installationVersion": "15.7.27703.2026",
    "productId": "Microsoft.VisualStudio.Product.Enterprise",
    "productPath": "",
    "isPrerelease": false,
    "displayName": "Visual Studio Enterprise 2017",
    "description": "生産性向上と、さまざまな規模のチーム間の調整のための Microsoft DevOps ソリューション",
    "channelId": "VisualStudio.15.Release",
    "channelUri": "https://aka.ms/vs/15/release/channel",
    "enginePath": "",
    "releaseNotes": "https://go.microsoft.com/fwlink/?LinkId=660692#15.7.3",
    "thirdPartyNotices": "https://go.microsoft.com/fwlink/?LinkId=660708",
    "updateDate": "2018-06-11T02:15:04.7009868Z",
    "catalog": {
      "buildBranch": "d15.7",
      "buildVersion": "15.7.27703.2026",
      "id": "VisualStudio/15.7.3+27703.2026",
      "localBuild": "build-lab",
      "manifestName": "VisualStudio",
      "manifestType": "installer",
      "productDisplayVersion": "15.7.3",
      "productLine": "Dev15",
      "productLineVersion": "2017",
      "productMilestone": "RTW",
      "productMilestoneIsPreRelease": "False",
      "productName": "Visual Studio",
      "productPatchVersion": "3",
      "productPreReleaseMilestoneSuffix": "1.0",
      "productRelease": "RTW",
      "productSemanticVersion": "15.7.3+27703.2026",
      "requiredEngineVersion": "1.16.1187.57215"
    },
    "properties": {
      "campaignId": "",
      "canceled": "0",
      "channelManifestId": "VisualStudio.15.Release/15.7.3+27703.2026",
      "nickname": "",
      "setupEngineFilePath": ""
    }
  },
  {
    "instanceId": "VisualStudio.12.0",
    "installationPath": "",
    "installationVersion": "12.0"
  }
]

"""
        if six.PY3:
            # In python3 the output from subprocess.check_output are bytes, not str
            myoutput = myoutput.encode()
        myrunner = mock_open()
        myrunner.check_output = lambda x: myoutput
        with patch('conans.client.tools.win.subprocess', myrunner):
            json = vswhere()
            self.assertNotIn("descripton", json)

    @unittest.skipUnless(platform.system() == "Windows", "Requires vswhere")
    def vswhere_path_test(self):
        """
        Locate vswhere in PATH or in ProgramFiles
        """
        # vswhere not found
        with tools.environment_append({"ProgramFiles": None, "ProgramFiles(x86)": None, "PATH": ""}):
            with six.assertRaisesRegex(self, ConanException, "Cannot locate vswhere"):
                vswhere()
        # vswhere in ProgramFiles but not in PATH
        program_files = get_env("ProgramFiles(x86)") or get_env("ProgramFiles")
        vswhere_path = None
        if program_files:
            expected_path = os.path.join(program_files, "Microsoft Visual Studio", "Installer",
                                         "vswhere.exe")
            if os.path.isfile(expected_path):
                vswhere_path = expected_path
                with tools.environment_append({"PATH": ""}):
                    self.assertTrue(vswhere())
        # vswhere in PATH but not in ProgramFiles
        env = {"ProgramFiles": None, "ProgramFiles(x86)": None}
        if not which("vswhere") and vswhere_path:
                vswhere_folder = os.path.join(program_files, "Microsoft Visual Studio", "Installer")
                env.update({"PATH": [vswhere_folder]})
        with tools.environment_append(env):
            self.assertTrue(vswhere())

    @unittest.skipUnless(platform.system() == "Windows", "Requires Windows")
    def run_in_bash_test(self):

        class MockConanfile(object):
            def __init__(self):

                self.output = namedtuple("output", "info")(lambda x: None)  # @UnusedVariable
                self.env = {"PATH": "/path/to/somewhere"}

                class MyRun(object):
                    def __call__(self, command, output, log_filepath=None,
                                 cwd=None, subprocess=False):  # @UnusedVariable
                        self.command = command
                self._conan_runner = MyRun()

        conanfile = MockConanfile()
        with patch.object(OSInfo, "bash_path", return_value='bash'):
            tools.run_in_windows_bash(conanfile, "a_command.bat", subsystem="cygwin")
            self.assertIn("bash", conanfile._conan_runner.command)
            self.assertIn("--login -c", conanfile._conan_runner.command)
            self.assertIn("^&^& a_command.bat ^", conanfile._conan_runner.command)

        with tools.environment_append({"CONAN_BASH_PATH": "path\\to\\mybash.exe"}):
            tools.run_in_windows_bash(conanfile, "a_command.bat", subsystem="cygwin")
            self.assertIn('path\\to\\mybash.exe --login -c', conanfile._conan_runner.command)

        with tools.environment_append({"CONAN_BASH_PATH": "path with spaces\\to\\mybash.exe"}):
            tools.run_in_windows_bash(conanfile, "a_command.bat", subsystem="cygwin",
                                      with_login=False)
            self.assertIn('"path with spaces\\to\\mybash.exe"  -c', conanfile._conan_runner.command)

        # try to append more env vars
        conanfile = MockConanfile()
        with patch.object(OSInfo, "bash_path", return_value='bash'):
            tools.run_in_windows_bash(conanfile, "a_command.bat", subsystem="cygwin",
                                      env={"PATH": "/other/path", "MYVAR": "34"})
            self.assertIn('^&^& PATH=\\^"/cygdrive/other/path:/cygdrive/path/to/somewhere:$PATH\\^" '
                          '^&^& MYVAR=34 ^&^& a_command.bat ^', conanfile._conan_runner.command)

    def download_retries_errors_test(self):
        out = TestBufferConanOutput()

        # Retry arguments override defaults
        with six.assertRaisesRegex(self, ConanException, "Error downloading"):
            tools.download("http://fakeurl3.es/nonexists",
                           os.path.join(temp_folder(), "file.txt"), out=out,
                           requester=requests,
                           retry=2, retry_wait=1)
        self.assertEqual(str(out).count("Waiting 1 seconds to retry..."), 2)

        # Not found error
        with six.assertRaisesRegex(self, ConanException,
                                   "Could not download from the URL http://google.es/FILE_NOT_FOUND:"
                                   " Not Found."):
            tools.download("http://google.es/FILE_NOT_FOUND",
                           os.path.join(temp_folder(), "README.txt"), out=out,
                           requester=requests,
                           retry=2, retry_wait=0)

    @attr("slow")
    def download_retries_test(self):
        http_server = StoppableThreadBottle()

        with tools.chdir(tools.mkdir_tmp()):
            with open("manual.html", "w") as fmanual:
                fmanual.write("this is some content")
                manual_file = os.path.abspath("manual.html")

        from bottle import auth_basic

        @http_server.server.get("/manual.html")
        def get_manual():
            return static_file(os.path.basename(manual_file),
                               os.path.dirname(manual_file))

        def check_auth(user, password):
            # Check user/password here
            return user == "user" and password == "passwd"

        @http_server.server.get('/basic-auth/<user>/<password>')
        @auth_basic(check_auth)
        def get_manual_auth(user, password):
            return static_file(os.path.basename(manual_file),
                               os.path.dirname(manual_file))

        http_server.run_server()

        out = TestBufferConanOutput()

        dest = os.path.join(temp_folder(), "manual.html")
        tools.download("http://localhost:%s/manual.html" % http_server.port, dest, out=out, retry=3,
                       retry_wait=0, requester=requests)
        self.assertTrue(os.path.exists(dest))
        content = load(dest)

        # overwrite = False
        with self.assertRaises(ConanException):
            tools.download("http://localhost:%s/manual.html" % http_server.port, dest, out=out,
                           retry=2, retry_wait=0, overwrite=False, requester=requests)

        # overwrite = True
        tools.download("http://localhost:%s/manual.html" % http_server.port, dest, out=out, retry=2,
                       retry_wait=0, overwrite=True, requester=requests)
        self.assertTrue(os.path.exists(dest))
        content_new = load(dest)
        self.assertEqual(content, content_new)

        # Not authorized
        with self.assertRaises(ConanException):
            tools.download("http://localhost:%s/basic-auth/user/passwd" % http_server.port, dest,
                           overwrite=True, requester=requests, out=out, retry=0, retry_wait=0)

        # Authorized
        tools.download("http://localhost:%s/basic-auth/user/passwd" % http_server.port, dest,
                       auth=("user", "passwd"), overwrite=True, requester=requests, out=out,
                       retry=0, retry_wait=0)

        # Authorized using headers
        tools.download("http://localhost:%s/basic-auth/user/passwd" % http_server.port, dest,
                       headers={"Authorization": "Basic dXNlcjpwYXNzd2Q="}, overwrite=True,
                       requester=requests, out=out, retry=0, retry_wait=0)
        http_server.stop()

    @attr("slow")
    @patch("conans.tools._global_config")
    def download_unathorized_test(self, mock_config):
        http_server = StoppableThreadBottle()
        mock_config.return_value = ConfigMock()

        @http_server.server.get('/forbidden')
        def get_forbidden():
            return HTTPError(403, "Access denied.")

        http_server.run_server()

        out = TestBufferConanOutput()
        dest = os.path.join(temp_folder(), "manual.html")
        # Not authorized
        with six.assertRaisesRegex(self, AuthenticationException, "403"):
            tools.download("http://localhost:%s/forbidden" % http_server.port, dest,
                           requester=requests, out=out)

        http_server.stop()

    @parameterized.expand([
        ["Linux", "x86", None, "x86-linux-gnu"],
        ["Linux", "x86_64", None, "x86_64-linux-gnu"],
        ["Linux", "armv6", None, "arm-linux-gnueabi"],
        ["Linux", "sparc", None, "sparc-linux-gnu"],
        ["Linux", "sparcv9", None, "sparc64-linux-gnu"],
        ["Linux", "mips", None, "mips-linux-gnu"],
        ["Linux", "mips64", None, "mips64-linux-gnu"],
        ["Linux", "ppc32", None, "powerpc-linux-gnu"],
        ["Linux", "ppc64", None, "powerpc64-linux-gnu"],
        ["Linux", "ppc64le", None, "powerpc64le-linux-gnu"],
        ["Linux", "armv5te", None, "arm-linux-gnueabi"],
        ["Linux", "arm_whatever", None, "arm-linux-gnueabi"],
        ["Linux", "armv7hf", None, "arm-linux-gnueabihf"],
        ["Linux", "armv6", None, "arm-linux-gnueabi"],
        ["Linux", "armv7", None, "arm-linux-gnueabi"],
        ["Linux", "armv8_32", None, "aarch64-linux-gnu_ilp32"],
        ["Linux", "armv5el", None, "arm-linux-gnueabi"],
        ["Linux", "armv5hf", None, "arm-linux-gnueabihf"],
        ["Linux", "s390", None, "s390-ibm-linux-gnu"],
        ["Linux", "s390x", None, "s390x-ibm-linux-gnu"],
        ["Android", "x86", None, "i686-linux-android"],
        ["Android", "x86_64", None, "x86_64-linux-android"],
        ["Android", "armv6", None, "arm-linux-androideabi"],
        ["Android", "armv7", None, "arm-linux-androideabi"],
        ["Android", "armv7hf", None, "arm-linux-androideabi"],
        ["Android", "armv8", None, "aarch64-linux-android"],
        ["Windows", "x86", "Visual Studio", "i686-windows-msvc"],
        ["Windows", "x86", "gcc", "i686-w64-mingw32"],
        ["Windows", "x86_64", "gcc", "x86_64-w64-mingw32"],
        ["Darwin", "x86_64", None, "x86_64-apple-darwin"],
        ["Macos", "x86", None, "i686-apple-darwin"],
        ["iOS", "armv7", None, "arm-apple-darwin"],
        ["watchOS", "armv7k", None, "arm-apple-darwin"],
        ["watchOS", "armv8_32", None, "aarch64-apple-darwin"],
        ["tvOS", "armv8", None, "aarch64-apple-darwin"],
        ["tvOS", "armv8.3", None, "aarch64-apple-darwin"],
        ["Emscripten", "asm.js", None, "asmjs-local-emscripten"],
        ["Emscripten", "wasm", None, "wasm32-local-emscripten"],
        ["AIX", "ppc32", None, "rs6000-ibm-aix"],
        ["AIX", "ppc64", None, "powerpc-ibm-aix"],
        ["Neutrino", "armv7", None, "arm-nto-qnx"],
        ["Neutrino", "armv8", None, "aarch64-nto-qnx"],
        ["Neutrino", "sh4le", None, "sh4-nto-qnx"],
        ["Neutrino", "ppc32be", None, "powerpcbe-nto-qnx"]
    ])
    def get_gnu_triplet_test(self, os, arch, compiler, expected_triplet):
        triplet = tools.get_gnu_triplet(os, arch, compiler)
        self.assertEqual(triplet, expected_triplet,
                         "triplet did not match for ('%s', '%s', '%s')" % (os, arch, compiler))

    def get_gnu_triplet_on_windows_without_compiler_test(self):
        with self.assertRaises(ConanException):
            tools.get_gnu_triplet("Windows", "x86")

    def detect_windows_subsystem_test(self):
        # Dont raise test
        result = OSInfo.detect_windows_subsystem()
        if not OSInfo.bash_path() or platform.system() != "Windows":
            self.assertEqual(None, result)
        else:
            self.assertEqual(str, type(result))

    @attr('slow')
    @attr('local_bottle')
    def get_filename_download_test(self):
        # Create a tar file to be downloaded from server
        with tools.chdir(tools.mkdir_tmp()):
            import tarfile
            tar_file = tarfile.open("sample.tar.gz", "w:gz")
            mkdir("test_folder")
            tar_file.add(os.path.abspath("test_folder"), "test_folder")
            tar_file.close()
            file_path = os.path.abspath("sample.tar.gz")
            assert(os.path.exists(file_path))

        # Instance stoppable thread server and add endpoints
        thread = StoppableThreadBottle()

        @thread.server.get("/this_is_not_the_file_name")
        def get_file():
            return static_file(os.path.basename(file_path), root=os.path.dirname(file_path))

        @thread.server.get("/")
        def get_file2():
            self.assertEqual(request.query["file"], "1")
            return static_file(os.path.basename(file_path), root=os.path.dirname(file_path))

        @thread.server.get("/error_url")
        def error_url():
            from bottle import response
            response.status = 500
            return 'This always fail'

        thread.run_server()

        out = TestBufferConanOutput()
        # Test: File name cannot be deduced from '?file=1'
        with self.assertRaises(ConanException) as error:
            tools.get("http://localhost:%s/?file=1" % thread.port, output=out)
        self.assertIn("Cannot deduce file name from the url: 'http://localhost:{}/?file=1'."
                      " Use 'filename' parameter.".format(thread.port), str(error.exception))

        # Test: Works with filename parameter instead of '?file=1'
        with tools.chdir(tools.mkdir_tmp()):
            tools.get("http://localhost:%s/?file=1" % thread.port, filename="sample.tar.gz",
                      requester=requests, output=out, retry=0, retry_wait=0)
            self.assertTrue(os.path.exists("test_folder"))

        # Test: Use a different endpoint but still not the filename one
        with tools.chdir(tools.mkdir_tmp()):
            from zipfile import BadZipfile
            with self.assertRaises(BadZipfile):
                tools.get("http://localhost:%s/this_is_not_the_file_name" % thread.port,
                          requester=requests, output=out, retry=0, retry_wait=0)
            tools.get("http://localhost:%s/this_is_not_the_file_name" % thread.port,
                      filename="sample.tar.gz", requester=requests, output=out,
                      retry=0, retry_wait=0)
            self.assertTrue(os.path.exists("test_folder"))
        thread.stop()

        with six.assertRaisesRegex(self, ConanException, "Error"):
            tools.get("http://localhost:%s/error_url" % thread.port,
                      filename="fake_sample.tar.gz", requester=requests, output=out, verify=False,
                      retry=2, retry_wait=0)

        # Not found error
        self.assertEqual(str(out).count("Waiting 0 seconds to retry..."), 2)

    @attr('slow')
    @attr('local_bottle')
    def get_gunzip_test(self):
        # Create a tar file to be downloaded from server
        tmp = temp_folder()
        filepath = os.path.join(tmp, "test.txt.gz")
        import gzip
        with gzip.open(filepath, "wb") as f:
            f.write(b"hello world zipped!")

        thread = StoppableThreadBottle()

        @thread.server.get("/test.txt.gz")
        def get_file():
            return static_file(os.path.basename(filepath), root=os.path.dirname(filepath),
                               mimetype="application/octet-stream")

        thread.run_server()

        out = TestBufferConanOutput()
        with tools.chdir(tools.mkdir_tmp()):
            tools.get("http://localhost:%s/test.txt.gz" % thread.port, requester=requests,
                      output=out, retry=0, retry_wait=0)
            self.assertTrue(os.path.exists("test.txt"))
            self.assertEqual(load("test.txt"), "hello world zipped!")
        with tools.chdir(tools.mkdir_tmp()):
            tools.get("http://localhost:%s/test.txt.gz" % thread.port, requester=requests,
                      output=out, destination="myfile.doc", retry=0, retry_wait=0)
            self.assertTrue(os.path.exists("myfile.doc"))
            self.assertEqual(load("myfile.doc"), "hello world zipped!")
        with tools.chdir(tools.mkdir_tmp()):
            tools.get("http://localhost:%s/test.txt.gz" % thread.port, requester=requests,
                      output=out, destination="mytemp/myfile.txt", retry=0, retry_wait=0)
            self.assertTrue(os.path.exists("mytemp/myfile.txt"))
            self.assertEqual(load("mytemp/myfile.txt"), "hello world zipped!")

        thread.stop()

<<<<<<< HEAD
    @patch("conans.client.tools.net.unzip")
    def test_get_mirror(self, _):
        """ tools.get must supports a list of URLs. However, only one must be downloaded.
        """

        class MockRequester(object):
            def __init__(self):
                self.count = 0
                self.fail_first = False
                self.fail_all = False

            def get(self, *args, **kwargs):
                self.count += 1
                resp = Response()
                resp._content = b'{"results": []}'
                resp.headers = {"Content-Type": "application/json"}
                resp.status_code = 200
                if (self.fail_first and self.count == 1) or self.fail_all:
                    resp.status_code = 408
                return resp

        file = "test.txt.gz"
        out = TestBufferConanOutput()
        urls = ["http://localhost:/{}/{}".format(8000 + i, file) for i in range(3)]

        # Only the first file must be downloaded
        with tools.chdir(tools.mkdir_tmp()):
            requester = MockRequester()
            tools.get(urls, requester=requester, output=out, retry=0, retry_wait=0)
            self.assertEqual(1, requester.count)

        # Fail the first, download only the second
        with tools.chdir(tools.mkdir_tmp()):
            requester = MockRequester()
            requester.fail_first = True
            tools.get(urls, requester=requester, output=out, retry=0, retry_wait=0)
            self.assertEqual(2, requester.count)
            self.assertIn("ERROR: Could not download from the URL {}: Error 408 downloading file"
                          .format(urls[0]), out)

        # Fail all downloads
        with tools.chdir(tools.mkdir_tmp()):
            requester = MockRequester()
            requester.fail_all = True
            with self.assertRaises(ConanException) as error:
                tools.get(urls, requester=requester, output=out, retry=0, retry_wait=0)
            self.assertEqual(3, requester.count)
            self.assertIn("All downloads from (3) URLs have failed.", str(error.exception))
=======
    def check_output_runner_test(self):
        import tempfile
        original_temp = tempfile.gettempdir()
        patched_temp = os.path.join(original_temp, "dir with spaces")
        payload = "hello world"
        with patch("tempfile.mktemp") as mktemp:
            mktemp.return_value = patched_temp
            output = check_output_runner(["echo", payload], stderr=subprocess.STDOUT)
            self.assertIn(payload, str(output))

>>>>>>> ac9fbd36

    def unix_to_dos_unit_test(self):

        def save_file(contents):
            tmp = temp_folder()
            filepath = os.path.join(tmp, "a_file.txt")
            save(filepath, contents)
            return filepath

        fp = save_file(b"a line\notherline\n")
        if platform.system() != "Windows":
            output = check_output_runner(["file", fp], stderr=subprocess.STDOUT)
            self.assertIn("ASCII text", str(output))
            self.assertNotIn("CRLF", str(output))

            tools.unix2dos(fp)
            output = check_output_runner(["file", fp], stderr=subprocess.STDOUT)
            self.assertIn("ASCII text", str(output))
            self.assertIn("CRLF", str(output))
        else:
            fc = tools.load(fp)
            self.assertNotIn("\r\n", fc)
            tools.unix2dos(fp)
            fc = tools.load(fp)
            self.assertIn("\r\n", fc)

        self.assertEqual("a line\r\notherline\r\n", str(tools.load(fp)))

        fp = save_file(b"a line\r\notherline\r\n")
        if platform.system() != "Windows":
            output = check_output_runner(["file", fp], stderr=subprocess.STDOUT)
            self.assertIn("ASCII text", str(output))
            self.assertIn("CRLF", str(output))

            tools.dos2unix(fp)
            output = check_output_runner(["file", fp], stderr=subprocess.STDOUT)
            self.assertIn("ASCII text", str(output))
            self.assertNotIn("CRLF", str(output))
        else:
            fc = tools.load(fp)
            self.assertIn("\r\n", fc)
            tools.dos2unix(fp)
            fc = tools.load(fp)
            self.assertNotIn("\r\n", fc)

        self.assertEqual("a line\notherline\n", str(tools.load(fp)))

    def unix_to_dos_conanfile_test(self):
        client = TestClient()
        conanfile = """
import os
from conans import ConanFile, tools

class HelloConan(ConanFile):
    name = "Hello"
    version = "0.1"
    exports_sources = "file.txt"

    def build(self):
        assert("\\r\\n" in tools.load("file.txt"))
        tools.dos2unix("file.txt")
        assert("\\r\\n" not in tools.load("file.txt"))
        tools.unix2dos("file.txt")
        assert("\\r\\n" in tools.load("file.txt"))
"""
        client.save({"conanfile.py": conanfile, "file.txt": "hello\r\n"})
        client.run("create . user/channel")


class CollectLibTestCase(unittest.TestCase):

    def collect_libs_test(self):
        conanfile = ConanFileMock()
        # Without package_folder
        conanfile.package_folder = None
        result = tools.collect_libs(conanfile)
        self.assertEqual([], result)

        # Default behavior
        conanfile.package_folder = temp_folder()
        mylib_path = os.path.join(conanfile.package_folder, "lib", "mylib.lib")
        save(mylib_path, "")
        conanfile.cpp_info = CppInfo("")
        result = tools.collect_libs(conanfile)
        self.assertEqual(["mylib"], result)

        # Custom folder
        customlib_path = os.path.join(conanfile.package_folder, "custom_folder", "customlib.lib")
        save(customlib_path, "")
        result = tools.collect_libs(conanfile, folder="custom_folder")
        self.assertEqual(["customlib"], result)

        # Custom folder doesn't exist
        result = tools.collect_libs(conanfile, folder="fake_folder")
        self.assertEqual([], result)
        self.assertIn("Lib folder doesn't exist, can't collect libraries:", conanfile.output)

        # Use cpp_info.libdirs
        conanfile.cpp_info.libdirs = ["lib", "custom_folder"]
        result = tools.collect_libs(conanfile)
        self.assertEqual(["customlib", "mylib"], result)

        # Custom folder with multiple libdirs should only collect from custom folder
        self.assertEqual(["lib", "custom_folder"], conanfile.cpp_info.libdirs)
        result = tools.collect_libs(conanfile, folder="custom_folder")
        self.assertEqual(["customlib"], result)

        # Warn same lib different folders
        conanfile = ConanFileMock()
        conanfile.package_folder = temp_folder()
        conanfile.cpp_info = CppInfo("")
        custom_mylib_path = os.path.join(conanfile.package_folder, "custom_folder", "mylib.lib")
        lib_mylib_path = os.path.join(conanfile.package_folder, "lib", "mylib.lib")
        save(custom_mylib_path, "")
        save(lib_mylib_path, "")
        conanfile.cpp_info.libdirs = ["lib", "custom_folder"]
        result = tools.collect_libs(conanfile)
        self.assertEqual(["mylib"], result)
        self.assertIn("Library 'mylib' was either already found in a previous "
                      "'conanfile.cpp_info.libdirs' folder or appears several times with a "
                      "different file extension", conanfile.output)

        # Warn lib folder does not exist with correct result
        conanfile = ConanFileMock()
        conanfile.package_folder = temp_folder()
        conanfile.cpp_info = CppInfo("")
        lib_mylib_path = os.path.join(conanfile.package_folder, "lib", "mylib.lib")
        save(lib_mylib_path, "")
        no_folder_path = os.path.join(conanfile.package_folder, "no_folder")
        conanfile.cpp_info.libdirs = ["no_folder", "lib"]  # 'no_folder' does NOT exist
        result = tools.collect_libs(conanfile)
        self.assertEqual(["mylib"], result)
        self.assertIn("WARN: Lib folder doesn't exist, can't collect libraries: %s"
                      % no_folder_path, conanfile.output)

    def self_collect_libs_test(self):
        conanfile = ConanFileMock()
        # Without package_folder
        conanfile.package_folder = None
        result = conanfile.collect_libs()
        self.assertEqual([], result)
        self.assertIn("'self.collect_libs' is deprecated, use 'tools.collect_libs(self)' instead",
                      conanfile.output)

        # Default behavior
        conanfile.package_folder = temp_folder()
        mylib_path = os.path.join(conanfile.package_folder, "lib", "mylib.lib")
        save(mylib_path, "")
        conanfile.cpp_info = CppInfo("")
        result = conanfile.collect_libs()
        self.assertEqual(["mylib"], result)

        # Custom folder
        customlib_path = os.path.join(conanfile.package_folder, "custom_folder", "customlib.lib")
        save(customlib_path, "")
        result = conanfile.collect_libs(folder="custom_folder")
        self.assertEqual(["customlib"], result)

        # Custom folder doesn't exist
        result = conanfile.collect_libs(folder="fake_folder")
        self.assertEqual([], result)
        self.assertIn("Lib folder doesn't exist, can't collect libraries:", conanfile.output)

        # Use cpp_info.libdirs
        conanfile.cpp_info.libdirs = ["lib", "custom_folder"]
        result = conanfile.collect_libs()
        self.assertEqual(["customlib", "mylib"], result)

        # Custom folder with multiple libdirs should only collect from custom folder
        self.assertEqual(["lib", "custom_folder"], conanfile.cpp_info.libdirs)
        result = conanfile.collect_libs(folder="custom_folder")
        self.assertEqual(["customlib"], result)

        # Warn same lib different folders
        conanfile = ConanFileMock()
        conanfile.package_folder = temp_folder()
        conanfile.cpp_info = CppInfo("")
        custom_mylib_path = os.path.join(conanfile.package_folder, "custom_folder", "mylib.lib")
        lib_mylib_path = os.path.join(conanfile.package_folder, "lib", "mylib.lib")
        save(custom_mylib_path, "")
        save(lib_mylib_path, "")
        conanfile.cpp_info.libdirs = ["lib", "custom_folder"]
        result = conanfile.collect_libs()
        self.assertEqual(["mylib"], result)
        self.assertIn("Library 'mylib' was either already found in a previous "
                      "'conanfile.cpp_info.libdirs' folder or appears several times with a "
                      "different file extension", conanfile.output)

        # Warn lib folder does not exist with correct result
        conanfile = ConanFileMock()
        conanfile.package_folder = temp_folder()
        conanfile.cpp_info = CppInfo("")
        lib_mylib_path = os.path.join(conanfile.package_folder, "lib", "mylib.lib")
        save(lib_mylib_path, "")
        no_folder_path = os.path.join(conanfile.package_folder, "no_folder")
        conanfile.cpp_info.libdirs = ["no_folder", "lib"]  # 'no_folder' does NOT exist
        result = conanfile.collect_libs()
        self.assertEqual(["mylib"], result)
        self.assertIn("WARN: Lib folder doesn't exist, can't collect libraries: %s"
                      % no_folder_path, conanfile.output)<|MERGE_RESOLUTION|>--- conflicted
+++ resolved
@@ -733,7 +733,6 @@
 
         thread.stop()
 
-<<<<<<< HEAD
     @patch("conans.client.tools.net.unzip")
     def test_get_mirror(self, _):
         """ tools.get must supports a list of URLs. However, only one must be downloaded.
@@ -782,7 +781,7 @@
                 tools.get(urls, requester=requester, output=out, retry=0, retry_wait=0)
             self.assertEqual(3, requester.count)
             self.assertIn("All downloads from (3) URLs have failed.", str(error.exception))
-=======
+
     def check_output_runner_test(self):
         import tempfile
         original_temp = tempfile.gettempdir()
@@ -793,7 +792,6 @@
             output = check_output_runner(["echo", payload], stderr=subprocess.STDOUT)
             self.assertIn(payload, str(output))
 
->>>>>>> ac9fbd36
 
     def unix_to_dos_unit_test(self):
 
