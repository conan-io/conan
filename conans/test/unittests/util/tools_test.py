--- conflicted
+++ resolved
@@ -1,9 +1,13 @@
 # -*- coding: utf-8 -*-
 import os
+import platform
 import subprocess
 import unittest
 
+import pytest
+
 from conan.tools.files import replace_in_file, collect_libs
+from conans.model.build_info import CppInfo
 from conans.model.layout import Infos
 from conans.test.utils.mocks import ConanFileMock, RedirectedTestOutput
 from conans.test.utils.test_files import temp_folder
@@ -145,7 +149,6 @@
 class CollectLibTestCase(unittest.TestCase):
 
     def test_collect_libs(self):
-<<<<<<< HEAD
         output = RedirectedTestOutput()
         with redirect_output(output):
             conanfile = ConanFileMock()
@@ -196,9 +199,6 @@
             output.clear()
             result = collect_libs(conanfile)
             self.assertEqual(["mylib"], result)
-            self.assertIn("Library 'mylib' was either already found in a previous "
-                          "'conanfile.cpp_info.libdirs' folder or appears several times with a "
-                          "different file extension", output.getvalue())
 
             # Warn lib folder does not exist with correct result
             conanfile = ConanFileMock()
@@ -213,73 +213,13 @@
             self.assertEqual(["mylib"], result)
             self.assertIn("WARN: Lib folder doesn't exist, can't collect libraries: %s"
                           % no_folder_path, output.getvalue())
-=======
-        conanfile = ConanFileMock()
-        # Without package_folder
-        result = tools.collect_libs(conanfile)
-        self.assertEqual([], result)
-
-        # Default behavior
-        conanfile.folders.set_base_package(temp_folder())
-        mylib_path = os.path.join(conanfile.package_folder, "lib", "mylib.lib")
-        save(mylib_path, "")
-        conanfile.cpp_info = CppInfo("", "")
-        result = tools.collect_libs(conanfile)
-        self.assertEqual(["mylib"], result)
-
-        # Custom folder
-        customlib_path = os.path.join(conanfile.package_folder, "custom_folder", "customlib.lib")
-        save(customlib_path, "")
-        result = tools.collect_libs(conanfile, folder="custom_folder")
-        self.assertEqual(["customlib"], result)
-
-        # Custom folder doesn't exist
-        result = tools.collect_libs(conanfile, folder="fake_folder")
-        self.assertEqual([], result)
-        self.assertIn("Lib folder doesn't exist, can't collect libraries:", conanfile.output)
-
-        # Use cpp_info.libdirs
-        conanfile.cpp_info.libdirs = ["lib", "custom_folder"]
-        result = tools.collect_libs(conanfile)
-        self.assertEqual(["customlib", "mylib"], result)
-
-        # Custom folder with multiple libdirs should only collect from custom folder
-        self.assertEqual(["lib", "custom_folder"], conanfile.cpp_info.libdirs)
-        result = tools.collect_libs(conanfile, folder="custom_folder")
-        self.assertEqual(["customlib"], result)
-
-        # Unicity of lib names
-        conanfile = ConanFileMock()
-        conanfile.folders.set_base_package(temp_folder())
-        conanfile.cpp_info = CppInfo(conanfile.name, "")
-        custom_mylib_path = os.path.join(conanfile.package_folder, "custom_folder", "mylib.lib")
-        lib_mylib_path = os.path.join(conanfile.package_folder, "lib", "mylib.lib")
-        save(custom_mylib_path, "")
-        save(lib_mylib_path, "")
-        conanfile.cpp_info.libdirs = ["lib", "custom_folder"]
-        result = tools.collect_libs(conanfile)
-        self.assertEqual(["mylib"], result)
-
-        # Warn lib folder does not exist with correct result
-        conanfile = ConanFileMock()
-        conanfile.folders.set_base_package(temp_folder())
-        conanfile.cpp_info = CppInfo(conanfile.name, "")
-        lib_mylib_path = os.path.join(conanfile.package_folder, "lib", "mylib.lib")
-        save(lib_mylib_path, "")
-        no_folder_path = os.path.join(conanfile.package_folder, "no_folder")
-        conanfile.cpp_info.libdirs = ["no_folder", "lib"]  # 'no_folder' does NOT exist
-        result = tools.collect_libs(conanfile)
-        self.assertEqual(["mylib"], result)
-        self.assertIn("WARN: Lib folder doesn't exist, can't collect libraries: %s"
-                      % no_folder_path, conanfile.output)
->>>>>>> dd4e9fa7
 
     @pytest.mark.skipif(platform.system() == "Windows", reason="Needs symlinks support")
     def test_collect_libs_symlinks(self):
         # Keep only the shortest lib name per group of symlinks
         conanfile = ConanFileMock()
         conanfile.folders.set_base_package(temp_folder())
-        conanfile.cpp_info = CppInfo(conanfile.name, "")
+        conanfile.cpp_info = CppInfo(set_defaults=True)
         version_mylib_path = os.path.join(conanfile.package_folder, "lib", "libmylib.1.0.0.dylib")
         soversion_mylib_path = os.path.join(conanfile.package_folder, "lib", "libmylib.1.dylib")
         lib_mylib_path = os.path.join(conanfile.package_folder, "lib", "libmylib.dylib")
@@ -291,11 +231,10 @@
         save(lib_mylib2_path, "")
         save(lib_mylib3_path, "")
         conanfile.cpp_info.libdirs = ["lib", "custom_folder"]
-        result = tools.collect_libs(conanfile)
+        result = collect_libs(conanfile)
         self.assertEqual(["mylib", "mylib.2", "mylib.3"], result)
 
     def test_self_collect_libs(self):
-<<<<<<< HEAD
         output = RedirectedTestOutput()
         with redirect_output(output):
             conanfile = ConanFileMock()
@@ -345,9 +284,6 @@
             output.clear()
             result = collect_libs(conanfile)
             self.assertEqual(["mylib"], result)
-            self.assertIn("Library 'mylib' was either already found in a previous "
-                          "'conanfile.cpp_info.libdirs' folder or appears several times with a "
-                          "different file extension", output.getvalue())
 
             # Warn lib folder does not exist with correct result
             conanfile = ConanFileMock()
@@ -362,72 +298,13 @@
             self.assertEqual(["mylib"], result)
             self.assertIn("WARN: Lib folder doesn't exist, can't collect libraries: %s"
                           % no_folder_path, output.getvalue())
-=======
-        conanfile = ConanFileMock()
-        # Without package_folder
-        result = conanfile.collect_libs()
-        self.assertEqual([], result)
-
-        # Default behavior
-        conanfile.folders.set_base_package(temp_folder())
-        mylib_path = os.path.join(conanfile.package_folder, "lib", "mylib.lib")
-        save(mylib_path, "")
-        conanfile.cpp_info = CppInfo("", "")
-        result = conanfile.collect_libs()
-        self.assertEqual(["mylib"], result)
-
-        # Custom folder
-        customlib_path = os.path.join(conanfile.package_folder, "custom_folder", "customlib.lib")
-        save(customlib_path, "")
-        result = conanfile.collect_libs(folder="custom_folder")
-        self.assertEqual(["customlib"], result)
-
-        # Custom folder doesn't exist
-        result = conanfile.collect_libs(folder="fake_folder")
-        self.assertEqual([], result)
-        self.assertIn("Lib folder doesn't exist, can't collect libraries:", conanfile.output)
-
-        # Use cpp_info.libdirs
-        conanfile.cpp_info.libdirs = ["lib", "custom_folder"]
-        result = conanfile.collect_libs()
-        self.assertEqual(["customlib", "mylib"], result)
-
-        # Custom folder with multiple libdirs should only collect from custom folder
-        self.assertEqual(["lib", "custom_folder"], conanfile.cpp_info.libdirs)
-        result = conanfile.collect_libs(folder="custom_folder")
-        self.assertEqual(["customlib"], result)
-
-        # Unicity of lib names
-        conanfile = ConanFileMock()
-        conanfile.folders.set_base_package(temp_folder())
-        conanfile.cpp_info = CppInfo("", "")
-        custom_mylib_path = os.path.join(conanfile.package_folder, "custom_folder", "mylib.lib")
-        lib_mylib_path = os.path.join(conanfile.package_folder, "lib", "mylib.lib")
-        save(custom_mylib_path, "")
-        save(lib_mylib_path, "")
-        conanfile.cpp_info.libdirs = ["lib", "custom_folder"]
-        result = conanfile.collect_libs()
-        self.assertEqual(["mylib"], result)
-
-        # Warn lib folder does not exist with correct result
-        conanfile = ConanFileMock()
-        conanfile.folders.set_base_package(temp_folder())
-        conanfile.cpp_info = CppInfo("", "")
-        lib_mylib_path = os.path.join(conanfile.package_folder, "lib", "mylib.lib")
-        save(lib_mylib_path, "")
-        no_folder_path = os.path.join(conanfile.package_folder, "no_folder")
-        conanfile.cpp_info.libdirs = ["no_folder", "lib"]  # 'no_folder' does NOT exist
-        result = conanfile.collect_libs()
-        self.assertEqual(["mylib"], result)
-        self.assertIn("WARN: Lib folder doesn't exist, can't collect libraries: %s"
-                      % no_folder_path, conanfile.output)
 
     @pytest.mark.skipif(platform.system() == "Windows", reason="Needs symlinks support")
     def test_self_collect_libs_symlinks(self):
         # Keep only the shortest lib name per group of symlinks
         conanfile = ConanFileMock()
         conanfile.folders.set_base_package(temp_folder())
-        conanfile.cpp_info = CppInfo("", "")
+        conanfile.cpp_info = CppInfo(set_defaults=True)
         version_mylib_path = os.path.join(conanfile.package_folder, "lib", "libmylib.1.0.0.dylib")
         soversion_mylib_path = os.path.join(conanfile.package_folder, "lib", "libmylib.1.dylib")
         lib_mylib_path = os.path.join(conanfile.package_folder, "lib", "libmylib.dylib")
@@ -439,6 +316,5 @@
         save(lib_mylib2_path, "")
         save(lib_mylib3_path, "")
         conanfile.cpp_info.libdirs = ["lib", "custom_folder"]
-        result = conanfile.collect_libs()
-        self.assertEqual(["mylib", "mylib.2", "mylib.3"], result)
->>>>>>> dd4e9fa7
+        result = collect_libs(conanfile)
+        self.assertEqual(["mylib", "mylib.2", "mylib.3"], result)