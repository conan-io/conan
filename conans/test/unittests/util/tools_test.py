# -*- coding: utf-8 -*-
import os
import platform
import subprocess
import sys
import unittest
import warnings
from collections import namedtuple

import mock
import requests
import six
from bottle import request, static_file
from mock.mock import mock_open, patch
from nose.plugins.attrib import attr
from parameterized import parameterized
from six import StringIO

from conans.client import tools
from conans.client.cache.cache import CONAN_CONF
from conans.client.conan_api import ConanAPIV1
from conans.client.conf import default_client_conf, default_settings_yml
from conans.client.output import ConanOutput
from conans.client.runner import ConanRunner
from conans.client.tools.files import replace_in_file, which
from conans.client.tools.oss import check_output, OSInfo
from conans.client.tools.win import vcvars_dict, vswhere
from conans.errors import ConanException, NotFoundException
from conans.model.build_info import CppInfo
from conans.model.settings import Settings
from conans.test.utils.conanfile import ConanFileMock
from conans.test.utils.test_files import temp_folder
from conans.test.utils.tools import StoppableThreadBottle, \
    TestBufferConanOutput, TestClient
from conans.tools import get_global_instances
from conans.util.env_reader import get_env
from conans.util.files import load, md5, mkdir, save
from conans.client.runner import ConanRunner


class RunnerMock(object):
    def __init__(self, return_ok=True):
        self.command_called = None
        self.return_ok = return_ok

    def __call__(self, command, output, win_bash=False, subsystem=None):  # @UnusedVariable
        self.command_called = command
        self.win_bash = win_bash
        self.subsystem = subsystem
        return 0 if self.return_ok else 1


class ReplaceInFileTest(unittest.TestCase):
    def setUp(self):
        text = u'J\xe2nis\xa7'
        self.tmp_folder = temp_folder()

        self.win_file = os.path.join(self.tmp_folder, "win_encoding.txt")
        text = text.encode("Windows-1252", "ignore")
        with open(self.win_file, "wb") as handler:
            handler.write(text)

        self.bytes_file = os.path.join(self.tmp_folder, "bytes_encoding.txt")
        with open(self.bytes_file, "wb") as handler:
            handler.write(text)

    def test_replace_in_file(self):
        output = ConanOutput(sys.stdout)
        replace_in_file(self.win_file, "nis", "nus", output=output)
        replace_in_file(self.bytes_file, "nis", "nus", output=output)

        content = tools.load(self.win_file)
        self.assertNotIn("nis", content)
        self.assertIn("nus", content)

        content = tools.load(self.bytes_file)
        self.assertNotIn("nis", content)
        self.assertIn("nus", content)


class ToolsTest(unittest.TestCase):
    output = TestBufferConanOutput()

    def replace_paths_test(self):
        folder = temp_folder()
        path = os.path.join(folder, "file")
        replace_with = "MYPATH"
        expected = 'Some other contentsMYPATH"finally all text'

        out = TestBufferConanOutput()
        save(path, 'Some other contentsc:\\Path\\TO\\file.txt"finally all text')
        ret = tools.replace_path_in_file(path, "C:/Path/to/file.txt", replace_with,
                                         windows_paths=True, output=out)
        self.assertEqual(load(path), expected)
        self.assertTrue(ret)

        save(path, 'Some other contentsC:/Path\\TO\\file.txt"finally all text')
        ret = tools.replace_path_in_file(path, "C:/PATH/to/FILE.txt", replace_with,
                                         windows_paths=True, output=out)
        self.assertEqual(load(path), expected)
        self.assertTrue(ret)

        save(path, 'Some other contentsD:/Path\\TO\\file.txt"finally all text')
        ret = tools.replace_path_in_file(path, "C:/PATH/to/FILE.txt", replace_with, strict=False,
                                         windows_paths=True, output=out)
        self.assertEqual(load(path), 'Some other contentsD:/Path\\TO\\file.txt"finally all text')
        self.assertFalse(ret)

        # Multiple matches
        s = 'Some other contentsD:/Path\\TO\\file.txt"finally all textd:\\PATH\\to\\file.TXTMoretext'
        save(path, s)
        ret = tools.replace_path_in_file(path, "D:/PATH/to/FILE.txt", replace_with, strict=False,
                                         windows_paths=True, output=out)
        self.assertEqual(load(path), 'Some other contentsMYPATH"finally all textMYPATHMoretext')
        self.assertTrue(ret)

        # Automatic windows_paths
        save(path, s)
        ret = tools.replace_path_in_file(path, "D:/PATH/to/FILE.txt", replace_with, strict=False,
                                         output=out)
        if platform.system() == "Windows":
            self.assertEqual(load(path), 'Some other contentsMYPATH"finally all textMYPATHMoretext')
            self.assertTrue(ret)
        else:
            self.assertFalse(ret)

    def load_save_test(self):
        folder = temp_folder()
        path = os.path.join(folder, "file")
        save(path, u"äüïöñç")
        content = load(path)
        self.assertEqual(content, u"äüïöñç")

    def md5_test(self):
        result = md5(u"äüïöñç")
        self.assertEqual("dfcc3d74aa447280a7ecfdb98da55174", result)

    def cpu_count_test(self):
        output = ConanOutput(sys.stdout)
        cpus = tools.cpu_count(output=output)
        self.assertIsInstance(cpus, int)
        self.assertGreaterEqual(cpus, 1)
        with tools.environment_append({"CONAN_CPU_COUNT": "34"}):
            self.assertEqual(tools.cpu_count(output=output), 34)
        with tools.environment_append({"CONAN_CPU_COUNT": "null"}):
            with six.assertRaisesRegex(self, ConanException, "Invalid CONAN_CPU_COUNT value"):
                tools.cpu_count(output=output)

    def get_env_unit_test(self):
        """
        Unit tests tools.get_env
        """
        # Test default
        self.assertIsNone(
            tools.get_env("NOT_DEFINED", environment={}),
            None
        )
        # Test defined default
        self.assertEqual(
            tools.get_env("NOT_DEFINED_KEY", default="random_default", environment={}),
            "random_default"
        )
        # Test return defined string
        self.assertEqual(
            tools.get_env("FROM_STR", default="", environment={"FROM_STR": "test_string_value"}),
            "test_string_value"
        )
        # Test boolean conversion
        self.assertEqual(
            tools.get_env("BOOL_FROM_STR", default=False, environment={"BOOL_FROM_STR": "1"}),
            True
        )
        self.assertEqual(
            tools.get_env("BOOL_FROM_STR", default=True, environment={"BOOL_FROM_STR": "0"}),
            False
        )
        self.assertEqual(
            tools.get_env("BOOL_FROM_STR", default=False, environment={"BOOL_FROM_STR": "True"}),
            True
        )
        self.assertEqual(
            tools.get_env("BOOL_FROM_STR", default=True, environment={"BOOL_FROM_STR": ""}),
            False
        )
        # Test int conversion
        self.assertEqual(
            tools.get_env("TO_INT", default=2, environment={"TO_INT": "1"}),
            1
        )
        # Test float conversion
        self.assertEqual(
            tools.get_env("TO_FLOAT", default=2.0, environment={"TO_FLOAT": "1"}),
            1.0
        ),
        # Test list conversion
        self.assertEqual(
            tools.get_env("TO_LIST", default=[], environment={"TO_LIST": "1,2,3"}),
            ["1", "2", "3"]
        )
        self.assertEqual(
            tools.get_env("TO_LIST_NOT_TRIMMED", default=[], environment={"TO_LIST_NOT_TRIMMED":
                                                                          " 1 , 2 , 3 "}),
            ["1", "2", "3"]
        )

    def test_get_env_in_conanfile(self):
        """
        Test get_env is available and working in conanfile
        """
        client = TestClient()

        conanfile = """from conans import ConanFile, tools

class HelloConan(ConanFile):
    name = "Hello"
    version = "0.1"

    def build(self):
        run_tests = tools.get_env("CONAN_RUN_TESTS", default=False)
        print("test_get_env_in_conafile CONAN_RUN_TESTS=%r" % run_tests)
        assert(run_tests == True)
        """
        client.save({"conanfile.py": conanfile})

        with tools.environment_append({"CONAN_RUN_TESTS": "1"}):
            client.run("install .")
            client.run("build .")

    def test_global_tools_overrided(self):
        client = TestClient()

        conanfile = """
from conans import ConanFile, tools

class HelloConan(ConanFile):
    name = "Hello"
    version = "0.1"

    def build(self):
        assert(tools._global_requester != None)
        assert(tools._global_output != None)
        """
        client.save({"conanfile.py": conanfile})

        client.run("install .")
        client.run("build .")

        # Not test the real commmand get_command if it's setting the module global vars
        tmp = temp_folder()
        conf = default_client_conf.replace("\n[proxies]", "\n[proxies]\nhttp = http://myproxy.com")
        save(os.path.join(tmp, CONAN_CONF), conf)
        conan_api = ConanAPIV1(tmp)
        conan_api.remote_list()
        global_output, global_requester = get_global_instances()
        self.assertEqual(global_requester.proxies, {"http": "http://myproxy.com"})
        self.assertIsNotNone(global_output.warn)

    def test_environment_nested(self):
        with tools.environment_append({"A": "1", "Z": "40"}):
            with tools.environment_append({"A": "1", "B": "2"}):
                with tools.environment_append({"A": "2", "B": "2"}):
                    self.assertEqual(os.getenv("A"), "2")
                    self.assertEqual(os.getenv("B"), "2")
                    self.assertEqual(os.getenv("Z"), "40")
                self.assertEqual(os.getenv("A", None), "1")
                self.assertEqual(os.getenv("B", None), "2")
            self.assertEqual(os.getenv("A", None), "1")
            self.assertEqual(os.getenv("Z", None), "40")

        self.assertEqual(os.getenv("A", None), None)
        self.assertEqual(os.getenv("B", None), None)
        self.assertEqual(os.getenv("Z", None), None)

    @unittest.skipUnless(platform.system() == "Windows", "Requires vswhere")
    def msvc_build_command_test(self):
        settings = Settings.loads(default_settings_yml)
        settings.os = "Windows"
        settings.compiler = "Visual Studio"
        settings.compiler.version = "14"

        # test build_type and arch override, for multi-config packages
        with warnings.catch_warnings(record=True) as w:
            warnings.simplefilter("always")
            cmd = tools.msvc_build_command(settings, "project.sln", build_type="Debug",
                                           arch="x86", output=self.output)
            self.assertEqual(len(w), 2)
            self.assertTrue(issubclass(w[0].category, DeprecationWarning))
        self.assertIn('msbuild "project.sln" /p:Configuration="Debug" /p:Platform="x86"', cmd)
        self.assertIn('vcvarsall.bat', cmd)

        # tests errors if args not defined
        with six.assertRaisesRegex(self, ConanException, "Cannot build_sln_command"):
            with warnings.catch_warnings(record=True) as w:
                warnings.simplefilter("always")
                tools.msvc_build_command(settings, "project.sln", output=self.output)
                self.assertEqual(len(w), 2)
                self.assertTrue(issubclass(w[0].category, DeprecationWarning))
        settings.arch = "x86"
        with six.assertRaisesRegex(self, ConanException, "Cannot build_sln_command"):
            with warnings.catch_warnings(record=True) as w:
                warnings.simplefilter("always")
                tools.msvc_build_command(settings, "project.sln", output=self.output)
                self.assertEqual(len(w), 2)
                self.assertTrue(issubclass(w[0].category, DeprecationWarning))

        # successful definition via settings
        settings.build_type = "Debug"
        with warnings.catch_warnings(record=True) as w:
            warnings.simplefilter("always")
            cmd = tools.msvc_build_command(settings, "project.sln", output=self.output)
            self.assertEqual(len(w), 2)
            self.assertTrue(issubclass(w[0].category, DeprecationWarning))
        self.assertIn('msbuild "project.sln" /p:Configuration="Debug" /p:Platform="x86"', cmd)
        self.assertIn('vcvarsall.bat', cmd)

    @unittest.skipUnless(platform.system() == "Windows", "Requires vswhere")
    def vswhere_description_strip_test(self):
        myoutput = """
[
  {
    "instanceId": "17609d7c",
    "installDate": "2018-06-11T02:15:04Z",
    "installationName": "VisualStudio/15.7.3+27703.2026",
    "installationPath": "",
    "installationVersion": "15.7.27703.2026",
    "productId": "Microsoft.VisualStudio.Product.Enterprise",
    "productPath": "",
    "isPrerelease": false,
    "displayName": "Visual Studio Enterprise 2017",
    "description": "生産性向上と、さまざまな規模のチーム間の調整のための Microsoft DevOps ソリューション",
    "channelId": "VisualStudio.15.Release",
    "channelUri": "https://aka.ms/vs/15/release/channel",
    "enginePath": "",
    "releaseNotes": "https://go.microsoft.com/fwlink/?LinkId=660692#15.7.3",
    "thirdPartyNotices": "https://go.microsoft.com/fwlink/?LinkId=660708",
    "updateDate": "2018-06-11T02:15:04.7009868Z",
    "catalog": {
      "buildBranch": "d15.7",
      "buildVersion": "15.7.27703.2026",
      "id": "VisualStudio/15.7.3+27703.2026",
      "localBuild": "build-lab",
      "manifestName": "VisualStudio",
      "manifestType": "installer",
      "productDisplayVersion": "15.7.3",
      "productLine": "Dev15",
      "productLineVersion": "2017",
      "productMilestone": "RTW",
      "productMilestoneIsPreRelease": "False",
      "productName": "Visual Studio",
      "productPatchVersion": "3",
      "productPreReleaseMilestoneSuffix": "1.0",
      "productRelease": "RTW",
      "productSemanticVersion": "15.7.3+27703.2026",
      "requiredEngineVersion": "1.16.1187.57215"
    },
    "properties": {
      "campaignId": "",
      "canceled": "0",
      "channelManifestId": "VisualStudio.15.Release/15.7.3+27703.2026",
      "nickname": "",
      "setupEngineFilePath": ""
    }
  },
  {
    "instanceId": "VisualStudio.12.0",
    "installationPath": "",
    "installationVersion": "12.0"
  }
]

"""
        if six.PY3:
            # In python3 the output from subprocess.check_output are bytes, not str
            myoutput = myoutput.encode()
        myrunner = mock_open()
        myrunner.check_output = lambda x: myoutput
        with patch('conans.client.tools.win.subprocess', myrunner):
            json = vswhere()
            self.assertNotIn("descripton", json)

    @unittest.skipUnless(platform.system() == "Windows", "Requires vswhere")
    def vswhere_path_test(self):
        """
        Locate vswhere in PATH or in ProgramFiles
        """
        # vswhere not found
        with tools.environment_append({"ProgramFiles": None, "ProgramFiles(x86)": None, "PATH": ""}):
            with six.assertRaisesRegex(self, ConanException, "Cannot locate vswhere"):
                vswhere()
        # vswhere in ProgramFiles but not in PATH
        program_files = get_env("ProgramFiles(x86)") or get_env("ProgramFiles")
        vswhere_path = None
        if program_files:
            expected_path = os.path.join(program_files, "Microsoft Visual Studio", "Installer",
                                         "vswhere.exe")
            if os.path.isfile(expected_path):
                vswhere_path = expected_path
                with tools.environment_append({"PATH": ""}):
                    self.assertTrue(vswhere())
        # vswhere in PATH but not in ProgramFiles
        env = {"ProgramFiles": None, "ProgramFiles(x86)": None}
        if not which("vswhere") and vswhere_path:
                vswhere_folder = os.path.join(program_files, "Microsoft Visual Studio", "Installer")
                env.update({"PATH": [vswhere_folder]})
        with tools.environment_append(env):
            self.assertTrue(vswhere())

    def vcvars_echo_test(self):
        if platform.system() != "Windows":
            return
        settings = Settings.loads(default_settings_yml)
        settings.os = "Windows"
        settings.compiler = "Visual Studio"
        settings.compiler.version = "14"
        output = TestBufferConanOutput()
<<<<<<< HEAD
        cmd = tools.vcvars_command(settings, output=output)
        self.assertIn("vcvarsall.bat", cmd)
        runner = ConanRunner(output=output)
=======
        runner = ConanRunner(print_commands_to_output=True, output=output)
>>>>>>> ae09640d
        runner(cmd + " && set vs140comntools")
        self.assertIn("VS140COMNTOOLS=", output)
        with tools.environment_append({"VisualStudioVersion": "14"}):
            output = TestBufferConanOutput()
<<<<<<< HEAD
            runner = ConanRunner(output=output)
            cmd = tools.vcvars_command(settings, output=output)
            self.assertNotIn("vcvarsall.bat", cmd)
=======
            runner = ConanRunner(print_commands_to_output=True, output=output)
            cmd = tools.vcvars_command(settings, output=self.output)
>>>>>>> ae09640d
            runner(cmd + " && set vs140comntools")
            self.assertIn("Conan:vcvars already set", output)
            self.assertIn("VS140COMNTOOLS=", output)

    @unittest.skipUnless(platform.system() == "Windows", "Requires Windows")
    def vcvars_env_not_duplicated_path_test(self):
        """vcvars is not looking at the current values of the env vars, with PATH it is a problem because you
        can already have set some of the vars and accumulate unnecessary entries."""
        settings = Settings.loads(default_settings_yml)
        settings.os = "Windows"
        settings.compiler = "Visual Studio"
        settings.compiler.version = "15"
        settings.arch = "x86"
        settings.arch_build = "x86_64"

        # Set the env with a PATH containing the vcvars paths
        tmp = tools.vcvars_dict(settings, only_diff=False, output=self.output)
        tmp = {key.lower(): value for key, value in tmp.items()}
        with tools.environment_append({"path": tmp["path"]}):
            previous_path = os.environ["PATH"].split(";")
            # Duplicate the path, inside the tools.vcvars shouldn't have repeated entries in PATH
            with tools.vcvars(settings, output=self.output):
                path = os.environ["PATH"].split(";")
                values_count = {value: path.count(value) for value in path}
                for value, counter in values_count.items():
                    if value and counter > 1 and previous_path.count(value) != counter:
                        # If the entry was already repeated before calling "tools.vcvars" we keep it
                        self.fail("The key '%s' has been repeated" % value)

    @unittest.skipUnless(platform.system() == "Windows", "Requires Windows")
    def vcvars_filter_known_paths_test(self):
        settings = Settings.loads(default_settings_yml)
        settings.os = "Windows"
        settings.compiler = "Visual Studio"
        settings.compiler.version = "15"
        settings.arch = "x86"
        settings.arch_build = "x86_64"
        with tools.environment_append({"PATH": ["custom_path", "WindowsFake"]}):
            tmp = tools.vcvars_dict(settings, only_diff=False,
                                    filter_known_paths=True, output=self.output)
            with tools.environment_append(tmp):
                self.assertNotIn("custom_path", os.environ["PATH"])
                self.assertIn("WindowsFake",  os.environ["PATH"])
            tmp = tools.vcvars_dict(settings, only_diff=False,
                                    filter_known_paths=False, output=self.output)
            with tools.environment_append(tmp):
                self.assertIn("custom_path", os.environ["PATH"])
                self.assertIn("WindowsFake", os.environ["PATH"])

    @unittest.skipUnless(platform.system() == "Windows", "Requires Windows")
    def vcvars_amd64_32_cross_building_support_test(self):
        # amd64_x86 crossbuilder
        settings = Settings.loads(default_settings_yml)
        settings.os = "Windows"
        settings.compiler = "Visual Studio"
        settings.compiler.version = "15"
        settings.arch = "x86"
        settings.arch_build = "x86_64"
        cmd = tools.vcvars_command(settings, output=self.output)
        self.assertIn('vcvarsall.bat" amd64_x86', cmd)

        # It follows arch_build first
        settings.arch_build = "x86"
        cmd = tools.vcvars_command(settings, output=self.output)
        self.assertIn('vcvarsall.bat" x86', cmd)

    def vcvars_raises_when_not_found_test(self):
        text = """
os: [Windows]
compiler:
    Visual Studio:
        version: ["5"]
        """
        settings = Settings.loads(text)
        settings.os = "Windows"
        settings.compiler = "Visual Studio"
        settings.compiler.version = "5"
        with six.assertRaisesRegex(self, ConanException,
                                   "VS non-existing installation: Visual Studio 5"):
            output = ConanOutput(StringIO())
            tools.vcvars_command(settings, output=output)

    @unittest.skipUnless(platform.system() == "Windows", "Requires Windows")
    def vcvars_constrained_test(self):
        new_out = StringIO()
        output = ConanOutput(new_out)

        text = """os: [Windows]
compiler:
    Visual Studio:
        version: ["14"]
        """
        settings = Settings.loads(text)
        settings.os = "Windows"
        settings.compiler = "Visual Studio"
        with six.assertRaisesRegex(self, ConanException,
                                   "compiler.version setting required for vcvars not defined"):
            tools.vcvars_command(settings, output=output)

        new_out = StringIO()
        output = ConanOutput(new_out)
        settings.compiler.version = "14"
        with tools.environment_append({"vs140comntools": "path/to/fake"}):
            tools.vcvars_command(settings, output=output)
            with tools.environment_append({"VisualStudioVersion": "12"}):
                with six.assertRaisesRegex(self, ConanException,
                                           "Error, Visual environment already set to 12"):
                    tools.vcvars_command(settings, output=output)

            with tools.environment_append({"VisualStudioVersion": "12"}):
                # Not raising
                tools.vcvars_command(settings, force=True, output=output)

    def vcvars_context_manager_test(self):
        conanfile = """
from conans import ConanFile, tools

class MyConan(ConanFile):
    name = "MyConan"
    version = "0.1"
    settings = "os", "compiler"

    def build(self):
        with tools.vcvars(self.settings, only_diff=True):
            self.output.info("VCINSTALLDIR set to: " + str(tools.get_env("VCINSTALLDIR")))
"""
        client = TestClient()
        client.save({"conanfile.py": conanfile})

        if platform.system() == "Windows":
            client.run("create . conan/testing")
            self.assertNotIn("VCINSTALLDIR set to: None", client.out)
        else:
            client.run("create . conan/testing")
            self.assertIn("VCINSTALLDIR set to: None", client.out)

    @unittest.skipUnless(platform.system() == "Windows", "Requires Windows")
    def vcvars_dict_diff_test(self):
        text = """
os: [Windows]
compiler:
    Visual Studio:
        version: ["14"]
        """
        settings = Settings.loads(text)
        settings.os = "Windows"
        settings.compiler = "Visual Studio"
        settings.compiler.version = "14"
        with tools.environment_append({"MYVAR": "1"}):
            ret = vcvars_dict(settings, only_diff=False, output=self.output)
            self.assertIn("MYVAR", ret)
            self.assertIn("VCINSTALLDIR", ret)

            ret = vcvars_dict(settings, output=self.output)
            self.assertNotIn("MYVAR", ret)
            self.assertIn("VCINSTALLDIR", ret)

        my_lib_paths = "C:\\PATH\TO\MYLIBS;C:\\OTHER_LIBPATH"
        with tools.environment_append({"LIBPATH": my_lib_paths}):
            ret = vcvars_dict(settings, only_diff=False, output=self.output)
            str_var_value = os.pathsep.join(ret["LIBPATH"])
            self.assertTrue(str_var_value.endswith(my_lib_paths))

            # Now only a diff, it should return the values as a list, but without the old values
            ret = vcvars_dict(settings, only_diff=True, output=self.output)
            self.assertEqual(ret["LIBPATH"], str_var_value.split(os.pathsep)[0:-2])

            # But if we apply both environments, they are composed correctly
            with tools.environment_append(ret):
                self.assertEqual(os.environ["LIBPATH"], str_var_value)

    def vcvars_dict_test(self):
        # https://github.com/conan-io/conan/issues/2904
        output_with_newline_and_spaces = """
     PROCESSOR_ARCHITECTURE=AMD64

PROCESSOR_IDENTIFIER=Intel64 Family 6 Model 158 Stepping 9, GenuineIntel


 PROCESSOR_LEVEL=6

PROCESSOR_REVISION=9e09


set nl=^
env_var=
without_equals_sign

ProgramFiles(x86)=C:\Program Files (x86)

"""

        def vcvars_command_mock(settings, arch, compiler_version, force, vcvars_ver, winsdk_version,
                                output):  # @UnusedVariable
            return "unused command"

        def subprocess_check_output_mock(cmd):
            self.assertIn("unused command", cmd)
            return output_with_newline_and_spaces

        with mock.patch('conans.client.tools.win.vcvars_command', new=vcvars_command_mock):
            with patch('conans.client.tools.win.check_output', new=subprocess_check_output_mock):
                vcvars = tools.vcvars_dict(None, only_diff=False, output=self.output)
                self.assertEqual(vcvars["PROCESSOR_ARCHITECTURE"], "AMD64")
                self.assertEqual(vcvars["PROCESSOR_IDENTIFIER"],
                                 "Intel64 Family 6 Model 158 Stepping 9, GenuineIntel")
                self.assertEqual(vcvars["PROCESSOR_LEVEL"], "6")
                self.assertEqual(vcvars["PROCESSOR_REVISION"], "9e09")
                self.assertEqual(vcvars["ProgramFiles(x86)"], "C:\Program Files (x86)")

    @unittest.skipUnless(platform.system() == "Windows", "Requires Windows")
    def run_in_bash_test(self):

        class MockConanfile(object):
            def __init__(self):

                self.output = namedtuple("output", "info")(lambda x: None)  # @UnusedVariable
                self.env = {"PATH": "/path/to/somewhere"}

                class MyRun(object):
                    def __call__(self, command, output, log_filepath=None,
                                 cwd=None, subprocess=False):  # @UnusedVariable
                        self.command = command
                self._conan_runner = MyRun()

        conanfile = MockConanfile()
        with patch.object(OSInfo, "bash_path", return_value='bash'):
            tools.run_in_windows_bash(conanfile, "a_command.bat", subsystem="cygwin")
            self.assertIn("bash", conanfile._conan_runner.command)
            self.assertIn("--login -c", conanfile._conan_runner.command)
            self.assertIn("^&^& a_command.bat ^", conanfile._conan_runner.command)

        with tools.environment_append({"CONAN_BASH_PATH": "path\\to\\mybash.exe"}):
            tools.run_in_windows_bash(conanfile, "a_command.bat", subsystem="cygwin")
            self.assertIn('path\\to\\mybash.exe --login -c', conanfile._conan_runner.command)

        with tools.environment_append({"CONAN_BASH_PATH": "path with spaces\\to\\mybash.exe"}):
            tools.run_in_windows_bash(conanfile, "a_command.bat", subsystem="cygwin",
                                      with_login=False)
            self.assertIn('"path with spaces\\to\\mybash.exe"  -c', conanfile._conan_runner.command)

        # try to append more env vars
        conanfile = MockConanfile()
        with patch.object(OSInfo, "bash_path", return_value='bash'):
            tools.run_in_windows_bash(conanfile, "a_command.bat", subsystem="cygwin",
                                      env={"PATH": "/other/path", "MYVAR": "34"})
            self.assertIn('^&^& PATH=\\^"/cygdrive/other/path:/cygdrive/path/to/somewhere:$PATH\\^" '
                          '^&^& MYVAR=34 ^&^& a_command.bat ^', conanfile._conan_runner.command)

    @attr("slow")
    def download_retries_test(self):
        http_server = StoppableThreadBottle()

        with tools.chdir(tools.mkdir_tmp()):
            with open("manual.html", "w") as fmanual:
                fmanual.write("this is some content")
                manual_file = os.path.abspath("manual.html")

        from bottle import auth_basic

        @http_server.server.get("/manual.html")
        def get_manual():
            return static_file(os.path.basename(manual_file),
                               os.path.dirname(manual_file))

        def check_auth(user, password):
            # Check user/password here
            return user == "user" and password == "passwd"

        @http_server.server.get('/basic-auth/<user>/<password>')
        @auth_basic(check_auth)
        def get_manual_auth(user, password):
            return static_file(os.path.basename(manual_file),
                               os.path.dirname(manual_file))

        http_server.run_server()

        out = TestBufferConanOutput()

        # Connection error
        with six.assertRaisesRegex(self, ConanException, "Error downloading"):
            tools.download("http://fakeurl3.es/nonexists",
                           os.path.join(temp_folder(), "file.txt"), out=out,
                           requester=requests,
                           retry=3, retry_wait=0)

        # Not found error
        self.assertEqual(str(out).count("Waiting 0 seconds to retry..."), 2)
        with six.assertRaisesRegex(self, NotFoundException, "Not found: "):
            tools.download("http://google.es/FILE_NOT_FOUND",
                           os.path.join(temp_folder(), "README.txt"), out=out,
                           requester=requests,
                           retry=3, retry_wait=0)

        # And OK
        dest = os.path.join(temp_folder(), "manual.html")
        tools.download("http://localhost:%s/manual.html" % http_server.port, dest, out=out, retry=3,
                       retry_wait=0, requester=requests)
        self.assertTrue(os.path.exists(dest))
        content = load(dest)

        # overwrite = False
        with self.assertRaises(ConanException):
            tools.download("http://localhost:%s/manual.html" % http_server.port, dest, out=out,
                           retry=3, retry_wait=0, overwrite=False, requester=requests)

        # overwrite = True
        tools.download("http://localhost:%s/manual.html" % http_server.port, dest, out=out, retry=3,
                       retry_wait=0, overwrite=True, requester=requests)
        self.assertTrue(os.path.exists(dest))
        content_new = load(dest)
        self.assertEqual(content, content_new)

        # Not authorized
        with self.assertRaises(ConanException):
            tools.download("http://localhost:%s/basic-auth/user/passwd" % http_server.port, dest,
                           overwrite=True, requester=requests, out=out)

        # Authorized
        tools.download("http://localhost:%s/basic-auth/user/passwd" % http_server.port, dest,
                       auth=("user", "passwd"), overwrite=True, requester=requests, out=out)

        # Authorized using headers
        tools.download("http://localhost:%s/basic-auth/user/passwd" % http_server.port, dest,
                       headers={"Authorization": "Basic dXNlcjpwYXNzd2Q="}, overwrite=True,
                       requester=requests, out=out)
        http_server.stop()

    @parameterized.expand([
        ["Linux", "x86", None, "x86-linux-gnu"],
        ["Linux", "x86_64", None, "x86_64-linux-gnu"],
        ["Linux", "armv6", None, "arm-linux-gnueabi"],
        ["Linux", "sparc", None, "sparc-linux-gnu"],
        ["Linux", "sparcv9", None, "sparc64-linux-gnu"],
        ["Linux", "mips", None, "mips-linux-gnu"],
        ["Linux", "mips64", None, "mips64-linux-gnu"],
        ["Linux", "ppc32", None, "powerpc-linux-gnu"],
        ["Linux", "ppc64", None, "powerpc64-linux-gnu"],
        ["Linux", "ppc64le", None, "powerpc64le-linux-gnu"],
        ["Linux", "armv5te", None, "arm-linux-gnueabi"],
        ["Linux", "arm_whatever", None, "arm-linux-gnueabi"],
        ["Linux", "armv7hf", None, "arm-linux-gnueabihf"],
        ["Linux", "armv6", None, "arm-linux-gnueabi"],
        ["Linux", "armv7", None, "arm-linux-gnueabi"],
        ["Linux", "armv8_32", None, "aarch64-linux-gnu_ilp32"],
        ["Linux", "armv5el", None, "arm-linux-gnueabi"],
        ["Linux", "armv5hf", None, "arm-linux-gnueabihf"],
        ["Linux", "s390", None, "s390-ibm-linux-gnu"],
        ["Linux", "s390x", None, "s390x-ibm-linux-gnu"],
        ["Android", "x86", None, "i686-linux-android"],
        ["Android", "x86_64", None, "x86_64-linux-android"],
        ["Android", "armv6", None, "arm-linux-androideabi"],
        ["Android", "armv7", None, "arm-linux-androideabi"],
        ["Android", "armv7hf", None, "arm-linux-androideabi"],
        ["Android", "armv8", None, "aarch64-linux-android"],
        ["Windows", "x86", "Visual Studio", "i686-windows-msvc"],
        ["Windows", "x86", "gcc", "i686-w64-mingw32"],
        ["Windows", "x86_64", "gcc", "x86_64-w64-mingw32"],
        ["Darwin", "x86_64", None, "x86_64-apple-darwin"],
        ["Macos", "x86", None, "i686-apple-darwin"],
        ["iOS", "armv7", None, "arm-apple-darwin"],
        ["watchOS", "armv7k", None, "arm-apple-darwin"],
        ["watchOS", "armv8_32", None, "aarch64-apple-darwin"],
        ["tvOS", "armv8", None, "aarch64-apple-darwin"],
        ["tvOS", "armv8.3", None, "aarch64-apple-darwin"],
        ["Emscripten", "asm.js", None, "asmjs-local-emscripten"],
        ["Emscripten", "wasm", None, "wasm32-local-emscripten"]
    ])
    def get_gnu_triplet_test(self, os, arch, compiler, expected_triplet):
        triplet = tools.get_gnu_triplet(os, arch, compiler)
        self.assertEqual(triplet, expected_triplet,
                         "triplet did not match for ('%s', '%s', '%s')" % (os, arch, compiler))

    def get_gnu_triplet_on_windows_without_compiler_test(self):
        with self.assertRaises(ConanException):
            tools.get_gnu_triplet("Windows", "x86")

    def detect_windows_subsystem_test(self):
        # Dont raise test
        result = OSInfo.detect_windows_subsystem()
        if not OSInfo.bash_path() or platform.system() != "Windows":
            self.assertEqual(None, result)
        else:
            self.assertEqual(str, type(result))

    @attr('slow')
    def get_filename_download_test(self):
        # Create a tar file to be downloaded from server
        with tools.chdir(tools.mkdir_tmp()):
            import tarfile
            tar_file = tarfile.open("sample.tar.gz", "w:gz")
            mkdir("test_folder")
            tar_file.add(os.path.abspath("test_folder"), "test_folder")
            tar_file.close()
            file_path = os.path.abspath("sample.tar.gz")
            assert(os.path.exists(file_path))

        # Instance stoppable thread server and add endpoints
        thread = StoppableThreadBottle()

        @thread.server.get("/this_is_not_the_file_name")
        def get_file():
            return static_file(os.path.basename(file_path), root=os.path.dirname(file_path))

        @thread.server.get("/")
        def get_file2():
            self.assertEqual(request.query["file"], "1")
            return static_file(os.path.basename(file_path), root=os.path.dirname(file_path))

        @thread.server.get("/error_url")
        def error_url():
            from bottle import response
            response.status = 500
            return 'This always fail'

        thread.run_server()

        out = TestBufferConanOutput()
        # Test: File name cannot be deduced from '?file=1'
        with six.assertRaisesRegex(self, ConanException,
                                   "Cannot deduce file name form url. Use 'filename' parameter."):
            tools.get("http://localhost:%s/?file=1" % thread.port, output=out)

        # Test: Works with filename parameter instead of '?file=1'
        with tools.chdir(tools.mkdir_tmp()):
            tools.get("http://localhost:%s/?file=1" % thread.port, filename="sample.tar.gz",
                      requester=requests, output=out)
            self.assertTrue(os.path.exists("test_folder"))

        # Test: Use a different endpoint but still not the filename one
        with tools.chdir(tools.mkdir_tmp()):
            from zipfile import BadZipfile
            with self.assertRaises(BadZipfile):
                tools.get("http://localhost:%s/this_is_not_the_file_name" % thread.port,
                          requester=requests, output=out)
            tools.get("http://localhost:%s/this_is_not_the_file_name" % thread.port,
                      filename="sample.tar.gz", requester=requests, output=out)
            self.assertTrue(os.path.exists("test_folder"))
        thread.stop()

        with six.assertRaisesRegex(self, ConanException, "Error"):
            tools.get("http://localhost:%s/error_url" % thread.port,
                      filename="fake_sample.tar.gz", requester=requests, output=out, verify=False,
                      retry=3, retry_wait=0)

        # Not found error
        self.assertEqual(str(out).count("Waiting 0 seconds to retry..."), 2)

    @attr('slow')
    def get_gunzip_test(self):
        # Create a tar file to be downloaded from server
        tmp = temp_folder()
        filepath = os.path.join(tmp, "test.txt.gz")
        import gzip
        with gzip.open(filepath, "wb") as f:
            f.write(b"hello world zipped!")

        thread = StoppableThreadBottle()

        @thread.server.get("/test.txt.gz")
        def get_file():
            return static_file(os.path.basename(filepath), root=os.path.dirname(filepath),
                               mimetype="application/octet-stream")

        thread.run_server()

        out = TestBufferConanOutput()
        with tools.chdir(tools.mkdir_tmp()):
            tools.get("http://localhost:%s/test.txt.gz" % thread.port, requester=requests,
                      output=out)
            self.assertTrue(os.path.exists("test.txt"))
            self.assertEqual(load("test.txt"), "hello world zipped!")
        with tools.chdir(tools.mkdir_tmp()):
            tools.get("http://localhost:%s/test.txt.gz" % thread.port, requester=requests,
                      output=out, destination="myfile.doc")
            self.assertTrue(os.path.exists("myfile.doc"))
            self.assertEqual(load("myfile.doc"), "hello world zipped!")
        with tools.chdir(tools.mkdir_tmp()):
            tools.get("http://localhost:%s/test.txt.gz" % thread.port, requester=requests,
                      output=out, destination="mytemp/myfile.txt")
            self.assertTrue(os.path.exists("mytemp/myfile.txt"))
            self.assertEqual(load("mytemp/myfile.txt"), "hello world zipped!")

        thread.stop()

    def unix_to_dos_unit_test(self):

        def save_file(contents):
            tmp = temp_folder()
            filepath = os.path.join(tmp, "a_file.txt")
            save(filepath, contents)
            return filepath

        fp = save_file(b"a line\notherline\n")
        if platform.system() != "Windows":
            output = check_output(["file", fp], stderr=subprocess.STDOUT)
            self.assertIn("ASCII text", str(output))
            self.assertNotIn("CRLF", str(output))

            tools.unix2dos(fp)
            output = check_output(["file", fp], stderr=subprocess.STDOUT)
            self.assertIn("ASCII text", str(output))
            self.assertIn("CRLF", str(output))
        else:
            fc = tools.load(fp)
            self.assertNotIn("\r\n", fc)
            tools.unix2dos(fp)
            fc = tools.load(fp)
            self.assertIn("\r\n", fc)

        self.assertEqual("a line\r\notherline\r\n", str(tools.load(fp)))

        fp = save_file(b"a line\r\notherline\r\n")
        if platform.system() != "Windows":
            output = check_output(["file", fp], stderr=subprocess.STDOUT)
            self.assertIn("ASCII text", str(output))
            self.assertIn("CRLF", str(output))

            tools.dos2unix(fp)
            output = check_output(["file", fp], stderr=subprocess.STDOUT)
            self.assertIn("ASCII text", str(output))
            self.assertNotIn("CRLF", str(output))
        else:
            fc = tools.load(fp)
            self.assertIn("\r\n", fc)
            tools.dos2unix(fp)
            fc = tools.load(fp)
            self.assertNotIn("\r\n", fc)

        self.assertEqual("a line\notherline\n", str(tools.load(fp)))

    def unix_to_dos_conanfile_test(self):
        client = TestClient()
        conanfile = """
import os
from conans import ConanFile, tools

class HelloConan(ConanFile):
    name = "Hello"
    version = "0.1"
    exports_sources = "file.txt"

    def build(self):
        assert("\\r\\n" in tools.load("file.txt"))
        tools.dos2unix("file.txt")
        assert("\\r\\n" not in tools.load("file.txt"))
        tools.unix2dos("file.txt")
        assert("\\r\\n" in tools.load("file.txt"))
"""
        client.save({"conanfile.py": conanfile, "file.txt": "hello\r\n"})
        client.run("create . user/channel")


class CollectLibTestCase(unittest.TestCase):

    def collect_libs_test(self):
        conanfile = ConanFileMock()
        # Without package_folder
        conanfile.package_folder = None
        result = tools.collect_libs(conanfile)
        self.assertEqual([], result)

        # Default behavior
        conanfile.package_folder = temp_folder()
        mylib_path = os.path.join(conanfile.package_folder, "lib", "mylib.lib")
        save(mylib_path, "")
        conanfile.cpp_info = CppInfo("")
        result = tools.collect_libs(conanfile)
        self.assertEqual(["mylib"], result)

        # Custom folder
        customlib_path = os.path.join(conanfile.package_folder, "custom_folder", "customlib.lib")
        save(customlib_path, "")
        result = tools.collect_libs(conanfile, folder="custom_folder")
        self.assertEqual(["customlib"], result)

        # Custom folder doesn't exist
        result = tools.collect_libs(conanfile, folder="fake_folder")
        self.assertEqual([], result)
        self.assertIn("Lib folder doesn't exist, can't collect libraries:", conanfile.output)

        # Use cpp_info.libdirs
        conanfile.cpp_info.libdirs = ["lib", "custom_folder"]
        result = tools.collect_libs(conanfile)
        self.assertEqual(["customlib", "mylib"], result)

        # Custom folder with multiple libdirs should only collect from custom folder
        self.assertEqual(["lib", "custom_folder"], conanfile.cpp_info.libdirs)
        result = tools.collect_libs(conanfile, folder="custom_folder")
        self.assertEqual(["customlib"], result)

        # Warn same lib different folders
        conanfile = ConanFileMock()
        conanfile.package_folder = temp_folder()
        conanfile.cpp_info = CppInfo("")
        custom_mylib_path = os.path.join(conanfile.package_folder, "custom_folder", "mylib.lib")
        lib_mylib_path = os.path.join(conanfile.package_folder, "lib", "mylib.lib")
        save(custom_mylib_path, "")
        save(lib_mylib_path, "")
        conanfile.cpp_info.libdirs = ["lib", "custom_folder"]
        result = tools.collect_libs(conanfile)
        self.assertEqual(["mylib"], result)
        self.assertIn("Library 'mylib' was either already found in a previous "
                      "'conanfile.cpp_info.libdirs' folder or appears several times with a "
                      "different file extension", conanfile.output)

        # Warn lib folder does not exist with correct result
        conanfile = ConanFileMock()
        conanfile.package_folder = temp_folder()
        conanfile.cpp_info = CppInfo("")
        lib_mylib_path = os.path.join(conanfile.package_folder, "lib", "mylib.lib")
        save(lib_mylib_path, "")
        no_folder_path = os.path.join(conanfile.package_folder, "no_folder")
        conanfile.cpp_info.libdirs = ["no_folder", "lib"]  # 'no_folder' does NOT exist
        result = tools.collect_libs(conanfile)
        self.assertEqual(["mylib"], result)
        self.assertIn("WARN: Lib folder doesn't exist, can't collect libraries: %s"
                      % no_folder_path, conanfile.output)

    def self_collect_libs_test(self):
        conanfile = ConanFileMock()
        # Without package_folder
        conanfile.package_folder = None
        result = conanfile.collect_libs()
        self.assertEqual([], result)
        self.assertIn("'self.collect_libs' is deprecated, use 'tools.collect_libs(self)' instead",
                      conanfile.output)

        # Default behavior
        conanfile.package_folder = temp_folder()
        mylib_path = os.path.join(conanfile.package_folder, "lib", "mylib.lib")
        save(mylib_path, "")
        conanfile.cpp_info = CppInfo("")
        result = conanfile.collect_libs()
        self.assertEqual(["mylib"], result)

        # Custom folder
        customlib_path = os.path.join(conanfile.package_folder, "custom_folder", "customlib.lib")
        save(customlib_path, "")
        result = conanfile.collect_libs(folder="custom_folder")
        self.assertEqual(["customlib"], result)

        # Custom folder doesn't exist
        result = conanfile.collect_libs(folder="fake_folder")
        self.assertEqual([], result)
        self.assertIn("Lib folder doesn't exist, can't collect libraries:", conanfile.output)

        # Use cpp_info.libdirs
        conanfile.cpp_info.libdirs = ["lib", "custom_folder"]
        result = conanfile.collect_libs()
        self.assertEqual(["customlib", "mylib"], result)

        # Custom folder with multiple libdirs should only collect from custom folder
        self.assertEqual(["lib", "custom_folder"], conanfile.cpp_info.libdirs)
        result = conanfile.collect_libs(folder="custom_folder")
        self.assertEqual(["customlib"], result)

        # Warn same lib different folders
        conanfile = ConanFileMock()
        conanfile.package_folder = temp_folder()
        conanfile.cpp_info = CppInfo("")
        custom_mylib_path = os.path.join(conanfile.package_folder, "custom_folder", "mylib.lib")
        lib_mylib_path = os.path.join(conanfile.package_folder, "lib", "mylib.lib")
        save(custom_mylib_path, "")
        save(lib_mylib_path, "")
        conanfile.cpp_info.libdirs = ["lib", "custom_folder"]
        result = conanfile.collect_libs()
        self.assertEqual(["mylib"], result)
        self.assertIn("Library 'mylib' was either already found in a previous "
                      "'conanfile.cpp_info.libdirs' folder or appears several times with a "
                      "different file extension", conanfile.output)

        # Warn lib folder does not exist with correct result
        conanfile = ConanFileMock()
        conanfile.package_folder = temp_folder()
        conanfile.cpp_info = CppInfo("")
        lib_mylib_path = os.path.join(conanfile.package_folder, "lib", "mylib.lib")
        save(lib_mylib_path, "")
        no_folder_path = os.path.join(conanfile.package_folder, "no_folder")
        conanfile.cpp_info.libdirs = ["no_folder", "lib"]  # 'no_folder' does NOT exist
        result = conanfile.collect_libs()
        self.assertEqual(["mylib"], result)
        self.assertIn("WARN: Lib folder doesn't exist, can't collect libraries: %s"
                      % no_folder_path, conanfile.output)<|MERGE_RESOLUTION|>--- conflicted
+++ resolved
@@ -35,7 +35,6 @@
 from conans.tools import get_global_instances
 from conans.util.env_reader import get_env
 from conans.util.files import load, md5, mkdir, save
-from conans.client.runner import ConanRunner
 
 
 class RunnerMock(object):
@@ -413,25 +412,16 @@
         settings.compiler = "Visual Studio"
         settings.compiler.version = "14"
         output = TestBufferConanOutput()
-<<<<<<< HEAD
         cmd = tools.vcvars_command(settings, output=output)
         self.assertIn("vcvarsall.bat", cmd)
-        runner = ConanRunner(output=output)
-=======
         runner = ConanRunner(print_commands_to_output=True, output=output)
->>>>>>> ae09640d
         runner(cmd + " && set vs140comntools")
         self.assertIn("VS140COMNTOOLS=", output)
         with tools.environment_append({"VisualStudioVersion": "14"}):
             output = TestBufferConanOutput()
-<<<<<<< HEAD
-            runner = ConanRunner(output=output)
+            runner = ConanRunner(print_commands_to_output=True, output=output)
             cmd = tools.vcvars_command(settings, output=output)
             self.assertNotIn("vcvarsall.bat", cmd)
-=======
-            runner = ConanRunner(print_commands_to_output=True, output=output)
-            cmd = tools.vcvars_command(settings, output=self.output)
->>>>>>> ae09640d
             runner(cmd + " && set vs140comntools")
             self.assertIn("Conan:vcvars already set", output)
             self.assertIn("VS140COMNTOOLS=", output)
