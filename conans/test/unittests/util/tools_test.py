--- conflicted
+++ resolved
@@ -1185,11 +1185,8 @@
         ["Linux", "armv8_32", None, "aarch64-linux-gnu_ilp32"],
         ["Linux", "armv5el", None, "arm-linux-gnueabi"],
         ["Linux", "armv5hf", None, "arm-linux-gnueabihf"],
-<<<<<<< HEAD
-=======
         ["Linux", "s390", None, "s390-ibm-linux-gnu"],
         ["Linux", "s390x", None, "s390x-ibm-linux-gnu"],
->>>>>>> 823a1276
         ["Android", "x86", None, "i686-linux-android"],
         ["Android", "x86_64", None, "x86_64-linux-android"],
         ["Android", "armv6", None, "arm-linux-androideabi"],
@@ -1205,22 +1202,14 @@
         ["watchOS", "armv7k", None, "arm-apple-darwin"],
         ["watchOS", "armv8_32", None, "aarch64-apple-darwin"],
         ["tvOS", "armv8", None, "aarch64-apple-darwin"],
-<<<<<<< HEAD
         ["tvOS", "armv8.3", None, "aarch64-apple-darwin"],
         ["AIX", "rs6000", None, "rs6000-ibm-aix"],
         ["AIX", "powerpc", None, "powerpc-ibm-aix"]
     ])
     def get_gnu_triplet_test(self, os, arch, compiler, expected_triplet):
         triplet = tools.get_gnu_triplet(os, arch, compiler)
-        self.assertEquals(triplet, expected_triplet, "triplet did not match for ('%s', '%s', '%s')" % (os, arch, compiler))
-=======
-        ["tvOS", "armv8.3", None, "aarch64-apple-darwin"]
-    ])
-    def get_gnu_triplet_test(self, os, arch, compiler, expected_triplet):
-        triplet = tools.get_gnu_triplet(os, arch, compiler)
         self.assertEqual(triplet, expected_triplet,
                           "triplet did not match for ('%s', '%s', '%s')" % (os, arch, compiler))
->>>>>>> 823a1276
 
     def get_gnu_triplet_on_windows_without_compiler_test(self):
         with self.assertRaises(ConanException):
