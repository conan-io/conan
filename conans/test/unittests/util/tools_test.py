# -*- coding: utf-8 -*-
import os
import platform
import subprocess
import sys
import unittest
import warnings
from collections import namedtuple
from conans.test.utils.deprecation import catch_deprecation_warning
import mock
import requests
import six
from bottle import request, static_file
from mock.mock import mock_open, patch
from nose.plugins.attrib import attr
from parameterized import parameterized
from six import StringIO

from conans.client import tools
from conans.client.cache.cache import CONAN_CONF
from conans.client.conan_api import ConanAPIV1
from conans.client.conf import default_client_conf, default_settings_yml
from conans.test.utils.deprecation import catch_deprecation_warning
from conans.client.output import ConanOutput
from conans.client.runner import ConanRunner
from conans.client.tools.files import replace_in_file, which
from conans.client.tools.oss import check_output, OSInfo
from conans.client.tools.win import vcvars_dict, vswhere
from conans.errors import ConanException, NotFoundException
from conans.model.build_info import CppInfo
from conans.model.settings import Settings
from conans.test.utils.conanfile import ConanFileMock
from conans.test.utils.test_files import temp_folder
from conans.test.utils.tools import StoppableThreadBottle, \
    TestBufferConanOutput, TestClient
from conans.tools import get_global_instances
from conans.util.env_reader import get_env
from conans.util.files import load, md5, mkdir, save


class RunnerMock(object):
    def __init__(self, return_ok=True):
        self.command_called = None
        self.return_ok = return_ok

    def __call__(self, command, output, win_bash=False, subsystem=None):  # @UnusedVariable
        self.command_called = command
        self.win_bash = win_bash
        self.subsystem = subsystem
        return 0 if self.return_ok else 1


class ReplaceInFileTest(unittest.TestCase):
    def setUp(self):
        text = u'J\xe2nis\xa7'
        self.tmp_folder = temp_folder()

        self.win_file = os.path.join(self.tmp_folder, "win_encoding.txt")
        text = text.encode("Windows-1252", "ignore")
        with open(self.win_file, "wb") as handler:
            handler.write(text)

        self.bytes_file = os.path.join(self.tmp_folder, "bytes_encoding.txt")
        with open(self.bytes_file, "wb") as handler:
            handler.write(text)

    def test_replace_in_file(self):
        output = ConanOutput(sys.stdout)
        replace_in_file(self.win_file, "nis", "nus", output=output)
        replace_in_file(self.bytes_file, "nis", "nus", output=output)

        content = tools.load(self.win_file)
        self.assertNotIn("nis", content)
        self.assertIn("nus", content)

        content = tools.load(self.bytes_file)
        self.assertNotIn("nis", content)
        self.assertIn("nus", content)


class ToolsTest(unittest.TestCase):
    output = TestBufferConanOutput()

    def replace_paths_test(self):
        folder = temp_folder()
        path = os.path.join(folder, "file")
        replace_with = "MYPATH"
        expected = 'Some other contentsMYPATH"finally all text'

        out = TestBufferConanOutput()
        save(path, 'Some other contentsc:\\Path\\TO\\file.txt"finally all text')
        ret = tools.replace_path_in_file(path, "C:/Path/to/file.txt", replace_with,
                                         windows_paths=True, output=out)
        self.assertEqual(load(path), expected)
        self.assertTrue(ret)

        save(path, 'Some other contentsC:/Path\\TO\\file.txt"finally all text')
        ret = tools.replace_path_in_file(path, "C:/PATH/to/FILE.txt", replace_with,
                                         windows_paths=True, output=out)
        self.assertEqual(load(path), expected)
        self.assertTrue(ret)

        save(path, 'Some other contentsD:/Path\\TO\\file.txt"finally all text')
        ret = tools.replace_path_in_file(path, "C:/PATH/to/FILE.txt", replace_with, strict=False,
                                         windows_paths=True, output=out)
        self.assertEqual(load(path), 'Some other contentsD:/Path\\TO\\file.txt"finally all text')
        self.assertFalse(ret)

        # Multiple matches
        s = 'Some other contentsD:/Path\\TO\\file.txt"finally all textd:\\PATH\\to\\file.TXTMoretext'
        save(path, s)
        ret = tools.replace_path_in_file(path, "D:/PATH/to/FILE.txt", replace_with, strict=False,
                                         windows_paths=True, output=out)
        self.assertEqual(load(path), 'Some other contentsMYPATH"finally all textMYPATHMoretext')
        self.assertTrue(ret)

        # Automatic windows_paths
        save(path, s)
        ret = tools.replace_path_in_file(path, "D:/PATH/to/FILE.txt", replace_with, strict=False,
                                         output=out)
        if platform.system() == "Windows":
            self.assertEqual(load(path), 'Some other contentsMYPATH"finally all textMYPATHMoretext')
            self.assertTrue(ret)
        else:
            self.assertFalse(ret)

    def load_save_test(self):
        folder = temp_folder()
        path = os.path.join(folder, "file")
        save(path, u"äüïöñç")
        content = load(path)
        self.assertEqual(content, u"äüïöñç")

    def md5_test(self):
        result = md5(u"äüïöñç")
        self.assertEqual("dfcc3d74aa447280a7ecfdb98da55174", result)

    def cpu_count_test(self):
        output = ConanOutput(sys.stdout)
        cpus = tools.cpu_count(output=output)
        self.assertIsInstance(cpus, int)
        self.assertGreaterEqual(cpus, 1)
        with tools.environment_append({"CONAN_CPU_COUNT": "34"}):
            self.assertEqual(tools.cpu_count(output=output), 34)
        with tools.environment_append({"CONAN_CPU_COUNT": "null"}):
            with six.assertRaisesRegex(self, ConanException, "Invalid CONAN_CPU_COUNT value"):
                tools.cpu_count(output=output)

    def get_env_unit_test(self):
        """
        Unit tests tools.get_env
        """
        # Test default
        self.assertIsNone(
            tools.get_env("NOT_DEFINED", environment={}),
            None
        )
        # Test defined default
        self.assertEqual(
            tools.get_env("NOT_DEFINED_KEY", default="random_default", environment={}),
            "random_default"
        )
        # Test return defined string
        self.assertEqual(
            tools.get_env("FROM_STR", default="", environment={"FROM_STR": "test_string_value"}),
            "test_string_value"
        )
        # Test boolean conversion
        self.assertEqual(
            tools.get_env("BOOL_FROM_STR", default=False, environment={"BOOL_FROM_STR": "1"}),
            True
        )
        self.assertEqual(
            tools.get_env("BOOL_FROM_STR", default=True, environment={"BOOL_FROM_STR": "0"}),
            False
        )
        self.assertEqual(
            tools.get_env("BOOL_FROM_STR", default=False, environment={"BOOL_FROM_STR": "True"}),
            True
        )
        self.assertEqual(
            tools.get_env("BOOL_FROM_STR", default=True, environment={"BOOL_FROM_STR": ""}),
            False
        )
        # Test int conversion
        self.assertEqual(
            tools.get_env("TO_INT", default=2, environment={"TO_INT": "1"}),
            1
        )
        # Test float conversion
        self.assertEqual(
            tools.get_env("TO_FLOAT", default=2.0, environment={"TO_FLOAT": "1"}),
            1.0
        ),
        # Test list conversion
        self.assertEqual(
            tools.get_env("TO_LIST", default=[], environment={"TO_LIST": "1,2,3"}),
            ["1", "2", "3"]
        )
        self.assertEqual(
            tools.get_env("TO_LIST_NOT_TRIMMED", default=[], environment={"TO_LIST_NOT_TRIMMED":
                                                                          " 1 , 2 , 3 "}),
            ["1", "2", "3"]
        )

    def test_get_env_in_conanfile(self):
        """
        Test get_env is available and working in conanfile
        """
        client = TestClient()

        conanfile = """from conans import ConanFile, tools

class HelloConan(ConanFile):
    name = "Hello"
    version = "0.1"

    def build(self):
        run_tests = tools.get_env("CONAN_RUN_TESTS", default=False)
        print("test_get_env_in_conafile CONAN_RUN_TESTS=%r" % run_tests)
        assert(run_tests == True)
        """
        client.save({"conanfile.py": conanfile})

        with tools.environment_append({"CONAN_RUN_TESTS": "1"}):
            client.run("install .")
            client.run("build .")

    def test_global_tools_overrided(self):
        client = TestClient()

        conanfile = """
from conans import ConanFile, tools

class HelloConan(ConanFile):
    name = "Hello"
    version = "0.1"

    def build(self):
        assert(tools._global_requester != None)
        assert(tools._global_output != None)
        """
        client.save({"conanfile.py": conanfile})

        client.run("install .")
        client.run("build .")

        # Not test the real commmand get_command if it's setting the module global vars
        tmp = temp_folder()
        conf = default_client_conf.replace("\n[proxies]", "\n[proxies]\nhttp = http://myproxy.com")
        os.mkdir(os.path.join(tmp, ".conan"))
        save(os.path.join(tmp, ".conan", CONAN_CONF), conf)
        with tools.environment_append({"CONAN_USER_HOME": tmp}):
            conan_api, _, _ = ConanAPIV1.factory()
        conan_api.remote_list()
        global_output, global_requester = get_global_instances()
        self.assertEqual(global_requester.proxies, {"http": "http://myproxy.com"})
        self.assertIsNotNone(global_output.warn)

    def test_environment_nested(self):
        with tools.environment_append({"A": "1", "Z": "40"}):
            with tools.environment_append({"A": "1", "B": "2"}):
                with tools.environment_append({"A": "2", "B": "2"}):
                    self.assertEqual(os.getenv("A"), "2")
                    self.assertEqual(os.getenv("B"), "2")
                    self.assertEqual(os.getenv("Z"), "40")
                self.assertEqual(os.getenv("A", None), "1")
                self.assertEqual(os.getenv("B", None), "2")
            self.assertEqual(os.getenv("A", None), "1")
            self.assertEqual(os.getenv("Z", None), "40")

        self.assertEqual(os.getenv("A", None), None)
        self.assertEqual(os.getenv("B", None), None)
        self.assertEqual(os.getenv("Z", None), None)

    @unittest.skipUnless(platform.system() == "Windows", "Requires vswhere")
    def msvc_build_command_test(self):
        settings = Settings.loads(default_settings_yml)
        settings.os = "Windows"
        settings.compiler = "Visual Studio"
        settings.compiler.version = "14"

        # test build_type and arch override, for multi-config packages
        with warnings.catch_warnings(record=True) as w:
            warnings.simplefilter("always")
            cmd = tools.msvc_build_command(settings, "project.sln", build_type="Debug",
                                           arch="x86", output=self.output)
            self.assertEqual(len(w), 2)
            self.assertTrue(issubclass(w[0].category, DeprecationWarning))
        self.assertIn('msbuild "project.sln" /p:Configuration="Debug" /p:Platform="x86"', cmd)
        self.assertIn('vcvarsall.bat', cmd)

        # tests errors if args not defined
        with six.assertRaisesRegex(self, ConanException, "Cannot build_sln_command"):
            with warnings.catch_warnings(record=True) as w:
                warnings.simplefilter("always")
                tools.msvc_build_command(settings, "project.sln", output=self.output)
                self.assertEqual(len(w), 2)
                self.assertTrue(issubclass(w[0].category, DeprecationWarning))
        settings.arch = "x86"
        with six.assertRaisesRegex(self, ConanException, "Cannot build_sln_command"):
            with warnings.catch_warnings(record=True) as w:
                warnings.simplefilter("always")
                tools.msvc_build_command(settings, "project.sln", output=self.output)
                self.assertEqual(len(w), 2)
                self.assertTrue(issubclass(w[0].category, DeprecationWarning))

        # successful definition via settings
        settings.build_type = "Debug"
        with warnings.catch_warnings(record=True) as w:
            warnings.simplefilter("always")
            cmd = tools.msvc_build_command(settings, "project.sln", output=self.output)
            self.assertEqual(len(w), 2)
            self.assertTrue(issubclass(w[0].category, DeprecationWarning))
        self.assertIn('msbuild "project.sln" /p:Configuration="Debug" /p:Platform="x86"', cmd)
        self.assertIn('vcvarsall.bat', cmd)

    @unittest.skipUnless(platform.system() == "Windows", "Requires vswhere")
    def vswhere_description_strip_test(self):
        myoutput = """
[
  {
    "instanceId": "17609d7c",
    "installDate": "2018-06-11T02:15:04Z",
    "installationName": "VisualStudio/15.7.3+27703.2026",
    "installationPath": "",
    "installationVersion": "15.7.27703.2026",
    "productId": "Microsoft.VisualStudio.Product.Enterprise",
    "productPath": "",
    "isPrerelease": false,
    "displayName": "Visual Studio Enterprise 2017",
    "description": "生産性向上と、さまざまな規模のチーム間の調整のための Microsoft DevOps ソリューション",
    "channelId": "VisualStudio.15.Release",
    "channelUri": "https://aka.ms/vs/15/release/channel",
    "enginePath": "",
    "releaseNotes": "https://go.microsoft.com/fwlink/?LinkId=660692#15.7.3",
    "thirdPartyNotices": "https://go.microsoft.com/fwlink/?LinkId=660708",
    "updateDate": "2018-06-11T02:15:04.7009868Z",
    "catalog": {
      "buildBranch": "d15.7",
      "buildVersion": "15.7.27703.2026",
      "id": "VisualStudio/15.7.3+27703.2026",
      "localBuild": "build-lab",
      "manifestName": "VisualStudio",
      "manifestType": "installer",
      "productDisplayVersion": "15.7.3",
      "productLine": "Dev15",
      "productLineVersion": "2017",
      "productMilestone": "RTW",
      "productMilestoneIsPreRelease": "False",
      "productName": "Visual Studio",
      "productPatchVersion": "3",
      "productPreReleaseMilestoneSuffix": "1.0",
      "productRelease": "RTW",
      "productSemanticVersion": "15.7.3+27703.2026",
      "requiredEngineVersion": "1.16.1187.57215"
    },
    "properties": {
      "campaignId": "",
      "canceled": "0",
      "channelManifestId": "VisualStudio.15.Release/15.7.3+27703.2026",
      "nickname": "",
      "setupEngineFilePath": ""
    }
  },
  {
    "instanceId": "VisualStudio.12.0",
    "installationPath": "",
    "installationVersion": "12.0"
  }
]

"""
        if six.PY3:
            # In python3 the output from subprocess.check_output are bytes, not str
            myoutput = myoutput.encode()
        myrunner = mock_open()
        myrunner.check_output = lambda x: myoutput
        with patch('conans.client.tools.win.subprocess', myrunner):
            json = vswhere()
            self.assertNotIn("descripton", json)

    @unittest.skipUnless(platform.system() == "Windows", "Requires vswhere")
    def vswhere_path_test(self):
        """
        Locate vswhere in PATH or in ProgramFiles
        """
        # vswhere not found
        with tools.environment_append({"ProgramFiles": None, "ProgramFiles(x86)": None, "PATH": ""}):
            with six.assertRaisesRegex(self, ConanException, "Cannot locate vswhere"):
                vswhere()
        # vswhere in ProgramFiles but not in PATH
        program_files = get_env("ProgramFiles(x86)") or get_env("ProgramFiles")
        vswhere_path = None
        if program_files:
            expected_path = os.path.join(program_files, "Microsoft Visual Studio", "Installer",
                                         "vswhere.exe")
            if os.path.isfile(expected_path):
                vswhere_path = expected_path
                with tools.environment_append({"PATH": ""}):
                    self.assertTrue(vswhere())
        # vswhere in PATH but not in ProgramFiles
        env = {"ProgramFiles": None, "ProgramFiles(x86)": None}
        if not which("vswhere") and vswhere_path:
                vswhere_folder = os.path.join(program_files, "Microsoft Visual Studio", "Installer")
                env.update({"PATH": [vswhere_folder]})
        with tools.environment_append(env):
            self.assertTrue(vswhere())

    def vcvars_echo_test(self):
        if platform.system() != "Windows":
            return
        settings = Settings.loads(default_settings_yml)
        settings.os = "Windows"
        settings.compiler = "Visual Studio"
        settings.compiler.version = "14"
        with catch_deprecation_warning(self):
            cmd = tools.vcvars_command(settings, output=self.output)
        output = TestBufferConanOutput()
        runner = ConanRunner(print_commands_to_output=True, output=output)
        runner(cmd + " && set vs140comntools")
        self.assertIn("vcvarsall.bat", str(output))
        self.assertIn("VS140COMNTOOLS=", str(output))
        with tools.environment_append({"VisualStudioVersion": "14"}):
            output = TestBufferConanOutput()
            runner = ConanRunner(print_commands_to_output=True, output=output)
            with catch_deprecation_warning(self):
                cmd = tools.vcvars_command(settings, output=self.output)
            runner(cmd + " && set vs140comntools")
            self.assertNotIn("vcvarsall.bat", str(output))
            self.assertIn("Conan:vcvars already set", str(output))
            self.assertIn("VS140COMNTOOLS=", str(output))

    @unittest.skipUnless(platform.system() == "Windows", "Requires Windows")
    def vcvars_env_not_duplicated_path_test(self):
        """vcvars is not looking at the current values of the env vars, with PATH it is a problem because you
        can already have set some of the vars and accumulate unnecessary entries."""
        settings = Settings.loads(default_settings_yml)
        settings.os = "Windows"
        settings.compiler = "Visual Studio"
        settings.compiler.version = "15"
        settings.arch = "x86"
        with catch_deprecation_warning(self):
            settings.arch_build = "x86_64"

        # Set the env with a PATH containing the vcvars paths
        with catch_deprecation_warning(self):
            tmp = tools.vcvars_dict(settings, only_diff=False, output=self.output)
        tmp = {key.lower(): value for key, value in tmp.items()}
        with tools.environment_append({"path": tmp["path"]}):
            previous_path = os.environ["PATH"].split(";")
            # Duplicate the path, inside the tools.vcvars shouldn't have repeated entries in PATH
            with tools.vcvars(settings, output=self.output):
                path = os.environ["PATH"].split(";")
                values_count = {value: path.count(value) for value in path}
                for value, counter in values_count.items():
                    if value and counter > 1 and previous_path.count(value) != counter:
                        # If the entry was already repeated before calling "tools.vcvars" we keep it
                        self.fail("The key '%s' has been repeated" % value)

    @unittest.skipUnless(platform.system() == "Windows", "Requires Windows")
    def vcvars_filter_known_paths_test(self):
        settings = Settings.loads(default_settings_yml)
        settings.os = "Windows"
        settings.compiler = "Visual Studio"
        settings.compiler.version = "15"
        settings.arch = "x86"
        with catch_deprecation_warning(self):
            settings.arch_build = "x86_64"
        with tools.environment_append({"PATH": ["custom_path", "WindowsFake"]}):
            with catch_deprecation_warning(self):
                tmp = tools.vcvars_dict(settings, only_diff=False,
                                        filter_known_paths=True, output=self.output)
            with tools.environment_append(tmp):
                self.assertNotIn("custom_path", os.environ["PATH"])
                self.assertIn("WindowsFake",  os.environ["PATH"])
            with catch_deprecation_warning(self):
                tmp = tools.vcvars_dict(settings, only_diff=False,
                                        filter_known_paths=False, output=self.output)
            with tools.environment_append(tmp):
                self.assertIn("custom_path", os.environ["PATH"])
                self.assertIn("WindowsFake", os.environ["PATH"])

    @unittest.skipUnless(platform.system() == "Windows", "Requires Windows")
    def vcvars_amd64_32_cross_building_support_test(self):
        # amd64_x86 crossbuilder
        settings = Settings.loads(default_settings_yml)
        settings.os = "Windows"
        settings.compiler = "Visual Studio"
        settings.compiler.version = "15"
        settings.arch = "x86"
<<<<<<< HEAD
        with catch_deprecation_warning(self):
            settings.arch_build = "x86_64"
        cmd = tools.vcvars_command(settings, output=self.output)
        self.assertIn('vcvarsall.bat" amd64_x86', cmd)

        # It follows arch_build first
        with catch_deprecation_warning(self):
            settings.arch_build = "x86"
        cmd = tools.vcvars_command(settings, output=self.output)
=======
        settings.arch_build = "x86_64"
        with catch_deprecation_warning(self):
            cmd = tools.vcvars_command(settings, output=self.output)
        self.assertIn('vcvarsall.bat" amd64_x86', cmd)

        # It follows arch_build first
        settings.arch_build = "x86"
        with catch_deprecation_warning(self):
            cmd = tools.vcvars_command(settings, output=self.output)
>>>>>>> fcfef92d
        self.assertIn('vcvarsall.bat" x86', cmd)

    def vcvars_raises_when_not_found_test(self):
        text = """
os: [Windows]
compiler:
    Visual Studio:
        version: ["5"]
        """
        settings = Settings.loads(text)
        settings.os = "Windows"
        settings.compiler = "Visual Studio"
        settings.compiler.version = "5"
        with six.assertRaisesRegex(self, ConanException,
                                   "VS non-existing installation: Visual Studio 5"):
            output = ConanOutput(StringIO())
            with catch_deprecation_warning(self):
                tools.vcvars_command(settings, output=output)

    @unittest.skipUnless(platform.system() == "Windows", "Requires Windows")
    def vcvars_constrained_test(self):
        new_out = StringIO()
        output = ConanOutput(new_out)

        text = """os: [Windows]
compiler:
    Visual Studio:
        version: ["14"]
        """
        settings = Settings.loads(text)
        settings.os = "Windows"
        settings.compiler = "Visual Studio"
        with six.assertRaisesRegex(self, ConanException,
                                   "compiler.version setting required for vcvars not defined"):
            with catch_deprecation_warning(self):
                tools.vcvars_command(settings, output=output)

        new_out = StringIO()
        output = ConanOutput(new_out)
        settings.compiler.version = "14"
        with tools.environment_append({"vs140comntools": "path/to/fake"}):
            with catch_deprecation_warning(self):
                tools.vcvars_command(settings, output=output)
            with tools.environment_append({"VisualStudioVersion": "12"}):
                with six.assertRaisesRegex(self, ConanException,
                                           "Error, Visual environment already set to 12"):
                    with catch_deprecation_warning(self):
                        tools.vcvars_command(settings, output=output)

            with tools.environment_append({"VisualStudioVersion": "12"}):
                # Not raising
                with catch_deprecation_warning(self):
                    tools.vcvars_command(settings, force=True, output=output)

    def vcvars_context_manager_test(self):
        conanfile = """
from conans import ConanFile, tools

class MyConan(ConanFile):
    name = "MyConan"
    version = "0.1"
    settings = "os", "compiler"

    def build(self):
        with tools.vcvars(self, only_diff=True):
            self.output.info("VCINSTALLDIR set to: " + str(tools.get_env("VCINSTALLDIR")))
"""
        client = TestClient()
        client.save({"conanfile.py": conanfile})

        if platform.system() == "Windows":
            client.run("create . conan/testing")
            self.assertNotIn("VCINSTALLDIR set to: None", client.out)
        else:
            client.run("create . conan/testing")
            self.assertIn("VCINSTALLDIR set to: None", client.out)

    @unittest.skipUnless(platform.system() == "Windows", "Requires Windows")
    def vcvars_dict_diff_test(self):
        text = """
os: [Windows]
compiler:
    Visual Studio:
        version: ["14"]
        """
        settings = Settings.loads(text)
        settings.os = "Windows"
        settings.compiler = "Visual Studio"
        settings.compiler.version = "14"
        with tools.environment_append({"MYVAR": "1"}):
            with catch_deprecation_warning(self):
                ret = vcvars_dict(settings, only_diff=False, output=self.output)
            self.assertIn("MYVAR", ret)
            self.assertIn("VCINSTALLDIR", ret)

            ret = vcvars_dict(settings, output=self.output)
            self.assertNotIn("MYVAR", ret)
            self.assertIn("VCINSTALLDIR", ret)

        my_lib_paths = "C:\\PATH\TO\MYLIBS;C:\\OTHER_LIBPATH"
        with tools.environment_append({"LIBPATH": my_lib_paths}):
            with catch_deprecation_warning(self):
                ret = vcvars_dict(settings, only_diff=False, output=self.output)
            str_var_value = os.pathsep.join(ret["LIBPATH"])
            self.assertTrue(str_var_value.endswith(my_lib_paths))

            # Now only a diff, it should return the values as a list, but without the old values
            with catch_deprecation_warning(self):
                ret = vcvars_dict(settings, only_diff=True, output=self.output)
            self.assertEqual(ret["LIBPATH"], str_var_value.split(os.pathsep)[0:-2])

            # But if we apply both environments, they are composed correctly
            with tools.environment_append(ret):
                self.assertEqual(os.environ["LIBPATH"], str_var_value)

    def vcvars_dict_test(self):
        # https://github.com/conan-io/conan/issues/2904
        output_with_newline_and_spaces = """
     PROCESSOR_ARCHITECTURE=AMD64

PROCESSOR_IDENTIFIER=Intel64 Family 6 Model 158 Stepping 9, GenuineIntel


 PROCESSOR_LEVEL=6

PROCESSOR_REVISION=9e09


set nl=^
env_var=
without_equals_sign

ProgramFiles(x86)=C:\Program Files (x86)

"""

        def vcvars_command_mock(settings, arch, compiler_version, force, vcvars_ver, winsdk_version,
                                output):  # @UnusedVariable
            return "unused command"

        def subprocess_check_output_mock(cmd):
            self.assertIn("unused command", cmd)
            return output_with_newline_and_spaces

        with mock.patch('conans.client.tools.win.vcvars_command', new=vcvars_command_mock):
            with patch('conans.client.tools.win.check_output', new=subprocess_check_output_mock):
                with catch_deprecation_warning(self):
                    vcvars = tools.vcvars_dict(None, only_diff=False, output=self.output)
                self.assertEqual(vcvars["PROCESSOR_ARCHITECTURE"], "AMD64")
                self.assertEqual(vcvars["PROCESSOR_IDENTIFIER"],
                                 "Intel64 Family 6 Model 158 Stepping 9, GenuineIntel")
                self.assertEqual(vcvars["PROCESSOR_LEVEL"], "6")
                self.assertEqual(vcvars["PROCESSOR_REVISION"], "9e09")
                self.assertEqual(vcvars["ProgramFiles(x86)"], "C:\Program Files (x86)")

    @unittest.skipUnless(platform.system() == "Windows", "Requires Windows")
    def run_in_bash_test(self):

        class MockConanfile(object):
            def __init__(self):

                self.output = namedtuple("output", "info")(lambda x: None)  # @UnusedVariable
                self.env = {"PATH": "/path/to/somewhere"}

                class MyRun(object):
                    def __call__(self, command, output, log_filepath=None,
                                 cwd=None, subprocess=False):  # @UnusedVariable
                        self.command = command
                self._conan_runner = MyRun()

        conanfile = MockConanfile()
        with patch.object(OSInfo, "bash_path", return_value='bash'):
            tools.run_in_windows_bash(conanfile, "a_command.bat", subsystem="cygwin")
            self.assertIn("bash", conanfile._conan_runner.command)
            self.assertIn("--login -c", conanfile._conan_runner.command)
            self.assertIn("^&^& a_command.bat ^", conanfile._conan_runner.command)

        with tools.environment_append({"CONAN_BASH_PATH": "path\\to\\mybash.exe"}):
            tools.run_in_windows_bash(conanfile, "a_command.bat", subsystem="cygwin")
            self.assertIn('path\\to\\mybash.exe --login -c', conanfile._conan_runner.command)

        with tools.environment_append({"CONAN_BASH_PATH": "path with spaces\\to\\mybash.exe"}):
            tools.run_in_windows_bash(conanfile, "a_command.bat", subsystem="cygwin",
                                      with_login=False)
            self.assertIn('"path with spaces\\to\\mybash.exe"  -c', conanfile._conan_runner.command)

        # try to append more env vars
        conanfile = MockConanfile()
        with patch.object(OSInfo, "bash_path", return_value='bash'):
            tools.run_in_windows_bash(conanfile, "a_command.bat", subsystem="cygwin",
                                      env={"PATH": "/other/path", "MYVAR": "34"})
            self.assertIn('^&^& PATH=\\^"/cygdrive/other/path:/cygdrive/path/to/somewhere:$PATH\\^" '
                          '^&^& MYVAR=34 ^&^& a_command.bat ^', conanfile._conan_runner.command)

    @attr("slow")
    def download_retries_test(self):
        http_server = StoppableThreadBottle()

        with tools.chdir(tools.mkdir_tmp()):
            with open("manual.html", "w") as fmanual:
                fmanual.write("this is some content")
                manual_file = os.path.abspath("manual.html")

        from bottle import auth_basic

        @http_server.server.get("/manual.html")
        def get_manual():
            return static_file(os.path.basename(manual_file),
                               os.path.dirname(manual_file))

        def check_auth(user, password):
            # Check user/password here
            return user == "user" and password == "passwd"

        @http_server.server.get('/basic-auth/<user>/<password>')
        @auth_basic(check_auth)
        def get_manual_auth(user, password):
            return static_file(os.path.basename(manual_file),
                               os.path.dirname(manual_file))

        http_server.run_server()

        out = TestBufferConanOutput()

        # Connection error
        # Default behaviour
        with six.assertRaisesRegex(self, ConanException, "Error downloading"):
            tools.download("http://fakeurl3.es/nonexists",
                           os.path.join(temp_folder(), "file.txt"), out=out,
                           requester=requests)
        self.assertEqual(str(out).count("Waiting 5 seconds to retry..."), 1)

        # Retry arguments override defaults
        with six.assertRaisesRegex(self, ConanException, "Error downloading"):
            tools.download("http://fakeurl3.es/nonexists",
                           os.path.join(temp_folder(), "file.txt"), out=out,
                           requester=requests,
                           retry=3, retry_wait=1)
        self.assertEqual(str(out).count("Waiting 1 seconds to retry..."), 2)

        # Retry default values from the config
        with six.assertRaisesRegex(self, ConanException, "Error downloading"):
            with tools.environment_append({"CONAN_RETRY": "10"}):
                with tools.environment_append({"CONAN_RETRY_WAIT": "0"}):
                    tools.download("http://fakeurl3.es/nonexists",
                                   os.path.join(temp_folder(), "file.txt"), out=out,
                                   requester=requests)
        self.assertEqual(str(out).count("Waiting 0 seconds to retry..."), 9)

        # Not found error
        with six.assertRaisesRegex(self, NotFoundException, "Not found: "):
            tools.download("http://google.es/FILE_NOT_FOUND",
                           os.path.join(temp_folder(), "README.txt"), out=out,
                           requester=requests,
                           retry=3, retry_wait=0)

        # And OK
        dest = os.path.join(temp_folder(), "manual.html")
        tools.download("http://localhost:%s/manual.html" % http_server.port, dest, out=out, retry=3,
                       retry_wait=0, requester=requests)
        self.assertTrue(os.path.exists(dest))
        content = load(dest)

        # overwrite = False
        with self.assertRaises(ConanException):
            tools.download("http://localhost:%s/manual.html" % http_server.port, dest, out=out,
                           retry=3, retry_wait=0, overwrite=False, requester=requests)

        # overwrite = True
        tools.download("http://localhost:%s/manual.html" % http_server.port, dest, out=out, retry=3,
                       retry_wait=0, overwrite=True, requester=requests)
        self.assertTrue(os.path.exists(dest))
        content_new = load(dest)
        self.assertEqual(content, content_new)

        # Not authorized
        with self.assertRaises(ConanException):
            tools.download("http://localhost:%s/basic-auth/user/passwd" % http_server.port, dest,
                           overwrite=True, requester=requests, out=out)

        # Authorized
        tools.download("http://localhost:%s/basic-auth/user/passwd" % http_server.port, dest,
                       auth=("user", "passwd"), overwrite=True, requester=requests, out=out)

        # Authorized using headers
        tools.download("http://localhost:%s/basic-auth/user/passwd" % http_server.port, dest,
                       headers={"Authorization": "Basic dXNlcjpwYXNzd2Q="}, overwrite=True,
                       requester=requests, out=out)
        http_server.stop()

    @parameterized.expand([
        ["Linux", "x86", None, "x86-linux-gnu"],
        ["Linux", "x86_64", None, "x86_64-linux-gnu"],
        ["Linux", "armv6", None, "arm-linux-gnueabi"],
        ["Linux", "sparc", None, "sparc-linux-gnu"],
        ["Linux", "sparcv9", None, "sparc64-linux-gnu"],
        ["Linux", "mips", None, "mips-linux-gnu"],
        ["Linux", "mips64", None, "mips64-linux-gnu"],
        ["Linux", "ppc32", None, "powerpc-linux-gnu"],
        ["Linux", "ppc64", None, "powerpc64-linux-gnu"],
        ["Linux", "ppc64le", None, "powerpc64le-linux-gnu"],
        ["Linux", "armv5te", None, "arm-linux-gnueabi"],
        ["Linux", "arm_whatever", None, "arm-linux-gnueabi"],
        ["Linux", "armv7hf", None, "arm-linux-gnueabihf"],
        ["Linux", "armv6", None, "arm-linux-gnueabi"],
        ["Linux", "armv7", None, "arm-linux-gnueabi"],
        ["Linux", "armv8_32", None, "aarch64-linux-gnu_ilp32"],
        ["Linux", "armv5el", None, "arm-linux-gnueabi"],
        ["Linux", "armv5hf", None, "arm-linux-gnueabihf"],
        ["Linux", "s390", None, "s390-ibm-linux-gnu"],
        ["Linux", "s390x", None, "s390x-ibm-linux-gnu"],
        ["Android", "x86", None, "i686-linux-android"],
        ["Android", "x86_64", None, "x86_64-linux-android"],
        ["Android", "armv6", None, "arm-linux-androideabi"],
        ["Android", "armv7", None, "arm-linux-androideabi"],
        ["Android", "armv7hf", None, "arm-linux-androideabi"],
        ["Android", "armv8", None, "aarch64-linux-android"],
        ["Windows", "x86", "Visual Studio", "i686-windows-msvc"],
        ["Windows", "x86", "gcc", "i686-w64-mingw32"],
        ["Windows", "x86_64", "gcc", "x86_64-w64-mingw32"],
        ["Darwin", "x86_64", None, "x86_64-apple-darwin"],
        ["Macos", "x86", None, "i686-apple-darwin"],
        ["iOS", "armv7", None, "arm-apple-darwin"],
        ["watchOS", "armv7k", None, "arm-apple-darwin"],
        ["watchOS", "armv8_32", None, "aarch64-apple-darwin"],
        ["tvOS", "armv8", None, "aarch64-apple-darwin"],
        ["tvOS", "armv8.3", None, "aarch64-apple-darwin"],
        ["Emscripten", "asm.js", None, "asmjs-local-emscripten"],
        ["Emscripten", "wasm", None, "wasm32-local-emscripten"],
        ["AIX", "ppc32", None, "rs6000-ibm-aix"],
        ["AIX", "ppc64", None, "powerpc-ibm-aix"],
        ["Neutrino", "armv7", None, "arm-nto-qnx"],
        ["Neutrino", "armv8", None, "aarch64-nto-qnx"],
        ["Neutrino", "sh4le", None, "sh4-nto-qnx"],
        ["Neutrino", "ppc32be", None, "powerpcbe-nto-qnx"]
    ])
    def get_gnu_triplet_test(self, os, arch, compiler, expected_triplet):
        triplet = tools.get_gnu_triplet(os, arch, compiler)
        self.assertEqual(triplet, expected_triplet,
                         "triplet did not match for ('%s', '%s', '%s')" % (os, arch, compiler))

    def get_gnu_triplet_on_windows_without_compiler_test(self):
        with self.assertRaises(ConanException):
            tools.get_gnu_triplet("Windows", "x86")

    def detect_windows_subsystem_test(self):
        # Dont raise test
        result = OSInfo.detect_windows_subsystem()
        if not OSInfo.bash_path() or platform.system() != "Windows":
            self.assertEqual(None, result)
        else:
            self.assertEqual(str, type(result))

    @attr('slow')
    def get_filename_download_test(self):
        # Create a tar file to be downloaded from server
        with tools.chdir(tools.mkdir_tmp()):
            import tarfile
            tar_file = tarfile.open("sample.tar.gz", "w:gz")
            mkdir("test_folder")
            tar_file.add(os.path.abspath("test_folder"), "test_folder")
            tar_file.close()
            file_path = os.path.abspath("sample.tar.gz")
            assert(os.path.exists(file_path))

        # Instance stoppable thread server and add endpoints
        thread = StoppableThreadBottle()

        @thread.server.get("/this_is_not_the_file_name")
        def get_file():
            return static_file(os.path.basename(file_path), root=os.path.dirname(file_path))

        @thread.server.get("/")
        def get_file2():
            self.assertEqual(request.query["file"], "1")
            return static_file(os.path.basename(file_path), root=os.path.dirname(file_path))

        @thread.server.get("/error_url")
        def error_url():
            from bottle import response
            response.status = 500
            return 'This always fail'

        thread.run_server()

        out = TestBufferConanOutput()
        # Test: File name cannot be deduced from '?file=1'
        with six.assertRaisesRegex(self, ConanException,
                                   "Cannot deduce file name form url. Use 'filename' parameter."):
            tools.get("http://localhost:%s/?file=1" % thread.port, output=out)

        # Test: Works with filename parameter instead of '?file=1'
        with tools.chdir(tools.mkdir_tmp()):
            tools.get("http://localhost:%s/?file=1" % thread.port, filename="sample.tar.gz",
                      requester=requests, output=out)
            self.assertTrue(os.path.exists("test_folder"))

        # Test: Use a different endpoint but still not the filename one
        with tools.chdir(tools.mkdir_tmp()):
            from zipfile import BadZipfile
            with self.assertRaises(BadZipfile):
                tools.get("http://localhost:%s/this_is_not_the_file_name" % thread.port,
                          requester=requests, output=out)
            tools.get("http://localhost:%s/this_is_not_the_file_name" % thread.port,
                      filename="sample.tar.gz", requester=requests, output=out)
            self.assertTrue(os.path.exists("test_folder"))
        thread.stop()

        with six.assertRaisesRegex(self, ConanException, "Error"):
            tools.get("http://localhost:%s/error_url" % thread.port,
                      filename="fake_sample.tar.gz", requester=requests, output=out, verify=False,
                      retry=3, retry_wait=0)

        # Not found error
        self.assertEqual(str(out).count("Waiting 0 seconds to retry..."), 2)

    @attr('slow')
    def get_gunzip_test(self):
        # Create a tar file to be downloaded from server
        tmp = temp_folder()
        filepath = os.path.join(tmp, "test.txt.gz")
        import gzip
        with gzip.open(filepath, "wb") as f:
            f.write(b"hello world zipped!")

        thread = StoppableThreadBottle()

        @thread.server.get("/test.txt.gz")
        def get_file():
            return static_file(os.path.basename(filepath), root=os.path.dirname(filepath),
                               mimetype="application/octet-stream")

        thread.run_server()

        out = TestBufferConanOutput()
        with tools.chdir(tools.mkdir_tmp()):
            tools.get("http://localhost:%s/test.txt.gz" % thread.port, requester=requests,
                      output=out)
            self.assertTrue(os.path.exists("test.txt"))
            self.assertEqual(load("test.txt"), "hello world zipped!")
        with tools.chdir(tools.mkdir_tmp()):
            tools.get("http://localhost:%s/test.txt.gz" % thread.port, requester=requests,
                      output=out, destination="myfile.doc")
            self.assertTrue(os.path.exists("myfile.doc"))
            self.assertEqual(load("myfile.doc"), "hello world zipped!")
        with tools.chdir(tools.mkdir_tmp()):
            tools.get("http://localhost:%s/test.txt.gz" % thread.port, requester=requests,
                      output=out, destination="mytemp/myfile.txt")
            self.assertTrue(os.path.exists("mytemp/myfile.txt"))
            self.assertEqual(load("mytemp/myfile.txt"), "hello world zipped!")

        thread.stop()

    def unix_to_dos_unit_test(self):

        def save_file(contents):
            tmp = temp_folder()
            filepath = os.path.join(tmp, "a_file.txt")
            save(filepath, contents)
            return filepath

        fp = save_file(b"a line\notherline\n")
        if platform.system() != "Windows":
            output = check_output(["file", fp], stderr=subprocess.STDOUT)
            self.assertIn("ASCII text", str(output))
            self.assertNotIn("CRLF", str(output))

            tools.unix2dos(fp)
            output = check_output(["file", fp], stderr=subprocess.STDOUT)
            self.assertIn("ASCII text", str(output))
            self.assertIn("CRLF", str(output))
        else:
            fc = tools.load(fp)
            self.assertNotIn("\r\n", fc)
            tools.unix2dos(fp)
            fc = tools.load(fp)
            self.assertIn("\r\n", fc)

        self.assertEqual("a line\r\notherline\r\n", str(tools.load(fp)))

        fp = save_file(b"a line\r\notherline\r\n")
        if platform.system() != "Windows":
            output = check_output(["file", fp], stderr=subprocess.STDOUT)
            self.assertIn("ASCII text", str(output))
            self.assertIn("CRLF", str(output))

            tools.dos2unix(fp)
            output = check_output(["file", fp], stderr=subprocess.STDOUT)
            self.assertIn("ASCII text", str(output))
            self.assertNotIn("CRLF", str(output))
        else:
            fc = tools.load(fp)
            self.assertIn("\r\n", fc)
            tools.dos2unix(fp)
            fc = tools.load(fp)
            self.assertNotIn("\r\n", fc)

        self.assertEqual("a line\notherline\n", str(tools.load(fp)))

    def unix_to_dos_conanfile_test(self):
        client = TestClient()
        conanfile = """
import os
from conans import ConanFile, tools

class HelloConan(ConanFile):
    name = "Hello"
    version = "0.1"
    exports_sources = "file.txt"

    def build(self):
        assert("\\r\\n" in tools.load("file.txt"))
        tools.dos2unix("file.txt")
        assert("\\r\\n" not in tools.load("file.txt"))
        tools.unix2dos("file.txt")
        assert("\\r\\n" in tools.load("file.txt"))
"""
        client.save({"conanfile.py": conanfile, "file.txt": "hello\r\n"})
        client.run("create . user/channel")

class CollectLibTestCase(unittest.TestCase):

    def collect_libs_test(self):
        conanfile = ConanFileMock()
        # Without package_folder
        conanfile.package_folder = None
        result = tools.collect_libs(conanfile)
        self.assertEqual([], result)

        # Default behavior
        conanfile.package_folder = temp_folder()
        mylib_path = os.path.join(conanfile.package_folder, "lib", "mylib.lib")
        save(mylib_path, "")
        conanfile.cpp_info = CppInfo("")
        result = tools.collect_libs(conanfile)
        self.assertEqual(["mylib"], result)

        # Custom folder
        customlib_path = os.path.join(conanfile.package_folder, "custom_folder", "customlib.lib")
        save(customlib_path, "")
        result = tools.collect_libs(conanfile, folder="custom_folder")
        self.assertEqual(["customlib"], result)

        # Custom folder doesn't exist
        result = tools.collect_libs(conanfile, folder="fake_folder")
        self.assertEqual([], result)
        self.assertIn("Lib folder doesn't exist, can't collect libraries:", conanfile.output)

        # Use cpp_info.libdirs
        conanfile.cpp_info.libdirs = ["lib", "custom_folder"]
        result = tools.collect_libs(conanfile)
        self.assertEqual(["customlib", "mylib"], result)

        # Custom folder with multiple libdirs should only collect from custom folder
        self.assertEqual(["lib", "custom_folder"], conanfile.cpp_info.libdirs)
        result = tools.collect_libs(conanfile, folder="custom_folder")
        self.assertEqual(["customlib"], result)

        # Warn same lib different folders
        conanfile = ConanFileMock()
        conanfile.package_folder = temp_folder()
        conanfile.cpp_info = CppInfo("")
        custom_mylib_path = os.path.join(conanfile.package_folder, "custom_folder", "mylib.lib")
        lib_mylib_path = os.path.join(conanfile.package_folder, "lib", "mylib.lib")
        save(custom_mylib_path, "")
        save(lib_mylib_path, "")
        conanfile.cpp_info.libdirs = ["lib", "custom_folder"]
        result = tools.collect_libs(conanfile)
        self.assertEqual(["mylib"], result)
        self.assertIn("Library 'mylib' was either already found in a previous "
                      "'conanfile.cpp_info.libdirs' folder or appears several times with a "
                      "different file extension", conanfile.output)

        # Warn lib folder does not exist with correct result
        conanfile = ConanFileMock()
        conanfile.package_folder = temp_folder()
        conanfile.cpp_info = CppInfo("")
        lib_mylib_path = os.path.join(conanfile.package_folder, "lib", "mylib.lib")
        save(lib_mylib_path, "")
        no_folder_path = os.path.join(conanfile.package_folder, "no_folder")
        conanfile.cpp_info.libdirs = ["no_folder", "lib"]  # 'no_folder' does NOT exist
        result = tools.collect_libs(conanfile)
        self.assertEqual(["mylib"], result)
        self.assertIn("WARN: Lib folder doesn't exist, can't collect libraries: %s"
                      % no_folder_path, conanfile.output)

    def self_collect_libs_test(self):
        conanfile = ConanFileMock()
        # Without package_folder
        conanfile.package_folder = None
        result = conanfile.collect_libs()
        self.assertEqual([], result)
        self.assertIn("'self.collect_libs' is deprecated, use 'tools.collect_libs(self)' instead",
                      conanfile.output)

        # Default behavior
        conanfile.package_folder = temp_folder()
        mylib_path = os.path.join(conanfile.package_folder, "lib", "mylib.lib")
        save(mylib_path, "")
        conanfile.cpp_info = CppInfo("")
        result = conanfile.collect_libs()
        self.assertEqual(["mylib"], result)

        # Custom folder
        customlib_path = os.path.join(conanfile.package_folder, "custom_folder", "customlib.lib")
        save(customlib_path, "")
        result = conanfile.collect_libs(folder="custom_folder")
        self.assertEqual(["customlib"], result)

        # Custom folder doesn't exist
        result = conanfile.collect_libs(folder="fake_folder")
        self.assertEqual([], result)
        self.assertIn("Lib folder doesn't exist, can't collect libraries:", conanfile.output)

        # Use cpp_info.libdirs
        conanfile.cpp_info.libdirs = ["lib", "custom_folder"]
        result = conanfile.collect_libs()
        self.assertEqual(["customlib", "mylib"], result)

        # Custom folder with multiple libdirs should only collect from custom folder
        self.assertEqual(["lib", "custom_folder"], conanfile.cpp_info.libdirs)
        result = conanfile.collect_libs(folder="custom_folder")
        self.assertEqual(["customlib"], result)

        # Warn same lib different folders
        conanfile = ConanFileMock()
        conanfile.package_folder = temp_folder()
        conanfile.cpp_info = CppInfo("")
        custom_mylib_path = os.path.join(conanfile.package_folder, "custom_folder", "mylib.lib")
        lib_mylib_path = os.path.join(conanfile.package_folder, "lib", "mylib.lib")
        save(custom_mylib_path, "")
        save(lib_mylib_path, "")
        conanfile.cpp_info.libdirs = ["lib", "custom_folder"]
        result = conanfile.collect_libs()
        self.assertEqual(["mylib"], result)
        self.assertIn("Library 'mylib' was either already found in a previous "
                      "'conanfile.cpp_info.libdirs' folder or appears several times with a "
                      "different file extension", conanfile.output)

        # Warn lib folder does not exist with correct result
        conanfile = ConanFileMock()
        conanfile.package_folder = temp_folder()
        conanfile.cpp_info = CppInfo("")
        lib_mylib_path = os.path.join(conanfile.package_folder, "lib", "mylib.lib")
        save(lib_mylib_path, "")
        no_folder_path = os.path.join(conanfile.package_folder, "no_folder")
        conanfile.cpp_info.libdirs = ["no_folder", "lib"]  # 'no_folder' does NOT exist
        result = conanfile.collect_libs()
        self.assertEqual(["mylib"], result)
        self.assertIn("WARN: Lib folder doesn't exist, can't collect libraries: %s"
                      % no_folder_path, conanfile.output)<|MERGE_RESOLUTION|>--- conflicted
+++ resolved
@@ -6,7 +6,7 @@
 import unittest
 import warnings
 from collections import namedtuple
-from conans.test.utils.deprecation import catch_deprecation_warning
+
 import mock
 import requests
 import six
@@ -20,7 +20,6 @@
 from conans.client.cache.cache import CONAN_CONF
 from conans.client.conan_api import ConanAPIV1
 from conans.client.conf import default_client_conf, default_settings_yml
-from conans.test.utils.deprecation import catch_deprecation_warning
 from conans.client.output import ConanOutput
 from conans.client.runner import ConanRunner
 from conans.client.tools.files import replace_in_file, which
@@ -30,6 +29,7 @@
 from conans.model.build_info import CppInfo
 from conans.model.settings import Settings
 from conans.test.utils.conanfile import ConanFileMock
+from conans.test.utils.deprecation import catch_deprecation_warning
 from conans.test.utils.test_files import temp_folder
 from conans.test.utils.tools import StoppableThreadBottle, \
     TestBufferConanOutput, TestClient
@@ -489,18 +489,8 @@
         settings.compiler = "Visual Studio"
         settings.compiler.version = "15"
         settings.arch = "x86"
-<<<<<<< HEAD
         with catch_deprecation_warning(self):
             settings.arch_build = "x86_64"
-        cmd = tools.vcvars_command(settings, output=self.output)
-        self.assertIn('vcvarsall.bat" amd64_x86', cmd)
-
-        # It follows arch_build first
-        with catch_deprecation_warning(self):
-            settings.arch_build = "x86"
-        cmd = tools.vcvars_command(settings, output=self.output)
-=======
-        settings.arch_build = "x86_64"
         with catch_deprecation_warning(self):
             cmd = tools.vcvars_command(settings, output=self.output)
         self.assertIn('vcvarsall.bat" amd64_x86', cmd)
@@ -509,7 +499,6 @@
         settings.arch_build = "x86"
         with catch_deprecation_warning(self):
             cmd = tools.vcvars_command(settings, output=self.output)
->>>>>>> fcfef92d
         self.assertIn('vcvarsall.bat" x86', cmd)
 
     def vcvars_raises_when_not_found_test(self):
