--- conflicted
+++ resolved
@@ -446,27 +446,10 @@
         settings.compiler = "Visual Studio"
         settings.compiler.version = "14"
         cmd = tools.vcvars_command(settings, output=self.output)
-<<<<<<< HEAD
-        output = TestBufferConanOutput()
-        runner = ConanRunner(print_commands_to_output=True, output=output)
-        runner(cmd + " && set vs140comntools")
-        self.assertIn("vcvarsall.bat", str(output))
-        self.assertIn("VS140COMNTOOLS=", str(output))
-        with tools.environment_append({"VisualStudioVersion": "14"}):
-            output = TestBufferConanOutput()
-            runner = ConanRunner(print_commands_to_output=True, output=output)
-            cmd = tools.vcvars_command(settings, output=self.output)
-            runner(cmd + " && set vs140comntools")
-            self.assertNotIn("vcvarsall.bat", str(output))
-            self.assertNotIn("store 8.1", str(output))
-            self.assertIn("Conan:vcvars already set", str(output))
-            self.assertIn("VS140COMNTOOLS=", str(output))
-=======
         self.assertIn("store 8.1", cmd)
         with tools.environment_append({"VisualStudioVersion": "14"}):
             cmd = tools.vcvars_command(settings, output=self.output)
             self.assertEqual("echo Conan:vcvars already set", cmd)
->>>>>>> 812c8ec8
 
     @unittest.skipUnless(platform.system() == "Windows", "Requires Windows")
     def vcvars_env_not_duplicated_path_test(self):
@@ -489,7 +472,7 @@
                 path = os.environ["PATH"].split(";")
                 values_count = {value: path.count(value) for value in path}
                 for value, counter in values_count.items():
-                    if value and counter > 1 and previous_path.count(value) != counter:
+                    if value and (counter > 1) and previous_path.count(value) != counter:
                         # If the entry was already repeated before calling "tools.vcvars" we keep it
                         self.fail("The key '%s' has been repeated" % value)
 
