--- conflicted
+++ resolved
@@ -189,30 +189,22 @@
 def test_update_or_prune_any_args(cross_building_conanfile):
     at = AutotoolsToolchain(cross_building_conanfile)
     at.configure_args.append("--enable-flag1=false")
-<<<<<<< HEAD
-=======
-    at.make_args.append("--complex-flag=complex-value")
->>>>>>> ea235dc8
     # Update configure_args
     at.update_configure_args({"--prefix": "/my/other/prefix",
                               "--build": None,  # prune value
-                              "--enable-flag1": ""})
+                              "--enable-flag1": "",  # without value
+                              "-NEW-FLAG": "no"  # new flag
+                              })
     new_configure_args = args_to_string(at.configure_args)
     assert "--prefix=/my/other/prefix" in new_configure_args
     assert "--build=" not in new_configure_args  # pruned
     assert "--enable-flag1" in new_configure_args  # flag without value
+    assert "-NEW-FLAG=no" in new_configure_args  # new flag
     # Update autoreconf_args
     at.update_autoreconf_args({"--force": None})
     new_autoreconf_args = args_to_string(at.autoreconf_args)
     assert "'--force" not in new_autoreconf_args
-<<<<<<< HEAD
     # Add new value to make_args
     at.update_make_args({"--new-complex-flag": "new-value"})
     new_make_args = args_to_string(at.make_args)
-    assert "--new-complex-flag=new-value" in new_make_args
-=======
-    # Update make_args
-    at.update_make_args({"--complex-flag": "new-value"})
-    new_make_args = args_to_string(at.make_args)
-    assert "--complex-flag=new-value" in new_make_args
->>>>>>> ea235dc8
+    assert "--new-complex-flag=new-value" in new_make_args