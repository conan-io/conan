import os
import unittest
from textwrap import dedent

from mock import Mock
from parameterized.parameterized import parameterized

from conans.client.loader import ConanFileLoader
from conans.test.utils.test_files import temp_folder
from conans.test.utils.tools import TestClient, create_profile
from conans.util.files import save, load

base_conanfile = '''
from conans import ConanFile
from conans.tools import patch, replace_in_file
import os

class ConanFileToolsTest(ConanFile):
    name = "test"
    version = "1.9.10"
'''


class ToolsFilesPatchTest(unittest.TestCase):

    @parameterized.expand([(0, ), (1, )])
    def test_patch_from_file(self, strip):
        if strip:
            file_content = base_conanfile + '''
    def build(self):
        patch(patch_file="file.patch", strip=%s)
''' % strip
            patch_content = '''--- %s/text.txt\t2016-01-25 17:57:11.452848309 +0100
+++ %s/text_new.txt\t2016-01-25 17:57:28.839869950 +0100
@@ -1 +1 @@
-ONE TWO THREE
+ONE TWO FOUR''' % ("old_path", "new_path")
        else:
            file_content = base_conanfile + '''
    def build(self):
        patch(patch_file="file.patch")
'''
            patch_content = '''--- text.txt\t2016-01-25 17:57:11.452848309 +0100
+++ text_new.txt\t2016-01-25 17:57:28.839869950 +0100
@@ -1 +1 @@
-ONE TWO THREE
+ONE TWO FOUR'''

        tmp_dir, file_path, text_file = self._save_files(file_content)
        patch_file = os.path.join(tmp_dir, "file.patch")
        save(patch_file, patch_content)
        self._build_and_check(tmp_dir, file_path, text_file, "ONE TWO FOUR")

    def test_patch_from_str(self):
        file_content = base_conanfile + '''
    def build(self):
        patch_content = \'''--- text.txt\t2016-01-25 17:57:11.452848309 +0100
+++ text_new.txt\t2016-01-25 17:57:28.839869950 +0100
@@ -1 +1 @@
-ONE TWO THREE
+ONE TWO DOH!\'''
        patch(patch_string=patch_content)

'''
        tmp_dir, file_path, text_file = self._save_files(file_content)
        self._build_and_check(tmp_dir, file_path, text_file, "ONE TWO DOH!")

    def test_patch_strip_new(self):
        conanfile = dedent("""
            from conans import ConanFile, tools
            class PatchConan(ConanFile):
                def source(self):
                    tools.patch(self.source_folder, "example.patch", strip=1)""")
        patch = dedent("""
            --- /dev/null
            +++ b/src/newfile
            @@ -0,0 +0,1 @@
            +New file!""")

        client = TestClient()
        client.save({"conanfile.py": conanfile,
                     "example.patch": patch})
        client.run("source .")
        self.assertEqual(client.load("newfile"), "New file!")

    def test_patch_strip_delete(self):
        conanfile = dedent("""
            from conans import ConanFile, tools
            class PatchConan(ConanFile):
                def source(self):
                    tools.patch(self.source_folder, "example.patch", strip=1)""")
        patch = dedent("""
            --- a\src\oldfile
            +++ b/dev/null
            @@ -0,1 +0,0 @@
            -legacy code""")
        client = TestClient()
        client.save({"conanfile.py": conanfile,
                     "example.patch": patch,
                     "oldfile": "legacy code"})
        path = os.path.join(client.current_folder, "oldfile")
        self.assertTrue(os.path.exists(path))
        client.run("source .")
        self.assertFalse(os.path.exists(path))

    def test_patch_strip_delete_no_folder(self):
        conanfile = dedent("""
            from conans import ConanFile, tools
            class PatchConan(ConanFile):
                def source(self):
                    tools.patch(self.source_folder, "example.patch", strip=1)""")
        patch = dedent("""
            --- a/oldfile
            +++ b/dev/null
            @@ -0,1 +0,0 @@
            -legacy code""")
        client = TestClient()
        client.save({"conanfile.py": conanfile,
                     "example.patch": patch,
                     "oldfile": "legacy code"})
        path = os.path.join(client.current_folder, "oldfile")
        self.assertTrue(os.path.exists(path))
        client.run("source .")
        self.assertFalse(os.path.exists(path))

    def test_patch_new_delete(self):
        conanfile = base_conanfile + '''
    def build(self):
        from conans.tools import load, save
        save("oldfile", "legacy code")
        assert(os.path.exists("oldfile"))
        patch_content = """--- /dev/null
+++ b/newfile
@@ -0,0 +0,3 @@
+New file!
+New file!
+New file!
--- a/oldfile
+++ b/dev/null
@@ -0,1 +0,0 @@
-legacy code
"""
        patch(patch_string=patch_content)
        self.output.info("NEW FILE=%s" % load("newfile"))
        self.output.info("OLD FILE=%s" % os.path.exists("oldfile"))
'''
        client = TestClient()
        client.save({"conanfile.py": conanfile})
        client.run("create . user/testing")
        self.assertIn("test/1.9.10@user/testing: NEW FILE=New file!\nNew file!\nNew file!\n",
                      client.out)
        self.assertIn("test/1.9.10@user/testing: OLD FILE=False", client.out)

    def test_patch_new_strip(self):
        conanfile = base_conanfile + '''
    def build(self):
        from conans.tools import load, save
        patch_content = """--- /dev/null
+++ b/newfile
@@ -0,0 +0,3 @@
+New file!
+New file!
+New file!
"""
        patch(patch_string=patch_content, strip=1)
        self.output.info("NEW FILE=%s" % load("newfile"))
'''
        client = TestClient()
        client.save({"conanfile.py": conanfile})
        client.run("create . user/testing")
        self.assertIn("test/1.9.10@user/testing: NEW FILE=New file!\nNew file!\nNew file!\n",
                      client.out)

    def test_error_patch(self):
        file_content = base_conanfile + '''
    def build(self):
        patch_content = "some corrupted patch"
        patch(patch_string=patch_content, output=self.output)

'''
        client = TestClient()
        client.save({"conanfile.py": file_content})
        client.run("install .")
        client.run("build .", assert_error=True)
        self.assertIn("patch_ng: error: no patch data found!", client.out)
        self.assertIn("ERROR: conanfile.py (test/1.9.10): "
                      "Error in build() method, line 12", client.out)
        self.assertIn("Failed to parse patch: string", client.out)

    def test_add_new_file(self):
        """ Validate issue #5320
        """

        conanfile = dedent("""
            from conans import ConanFile, tools
            import os

            class ConanFileToolsTest(ConanFile):
                name = "foobar"
                version = "0.1.0"
                exports_sources = "*"

                def build(self):
                    tools.patch(patch_file="add_files.patch")
                    assert os.path.isfile("foo.txt")
                    assert os.path.isfile("bar.txt")
        """)
        bar = "no creo en brujas"
        patch = dedent("""
            From c66347c66991b6e617d107b505c18b3115624b8a Mon Sep 17 00:00:00 2001
            From: Uilian Ries <uilianries@gmail.com>
            Date: Wed, 16 Oct 2019 14:31:34 -0300
            Subject: [PATCH] add foo

            ---
             bar.txt | 3 ++-
             foo.txt | 3 +++
             2 files changed, 5 insertions(+), 1 deletion(-)
             create mode 100644 foo.txt

            diff --git a/bar.txt b/bar.txt
            index 0f4ff3a..0bd3158 100644
            --- a/bar.txt
            +++ b/bar.txt
            @@ -1 +1,2 @@
            -no creo en brujas
            +Yo no creo en brujas, pero que las hay, las hay
            +
            diff --git a/foo.txt b/foo.txt
            new file mode 100644
            index 0000000..91e8c0d
            --- /dev/null
            +++ b/foo.txt
            @@ -0,0 +1,3 @@
            +For us, there is no spring.
            +Just the wind that smells fresh before the storm.
            +
            --
            2.23.0


        """)

        client = TestClient()
        client.save({"conanfile.py": conanfile,
                     "add_files.patch": patch,
                     "bar.txt": bar})
        client.run("install .")
        client.run("build .")
        bar_content = client.load("bar.txt")
        self.assertIn(dedent("""Yo no creo en brujas, pero que las hay, las hay
                             """), bar_content)
        foo_content = client.load("foo.txt")
        self.assertIn(dedent("""For us, there is no spring.
Just the wind that smells fresh before the storm."""), foo_content)
        self.assertIn("Calling build()", client.out)
        self.assertNotIn("Warning", client.out)

    def _save_files(self, file_content):
        tmp_dir = temp_folder()
        file_path = os.path.join(tmp_dir, "conanfile.py")
        text_file = os.path.join(tmp_dir, "text.txt")
        save(file_path, file_content)
        save(text_file, "ONE TWO THREE")
        return tmp_dir, file_path, text_file

    def _build_and_check(self, tmp_dir, file_path, text_file, msg):
<<<<<<< HEAD
        loader = ConanFileLoader(None, TestBufferConanOutput())
=======
        loader = ConanFileLoader(None, Mock(), ConanPythonRequire(None, None))
>>>>>>> e4af39e1
        ret = loader.load_consumer(file_path, create_profile())
        curdir = os.path.abspath(os.curdir)
        os.chdir(tmp_dir)
        try:
            ret.build()
        finally:
            os.chdir(curdir)

        content = load(text_file)
        self.assertEqual(content, msg)

    def test_fuzzy_patch(self):
        conanfile = dedent("""
            from conans import ConanFile, tools
            import os

            class ConanFileToolsTest(ConanFile):
                name = "fuzz"
                version = "0.1.0"
                exports_sources = "*"

                def build(self):
                    tools.patch(patch_file="fuzzy.patch", fuzz=True)
        """)
        source = dedent("""X
Y
Z""")
        patch = dedent("""diff --git a/Jamroot b/Jamroot
index a6981dd..0c08f09 100644
--- a/Jamroot
+++ b/Jamroot
@@ -1,3 +1,4 @@
 X
 YYYY
+V
 W""")
        expected = dedent("""X
Y
V
Z""")
        client = TestClient()
        client.save({"conanfile.py": conanfile,
                     "fuzzy.patch": patch,
                     "Jamroot": source})
        client.run("install .")
        client.run("build .")
        content = client.load("Jamroot")
        self.assertIn(expected, content)<|MERGE_RESOLUTION|>--- conflicted
+++ resolved
@@ -265,11 +265,7 @@
         return tmp_dir, file_path, text_file
 
     def _build_and_check(self, tmp_dir, file_path, text_file, msg):
-<<<<<<< HEAD
-        loader = ConanFileLoader(None, TestBufferConanOutput())
-=======
-        loader = ConanFileLoader(None, Mock(), ConanPythonRequire(None, None))
->>>>>>> e4af39e1
+        loader = ConanFileLoader(None, Mock())
         ret = loader.load_consumer(file_path, create_profile())
         curdir = os.path.abspath(os.curdir)
         os.chdir(tmp_dir)
