--- conflicted
+++ resolved
@@ -164,8 +164,7 @@
 def test_osx_deployment_target(conanfile_apple):
     toolchain = CMakeToolchain(conanfile_apple)
     content = toolchain.content
-<<<<<<< HEAD
-    assert 'set(CMAKE_OSX_DEPLOYMENT_TARGET 10.15)' in content
+    assert 'set(CMAKE_OSX_DEPLOYMENT_TARGET "10.15" CACHE STRING "")' in content
 
 @pytest.fixture
 def conanfile_msvc():
@@ -192,6 +191,3 @@
     assert 'CMAKE_GENERATOR_TOOLSET "v143"' in toolchain.content
     assert 'Visual Studio 17 2022' in toolchain.generator
     assert 'CMAKE_CXX_STANDARD 20' in toolchain.content
-=======
-    assert 'set(CMAKE_OSX_DEPLOYMENT_TARGET "10.15" CACHE STRING "")' in content
->>>>>>> 4f1de46f
