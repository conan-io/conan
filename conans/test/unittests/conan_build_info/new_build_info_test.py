--- conflicted
+++ resolved
@@ -15,20 +15,6 @@
     assert sorted_c == ["c2", "c3", "c4", "c1"]
 
 
-<<<<<<< HEAD
-=======
-def test_generator_properties_copy():
-    cppinfo = NewCppInfo()
-    cppinfo.set_property("foo", "foo_value")
-    cppinfo.set_property("foo2", "foo2_value")
-
-    copied = cppinfo.copy()
-
-    assert copied.get_property("foo") == "foo_value"
-    assert copied.get_property("foo2") == "foo2_value"
-
-
->>>>>>> 0abf2955
 def test_component_aggregation():
     cppinfo = NewCppInfo()
 
