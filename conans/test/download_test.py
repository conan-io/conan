import unittest

from conans.client.action_recorder import ActionRecorder
from conans.client.proxy import ConanProxy
from conans.errors import NotFoundException, ConanException
from conans.model.ref import ConanFileReference, PackageReference
from conans.test.utils.tools import TestClient, TestServer
from conans.client.remote_registry import RemoteRegistry
from conans.client import remote_registry


myconan1 = """
from conans import ConanFile
import platform

class HelloConan(ConanFile):
    name = "Hello"
    version = "1.2.1"
"""


class DownloadTest(unittest.TestCase):

    def test_returns_on_failures(self):
        test_server = TestServer([("*/*@*/*", "*")], [("*/*@*/*", "*")])
        servers = {"default": test_server}

        class Response(object):
            ok = None
            status_code = None
            charset = None
            text = ""
            headers = {}

            def __init__(self, ok, status_code):
                self.ok = ok
                self.status_code = status_code

        class BuggyRequester(object):

            def __init__(self, *args, **kwargs):
                pass

            def get(self, *args, **kwargs):
                return Response(False, 404)

        client2 = TestClient(servers=servers, requester_class=BuggyRequester)
        conan_ref = ConanFileReference.loads("Hello/1.2.1@frodo/stable")
        package_ref = PackageReference(conan_ref, "123123123")
        registry = RemoteRegistry(client2.client_cache.registry, client2.out)
        installer = ConanProxy(client2.paths, client2.user_io, client2.remote_manager,
<<<<<<< HEAD
                               "default", recorder=ActionRecorder())
        package_folder = client2.client_cache.package(package_ref)
=======
                               "default", recorder=ActionRecorder(), registry=registry)
>>>>>>> c6d99131

        with self.assertRaises(NotFoundException):
            installer.get_recipe(conan_ref, False, False)

        self.assertFalse(installer.package_available(package_ref, package_folder, True))

        class BuggyRequester2(BuggyRequester):
            def get(self, *args, **kwargs):
                return Response(False, 500)

        client2 = TestClient(servers=servers, requester_class=BuggyRequester2)
        registry = RemoteRegistry(client2.client_cache.registry, client2.out)
        installer = ConanProxy(client2.paths, client2.user_io, client2.remote_manager, "default",
                               recorder=ActionRecorder(), registry=registry)

        try:
            installer.get_recipe(conan_ref, False, False)
        except NotFoundException:
            self.assertFalse(True)  # Shouldn't capture here
        except ConanException:
            pass

        try:
            installer.package_available(package_ref, package_folder, True)
        except NotFoundException:
            self.assertFalse(True)  # Shouldn't capture here
        except ConanException:
            pass<|MERGE_RESOLUTION|>--- conflicted
+++ resolved
@@ -6,7 +6,6 @@
 from conans.model.ref import ConanFileReference, PackageReference
 from conans.test.utils.tools import TestClient, TestServer
 from conans.client.remote_registry import RemoteRegistry
-from conans.client import remote_registry
 
 
 myconan1 = """
@@ -49,12 +48,8 @@
         package_ref = PackageReference(conan_ref, "123123123")
         registry = RemoteRegistry(client2.client_cache.registry, client2.out)
         installer = ConanProxy(client2.paths, client2.user_io, client2.remote_manager,
-<<<<<<< HEAD
-                               "default", recorder=ActionRecorder())
+                               "default", recorder=ActionRecorder(), registry=registry)
         package_folder = client2.client_cache.package(package_ref)
-=======
-                               "default", recorder=ActionRecorder(), registry=registry)
->>>>>>> c6d99131
 
         with self.assertRaises(NotFoundException):
             installer.get_recipe(conan_ref, False, False)
