import os
from conans.model.ref import ConanFileReference, PackageReference
from os.path import join, normpath
import platform
from conans.errors import ConanException
from conans.util.files import rmdir
from conans.unicode import make_unicode, assert_unicode


if platform.system() == "Windows":
    from conans.util.windows import path_shortener, rm_conandir, conan_expand_user
else:
    def path_shortener(x, _):
        return x
    conan_expand_user = os.path.expanduser
    rm_conandir = rmdir


EXPORT_FOLDER = "export"
EXPORT_SRC_FOLDER = "export_source"
SRC_FOLDER = "source"
BUILD_FOLDER = "build"
PACKAGES_FOLDER = "package"
SYSTEM_REQS_FOLDER = "system_reqs"


CONANFILE = 'conanfile.py'
CONANFILE_TXT = "conanfile.txt"
CONAN_MANIFEST = "conanmanifest.txt"
BUILD_INFO = 'conanbuildinfo.txt'
BUILD_INFO_GCC = 'conanbuildinfo.gcc'
BUILD_INFO_COMPILER_ARGS = 'conanbuildinfo.args'
BUILD_INFO_CMAKE = 'conanbuildinfo.cmake'
BUILD_INFO_QMAKE = 'conanbuildinfo.pri'
BUILD_INFO_QBS = 'conanbuildinfo.qbs'
BUILD_INFO_VISUAL_STUDIO = 'conanbuildinfo.props'
BUILD_INFO_XCODE = 'conanbuildinfo.xcconfig'
CONANINFO = "conaninfo.txt"
CONANENV = "conanenv.txt"
SYSTEM_REQS = "system_reqs.txt"
PUT_HEADERS = "artifacts.properties"

PACKAGE_TGZ_NAME = "conan_package.tgz"
EXPORT_TGZ_NAME = "conan_export.tgz"
EXPORT_SOURCES_TGZ_NAME = "conan_sources.tgz"
EXPORT_SOURCES_DIR_OLD = ".c_src"

RUN_LOG_NAME = "conan_run.log"

DEFAULT_PROFILE_NAME = "default"


def get_conan_user_home():
    user_home = os.getenv("CONAN_USER_HOME", "~")
<<<<<<< HEAD
    user_home = make_unicode(user_home)
=======
>>>>>>> 419beea8
    tmp = conan_expand_user(user_home)
    if not os.path.isabs(tmp):
        raise Exception("Invalid CONAN_USER_HOME value '%s', "
                        "please specify an absolute or path starting with ~/ "
                        "(relative to user home)" % tmp)
    return os.path.abspath(tmp)


def is_case_insensitive_os():
    system = platform.system()
    return system != "Linux" and system != "FreeBSD" and system != "SunOS"


if is_case_insensitive_os():
    def _check_ref_case(conan_reference, conan_folder, store_folder):
        if not os.path.exists(conan_folder):  # If it doesn't exist, not a problem
            return
        # If exists, lets check path
        tmp = store_folder
        for part in conan_reference:
            items = os.listdir(tmp)
            if part not in items:
                offending = ""
                for item in items:
                    if item.lower() == part.lower():
                        offending = item
                        break
                raise ConanException("Requested '%s' but found case incompatible '%s'\n"
                                     "Case insensitive filesystem can't manage this"
                                     % (str(conan_reference), offending))
            tmp = os.path.normpath(tmp + os.sep + part)
else:
    def _check_ref_case(conan_reference, conan_folder, store_folder):  # @UnusedVariable
        pass


class SimplePaths(object):
    """
    Generate Conan paths. Handles the conan domain path logic. NO DISK ACCESS, just
    path logic responsability
    """
    def __init__(self, store_folder):
        assert_unicode(store_folder)
        self._store_folder = store_folder

    @property
    def store(self):
        return self._store_folder

    def conan(self, conan_reference):
        """ the base folder for this package reference, for each ConanFileReference
        """
        assert isinstance(conan_reference, ConanFileReference)
        return normpath(join(self._store_folder, "/".join(conan_reference)))

    def export(self, conan_reference):
        assert isinstance(conan_reference, ConanFileReference)
        return normpath(join(self.conan(conan_reference), EXPORT_FOLDER))

    def export_sources(self, conan_reference, short_paths=False):
        assert isinstance(conan_reference, ConanFileReference)
        p = normpath(join(self.conan(conan_reference), EXPORT_SRC_FOLDER))
        return path_shortener(p, short_paths)

    def source(self, conan_reference, short_paths=False):
        assert isinstance(conan_reference, ConanFileReference)
        p = normpath(join(self.conan(conan_reference), SRC_FOLDER))
        return path_shortener(p, short_paths)

    def conanfile(self, conan_reference):
        export = self.export(conan_reference)
        _check_ref_case(conan_reference, export, self.store)
        return normpath(join(export, CONANFILE))

    def digestfile_conanfile(self, conan_reference):
        export = self.export(conan_reference)
        _check_ref_case(conan_reference, export, self.store)
        return normpath(join(export, CONAN_MANIFEST))

    def digestfile_package(self, package_reference, short_paths=False):
        assert isinstance(package_reference, PackageReference)
        return normpath(join(self.package(package_reference, short_paths), CONAN_MANIFEST))

    def builds(self, conan_reference):
        assert isinstance(conan_reference, ConanFileReference)
        return normpath(join(self.conan(conan_reference), BUILD_FOLDER))

    def build(self, package_reference, short_paths=False):
        assert isinstance(package_reference, PackageReference)
        p = normpath(join(self.conan(package_reference.conan), BUILD_FOLDER,
                          package_reference.package_id))
        return path_shortener(p, short_paths)

    def system_reqs(self, conan_reference):
        assert isinstance(conan_reference, ConanFileReference)
        return normpath(join(self.conan(conan_reference), SYSTEM_REQS_FOLDER, SYSTEM_REQS))

    def system_reqs_package(self, package_reference):
        assert isinstance(package_reference, PackageReference)
        return normpath(join(self.conan(package_reference.conan), SYSTEM_REQS_FOLDER,
                             package_reference.package_id, SYSTEM_REQS))

    def packages(self, conan_reference):
        assert isinstance(conan_reference, ConanFileReference)
        return normpath(join(self.conan(conan_reference), PACKAGES_FOLDER))

    def package(self, package_reference, short_paths=False):
        assert isinstance(package_reference, PackageReference)
        p = normpath(join(self.conan(package_reference.conan), PACKAGES_FOLDER,
                          package_reference.package_id))
        return path_shortener(p, short_paths)<|MERGE_RESOLUTION|>--- conflicted
+++ resolved
@@ -4,7 +4,7 @@
 import platform
 from conans.errors import ConanException
 from conans.util.files import rmdir
-from conans.unicode import make_unicode, assert_unicode
+from conans.unicode import make_unicode
 
 
 if platform.system() == "Windows":
@@ -52,10 +52,7 @@
 
 def get_conan_user_home():
     user_home = os.getenv("CONAN_USER_HOME", "~")
-<<<<<<< HEAD
     user_home = make_unicode(user_home)
-=======
->>>>>>> 419beea8
     tmp = conan_expand_user(user_home)
     if not os.path.isabs(tmp):
         raise Exception("Invalid CONAN_USER_HOME value '%s', "
@@ -98,7 +95,6 @@
     path logic responsability
     """
     def __init__(self, store_folder):
-        assert_unicode(store_folder)
         self._store_folder = store_folder
 
     @property
