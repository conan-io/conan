--- conflicted
+++ resolved
@@ -97,22 +97,6 @@
             graph_filename = os.path.join(cwd, graph_filename)
         grapher.graph_file(graph_filename)
 
-<<<<<<< HEAD
-=======
-    def print_search_references(self, search_info, pattern, raw, all_remotes_search):
-        printer = Printer(self.user_io.out)
-        printer.print_search_recipes(search_info, pattern, raw, all_remotes_search)
-
-    def print_search_packages(self, search_info, reference, packages_query, table,
-                              outdated=False):
-        if table:
-            html_binary_graph(search_info, reference, table)
-        else:
-            printer = Printer(self.user_io.out)
-            printer.print_search_packages(search_info, reference, packages_query,
-                                          outdated=outdated)
-
->>>>>>> 9d4baed5
     def print_dir_list(self, list_files, path, raw):
         if not raw:
             self.user_io.out.info("Listing directory '%s':" % path)
