--- conflicted
+++ resolved
@@ -47,13 +47,8 @@
                 json_output = os.path.join(cwd, json_output)
             save(json_output, json_str)
 
-<<<<<<< HEAD
     def json_output(self, info, json_output, cwd):
         cwd = os.path.abspath(cwd or os.getcwd())
-=======
-    def json_install(self, info, json_output, cwd):
-        cwd = os.path.abspath(cwd or get_cwd())
->>>>>>> 419beea8
         if not os.path.isabs(json_output):
             json_output = os.path.join(cwd, json_output)
 
