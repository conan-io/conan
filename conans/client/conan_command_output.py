--- conflicted
+++ resolved
@@ -133,11 +133,7 @@
         for remote in info["remotes"]:
             authenticated = " [Authenticated]" if remote["authenticated"] else ""
             anonymous = " (anonymous)" if not remote["user_name"] else ""
-<<<<<<< HEAD
-            self.user_io.out.info("Current '%s' remote's user: '%s'%s%s" %
-=======
             self.user_io.out.info("Current user of remote '%s' set to: '%s'%s%s" %
->>>>>>> d62ac20f
                                   (remote["name"], str(remote["user_name"]), anonymous,
                                    authenticated))
 
@@ -148,16 +144,9 @@
         anonymous = " (anonymous)" if not user else ""
 
         if prev_user == user:
-<<<<<<< HEAD
-            self.user_io.out.info("'%s' remote's user is already '%s'%s" %
-                                  (remote, previous_username, previous_anonymous))
-        else:
-            self.user_io.out.info("Changed '%s' remote's user from '%s'%s to '%s'%s" %
-=======
             self.user_io.out.info("User of remote '%s' is already '%s'%s" %
                                   (remote, previous_username, previous_anonymous))
         else:
             self.user_io.out.info("Changed user of remote '%s' from '%s'%s to '%s'%s" %
->>>>>>> d62ac20f
                                   (remote, previous_username, previous_anonymous, username,
                                    anonymous))