import json
import os


from conans.client.printer import Printer
from conans.client.remote_registry import RemoteRegistry
from conans.util.files import save
from conans.unicode import get_cwd


class CommandOutputer(object):

    def __init__(self, user_io, client_cache):
        self.user_io = user_io
        self.client_cache = client_cache

    def writeln(self, value):
        self.user_io.out.writeln(value)

    def print_profile(self, profile, profile_text):
        Printer(self.user_io.out).print_profile(profile, profile_text)

    def profile_list(self, profiles):
        for p in sorted(profiles):
            self.user_io.out.info(p)

    def remote_list(self, remotes, raw):
        for r in remotes:
            if raw:
                self.user_io.out.info("%s %s %s" % (r.name, r.url, r.verify_ssl))
            else:
                self.user_io.out.info("%s: %s [Verify SSL: %s]" % (r.name, r.url, r.verify_ssl))

    def remote_ref_list(self, refs):
        for ref, remote_name in refs.items():
            self.user_io.out.info("%s: %s" % (ref, remote_name))

    def build_order(self, info):
        msg = ", ".join(str(s) for s in info)
        self.user_io.out.info(msg)

    def json_build_order(self, info, json_output, cwd):
        data = {"groups": [[str(ref) for ref in group] for group in info]}
        json_str = json.dumps(data)
        if json_output is True:  # To the output
            self.user_io.out.write(json_str)
        else:  # Path to a file
            cwd = os.path.abspath(cwd or get_cwd())
            if not os.path.isabs(json_output):
                json_output = os.path.join(cwd, json_output)
            save(json_output, json_str)

    def json_output(self, info, json_output, cwd):
        cwd = os.path.abspath(cwd or get_cwd())
        if not os.path.isabs(json_output):
            json_output = os.path.join(cwd, json_output)

        def date_handler(obj):
            return obj.isoformat() if hasattr(obj, 'isoformat') else obj

        save(json_output, json.dumps(info, default=date_handler))
        self.user_io.out.writeln("")
        self.user_io.out.info("JSON file created at '%s'" % json_output)

    def _read_dates(self, deps_graph):
        ret = {}
        for node in sorted(deps_graph.nodes):
            ref = node.conan_ref
            if ref:
                manifest = self.client_cache.load_manifest(ref)
                ret[ref] = manifest.time_str
        return ret

    def nodes_to_build(self, nodes_to_build):
        self.user_io.out.info(", ".join(str(n) for n in nodes_to_build))

<<<<<<< HEAD
    def info(self, deps_graph, only, package_filter, show_paths):
=======
    def info(self, deps_graph, only, package_filter, show_paths, project_reference):
>>>>>>> 94222228
        registry = RemoteRegistry(self.client_cache.registry, self.user_io.out)
        Printer(self.user_io.out).print_info(deps_graph,
                                             only, registry,
                                             node_times=self._read_dates(deps_graph),
                                             path_resolver=self.client_cache, package_filter=package_filter,
                                             show_paths=show_paths)

    def info_graph(self, graph_filename, deps_graph, cwd):
        if graph_filename.endswith(".html"):
            from conans.client.graph.grapher import ConanHTMLGrapher
            grapher = ConanHTMLGrapher(deps_graph)
        else:
            from conans.client.graph.grapher import ConanGrapher
            grapher = ConanGrapher(deps_graph)

        cwd = os.path.abspath(cwd or get_cwd())
        if not os.path.isabs(graph_filename):
            graph_filename = os.path.join(cwd, graph_filename)
        grapher.graph_file(graph_filename)

    def print_search_references(self, search_info, pattern, raw, all_remotes_search):
        printer = Printer(self.user_io.out)
        printer.print_search_recipes(search_info, pattern, raw, all_remotes_search)

    def print_search_packages(self, search_info, reference, packages_query, table):
        if table:
            from conans.client.graph.grapher import html_binary_graph
            html_binary_graph(search_info, reference, table)
        else:
            printer = Printer(self.user_io.out)
            printer.print_search_packages(search_info, reference, packages_query)

    def print_dir_list(self, list_files, path, raw):
        if not raw:
            self.user_io.out.info("Listing directory '%s':" % path)
            self.user_io.out.writeln("\n".join([" %s" % i for i in list_files]))
        else:
            self.user_io.out.writeln("\n".join(list_files))

    def print_file_contents(self, contents, file_name, raw):
        if raw or not self.user_io.out.is_terminal:
            self.user_io.out.writeln(contents)
            return

        from pygments import highlight
        from pygments.lexers import PythonLexer, IniLexer, TextLexer
        from pygments.formatters import TerminalFormatter

        if file_name.endswith(".py"):
            lexer = PythonLexer()
        elif file_name.endswith(".txt"):
            lexer = IniLexer()
        else:
            lexer = TextLexer()

        self.user_io.out.write(highlight(contents, lexer, TerminalFormatter()))

    def print_user_list(self, info):
        for remote in info["remotes"]:
            authenticated = " [Authenticated]" if remote["authenticated"] else ""
            anonymous = " (anonymous)" if not remote["user_name"] else ""
            self.user_io.out.info("Current user of remote '%s' set to: '%s'%s%s" %
                                  (remote["name"], str(remote["user_name"]), anonymous,
                                   authenticated))

    def print_user_set(self, remote_name, prev_user, user):
        previous_username = prev_user or "None"
        previous_anonymous = " (anonymous)" if not prev_user else ""
        username = user or "None"
        anonymous = " (anonymous)" if not user else ""

        if prev_user == user:
            self.user_io.out.info("User of remote '%s' is already '%s'%s" %
                                  (remote_name, previous_username, previous_anonymous))
        else:
            self.user_io.out.info("Changed user of remote '%s' from '%s'%s to '%s'%s" %
                                  (remote_name, previous_username, previous_anonymous, username,
                                   anonymous))<|MERGE_RESOLUTION|>--- conflicted
+++ resolved
@@ -74,11 +74,7 @@
     def nodes_to_build(self, nodes_to_build):
         self.user_io.out.info(", ".join(str(n) for n in nodes_to_build))
 
-<<<<<<< HEAD
     def info(self, deps_graph, only, package_filter, show_paths):
-=======
-    def info(self, deps_graph, only, package_filter, show_paths, project_reference):
->>>>>>> 94222228
         registry = RemoteRegistry(self.client_cache.registry, self.user_io.out)
         Printer(self.user_io.out).print_info(deps_graph,
                                              only, registry,
