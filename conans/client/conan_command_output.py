import json
import os
from collections import OrderedDict

from conans.client.graph.graph import RECIPE_CONSUMER, RECIPE_VIRTUAL
from conans.client.graph.graph import RECIPE_EDITABLE
<<<<<<< HEAD
=======
from conans.client.installer import build_id
>>>>>>> b14c49ed
from conans.client.printer import Printer
from conans.model.ref import ConanFileReference, PackageReference
from conans.paths.simple_paths import SimplePaths
from conans.search.binary_html_table import html_binary_graph
from conans.unicode import get_cwd
from conans.util.dates import iso8601_to_str
<<<<<<< HEAD
=======
from conans.util.env_reader import get_env
>>>>>>> b14c49ed
from conans.util.files import save


class CommandOutputer(object):

    def __init__(self, user_io, cache):
        self.user_io = user_io
        self.cache = cache

    def writeln(self, value):
        self.user_io.out.writeln(value)

    def print_profile(self, profile, profile_text):
        Printer(self.user_io.out).print_profile(profile, profile_text)

    def profile_list(self, profiles):
        for p in sorted(profiles):
            self.user_io.out.info(p)

    def remote_list(self, remotes, raw):
        for r in remotes:
            if raw:
                self.user_io.out.info("%s %s %s" % (r.name, r.url, r.verify_ssl))
            else:
                self.user_io.out.info("%s: %s [Verify SSL: %s]" % (r.name, r.url, r.verify_ssl))

    def remote_ref_list(self, refs):
        for reference, remote_name in refs.items():
            ref = ConanFileReference.loads(reference)
            self.user_io.out.info("%s: %s" % (ref.full_repr(), remote_name))

    def remote_pref_list(self, package_references):
        for package_reference, remote_name in package_references.items():
            pref = PackageReference.loads(package_reference)
            self.user_io.out.info("%s: %s" % (pref.full_repr(), remote_name))

    def build_order(self, info):
        msg = ", ".join(str(s) for s in info)
        self.user_io.out.info(msg)

    def json_build_order(self, info, json_output, cwd):
        data = {"groups": [[str(ref) for ref in group] for group in info]}
        json_str = json.dumps(data)
        if json_output is True:  # To the output
            self.user_io.out.write(json_str)
        else:  # Path to a file
            cwd = os.path.abspath(cwd or get_cwd())
            if not os.path.isabs(json_output):
                json_output = os.path.join(cwd, json_output)
            save(json_output, json_str)

    def json_output(self, info, json_output, cwd):
        cwd = os.path.abspath(cwd or get_cwd())
        if not os.path.isabs(json_output):
            json_output = os.path.join(cwd, json_output)

        def date_handler(obj):
            return obj.isoformat() if hasattr(obj, 'isoformat') else obj

        save(json_output, json.dumps(info, default=date_handler))
        self.user_io.out.writeln("")
        self.user_io.out.info("JSON file created at '%s'" % json_output)

    def _read_dates(self, deps_graph):
        ret = {}
        for node in sorted(deps_graph.nodes):
            ref = node.ref
            if node.recipe not in (RECIPE_CONSUMER, RECIPE_VIRTUAL, RECIPE_EDITABLE):
                manifest = self.cache.package_layout(ref).load_manifest()
                ret[ref] = manifest.time_str
        return ret

    def nodes_to_build(self, nodes_to_build):
        self.user_io.out.info(", ".join(str(n) for n in nodes_to_build))

    def _handle_json_output(self, data, json_output, cwd):
        json_str = json.dumps(data)

        if json_output is True:
            self.user_io.out.write(json_str)
        else:
            if not os.path.isabs(json_output):
                json_output = os.path.join(cwd, json_output)
            save(json_output, json.dumps(data))
            self.user_io.out.writeln("")
            self.user_io.out.info("JSON file created at '%s'" % json_output)

    def json_nodes_to_build(self, nodes_to_build, json_output, cwd):
        data = [str(n) for n in nodes_to_build]
        self._handle_json_output(data, json_output, cwd)

    def _grab_info_data(self, deps_graph, grab_paths):
        """ Convert 'deps_graph' into consumible information for json and cli """
        compact_nodes = OrderedDict()
        for node in sorted(deps_graph.nodes):
            compact_nodes.setdefault((node.ref, node.conanfile.info.package_id()), []).append(node)

        ret = []
        for (ref, package_id), list_nodes in compact_nodes.items():
            node = list_nodes[0]
            if node.recipe == RECIPE_VIRTUAL:
                continue

            item_data = {}
            conanfile = node.conanfile
            if node.recipe == RECIPE_CONSUMER:
                ref = str(conanfile)

            item_data["reference"] = str(ref)
            item_data["is_ref"] = isinstance(ref, ConanFileReference)
            item_data["display_name"] = conanfile.display_name
            item_data["id"] = package_id
            item_data["build_id"] = build_id(conanfile)

            # Paths
            if isinstance(ref, ConanFileReference) and grab_paths:
                item_data["export_folder"] = self.cache.export(ref)
                item_data["source_folder"] = self.cache.source(ref, conanfile.short_paths)
                if isinstance(self.cache, SimplePaths):
                    # @todo: check if this is correct or if it must always be package_id()
                    bid = build_id(conanfile) or package_id
                    pref = PackageReference(ref, bid)
                    item_data["build_folder"] = self.cache.build(pref, conanfile.short_paths)

                    pref = PackageReference(ref, package_id)
                    item_data["package_folder"] = self.cache.package(pref, conanfile.short_paths)

            try:
                reg_remote = self.cache.registry.refs.get(ref)
                if reg_remote:
                    item_data["remote"] = {"name": reg_remote.name, "url": reg_remote.url}
            except:
                pass

            def _add_if_exists(attrib, as_list=False):
                value = getattr(conanfile, attrib, None)
                if value:
                    if not as_list:
                        item_data[attrib] = value
                    else:
                        item_data[attrib] = list(value) if isinstance(value, (list, tuple, set)) \
                            else [value, ]

            _add_if_exists("url")
            _add_if_exists("homepage")
            _add_if_exists("license", as_list=True)
            _add_if_exists("author")
            _add_if_exists("topics", as_list=True)

            if isinstance(ref, ConanFileReference):
                item_data["recipe"] = node.recipe

                if get_env("CONAN_CLIENT_REVISIONS_ENABLED", False) and node.ref.revision:
                    item_data["revision"] = node.ref.revision

                item_data["binary"] = node.binary
                if node.binary_remote:
                    item_data["binary_remote"] = node.binary_remote.name

            node_times = self._read_dates(deps_graph)
            if node_times and node_times.get(ref, None):
                item_data["creation_date"] = node_times.get(ref, None)

            if isinstance(ref, ConanFileReference):
                dependants = [n for node in list_nodes for n in node.inverse_neighbors()]
                required = [d.conanfile for d in dependants if d.recipe != RECIPE_VIRTUAL]
                if required:
                    item_data["required_by"] = [d.display_name for d in required]

            depends = node.neighbors()
            requires = [d for d in depends if not d.build_require]
            build_requires = [d for d in depends if d.build_require]

            if requires:
                item_data["requires"] = [repr(d.ref) for d in requires]

            if build_requires:
                item_data["build_requires"] = [repr(d.ref) for d in build_requires]

            ret.append(item_data)

        return ret

    def info(self, deps_graph, only, package_filter, show_paths):
<<<<<<< HEAD
        registry = self.cache.registry
        Printer(self.user_io.out).print_info(deps_graph,
                                             only, registry,
                                             node_times=self._read_dates(deps_graph),
                                             path_resolver=self.cache,
                                             package_filter=package_filter,
                                             show_paths=show_paths,
                                             revisions_enabled=self.cache.revisions_enabled)
=======
        data = self._grab_info_data(deps_graph, grab_paths=show_paths)
        Printer(self.user_io.out).print_info(data, only,  package_filter=package_filter,
                                             show_paths=show_paths)
>>>>>>> b14c49ed

    def info_graph(self, graph_filename, deps_graph, cwd):
        if graph_filename.endswith(".html"):
            from conans.client.graph.grapher import ConanHTMLGrapher
            grapher = ConanHTMLGrapher(deps_graph, self.cache.conan_folder)
        else:
            from conans.client.graph.grapher import ConanGrapher
            grapher = ConanGrapher(deps_graph)

        cwd = os.path.abspath(cwd or get_cwd())
        if not os.path.isabs(graph_filename):
            graph_filename = os.path.join(cwd, graph_filename)
        grapher.graph_file(graph_filename)

    def json_info(self, deps_graph, json_output, cwd, show_paths):
        data = self._grab_info_data(deps_graph, grab_paths=show_paths)
        self._handle_json_output(data, json_output, cwd)

    def print_search_references(self, search_info, pattern, raw, all_remotes_search):
        printer = Printer(self.user_io.out)
        printer.print_search_recipes(search_info, pattern, raw, all_remotes_search)

    def print_search_packages(self, search_info, reference, packages_query, table,
                              outdated=False):
        if table:
            html_binary_graph(search_info, reference, table)
        else:
            printer = Printer(self.user_io.out)
            printer.print_search_packages(search_info, reference, packages_query,
                                          outdated=outdated)

    def print_revisions(self, reference, revisions, remote_name=None):
        remote_test = " at remote '%s'" % remote_name if remote_name else ""
        self.user_io.out.info("Revisions for '%s'%s:" % (reference, remote_test))

        def iso_str(dt):
            if not dt:
                return "No time"
            else:
                return iso8601_to_str(dt)

        lines = ["%s (%s)" % (r["revision"], iso_str(r["time"])) for r in revisions]
        self.user_io.out.writeln("\n".join(lines))

    def print_dir_list(self, list_files, path, raw):
        if not raw:
            self.user_io.out.info("Listing directory '%s':" % path)
            self.user_io.out.writeln("\n".join([" %s" % i for i in list_files]))
        else:
            self.user_io.out.writeln("\n".join(list_files))

    def print_file_contents(self, contents, file_name, raw):
        if raw or not self.user_io.out.is_terminal:
            self.user_io.out.writeln(contents)
            return

        from pygments import highlight
        from pygments.lexers import PythonLexer, IniLexer, TextLexer
        from pygments.formatters import TerminalFormatter

        if file_name.endswith(".py"):
            lexer = PythonLexer()
        elif file_name.endswith(".txt"):
            lexer = IniLexer()
        else:
            lexer = TextLexer()

        self.user_io.out.write(highlight(contents, lexer, TerminalFormatter()))

    def print_user_list(self, info):
        for remote in info["remotes"]:
            authenticated = " [Authenticated]" if remote["authenticated"] else ""
            anonymous = " (anonymous)" if not remote["user_name"] else ""
            self.user_io.out.info("Current user of remote '%s' set to: '%s'%s%s" %
                                  (remote["name"], str(remote["user_name"]), anonymous,
                                   authenticated))

    def print_user_set(self, remote_name, prev_user, user):
        previous_username = prev_user or "None"
        previous_anonymous = " (anonymous)" if not prev_user else ""
        username = user or "None"
        anonymous = " (anonymous)" if not user else ""

        if prev_user == user:
            self.user_io.out.info("User of remote '%s' is already '%s'%s" %
                                  (remote_name, previous_username, previous_anonymous))
        else:
            self.user_io.out.info("Changed user of remote '%s' from '%s'%s to '%s'%s" %
                                  (remote_name, previous_username, previous_anonymous, username,
                                   anonymous))<|MERGE_RESOLUTION|>--- conflicted
+++ resolved
@@ -4,20 +4,14 @@
 
 from conans.client.graph.graph import RECIPE_CONSUMER, RECIPE_VIRTUAL
 from conans.client.graph.graph import RECIPE_EDITABLE
-<<<<<<< HEAD
-=======
 from conans.client.installer import build_id
->>>>>>> b14c49ed
 from conans.client.printer import Printer
 from conans.model.ref import ConanFileReference, PackageReference
 from conans.paths.simple_paths import SimplePaths
 from conans.search.binary_html_table import html_binary_graph
 from conans.unicode import get_cwd
 from conans.util.dates import iso8601_to_str
-<<<<<<< HEAD
-=======
 from conans.util.env_reader import get_env
->>>>>>> b14c49ed
 from conans.util.files import save
 
 
@@ -125,6 +119,8 @@
             conanfile = node.conanfile
             if node.recipe == RECIPE_CONSUMER:
                 ref = str(conanfile)
+            else:
+                item_data["revision"] = str(ref.revision)
 
             item_data["reference"] = str(ref)
             item_data["is_ref"] = isinstance(ref, ConanFileReference)
@@ -202,20 +198,10 @@
         return ret
 
     def info(self, deps_graph, only, package_filter, show_paths):
-<<<<<<< HEAD
-        registry = self.cache.registry
-        Printer(self.user_io.out).print_info(deps_graph,
-                                             only, registry,
-                                             node_times=self._read_dates(deps_graph),
-                                             path_resolver=self.cache,
-                                             package_filter=package_filter,
-                                             show_paths=show_paths,
-                                             revisions_enabled=self.cache.revisions_enabled)
-=======
         data = self._grab_info_data(deps_graph, grab_paths=show_paths)
         Printer(self.user_io.out).print_info(data, only,  package_filter=package_filter,
-                                             show_paths=show_paths)
->>>>>>> b14c49ed
+                                             show_paths=show_paths,
+                                             show_revisions=self.cache.revisions_enabled)
 
     def info_graph(self, graph_filename, deps_graph, cwd):
         if graph_filename.endswith(".html"):
