--- conflicted
+++ resolved
@@ -157,15 +157,6 @@
         for dep in self._conanfile.dependencies.host.values():
             if root_package:
                 if fnmatch.fnmatch(dep.ref.name, root_package):
-<<<<<<< HEAD
-                    pkgs.append((dep.ref.name, dep.cpp_info, dep.package_folder))
-            else:
-                pkgs.append((dep.ref.name, dep.cpp_info, dep.package_folder))
-
-        symbolic_dir_name = src[1:] if src.startswith("@") else None
-        src_dirs = [src]  # hardcoded src="bin" origin
-        for pkg_name, cpp_info, package_folder in pkgs:
-=======
                     pkgs.append((dep.ref.name, dep.package_folder, dep.cpp_info))
             else:
                 pkgs.append((dep.ref.name, dep.package_folder, dep.cpp_info))
@@ -174,7 +165,6 @@
         src_dirs = [src]  # hardcoded src="bin" origin
         # FIXME: access of cpp_info.rootpath, use package_folder better if possible.
         for pkg_name, package_folder, cpp_info in pkgs:
->>>>>>> 018d2d3f
             final_dst_path = os.path.join(real_dst_folder, pkg_name) if folder else real_dst_folder
             file_copier = FileCopier([package_folder], final_dst_path)
             if symbolic_dir_name:  # Syntax for package folder symbolic names instead of hardcoded
