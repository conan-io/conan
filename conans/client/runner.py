--- conflicted
+++ resolved
@@ -41,11 +41,7 @@
             print("*** WARN: Invalid output parameter of type io.StringIO(), "
                   "use six.StringIO() instead ***")
 
-<<<<<<< HEAD
-        stream_output = output if output and hasattr(output, "write") else self._output
-=======
         stream_output = output if output and hasattr(output, "write") else self._output or sys.stdout
->>>>>>> ae09640d
         if hasattr(output, "flush"):
             # We do not want output from different streams to get mixed (sys.stdout, os.system)
             stream_output = _UnbufferedWrite(stream_output)
@@ -60,12 +56,8 @@
 
         with pyinstaller_bundle_env_cleaned():
             # No output has to be redirected to logs or buffer or omitted
-<<<<<<< HEAD
-            if output is True and not self._output and not log_filepath and self._log_run_to_output and not subprocess:
-=======
             if (output is True and not self._output and not log_filepath and self._log_run_to_output
                     and not subprocess):
->>>>>>> ae09640d
                 return self._simple_os_call(command, cwd)
             elif log_filepath:
                 if stream_output:
