import os
import shutil

from conans.client.file_copier import FileCopier
from conans.client.output import ScopedOutput
from conans.client.packager import report_files_from_manifest
from conans.errors import ConanException, conanfile_exception_formatter
from conans.model.conan_file import get_env_context_manager
from conans.model.manifest import FileTreeManifest
from conans.paths import CONANINFO
from conans.tools import chdir
from conans.util.conan_v2_mode import conan_v2_property
from conans.util.files import save, mkdir
from conans.util.log import logger


def run_package_method(conanfile, package_id, hook_manager, conanfile_path, ref, copy_info=False):
    """ calls the recipe "package()" method
    - Assigns folders to conanfile.package_folder, source_folder, install_folder, build_folder
    - Calls pre-post package hook
    - Prepares FileCopier helper for self.copy
    """

<<<<<<< HEAD
    conanfile.layout.set_base_build_folder(build_folder)
    conanfile.layout.set_base_source_folder(source_folder)
    conanfile.layout.set_base_package_folder(package_folder)
    conanfile.layout.set_base_generators_folder(build_folder)
    conanfile.layout.install_folder = install_folder

=======
>>>>>>> 01d00d25
    if conanfile.package_folder == conanfile.build_folder:
        raise ConanException("Cannot 'conan package' to the build folder. "
                             "--build-folder and package folder can't be the same")

<<<<<<< HEAD
    mkdir(package_folder)
    output = conanfile.output
    # Make the copy of all the patterns
    output.info("Generating the package")
    output.info("Package folder %s" % package_folder)

    with get_env_context_manager(conanfile):
        return _call_package(conanfile, package_id, conanfile.source_folder, conanfile.build_folder,
                             conanfile.package_folder, install_folder, hook_manager,
                             conanfile_path, ref, copy_info)
=======
    mkdir(conanfile.package_folder)
    output = conanfile.output
    # Make the copy of all the patterns
    output.info("Generating the package")
    output.info("Package folder %s" % conanfile.package_folder)

    with get_env_context_manager(conanfile):
        return _call_package(conanfile, package_id, hook_manager, conanfile_path, ref, copy_info)
>>>>>>> 01d00d25


def _call_package(conanfile, package_id, hook_manager, conanfile_path, ref, copy_info):
    output = conanfile.output

    hook_manager.execute("pre_package", conanfile=conanfile, conanfile_path=conanfile_path,
                         reference=ref, package_id=package_id)

    output.highlight("Calling package()")
    folders = [conanfile.source_folder, conanfile.build_folder] \
        if conanfile.source_folder != conanfile.build_folder else [conanfile.build_folder]
    conanfile.copy = FileCopier(folders, conanfile.package_folder)
    with conanfile_exception_formatter(str(conanfile), "package"):
        with chdir(conanfile.build_folder):
            with conan_v2_property(conanfile, 'info',
                                   "'self.info' access in package() method is deprecated"):
                conanfile.package()

    hook_manager.execute("post_package", conanfile=conanfile, conanfile_path=conanfile_path,
                         reference=ref, package_id=package_id)

    manifest = _create_aux_files(conanfile, copy_info)
    package_output = ScopedOutput("%s package()" % output.scope, output)
    report_files_from_manifest(package_output, manifest)
    package_id = package_id or os.path.basename(conanfile.package_folder)

    output.success("Package '%s' created" % package_id)

    prev = manifest.summary_hash
    output.info("Created package revision %s" % prev)
    return prev


def _create_aux_files(conanfile, copy_info):
    """ auxiliary method that creates CONANINFO and manifest in
    the package_folder
    """
    logger.debug("PACKAGE: Creating config files to %s" % conanfile.layout.base_package_folder)
    if copy_info:
        try:
            shutil.copy(os.path.join(conanfile.install_folder, CONANINFO),
                        conanfile.layout.base_package_folder)
        except IOError:
            raise ConanException("%s does not exist inside of your %s folder. "
                                 "Try to re-build it again to solve it."
                                 % (CONANINFO, conanfile.install_folder))
    else:
        save(os.path.join(conanfile.layout.base_package_folder, CONANINFO), conanfile.info.dumps())

    # Create the digest for the package
    manifest = FileTreeManifest.create(conanfile.layout.base_package_folder)
    manifest.save(conanfile.layout.base_package_folder)
    return manifest<|MERGE_RESOLUTION|>--- conflicted
+++ resolved
@@ -20,32 +20,10 @@
     - Calls pre-post package hook
     - Prepares FileCopier helper for self.copy
     """
-
-<<<<<<< HEAD
-    conanfile.layout.set_base_build_folder(build_folder)
-    conanfile.layout.set_base_source_folder(source_folder)
-    conanfile.layout.set_base_package_folder(package_folder)
-    conanfile.layout.set_base_generators_folder(build_folder)
-    conanfile.layout.install_folder = install_folder
-
-=======
->>>>>>> 01d00d25
     if conanfile.package_folder == conanfile.build_folder:
         raise ConanException("Cannot 'conan package' to the build folder. "
                              "--build-folder and package folder can't be the same")
 
-<<<<<<< HEAD
-    mkdir(package_folder)
-    output = conanfile.output
-    # Make the copy of all the patterns
-    output.info("Generating the package")
-    output.info("Package folder %s" % package_folder)
-
-    with get_env_context_manager(conanfile):
-        return _call_package(conanfile, package_id, conanfile.source_folder, conanfile.build_folder,
-                             conanfile.package_folder, install_folder, hook_manager,
-                             conanfile_path, ref, copy_info)
-=======
     mkdir(conanfile.package_folder)
     output = conanfile.output
     # Make the copy of all the patterns
@@ -54,7 +32,6 @@
 
     with get_env_context_manager(conanfile):
         return _call_package(conanfile, package_id, hook_manager, conanfile_path, ref, copy_info)
->>>>>>> 01d00d25
 
 
 def _call_package(conanfile, package_id, hook_manager, conanfile_path, ref, copy_info):
