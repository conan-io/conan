--- conflicted
+++ resolved
@@ -1,9 +1,5 @@
 from conans.client.tools import no_op
 from conans.errors import conanfile_exception_formatter
-<<<<<<< HEAD
-from conans.model.conan_file import get_env_context_manager
-=======
->>>>>>> 73e3351a
 from conans.model.pkg_type import PackageType
 from conans.model.requires import BuildRequirements, TestRequirements
 from conans.util.conan_v2_mode import conan_v2_error
@@ -44,22 +40,6 @@
 
         PackageType.compute_package_type(conanfile)
 
-<<<<<<< HEAD
-        # Once the node is configured call the layout()
-        if hasattr(conanfile, "layout"):
-            conanfile.layout()
-
-        if hasattr(conanfile, "requirements"):
-            with conanfile_exception_formatter(str(conanfile), "requirements"):
-                conanfile.requirements()
-
-        # TODO: Maybe this could be integrated in one single requirements() method
-        if hasattr(conanfile, "build_requirements"):
-            with conanfile_exception_formatter(str(conanfile), "build_requirements"):
-                conanfile.build_requires = BuildRequirements(conanfile.requires)
-                conanfile.test_requires = TestRequirements(conanfile.requires)
-                conanfile.build_requirements()
-=======
         if hasattr(conanfile, "requirements"):
             with conanfile_exception_formatter(str(conanfile), "requirements"):
                 conanfile.requirements()
@@ -73,5 +53,4 @@
 
         if hasattr(conanfile, "layout"):
             with conanfile_exception_formatter(str(conanfile), "layout"):
-                conanfile.layout()
->>>>>>> 73e3351a
+                conanfile.layout()