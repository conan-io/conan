--- conflicted
+++ resolved
@@ -25,7 +25,6 @@
 import subprocess
 
 from conans.errors import ConanException
-from conans.util.runners import conan_run
 
 WINDOWS = "windows"
 MSYS2 = 'msys2'
@@ -50,24 +49,15 @@
     """ Will wrap a unix command inside a bash terminal It requires to have MSYS2, CYGWIN, or WSL"""
 
     subsystem = conanfile.conf.get("tools.microsoft.bash:subsystem")
-<<<<<<< HEAD
-    shell_path = conanfile.conf.get("tools.microsoft.bash:path", default="bash")
-
     if not platform.system() == "Windows":
         raise ConanException("Command only for Windows operating system")
 
-    if not subsystem or not shell_path:
-        raise ConanException("The config 'tools.microsoft.bash:subsystem' and "
-                             "'tools.microsoft.bash:path' are needed to run commands in a "
-                             "Windows subsystem")
-=======
     shell_path = conanfile.conf.get("tools.microsoft.bash:path")
     if not subsystem or not shell_path:
         raise ConanException("The config 'tools.microsoft.bash:subsystem' and "
                              "'tools.microsoft.bash:path' are "
                              "needed to run commands in a Windows subsystem")
     env = env or []
->>>>>>> cb69c456
     if subsystem == MSYS2:
         # Configure MSYS2 to inherith the PATH
         msys2_mode_env = Environment()
@@ -79,37 +69,6 @@
         env.append(path)
 
     wrapped_shell = '"%s"' % shell_path if " " in shell_path else shell_path
-<<<<<<< HEAD
-    if env_win:
-        wrapped_shell = environment_wrap_command(env_win, shell_path,
-                                                 cwd=conanfile.generators_folder)
-
-    cwd = cwd or os.getcwd()
-    if not os.path.isabs(cwd):
-        cwd = os.path.join(os.getcwd(), cwd)
-    cwd_inside = subsystem_path(subsystem, cwd)
-    wrapped_user_cmd = command
-    if env_shell:
-        # Wrapping the inside_command enable to prioritize our environment, otherwise /usr/bin go
-        # first and there could be commands that we want to skip
-        wrapped_user_cmd = environment_wrap_command(env_shell, command,
-                                                    cwd=conanfile.generators_folder)
-    inside_command = 'cd "{cwd_inside}" && ' \
-                     '{wrapped_user_cmd}'.format(cwd_inside=cwd_inside,
-                                                 wrapped_user_cmd=wrapped_user_cmd)
-
-    inside_command = escape_windows_cmd(inside_command)
-
-    final_command = 'cd "{cwd}" && {wrapped_shell} --login -c {inside_command}'.format(
-        cwd=cwd,
-        wrapped_shell=wrapped_shell,
-        inside_command=inside_command)
-    conanfile.output.info('Running in windows bash: %s' % final_command)
-    return conan_run(final_command)
-
-
-def escape_windows_cmd(command):
-=======
     wrapped_shell = environment_wrap_command(env, envfiles_folder, wrapped_shell,
                                              accepted_extensions=("bat", "ps1"))
 
@@ -118,13 +77,11 @@
     wrapped_user_cmd = environment_wrap_command(env, envfiles_folder, command,
                                                 accepted_extensions=("sh", ))
     wrapped_user_cmd = _escape_windows_cmd(wrapped_user_cmd)
-
     final_command = '{} -c {}'.format(wrapped_shell, wrapped_user_cmd)
     return final_command
 
 
 def _escape_windows_cmd(command):
->>>>>>> cb69c456
     """ To use in a regular windows cmd.exe
         1. Adds escapes so the argument can be unpacked by CommandLineToArgvW()
         2. Adds escapes for cmd.exe so the argument survives cmd.exe's substitutions.
