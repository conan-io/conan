import os
import textwrap

from jinja2 import Template

from conans.client.generators import CMakeFindPackageGenerator
from conans.client.generators.cmake import DepsCppCmake
from conans.client.generators.cmake_find_package_common import (find_transitive_dependencies,
                                                                target_template,
                                                                CMakeFindPackageCommonMacros)
from conans.client.generators.cmake_multi import extend
from conans.util.files import save


class CMakeFindPackageMultiGenerator(CMakeFindPackageGenerator):
    name = "cmake_find_package_multi"
    _configurations = ["Release", "RelWithDebInfo", "MinSizeRel", "Debug"]

    config_template = textwrap.dedent("""
        {macros_and_functions}

        # Requires CMake > 3.0
        if(${{CMAKE_VERSION}} VERSION_LESS "3.0")
            message(FATAL_ERROR "The 'cmake_find_package_multi' generator only works with CMake > 3.0")
        endif()

        include(${{CMAKE_CURRENT_LIST_DIR}}/{filename}Targets.cmake)

        {target_props_block}
        {find_dependencies_block}
        """)

    targets_template = textwrap.dedent("""
        if(NOT TARGET {name}::{name})
            add_library({name}::{name} INTERFACE IMPORTED)
        endif()

        # Load the debug and release library finders
        get_filename_component(_DIR "${{CMAKE_CURRENT_LIST_FILE}}" PATH)
        file(GLOB CONFIG_FILES "${{_DIR}}/{filename}Target-*.cmake")

        foreach(f ${{CONFIG_FILES}})
            include(${{f}})
        endforeach()
        """)

<<<<<<< HEAD
=======
    # This template takes the "name" of the target name::name and configs = ["Release", "Debug"..]
>>>>>>> a34a88b5
    target_properties = Template("""
# Assign target properties
set_property(TARGET {{name}}::{{name}}
             PROPERTY INTERFACE_LINK_LIBRARIES
             {%- for config in configs %}
<<<<<<< HEAD
             $<$<CONFIG:{{config}}>:${{'{'}}{{name}}_LIBRARIES_TARGETS_{{config.upper()}}} ${{'{'}}{{name}}_LINKER_FLAGS_{{config.upper()}}_LIST}>
=======
             $<$<CONFIG:{{config}}>:${{'{'}}{{name}}_LIBRARIES_TARGETS_{{config.upper()}}}
                                    ${{'{'}}{{name}}_LINKER_FLAGS_{{config.upper()}}_LIST}>
>>>>>>> a34a88b5
             {%- endfor %})
set_property(TARGET {{name}}::{{name}}
             PROPERTY INTERFACE_INCLUDE_DIRECTORIES
             {%- for config in configs %}
             $<$<CONFIG:{{config}}>:${{'{'}}{{name}}_INCLUDE_DIRS_{{config.upper()}}}>
             {%- endfor %})
set_property(TARGET {{name}}::{{name}}
             PROPERTY INTERFACE_COMPILE_DEFINITIONS
             {%- for config in configs %}
             $<$<CONFIG:{{config}}>:${{'{'}}{{name}}_COMPILE_DEFINITIONS_{{config.upper()}}}>
             {%- endfor %})
set_property(TARGET {{name}}::{{name}}
             PROPERTY INTERFACE_COMPILE_OPTIONS
             {%- for config in configs %}
             $<$<CONFIG:{{config}}>:${{'{'}}{{name}}_COMPILE_OPTIONS_{{config.upper()}}_LIST}>
             {%- endfor %})
    """)

    # https://gitlab.kitware.com/cmake/cmake/blob/master/Modules/BasicConfigVersion-SameMajorVersion.cmake.in
    config_version_template = textwrap.dedent("""
        set(PACKAGE_VERSION "{version}")

        if(PACKAGE_VERSION VERSION_LESS PACKAGE_FIND_VERSION)
            set(PACKAGE_VERSION_COMPATIBLE FALSE)
        else()
            if("{version}" MATCHES "^([0-9]+)\\\\.")
                set(CVF_VERSION_MAJOR "${{CMAKE_MATCH_1}}")
            else()
                set(CVF_VERSION_MAJOR "{version}")
            endif()

            if(PACKAGE_FIND_VERSION_MAJOR STREQUAL CVF_VERSION_MAJOR)
                set(PACKAGE_VERSION_COMPATIBLE TRUE)
            else()
                set(PACKAGE_VERSION_COMPATIBLE FALSE)
            endif()

            if(PACKAGE_FIND_VERSION STREQUAL PACKAGE_VERSION)
                set(PACKAGE_VERSION_EXACT TRUE)
            endif()
        endif()
        """)

    components_target_build_type_tpl = Template(textwrap.dedent("""\
        ########## MACROS ###########################################################################
        #############################################################################################
        {{ conan_message }}
        {{ conan_find_apple_frameworks }}
        {{ conan_package_library_targets }}

        ########### VARIABLES #######################################################################
        #############################################################################################

        {{ global_target_variables }}
        set({{ pkg_name }}_COMPONENTS_{{ build_type }} {{ pkg_components }})

        {%- for comp_name, comp in components %}

        ########### COMPONENT {{ comp_name }} VARIABLES #############################################

        set({{ pkg_name }}_{{ comp_name }}_INCLUDE_DIRS_{{ build_type }} {{ comp.include_paths }})
        set({{ pkg_name }}_{{ comp_name }}_INCLUDE_DIR_{{ build_type }} {{ comp.include_path }})
        set({{ pkg_name }}_{{ comp_name }}_INCLUDES_{{ build_type }} {{ comp.include_paths }})
        set({{ pkg_name }}_{{ comp_name }}_LIB_DIRS_{{ build_type }} {{ comp.lib_paths }})
        set({{ pkg_name }}_{{ comp_name }}_RES_DIRS_{{ build_type }} {{ comp.res_paths }})
        set({{ pkg_name }}_{{ comp_name }}_DEFINITIONS_{{ build_type }} {{ comp.defines }})
        set({{ pkg_name }}_{{ comp_name }}_COMPILE_DEFINITIONS_{{ build_type }} {{ comp.compile_definitions }})
        set({{ pkg_name }}_{{ comp_name }}_COMPILE_OPTIONS_C_{{ build_type }} "{{ comp.cflags_list }}")
        set({{ pkg_name }}_{{ comp_name }}_COMPILE_OPTIONS_CXX_{{ build_type }} "{{ comp.cxxflags_list }}")
        set({{ pkg_name }}_{{ comp_name }}_LIBS_{{ build_type }} {{ comp.libs }})
        set({{ pkg_name }}_{{ comp_name }}_SYSTEM_LIBS_{{ build_type }} {{ comp.system_libs }})
        set({{ pkg_name }}_{{ comp_name }}_FRAMEWORK_DIRS_{{ build_type }} {{ comp.framework_paths }})
        set({{ pkg_name }}_{{ comp_name }}_FRAMEWORKS_{{ build_type }} {{ comp.frameworks }})
        set({{ pkg_name }}_{{ comp_name }}_BUILD_MODULES_PATHS_{{ build_type }} {{ comp.build_modules_paths }})
        set({{ pkg_name }}_{{ comp_name }}_DEPENDENCIES_{{ build_type }} {{ comp.public_deps }})
        set({{ pkg_name }}_{{ comp_name }}_LINKER_FLAGS_LIST_{{ build_type }}
                $<$<STREQUAL:$<TARGET_PROPERTY:TYPE>,SHARED_LIBRARY>:{{ comp.sharedlinkflags_list }}>
                $<$<STREQUAL:$<TARGET_PROPERTY:TYPE>,MODULE_LIBRARY>:{{ comp.sharedlinkflags_list }}>
                $<$<STREQUAL:$<TARGET_PROPERTY:TYPE>,EXECUTABLE>:{{ comp.exelinkflags_list }}>
        )

        ########## COMPONENT {{ comp_name }} FIND LIBRARIES & FRAMEWORKS / DYNAMIC VARS #############

        set({{ pkg_name }}_{{ comp_name }}_FRAMEWORKS_FOUND_{{ build_type }} "")
        conan_find_apple_frameworks({{ pkg_name }}_{{ comp_name }}_FRAMEWORKS_FOUND_{{ build_type }} "{{ '${'+pkg_name+'_'+comp_name+'_FRAMEWORKS_'+build_type+'}' }}" "{{ '${'+pkg_name+'_'+comp_name+'_FRAMEWORK_DIRS_'+build_type+'}' }}")

        set({{ pkg_name }}_{{ comp_name }}_LIB_TARGETS_{{ build_type }} "")
        set({{ pkg_name }}_{{ comp_name }}_NOT_USED_{{ build_type }} "")
        set({{ pkg_name }}_{{ comp_name }}_LIBS_FRAMEWORKS_DEPS_{{ build_type }} {{ '${'+pkg_name+'_'+comp_name+'_FRAMEWORKS_FOUND_'+build_type+'}' }} {{ '${'+pkg_name+'_'+comp_name+'_SYSTEM_LIBS_'+build_type+'}' }} {{ '${'+pkg_name+'_'+comp_name+'_DEPENDENCIES_'+build_type+'}' }})
        conan_package_library_targets("{{ '${'+pkg_name+'_'+comp_name+'_LIBS_'+build_type+'}' }}"
                                      "{{ '${'+pkg_name+'_'+comp_name+'_LIB_DIRS_'+build_type+'}' }}"
                                      "{{ '${'+pkg_name+'_'+comp_name+'_LIBS_FRAMEWORKS_DEPS_'+build_type+'}' }}"
                                      {{ pkg_name }}_{{ comp_name }}_NOT_USED_{{ build_type }}
                                      {{ pkg_name }}_{{ comp_name }}_LIB_TARGETS_{{ build_type }}
                                      "{{ build_type }}"
                                      "{{ pkg_name }}_{{ comp_name }}")

        set({{ pkg_name }}_{{ comp_name }}_LINK_LIBS_{{ build_type }} {{ '${'+pkg_name+'_'+comp_name+'_LIB_TARGETS_'+build_type+'}' }} {{ '${'+pkg_name+'_'+comp_name+'_LIBS_FRAMEWORKS_DEPS_'+build_type+'}' }})

        {%- endfor %}
        """))

    components_targets_tpl = Template(textwrap.dedent("""\
        {%- for comp_name, comp in components %}

        if(NOT TARGET {{ pkg_name }}::{{ comp_name }})
            add_library({{ pkg_name }}::{{ comp_name }} INTERFACE IMPORTED)
        endif()

        {%- endfor %}

        if(NOT TARGET {{ pkg_name }}::{{ pkg_name }})
            add_library({{ pkg_name }}::{{ pkg_name }} INTERFACE IMPORTED)
        endif()

        # Load the debug and release library finders
        get_filename_component(_DIR "${CMAKE_CURRENT_LIST_FILE}" PATH)
        file(GLOB CONFIG_FILES "${_DIR}/{{ pkg_filename }}Target-*.cmake")

        foreach(f ${CONFIG_FILES})
            include(${f})
        endforeach()

        if({{ pkg_name }}_FIND_COMPONENTS)
            foreach(_FIND_COMPONENT {{ '${'+pkg_name+'_FIND_COMPONENTS}' }})
                list(FIND {{ pkg_name }}_COMPONENTS_{{ build_type }} "{{ pkg_name }}::${_FIND_COMPONENT}" _index)
                if(${_index} EQUAL -1)
                    conan_message(FATAL_ERROR "Conan: Component '${_FIND_COMPONENT}' NOT found in package '{{ pkg_name }}'")
                else()
                    conan_message(STATUS "Conan: Component '${_FIND_COMPONENT}' found in package '{{ pkg_name }}'")
                endif()
            endforeach()
        endif()
        """))

    components_config_tpl = Template(textwrap.dedent("""\
        ########## MACROS ###########################################################################
        #############################################################################################
        {{ conan_message }}

        # Requires CMake > 3.0
        if(${CMAKE_VERSION} VERSION_LESS "3.0")
            message(FATAL_ERROR "The 'cmake_find_package_multi' generator only works with CMake > 3.0")
        endif()

        include(${CMAKE_CURRENT_LIST_DIR}/{{ pkg_filename }}Targets.cmake)

        ########## FIND PACKAGE DEPENDENCY ##########################################################
        #############################################################################################

        include(CMakeFindDependencyMacro)

        {%- for public_dep in pkg_public_deps %}

        if(NOT {{ public_dep }}_FOUND)
            if(${CMAKE_VERSION} VERSION_LESS "3.9.0")
                find_package({{ public_dep }} REQUIRED NO_MODULE)
            else()
                find_dependency({{ public_dep }} REQUIRED NO_MODULE)
            endif()
        else()
            message(STATUS "Dependency {{ public_dep }} already found")
        endif()

        {%- endfor %}

        ########## TARGETS PROPERTIES ###############################################################
        #############################################################################################
        {%- macro tvalue(pkg_name, comp_name, var, config) -%}
        {{'${'+pkg_name+'_'+comp_name+'_'+var+'_'+config.upper()+'}'}}
        {%- endmacro -%}
        {%- for comp_name, comp in components %}
        ########## COMPONENT {{ comp_name }} TARGET PROPERTIES ######################################

        set_property(TARGET {{ pkg_name }}::{{ comp_name }} PROPERTY INTERFACE_LINK_LIBRARIES
                     {%- for config in configs %}
                     $<$<CONFIG:{{config}}>:{{tvalue(pkg_name, comp_name, 'LINK_LIBS', config)}}
                        {{tvalue(pkg_name, comp_name, 'LINKER_FLAGS_LIST', config)}}>
                     {%- endfor %})
        set_property(TARGET {{ pkg_name }}::{{ comp_name }} PROPERTY INTERFACE_INCLUDE_DIRECTORIES
                     {%- for config in configs %}
                     $<$<CONFIG:{{config}}>:{{tvalue(pkg_name, comp_name, 'INCLUDE_DIRS', config)}}>
                     {%- endfor %})
        set_property(TARGET {{ pkg_name }}::{{ comp_name }} PROPERTY INTERFACE_COMPILE_DEFINITIONS
                     {%- for config in configs %}
                     $<$<CONFIG:{{config}}>:{{tvalue(pkg_name, comp_name, 'COMPILE_DEFINITIONS', config)}}>
                     {%- endfor %})
        set_property(TARGET {{ pkg_name }}::{{ comp_name }} PROPERTY INTERFACE_COMPILE_OPTIONS
                     {%- for config in configs %}
                     $<$<CONFIG:{{config}}>:
                         {{tvalue(pkg_name, comp_name, 'COMPILE_OPTIONS_C', config)}}
                         {{tvalue(pkg_name, comp_name, 'COMPILE_OPTIONS_CXX', config)}}>
                     {%- endfor %})
        set({{ pkg_name }}_{{ comp_name }}_TARGET_PROPERTIES TRUE)

        {%- endfor %}

        ########## GLOBAL TARGET PROPERTIES #########################################################

        if(NOT {{ pkg_name }}_{{ pkg_name }}_TARGET_PROPERTIES)
            set_property(TARGET {{ pkg_name }}::{{ pkg_name }} APPEND PROPERTY INTERFACE_LINK_LIBRARIES
                         {%- for config in configs %}
                         $<$<CONFIG:{{config}}>:{{ '${'+pkg_name+'_COMPONENTS_'+config.upper()+'}'}}>
                         {%- endfor %})
        endif()
        """))

    def __init__(self, conanfile):
        super(CMakeFindPackageMultiGenerator, self).__init__(conanfile)
        self.configurations = ["Release", "RelWithDebInfo", "MinSizeRel", "Debug"]
        self.configuration = str(self.conanfile.settings.build_type)

    @property
    def filename(self):
        return None

    @property
    def content(self):
        ret = {}
        build_type = str(self.conanfile.settings.build_type).upper()
        build_type_suffix = "_{}".format(self.configuration.upper()) if self.configuration else ""
        for pkg_name, cpp_info in self.deps_build_info.dependencies:
            self._validate_components(cpp_info)
            pkg_filename = self._get_filename(cpp_info)
            pkg_findname = self._get_name(cpp_info)
            pkg_version = cpp_info.version

            public_deps = self.get_public_deps(cpp_info)
            deps_names = []
            for it in public_deps:
                name = "{}::{}".format(*self._get_require_name(*it))
                if name not in deps_names:
                    deps_names.append(name)
            deps_names = ';'.join(deps_names)
            pkg_public_deps_filenames = [self._get_filename(self.deps_build_info[it[0]]) for it in
                                         public_deps]
            config_version = self.config_version_template.format(version=pkg_version)
            ret[self._config_version_filename(pkg_filename)] = config_version
            if not cpp_info.components:
                ret[self._config_filename(pkg_filename)] = self._config(
                    filename=pkg_filename,
                    name=pkg_findname,
                    version=cpp_info.version,
                    public_deps_names=pkg_public_deps_filenames
                )
                ret["{}Targets.cmake".format(pkg_filename)] = self.targets_template.format(
                    filename=pkg_filename, name=pkg_findname)

                # If any config matches the build_type one, add it to the cpp_info
                dep_cpp_info = extend(cpp_info, build_type.lower())
                deps = DepsCppCmake(dep_cpp_info)
                find_lib = target_template.format(name=pkg_findname, deps=deps,
                                                  build_type_suffix=build_type_suffix,
                                                  deps_names=deps_names)

                ret["{}Target-{}.cmake".format(pkg_filename, self.configuration.lower())] = find_lib
            else:
                cpp_info = extend(cpp_info, build_type.lower())
                pkg_info = DepsCppCmake(cpp_info)
                components = self._get_components(pkg_name, cpp_info)
                # Note these are in reversed order, from more dependent to less dependent
                pkg_components = " ".join(["{p}::{c}".format(p=pkg_findname, c=comp_findname) for
                                           comp_findname, _ in reversed(components)])
                global_target_variables = target_template.format(name=pkg_findname, deps=pkg_info,
                                                                 build_type_suffix=build_type_suffix,
                                                                 deps_names=deps_names)
                variables = self.components_target_build_type_tpl.render(
                    pkg_name=pkg_findname,
                    global_target_variables=global_target_variables,
                    pkg_components=pkg_components,
                    build_type=build_type,
                    components=components,
                    conan_find_apple_frameworks=CMakeFindPackageCommonMacros.apple_frameworks_macro,
                    conan_package_library_targets=CMakeFindPackageCommonMacros.conan_package_library_targets
                )
                ret["{}Target-{}.cmake".format(pkg_filename, build_type.lower())] = variables
                targets = self.components_targets_tpl.render(
                    pkg_name=pkg_findname,
                    pkg_filename=pkg_filename,
                    components=components,
                    build_type=build_type
                )
                ret["{}Targets.cmake".format(pkg_filename)] = targets
                target_config = self.components_config_tpl.render(
                    pkg_name=pkg_findname,
                    pkg_filename=pkg_filename,
                    components=components,
                    pkg_public_deps=pkg_public_deps_filenames,
                    conan_message=CMakeFindPackageCommonMacros.conan_message,
                    configs=self._configurations
                )
                ret[self._config_filename(pkg_filename)] = target_config
        return ret

    def _config_filename(self, pkg_filename):
        if pkg_filename == pkg_filename.lower():
            return "{}-config.cmake".format(pkg_filename)
        else:
            return "{}Config.cmake".format(pkg_filename)

    def _config_version_filename(self, pkg_filename):
        if pkg_filename == pkg_filename.lower():
            return "{}-config-version.cmake".format(pkg_filename)
        else:
            return "{}ConfigVersion.cmake".format(pkg_filename)

    def _config(self, filename, name, version, public_deps_names):
        # Builds the XXXConfig.cmake file for one package

        # The common macros
        macros_and_functions = "\n".join([
            CMakeFindPackageCommonMacros.conan_message,
            CMakeFindPackageCommonMacros.apple_frameworks_macro,
            CMakeFindPackageCommonMacros.conan_package_library_targets,
        ])

        # Define the targets properties
<<<<<<< HEAD

        targets_props = self.target_properties.render(name=name, configs=self.configurations)
=======
        targets_props = self.target_properties.render(name=name, configs=self._configurations)
>>>>>>> a34a88b5
        # The find_dependencies_block
        find_dependencies_block = ""
        if public_deps_names:
            # Here we are generating only Config files, so do not search for FindXXX modules
            find_dependencies_block = find_transitive_dependencies(public_deps_names,
                                                                   find_modules=False)

        tmp = self.config_template.format(name=name, version=version,
                                          filename=filename,
                                          target_props_block=targets_props,
                                          find_dependencies_block=find_dependencies_block,
                                          macros_and_functions=macros_and_functions)
        return tmp

    def write_generator_files(self):
        # FIXME: Ugly way to define the output path
        self.output_path = os.getcwd()
        generator_files = self.content
        for generator_file, content in generator_files.items():
            generator_file = os.path.abspath(generator_file)
            save(generator_file, content)<|MERGE_RESOLUTION|>--- conflicted
+++ resolved
@@ -14,7 +14,6 @@
 
 class CMakeFindPackageMultiGenerator(CMakeFindPackageGenerator):
     name = "cmake_find_package_multi"
-    _configurations = ["Release", "RelWithDebInfo", "MinSizeRel", "Debug"]
 
     config_template = textwrap.dedent("""
         {macros_and_functions}
@@ -44,21 +43,14 @@
         endforeach()
         """)
 
-<<<<<<< HEAD
-=======
     # This template takes the "name" of the target name::name and configs = ["Release", "Debug"..]
->>>>>>> a34a88b5
     target_properties = Template("""
 # Assign target properties
 set_property(TARGET {{name}}::{{name}}
              PROPERTY INTERFACE_LINK_LIBRARIES
              {%- for config in configs %}
-<<<<<<< HEAD
-             $<$<CONFIG:{{config}}>:${{'{'}}{{name}}_LIBRARIES_TARGETS_{{config.upper()}}} ${{'{'}}{{name}}_LINKER_FLAGS_{{config.upper()}}_LIST}>
-=======
              $<$<CONFIG:{{config}}>:${{'{'}}{{name}}_LIBRARIES_TARGETS_{{config.upper()}}}
                                     ${{'{'}}{{name}}_LINKER_FLAGS_{{config.upper()}}_LIST}>
->>>>>>> a34a88b5
              {%- endfor %})
 set_property(TARGET {{name}}::{{name}}
              PROPERTY INTERFACE_INCLUDE_DIRECTORIES
@@ -348,7 +340,7 @@
                     components=components,
                     pkg_public_deps=pkg_public_deps_filenames,
                     conan_message=CMakeFindPackageCommonMacros.conan_message,
-                    configs=self._configurations
+                    configs=self.configurations
                 )
                 ret[self._config_filename(pkg_filename)] = target_config
         return ret
@@ -376,12 +368,7 @@
         ])
 
         # Define the targets properties
-<<<<<<< HEAD
-
         targets_props = self.target_properties.render(name=name, configs=self.configurations)
-=======
-        targets_props = self.target_properties.render(name=name, configs=self._configurations)
->>>>>>> a34a88b5
         # The find_dependencies_block
         find_dependencies_block = ""
         if public_deps_names:
@@ -396,7 +383,7 @@
                                           macros_and_functions=macros_and_functions)
         return tmp
 
-    def write_generator_files(self):
+    def generate(self):
         # FIXME: Ugly way to define the output path
         self.output_path = os.getcwd()
         generator_files = self.content
