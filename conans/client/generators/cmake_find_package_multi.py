--- conflicted
+++ resolved
@@ -282,7 +282,8 @@
             pkg_version = cpp_info.version
 
             public_deps = self.get_public_deps(cpp_info)
-            deps_names = ';'.join(["{}::{}".format(*self._get_require_name(*it)) for it in public_deps])
+            deps_names = ';'.join(
+                ["{}::{}".format(*self._get_require_name(*it)) for it in public_deps])
             pkg_public_deps_filenames = [self._get_filename(self.deps_build_info[it[0]]) for it in
                                          public_deps]
             ret["{}ConfigVersion.cmake".format(pkg_filename)] = self.config_version_template. \
@@ -294,7 +295,8 @@
                     version=cpp_info.version,
                     public_deps_names=pkg_public_deps_filenames
                 )
-                ret["{}Targets.cmake".format(pkg_filename)] = self.targets_template.format(filename=pkg_filename, name=pkg_findname)
+                ret["{}Targets.cmake".format(pkg_filename)] = self.targets_template.format(
+                    filename=pkg_filename, name=pkg_findname)
 
                 # If any config matches the build_type one, add it to the cpp_info
                 dep_cpp_info = extend(cpp_info, build_type.lower())
@@ -306,10 +308,6 @@
             else:
                 cpp_info = extend(cpp_info, build_type.lower())
                 pkg_info = DepsCppCmake(cpp_info)
-<<<<<<< HEAD
-=======
-                deps_names = ";".join(["{n}::{n}".format(n=n) for n in pkg_public_deps_names])
->>>>>>> 0437d7a5
                 components = self._get_components(pkg_name, cpp_info)
                 # Note these are in reversed order, from more dependent to less dependent
                 pkg_components = " ".join(["{p}::{c}".format(p=pkg_findname, c=comp_findname) for
