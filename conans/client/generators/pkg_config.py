<<<<<<< HEAD
import os

from conans.client.build.compiler_flags import rpath_flags, format_frameworks, format_framework_paths
from conans.client.tools.oss import get_build_os_arch
from conans.model import Generator
from conans.model.conan_generator import GeneratorComponentsMixin

"""
PC FILE EXAMPLE:

prefix=/usr
exec_prefix=${prefix}
libdir=${exec_prefix}/lib
includedir=${prefix}/include

Name: my-project
Description: Some brief but informative description
Version: 1.2.3
Libs: -L${libdir} -lmy-project-1 -linkerflag -Wl,-rpath=${libdir}
Cflags: -I${includedir}/my-project-1
Requires: glib-2.0 >= 2.40 gio-2.0 >= 2.42 nice >= 0.1.6
Requires.private: gthread-2.0 >= 2.40
"""


class PkgConfigGenerator(GeneratorComponentsMixin, Generator):
    name = "pkg_config"

    @property
    def filename(self):
        return None

    @property
    def compiler(self):
        return self.conanfile.settings.get_safe("compiler")

    def _get_components(self, pkg_name, cpp_info):
        generator_components = super(PkgConfigGenerator, self)._get_components(pkg_name, cpp_info)
        ret = []
        for comp_genname, comp, comp_requires_gennames in generator_components:
            ret.append((comp_genname, comp, [it[1] for it in comp_requires_gennames]))
        return ret

    @property
    def content(self):
        ret = {}
        for depname, cpp_info in self.deps_build_info.dependencies:
            pkg_genname = cpp_info.get_name(PkgConfigGenerator.name)
            self._validate_components(cpp_info)
            if not cpp_info.components:
                public_deps = self.get_public_deps(cpp_info)
                deps_names = [self._get_require_name(*it)[1] for it in public_deps]
                ret["%s.pc" % pkg_genname] = self._pc_file_content(pkg_genname, cpp_info, deps_names)
            else:
                components = self._get_components(depname, cpp_info)
                for comp_genname, comp, comp_requires_gennames in components:
                    ret["%s.pc" % comp_genname] = self._pc_file_content(
                        "%s-%s" % (pkg_genname, comp_genname),
                        comp,
                        comp_requires_gennames)
                comp_gennames = [comp_genname for comp_genname, _, _ in components]
                if pkg_genname not in comp_gennames:
                    ret["%s.pc" % pkg_genname] = self.global_pc_file_contents(pkg_genname, cpp_info,
                                                                              comp_gennames)
        return ret

    def _pc_file_content(self, name, cpp_info, requires_gennames):
        prefix_path = cpp_info.rootpath.replace("\\", "/")
        lines = ['prefix=%s' % prefix_path]

        libdir_vars = []
        dir_lines, varnames = self._generate_dir_lines(prefix_path, "libdir", cpp_info.lib_paths)
        if dir_lines:
            libdir_vars = varnames
            lines.extend(dir_lines)

        includedir_vars = []
        dir_lines, varnames = self._generate_dir_lines(prefix_path, "includedir",
                                                       cpp_info.include_paths)
        if dir_lines:
            includedir_vars = varnames
            lines.extend(dir_lines)

        pkg_config_custom_content = cpp_info.get_property("pkg_config_custom_content", self.name)
        if pkg_config_custom_content:
            lines.append(pkg_config_custom_content)

        lines.append("")
        lines.append("Name: %s" % name)
        description = cpp_info.description or "Conan package: %s" % name
        lines.append("Description: %s" % description)
        lines.append("Version: %s" % cpp_info.version)
        libdirs_flags = ['-L"${%s}"' % name for name in libdir_vars]
        libnames_flags = [('"%s"' if os.path.isabs(name) else '-l%s') % name for name in (cpp_info.libs + cpp_info.system_libs)]
        shared_flags = cpp_info.sharedlinkflags + cpp_info.exelinkflags

        os_build, _ = get_build_os_arch(self.conanfile)
        if not hasattr(self.conanfile, 'settings_build'):
            os_build = os_build or self.conanfile.settings.get_safe("os")

        rpaths = rpath_flags(self.conanfile.settings, os_build,
                             ["${%s}" % libdir for libdir in libdir_vars])
        frameworks = format_frameworks(cpp_info.frameworks, self.conanfile.settings)
        framework_paths = format_framework_paths(cpp_info.framework_paths, self.conanfile.settings)

        lines.append("Libs: %s" % _concat_if_not_empty([libdirs_flags,
                                                        libnames_flags,
                                                        shared_flags,
                                                        rpaths,
                                                        frameworks,
                                                        framework_paths]))
        include_dirs_flags = ['-I"${%s}"' % name for name in includedir_vars]

        lines.append("Cflags: %s" % _concat_if_not_empty(
            [include_dirs_flags,
             cpp_info.cxxflags,
             cpp_info.cflags,
             ["-D%s" % d for d in cpp_info.defines]]))

        if requires_gennames:
            public_deps = " ".join(requires_gennames)
            lines.append("Requires: %s" % public_deps)
        return "\n".join(lines) + "\n"

    @staticmethod
    def global_pc_file_contents(name, cpp_info, comp_gennames):
        lines = ["Name: %s" % name]
        description = cpp_info.description or "Conan package: %s" % name
        lines.append("Description: %s" % description)
        lines.append("Version: %s" % cpp_info.version)

        if comp_gennames:
            public_deps = " ".join(comp_gennames)
            lines.append("Requires: %s" % public_deps)
        return "\n".join(lines) + "\n"

    @staticmethod
    def _generate_dir_lines(prefix_path, varname, dirs):
        lines = []
        varnames = []
        for i, directory in enumerate(dirs):
            directory = os.path.normpath(directory).replace("\\", "/")
            name = varname if i == 0 else "%s%d" % (varname, (i + 1))
            prefix = ""
            if not os.path.isabs(directory):
                prefix = "${prefix}/"
            elif directory.startswith(prefix_path):
                prefix = "${prefix}/"
                directory = os.path.relpath(directory, prefix_path).replace("\\", "/")
            lines.append("%s=%s%s" % (name, prefix, directory))
            varnames.append(name)
        return lines, varnames


def _concat_if_not_empty(groups):
    return " ".join([param for group in groups for param in group if param and param.strip()])
=======
import os

from conans.client.build.compiler_flags import rpath_flags, format_frameworks, format_framework_paths
from conans.client.tools.oss import get_build_os_arch
from conans.model import Generator
from conans.model.conan_generator import GeneratorComponentsMixin

"""
PC FILE EXAMPLE:

prefix=/usr
exec_prefix=${prefix}
libdir=${exec_prefix}/lib
includedir=${prefix}/include

Name: my-project
Description: Some brief but informative description
Version: 1.2.3
Libs: -L${libdir} -lmy-project-1 -linkerflag -Wl,-rpath=${libdir}
Cflags: -I${includedir}/my-project-1
Requires: glib-2.0 >= 2.40 gio-2.0 >= 2.42 nice >= 0.1.6
Requires.private: gthread-2.0 >= 2.40
"""


class PkgConfigGenerator(GeneratorComponentsMixin, Generator):
    name = "pkg_config"

    @property
    def filename(self):
        return None

    @property
    def compiler(self):
        return self.conanfile.settings.get_safe("compiler")

    def _get_components(self, pkg_name, cpp_info):
        generator_components = super(PkgConfigGenerator, self)._get_components(pkg_name, cpp_info)
        ret = []
        for comp_genname, comp, comp_requires_gennames in generator_components:
            ret.append((comp_genname, comp, [it[1] for it in comp_requires_gennames]))
        return ret

    @property
    def content(self):
        ret = {}
        for depname, cpp_info in self.deps_build_info.dependencies:
            pkg_genname = cpp_info.get_name(PkgConfigGenerator.name)
            self._validate_components(cpp_info)
            if not cpp_info.components:
                public_deps = self.get_public_deps(cpp_info)
                deps_names = [self._get_require_name(*it)[1] for it in public_deps]
                ret["%s.pc" % pkg_genname] = self._pc_file_content(pkg_genname, cpp_info, deps_names)
            else:
                components = self._get_components(depname, cpp_info)
                for comp_genname, comp, comp_requires_gennames in components:
                    ret["%s.pc" % comp_genname] = self._pc_file_content(
                        "%s-%s" % (pkg_genname, comp_genname),
                        comp,
                        comp_requires_gennames)
                comp_gennames = [comp_genname for comp_genname, _, _ in components]
                # Mechanism to avoid overwriting the component PC file in case of being
                # the same as the root package one.
                # Issue related: https://github.com/conan-io/conan/issues/10341
                if pkg_genname not in comp_gennames:
                    ret["%s.pc" % pkg_genname] = self.global_pc_file_contents(pkg_genname, cpp_info,
                                                                              comp_gennames)
        return ret

    def _pc_file_content(self, name, cpp_info, requires_gennames):
        version = cpp_info.get_property("component_version") or cpp_info.version
        prefix_path = cpp_info.rootpath.replace("\\", "/")
        lines = ['prefix=%s' % prefix_path]

        libdir_vars = []
        dir_lines, varnames = self._generate_dir_lines(prefix_path, "libdir", cpp_info.lib_paths)
        if dir_lines:
            libdir_vars = varnames
            lines.extend(dir_lines)

        includedir_vars = []
        dir_lines, varnames = self._generate_dir_lines(prefix_path, "includedir",
                                                       cpp_info.include_paths)
        if dir_lines:
            includedir_vars = varnames
            lines.extend(dir_lines)

        pkg_config_custom_content = cpp_info.get_property("pkg_config_custom_content")
        if pkg_config_custom_content:
            lines.append(pkg_config_custom_content)

        lines.append("")
        lines.append("Name: %s" % name)
        description = cpp_info.description or "Conan package: %s" % name
        lines.append("Description: %s" % description)
        lines.append("Version: %s" % version)
        libdirs_flags = ['-L"${%s}"' % name for name in libdir_vars]
        libnames_flags = ["-l%s " % name for name in (cpp_info.libs + cpp_info.system_libs)]
        shared_flags = cpp_info.sharedlinkflags + cpp_info.exelinkflags

        os_build, _ = get_build_os_arch(self.conanfile)
        if not hasattr(self.conanfile, 'settings_build'):
            os_build = os_build or self.conanfile.settings.get_safe("os")

        rpaths = rpath_flags(self.conanfile.settings, os_build,
                             ["${%s}" % libdir for libdir in libdir_vars])
        frameworks = format_frameworks(cpp_info.frameworks, self.conanfile.settings)
        framework_paths = format_framework_paths(cpp_info.framework_paths, self.conanfile.settings)

        lines.append("Libs: %s" % _concat_if_not_empty([libdirs_flags,
                                                        libnames_flags,
                                                        shared_flags,
                                                        rpaths,
                                                        frameworks,
                                                        framework_paths]))
        include_dirs_flags = ['-I"${%s}"' % name for name in includedir_vars]

        lines.append("Cflags: %s" % _concat_if_not_empty(
            [include_dirs_flags,
             cpp_info.cxxflags,
             cpp_info.cflags,
             ["-D%s" % d for d in cpp_info.defines]]))

        if requires_gennames:
            public_deps = " ".join(requires_gennames)
            lines.append("Requires: %s" % public_deps)
        return "\n".join(lines) + "\n"

    @staticmethod
    def global_pc_file_contents(name, cpp_info, comp_gennames):
        lines = ["Name: %s" % name]
        description = cpp_info.description or "Conan package: %s" % name
        lines.append("Description: %s" % description)
        lines.append("Version: %s" % cpp_info.version)

        if comp_gennames:
            public_deps = " ".join(comp_gennames)
            lines.append("Requires: %s" % public_deps)
        return "\n".join(lines) + "\n"

    @staticmethod
    def _generate_dir_lines(prefix_path, varname, dirs):
        lines = []
        varnames = []
        for i, directory in enumerate(dirs):
            directory = os.path.normpath(directory).replace("\\", "/")
            name = varname if i == 0 else "%s%d" % (varname, (i + 1))
            prefix = ""
            if not os.path.isabs(directory):
                prefix = "${prefix}/"
            elif directory.startswith(prefix_path):
                prefix = "${prefix}/"
                directory = os.path.relpath(directory, prefix_path).replace("\\", "/")
            lines.append("%s=%s%s" % (name, prefix, directory))
            varnames.append(name)
        return lines, varnames


def _concat_if_not_empty(groups):
    return " ".join([param for group in groups for param in group if param and param.strip()])
>>>>>>> 4152068a
<|MERGE_RESOLUTION|>--- conflicted
+++ resolved
@@ -1,319 +1,160 @@
-<<<<<<< HEAD
-import os
-
-from conans.client.build.compiler_flags import rpath_flags, format_frameworks, format_framework_paths
-from conans.client.tools.oss import get_build_os_arch
-from conans.model import Generator
-from conans.model.conan_generator import GeneratorComponentsMixin
-
-"""
-PC FILE EXAMPLE:
-
-prefix=/usr
-exec_prefix=${prefix}
-libdir=${exec_prefix}/lib
-includedir=${prefix}/include
-
-Name: my-project
-Description: Some brief but informative description
-Version: 1.2.3
-Libs: -L${libdir} -lmy-project-1 -linkerflag -Wl,-rpath=${libdir}
-Cflags: -I${includedir}/my-project-1
-Requires: glib-2.0 >= 2.40 gio-2.0 >= 2.42 nice >= 0.1.6
-Requires.private: gthread-2.0 >= 2.40
-"""
-
-
-class PkgConfigGenerator(GeneratorComponentsMixin, Generator):
-    name = "pkg_config"
-
-    @property
-    def filename(self):
-        return None
-
-    @property
-    def compiler(self):
-        return self.conanfile.settings.get_safe("compiler")
-
-    def _get_components(self, pkg_name, cpp_info):
-        generator_components = super(PkgConfigGenerator, self)._get_components(pkg_name, cpp_info)
-        ret = []
-        for comp_genname, comp, comp_requires_gennames in generator_components:
-            ret.append((comp_genname, comp, [it[1] for it in comp_requires_gennames]))
-        return ret
-
-    @property
-    def content(self):
-        ret = {}
-        for depname, cpp_info in self.deps_build_info.dependencies:
-            pkg_genname = cpp_info.get_name(PkgConfigGenerator.name)
-            self._validate_components(cpp_info)
-            if not cpp_info.components:
-                public_deps = self.get_public_deps(cpp_info)
-                deps_names = [self._get_require_name(*it)[1] for it in public_deps]
-                ret["%s.pc" % pkg_genname] = self._pc_file_content(pkg_genname, cpp_info, deps_names)
-            else:
-                components = self._get_components(depname, cpp_info)
-                for comp_genname, comp, comp_requires_gennames in components:
-                    ret["%s.pc" % comp_genname] = self._pc_file_content(
-                        "%s-%s" % (pkg_genname, comp_genname),
-                        comp,
-                        comp_requires_gennames)
-                comp_gennames = [comp_genname for comp_genname, _, _ in components]
-                if pkg_genname not in comp_gennames:
-                    ret["%s.pc" % pkg_genname] = self.global_pc_file_contents(pkg_genname, cpp_info,
-                                                                              comp_gennames)
-        return ret
-
-    def _pc_file_content(self, name, cpp_info, requires_gennames):
-        prefix_path = cpp_info.rootpath.replace("\\", "/")
-        lines = ['prefix=%s' % prefix_path]
-
-        libdir_vars = []
-        dir_lines, varnames = self._generate_dir_lines(prefix_path, "libdir", cpp_info.lib_paths)
-        if dir_lines:
-            libdir_vars = varnames
-            lines.extend(dir_lines)
-
-        includedir_vars = []
-        dir_lines, varnames = self._generate_dir_lines(prefix_path, "includedir",
-                                                       cpp_info.include_paths)
-        if dir_lines:
-            includedir_vars = varnames
-            lines.extend(dir_lines)
-
-        pkg_config_custom_content = cpp_info.get_property("pkg_config_custom_content", self.name)
-        if pkg_config_custom_content:
-            lines.append(pkg_config_custom_content)
-
-        lines.append("")
-        lines.append("Name: %s" % name)
-        description = cpp_info.description or "Conan package: %s" % name
-        lines.append("Description: %s" % description)
-        lines.append("Version: %s" % cpp_info.version)
-        libdirs_flags = ['-L"${%s}"' % name for name in libdir_vars]
-        libnames_flags = [('"%s"' if os.path.isabs(name) else '-l%s') % name for name in (cpp_info.libs + cpp_info.system_libs)]
-        shared_flags = cpp_info.sharedlinkflags + cpp_info.exelinkflags
-
-        os_build, _ = get_build_os_arch(self.conanfile)
-        if not hasattr(self.conanfile, 'settings_build'):
-            os_build = os_build or self.conanfile.settings.get_safe("os")
-
-        rpaths = rpath_flags(self.conanfile.settings, os_build,
-                             ["${%s}" % libdir for libdir in libdir_vars])
-        frameworks = format_frameworks(cpp_info.frameworks, self.conanfile.settings)
-        framework_paths = format_framework_paths(cpp_info.framework_paths, self.conanfile.settings)
-
-        lines.append("Libs: %s" % _concat_if_not_empty([libdirs_flags,
-                                                        libnames_flags,
-                                                        shared_flags,
-                                                        rpaths,
-                                                        frameworks,
-                                                        framework_paths]))
-        include_dirs_flags = ['-I"${%s}"' % name for name in includedir_vars]
-
-        lines.append("Cflags: %s" % _concat_if_not_empty(
-            [include_dirs_flags,
-             cpp_info.cxxflags,
-             cpp_info.cflags,
-             ["-D%s" % d for d in cpp_info.defines]]))
-
-        if requires_gennames:
-            public_deps = " ".join(requires_gennames)
-            lines.append("Requires: %s" % public_deps)
-        return "\n".join(lines) + "\n"
-
-    @staticmethod
-    def global_pc_file_contents(name, cpp_info, comp_gennames):
-        lines = ["Name: %s" % name]
-        description = cpp_info.description or "Conan package: %s" % name
-        lines.append("Description: %s" % description)
-        lines.append("Version: %s" % cpp_info.version)
-
-        if comp_gennames:
-            public_deps = " ".join(comp_gennames)
-            lines.append("Requires: %s" % public_deps)
-        return "\n".join(lines) + "\n"
-
-    @staticmethod
-    def _generate_dir_lines(prefix_path, varname, dirs):
-        lines = []
-        varnames = []
-        for i, directory in enumerate(dirs):
-            directory = os.path.normpath(directory).replace("\\", "/")
-            name = varname if i == 0 else "%s%d" % (varname, (i + 1))
-            prefix = ""
-            if not os.path.isabs(directory):
-                prefix = "${prefix}/"
-            elif directory.startswith(prefix_path):
-                prefix = "${prefix}/"
-                directory = os.path.relpath(directory, prefix_path).replace("\\", "/")
-            lines.append("%s=%s%s" % (name, prefix, directory))
-            varnames.append(name)
-        return lines, varnames
-
-
-def _concat_if_not_empty(groups):
-    return " ".join([param for group in groups for param in group if param and param.strip()])
-=======
-import os
-
-from conans.client.build.compiler_flags import rpath_flags, format_frameworks, format_framework_paths
-from conans.client.tools.oss import get_build_os_arch
-from conans.model import Generator
-from conans.model.conan_generator import GeneratorComponentsMixin
-
-"""
-PC FILE EXAMPLE:
-
-prefix=/usr
-exec_prefix=${prefix}
-libdir=${exec_prefix}/lib
-includedir=${prefix}/include
-
-Name: my-project
-Description: Some brief but informative description
-Version: 1.2.3
-Libs: -L${libdir} -lmy-project-1 -linkerflag -Wl,-rpath=${libdir}
-Cflags: -I${includedir}/my-project-1
-Requires: glib-2.0 >= 2.40 gio-2.0 >= 2.42 nice >= 0.1.6
-Requires.private: gthread-2.0 >= 2.40
-"""
-
-
-class PkgConfigGenerator(GeneratorComponentsMixin, Generator):
-    name = "pkg_config"
-
-    @property
-    def filename(self):
-        return None
-
-    @property
-    def compiler(self):
-        return self.conanfile.settings.get_safe("compiler")
-
-    def _get_components(self, pkg_name, cpp_info):
-        generator_components = super(PkgConfigGenerator, self)._get_components(pkg_name, cpp_info)
-        ret = []
-        for comp_genname, comp, comp_requires_gennames in generator_components:
-            ret.append((comp_genname, comp, [it[1] for it in comp_requires_gennames]))
-        return ret
-
-    @property
-    def content(self):
-        ret = {}
-        for depname, cpp_info in self.deps_build_info.dependencies:
-            pkg_genname = cpp_info.get_name(PkgConfigGenerator.name)
-            self._validate_components(cpp_info)
-            if not cpp_info.components:
-                public_deps = self.get_public_deps(cpp_info)
-                deps_names = [self._get_require_name(*it)[1] for it in public_deps]
-                ret["%s.pc" % pkg_genname] = self._pc_file_content(pkg_genname, cpp_info, deps_names)
-            else:
-                components = self._get_components(depname, cpp_info)
-                for comp_genname, comp, comp_requires_gennames in components:
-                    ret["%s.pc" % comp_genname] = self._pc_file_content(
-                        "%s-%s" % (pkg_genname, comp_genname),
-                        comp,
-                        comp_requires_gennames)
-                comp_gennames = [comp_genname for comp_genname, _, _ in components]
-                # Mechanism to avoid overwriting the component PC file in case of being
-                # the same as the root package one.
-                # Issue related: https://github.com/conan-io/conan/issues/10341
-                if pkg_genname not in comp_gennames:
-                    ret["%s.pc" % pkg_genname] = self.global_pc_file_contents(pkg_genname, cpp_info,
-                                                                              comp_gennames)
-        return ret
-
-    def _pc_file_content(self, name, cpp_info, requires_gennames):
-        version = cpp_info.get_property("component_version") or cpp_info.version
-        prefix_path = cpp_info.rootpath.replace("\\", "/")
-        lines = ['prefix=%s' % prefix_path]
-
-        libdir_vars = []
-        dir_lines, varnames = self._generate_dir_lines(prefix_path, "libdir", cpp_info.lib_paths)
-        if dir_lines:
-            libdir_vars = varnames
-            lines.extend(dir_lines)
-
-        includedir_vars = []
-        dir_lines, varnames = self._generate_dir_lines(prefix_path, "includedir",
-                                                       cpp_info.include_paths)
-        if dir_lines:
-            includedir_vars = varnames
-            lines.extend(dir_lines)
-
-        pkg_config_custom_content = cpp_info.get_property("pkg_config_custom_content")
-        if pkg_config_custom_content:
-            lines.append(pkg_config_custom_content)
-
-        lines.append("")
-        lines.append("Name: %s" % name)
-        description = cpp_info.description or "Conan package: %s" % name
-        lines.append("Description: %s" % description)
-        lines.append("Version: %s" % version)
-        libdirs_flags = ['-L"${%s}"' % name for name in libdir_vars]
-        libnames_flags = ["-l%s " % name for name in (cpp_info.libs + cpp_info.system_libs)]
-        shared_flags = cpp_info.sharedlinkflags + cpp_info.exelinkflags
-
-        os_build, _ = get_build_os_arch(self.conanfile)
-        if not hasattr(self.conanfile, 'settings_build'):
-            os_build = os_build or self.conanfile.settings.get_safe("os")
-
-        rpaths = rpath_flags(self.conanfile.settings, os_build,
-                             ["${%s}" % libdir for libdir in libdir_vars])
-        frameworks = format_frameworks(cpp_info.frameworks, self.conanfile.settings)
-        framework_paths = format_framework_paths(cpp_info.framework_paths, self.conanfile.settings)
-
-        lines.append("Libs: %s" % _concat_if_not_empty([libdirs_flags,
-                                                        libnames_flags,
-                                                        shared_flags,
-                                                        rpaths,
-                                                        frameworks,
-                                                        framework_paths]))
-        include_dirs_flags = ['-I"${%s}"' % name for name in includedir_vars]
-
-        lines.append("Cflags: %s" % _concat_if_not_empty(
-            [include_dirs_flags,
-             cpp_info.cxxflags,
-             cpp_info.cflags,
-             ["-D%s" % d for d in cpp_info.defines]]))
-
-        if requires_gennames:
-            public_deps = " ".join(requires_gennames)
-            lines.append("Requires: %s" % public_deps)
-        return "\n".join(lines) + "\n"
-
-    @staticmethod
-    def global_pc_file_contents(name, cpp_info, comp_gennames):
-        lines = ["Name: %s" % name]
-        description = cpp_info.description or "Conan package: %s" % name
-        lines.append("Description: %s" % description)
-        lines.append("Version: %s" % cpp_info.version)
-
-        if comp_gennames:
-            public_deps = " ".join(comp_gennames)
-            lines.append("Requires: %s" % public_deps)
-        return "\n".join(lines) + "\n"
-
-    @staticmethod
-    def _generate_dir_lines(prefix_path, varname, dirs):
-        lines = []
-        varnames = []
-        for i, directory in enumerate(dirs):
-            directory = os.path.normpath(directory).replace("\\", "/")
-            name = varname if i == 0 else "%s%d" % (varname, (i + 1))
-            prefix = ""
-            if not os.path.isabs(directory):
-                prefix = "${prefix}/"
-            elif directory.startswith(prefix_path):
-                prefix = "${prefix}/"
-                directory = os.path.relpath(directory, prefix_path).replace("\\", "/")
-            lines.append("%s=%s%s" % (name, prefix, directory))
-            varnames.append(name)
-        return lines, varnames
-
-
-def _concat_if_not_empty(groups):
-    return " ".join([param for group in groups for param in group if param and param.strip()])
->>>>>>> 4152068a
+import os
+
+from conans.client.build.compiler_flags import rpath_flags, format_frameworks, format_framework_paths
+from conans.client.tools.oss import get_build_os_arch
+from conans.model import Generator
+from conans.model.conan_generator import GeneratorComponentsMixin
+
+"""
+PC FILE EXAMPLE:
+
+prefix=/usr
+exec_prefix=${prefix}
+libdir=${exec_prefix}/lib
+includedir=${prefix}/include
+
+Name: my-project
+Description: Some brief but informative description
+Version: 1.2.3
+Libs: -L${libdir} -lmy-project-1 -linkerflag -Wl,-rpath=${libdir}
+Cflags: -I${includedir}/my-project-1
+Requires: glib-2.0 >= 2.40 gio-2.0 >= 2.42 nice >= 0.1.6
+Requires.private: gthread-2.0 >= 2.40
+"""
+
+
+class PkgConfigGenerator(GeneratorComponentsMixin, Generator):
+    name = "pkg_config"
+
+    @property
+    def filename(self):
+        return None
+
+    @property
+    def compiler(self):
+        return self.conanfile.settings.get_safe("compiler")
+
+    def _get_components(self, pkg_name, cpp_info):
+        generator_components = super(PkgConfigGenerator, self)._get_components(pkg_name, cpp_info)
+        ret = []
+        for comp_genname, comp, comp_requires_gennames in generator_components:
+            ret.append((comp_genname, comp, [it[1] for it in comp_requires_gennames]))
+        return ret
+
+    @property
+    def content(self):
+        ret = {}
+        for depname, cpp_info in self.deps_build_info.dependencies:
+            pkg_genname = cpp_info.get_name(PkgConfigGenerator.name)
+            self._validate_components(cpp_info)
+            if not cpp_info.components:
+                public_deps = self.get_public_deps(cpp_info)
+                deps_names = [self._get_require_name(*it)[1] for it in public_deps]
+                ret["%s.pc" % pkg_genname] = self._pc_file_content(pkg_genname, cpp_info, deps_names)
+            else:
+                components = self._get_components(depname, cpp_info)
+                for comp_genname, comp, comp_requires_gennames in components:
+                    ret["%s.pc" % comp_genname] = self._pc_file_content(
+                        "%s-%s" % (pkg_genname, comp_genname),
+                        comp,
+                        comp_requires_gennames)
+                comp_gennames = [comp_genname for comp_genname, _, _ in components]
+                # Mechanism to avoid overwriting the component PC file in case of being
+                # the same as the root package one.
+                # Issue related: https://github.com/conan-io/conan/issues/10341
+                if pkg_genname not in comp_gennames:
+                    ret["%s.pc" % pkg_genname] = self.global_pc_file_contents(pkg_genname, cpp_info,
+                                                                              comp_gennames)
+        return ret
+
+    def _pc_file_content(self, name, cpp_info, requires_gennames):
+        version = cpp_info.get_property("component_version") or cpp_info.version
+        prefix_path = cpp_info.rootpath.replace("\\", "/")
+        lines = ['prefix=%s' % prefix_path]
+
+        libdir_vars = []
+        dir_lines, varnames = self._generate_dir_lines(prefix_path, "libdir", cpp_info.lib_paths)
+        if dir_lines:
+            libdir_vars = varnames
+            lines.extend(dir_lines)
+
+        includedir_vars = []
+        dir_lines, varnames = self._generate_dir_lines(prefix_path, "includedir",
+                                                       cpp_info.include_paths)
+        if dir_lines:
+            includedir_vars = varnames
+            lines.extend(dir_lines)
+
+        pkg_config_custom_content = cpp_info.get_property("pkg_config_custom_content")
+        if pkg_config_custom_content:
+            lines.append(pkg_config_custom_content)
+
+        lines.append("")
+        lines.append("Name: %s" % name)
+        description = cpp_info.description or "Conan package: %s" % name
+        lines.append("Description: %s" % description)
+        lines.append("Version: %s" % version)
+        libdirs_flags = ['-L"${%s}"' % name for name in libdir_vars]
+        libnames_flags = [('"%s"' if os.path.isabs(name) else '-l%s') % name for name in (cpp_info.libs + cpp_info.system_libs)]
+        shared_flags = cpp_info.sharedlinkflags + cpp_info.exelinkflags
+
+        os_build, _ = get_build_os_arch(self.conanfile)
+        if not hasattr(self.conanfile, 'settings_build'):
+            os_build = os_build or self.conanfile.settings.get_safe("os")
+
+        rpaths = rpath_flags(self.conanfile.settings, os_build,
+                             ["${%s}" % libdir for libdir in libdir_vars])
+        frameworks = format_frameworks(cpp_info.frameworks, self.conanfile.settings)
+        framework_paths = format_framework_paths(cpp_info.framework_paths, self.conanfile.settings)
+
+        lines.append("Libs: %s" % _concat_if_not_empty([libdirs_flags,
+                                                        libnames_flags,
+                                                        shared_flags,
+                                                        rpaths,
+                                                        frameworks,
+                                                        framework_paths]))
+        include_dirs_flags = ['-I"${%s}"' % name for name in includedir_vars]
+
+        lines.append("Cflags: %s" % _concat_if_not_empty(
+            [include_dirs_flags,
+             cpp_info.cxxflags,
+             cpp_info.cflags,
+             ["-D%s" % d for d in cpp_info.defines]]))
+
+        if requires_gennames:
+            public_deps = " ".join(requires_gennames)
+            lines.append("Requires: %s" % public_deps)
+        return "\n".join(lines) + "\n"
+
+    @staticmethod
+    def global_pc_file_contents(name, cpp_info, comp_gennames):
+        lines = ["Name: %s" % name]
+        description = cpp_info.description or "Conan package: %s" % name
+        lines.append("Description: %s" % description)
+        lines.append("Version: %s" % cpp_info.version)
+
+        if comp_gennames:
+            public_deps = " ".join(comp_gennames)
+            lines.append("Requires: %s" % public_deps)
+        return "\n".join(lines) + "\n"
+
+    @staticmethod
+    def _generate_dir_lines(prefix_path, varname, dirs):
+        lines = []
+        varnames = []
+        for i, directory in enumerate(dirs):
+            directory = os.path.normpath(directory).replace("\\", "/")
+            name = varname if i == 0 else "%s%d" % (varname, (i + 1))
+            prefix = ""
+            if not os.path.isabs(directory):
+                prefix = "${prefix}/"
+            elif directory.startswith(prefix_path):
+                prefix = "${prefix}/"
+                directory = os.path.relpath(directory, prefix_path).replace("\\", "/")
+            lines.append("%s=%s%s" % (name, prefix, directory))
+            varnames.append(name)
+        return lines, varnames
+
+
+def _concat_if_not_empty(groups):
+    return " ".join([param for group in groups for param in group if param and param.strip()])