import traceback
import warnings
from os.path import join

from conan.tools.cmake import CMakeToolchain
from conans.client.generators.cmake_find_package import CMakeFindPackageGenerator
from conans.client.generators.cmake_find_package_multi import CMakeFindPackageMultiGenerator
from conans.client.generators.compiler_args import CompilerArgsGenerator
from conans.client.generators.pkg_config import PkgConfigGenerator
from conans.errors import ConanException, conanfile_exception_formatter
from conans.util.env_reader import get_env
from conans.util.files import normalize, save, mkdir
from .b2 import B2Generator
from .boostbuild import BoostBuildGenerator
from .cmake import CMakeGenerator
from .cmake_multi import CMakeMultiGenerator
from .cmake_paths import CMakePathsGenerator
from .deploy import DeployGenerator
from .gcc import GCCGenerator
from .json_generator import JsonGenerator
from .make import MakeGenerator
from .markdown import MarkdownGenerator
from .premake import PremakeGenerator
from .qbs import QbsGenerator
from .qmake import QmakeGenerator
from .scons import SConsGenerator
from .text import TXTGenerator
from .virtualbuildenv import VirtualBuildEnvGenerator
from .virtualenv import VirtualEnvGenerator
from .virtualenv_python import VirtualEnvPythonGenerator
from .virtualrunenv import VirtualRunEnvGenerator
from .visualstudio import VisualStudioGenerator
from .visualstudio_multi import VisualStudioMultiGenerator
from .visualstudiolegacy import VisualStudioLegacyGenerator
from .xcode import XCodeGenerator
from .ycm import YouCompleteMeGenerator
from ..tools import chdir


class GeneratorManager(object):
    def __init__(self):
        self._generators = {"txt": TXTGenerator,
                            "gcc": GCCGenerator,
                            "compiler_args": CompilerArgsGenerator,
                            "cmake": CMakeGenerator,
                            "cmake_multi": CMakeMultiGenerator,
                            "cmake_paths": CMakePathsGenerator,
                            "cmake_find_package": CMakeFindPackageGenerator,
                            "cmake_find_package_multi": CMakeFindPackageMultiGenerator,
                            "qmake": QmakeGenerator,
                            "qbs": QbsGenerator,
                            "scons": SConsGenerator,
                            "visual_studio": VisualStudioGenerator,
                            "visual_studio_multi": VisualStudioMultiGenerator,
                            "visual_studio_legacy": VisualStudioLegacyGenerator,
                            "xcode": XCodeGenerator,
                            "ycm": YouCompleteMeGenerator,
                            "virtualenv": VirtualEnvGenerator,
                            "virtualenv_python": VirtualEnvPythonGenerator,
                            "virtualbuildenv": VirtualBuildEnvGenerator,
                            "virtualrunenv": VirtualRunEnvGenerator,
                            "boost-build": BoostBuildGenerator,
                            "pkg_config": PkgConfigGenerator,
                            "json": JsonGenerator,
                            "b2": B2Generator,
                            "premake": PremakeGenerator,
                            "make": MakeGenerator,
                            "deploy": DeployGenerator,
                            "markdown": MarkdownGenerator}
        self._new_generators = ["CMakeToolchain", "MakeToolchain", "MSBuildToolchain",
                                "MesonToolchain", "MSBuildDeps", "msbuild"]

    def add(self, name, generator_class, custom=False):
        if name not in self._generators or custom:
            self._generators[name] = generator_class

    def __contains__(self, name):
        return name in self._generators

    def __getitem__(self, key):
        return self._generators[key]

    def _new_generator(self, generator_name):
        if generator_name not in self._new_generators:
            return
        if generator_name == "CMakeToolchain":
            from conan.tools.cmake import CMakeToolchain
            return CMakeToolchain
        elif generator_name == "MakeToolchain":
            from conan.tools.gnu import MakeToolchain
            return MakeToolchain
        elif generator_name == "MSBuildToolchain":
            from conan.tools.microsoft import MSBuildToolchain
            return MSBuildToolchain
        elif generator_name == "MesonToolchain":
            from conan.tools.meson import MesonToolchain
            return MesonToolchain
        elif generator_name in ("MSBuildDeps", "msbuild"):
            from conan.tools.microsoft import MSBuildDeps
            return MSBuildDeps
        else:
            raise ConanException("Internal Conan error: Generator '{}' "
                                 "not commplete".format(generator_name))

    def write_generators(self, conanfile, path, output):
        """ produces auxiliary files, required to build a project or a package.
        """
        for generator_name in set(conanfile.generators):
            generator_class = self._new_generator(generator_name)
            if generator_class:
                if generator_name == "msbuild":
                    msg = (
                        "\n*****************************************************************\n"
                        "******************************************************************\n"
                        "'msbuild' has been deprecated and moved.\n"
                        "It will be removed in next Conan release.\n"
                        "Use 'MSBuildDeps' method instead.\n"
                        "********************************************************************\n"
                        "********************************************************************\n")
                    from conans.client.output import Color
                    output.writeln(msg, front=Color.BRIGHT_RED)
                try:
                    generator = generator_class(conanfile)
                    output.highlight("Generator '{}' calling 'generate()'".format(generator_name))
<<<<<<< HEAD
=======
                    generator.output_path = path
                    mkdir(path)
>>>>>>> 459c969d
                    with chdir(path):
                        generator.generate()
                    continue
                except Exception as e:
                    raise ConanException("Error in generator '{}': {}".format(generator_name,
                                                                              str(e)))

            try:
                generator_class = self._generators[generator_name]
            except KeyError:
                available = list(self._generators.keys()) + self._new_generators
                raise ConanException("Invalid generator '%s'. Available types: %s" %
                                     (generator_name, ", ".join(available)))
            try:
                generator = generator_class(conanfile)
            except TypeError:
                # To allow old-style generator packages to work (e.g. premake)
                output.warn("Generator %s failed with new __init__(), trying old one")
                generator = generator_class(conanfile.deps_cpp_info, conanfile.cpp_info)

            try:
                generator.output_path = path
                content = generator.content
                if isinstance(content, dict):
                    if generator.filename:
                        output.warn("Generator %s is multifile. Property 'filename' not used"
                                    % (generator_name,))
                    for k, v in content.items():
                        if generator.normalize:  # To not break existing behavior, to be removed 2.0
                            v = normalize(v)
                        output.info("Generator %s created %s" % (generator_name, k))
                        save(join(path, k), v, only_if_modified=True)
                else:
                    content = normalize(content)
                    output.info("Generator %s created %s" % (generator_name, generator.filename))
                    save(join(path, generator.filename), content, only_if_modified=True)
            except Exception as e:
                if get_env("CONAN_VERBOSE_TRACEBACK", False):
                    output.error(traceback.format_exc())
                output.error("Generator %s(file:%s) failed\n%s"
                             % (generator_name, generator.filename, str(e)))
                raise ConanException(e)


def write_toolchain(conanfile, path, output):
    if hasattr(conanfile, "toolchain"):
        msg = ("\n*****************************************************************\n"
               "******************************************************************\n"
               "The 'toolchain' attribute or method has been deprecated.\n"
               "It will be removed in next Conan release.\n"
               "Use 'generators = \"ClassName\"' or 'generate()' method instead.\n"
               "********************************************************************\n"
               "********************************************************************\n")
        output.warn(msg)
        warnings.warn(msg)
        output.highlight("Generating toolchain files")
        if callable(conanfile.toolchain):
            # This is the toolchain
            with chdir(path):
                with conanfile_exception_formatter(str(conanfile), "toolchain"):
                    conanfile.toolchain()
        else:
            try:
                toolchain = {"cmake": CMakeToolchain}[conanfile.toolchain]
            except KeyError:
                raise ConanException("Unknown toolchain '%s'" % conanfile.toolchain)
            tc = toolchain(conanfile)
            with chdir(path):
                tc.generate()

        # TODO: Lets discuss what to do with the environment

    if hasattr(conanfile, "generate"):
        output.highlight("Calling generate()")
        with chdir(path):
            with conanfile_exception_formatter(str(conanfile), "generate"):
                conanfile.generate()

        # TODO: Lets discuss what to do with the environment<|MERGE_RESOLUTION|>--- conflicted
+++ resolved
@@ -122,11 +122,8 @@
                 try:
                     generator = generator_class(conanfile)
                     output.highlight("Generator '{}' calling 'generate()'".format(generator_name))
-<<<<<<< HEAD
-=======
                     generator.output_path = path
                     mkdir(path)
->>>>>>> 459c969d
                     with chdir(path):
                         generator.generate()
                     continue
