import traceback
from os.path import join

from conans.client.generators.cmake_find_package import CMakeFindPackageGenerator
from conans.client.generators.cmake_find_package_multi import CMakeFindPackageMultiGenerator
from conans.client.generators.compiler_args import CompilerArgsGenerator
from conans.client.generators.pkg_config import PkgConfigGenerator
from conans.errors import ConanException, conanfile_exception_formatter
from conans.util.env_reader import get_env
from conans.util.files import normalize, save, mkdir
from .b2 import B2Generator
from .boostbuild import BoostBuildGenerator
from .cmake import CMakeGenerator
from .cmake_multi import CMakeMultiGenerator
from .cmake_paths import CMakePathsGenerator
from .deploy import DeployGenerator
from .gcc import GCCGenerator
from .json_generator import JsonGenerator
from .make import MakeGenerator
from .markdown import MarkdownGenerator
from .premake import PremakeGenerator
from .qbs import QbsGenerator
from .qmake import QmakeGenerator
from .scons import SConsGenerator
from .text import TXTGenerator
from .virtualbuildenv import VirtualBuildEnvGenerator
from .virtualenv import VirtualEnvGenerator
from .virtualenv_python import VirtualEnvPythonGenerator
from .virtualrunenv import VirtualRunEnvGenerator
from .visualstudio import VisualStudioGenerator
from .visualstudio_multi import VisualStudioMultiGenerator
from .visualstudiolegacy import VisualStudioLegacyGenerator
from .xcode import XCodeGenerator
from .ycm import YouCompleteMeGenerator
from ..tools import chdir


class GeneratorManager(object):
    def __init__(self):
        self._generators = {"txt": TXTGenerator,
                            "gcc": GCCGenerator,
                            "compiler_args": CompilerArgsGenerator,
                            "cmake": CMakeGenerator,
                            "cmake_multi": CMakeMultiGenerator,
                            "cmake_paths": CMakePathsGenerator,
                            "cmake_find_package": CMakeFindPackageGenerator,
                            "cmake_find_package_multi": CMakeFindPackageMultiGenerator,
                            "qmake": QmakeGenerator,
                            "qbs": QbsGenerator,
                            "scons": SConsGenerator,
                            "visual_studio": VisualStudioGenerator,
                            "visual_studio_multi": VisualStudioMultiGenerator,
                            "visual_studio_legacy": VisualStudioLegacyGenerator,
                            "xcode": XCodeGenerator,
                            "ycm": YouCompleteMeGenerator,
                            "virtualenv": VirtualEnvGenerator,
                            "virtualenv_python": VirtualEnvPythonGenerator,
                            "virtualbuildenv": VirtualBuildEnvGenerator,
                            "virtualrunenv": VirtualRunEnvGenerator,
                            "boost-build": BoostBuildGenerator,
                            "pkg_config": PkgConfigGenerator,
                            "json": JsonGenerator,
                            "b2": B2Generator,
                            "premake": PremakeGenerator,
                            "make": MakeGenerator,
                            "deploy": DeployGenerator,
                            "markdown": MarkdownGenerator}
        self._new_generators = ["CMakeGen", "CMakeToolchain", "CMakeDeps",
                                "MakeToolchain", "MSBuildToolchain",
                                "MesonToolchain", "MSBuildDeps", "QbsToolchain", "msbuild",
                                "VirtualEnv"]

    def add(self, name, generator_class, custom=False):
        if name not in self._generators or custom:
            self._generators[name] = generator_class

    def __contains__(self, name):
        return name in self._generators

    def __getitem__(self, key):
        return self._generators[key]

    def _new_generator(self, generator_name, output):
        if generator_name not in self._new_generators:
            return
        if generator_name in self._generators:  # Avoid colisions with user custom generators
            msg = ("******* Your custom generator name '{}' is colliding with a new experimental "
                   "built-in one. It is recommended to rename it. *******".format(generator_name))
            output.warn(msg)
            return
        if generator_name == "CMakeToolchain":
            from conan.tools.cmake import CMakeToolchain
            return CMakeToolchain
        elif generator_name == "CMakeGen":
            from conan.tools.cmake import CMakeGen
            return CMakeGen
        elif generator_name == "CMakeDeps":
            from conan.tools.cmake import CMakeDeps
            return CMakeDeps
        elif generator_name == "MakeToolchain":
            from conan.tools.gnu import MakeToolchain
            return MakeToolchain
        elif generator_name == "MSBuildToolchain":
            from conan.tools.microsoft import MSBuildToolchain
            return MSBuildToolchain
        elif generator_name == "MesonToolchain":
            from conan.tools.meson import MesonToolchain
            return MesonToolchain
        elif generator_name in ("MSBuildDeps", "msbuild"):
            from conan.tools.microsoft import MSBuildDeps
            return MSBuildDeps
        elif generator_name == "CMakeDeps":
            from conan.tools.cmake import CMakeDeps
            return CMakeDeps
<<<<<<< HEAD
        elif generator_name == "QbsToolchain":
            from conan.tools.qbs.qbstoolchain import QbsToolchain
            return QbsToolchain
        elif generator_name == "VirtualEnv":
            from conan.tools.env.virtualenv import VirtualEnv
            return VirtualEnv
=======
        elif generator_name == "QbsToolchain" or generator_name == "QbsProfile":
            from conan.tools.qbs.qbsprofile import QbsProfile
            return QbsProfile
>>>>>>> b2ddd27d
        else:
            raise ConanException("Internal Conan error: Generator '{}' "
                                 "not commplete".format(generator_name))

    def write_generators(self, conanfile, path, output):
        """ produces auxiliary files, required to build a project or a package.
        """
        for generator_name in set(conanfile.generators):
            generator_class = self._new_generator(generator_name, output)
            if generator_class:
                if generator_name == "msbuild":
                    msg = (
                        "\n*****************************************************************\n"
                        "******************************************************************\n"
                        "'msbuild' has been deprecated and moved.\n"
                        "It will be removed in next Conan release.\n"
                        "Use 'MSBuildDeps' method instead.\n"
                        "********************************************************************\n"
                        "********************************************************************\n")
                    from conans.client.output import Color
                    output.writeln(msg, front=Color.BRIGHT_RED)
                try:
                    generator = generator_class(conanfile)
                    output.highlight("Generator '{}' calling 'generate()'".format(generator_name))
                    generator.output_path = path
                    mkdir(path)
                    with chdir(path):
                        generator.generate()
                    continue
                except Exception as e:
                    raise ConanException("Error in generator '{}': {}".format(generator_name,
                                                                              str(e)))

            try:
                generator_class = self._generators[generator_name]
            except KeyError:
                available = list(self._generators.keys()) + self._new_generators
                raise ConanException("Invalid generator '%s'. Available types: %s" %
                                     (generator_name, ", ".join(available)))
            try:
                generator = generator_class(conanfile)
            except TypeError:
                # To allow old-style generator packages to work (e.g. premake)
                output.warn("Generator %s failed with new __init__(), trying old one")
                generator = generator_class(conanfile.deps_cpp_info, conanfile.cpp_info)

            try:
                generator.output_path = path
                content = generator.content
                if isinstance(content, dict):
                    if generator.filename:
                        output.warn("Generator %s is multifile. Property 'filename' not used"
                                    % (generator_name,))
                    for k, v in content.items():
                        if generator.normalize:  # To not break existing behavior, to be removed 2.0
                            v = normalize(v)
                        output.info("Generator %s created %s" % (generator_name, k))
                        save(join(path, k), v, only_if_modified=True)
                else:
                    content = normalize(content)
                    output.info("Generator %s created %s" % (generator_name, generator.filename))
                    save(join(path, generator.filename), content, only_if_modified=True)
            except Exception as e:
                if get_env("CONAN_VERBOSE_TRACEBACK", False):
                    output.error(traceback.format_exc())
                output.error("Generator %s(file:%s) failed\n%s"
                             % (generator_name, generator.filename, str(e)))
                raise ConanException(e)


def write_toolchain(conanfile, path, output):
    if hasattr(conanfile, "toolchain"):
        msg = ("\n*****************************************************************\n"
               "******************************************************************\n"
               "The 'toolchain' attribute or method has been deprecated and removed\n"
               "Use 'generators = \"ClassName\"' or 'generate()' method instead.\n"
               "********************************************************************\n"
               "********************************************************************\n")
        raise ConanException(msg)

    if hasattr(conanfile, "generate"):
        output.highlight("Calling generate()")
        with chdir(path):
            with conanfile_exception_formatter(str(conanfile), "generate"):
                conanfile.generate()<|MERGE_RESOLUTION|>--- conflicted
+++ resolved
@@ -112,18 +112,12 @@
         elif generator_name == "CMakeDeps":
             from conan.tools.cmake import CMakeDeps
             return CMakeDeps
-<<<<<<< HEAD
-        elif generator_name == "QbsToolchain":
-            from conan.tools.qbs.qbstoolchain import QbsToolchain
-            return QbsToolchain
+        elif generator_name == "QbsToolchain" or generator_name == "QbsProfile":
+            from conan.tools.qbs.qbsprofile import QbsProfile
+            return QbsProfile
         elif generator_name == "VirtualEnv":
             from conan.tools.env.virtualenv import VirtualEnv
             return VirtualEnv
-=======
-        elif generator_name == "QbsToolchain" or generator_name == "QbsProfile":
-            from conan.tools.qbs.qbsprofile import QbsProfile
-            return QbsProfile
->>>>>>> b2ddd27d
         else:
             raise ConanException("Internal Conan error: Generator '{}' "
                                  "not commplete".format(generator_name))
