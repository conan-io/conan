--- conflicted
+++ resolved
@@ -209,6 +209,8 @@
 
 def relativize_generated_file(content, conanfile, placeholder):
     abs_base_path, new_path = relativize_paths(conanfile, placeholder)
+    print(abs_base_path)
+    print(new_path)
     if abs_base_path is None:
         return content
     content = content.replace(abs_base_path, new_path)
@@ -228,7 +230,6 @@
         return None, None
     new_path = placeholder if rel_path == "." else os.path.join(placeholder, rel_path)
     new_path = os.path.join(new_path, "")  # For the trailing / to dissambiguate matches
-<<<<<<< HEAD
     return abs_base_path, new_path
 
 
@@ -243,7 +244,4 @@
         new_path = new_path.replace("\\", "/")
         if path.startswith(abs_base_path):
             path = path.replace(abs_base_path, new_path, 1)
-    return path
-=======
-    return abs_base_path, new_path
->>>>>>> 0597c50d
+    return path