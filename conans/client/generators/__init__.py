import os
import platform
import traceback
from os.path import join

from conans.client.generators.cmake_find_package import CMakeFindPackageGenerator
from conans.client.generators.cmake_find_package_multi import CMakeFindPackageMultiGenerator
from conans.client.generators.compiler_args import CompilerArgsGenerator
from conans.client.generators.pkg_config import PkgConfigGenerator
from conans.errors import ConanException, conanfile_exception_formatter
from conans.util.env_reader import get_env
from conans.util.files import normalize, save, mkdir
from .b2 import B2Generator
from .boostbuild import BoostBuildGenerator
from .cmake import CMakeGenerator
from .cmake_multi import CMakeMultiGenerator
from .cmake_paths import CMakePathsGenerator
from .deploy import DeployGenerator
from .gcc import GCCGenerator
from .json_generator import JsonGenerator
from .make import MakeGenerator
from .markdown import MarkdownGenerator
from .premake import PremakeGenerator
from .qbs import QbsGenerator
from .qmake import QmakeGenerator
from .scons import SConsGenerator
from .text import TXTGenerator
from .virtualbuildenv import VirtualBuildEnvGenerator
from .virtualenv import VirtualEnvGenerator
from .virtualenv_python import VirtualEnvPythonGenerator
from .virtualrunenv import VirtualRunEnvGenerator
from .visualstudio import VisualStudioGenerator
from .visualstudio_multi import VisualStudioMultiGenerator
from .visualstudiolegacy import VisualStudioLegacyGenerator
from .xcode import XCodeGenerator
from .ycm import YouCompleteMeGenerator
from ..tools import chdir


class GeneratorManager(object):
    def __init__(self):
        self._generators = {"txt": TXTGenerator,
                            "gcc": GCCGenerator,
                            "compiler_args": CompilerArgsGenerator,
                            "cmake": CMakeGenerator,
                            "cmake_multi": CMakeMultiGenerator,
                            "cmake_paths": CMakePathsGenerator,
                            "cmake_find_package": CMakeFindPackageGenerator,
                            "cmake_find_package_multi": CMakeFindPackageMultiGenerator,
                            "qmake": QmakeGenerator,
                            "qbs": QbsGenerator,
                            "scons": SConsGenerator,
                            "visual_studio": VisualStudioGenerator,
                            "visual_studio_multi": VisualStudioMultiGenerator,
                            "visual_studio_legacy": VisualStudioLegacyGenerator,
                            "xcode": XCodeGenerator,
                            "ycm": YouCompleteMeGenerator,
                            "virtualenv": VirtualEnvGenerator,
                            "virtualenv_python": VirtualEnvPythonGenerator,
                            "virtualbuildenv": VirtualBuildEnvGenerator,
                            "virtualrunenv": VirtualRunEnvGenerator,
                            "boost-build": BoostBuildGenerator,
                            "pkg_config": PkgConfigGenerator,
                            "json": JsonGenerator,
                            "b2": B2Generator,
                            "premake": PremakeGenerator,
                            "make": MakeGenerator,
                            "deploy": DeployGenerator,
                            "markdown": MarkdownGenerator}
        self._new_generators = ["CMakeGen", "CMakeToolchain", "CMakeDeps",
                                "MakeToolchain", "MSBuildToolchain",
                                "MesonToolchain", "MSBuildDeps", "QbsToolchain", "msbuild",
                                "VirtualEnv"]

    def add(self, name, generator_class, custom=False):
        if name not in self._generators or custom:
            self._generators[name] = generator_class

    def __contains__(self, name):
        return name in self._generators

    def __getitem__(self, key):
        return self._generators[key]

    def _new_generator(self, generator_name, output):
        if generator_name not in self._new_generators:
            return
        if generator_name in self._generators:  # Avoid colisions with user custom generators
            msg = ("******* Your custom generator name '{}' is colliding with a new experimental "
                   "built-in one. It is recommended to rename it. *******".format(generator_name))
            output.warn(msg)
            return
        if generator_name == "CMakeToolchain":
            from conan.tools.cmake import CMakeToolchain
            return CMakeToolchain
<<<<<<< HEAD
        elif generator_name == "CMakeGen":
            from conan.tools.cmake import CMakeGen
            return CMakeGen
=======
>>>>>>> 2c9bbc86
        elif generator_name == "CMakeDeps":
            from conan.tools.cmake import CMakeDeps
            return CMakeDeps
        elif generator_name == "MakeToolchain":
            from conan.tools.gnu import MakeToolchain
            return MakeToolchain
        elif generator_name == "MSBuildToolchain":
            from conan.tools.microsoft import MSBuildToolchain
            return MSBuildToolchain
        elif generator_name == "MesonToolchain":
            from conan.tools.meson import MesonToolchain
            return MesonToolchain
        elif generator_name in ("MSBuildDeps", "msbuild"):
            from conan.tools.microsoft import MSBuildDeps
            return MSBuildDeps
        elif generator_name == "CMakeDeps":
            from conan.tools.cmake import CMakeDeps
            return CMakeDeps
        elif generator_name == "QbsToolchain" or generator_name == "QbsProfile":
            from conan.tools.qbs.qbsprofile import QbsProfile
            return QbsProfile
        elif generator_name == "VirtualEnv":
            from conan.tools.env.virtualenv import VirtualEnv
            return VirtualEnv
        else:
            raise ConanException("Internal Conan error: Generator '{}' "
                                 "not commplete".format(generator_name))

    def write_generators(self, conanfile, path, output):
        """ produces auxiliary files, required to build a project or a package.
        """
        for generator_name in set(conanfile.generators):
            generator_class = self._new_generator(generator_name, output)
            if generator_class:
                if generator_name == "msbuild":
                    msg = (
                        "\n*****************************************************************\n"
                        "******************************************************************\n"
                        "'msbuild' has been deprecated and moved.\n"
                        "It will be removed in next Conan release.\n"
                        "Use 'MSBuildDeps' method instead.\n"
                        "********************************************************************\n"
                        "********************************************************************\n")
                    from conans.client.output import Color
                    output.writeln(msg, front=Color.BRIGHT_RED)
                try:
                    generator = generator_class(conanfile)
                    output.highlight("Generator '{}' calling 'generate()'".format(generator_name))
                    generator.output_path = path
                    mkdir(path)
                    with chdir(path):
                        generator.generate()
                    continue
                except Exception as e:
                    raise ConanException("Error in generator '{}': {}".format(generator_name,
                                                                              str(e)))

            try:
                generator_class = self._generators[generator_name]
            except KeyError:
                available = list(self._generators.keys()) + self._new_generators
                raise ConanException("Invalid generator '%s'. Available types: %s" %
                                     (generator_name, ", ".join(available)))
            try:
                generator = generator_class(conanfile)
            except TypeError:
                # To allow old-style generator packages to work (e.g. premake)
                output.warn("Generator %s failed with new __init__(), trying old one")
                generator = generator_class(conanfile.deps_cpp_info, conanfile.cpp_info)

            try:
                generator.output_path = path
                content = generator.content
                if isinstance(content, dict):
                    if generator.filename:
                        output.warn("Generator %s is multifile. Property 'filename' not used"
                                    % (generator_name,))
                    for k, v in content.items():
                        if generator.normalize:  # To not break existing behavior, to be removed 2.0
                            v = normalize(v)
                        output.info("Generator %s created %s" % (generator_name, k))
                        save(join(path, k), v, only_if_modified=True)
                else:
                    content = normalize(content)
                    output.info("Generator %s created %s" % (generator_name, generator.filename))
                    save(join(path, generator.filename), content, only_if_modified=True)
            except Exception as e:
                if get_env("CONAN_VERBOSE_TRACEBACK", False):
                    output.error(traceback.format_exc())
                output.error("Generator %s(file:%s) failed\n%s"
                             % (generator_name, generator.filename, str(e)))
                raise ConanException(e)


def write_toolchain(conanfile, path, output):
    if hasattr(conanfile, "toolchain"):
        msg = ("\n*****************************************************************\n"
               "******************************************************************\n"
               "The 'toolchain' attribute or method has been deprecated and removed\n"
               "Use 'generators = \"ClassName\"' or 'generate()' method instead.\n"
               "********************************************************************\n"
               "********************************************************************\n")
        raise ConanException(msg)

    if hasattr(conanfile, "generate"):
        output.highlight("Calling generate()")
        with chdir(path):
            with conanfile_exception_formatter(str(conanfile), "generate"):
                conanfile.generate()

<<<<<<< HEAD
    if conanfile.virtualenv:
        with chdir(path):
            from conan.tools.env.virtualenv import VirtualEnv
            env = VirtualEnv(conanfile)
            env.generate()
=======
    # TODO: Lets discuss what to do with the environment
>>>>>>> 2c9bbc86
<|MERGE_RESOLUTION|>--- conflicted
+++ resolved
@@ -1,5 +1,3 @@
-import os
-import platform
 import traceback
 from os.path import join
 
@@ -67,8 +65,7 @@
                             "make": MakeGenerator,
                             "deploy": DeployGenerator,
                             "markdown": MarkdownGenerator}
-        self._new_generators = ["CMakeGen", "CMakeToolchain", "CMakeDeps",
-                                "MakeToolchain", "MSBuildToolchain",
+        self._new_generators = ["CMakeToolchain", "CMakeDeps", "MakeToolchain", "MSBuildToolchain",
                                 "MesonToolchain", "MSBuildDeps", "QbsToolchain", "msbuild",
                                 "VirtualEnv"]
 
@@ -93,12 +90,6 @@
         if generator_name == "CMakeToolchain":
             from conan.tools.cmake import CMakeToolchain
             return CMakeToolchain
-<<<<<<< HEAD
-        elif generator_name == "CMakeGen":
-            from conan.tools.cmake import CMakeGen
-            return CMakeGen
-=======
->>>>>>> 2c9bbc86
         elif generator_name == "CMakeDeps":
             from conan.tools.cmake import CMakeDeps
             return CMakeDeps
@@ -209,12 +200,8 @@
             with conanfile_exception_formatter(str(conanfile), "generate"):
                 conanfile.generate()
 
-<<<<<<< HEAD
     if conanfile.virtualenv:
         with chdir(path):
             from conan.tools.env.virtualenv import VirtualEnv
             env = VirtualEnv(conanfile)
-            env.generate()
-=======
-    # TODO: Lets discuss what to do with the environment
->>>>>>> 2c9bbc86
+            env.generate()