import traceback
from os.path import join

from conans.client.generators.cmake_find_package import CMakeFindPackageGenerator
from conans.client.generators.compiler_args import CompilerArgsGenerator
from conans.client.generators.pkg_config import PkgConfigGenerator
from conans.errors import ConanException
from conans.util.env_reader import get_env
from conans.util.files import normalize, save
from .b2 import B2Generator
from .boostbuild import BoostBuildGenerator
from .cmake import CMakeGenerator
from .cmake_multi import CMakeMultiGenerator
<<<<<<< HEAD
from .qmake import QmakeGenerator
from .qmake_subdirs import QmakeSubDirsGenerator
=======
from .cmake_paths import CMakePathsGenerator
from .gcc import GCCGenerator
from .json_generator import JsonGenerator
from .make import MakeGenerator
from .premake import PremakeGenerator
>>>>>>> 0b7b3cab
from .qbs import QbsGenerator
from .qmake import QmakeGenerator
from .scons import SConsGenerator
from .text import TXTGenerator
from .virtualbuildenv import VirtualBuildEnvGenerator
from .virtualenv import VirtualEnvGenerator
from .virtualrunenv import VirtualRunEnvGenerator
from .visualstudio import VisualStudioGenerator
from .visualstudio_multi import VisualStudioMultiGenerator
from .visualstudiolegacy import VisualStudioLegacyGenerator
from .xcode import XCodeGenerator
from .ycm import YouCompleteMeGenerator


class _GeneratorManager(object):
    def __init__(self):
        self._generators = {}

    def add(self, name, generator_class, custom=False):
        if name not in self._generators or custom:
            self._generators[name] = generator_class

    @property
    def available(self):
        return list(self._generators.keys())

    def __contains__(self, name):
        return name in self._generators

    def __getitem__(self, key):
        return self._generators[key]


registered_generators = _GeneratorManager()

registered_generators.add("txt", TXTGenerator)
registered_generators.add("gcc", GCCGenerator)
registered_generators.add("compiler_args", CompilerArgsGenerator)
registered_generators.add("cmake", CMakeGenerator)
registered_generators.add("cmake_multi", CMakeMultiGenerator)
registered_generators.add("cmake_paths", CMakePathsGenerator)
registered_generators.add("cmake_find_package", CMakeFindPackageGenerator)
registered_generators.add("qmake", QmakeGenerator)
registered_generators.add("qmake_subdirs", QmakeSubDirsGenerator)
registered_generators.add("qbs", QbsGenerator)
registered_generators.add("scons", SConsGenerator)
registered_generators.add("visual_studio", VisualStudioGenerator)
registered_generators.add("visual_studio_multi", VisualStudioMultiGenerator)
registered_generators.add("visual_studio_legacy", VisualStudioLegacyGenerator)
registered_generators.add("xcode", XCodeGenerator)
registered_generators.add("ycm", YouCompleteMeGenerator)
registered_generators.add("virtualenv", VirtualEnvGenerator)
registered_generators.add("virtualbuildenv", VirtualBuildEnvGenerator)
registered_generators.add("virtualrunenv", VirtualRunEnvGenerator)
registered_generators.add("boost-build", BoostBuildGenerator)
registered_generators.add("pkg_config", PkgConfigGenerator)
registered_generators.add("json", JsonGenerator)
registered_generators.add("b2", B2Generator)
registered_generators.add("premake", PremakeGenerator)
registered_generators.add("make", MakeGenerator)


def write_generators(conanfile, path, output):
    """ produces auxiliary files, required to build a project or a package.
    """
    for generator_name in conanfile.generators:
        try:
            generator_class = registered_generators[generator_name]
        except KeyError:
            raise ConanException("Invalid generator '%s'. Available types: %s" %
                                 (generator_name, ", ".join(registered_generators.available)))
        try:
            generator = generator_class(conanfile)
        except TypeError:
            # To allow old-style generator packages to work (e.g. premake)
            output.warn("Generator %s failed with new __init__(), trying old one")
            generator = generator_class(conanfile.deps_cpp_info, conanfile.cpp_info)

        try:
            generator.output_path = path
            content = generator.content
            if isinstance(content, dict):
                if generator.filename:
                    output.warn("Generator %s is multifile. Property 'filename' not used"
                                % (generator_name,))
                for k, v in content.items():
                    v = normalize(v)
                    output.info("Generator %s created %s" % (generator_name, k))
                    save(join(path, k), v, only_if_modified=True)
            else:
                content = normalize(content)
                output.info("Generator %s created %s" % (generator_name, generator.filename))
                save(join(path, generator.filename), content, only_if_modified=True)
        except Exception as e:
            if get_env("CONAN_VERBOSE_TRACEBACK", False):
                output.error(traceback.format_exc())
            output.error("Generator %s(file:%s) failed\n%s"
                         % (generator_name, generator.filename, str(e)))
            raise ConanException(e)<|MERGE_RESOLUTION|>--- conflicted
+++ resolved
@@ -11,18 +11,16 @@
 from .boostbuild import BoostBuildGenerator
 from .cmake import CMakeGenerator
 from .cmake_multi import CMakeMultiGenerator
-<<<<<<< HEAD
-from .qmake import QmakeGenerator
-from .qmake_subdirs import QmakeSubDirsGenerator
-=======
 from .cmake_paths import CMakePathsGenerator
 from .gcc import GCCGenerator
 from .json_generator import JsonGenerator
 from .make import MakeGenerator
 from .premake import PremakeGenerator
->>>>>>> 0b7b3cab
+from .qmake import QmakeGenerator
+from .qmake_subdirs import QmakeSubDirsGenerator
 from .qbs import QbsGenerator
 from .qmake import QmakeGenerator
+from .qmake_subdirs import QmakeSubDirsGenerator
 from .scons import SConsGenerator
 from .text import TXTGenerator
 from .virtualbuildenv import VirtualBuildEnvGenerator
