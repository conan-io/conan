import os
import textwrap
import traceback
from os.path import join

from conans.errors import ConanException, conanfile_exception_formatter
from conans.util.env_reader import get_env
from conans.util.files import normalize, save, mkdir
from .deploy import DeployGenerator
from ..tools import chdir


class GeneratorManager(object):
    def __init__(self):
        self._generators = {"deploy": DeployGenerator}
        self._new_generators = ["CMakeToolchain", "CMakeDeps", "MSBuildToolchain",
                                "MesonToolchain", "MSBuildDeps", "QbsToolchain", "msbuild",
                                "VirtualRunEnv", "VirtualBuildEnv", "AutotoolsDeps",
                                "AutotoolsToolchain", "BazelDeps", "BazelToolchain", "PkgConfigDeps",
                                "VCVars"]

    def add(self, name, generator_class, custom=False):
        if name not in self._generators or custom:
            self._generators[name] = generator_class

    def __contains__(self, name):
        return name in self._generators

    def __getitem__(self, key):
        return self._generators[key]

    def _new_generator(self, generator_name, scoped_output):
        if generator_name not in self._new_generators:
            return
        if generator_name in self._generators:  # Avoid colisions with user custom generators
            msg = ("******* Your custom generator name '{}' is colliding with a new experimental "
                   "built-in one. It is recommended to rename it. *******".format(generator_name))
            scoped_output.warning(msg)
            return
        if generator_name == "CMakeToolchain":
            from conan.tools.cmake import CMakeToolchain
            return CMakeToolchain
        elif generator_name == "CMakeDeps":
            from conan.tools.cmake import CMakeDeps
            return CMakeDeps
        elif generator_name == "AutotoolsDeps":
            from conan.tools.gnu import AutotoolsDeps
            return AutotoolsDeps
        elif generator_name == "AutotoolsToolchain":
            from conan.tools.gnu import AutotoolsToolchain
            return AutotoolsToolchain
        elif generator_name == "PkgConfigDeps":
            from conan.tools.gnu import PkgConfigDeps
            return PkgConfigDeps
        elif generator_name == "MSBuildToolchain":
            from conan.tools.microsoft import MSBuildToolchain
            return MSBuildToolchain
        elif generator_name == "MesonToolchain":
            from conan.tools.meson import MesonToolchain
            return MesonToolchain
        elif generator_name == "MSBuildDeps":
            from conan.tools.microsoft import MSBuildDeps
            return MSBuildDeps
        elif generator_name == "VCVars":
            from conan.tools.microsoft import VCVars
            return VCVars
        elif generator_name == "QbsToolchain" or generator_name == "QbsProfile":
            from conan.tools.qbs.qbsprofile import QbsProfile
            return QbsProfile
        elif generator_name == "VirtualBuildEnv":
            from conan.tools.env.virtualbuildenv import VirtualBuildEnv
            return VirtualBuildEnv
        elif generator_name == "VirtualRunEnv":
            from conan.tools.env.virtualrunenv import VirtualRunEnv
            return VirtualRunEnv
        elif generator_name == "BazelDeps":
            from conan.tools.google import BazelDeps
            return BazelDeps
        elif generator_name == "BazelToolchain":
            from conan.tools.google import BazelToolchain
            return BazelToolchain
        else:
            raise ConanException("Internal Conan error: Generator '{}' "
                                 "not commplete".format(generator_name))

    def write_generators(self, conanfile, old_gen_folder, new_gen_folder):
        """ produces auxiliary files, required to build a project or a package.
        """
        _receive_conf(conanfile)

        for generator_name in set(conanfile.generators):
            generator_class = self._new_generator(generator_name, conanfile.output)
            if generator_class:
                try:
                    generator = generator_class(conanfile)
                    conanfile.output.highlight("Generator '{}' calling "
                                               "'generate()'".format(generator_name))
                    mkdir(new_gen_folder)
                    with chdir(new_gen_folder):
                        generator.generate()
                    continue
                except Exception as e:
                    raise ConanException("Error in generator '{}': {}".format(generator_name,
                                                                              str(e)))

            try:
                generator_class = self._generators[generator_name]
            except KeyError:
                available = list(self._generators.keys()) + self._new_generators
                raise ConanException("Invalid generator '%s'. Available types: %s" %
                                     (generator_name, ", ".join(available)))
<<<<<<< HEAD
            try:
                generator = generator_class(conanfile)
            except TypeError:
                # To allow old-style generator packages to work (e.g. premake)
                conanfile.output.warning("Generator %s failed with new __init__(), trying old one")
                generator = generator_class(conanfile.deps_cpp_info, conanfile.cpp_info)
=======

            generator = generator_class(conanfile)
>>>>>>> f1950eba

            try:
                generator.output_path = old_gen_folder
                content = generator.content
                if isinstance(content, dict):
                    if generator.filename:
                        conanfile.output.warning("Generator %s is multifile. Property 'filename' "
                                                 "not used" % (generator_name,))
                    for k, v in content.items():
                        if generator.normalize:  # To not break existing behavior, to be removed 2.0
                            v = normalize(v)
                        conanfile.output.info("Generator %s created %s" % (generator_name, k))
                        save(join(old_gen_folder, k), v, only_if_modified=True)
                else:
                    content = normalize(content)
                    conanfile.output.info("Generator %s created %s" % (generator_name,
                                                                       generator.filename))
                    save(join(old_gen_folder, generator.filename), content, only_if_modified=True)
            except Exception as e:
                if get_env("CONAN_VERBOSE_TRACEBACK", False):
                    conanfile.output.error(traceback.format_exc())
                conanfile.output.error("Generator %s(file:%s) failed\n%s"
                             % (generator_name, generator.filename, str(e)))
                raise ConanException(e)


def _receive_conf(conanfile):
    """  collect conf_info from the immediate build_requires, aggregate it and injects/update
    current conf
    """
    # TODO: Open question 1: Only build_requires can define config?
    # TODO: Only direct build_requires?
    # TODO: Is really the best mechanism to define this info? Better than env-vars?
    # Conf only for first level build_requires
    for build_require in conanfile.dependencies.direct_build.values():
        if build_require.conf_info:
            conanfile.conf.compose(build_require.conf_info)


<<<<<<< HEAD
def write_toolchain(conanfile):
    if hasattr(conanfile, "toolchain"):
        msg = ("\n*****************************************************************\n"
               "******************************************************************\n"
               "The 'toolchain' attribute or method has been deprecated and removed\n"
               "Use 'generators = \"ClassName\"' or 'generate()' method instead.\n"
               "********************************************************************\n"
               "********************************************************************\n")
        raise ConanException(msg)
=======
def write_toolchain(conanfile, path, output):
>>>>>>> f1950eba

    if hasattr(conanfile, "generate"):
        conanfile.output.highlight("Calling generate()")
        mkdir(conanfile.generators_folder)
        with chdir(conanfile.generators_folder):
            with conanfile_exception_formatter(str(conanfile), "generate"):
                conanfile.generate()

    if conanfile.virtualbuildenv or conanfile.virtualrunenv:
        mkdir(conanfile.generators_folder)
        with chdir(conanfile.generators_folder):
            if conanfile.virtualbuildenv:
                from conan.tools.env.virtualbuildenv import VirtualBuildEnv
                env = VirtualBuildEnv(conanfile)
                env.generate()
            if conanfile.virtualrunenv:
                from conan.tools.env import VirtualRunEnv
                env = VirtualRunEnv(conanfile)
                env.generate()

    conanfile.output.highlight("Aggregating env generators")
    _generate_aggregated_env(conanfile)


def _generate_aggregated_env(conanfile):
    from conan.tools.microsoft import unix_path

    for group, env_scripts in conanfile.env_scripts.items():
        bats = []
        shs = []
        for env_script in env_scripts:
            path = os.path.join(conanfile.generators_folder, env_script)
            if env_script.endswith(".bat"):
                bats.append(path)
            elif env_script.endswith(".sh"):
                shs.append(unix_path(conanfile, path))
        if shs:
            sh_content = ". " + " && . ".join('"{}"'.format(s) for s in shs)
            save(os.path.join(conanfile.generators_folder, "conan{}.sh".format(group)), sh_content)
        if bats:
            lines = "\r\n".join('call "{}"'.format(b) for b in bats)
            bat_content = textwrap.dedent("""\
                            @echo off
                            {}
                            """.format(lines))
            save(os.path.join(conanfile.generators_folder, "conan{}.bat".format(group)), bat_content)<|MERGE_RESOLUTION|>--- conflicted
+++ resolved
@@ -109,17 +109,7 @@
                 available = list(self._generators.keys()) + self._new_generators
                 raise ConanException("Invalid generator '%s'. Available types: %s" %
                                      (generator_name, ", ".join(available)))
-<<<<<<< HEAD
-            try:
-                generator = generator_class(conanfile)
-            except TypeError:
-                # To allow old-style generator packages to work (e.g. premake)
-                conanfile.output.warning("Generator %s failed with new __init__(), trying old one")
-                generator = generator_class(conanfile.deps_cpp_info, conanfile.cpp_info)
-=======
-
             generator = generator_class(conanfile)
->>>>>>> f1950eba
 
             try:
                 generator.output_path = old_gen_folder
@@ -159,19 +149,7 @@
             conanfile.conf.compose(build_require.conf_info)
 
 
-<<<<<<< HEAD
 def write_toolchain(conanfile):
-    if hasattr(conanfile, "toolchain"):
-        msg = ("\n*****************************************************************\n"
-               "******************************************************************\n"
-               "The 'toolchain' attribute or method has been deprecated and removed\n"
-               "Use 'generators = \"ClassName\"' or 'generate()' method instead.\n"
-               "********************************************************************\n"
-               "********************************************************************\n")
-        raise ConanException(msg)
-=======
-def write_toolchain(conanfile, path, output):
->>>>>>> f1950eba
 
     if hasattr(conanfile, "generate"):
         conanfile.output.highlight("Calling generate()")
