import traceback
import warnings
from os.path import join

from conan.tools.cmake import CMakeToolchain
from conan.tools.microsoft.msbuilddeps import MSBuildDeps
from conans.client.generators.cmake_find_package import CMakeFindPackageGenerator
from conans.client.generators.cmake_find_package_multi import CMakeFindPackageMultiGenerator
from conans.client.generators.compiler_args import CompilerArgsGenerator
from conans.client.generators.pkg_config import PkgConfigGenerator
from conans.errors import ConanException, conanfile_exception_formatter
from conans.util.env_reader import get_env
from conans.util.files import normalize, save
from .b2 import B2Generator
from .boostbuild import BoostBuildGenerator
from .cmake import CMakeGenerator
from .cmake_multi import CMakeMultiGenerator
from .cmake_paths import CMakePathsGenerator
from .deploy import DeployGenerator
from .gcc import GCCGenerator
from .json_generator import JsonGenerator
from .make import MakeGenerator
from .markdown import MarkdownGenerator
from .premake import PremakeGenerator
from .qbs import QbsGenerator
from .qmake import QmakeGenerator
from .scons import SConsGenerator
from .text import TXTGenerator
from .virtualbuildenv import VirtualBuildEnvGenerator
from .virtualenv import VirtualEnvGenerator
from .virtualenv_python import VirtualEnvPythonGenerator
from .virtualrunenv import VirtualRunEnvGenerator
from .visualstudio import VisualStudioGenerator
from .visualstudio_multi import VisualStudioMultiGenerator
from .visualstudiolegacy import VisualStudioLegacyGenerator
from .xcode import XCodeGenerator
from .ycm import YouCompleteMeGenerator
from ..tools import chdir


class GeneratorManager(object):
    def __init__(self):
        self._generators = {"txt": TXTGenerator,
                            "gcc": GCCGenerator,
                            "compiler_args": CompilerArgsGenerator,
                            "cmake": CMakeGenerator,
                            "cmake_multi": CMakeMultiGenerator,
                            "cmake_paths": CMakePathsGenerator,
                            "cmake_find_package": CMakeFindPackageGenerator,
                            "cmake_find_package_multi": CMakeFindPackageMultiGenerator,
                            "qmake": QmakeGenerator,
                            "qbs": QbsGenerator,
                            "scons": SConsGenerator,
                            "visual_studio": VisualStudioGenerator,
                            "msbuild": MSBuildDeps,
                            "visual_studio_multi": VisualStudioMultiGenerator,
                            "visual_studio_legacy": VisualStudioLegacyGenerator,
                            "xcode": XCodeGenerator,
                            "ycm": YouCompleteMeGenerator,
                            "virtualenv": VirtualEnvGenerator,
                            "virtualenv_python": VirtualEnvPythonGenerator,
                            "virtualbuildenv": VirtualBuildEnvGenerator,
                            "virtualrunenv": VirtualRunEnvGenerator,
                            "boost-build": BoostBuildGenerator,
                            "pkg_config": PkgConfigGenerator,
                            "json": JsonGenerator,
                            "b2": B2Generator,
                            "premake": PremakeGenerator,
                            "make": MakeGenerator,
                            "deploy": DeployGenerator,
                            "markdown": MarkdownGenerator}

    def add(self, name, generator_class, custom=False):
        if name not in self._generators or custom:
            self._generators[name] = generator_class

    @property
    def available(self):
        return list(self._generators.keys())

    def __contains__(self, name):
        return name in self._generators

    def __getitem__(self, key):
        return self._generators[key]

    def write_generators(self, conanfile, path, output):
        """ produces auxiliary files, required to build a project or a package.
        """
        for generator_name in set(conanfile.generators):
            if generator_name in ("CMakeToolchain", ):  # Hardcode the name here, PoC
                from conan.tools.cmake import CMakeToolchain
                generator = CMakeToolchain(conanfile)
                output.highlight("Generating toolchain files")
                with chdir(path):
                    generator.generate()
                continue

            try:
                generator_class = self._generators[generator_name]
            except KeyError:
                raise ConanException("Invalid generator '%s'. Available types: %s" %
                                     (generator_name, ", ".join(self.available)))
            try:
                generator = generator_class(conanfile)
            except TypeError:
                # To allow old-style generator packages to work (e.g. premake)
                output.warn("Generator %s failed with new __init__(), trying old one")
                generator = generator_class(conanfile.deps_cpp_info, conanfile.cpp_info)

            try:
                generator.output_path = path
                content = generator.content
                if isinstance(content, dict):
                    if generator.filename:
                        output.warn("Generator %s is multifile. Property 'filename' not used"
                                    % (generator_name,))
                    for k, v in content.items():
                        if generator.normalize:  # To not break existing behavior, to be removed 2.0
                            v = normalize(v)
                        output.info("Generator %s created %s" % (generator_name, k))
                        save(join(path, k), v, only_if_modified=True)
                else:
                    content = normalize(content)
                    output.info("Generator %s created %s" % (generator_name, generator.filename))
                    save(join(path, generator.filename), content, only_if_modified=True)
            except Exception as e:
                if get_env("CONAN_VERBOSE_TRACEBACK", False):
                    output.error(traceback.format_exc())
                output.error("Generator %s(file:%s) failed\n%s"
                             % (generator_name, generator.filename, str(e)))
                raise ConanException(e)


def write_toolchain(conanfile, path, output):
    if hasattr(conanfile, "toolchain"):
<<<<<<< HEAD
        msg = ("\n*****************************************************************\n"
               "******************************************************************\n"
               "The 'toolchain' attribute or method has been deprecated.\n"
               "It will be removed in next Conan release.\n"
               "Use 'generators = ClassName' or 'generate()' method instead.\n"
               "********************************************************************\n"
               "********************************************************************\n")
        output.warn(msg)
        warnings.warn(msg)
=======
>>>>>>> 64dc9686
        output.highlight("Generating toolchain files")
        if callable(conanfile.toolchain):
            # This is the toolchain
            with chdir(path):
                with conanfile_exception_formatter(str(conanfile), "toolchain"):
                    conanfile.toolchain()
        else:
            try:
                toolchain = {"cmake": CMakeToolchain}[conanfile.toolchain]
            except KeyError:
                raise ConanException("Unknown toolchain '%s'" % conanfile.toolchain)
            tc = toolchain(conanfile)
            with chdir(path):
<<<<<<< HEAD
                tc.generate()

        # TODO: Lets discuss what to do with the environment

    if hasattr(conanfile, "generate"):
        assert callable(conanfile.generate), "generate should be a method, not an attribute"
        output.highlight("Calling generate()")
        with chdir(path):
            with conanfile_exception_formatter(str(conanfile), "generate"):
                conanfile.generate()
=======
                tc.write_toolchain_files()

        # TODO: Lets discuss what to do with the environment
>>>>>>> 64dc9686
<|MERGE_RESOLUTION|>--- conflicted
+++ resolved
@@ -134,7 +134,6 @@
 
 def write_toolchain(conanfile, path, output):
     if hasattr(conanfile, "toolchain"):
-<<<<<<< HEAD
         msg = ("\n*****************************************************************\n"
                "******************************************************************\n"
                "The 'toolchain' attribute or method has been deprecated.\n"
@@ -144,8 +143,6 @@
                "********************************************************************\n")
         output.warn(msg)
         warnings.warn(msg)
-=======
->>>>>>> 64dc9686
         output.highlight("Generating toolchain files")
         if callable(conanfile.toolchain):
             # This is the toolchain
@@ -159,7 +156,6 @@
                 raise ConanException("Unknown toolchain '%s'" % conanfile.toolchain)
             tc = toolchain(conanfile)
             with chdir(path):
-<<<<<<< HEAD
                 tc.generate()
 
         # TODO: Lets discuss what to do with the environment
@@ -170,8 +166,5 @@
         with chdir(path):
             with conanfile_exception_formatter(str(conanfile), "generate"):
                 conanfile.generate()
-=======
-                tc.write_toolchain_files()
 
-        # TODO: Lets discuss what to do with the environment
->>>>>>> 64dc9686
+        # TODO: Lets discuss what to do with the environment