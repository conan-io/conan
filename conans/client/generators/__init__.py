import os
import textwrap
import traceback
from os.path import join

from conans.errors import ConanException, conanfile_exception_formatter
from conans.util.env_reader import get_env
from conans.util.files import normalize, save, mkdir
from .cmake import CMakeGenerator
from .deploy import DeployGenerator
from .json_generator import JsonGenerator
from .markdown import MarkdownGenerator
from .ycm import YouCompleteMeGenerator
from ..tools import chdir


class GeneratorManager(object):
    def __init__(self):
        self._generators = {"cmake": CMakeGenerator,
                            "ycm": YouCompleteMeGenerator,
                            "json": JsonGenerator,
                            "deploy": DeployGenerator,
                            "markdown": MarkdownGenerator}
        self._new_generators = ["CMakeToolchain", "CMakeDeps", "MSBuildToolchain",
                                "MesonToolchain", "MSBuildDeps", "QbsToolchain", "msbuild",
                                "VirtualRunEnv", "VirtualBuildEnv", "AutotoolsDeps",
                                "AutotoolsToolchain", "BazelDeps", "BazelToolchain", "PkgConfigDeps",
                                "VCVars"]

    def add(self, name, generator_class, custom=False):
        if name not in self._generators or custom:
            self._generators[name] = generator_class

    def __contains__(self, name):
        return name in self._generators

    def __getitem__(self, key):
        return self._generators[key]

    def _new_generator(self, generator_name, output):
        if generator_name not in self._new_generators:
            return
        if generator_name in self._generators:  # Avoid colisions with user custom generators
            msg = ("******* Your custom generator name '{}' is colliding with a new experimental "
                   "built-in one. It is recommended to rename it. *******".format(generator_name))
            output.warn(msg)
            return
        if generator_name == "CMakeToolchain":
            from conan.tools.cmake import CMakeToolchain
            return CMakeToolchain
        elif generator_name == "CMakeDeps":
            from conan.tools.cmake import CMakeDeps
            return CMakeDeps
        elif generator_name == "AutotoolsDeps":
            from conan.tools.gnu import AutotoolsDeps
            return AutotoolsDeps
        elif generator_name == "AutotoolsToolchain":
            from conan.tools.gnu import AutotoolsToolchain
            return AutotoolsToolchain
        elif generator_name == "PkgConfigDeps":
            from conan.tools.gnu import PkgConfigDeps
            return PkgConfigDeps
        elif generator_name == "MSBuildToolchain":
            from conan.tools.microsoft import MSBuildToolchain
            return MSBuildToolchain
        elif generator_name == "MesonToolchain":
            from conan.tools.meson import MesonToolchain
            return MesonToolchain
        elif generator_name == "MSBuildDeps":
            from conan.tools.microsoft import MSBuildDeps
            return MSBuildDeps
        elif generator_name == "VCVars":
            from conan.tools.microsoft import VCVars
            return VCVars
        elif generator_name == "QbsToolchain" or generator_name == "QbsProfile":
            from conan.tools.qbs.qbsprofile import QbsProfile
            return QbsProfile
        elif generator_name == "VirtualBuildEnv":
            from conan.tools.env.virtualbuildenv import VirtualBuildEnv
            return VirtualBuildEnv
        elif generator_name == "VirtualRunEnv":
            from conan.tools.env.virtualrunenv import VirtualRunEnv
            return VirtualRunEnv
        elif generator_name == "BazelDeps":
            from conan.tools.google import BazelDeps
            return BazelDeps
        elif generator_name == "BazelToolchain":
            from conan.tools.google import BazelToolchain
            return BazelToolchain
        else:
            raise ConanException("Internal Conan error: Generator '{}' "
                                 "not commplete".format(generator_name))

    def write_generators(self, conanfile, old_gen_folder, new_gen_folder, output):
        """ produces auxiliary files, required to build a project or a package.
        """
        _receive_conf(conanfile)

        for generator_name in set(conanfile.generators):
            generator_class = self._new_generator(generator_name, output)
            if generator_class:
                try:
                    generator = generator_class(conanfile)
                    output.highlight("Generator '{}' calling 'generate()'".format(generator_name))
                    mkdir(new_gen_folder)
                    with chdir(new_gen_folder):
                        generator.generate()
                    continue
                except Exception as e:
                    raise ConanException("Error in generator '{}': {}".format(generator_name,
                                                                              str(e)))

            try:
                generator_class = self._generators[generator_name]
            except KeyError:
                available = list(self._generators.keys()) + self._new_generators
                raise ConanException("Invalid generator '%s'. Available types: %s" %
                                     (generator_name, ", ".join(available)))
            try:
                generator = generator_class(conanfile)
            except TypeError:
                # To allow old-style generator packages to work (e.g. premake)
                output.warn("Generator %s failed with new __init__(), trying old one")
                generator = generator_class(conanfile.deps_cpp_info, conanfile.cpp_info)

            try:
                generator.output_path = old_gen_folder
                content = generator.content
                if isinstance(content, dict):
                    if generator.filename:
                        output.warn("Generator %s is multifile. Property 'filename' not used"
                                    % (generator_name,))
                    for k, v in content.items():
                        if generator.normalize:  # To not break existing behavior, to be removed 2.0
                            v = normalize(v)
                        output.info("Generator %s created %s" % (generator_name, k))
                        save(join(old_gen_folder, k), v, only_if_modified=True)
                else:
                    content = normalize(content)
                    output.info("Generator %s created %s" % (generator_name, generator.filename))
                    save(join(old_gen_folder, generator.filename), content, only_if_modified=True)
            except Exception as e:
                if get_env("CONAN_VERBOSE_TRACEBACK", False):
                    output.error(traceback.format_exc())
                output.error("Generator %s(file:%s) failed\n%s"
                             % (generator_name, generator.filename, str(e)))
                raise ConanException(e)


def _receive_conf(conanfile):
    """  collect conf_info from the immediate build_requires, aggregate it and injects/update
    current conf
    """
    # TODO: Open question 1: Only build_requires can define config?
    # TODO: Only direct build_requires?
    # TODO: Is really the best mechanism to define this info? Better than env-vars?
    # Conf only for first level build_requires
    for build_require in conanfile.dependencies.direct_build.values():
        if build_require.conf_info:
            conanfile.conf.compose(build_require.conf_info)


def write_toolchain(conanfile, path, output):
    if hasattr(conanfile, "toolchain"):
        msg = ("\n*****************************************************************\n"
               "******************************************************************\n"
               "The 'toolchain' attribute or method has been deprecated and removed\n"
               "Use 'generators = \"ClassName\"' or 'generate()' method instead.\n"
               "********************************************************************\n"
               "********************************************************************\n")
        raise ConanException(msg)

    if hasattr(conanfile, "generate"):
        output.highlight("Calling generate()")
        mkdir(path)
        with chdir(path):
            with conanfile_exception_formatter(str(conanfile), "generate"):
                conanfile.generate()

<<<<<<< HEAD
    if conanfile.virtualenv:
        mkdir(path)
        with chdir(path):
            from conan.tools.env.virtualbuildenv import VirtualBuildEnv
            from conan.tools.env.virtualrunenv import VirtualRunEnv
            env = VirtualBuildEnv(conanfile)
            env.generate()

            env = VirtualRunEnv(conanfile)
            env.generate()
=======
    # tools.env.virtualenv:auto_use will be always True in Conan 2.0
    if conanfile.conf["tools.env.virtualenv:auto_use"]:
        with chdir(path):
            if conanfile.virtualbuildenv:
                from conan.tools.env.virtualbuildenv import VirtualBuildEnv
                env = VirtualBuildEnv(conanfile)
                env.generate()
            if conanfile.virtualrunenv:
                env = VirtualRunEnv(conanfile)
                env.generate()
>>>>>>> 6ad5a2d5

    output.highlight("Aggregating env generators")
    _generate_aggregated_env(conanfile)


def _generate_aggregated_env(conanfile):
    from conan.tools.microsoft import unix_path

<<<<<<< HEAD
    for s in conanfile.environment_scripts:
        path = os.path.join(conanfile.generators_folder, s)
        if path.lower().endswith(".bat"):
            bats.append(path)
        elif path.lower().endswith(".sh"):
            shs.append(unix_path(conanfile, path))
    if shs:
        sh_content = ". " + " && . ".join('"{}"'.format(s) for s in shs)
        save(os.path.join(conanfile.generators_folder, "conanenv.sh"), sh_content)
    if bats:
        lines = "\r\n".join('call "{}"'.format(b) for b in bats)
        bat_content = textwrap.dedent("""\
                        @echo off
                        {}
                        """.format(lines))
        save(os.path.join(conanfile.generators_folder, "conanenv.bat"), bat_content)
=======
    for group, env_scripts in conanfile.env_scripts.items():
        bats = []
        shs = []
        for env_script in env_scripts:
            path = os.path.join(conanfile.generators_folder, env_script)
            if env_script.endswith(".bat"):
                bats.append(path)
            elif env_script.endswith(".sh"):
                shs.append(unix_path(conanfile, path))
        if shs:
            sh_content = ". " + " && . ".join('"{}"'.format(s) for s in shs)
            save(os.path.join(conanfile.generators_folder, "conan{}.sh".format(group)), sh_content)
        if bats:
            lines = "\r\n".join('call "{}"'.format(b) for b in bats)
            bat_content = textwrap.dedent("""\
                            @echo off
                            {}
                            """.format(lines))
            save(os.path.join(conanfile.generators_folder, "conan{}.bat".format(group)), bat_content)
>>>>>>> 6ad5a2d5
<|MERGE_RESOLUTION|>--- conflicted
+++ resolved
@@ -177,29 +177,17 @@
             with conanfile_exception_formatter(str(conanfile), "generate"):
                 conanfile.generate()
 
-<<<<<<< HEAD
-    if conanfile.virtualenv:
+    if conanfile.virtualbuildenv or conanfile.virtualrunenv:
         mkdir(path)
-        with chdir(path):
-            from conan.tools.env.virtualbuildenv import VirtualBuildEnv
-            from conan.tools.env.virtualrunenv import VirtualRunEnv
-            env = VirtualBuildEnv(conanfile)
-            env.generate()
-
-            env = VirtualRunEnv(conanfile)
-            env.generate()
-=======
-    # tools.env.virtualenv:auto_use will be always True in Conan 2.0
-    if conanfile.conf["tools.env.virtualenv:auto_use"]:
         with chdir(path):
             if conanfile.virtualbuildenv:
                 from conan.tools.env.virtualbuildenv import VirtualBuildEnv
                 env = VirtualBuildEnv(conanfile)
                 env.generate()
             if conanfile.virtualrunenv:
+                from conan.tools.env import VirtualRunEnv
                 env = VirtualRunEnv(conanfile)
                 env.generate()
->>>>>>> 6ad5a2d5
 
     output.highlight("Aggregating env generators")
     _generate_aggregated_env(conanfile)
@@ -208,24 +196,6 @@
 def _generate_aggregated_env(conanfile):
     from conan.tools.microsoft import unix_path
 
-<<<<<<< HEAD
-    for s in conanfile.environment_scripts:
-        path = os.path.join(conanfile.generators_folder, s)
-        if path.lower().endswith(".bat"):
-            bats.append(path)
-        elif path.lower().endswith(".sh"):
-            shs.append(unix_path(conanfile, path))
-    if shs:
-        sh_content = ". " + " && . ".join('"{}"'.format(s) for s in shs)
-        save(os.path.join(conanfile.generators_folder, "conanenv.sh"), sh_content)
-    if bats:
-        lines = "\r\n".join('call "{}"'.format(b) for b in bats)
-        bat_content = textwrap.dedent("""\
-                        @echo off
-                        {}
-                        """.format(lines))
-        save(os.path.join(conanfile.generators_folder, "conanenv.bat"), bat_content)
-=======
     for group, env_scripts in conanfile.env_scripts.items():
         bats = []
         shs = []
@@ -244,5 +214,4 @@
                             @echo off
                             {}
                             """.format(lines))
-            save(os.path.join(conanfile.generators_folder, "conan{}.bat".format(group)), bat_content)
->>>>>>> 6ad5a2d5
+            save(os.path.join(conanfile.generators_folder, "conan{}.bat".format(group)), bat_content)