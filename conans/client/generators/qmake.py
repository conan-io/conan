--- conflicted
+++ resolved
@@ -1,133 +1,129 @@
-import os
-from conans.model import Generator
-
-
-BUILD_INFO_QMAKE = 'conanbuildinfo.pri'
-
-
-class DepsCppQmake(object):
-    def __init__(self, cpp_info):
-
-        def multiline(field):
-            return " \\\n    ".join('"%s"' % p.replace("\\", "/") for p in field)
-
-        self.include_paths = multiline(cpp_info.include_paths)
-        self.lib_paths = " \\\n    ".join('-L"%s"' % p.replace("\\", "/")
-                                          for p in cpp_info.lib_paths)
-        self.bin_paths = multiline(cpp_info.bin_paths)
-        self.res_paths = multiline(cpp_info.res_paths)
-        self.build_paths = multiline(cpp_info.build_paths)
-
-<<<<<<< HEAD
-        self.libs = " ".join(('"%s"' if os.path.isabs(l) else '-l%s') % l for l in cpp_info.libs)
-=======
-        self.libs = " ".join('-l%s' % lib for lib in cpp_info.libs)
-        self.system_libs = " ".join('-l%s' % lib for lib in cpp_info.system_libs)
-        self.frameworks = " ".join('-framework %s' % framework for framework in cpp_info.frameworks)
-        self.framework_paths = " ".join('-F%s' % framework_path for framework_path in
-                                        cpp_info.framework_paths)
->>>>>>> 1a596c8e
-        self.defines = " \\\n    ".join('"%s"' % d for d in cpp_info.defines)
-        self.cxxflags = " ".join(cpp_info.cxxflags)
-        self.cflags = " ".join(cpp_info.cflags)
-        self.sharedlinkflags = " ".join(cpp_info.sharedlinkflags)
-        self.exelinkflags = " ".join(cpp_info.exelinkflags)
-
-        self.rootpath = '%s' % cpp_info.rootpath.replace("\\", "/")
-
-
-class QmakeGenerator(Generator):
-    @property
-    def filename(self):
-        return BUILD_INFO_QMAKE
-
-    @property
-    def content(self):
-        deps = DepsCppQmake(self.deps_build_info)
-
-        template = ('CONAN_INCLUDEPATH{dep_name}{build_type} += {deps.include_paths}\n'
-                    'CONAN_LIBS{dep_name}{build_type} += {deps.libs}\n'
-                    'CONAN_SYSTEMLIBS{dep_name}{build_type} += {deps.system_libs}\n'
-                    'CONAN_FRAMEWORKS{dep_name}{build_type} += {deps.frameworks}\n'
-                    'CONAN_FRAMEWORK_PATHS{dep_name}{build_type} += {deps.framework_paths}\n'
-                    'CONAN_LIBDIRS{dep_name}{build_type} += {deps.lib_paths}\n'
-                    'CONAN_BINDIRS{dep_name}{build_type} += {deps.bin_paths}\n'
-                    'CONAN_RESDIRS{dep_name}{build_type} += {deps.res_paths}\n'
-                    'CONAN_BUILDDIRS{dep_name}{build_type} += {deps.build_paths}\n'
-                    'CONAN_DEFINES{dep_name}{build_type} += {deps.defines}\n'
-                    'CONAN_QMAKE_CXXFLAGS{dep_name}{build_type} += {deps.cxxflags}\n'
-                    'CONAN_QMAKE_CFLAGS{dep_name}{build_type} += {deps.cflags}\n'
-                    'CONAN_QMAKE_LFLAGS{dep_name}{build_type} += {deps.sharedlinkflags}\n'
-                    'CONAN_QMAKE_LFLAGS{dep_name}{build_type} += {deps.exelinkflags}\n')
-        sections = []
-        template_all = template
-        all_flags = template_all.format(dep_name="", deps=deps, build_type="")
-        sections.append(all_flags)
-
-        for config, cpp_info in self.deps_build_info.configs.items():
-            deps = DepsCppQmake(cpp_info)
-            dep_flags = template_all.format(dep_name="", deps=deps,
-                                            build_type="_" + str(config).upper())
-            sections.append(dep_flags)
-
-        template_deps = template + 'CONAN{dep_name}_ROOT{build_type} = "{deps.rootpath}"\n'
-
-        for dep_name, dep_cpp_info in self.deps_build_info.dependencies:
-            dep_name = "_" + dep_name.upper().replace("-", "_").replace(".", "_")
-            deps = DepsCppQmake(dep_cpp_info)
-            dep_flags = template_deps.format(dep_name=dep_name, deps=deps, build_type="")
-            sections.append(dep_flags)
-
-            for config, cpp_info in dep_cpp_info.configs.items():
-                deps = DepsCppQmake(cpp_info)
-                dep_flags = template_deps.format(dep_name=dep_name, deps=deps,
-                                                 build_type="_" + str(config).upper())
-                sections.append(dep_flags)
-
-        output = "\n".join(sections)
-        output += ("""\nCONFIG(conan_basic_setup) {
-    INCLUDEPATH += $$CONAN_INCLUDEPATH
-    LIBS += $$CONAN_LIBS
-    LIBS += $$CONAN_LIBDIRS
-    BINDIRS += $$CONAN_BINDIRS
-    DEFINES += $$CONAN_DEFINES
-    CONFIG(release, debug|release) {
-        INCLUDEPATH += $$CONAN_INCLUDEPATH_RELEASE
-        LIBS += $$CONAN_LIBS_RELEASE
-        LIBS += $$CONAN_LIBDIRS_RELEASE
-        BINDIRS += $$CONAN_BINDIRS_RELEASE
-        DEFINES += $$CONAN_DEFINES_RELEASE
-    } else {
-        INCLUDEPATH += $$CONAN_INCLUDEPATH_DEBUG
-        LIBS += $$CONAN_LIBS_DEBUG
-        LIBS += $$CONAN_LIBDIRS_DEBUG
-        BINDIRS += $$CONAN_BINDIRS_DEBUG
-        DEFINES += $$CONAN_DEFINES_DEBUG
-    }
-    LIBS += $$CONAN_SYSTEMLIBS
-    CONFIG(release, debug|release) {
-        LIBS += $$CONAN_SYSTEMLIBS_RELEASE
-    } else {
-        LIBS += $$CONAN_SYSTEMLIBS_DEBUG
-    }
-    LIBS += $$CONAN_FRAMEWORKS
-    LIBS += $$CONAN_FRAMEWORK_PATHS
-    CONFIG(release, debug|release) {
-        LIBS += $$CONAN_FRAMEWORKS_RELEASE
-        LIBS += $$CONAN_FRAMEWORK_PATHS_RELEASE
-    } else {
-        LIBS += $$CONAN_FRAMEWORKS_DEBUG
-        LIBS += $$CONAN_FRAMEWORK_PATHS_DEBUG
-    }
-    QMAKE_CXXFLAGS += $$CONAN_QMAKE_CXXFLAGS
-    QMAKE_CFLAGS += $$CONAN_QMAKE_CFLAGS
-    QMAKE_LFLAGS += $$CONAN_QMAKE_LFLAGS
-    QMAKE_CXXFLAGS_DEBUG += $$CONAN_QMAKE_CXXFLAGS_DEBUG
-    QMAKE_CFLAGS_DEBUG += $$CONAN_QMAKE_CFLAGS_DEBUG
-    QMAKE_LFLAGS_DEBUG += $$CONAN_QMAKE_LFLAGS_DEBUG
-    QMAKE_CXXFLAGS_RELEASE += $$CONAN_QMAKE_CXXFLAGS_RELEASE
-    QMAKE_CFLAGS_RELEASE += $$CONAN_QMAKE_CFLAGS_RELEASE
-    QMAKE_LFLAGS_RELEASE += $$CONAN_QMAKE_LFLAGS_RELEASE
-}""")
-
-        return output+import os
+from conans.model import Generator
+
+
+BUILD_INFO_QMAKE = 'conanbuildinfo.pri'
+
+
+class DepsCppQmake(object):
+    def __init__(self, cpp_info):
+
+        def multiline(field):
+            return " \\\n    ".join('"%s"' % p.replace("\\", "/") for p in field)
+
+        self.include_paths = multiline(cpp_info.include_paths)
+        self.lib_paths = " \\\n    ".join('-L"%s"' % p.replace("\\", "/")
+                                          for p in cpp_info.lib_paths)
+        self.bin_paths = multiline(cpp_info.bin_paths)
+        self.res_paths = multiline(cpp_info.res_paths)
+        self.build_paths = multiline(cpp_info.build_paths)
+
+        self.libs = " ".join(('"%s"' if os.path.isabs(lib) else '-l%s') % lib for lib in cpp_info.libs)
+        self.system_libs = " ".join('-l%s' % lib for lib in cpp_info.system_libs)
+        self.frameworks = " ".join('-framework %s' % framework for framework in cpp_info.frameworks)
+        self.framework_paths = " ".join('-F%s' % framework_path for framework_path in
+                                        cpp_info.framework_paths)
+        self.defines = " \\\n    ".join('"%s"' % d for d in cpp_info.defines)
+        self.cxxflags = " ".join(cpp_info.cxxflags)
+        self.cflags = " ".join(cpp_info.cflags)
+        self.sharedlinkflags = " ".join(cpp_info.sharedlinkflags)
+        self.exelinkflags = " ".join(cpp_info.exelinkflags)
+
+        self.rootpath = '%s' % cpp_info.rootpath.replace("\\", "/")
+
+
+class QmakeGenerator(Generator):
+    @property
+    def filename(self):
+        return BUILD_INFO_QMAKE
+
+    @property
+    def content(self):
+        deps = DepsCppQmake(self.deps_build_info)
+
+        template = ('CONAN_INCLUDEPATH{dep_name}{build_type} += {deps.include_paths}\n'
+                    'CONAN_LIBS{dep_name}{build_type} += {deps.libs}\n'
+                    'CONAN_SYSTEMLIBS{dep_name}{build_type} += {deps.system_libs}\n'
+                    'CONAN_FRAMEWORKS{dep_name}{build_type} += {deps.frameworks}\n'
+                    'CONAN_FRAMEWORK_PATHS{dep_name}{build_type} += {deps.framework_paths}\n'
+                    'CONAN_LIBDIRS{dep_name}{build_type} += {deps.lib_paths}\n'
+                    'CONAN_BINDIRS{dep_name}{build_type} += {deps.bin_paths}\n'
+                    'CONAN_RESDIRS{dep_name}{build_type} += {deps.res_paths}\n'
+                    'CONAN_BUILDDIRS{dep_name}{build_type} += {deps.build_paths}\n'
+                    'CONAN_DEFINES{dep_name}{build_type} += {deps.defines}\n'
+                    'CONAN_QMAKE_CXXFLAGS{dep_name}{build_type} += {deps.cxxflags}\n'
+                    'CONAN_QMAKE_CFLAGS{dep_name}{build_type} += {deps.cflags}\n'
+                    'CONAN_QMAKE_LFLAGS{dep_name}{build_type} += {deps.sharedlinkflags}\n'
+                    'CONAN_QMAKE_LFLAGS{dep_name}{build_type} += {deps.exelinkflags}\n')
+        sections = []
+        template_all = template
+        all_flags = template_all.format(dep_name="", deps=deps, build_type="")
+        sections.append(all_flags)
+
+        for config, cpp_info in self.deps_build_info.configs.items():
+            deps = DepsCppQmake(cpp_info)
+            dep_flags = template_all.format(dep_name="", deps=deps,
+                                            build_type="_" + str(config).upper())
+            sections.append(dep_flags)
+
+        template_deps = template + 'CONAN{dep_name}_ROOT{build_type} = "{deps.rootpath}"\n'
+
+        for dep_name, dep_cpp_info in self.deps_build_info.dependencies:
+            dep_name = "_" + dep_name.upper().replace("-", "_").replace(".", "_")
+            deps = DepsCppQmake(dep_cpp_info)
+            dep_flags = template_deps.format(dep_name=dep_name, deps=deps, build_type="")
+            sections.append(dep_flags)
+
+            for config, cpp_info in dep_cpp_info.configs.items():
+                deps = DepsCppQmake(cpp_info)
+                dep_flags = template_deps.format(dep_name=dep_name, deps=deps,
+                                                 build_type="_" + str(config).upper())
+                sections.append(dep_flags)
+
+        output = "\n".join(sections)
+        output += ("""\nCONFIG(conan_basic_setup) {
+    INCLUDEPATH += $$CONAN_INCLUDEPATH
+    LIBS += $$CONAN_LIBS
+    LIBS += $$CONAN_LIBDIRS
+    BINDIRS += $$CONAN_BINDIRS
+    DEFINES += $$CONAN_DEFINES
+    CONFIG(release, debug|release) {
+        INCLUDEPATH += $$CONAN_INCLUDEPATH_RELEASE
+        LIBS += $$CONAN_LIBS_RELEASE
+        LIBS += $$CONAN_LIBDIRS_RELEASE
+        BINDIRS += $$CONAN_BINDIRS_RELEASE
+        DEFINES += $$CONAN_DEFINES_RELEASE
+    } else {
+        INCLUDEPATH += $$CONAN_INCLUDEPATH_DEBUG
+        LIBS += $$CONAN_LIBS_DEBUG
+        LIBS += $$CONAN_LIBDIRS_DEBUG
+        BINDIRS += $$CONAN_BINDIRS_DEBUG
+        DEFINES += $$CONAN_DEFINES_DEBUG
+    }
+    LIBS += $$CONAN_SYSTEMLIBS
+    CONFIG(release, debug|release) {
+        LIBS += $$CONAN_SYSTEMLIBS_RELEASE
+    } else {
+        LIBS += $$CONAN_SYSTEMLIBS_DEBUG
+    }
+    LIBS += $$CONAN_FRAMEWORKS
+    LIBS += $$CONAN_FRAMEWORK_PATHS
+    CONFIG(release, debug|release) {
+        LIBS += $$CONAN_FRAMEWORKS_RELEASE
+        LIBS += $$CONAN_FRAMEWORK_PATHS_RELEASE
+    } else {
+        LIBS += $$CONAN_FRAMEWORKS_DEBUG
+        LIBS += $$CONAN_FRAMEWORK_PATHS_DEBUG
+    }
+    QMAKE_CXXFLAGS += $$CONAN_QMAKE_CXXFLAGS
+    QMAKE_CFLAGS += $$CONAN_QMAKE_CFLAGS
+    QMAKE_LFLAGS += $$CONAN_QMAKE_LFLAGS
+    QMAKE_CXXFLAGS_DEBUG += $$CONAN_QMAKE_CXXFLAGS_DEBUG
+    QMAKE_CFLAGS_DEBUG += $$CONAN_QMAKE_CFLAGS_DEBUG
+    QMAKE_LFLAGS_DEBUG += $$CONAN_QMAKE_LFLAGS_DEBUG
+    QMAKE_CXXFLAGS_RELEASE += $$CONAN_QMAKE_CXXFLAGS_RELEASE
+    QMAKE_CFLAGS_RELEASE += $$CONAN_QMAKE_CFLAGS_RELEASE
+    QMAKE_LFLAGS_RELEASE += $$CONAN_QMAKE_LFLAGS_RELEASE
+}""")
+
+        return output