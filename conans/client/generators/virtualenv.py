import os
from conans.model import Generator
from conans.tools import os_info


class VirtualEnvGenerator(Generator):

    append_with_spaces = ["CPPFLAGS", "CFLAGS", "CXXFLAGS", "LIBS", "LDFLAGS", "CL"]

    def __init__(self, conanfile):
        self.conanfile = conanfile
        self.env = conanfile.env
        self.venv_name = "conanenv"

    @property
    def filename(self):
        return

    def _variable_placeholder(self, flavor, name):
        ''' Returns a placeholder for the variable name formatted for a certain
        execution environment. (e.g., cmd, ps1, sh).
        '''
        if flavor == "cmd":
            return "%%%s%%" % name
        if flavor == "ps1":
            return "$env:%s" % name
        # flavor == sh
        return "$%s" % name

    def format_values(self, flavor, variables=None, env=None):
        '''Formats the values for the different supported script language flavors.
        '''
        variables = variables or self.env.items()
        env = env or os.environ
        pathsep,quoteElements,quoteFullValue,enableSpacePathsep = ":",True,False,True
        if flavor in ["cmd", "ps1"]:
            pathsep,quoteElements,enableSpacePathsep = ";",False,False
        if flavor in ["ps1"]:
            quoteFullValue = True

        ret = []
        for name, value in variables:
            # activate values
            if isinstance(value, list):
                placeholder = self._variable_placeholder(flavor, name)
                if enableSpacePathsep and name in self.append_with_spaces:
                    # Variables joined with spaces look like: CPPFLAGS="one two three"
                    value = " ".join(value+[placeholder])
                    value = "\"%s\"" % value if value else ""
                else:
                    # Quoted variables joined with pathset may look like: PATH="one path":"two paths"
                    # Unquoted variables joined with pathset may look like: PATH=one path;two paths
                    value = ["\"%s\"" % v for v in value] if quoteElements else value
                    value = pathsep.join(value+[placeholder])
            else:
                # single value
                value = "\"%s\"" % value if quoteElements else value
            activate_value = "\"%s\"" % value if quoteFullValue else value

            # deactivate values
            value = env.get( name, "" )
            deactivate_value = "\"%s\"" % value if quoteFullValue or quoteElements else value
            ret.append( (name, activate_value, deactivate_value) )
        return ret

<<<<<<< HEAD
    def _activate_lines(self, venv_name):
        activate_lines = ["@echo off"] if platform.system() == "Windows" else []
        if platform.system() == "Windows":
            activate_lines.append("SET PROMPT=(%s) " % venv_name + "%PROMPT%")
        else:
            activate_lines.append("export OLD_PS1=\"$PS1\"")
            activate_lines.append("export PS1=\"(%s) " % venv_name + "$PS1\"")

        activate_commands = self._get_setenv_variables_commands()
        activate_lines.extend(activate_commands)
        return activate_lines

    def _deactivate_lines(self):
        deactivate_lines = ["@echo off"] if platform.system() == "Windows" else []

        def append_deactivate_lines(var_names):
            ret = []
            for name in var_names:
                old_value = os.environ.get(name, "")
                if platform.system() == "Windows":
                    ret.append('SET %s=%s' % (name, old_value))
                else:
                    line = "export %s=%s" % (name, old_value) if old_value else ("unset %s" % name)
                    ret.append(line)

            if platform.system() == "Windows":
                ret.append("SET PROMPT=%s" % os.environ.get("PROMPT", ""))
            else:
                ret.append('export PS1="$OLD_PS1"')
            return ret
        deactivate_lines.extend(append_deactivate_lines(self.env.keys()))
        return deactivate_lines
=======
    def _sh_lines(self):
        variables = [("OLD_PS1", "$PS1")]
        variables.append(("PS1", "(%s) $PS1" % self.venv_name))
        variables.extend(self.env.items())
>>>>>>> d4d24287

        activate_lines = []
        deactivate_lines = []
        for name, activate, deactivate in self.format_values("sh", variables):
            activate_lines.append("%s=%s" % (name,activate))
            activate_lines.append("export %s" % name)
            deactivate_lines.append("%s=%s" % (name,deactivate))
            deactivate_lines.append("export %s" % name)
        activate_lines.append('')
        deactivate_lines.append('')
        return activate_lines, deactivate_lines

    def _cmd_lines(self):
        variables = [("PROMPT", "(%s) %%PROMPT%%" % self.venv_name)]
        variables.extend(self.env.items())

        activate_lines = ["@echo off"]
        deactivate_lines = ["@echo off"]
        for name, activate, deactivate in self.format_values("cmd", variables):
            activate_lines.append("SET %s=%s" % (name,activate))
            deactivate_lines.append("SET %s=%s" % (name,deactivate))
        activate_lines.append('')
        deactivate_lines.append('')
        return activate_lines, deactivate_lines

    def _ps1_lines(self):
        activate_lines = ['function global:_old_conan_prompt {""}']
        activate_lines.append('$function:_old_conan_prompt = $function:prompt')
        activate_lines.append('function global:prompt { write-host "(%s) " -nonewline; & $function:_old_conan_prompt }' % self.venv_name)
        deactivate_lines = ['$function:prompt = $function:_old_conan_prompt']
        deactivate_lines.append('remove-item function:_old_conan_prompt')
        for name, activate, deactivate in self.format_values("ps1"):
            activate_lines.append('$env:%s = %s' % (name,activate))
            deactivate_lines.append('$env:%s = %s' % (name,deactivate))
        activate_lines.append('')
        return activate_lines, deactivate_lines

    @property
    def content(self):
        result = {}
        if os_info.is_windows and not os_info.is_posix:
            activate, deactivate = self._cmd_lines()
            result["activate.bat"] = os.linesep.join(activate)
            result["deactivate.bat"] = os.linesep.join(deactivate)

            activate, deactivate = self._ps1_lines()
            result["activate.ps1"] = os.linesep.join(activate)
            result["deactivate.ps1"] = os.linesep.join(deactivate)

        if os_info.is_posix:
            activate, deactivate = self._sh_lines()
            result["activate.sh"] = os.linesep.join(activate)
            result["deactivate.sh"] = os.linesep.join(deactivate)

        return result<|MERGE_RESOLUTION|>--- conflicted
+++ resolved
@@ -63,45 +63,10 @@
             ret.append( (name, activate_value, deactivate_value) )
         return ret
 
-<<<<<<< HEAD
-    def _activate_lines(self, venv_name):
-        activate_lines = ["@echo off"] if platform.system() == "Windows" else []
-        if platform.system() == "Windows":
-            activate_lines.append("SET PROMPT=(%s) " % venv_name + "%PROMPT%")
-        else:
-            activate_lines.append("export OLD_PS1=\"$PS1\"")
-            activate_lines.append("export PS1=\"(%s) " % venv_name + "$PS1\"")
-
-        activate_commands = self._get_setenv_variables_commands()
-        activate_lines.extend(activate_commands)
-        return activate_lines
-
-    def _deactivate_lines(self):
-        deactivate_lines = ["@echo off"] if platform.system() == "Windows" else []
-
-        def append_deactivate_lines(var_names):
-            ret = []
-            for name in var_names:
-                old_value = os.environ.get(name, "")
-                if platform.system() == "Windows":
-                    ret.append('SET %s=%s' % (name, old_value))
-                else:
-                    line = "export %s=%s" % (name, old_value) if old_value else ("unset %s" % name)
-                    ret.append(line)
-
-            if platform.system() == "Windows":
-                ret.append("SET PROMPT=%s" % os.environ.get("PROMPT", ""))
-            else:
-                ret.append('export PS1="$OLD_PS1"')
-            return ret
-        deactivate_lines.extend(append_deactivate_lines(self.env.keys()))
-        return deactivate_lines
-=======
     def _sh_lines(self):
         variables = [("OLD_PS1", "$PS1")]
         variables.append(("PS1", "(%s) $PS1" % self.venv_name))
         variables.extend(self.env.items())
->>>>>>> d4d24287
 
         activate_lines = []
         deactivate_lines = []
