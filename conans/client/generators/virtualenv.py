import os
import platform
import textwrap

from jinja2 import Template

from conans.client.tools.oss import OSInfo
from conans.model import Generator


sh_activate_tpl = Template(textwrap.dedent("""
    #!/usr/bin/env bash
    # DIR="$( cd "$( dirname "${BASH_SOURCE[0]}" )" >/dev/null 2>&1 && pwd )"
    # DIR="$( cd "$( dirname "$_" )" >/dev/null 2>&1 && pwd )"

    {%- for it in modified_vars %}
    export OLD_{{it}}=${{it}}
    {%- endfor %}

    while read line; do
        LINE="$(eval echo $line)";
        export "$LINE";
    done < "{{ environment_file }}"

    export CONAN_OLD_PS1=$PS1
    export PS1="(conanenv) $PS1"

"""))

sh_deactivate_tpl = Template(textwrap.dedent("""
    #!/usr/bin/env bash
    export PS1="$CONAN_OLD_PS1"
    unset CONAN_OLD_PS1

    {% for it in modified_vars %}
    export {{it}}="$OLD_{{it}}"
    unset OLD_{{it}}
    {%- endfor %}
    {%- for it in new_vars %}
    unset {{it}}
    {%- endfor %}
"""))


class VirtualEnvGenerator(Generator):

    append_with_spaces = ["CPPFLAGS", "CFLAGS", "CXXFLAGS", "LIBS", "LDFLAGS", "CL", "_LINK_"]
<<<<<<< HEAD
    environment_filename = "environment.env"
=======
    suffix = ""
    venv_name = "conanenv"
>>>>>>> 622254f9

    def __init__(self, conanfile):
        super(VirtualEnvGenerator, self).__init__(conanfile)
        self.conanfile = conanfile
        self.env = conanfile.env

    @property
    def filename(self):
        return

    @staticmethod
    def _variable_placeholder(flavor, name, append_with_spaces):
        """
        :param flavor: flavor of the execution environment
        :param name: variable name
        :return: placeholder for the variable name formatted for a certain execution environment.
        (e.g., cmd, ps1, sh).
        """
        if flavor == "cmd":
            return "%%%s%%" % name
        if flavor == "ps1":
            return "$env:%s" % name
        # flavor == sh
        return "${%s+ $%s}" % (name, name) if append_with_spaces else "${%s+:$%s}" % (name,  name)

    @classmethod
    def _format_values(cls, flavor, variables):
        """
        Formats the values for the different supported script language flavors.
        :param flavor: flavor of the execution environment
        :param variables: variables to be formatted
        :return:
        """
        if flavor == "cmd":
            path_sep, quote_elements, quote_full_value = ";", False, False
        elif flavor == "ps1":
            path_sep, quote_elements, quote_full_value = ";", False, True
        elif flavor == "sh":
            path_sep, quote_elements, quote_full_value = ":", True, False

        for name, value in variables:
            # activate values
            if isinstance(value, list):
                append_with_spaces = name in cls.append_with_spaces
                placeholder = cls._variable_placeholder(flavor, name, append_with_spaces)
                if append_with_spaces:
                    # Variables joined with spaces look like: CPPFLAGS="one two three"
                    value = " ".join(value+[placeholder])
                    value = "\"%s\"" % value if quote_elements else value
                else:
                    # Quoted variables joined with pathset may look like:
                    # PATH="one path":"two paths"
                    # Unquoted variables joined with pathset may look like: PATH=one path;two paths
                    value = ["\"%s\"" % v for v in value] if quote_elements else value
                    if flavor == "sh":
                        value = path_sep.join(value) + placeholder
                    else:
                        value = path_sep.join(value + [placeholder])
            else:
                # single value
                value = "\"%s\"" % value if quote_elements else value
            activate_value = "\"%s\"" % value if quote_full_value else value
            if platform.system() != "Windows":
                activate_value = activate_value.replace("\\", "\\\\")

            # deactivate values
            value = os.environ.get(name, "")
            deactivate_value = "\"%s\"" % value if quote_full_value or quote_elements else value
            yield name, activate_value, deactivate_value

    def _sh_lines(self):
        ret = self.format_values("sh", self.env.items())
        modified_vars = [it[0] for it in ret if it[2] != '""']
        new_vars = [it[0] for it in ret if it[2] == '""']

        environment_filepath = os.path.abspath(os.path.join(self.output_path,
                                                            self.environment_filename))
        activate_content = sh_activate_tpl.render(environment_file=environment_filepath,
                                                  modified_vars=modified_vars, new_vars=new_vars)
        activate_lines = activate_content.splitlines()
        deactivate_content = sh_deactivate_tpl.render(modified_vars=modified_vars, new_vars=new_vars)
        deactivate_lines = deactivate_content.splitlines()

<<<<<<< HEAD
        environment_lines = []
        for name, activate, deactivate in self.format_values("sh", self.env.items()):
            environment_lines.append("%s=%s" % (name, activate))

        environment_lines.append('')
        return activate_lines, deactivate_lines, environment_lines
=======
        for name, activate, deactivate in self._format_values("sh", variables):
            activate_lines.append("%s=%s" % (name, activate))
            activate_lines.append("export %s" % name)
            if name != "PS1":
                if deactivate == '""':
                    deactivate_lines.append("unset %s" % name)
                else:
                    deactivate_lines.append("%s=%s" % (name, deactivate))
                    deactivate_lines.append("export %s" % name)
        activate_lines.append('')
        deactivate_lines.append('')
        return activate_lines, deactivate_lines
>>>>>>> 622254f9

    def _cmd_lines(self):
        variables = [("PROMPT", "(%s) %%PROMPT%%" % self.venv_name)]
        variables.extend(self.env.items())

        activate_lines = ["@echo off"]
        deactivate_lines = ["@echo off"]
        for name, activate, deactivate in self._format_values("cmd", variables):
            activate_lines.append("SET %s=%s" % (name, activate))
            deactivate_lines.append("SET %s=%s" % (name, deactivate))
        activate_lines.append('')
        deactivate_lines.append('')
        return activate_lines, deactivate_lines, None

    def _ps1_lines(self):
        activate_lines = ['function global:_old_conan_prompt {""}',
                          '$function:_old_conan_prompt = $function:prompt',
                          'function global:prompt { write-host "(%s) " -nonewline;'
                          ' & $function:_old_conan_prompt }' % self.venv_name]
        deactivate_lines = ['$function:prompt = $function:_old_conan_prompt',
                            'remove-item function:_old_conan_prompt']
        for name, activate, deactivate in self._format_values("ps1", self.env.items()):
            activate_lines.append('$env:%s = %s' % (name, activate))
            deactivate_lines.append('$env:%s = %s' % (name, deactivate))
        activate_lines.append('')
        return activate_lines, deactivate_lines, None

    @property
    def content(self):
        os_info = OSInfo()
        result = {}
        if os_info.is_windows and not os_info.is_posix:
<<<<<<< HEAD
            activate, deactivate, _ = self._cmd_lines()
            result["activate.bat"] = os.linesep.join(activate)
            result["deactivate.bat"] = os.linesep.join(deactivate)

            activate, deactivate, _ = self._ps1_lines()
            result["activate.ps1"] = os.linesep.join(activate)
            result["deactivate.ps1"] = os.linesep.join(deactivate)

        activate, deactivate, envfile = self._sh_lines()
        result["activate.sh"] = os.linesep.join(activate)
        result["deactivate.sh"] = os.linesep.join(deactivate)
        result[self.environment_filename] = os.linesep.join(envfile)
=======
            activate, deactivate = self._cmd_lines()
            result["activate{}.bat".format(self.suffix)] = os.linesep.join(activate)
            result["deactivate{}.bat".format(self.suffix)] = os.linesep.join(deactivate)

            activate, deactivate = self._ps1_lines()
            result["activate{}.ps1".format(self.suffix)] = os.linesep.join(activate)
            result["deactivate{}.ps1".format(self.suffix)] = os.linesep.join(deactivate)

        activate, deactivate = self._sh_lines()
        result["activate{}.sh".format(self.suffix)] = os.linesep.join(activate)
        result["deactivate{}.sh".format(self.suffix)] = os.linesep.join(deactivate)
>>>>>>> 622254f9

        return result<|MERGE_RESOLUTION|>--- conflicted
+++ resolved
@@ -45,12 +45,9 @@
 class VirtualEnvGenerator(Generator):
 
     append_with_spaces = ["CPPFLAGS", "CFLAGS", "CXXFLAGS", "LIBS", "LDFLAGS", "CL", "_LINK_"]
-<<<<<<< HEAD
     environment_filename = "environment.env"
-=======
     suffix = ""
     venv_name = "conanenv"
->>>>>>> 622254f9
 
     def __init__(self, conanfile):
         super(VirtualEnvGenerator, self).__init__(conanfile)
@@ -122,7 +119,7 @@
             yield name, activate_value, deactivate_value
 
     def _sh_lines(self):
-        ret = self.format_values("sh", self.env.items())
+        ret = self._format_values("sh", self.env.items())
         modified_vars = [it[0] for it in ret if it[2] != '""']
         new_vars = [it[0] for it in ret if it[2] == '""']
 
@@ -134,27 +131,12 @@
         deactivate_content = sh_deactivate_tpl.render(modified_vars=modified_vars, new_vars=new_vars)
         deactivate_lines = deactivate_content.splitlines()
 
-<<<<<<< HEAD
         environment_lines = []
-        for name, activate, deactivate in self.format_values("sh", self.env.items()):
+        for name, activate, deactivate in self._format_values("sh", self.env.items()):
             environment_lines.append("%s=%s" % (name, activate))
 
         environment_lines.append('')
         return activate_lines, deactivate_lines, environment_lines
-=======
-        for name, activate, deactivate in self._format_values("sh", variables):
-            activate_lines.append("%s=%s" % (name, activate))
-            activate_lines.append("export %s" % name)
-            if name != "PS1":
-                if deactivate == '""':
-                    deactivate_lines.append("unset %s" % name)
-                else:
-                    deactivate_lines.append("%s=%s" % (name, deactivate))
-                    deactivate_lines.append("export %s" % name)
-        activate_lines.append('')
-        deactivate_lines.append('')
-        return activate_lines, deactivate_lines
->>>>>>> 622254f9
 
     def _cmd_lines(self):
         variables = [("PROMPT", "(%s) %%PROMPT%%" % self.venv_name)]
@@ -187,31 +169,17 @@
         os_info = OSInfo()
         result = {}
         if os_info.is_windows and not os_info.is_posix:
-<<<<<<< HEAD
             activate, deactivate, _ = self._cmd_lines()
-            result["activate.bat"] = os.linesep.join(activate)
-            result["deactivate.bat"] = os.linesep.join(deactivate)
-
-            activate, deactivate, _ = self._ps1_lines()
-            result["activate.ps1"] = os.linesep.join(activate)
-            result["deactivate.ps1"] = os.linesep.join(deactivate)
-
-        activate, deactivate, envfile = self._sh_lines()
-        result["activate.sh"] = os.linesep.join(activate)
-        result["deactivate.sh"] = os.linesep.join(deactivate)
-        result[self.environment_filename] = os.linesep.join(envfile)
-=======
-            activate, deactivate = self._cmd_lines()
             result["activate{}.bat".format(self.suffix)] = os.linesep.join(activate)
             result["deactivate{}.bat".format(self.suffix)] = os.linesep.join(deactivate)
 
-            activate, deactivate = self._ps1_lines()
+            activate, deactivate, _ = self._ps1_lines()
             result["activate{}.ps1".format(self.suffix)] = os.linesep.join(activate)
             result["deactivate{}.ps1".format(self.suffix)] = os.linesep.join(deactivate)
 
-        activate, deactivate = self._sh_lines()
+        activate, deactivate, envfile = self._sh_lines()
         result["activate{}.sh".format(self.suffix)] = os.linesep.join(activate)
         result["deactivate{}.sh".format(self.suffix)] = os.linesep.join(deactivate)
->>>>>>> 622254f9
+        result[self.environment_filename] = os.linesep.join(envfile)
 
         return result