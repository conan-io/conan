import os
import re
import traceback
from collections import defaultdict, OrderedDict

from conans.errors import ConanException
from conans.model import Generator
from conans.model.build_info import CppInfo, DepsCppInfo, DepCppInfo
from conans.model.env_info import DepsEnvInfo
from conans.model.user_info import DepsUserInfo
from conans.paths import BUILD_INFO
from conans.util.log import logger


class RootCppTXT(object):
    def __init__(self, cpp_info):
        self.include_paths = "\n".join(p.replace("\\", "/")
                                       for p in cpp_info.include_paths)
        self.lib_paths = "\n".join(p.replace("\\", "/")
                                   for p in cpp_info.lib_paths)
        self.res_paths = "\n".join(p.replace("\\", "/")
                                   for p in cpp_info.res_paths)
        self.build_paths = "\n".join(p.replace("\\", "/")
                                     for p in cpp_info.build_paths)
        self.libs = "\n".join(cpp_info.libs)
        self.system_libs = "\n".join(cpp_info.system_libs)
        self.defines = "\n".join(cpp_info.defines)
        self.cxxflags = "\n".join(cpp_info.cxxflags)
        self.cflags = "\n".join(cpp_info.cflags)
        self.sharedlinkflags = "\n".join(cpp_info.sharedlinkflags)
        self.exelinkflags = "\n".join(cpp_info.exelinkflags)
        self.bin_paths = "\n".join(p.replace("\\", "/")
                                   for p in cpp_info.bin_paths)
        self.sysroot = "%s" % cpp_info.sysroot.replace("\\", "/") if cpp_info.sysroot else ""
        self.frameworks = "\n".join(cpp_info.frameworks)
        self.framework_paths = "\n".join(p.replace("\\", "/")
                                         for p in cpp_info.framework_paths)


class DepCppTXT(RootCppTXT):
    def __init__(self, cpp_info):
        super(DepCppTXT, self).__init__(cpp_info)
        self.version = cpp_info.version
        self.name = cpp_info.get_name(TXTGenerator.name)
        self.rootpath = "%s" % cpp_info.rootpath.replace("\\", "/")


class TXTGenerator(Generator):
    name = "txt"
    _USER_INFO_HOST_PREFIX = "USER"
    _USER_INFO_BUILD_PREFIX = "USERBUILD"

    @property
    def filename(self):
        return BUILD_INFO

    @staticmethod
    def loads(text, filter_empty=False):
        user_info_host_idx = text.find("[{}_".format(TXTGenerator._USER_INFO_HOST_PREFIX))
        deps_env_info_idx = text.find("[ENV_")
        user_info_build_idx = text.find("[{}_".format(TXTGenerator._USER_INFO_BUILD_PREFIX))

        user_info_host_txt = deps_env_info_txt = ""

        # Get chunk with deps_cpp_info: from the beginning to the first one of the others
        last_idx = next((x for x in [user_info_host_idx, deps_env_info_idx, user_info_build_idx]
                         if x != -1), None)
        deps_cpp_info_txt = text[:last_idx]

        if user_info_host_idx != -1:
            last_idx = next((x for x in [deps_env_info_idx, user_info_build_idx] if x != -1), None)
            user_info_host_txt = text[user_info_host_idx:last_idx]

        if deps_env_info_idx != -1:
            last_idx = next((x for x in [user_info_build_idx] if x != -1), None)
            deps_env_info_txt = text[deps_env_info_idx:last_idx]

        user_info_build = None
        if user_info_build_idx != -1:
            user_info_build_txt = text[user_info_build_idx:]
            user_info_build = TXTGenerator._loads_user_info(user_info_build_txt,
                                                            TXTGenerator._USER_INFO_BUILD_PREFIX)

        deps_cpp_info = TXTGenerator._loads_cpp_info(deps_cpp_info_txt, filter_empty=filter_empty)
        deps_user_info = TXTGenerator._loads_user_info(user_info_host_txt,
                                                       TXTGenerator._USER_INFO_HOST_PREFIX)
        deps_env_info = DepsEnvInfo.loads(deps_env_info_txt)
        return deps_cpp_info, deps_user_info, deps_env_info, user_info_build

    @staticmethod
    def _loads_user_info(text, user_info_prefix):
        _prefix_for_user_info_host = "[{}_".format(user_info_prefix)
        _prefix_for_user_info_host_length = len(_prefix_for_user_info_host)
        ret = DepsUserInfo()
        lib_name = None
        for line in text.splitlines():
            if not line:
                continue
            if not lib_name and not line.startswith(_prefix_for_user_info_host):
                raise ConanException("Error, invalid file format reading user info variables")
            elif line.startswith(_prefix_for_user_info_host):
                lib_name = line[_prefix_for_user_info_host_length:-1]
            else:
                var_name, value = line.split("=", 1)
                setattr(ret[lib_name], var_name, value)
        return ret

    @staticmethod
    def _loads_cpp_info(text, filter_empty):
        pattern = re.compile(r"^\[([a-zA-Z0-9._:-]+)\]([^\[]+)", re.MULTILINE)

        try:
            # Parse the text
            data = OrderedDict()
            for m in pattern.finditer(text):
                var_name = m.group(1)
                lines = []
                for line in m.group(2).splitlines():
                    line = line.strip()
                    if not line or line[0] == "#":
                        continue
                    lines.append(line)
                if not lines:
                    continue

                tokens = var_name.split(":")
                if len(tokens) == 2:  # has config
                    var_name, config = tokens
                else:
                    config = None
                if 'system_libs' in var_name:
                    tokens = var_name.split("system_libs_", 1)
                    field = 'system_libs'
                else:
                    tokens = var_name.split("_", 1)
                    field = tokens[0]
                dep = tokens[1] if len(tokens) == 2 else None
                if field == "cppflags":
                    field = "cxxflags"
                data.setdefault(dep, defaultdict(dict))
                data[dep][config][field] = lines

            # Build the data structures
            def _populate_cpp_info(_cpp_info, _data, _rootpath):
                for key, value in _data.items():
                    if key.endswith('dirs'):
                        value = [os.path.relpath(it, _rootpath) for it in value]
                        value = ['' if it == '.' else it for it in value]
                    setattr(_cpp_info, key, value)

            if None in data:
                del data[None]

            deps_cpp_info = DepsCppInfo()
            for dep, configs_cpp_info in data.items():
                # Data for the 'cpp_info' object (no configs)
                no_config_data = configs_cpp_info.pop(None)
                rootpath = no_config_data.pop('rootpath')[0]
                dep_cpp_info = CppInfo(dep, rootpath)
                dep_cpp_info.filter_empty = filter_empty
                dep_cpp_info.names[TXTGenerator.name] = no_config_data.pop('name')[0]
                dep_cpp_info.sysroot = no_config_data.pop('sysroot', [""])[0]
                _populate_cpp_info(dep_cpp_info, no_config_data, rootpath)

                # Now the configs
                for config, config_data in configs_cpp_info.items():
                    cpp_info_config = getattr(dep_cpp_info, config)
                    _populate_cpp_info(cpp_info_config, config_data, rootpath)

                # Add to the dependecy list
                version = no_config_data.pop('version', [""])[0]
                dep_cpp_info.version = version
                deps_cpp_info.add(dep, DepCppInfo(dep_cpp_info))

            return deps_cpp_info

        except Exception as e:
            logger.error(traceback.format_exc())
            raise ConanException("There was an error parsing conanbuildinfo.txt: %s" % str(e))

    @property
    def content(self):
        template = ('[includedirs{dep}{config}]\n{deps.include_paths}\n\n'
                    '[libdirs{dep}{config}]\n{deps.lib_paths}\n\n'
                    '[bindirs{dep}{config}]\n{deps.bin_paths}\n\n'
                    '[resdirs{dep}{config}]\n{deps.res_paths}\n\n'
                    '[builddirs{dep}{config}]\n{deps.build_paths}\n\n'
                    '[libs{dep}{config}]\n{deps.libs}\n\n'
                    '[system_libs{dep}{config}]\n{deps.system_libs}\n\n'
                    '[defines{dep}{config}]\n{deps.defines}\n\n'
                    '[cppflags{dep}{config}]\n{deps.cxxflags}\n\n'  # Backwards compatibility
                    '[cxxflags{dep}{config}]\n{deps.cxxflags}\n\n'
                    '[cflags{dep}{config}]\n{deps.cflags}\n\n'
                    '[sharedlinkflags{dep}{config}]\n{deps.sharedlinkflags}\n\n'
                    '[exelinkflags{dep}{config}]\n{deps.exelinkflags}\n\n'
                    '[sysroot{dep}{config}]\n{deps.sysroot}\n\n'
                    '[frameworks{dep}{config}]\n{deps.frameworks}\n\n'
                    '[frameworkdirs{dep}{config}]\n{deps.framework_paths}\n\n')

        sections = []
        deps = RootCppTXT(self.deps_build_info)
        all_flags = template.format(dep="", deps=deps, config="")
        sections.append(all_flags)

        for config, cpp_info in self.deps_build_info.configs.items():
            deps = DepCppTXT(cpp_info)
            all_flags = template.format(dep="", deps=deps, config=":" + config)
            sections.append(all_flags)

        # Makes no sense to have an accumulated rootpath
        template_deps = (template + '[rootpath{dep}]\n{deps.rootpath}\n\n' +
                         '[name{dep}]\n{deps.name}\n\n' +
                         '[version{dep}]\n{deps.version}\n\n')

        for dep_name, dep_cpp_info in self.deps_build_info.dependencies:
            dep = "_" + dep_name
            deps = DepCppTXT(dep_cpp_info)
            dep_flags = template_deps.format(dep=dep, deps=deps, config="")
            sections.append(dep_flags)

            for config, cpp_info in dep_cpp_info.configs.items():
                deps = DepCppTXT(cpp_info)
                all_flags = template.format(dep=dep, deps=deps, config=":" + config)
                sections.append(all_flags)

<<<<<<< HEAD
        def append_user_info(prefix, user_info_data):
            for dep, the_vars in user_info_data.items():
                sections.append("[{prefix}_{dep_name}]".format(prefix=prefix, dep_name=dep))
                for name, value in sorted(the_vars.vars.items()):
                    sections.append("%s=%s" % (name, value))

        # Generate the user_info variables for HOST as [USER_{DEP_NAME}] and values with key=value
        append_user_info(self._USER_INFO_HOST_PREFIX, self._deps_user_info)
=======
        # Generate the user info variables as [USER_{DEP_NAME}] and then the values with key=value
        for dep, the_vars in sorted(self._deps_user_info.items()):
            sections.append("[USER_%s]" % dep)
            for name, value in sorted(the_vars.vars.items()):
                sections.append("%s=%s" % (name, value))
>>>>>>> 87b44c9a

        # Generate the env info variables as [ENV_{DEP_NAME}] and then the values with key=value
        sections.append(self._deps_env_info.dumps())

        # Generate the user_info variables for BUILD as [USERBUILD_{DEP_NAME}]
        if self._user_info_build:
            append_user_info(self._USER_INFO_BUILD_PREFIX, self._user_info_build)

        return "\n".join(sections)<|MERGE_RESOLUTION|>--- conflicted
+++ resolved
@@ -223,22 +223,14 @@
                 all_flags = template.format(dep=dep, deps=deps, config=":" + config)
                 sections.append(all_flags)
 
-<<<<<<< HEAD
         def append_user_info(prefix, user_info_data):
-            for dep, the_vars in user_info_data.items():
+            for dep, the_vars in sorted(user_info_data.items()):
                 sections.append("[{prefix}_{dep_name}]".format(prefix=prefix, dep_name=dep))
                 for name, value in sorted(the_vars.vars.items()):
                     sections.append("%s=%s" % (name, value))
 
         # Generate the user_info variables for HOST as [USER_{DEP_NAME}] and values with key=value
         append_user_info(self._USER_INFO_HOST_PREFIX, self._deps_user_info)
-=======
-        # Generate the user info variables as [USER_{DEP_NAME}] and then the values with key=value
-        for dep, the_vars in sorted(self._deps_user_info.items()):
-            sections.append("[USER_%s]" % dep)
-            for name, value in sorted(the_vars.vars.items()):
-                sections.append("%s=%s" % (name, value))
->>>>>>> 87b44c9a
 
         # Generate the env info variables as [ENV_{DEP_NAME}] and then the values with key=value
         sections.append(self._deps_env_info.dumps())
