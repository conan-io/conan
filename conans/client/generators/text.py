--- conflicted
+++ resolved
@@ -106,16 +106,18 @@
                     config = None
                 tokens = var_name.split("_", 1)
                 field = tokens[0]
-<<<<<<< HEAD
-
                 dep = tokens[1] if len(tokens) == 2 else None
-
+                if field == "cppflags":
+                    field = "cxxflags"
                 data[dep][config][field] = lines
 
             # Build the data structures
-            result = DepsCppInfo()
-            for pkg, configs_cpp_info in data.items():
-                cpp_info = result if not pkg else CppInfo(root_folder='')
+            deps_cpp_info = DepsCppInfo()
+            for dep, configs_cpp_info in data.items():
+                if dep is None:
+                    cpp_info = deps_cpp_info
+                else:
+                    cpp_info = deps_cpp_info._dependencies.setdefault(dep, CppInfo(root_folder=""))
 
                 for config, fields in configs_cpp_info.items():
                     item_to_apply = cpp_info if not config else getattr(cpp_info, config)
@@ -124,42 +126,8 @@
                         if key in ['rootpath', 'sysroot']:
                             value = value[0]
                         setattr(item_to_apply, key, value)
+            return deps_cpp_info
 
-                if pkg:
-                    # FIXME: Here we should use `result.update(cpp_info, pkg)`, but then there will
-                    # FIXME:   be a problem with the order or dependent libraries in linking stage.
-                    # FIXME:   The problem is originated in conanbuildinfo.txt because the
-                    # FIXME:   dependencies of the dependencies are not listed, so the final order
-                    # FIXME:   of libraries is incorrect.
-                    # FIXME:
-                    # FIXME:   The workaround is to access the private member to avoid the `update`
-                    # FIXME:     behavior.
-                    # result.update(cpp_info, pkg)
-                    result._dependencies[pkg] = cpp_info
-
-            return result
-
-=======
-                if len(tokens) == 2:
-                    dep = tokens[1]
-                    dep_cpp_info = result._dependencies.setdefault(dep, CppInfo(root_folder=""))
-                    if field in ["rootpath", "sysroot"]:
-                        lines = lines[0]
-                    item_to_apply = dep_cpp_info
-                else:
-                    if field == "sysroot":
-                        lines = lines[0]
-                    item_to_apply = result
-
-                if field == "cppflags":
-                    field = "cxxflags"
-
-                if config:
-                    config_deps = getattr(item_to_apply, config)
-                    setattr(config_deps, field, lines)
-                else:
-                    setattr(item_to_apply, field, lines)
->>>>>>> 551ddac6
         except Exception as e:
             logger.error(traceback.format_exc())
             raise ConanException("There was an error parsing conanbuildinfo.txt: %s" % str(e))
