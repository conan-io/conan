--- conflicted
+++ resolved
@@ -26,11 +26,8 @@
         result.cxxflags = cpp_info.cxxflags + config_info.cxxflags
         result.sharedlinkflags = cpp_info.sharedlinkflags + config_info.sharedlinkflags
         result.exelinkflags = cpp_info.exelinkflags + config_info.exelinkflags
-<<<<<<< HEAD
+        result.system_libs = add_lists(cpp_info.system_libs, config_info.system_libs)
         result.build_modules = add_lists(cpp_info.build_modules, config_info.build_modules)
-=======
-        result.system_libs = add_lists(cpp_info.system_libs, config_info.system_libs)
->>>>>>> 9b6028e6
         return result
     return cpp_info
 
