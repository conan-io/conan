import os
import textwrap
from xml.dom import minidom

from conans.client.tools import VALID_LIB_EXTENSIONS
from conans.errors import ConanException
from conans.model import Generator
from conans.util.files import load


class MSBuildGenerator(Generator):

    _vars_conf_props = textwrap.dedent("""\
        <?xml version="1.0" encoding="utf-8"?>
        <Project ToolsVersion="4.0" xmlns="http://schemas.microsoft.com/developer/msbuild/2003">
          <PropertyGroup Label="ConanVariables">
            <Conan{name}CompilerFlags>{compiler_flags}</Conan{name}CompilerFlags>
            <Conan{name}LinkerFlags>{linker_flags}</Conan{name}LinkerFlags>
            <Conan{name}PreprocessorDefinitions>{definitions}</Conan{name}PreprocessorDefinitions>
            <Conan{name}IncludeDirectories>{include_dirs}</Conan{name}IncludeDirectories>
            <Conan{name}ResourceDirectories>{res_dirs}</Conan{name}ResourceDirectories>
            <Conan{name}LibraryDirectories>{lib_dirs}</Conan{name}LibraryDirectories>
            <Conan{name}BinaryDirectories>{bin_dirs}</Conan{name}BinaryDirectories>
            <Conan{name}Libraries>{libs}</Conan{name}Libraries>
            <Conan{name}SystemDeps>{system_libs}</Conan{name}SystemDeps>
          </PropertyGroup>
        </Project>
        """)

    _dep_props = textwrap.dedent("""\
        <?xml version="1.0" encoding="utf-8"?>
        <Project ToolsVersion="4.0" xmlns="http://schemas.microsoft.com/developer/msbuild/2003">
          <ImportGroup Label="TransitiveDependencies">
          </ImportGroup>
          <ImportGroup Label="Configurations">
          </ImportGroup>
          <PropertyGroup>
            <conan_{name}_props_imported>True</conan_{name}_props_imported>
          </PropertyGroup>
          <PropertyGroup>
            <LocalDebuggerEnvironment>PATH=%PATH%;$(Conan{name}BinaryDirectories)</LocalDebuggerEnvironment>
            <DebuggerFlavor>WindowsLocalDebugger</DebuggerFlavor>
          </PropertyGroup>
          <ItemDefinitionGroup>
            <ClCompile>
              <AdditionalIncludeDirectories>$(Conan{name}IncludeDirectories)%(AdditionalIncludeDirectories)</AdditionalIncludeDirectories>
              <PreprocessorDefinitions>$(Conan{name}PreprocessorDefinitions)%(PreprocessorDefinitions)</PreprocessorDefinitions>
              <AdditionalOptions>$(Conan{name}CompilerFlags) %(AdditionalOptions)</AdditionalOptions>
            </ClCompile>
            <Link>
              <AdditionalLibraryDirectories>$(Conan{name}LibraryDirectories)%(AdditionalLibraryDirectories)</AdditionalLibraryDirectories>
              <AdditionalDependencies>$(Conan{name}Libraries)%(AdditionalDependencies)</AdditionalDependencies>
              <AdditionalDependencies>$(Conan{name}SystemDeps)%(AdditionalDependencies)</AdditionalDependencies>
              <AdditionalOptions>$(Conan{name}LinkerFlags) %(AdditionalOptions)</AdditionalOptions>
            </Link>
            <Midl>
              <AdditionalIncludeDirectories>$(Conan{name}IncludeDirectories)%(AdditionalIncludeDirectories)</AdditionalIncludeDirectories>
            </Midl>
            <ResourceCompile>
              <AdditionalIncludeDirectories>$(Conan{name}IncludeDirectories)%(AdditionalIncludeDirectories)</AdditionalIncludeDirectories>
              <PreprocessorDefinitions>$(Conan{name}PreprocessorDefinitions)%(PreprocessorDefinitions)</PreprocessorDefinitions>
              <AdditionalOptions>$(Conan{name}CompilerFlags) %(AdditionalOptions)</AdditionalOptions>
            </ResourceCompile>
          </ItemDefinitionGroup>
        </Project>
        """)

    @property
    def filename(self):
        return None

    @ staticmethod
    def _name_condition(settings):
        props = [("Configuration", settings.build_type),
                 # FIXME: This probably requires mapping ARM architectures
                 ("Platform", {'x86': 'Win32',
<<<<<<< HEAD
                               'x86_64': 'x64'}.get(settings.get_safe("arch"))),
                 ("PlatformToolset", None)]
=======
                               'x86_64': 'x64'}.get(settings.get_safe("arch")))]
>>>>>>> c9a5093d

        name = "".join("_%s" % v for _, v in props if v is not None)
        condition = " And ".join("'$(%s)' == '%s'" % (k, v) for k, v in props if v is not None)
        return name.lower(), condition

    def _deps_props(self, name_general, deps):
        """ this is a .props file including all declared dependencies
        """
        # read the existing multi_filename or use the template if it doesn't exist
        template = textwrap.dedent("""\
            <?xml version="1.0" encoding="utf-8"?>
            <Project ToolsVersion="4.0" xmlns="http://schemas.microsoft.com/developer/msbuild/2003">
                <ImportGroup Label="PropertySheets" >
                </ImportGroup>
            </Project>
            """)
        multi_path = os.path.join(self.output_path, name_general)
        if os.path.isfile(multi_path):
            content_multi = load(multi_path)
        else:
            content_multi = template

        # parse the multi_file and add a new import statement if needed
        dom = minidom.parseString(content_multi)
        import_group = dom.getElementsByTagName('ImportGroup')[0]
        children = import_group.getElementsByTagName("Import")
        for dep in deps:
            conf_props_name = "conan_%s.props" % dep
            for node in children:
                if conf_props_name == node.getAttribute("Project"):
                    # the import statement already exists
                    break
            else:
                # create a new import statement
                import_node = dom.createElement('Import')
                import_node.setAttribute('Project', conf_props_name)
                # add it to the import group
                import_group.appendChild(import_node)
        content_multi = dom.toprettyxml()
        # To remove all extra blank lines
        content_multi = "\n".join(line for line in content_multi.splitlines() if line.strip())
        return content_multi

    def _pkg_config_props(self, name, cpp_info):
        # returns a .props file with the variables definition for one package for one configuration
        def add_valid_ext(libname):
            ext = os.path.splitext(libname)[1]
            return '%s;' % libname if ext in VALID_LIB_EXTENSIONS else '%s.lib;' % libname

        fields = {
            'name': name,
            'bin_dirs': "".join("%s;" % p for p in cpp_info.bin_paths),
            'res_dirs': "".join("%s;" % p for p in cpp_info.res_paths),
            'include_dirs': "".join("%s;" % p for p in cpp_info.include_paths),
            'lib_dirs': "".join("%s;" % p for p in cpp_info.lib_paths),
            'libs': "".join([add_valid_ext(lib) for lib in cpp_info.libs]),
            'system_libs': "".join([add_valid_ext(sys_dep) for sys_dep in cpp_info.system_libs]),
            'definitions': "".join("%s;" % d for d in cpp_info.defines),
            'compiler_flags': " ".join(cpp_info.cxxflags + cpp_info.cflags),
            'linker_flags': " ".join(cpp_info.sharedlinkflags),
            'exe_flags': " ".join(cpp_info.exelinkflags)
        }
        formatted_template = self._vars_conf_props.format(**fields)
        return formatted_template

    def _pkg_props(self, name_multi, dep_name, vars_props_name, condition, cpp_info):
        # read the existing mult_filename or use the template if it doesn't exist
        multi_path = os.path.join(self.output_path, name_multi)
        if os.path.isfile(multi_path):
            content_multi = load(multi_path)
        else:
            content_multi = self._dep_props

        content_multi = content_multi.format(name=dep_name)

        # parse the multi_file and add new import statement if needed
        dom = minidom.parseString(content_multi)
        import_deps, import_vars = dom.getElementsByTagName('ImportGroup')

        # Transitive Deps
        children = import_deps.getElementsByTagName("Import")
        for dep in cpp_info.public_deps:
            dep_props_name = "conan_%s.props" % dep
            dep_imported = "'$(conan_%s_props_imported)' != 'True'" % dep
            for node in children:
                if (dep_props_name == node.getAttribute("Project") and
                        dep_imported == node.getAttribute("Condition")):
                    break  # the import statement already exists
            else:  # create a new import statement
                import_node = dom.createElement('Import')
                import_node.setAttribute('Condition', dep_imported)
                import_node.setAttribute('Project', dep_props_name)
                import_deps.appendChild(import_node)

        # Current vars
        children = import_vars.getElementsByTagName("Import")
        for node in children:
            if (vars_props_name == node.getAttribute("Project") and
                    condition == node.getAttribute("Condition")):
                break  # the import statement already exists
        else:  # create a new import statement
            import_node = dom.createElement('Import')
            import_node.setAttribute('Condition', condition)
            import_node.setAttribute('Project', vars_props_name)
            import_vars.appendChild(import_node)

        content_multi = dom.toprettyxml()
        content_multi = "\n".join(line for line in content_multi.splitlines() if line.strip())
        return content_multi

    @property
    def content(self):
        print("*** The 'msbuild' generator is EXPERIMENTAL ***")
        if not self.conanfile.settings.get_safe("build_type"):
            raise ConanException("The 'msbuild' generator requires a 'build_type' setting value")
        result = {}
        general_name = "conan_deps.props"
        conf_name, condition = self._name_condition(self.conanfile.settings)
        public_deps = self.conanfile.requires.keys()
        result[general_name] = self._deps_props(general_name, public_deps)
        for dep_name, cpp_info in self._deps_build_info.dependencies:
            # One file per configuration, with just the variables
            vars_props_name = "conan_%s%s.props" % (dep_name, conf_name)
            vars_conf_content = self._pkg_config_props(dep_name, cpp_info)
            result[vars_props_name] = vars_conf_content

            # The entry point for each package, it will have conditionals to the others
            props_name = "conan_%s.props" % dep_name
            dep_content = self._pkg_props(props_name, dep_name, vars_props_name, condition, cpp_info)
            result[props_name] = dep_content

        return result<|MERGE_RESOLUTION|>--- conflicted
+++ resolved
@@ -74,12 +74,7 @@
         props = [("Configuration", settings.build_type),
                  # FIXME: This probably requires mapping ARM architectures
                  ("Platform", {'x86': 'Win32',
-<<<<<<< HEAD
-                               'x86_64': 'x64'}.get(settings.get_safe("arch"))),
-                 ("PlatformToolset", None)]
-=======
                                'x86_64': 'x64'}.get(settings.get_safe("arch")))]
->>>>>>> c9a5093d
 
         name = "".join("_%s" % v for _, v in props if v is not None)
         condition = " And ".join("'$(%s)' == '%s'" % (k, v) for k, v in props if v is not None)
