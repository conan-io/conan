--- conflicted
+++ resolved
@@ -528,13 +528,8 @@
                 endif()
             elseif(CONAN_COMPILER STREQUAL "apple-clang" OR CONAN_COMPILER STREQUAL "sun-cc" OR CONAN_COMPILER STREQUAL "mcst-lcc")
                 conan_split_version(${CONAN_COMPILER_VERSION} CONAN_COMPILER_MAJOR CONAN_COMPILER_MINOR)
-<<<<<<< HEAD
-                if(${CONAN_COMPILER_MAJOR} VERSION_GREATER_EQUAL "7" AND "${CONAN_COMPILER_MINOR}" STREQUAL "" AND ${CONAN_COMPILER_MAJOR} VERSION_EQUAL ${VERSION_MAJOR})
-                   # This is correct,  7.X is considered 7
-=======
                 if(${CONAN_COMPILER_MAJOR} VERSION_GREATER_EQUAL "13" AND "${CONAN_COMPILER_MINOR}" STREQUAL "" AND ${CONAN_COMPILER_MAJOR} VERSION_EQUAL ${VERSION_MAJOR})
                    # This is correct,  13.X is considered 13
->>>>>>> 4152068a
                 elseif(NOT ${VERSION_MAJOR}.${VERSION_MINOR} VERSION_EQUAL ${CONAN_COMPILER_MAJOR}.${CONAN_COMPILER_MINOR})
                    conan_error_compiler_version()
                 endif()
