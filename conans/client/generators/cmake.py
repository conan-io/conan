--- conflicted
+++ resolved
@@ -30,12 +30,8 @@
         self.bin_paths = join_paths(cpp_info.bin_paths)
         self.build_paths = join_paths(cpp_info.build_paths)
         self.src_paths = join_paths(cpp_info.src_paths)
-
-<<<<<<< HEAD
         self.libs = join_flags(" ", cpp_info.libs + cpp_info.system_deps)
         self.system_deps = join_flags(" ", cpp_info.system_deps)
-=======
-        self.libs = join_flags(" ", cpp_info.libs)
 
         framework_paths = join_paths(cpp_info.framework_paths)
         self.find_frameworks = ""
@@ -51,7 +47,6 @@
             self.libs += " " + var
             self.find_frameworks += find_framework
 
->>>>>>> b30a3c15
         self.defines = join_defines(cpp_info.defines, "-D")
         self.compile_definitions = join_defines(cpp_info.defines)
 
