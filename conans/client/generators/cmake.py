--- conflicted
+++ resolved
@@ -68,24 +68,7 @@
         # set_property(TARGET {name} PROPERTY INTERFACE_LINK_FLAGS ${{CONAN_SHARED_LINKER_FLAGS_{uname}}} ${{CONAN_EXE_LINKER_FLAGS_{uname}}})
     endif()
 """
-<<<<<<< HEAD
-        sections.append("\n###  Definition of macros and functions ###\n")
-        sections.append('macro(conan_define_targets)\n'
-                        '    if(${CMAKE_VERSION} VERSION_LESS "3.1.2")\n'
-                        '        message(FATAL_ERROR "TARGETS not supported by your CMake version!")\n'
-                        '    endif()  # CMAKE > 3.x\n')
-
-        for dep_name, dep_info in self.deps_build_info.dependencies:
-            use_deps = ["CONAN_PKG::%s" % d for d in dep_info.public_deps]
-            deps = "" if not use_deps else " ".join(use_deps)
-            components = "" if not dep_info.package["components"] else "COMPONENTS " + " ".join(dep_info.export["components"])
-            sections.append(template.format(name="CONAN_PKG::%s" % dep_name, deps=deps,
-                                            uname=dep_name.upper(), pkg_name=dep_info.package["name"], pkg_components=components))
-
-        sections.append('endmacro()\n')
-=======
         sections.extend(generate_targets_section(template, self.deps_build_info.dependencies))
->>>>>>> 83ad4213
 
         # MACROS
         sections.append(cmake_macros)
