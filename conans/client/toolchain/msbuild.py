import os
import textwrap
from xml.dom import minidom

<<<<<<< HEAD
from conans.client.toolchain.visual import vcvars_arch, vcvars_command
from conans.client.tools import msvs_toolset
=======
>>>>>>> c9a5093d
from conans.errors import ConanException
from conans.util.files import save, load


class MSBuildCmd(object):
    def __init__(self, conanfile, sln):
        self._sln = sln
        self._conanfile = conanfile
        self.version = conanfile.settings.get_safe("compiler.version")
        self.vcvars_arch = vcvars_arch(conanfile)
        self.build_type = conanfile.settings.get_safe("build_type")
        msvc_arch = {'x86': 'x86',
                     'x86_64': 'x64',
                     'armv7': 'ARM',
                     'armv8': 'ARM64'}
        # if platforms:
        #    msvc_arch.update(platforms)
        arch = conanfile.settings.get_safe("arch")
        msvc_arch = msvc_arch.get(str(arch))
        if conanfile.settings.get_safe("os") == "WindowsCE":
            msvc_arch = conanfile.settings.get_safe("os.platform")
        self.platform = msvc_arch

    def command(self):
        vcvars = vcvars_command(self.version, architecture=self.vcvars_arch,
                                platform_type=None, winsdk_version=None,
                                vcvars_ver=None)
        cmd = ('%s && msbuild "%s" /p:Configuration=%s /p:Platform=%s '
               % (vcvars, self._sln, self.build_type, self.platform))
        return cmd

    def build(self):
        cmd = self.command()
        self._conanfile.run(cmd)


class MSBuildToolchain(object):

    def __init__(self, conanfile):
        self._conanfile = conanfile
        self.preprocessor_definitions = {}

    @ staticmethod
    def _name_condition(settings):
        props = [("Configuration", settings.build_type),
                 # FIXME: This probably requires mapping ARM architectures
                 ("Platform", {'x86': 'Win32',
<<<<<<< HEAD
                               'x86_64': 'x64'}.get(settings.get_safe("arch"))),
                 ("PlatformToolset", None)]
=======
                               'x86_64': 'x64'}.get(settings.get_safe("arch")))]
>>>>>>> c9a5093d

        name = "".join("_%s" % v for _, v in props if v is not None)
        condition = " And ".join("'$(%s)' == '%s'" % (k, v) for k, v in props if v is not None)
        return name.lower(), condition

    def write_toolchain_files(self):
        name, condition = self._name_condition(self._conanfile.settings)
        config_filename = "conan_toolchain{}.props".format(name)
        self._write_config_toolchain(config_filename)
        self._write_main_toolchain(config_filename, condition)

    def _write_config_toolchain(self, config_filename):

        def format_macro(k, value):
            return '%s="%s"' % (k, value) if value is not None else k

        runtime = self._conanfile.settings.get_safe("compiler.runtime")
        cppstd = self._conanfile.settings.get_safe("compiler.cppstd")
        toolset = msvs_toolset(self._conanfile.settings)
        runtime_library = {"MT": "MultiThreaded",
                           "MTd": "MultiThreadedDebug",
                           "MD": "MultiThreadedDLL",
                           "MDd": "MultiThreadedDebugDLL"}.get(runtime, "")

        content = textwrap.dedent("""\
            <?xml version="1.0" encoding="utf-8"?>
            <Project xmlns="http://schemas.microsoft.com/developer/msbuild/2003">
              <ItemDefinitionGroup>
                <ClCompile>
                  <PreprocessorDefinitions>
                     {};%(PreprocessorDefinitions)
                  </PreprocessorDefinitions>
                  <RuntimeLibrary>{}</RuntimeLibrary>
                  <LanguageStandard>{}</LanguageStandard>
                </ClCompile>
              </ItemDefinitionGroup>
              <PropertyGroup Label="Configuration">
                <PlatformToolset>{}</PlatformToolset>
              </PropertyGroup>
            </Project>
            """)
        preprocessor_definitions = ";".join([format_macro(k, v)
                                             for k, v in self.preprocessor_definitions.items()])
        # It is useless to set PlatformToolset in the config file, because the conditional checks it
        cppstd = "stdcpp%s" % cppstd if cppstd else ""
        toolset = toolset or ""
        config_props = content.format(preprocessor_definitions, runtime_library, cppstd, toolset)
        config_filepath = os.path.abspath(config_filename)
        self._conanfile.output.info("MSBuildToolchain created %s" % config_filename)
        save(config_filepath, config_props)

    def _write_main_toolchain(self, config_filename, condition):
        main_toolchain_path = os.path.abspath("conan_toolchain.props")
        if os.path.isfile(main_toolchain_path):
            content = load(main_toolchain_path)
        else:
            content = textwrap.dedent("""\
                <?xml version="1.0" encoding="utf-8"?>
                <Project ToolsVersion="4.0"
                        xmlns="http://schemas.microsoft.com/developer/msbuild/2003">
                    <ImportGroup Label="PropertySheets" >
                    </ImportGroup>
                </Project>
                """)

        dom = minidom.parseString(content)
        try:
            import_group = dom.getElementsByTagName('ImportGroup')[0]
        except Exception:
            raise ConanException("Broken conan_toolchain.props. Remove the file and try again")
        children = import_group.getElementsByTagName("Import")
        for node in children:
            if (config_filename == node.getAttribute("Project") and
                    condition == node.getAttribute("Condition")):
                break  # the import statement already exists
        else:  # create a new import statement
            import_node = dom.createElement('Import')
            import_node.setAttribute('Condition', condition)
            import_node.setAttribute('Project', config_filename)
            import_group.appendChild(import_node)

        conan_toolchain = dom.toprettyxml()
        conan_toolchain = "\n".join(line for line in conan_toolchain.splitlines() if line.strip())
        self._conanfile.output.info("MSBuildToolchain writing %s" % "conan_toolchain.props")
        save(main_toolchain_path, conan_toolchain)<|MERGE_RESOLUTION|>--- conflicted
+++ resolved
@@ -2,11 +2,8 @@
 import textwrap
 from xml.dom import minidom
 
-<<<<<<< HEAD
 from conans.client.toolchain.visual import vcvars_arch, vcvars_command
 from conans.client.tools import msvs_toolset
-=======
->>>>>>> c9a5093d
 from conans.errors import ConanException
 from conans.util.files import save, load
 
@@ -54,12 +51,7 @@
         props = [("Configuration", settings.build_type),
                  # FIXME: This probably requires mapping ARM architectures
                  ("Platform", {'x86': 'Win32',
-<<<<<<< HEAD
-                               'x86_64': 'x64'}.get(settings.get_safe("arch"))),
-                 ("PlatformToolset", None)]
-=======
                                'x86_64': 'x64'}.get(settings.get_safe("arch")))]
->>>>>>> c9a5093d
 
         name = "".join("_%s" % v for _, v in props if v is not None)
         condition = " And ".join("'$(%s)' == '%s'" % (k, v) for k, v in props if v is not None)
