--- conflicted
+++ resolved
@@ -7,12 +7,8 @@
     os_ = conanfile.settings.get_safe('os')
     if os_ == 'Android':
         # assert cross_building(conanfile)  # FIXME: Conan v2.0, two-profiles approach by default
-<<<<<<< HEAD
-        return CMakeAndroidToolchain(conanfile, *args, **kwargs)
+        return CMakeAndroidToolchain(conanfile, **kwargs)
     if os_ == 'iOS':
-        return CMakeiOSToolchain(conanfile, *args, **kwargs)
-=======
-        return CMakeAndroidToolchain(conanfile, **kwargs)
->>>>>>> 09349b50
+        return CMakeiOSToolchain(conanfile, **kwargs)
     else:
         return CMakeGenericToolchain(conanfile, **kwargs)