--- conflicted
+++ resolved
@@ -13,91 +13,10 @@
 
 
 class CMakeGenericToolchain(CMakeToolchainBase):
-<<<<<<< HEAD
-    _before_try_compile_tpl = textwrap.dedent("""
-        # Configure
-        {%- if generator_platform %}
-        set(CMAKE_GENERATOR_PLATFORM "{{ generator_platform }}" CACHE STRING "" FORCE)
-        {%- endif %}
-        {%- if toolset %}
-        set(CMAKE_GENERATOR_TOOLSET "{{ toolset }}" CACHE STRING "" FORCE)
-        {%- endif %}
-        """)
-
-    _main_tpl = textwrap.dedent("""
-        # shared libs
-        {% if shared_libs -%}
-        message(STATUS "Conan toolchain: Setting BUILD_SHARED_LIBS= {{ shared_libs }}")
-        set(BUILD_SHARED_LIBS {{ shared_libs }})
-        {%- endif %}
-
-        # fPIC
-        {% if fpic -%}
-        message(STATUS "Conan toolchain: Setting CMAKE_POSITION_INDEPENDENT_CODE=ON (options.fPIC)")
-        set(CMAKE_POSITION_INDEPENDENT_CODE ON)
-        {%- endif %}
-
-        # SKIP_RPATH
-        {% if skip_rpath -%}
-        set(CMAKE_SKIP_RPATH 1 CACHE BOOL "rpaths" FORCE)
-        # Policy CMP0068
-        # We want the old behavior, in CMake >= 3.9 CMAKE_SKIP_RPATH won't affect install_name in OSX
-        set(CMAKE_INSTALL_NAME_DIR "")
-        {% endif -%}
-
-        # Parallel builds
-        {% if parallel -%}
-        set(CONAN_CXX_FLAGS "${CONAN_CXX_FLAGS} {{ parallel }}")
-        set(CONAN_C_FLAGS "${CONAN_C_FLAGS} {{ parallel }}")
-        {%- endif %}
-
-        # Architecture
-        {% if architecture -%}
-        set(CONAN_CXX_FLAGS "${CONAN_CXX_FLAGS} {{ architecture }}")
-        set(CONAN_C_FLAGS "${CONAN_C_FLAGS} {{ architecture }}")
-        set(CONAN_SHARED_LINKER_FLAGS "${CONAN_SHARED_LINKER_FLAGS} {{ architecture }}")
-        set(CONAN_EXE_LINKER_FLAGS "${CONAN_EXE_LINKER_FLAGS} {{ architecture }}")
-        {%- endif %}
-
-        # C++ Standard Library
-        {% if set_libcxx -%}
-        set(CONAN_CXX_FLAGS "${CONAN_CXX_FLAGS} {{ set_libcxx }}")
-        {%- endif %}
-        {% if glibcxx -%}
-        add_definitions(-D_GLIBCXX_USE_CXX11_ABI={{ glibcxx }})
-        {%- endif %}
-
-        # C++ Standard
-        {% if cppstd -%}
-        message(STATUS "Conan C++ Standard {{ cppstd }} with extensions {{ cppstd_extensions }}}")
-        set(CMAKE_CXX_STANDARD {{ cppstd }})
-        set(CMAKE_CXX_EXTENSIONS {{ cppstd_extensions }})
-        {%- endif %}
-        """)
-
-=======
->>>>>>> 0e4fe5eb
     _toolchain_tpl = textwrap.dedent("""
         {% extends 'base_toolchain' %}
 
         {% block before_try_compile %}
-<<<<<<< HEAD
-        {{ super() }}
-        {% include 'before_try_compile' %}
-        {% endblock %}
-
-        {% block main %}
-        {{ super() }}
-        {% include 'main' %}
-        {% endblock %}
-
-        {% block footer %}
-        {{ super() }}
-        set(CMAKE_CXX_FLAGS_INIT "${CONAN_CXX_FLAGS}" CACHE STRING "" FORCE)
-        set(CMAKE_C_FLAGS_INIT "${CONAN_C_FLAGS}" CACHE STRING "" FORCE)
-        set(CMAKE_SHARED_LINKER_FLAGS_INIT "${CONAN_SHARED_LINKER_FLAGS}" CACHE STRING "" FORCE)
-        set(CMAKE_EXE_LINKER_FLAGS_INIT "${CONAN_EXE_LINKER_FLAGS}" CACHE STRING "" FORCE)
-=======
             {% if generator_platform %}set(CMAKE_GENERATOR_PLATFORM "{{ generator_platform }}" CACHE STRING "" FORCE){% endif %}
             {% if toolset %}set(CMAKE_GENERATOR_TOOLSET "{{ toolset }}" CACHE STRING "" FORCE){% endif %}
             {# build_type (Release, Debug, etc) is only defined for single-config generators #}
@@ -159,7 +78,6 @@
             set(CMAKE_C_FLAGS_INIT "${CONAN_C_FLAGS}" CACHE STRING "" FORCE)
             set(CMAKE_SHARED_LINKER_FLAGS_INIT "${CONAN_SHARED_LINKER_FLAGS}" CACHE STRING "" FORCE)
             set(CMAKE_EXE_LINKER_FLAGS_INIT "${CONAN_EXE_LINKER_FLAGS}" CACHE STRING "" FORCE)
->>>>>>> 0e4fe5eb
         {% endblock %}
         """)
 
