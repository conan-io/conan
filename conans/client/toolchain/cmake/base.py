import os
<<<<<<< HEAD
=======
import textwrap
>>>>>>> c9077e79
from collections import OrderedDict, defaultdict

from jinja2 import DictLoader
from jinja2 import Environment

from conans.errors import ConanException
from conans.util.files import save


class Variables(OrderedDict):
    _configuration_types = None  # Needed for py27 to avoid infinite recursion

    def __init__(self):
        super(Variables, self).__init__()
        self._configuration_types = {}

    def __getattribute__(self, config):
        try:
            return super(Variables, self).__getattribute__(config)
        except AttributeError:
            return self._configuration_types.setdefault(config, dict())

    @property
    def configuration_types(self):
        # Reverse index for the configuration_types variables
        ret = defaultdict(list)
        for conf, definitions in self._configuration_types.items():
            for k, v in definitions.items():
                ret[k].append((conf, v))
        return ret


class CMakeToolchainBase(object):
    filename = "conan_toolchain.cmake"
    project_include_filename = "conan_project_include.cmake"

    _toolchain_macros_tpl = textwrap.dedent("""
        {% macro iterate_configs(var_config, action) -%}
            {% for it, values in var_config.items() -%}
                {%- set genexpr = namespace(str='') %}
                {%- for conf, value in values -%}
                    {%- set genexpr.str = genexpr.str +
                                          '$<IF:$<CONFIG:' + conf + '>,"' + value|string + '",' %}
                    {%- if loop.last %}{% set genexpr.str = genexpr.str + '""' -%}{%- endif -%}
                {%- endfor -%}
                {% for i in range(values|count) %}{%- set genexpr.str = genexpr.str + '>' %}{%- endfor -%}
                {% if action=='set' %}
                set({{ it }} {{ genexpr.str }})
                {% elif action=='add_definitions' %}
                add_definitions(-D{{ it }}={{ genexpr.str }})
                {% endif %}
            {%- endfor %}
        {% endmacro %}
        """)

    _base_toolchain_tpl = textwrap.dedent("""
        {% import 'toolchain_macros' as toolchain_macros %}

        # Conan automatically generated toolchain file
        # DO NOT EDIT MANUALLY, it will be overwritten

        # Avoid including toolchain file several times (bad if appending to variables like
        #   CMAKE_CXX_FLAGS. See https://github.com/android/ndk/issues/323
        if(CONAN_TOOLCHAIN_INCLUDED)
          return()
        endif()
        set(CONAN_TOOLCHAIN_INCLUDED TRUE)

        {% block before_try_compile %}
        {% endblock %}

        get_property( _CMAKE_IN_TRY_COMPILE GLOBAL PROPERTY IN_TRY_COMPILE )
        if(_CMAKE_IN_TRY_COMPILE)
            message(STATUS "Running toolchain IN_TRY_COMPILE")
            return()
        endif()

        message("Using Conan toolchain through ${CMAKE_TOOLCHAIN_FILE}.")

        {% if conan_project_include_cmake %}
        if(CMAKE_VERSION VERSION_LESS "3.15")
            message(WARNING
                " CMake version less than 3.15 doesn't support CMAKE_PROJECT_INCLUDE variable\\n"
                " used by Conan toolchain to work. In order to get the same behavior you will\\n"
                " need to manually include the generated file after your 'project()' call in the\\n"
                " main CMakeLists.txt file:\\n"
                " \\n"
                "     project(YourProject C CXX)\\n"
                "     include(\\"\\${CMAKE_BINARY_DIR}/conan_project_include.cmake\\")\\n"
                " \\n"
                " This file contains some definitions and extra adjustments that depend on\\n"
                " the build_type and it cannot be done in the toolchain.")
        else()
            # Will be executed after the 'project()' command
            set(CMAKE_PROJECT_INCLUDE "{{ conan_project_include_cmake }}")
        endif()
        {% endif %}

        {% block main %}
        {% endblock %}

        # Install prefix
        {% if install_prefix -%}
        set(CMAKE_INSTALL_PREFIX {{install_prefix}} CACHE STRING "" FORCE)
        {%- endif %}

        # Variables
        {% for it, value in variables.items() -%}
        set({{ it }} "{{ value }}")
        {%- endfor %}
        # Variables  per configuration
        {{ toolchain_macros.iterate_configs(variables_config, action='set') }}

        # Preprocessor definitions
        {% for it, value in preprocessor_definitions.items() -%}
        # add_compile_definitions only works in cmake >= 3.12
        add_definitions(-D{{ it }}="{{ value }}")
        {%- endfor %}
        # Preprocessor definitions per configuration
        {{ toolchain_macros.iterate_configs(preprocessor_definitions_config, action='add_definitions') }}

        {% block footer %}
        {% endblock %}
        """)

    def __init__(self, conanfile, **kwargs):
        self._conanfile = conanfile
        self.variables = Variables()
        self.preprocessor_definitions = Variables()
<<<<<<< HEAD

        # To find the generated cmake_find_package finders
        self.cmake_prefix_path = "${CMAKE_BINARY_DIR}"
        self.cmake_module_path = "${CMAKE_BINARY_DIR}"

=======
>>>>>>> c9077e79
        try:
            # This is only defined in the cache, not in the local flow
            self.install_prefix = self._conanfile.package_folder.replace("\\", "/")
        except AttributeError:
            # FIXME: In the local flow, we don't know the package_folder
            self.install_prefix = None

<<<<<<< HEAD
        try:
            self._build_shared_libs = "ON" if self._conanfile.options.shared else "OFF"
        except ConanException:
            self._build_shared_libs = None

        self.build_type = None
=======
    def _get_templates(self):
        return {
            'toolchain_macros': self._toolchain_macros_tpl,
            'base_toolchain': self._base_toolchain_tpl
        }
>>>>>>> c9077e79

    def _get_template_context_data(self):
        """ Returns two dictionaries, the context for the '_template_toolchain' and
            the context for the '_template_project_include' templates.
        """
<<<<<<< HEAD
        tpl_toolchain_context = {
=======
        ctxt_toolchain = {
>>>>>>> c9077e79
            "variables": self.variables,
            "variables_config": self.variables.configuration_types,
            "preprocessor_definitions": self.preprocessor_definitions,
            "preprocessor_definitions_config": self.preprocessor_definitions.configuration_types,
<<<<<<< HEAD
            "cmake_prefix_path": self.cmake_prefix_path,
            "cmake_module_path": self.cmake_module_path,
            "install_prefix": self.install_prefix,
            "shared_libs": self._build_shared_libs,
            "build_type": self.build_type,
        }
        return tpl_toolchain_context, {}
=======
            "install_prefix": self.install_prefix,
        }
        return ctxt_toolchain, {}
>>>>>>> c9077e79

    def write_toolchain_files(self):
        # Prepare templates to be loaded
        dict_loader = DictLoader(self._get_templates())
        env = Environment(loader=dict_loader)

        ctxt_toolchain, ctxt_project_include = self._get_template_context_data()
        if ctxt_project_include:
            # Make it absolute, wrt to current folder, set by the caller
            conan_project_include_cmake = os.path.abspath(self.project_include_filename)
            conan_project_include_cmake = conan_project_include_cmake.replace("\\", "/")
            t = env.get_template(self.project_include_filename)
            content = t.render(**ctxt_project_include)
            save(conan_project_include_cmake, content)

            ctxt_toolchain.update({'conan_project_include_cmake': conan_project_include_cmake})

        t = env.get_template(self.filename)
        content = t.render(**ctxt_toolchain)
        save(self.filename, content)<|MERGE_RESOLUTION|>--- conflicted
+++ resolved
@@ -1,8 +1,5 @@
 import os
-<<<<<<< HEAD
-=======
 import textwrap
->>>>>>> c9077e79
 from collections import OrderedDict, defaultdict
 
 from jinja2 import DictLoader
@@ -132,14 +129,11 @@
         self._conanfile = conanfile
         self.variables = Variables()
         self.preprocessor_definitions = Variables()
-<<<<<<< HEAD
 
         # To find the generated cmake_find_package finders
         self.cmake_prefix_path = "${CMAKE_BINARY_DIR}"
         self.cmake_module_path = "${CMAKE_BINARY_DIR}"
 
-=======
->>>>>>> c9077e79
         try:
             # This is only defined in the cache, not in the local flow
             self.install_prefix = self._conanfile.package_folder.replace("\\", "/")
@@ -147,47 +141,35 @@
             # FIXME: In the local flow, we don't know the package_folder
             self.install_prefix = None
 
-<<<<<<< HEAD
         try:
             self._build_shared_libs = "ON" if self._conanfile.options.shared else "OFF"
         except ConanException:
             self._build_shared_libs = None
 
         self.build_type = None
-=======
+
     def _get_templates(self):
         return {
             'toolchain_macros': self._toolchain_macros_tpl,
             'base_toolchain': self._base_toolchain_tpl
         }
->>>>>>> c9077e79
 
     def _get_template_context_data(self):
         """ Returns two dictionaries, the context for the '_template_toolchain' and
             the context for the '_template_project_include' templates.
         """
-<<<<<<< HEAD
-        tpl_toolchain_context = {
-=======
         ctxt_toolchain = {
->>>>>>> c9077e79
             "variables": self.variables,
             "variables_config": self.variables.configuration_types,
             "preprocessor_definitions": self.preprocessor_definitions,
             "preprocessor_definitions_config": self.preprocessor_definitions.configuration_types,
-<<<<<<< HEAD
             "cmake_prefix_path": self.cmake_prefix_path,
             "cmake_module_path": self.cmake_module_path,
             "install_prefix": self.install_prefix,
             "shared_libs": self._build_shared_libs,
             "build_type": self.build_type,
         }
-        return tpl_toolchain_context, {}
-=======
-            "install_prefix": self.install_prefix,
-        }
         return ctxt_toolchain, {}
->>>>>>> c9077e79
 
     def write_toolchain_files(self):
         # Prepare templates to be loaded
