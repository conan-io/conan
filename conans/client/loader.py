--- conflicted
+++ resolved
@@ -36,12 +36,8 @@
         """
         return self.load_basic_module(conanfile_path, graph_lock, display, remotes)[0]
 
-<<<<<<< HEAD
-    def load_basic_module(self, conanfile_path, graph_lock=None, display="",
+    def load_basic_module(self, conanfile_path, graph_lock=None, display="", remotes=None,
                           tested_python_requires=None):
-=======
-    def load_basic_module(self, conanfile_path, graph_lock=None, display="", remotes=None):
->>>>>>> 7e3ba536
         """ loads a conanfile basic object without evaluating anything, returns the module too
         """
         cached = self._cached_conanfile_classes.get(conanfile_path)
@@ -93,18 +89,11 @@
         return data or {}
 
     def load_named(self, conanfile_path, name, version, user, channel, graph_lock=None,
-<<<<<<< HEAD
-                   tested_python_requires=None):
+                   remotes=None, tested_python_requires=None):
         """ loads the basic conanfile object and evaluates its name and version
         """
-        conanfile, _ = self.load_basic_module(conanfile_path, graph_lock,
+        conanfile, _ = self.load_basic_module(conanfile_path, graph_lock, remotes=remotes,
                                               tested_python_requires=tested_python_requires)
-=======
-                   remotes=None):
-        """ loads the basic conanfile object and evaluates its name and version
-        """
-        conanfile, _ = self.load_basic_module(conanfile_path, graph_lock, remotes=remotes)
->>>>>>> 7e3ba536
 
         # Export does a check on existing name & version
         if name:
@@ -159,19 +148,11 @@
         return conanfile
 
     def load_consumer(self, conanfile_path, name=None, version=None, user=None,
-<<<<<<< HEAD
-                      channel=None, graph_lock=None, tested_python_requires=None):
+                      channel=None, graph_lock=None,  remotes=None, tested_python_requires=None):
         """ loads a conanfile.py in user space. Might have name/version or not
         """
         conanfile = self.load_named(conanfile_path, name, version, user, channel, graph_lock,
-                                    tested_python_requires)
-=======
-                      channel=None, graph_lock=None, remotes=None):
-        """ loads a conanfile.py in user space. Might have name/version or not
-        """
-        conanfile = self.load_named(conanfile_path, name, version, user, channel, graph_lock,
-                                    remotes)
->>>>>>> 7e3ba536
+                                    remotes, tested_python_requires=tested_python_requires)
 
         ref = RecipeReference(conanfile.name, conanfile.version, user, channel)
         if str(ref):
