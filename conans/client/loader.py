import fnmatch
import imp
import inspect
import os
import sys
import uuid

import yaml

from conans.client.generators import registered_generators
from conans.client.loader_txt import ConanFileTextLoader
from conans.client.tools.files import chdir
from conans.errors import ConanException, NotFoundException, ConanInvalidConfiguration, \
    conanfile_exception_formatter
from conans.model.conan_file import ConanFile
from conans.model.conan_generator import Generator
from conans.model.options import OptionsValues
from conans.model.ref import ConanFileReference
from conans.model.settings import Settings
from conans.model.values import Values
from conans.paths import DATA_YML
from conans.util.files import load


class ConanFileLoader(object):
    def __init__(self, runner, output, python_requires):
        self._runner = runner
        self._output = output
        self._python_requires = python_requires
        sys.modules["conans"].python_requires = python_requires
        self._cached_conanfile_classes = {}

    def load_basic(self, conanfile_path, lock_python_requires=None, user=None, channel=None,
                   display=""):
        """ loads a conanfile basic object without evaluating anything
        """
        cached = self._cached_conanfile_classes.get(conanfile_path)
        if cached and cached[1] == lock_python_requires:
            return cached[0](self._output, self._runner, display, user, channel)

        if lock_python_requires is not None:
            self._python_requires.locked_versions = {r.name: r for r in lock_python_requires}
        try:
            self._python_requires.valid = True
            _, conanfile = parse_conanfile(conanfile_path, self._python_requires)
            self._python_requires.valid = False

            self._python_requires.locked_versions = None
            self._cached_conanfile_classes[conanfile_path] = (conanfile, lock_python_requires)

            conanfile.conan_data = self._load_data(conanfile_path)

            return conanfile(self._output, self._runner, display, user, channel)
        except ConanException as e:
            raise ConanException("Error loading conanfile at '{}': {}".format(conanfile_path, e))

    @staticmethod
    def _load_data(conanfile_path):
        data_path = os.path.join(os.path.dirname(conanfile_path), DATA_YML)
        if not os.path.exists(data_path):
            return None

        try:
            data = yaml.safe_load(load(data_path))
        except Exception as e:
            raise ConanException("Invalid yml format at {}: {}".format(DATA_YML, e))

        return data or {}

    def load_named(self, conanfile_path, name, version, user, channel, lock_python_requires=None):
        """ loads the basic conanfile object and evaluates its name and version
        """
        conanfile = self.load_basic(conanfile_path, lock_python_requires, user, channel)

        if hasattr(conanfile, "set_name"):
            if conanfile.name:
                raise ConanException("Conanfile defined package 'name', set_name() redundant")
            with conanfile_exception_formatter("conanfile.py", "set_name"):
                conanfile.set_name()
        if hasattr(conanfile, "set_version"):
            if conanfile.version:
                raise ConanException("Conanfile defined package 'version', set_version() redundant")
            with conanfile_exception_formatter("conanfile.py", "set_version"):
                conanfile.set_version()

        # Export does a check on existing name & version
        if name:
            if conanfile.name and name != conanfile.name:
                raise ConanException("Package recipe with name %s!=%s" % (name, conanfile.name))
            conanfile.name = name

        if version:
            if conanfile.version and version != conanfile.version:
                raise ConanException("Package recipe with version %s!=%s"
                                     % (version, conanfile.version))
            conanfile.version = version
        return conanfile

    def load_export(self, conanfile_path, name, version, user, channel, lock_python_requires=None):
        """ loads the conanfile and evaluates its name, version, and enforce its existence
        """
        conanfile = self.load_named(conanfile_path, name, version, user, channel,
                                    lock_python_requires)
        if not conanfile.name:
            raise ConanException("conanfile didn't specify name")
        if not conanfile.version:
            raise ConanException("conanfile didn't specify version")

        ref = ConanFileReference(conanfile.name, conanfile.version, user, channel)
        conanfile.display_name = str(ref)
        conanfile.output.scope = conanfile.display_name
        return conanfile

    @staticmethod
    def _initialize_conanfile(conanfile, processed_profile):
        # Prepare the settings for the loaded conanfile
        # Mixing the global settings with the specified for that name if exist
        tmp_settings = processed_profile.processed_settings.copy()
        package_settings_values = processed_profile.package_settings_values
        if package_settings_values:
            pkg_settings = package_settings_values.get(conanfile.name)
            if pkg_settings is None:
                # FIXME: This seems broken for packages without user/channel
                ref = "%s/%s@%s/%s" % (conanfile.name, conanfile.version,
                                       conanfile._conan_user, conanfile._conan_channel)
                for pattern, settings in package_settings_values.items():
                    if fnmatch.fnmatchcase(ref, pattern):
                        pkg_settings = settings
                        break
            if pkg_settings:
                tmp_settings.values = Values.from_list(pkg_settings)

        conanfile.initialize(tmp_settings, processed_profile.env_values)

<<<<<<< HEAD
    def load_consumer(self, conanfile_path, processed_profile_host, name=None, version=None,
                      user=None, channel=None, test=None, lock_python_requires=None):

        conanfile_class = self.load_class(conanfile_path, lock_python_requires)
        if name and conanfile_class.name and name != conanfile_class.name:
            raise ConanException("Package recipe name %s!=%s" % (name, conanfile_class.name))
        if version and conanfile_class.version and version != conanfile_class.version:
            raise ConanException("Package recipe version %s!=%s"
                                 % (version, conanfile_class.version))
        conanfile_class.name = name or conanfile_class.name
        conanfile_class.version = version or conanfile_class.version
=======
    def load_consumer(self, conanfile_path, processed_profile, name=None, version=None, user=None,
                      channel=None, test=None, lock_python_requires=None):
        """ loads a conanfile.py in user space. Might have name/version or not
        """
        conanfile = self.load_named(conanfile_path, name, version, user, channel,
                                    lock_python_requires)
>>>>>>> 3ee0398a
        if test:
            conanfile.display_name = "%s (test package)" % str(test)
        else:
            ref = ConanFileReference(conanfile.name, conanfile.version, user, channel,
                                     validate=False)
            if str(ref):
                conanfile.display_name = "%s (%s)" % (os.path.basename(conanfile_path), str(ref))
            else:
                conanfile.display_name = os.path.basename(conanfile_path)
        conanfile.output.scope = conanfile.display_name
        conanfile.in_local_cache = False
        try:
            self._initialize_conanfile(conanfile, processed_profile_host)

            # The consumer specific
            conanfile.develop = True
            processed_profile_host.user_options.descope_options(conanfile.name)
            conanfile.options.initialize_upstream(processed_profile_host.user_options,
                                                  name=conanfile.name)
            processed_profile_host.user_options.clear_unscoped_options()

            return conanfile
        except ConanInvalidConfiguration:
            raise
        except Exception as e:  # re-raise with file name
            raise ConanException("%s: %s" % (conanfile_path, str(e)))

    def load_conanfile(self, conanfile_path, processed_profile, ref, lock_python_requires=None):
        """ load a conanfile with a full reference, name, version, user and channel are obtained
        from the reference, not evaluated. Main way to load from the cache
        """
        conanfile = self.load_basic(conanfile_path, lock_python_requires, ref.user, ref.channel,
                                    str(ref))
        conanfile.name = ref.name
        conanfile.version = ref.version

        if processed_profile.dev_reference and processed_profile.dev_reference == ref:
            conanfile.develop = True
        try:
            self._initialize_conanfile(conanfile, processed_profile)
            return conanfile
        except ConanInvalidConfiguration:
            raise
        except Exception as e:  # re-raise with file name
            raise ConanException("%s: %s" % (conanfile_path, str(e)))

    def load_conanfile_txt(self, conan_txt_path, processed_profile, ref=None):
        if not os.path.exists(conan_txt_path):
            raise NotFoundException("Conanfile not found!")

        contents = load(conan_txt_path)
        path, basename = os.path.split(conan_txt_path)
        display_name = "%s (%s)" % (basename, ref) if ref and ref.name else basename
        conanfile = self._parse_conan_txt(contents, path, display_name, processed_profile)
        return conanfile

    def _parse_conan_txt(self, contents, path, display_name, processed_profile):
        conanfile = ConanFile(self._output, self._runner, display_name)
        conanfile.initialize(Settings(), processed_profile.env_values)
        # It is necessary to copy the settings, because the above is only a constraint of
        # conanfile settings, and a txt doesn't define settings. Necessary for generators,
        # as cmake_multi, that check build_type.
        conanfile.settings = processed_profile.processed_settings.copy_values()

        try:
            parser = ConanFileTextLoader(contents)
        except Exception as e:
            raise ConanException("%s:\n%s" % (path, str(e)))
        for reference in parser.requirements:
            ref = ConanFileReference.loads(reference)  # Raise if invalid
            conanfile.requires.add_ref(ref)
        for build_reference in parser.build_requirements:
            ConanFileReference.loads(build_reference)
            if not hasattr(conanfile, "build_requires"):
                conanfile.build_requires = []
            conanfile.build_requires.append(build_reference)

        conanfile.generators = parser.generators

        options = OptionsValues.loads(parser.options)
        conanfile.options.values = options
        conanfile.options.initialize_upstream(processed_profile.user_options)

        # imports method
        conanfile.imports = parser.imports_method(conanfile)
        return conanfile

    def load_virtual(self, references, processed_profile, scope_options=True,
                     build_requires_options=None):
        # If user don't specify namespace in options, assume that it is
        # for the reference (keep compatibility)
        conanfile = ConanFile(self._output, self._runner, display_name="virtual")
        conanfile.initialize(processed_profile.processed_settings.copy(),
                             processed_profile.env_values)
        conanfile.settings = processed_profile.processed_settings.copy_values()

        for reference in references:
            conanfile.requires.add_ref(reference)

        # Allows options without package namespace in conan install commands:
        #   conan install zlib/1.2.8@lasote/stable -o shared=True
        if scope_options:
            assert len(references) == 1
            processed_profile.user_options.scope_options(references[0].name)
        if build_requires_options:
            conanfile.options.initialize_upstream(build_requires_options)
        else:
            conanfile.options.initialize_upstream(processed_profile.user_options)

        conanfile.generators = []  # remove the default txt generator
        return conanfile


def _parse_module(conanfile_module, module_id):
    """ Parses a python in-memory module, to extract the classes, mainly the main
    class defining the Recipe, but also process possible existing generators
    @param conanfile_module: the module to be processed
    @return: the main ConanFile class from the module
    """
    result = None
    for name, attr in conanfile_module.__dict__.items():
        if (name.startswith("_") or not inspect.isclass(attr) or
                attr.__dict__.get("__module__") != module_id):
            continue

        if issubclass(attr, ConanFile) and attr != ConanFile:
            if result is None:
                result = attr
            else:
                raise ConanException("More than 1 conanfile in the file")
        elif issubclass(attr, Generator) and attr != Generator:
            registered_generators.add(attr.__name__, attr, custom=True)

    if result is None:
        raise ConanException("No subclass of ConanFile")

    return result


def parse_conanfile(conanfile_path, python_requires):
    with python_requires.capture_requires() as py_requires:
        module, filename = _parse_conanfile(conanfile_path)
        try:
            conanfile = _parse_module(module, filename)

            # Check for duplicates
            # TODO: move it into PythonRequires
            py_reqs = {}
            for it in py_requires:
                if it.ref.name in py_reqs:
                    dupes = [str(it.ref), str(py_reqs[it.ref.name].ref)]
                    raise ConanException("Same python_requires with different versions not allowed"
                                         " for a conanfile. Found '{}'".format("', '".join(dupes)))
                py_reqs[it.ref.name] = it

            # Make them available to the conanfile itself
            conanfile.python_requires = py_reqs
            return module, conanfile
        except Exception as e:  # re-raise with file name
            raise ConanException("%s: %s" % (conanfile_path, str(e)))


def _parse_conanfile(conan_file_path):
    """ From a given path, obtain the in memory python import module
    """

    if not os.path.exists(conan_file_path):
        raise NotFoundException("%s not found!" % conan_file_path)

    module_id = str(uuid.uuid1())
    current_dir = os.path.dirname(conan_file_path)
    sys.path.insert(0, current_dir)
    try:
        old_modules = list(sys.modules.keys())
        with chdir(current_dir):
            sys.dont_write_bytecode = True
            loaded = imp.load_source(module_id, conan_file_path)
            sys.dont_write_bytecode = False

        # These lines are necessary, otherwise local conanfile imports with same name
        # collide, but no error, and overwrite other packages imports!!
        added_modules = set(sys.modules).difference(old_modules)
        for added in added_modules:
            module = sys.modules[added]
            if module:
                try:
                    try:
                        # Most modules will have __file__ != None
                        folder = os.path.dirname(module.__file__)
                    except (AttributeError, TypeError):
                        # But __file__ might not exist or equal None
                        # Like some builtins and Namespace packages py3
                        folder = module.__path__._path[0]
                except AttributeError:  # In case the module.__path__ doesn't exist
                    pass
                else:
                    if folder.startswith(current_dir):
                        module = sys.modules.pop(added)
                        sys.modules["%s.%s" % (module_id, added)] = module
    except ConanException:
        raise
    except Exception:
        import traceback
        trace = traceback.format_exc().split('\n')
        raise ConanException("Unable to load conanfile in %s\n%s" % (conan_file_path,
                                                                     '\n'.join(trace[3:])))
    finally:
        sys.path.pop(0)

    return loaded, module_id<|MERGE_RESOLUTION|>--- conflicted
+++ resolved
@@ -132,26 +132,12 @@
 
         conanfile.initialize(tmp_settings, processed_profile.env_values)
 
-<<<<<<< HEAD
     def load_consumer(self, conanfile_path, processed_profile_host, name=None, version=None,
                       user=None, channel=None, test=None, lock_python_requires=None):
-
-        conanfile_class = self.load_class(conanfile_path, lock_python_requires)
-        if name and conanfile_class.name and name != conanfile_class.name:
-            raise ConanException("Package recipe name %s!=%s" % (name, conanfile_class.name))
-        if version and conanfile_class.version and version != conanfile_class.version:
-            raise ConanException("Package recipe version %s!=%s"
-                                 % (version, conanfile_class.version))
-        conanfile_class.name = name or conanfile_class.name
-        conanfile_class.version = version or conanfile_class.version
-=======
-    def load_consumer(self, conanfile_path, processed_profile, name=None, version=None, user=None,
-                      channel=None, test=None, lock_python_requires=None):
         """ loads a conanfile.py in user space. Might have name/version or not
         """
         conanfile = self.load_named(conanfile_path, name, version, user, channel,
                                     lock_python_requires)
->>>>>>> 3ee0398a
         if test:
             conanfile.display_name = "%s (test package)" % str(test)
         else:
