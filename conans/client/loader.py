import fnmatch
import imp
import inspect
import os
import sys
import uuid

import yaml

from conans.client.conf.required_version import validate_conan_version
from conans.client.loader_txt import ConanFileTextLoader
from conans.client.tools.files import chdir
from conans.errors import ConanException, NotFoundException, ConanInvalidConfiguration, \
    conanfile_exception_formatter
from conans.model.conan_file import ConanFile
from conans.model.conan_generator import Generator
from conans.model.options import OptionsValues
from conans.model.ref import ConanFileReference
from conans.model.settings import Settings
from conans.model.values import Values
from conans.paths import DATA_YML
from conans.util.conan_v2_mode import CONAN_V2_MODE_ENVVAR
from conans.util.files import load


class ConanFileLoader(object):
    def __init__(self, runner, output, python_requires, generators=None, pyreq_loader=None):
        self._runner = runner
        self._generators = generators
        self._output = output
        self._pyreq_loader = pyreq_loader
        self._python_requires = python_requires
        sys.modules["conans"].python_requires = python_requires
        self._cached_conanfile_classes = {}

    def load_basic(self, conanfile_path, lock_python_requires=None, user=None, channel=None,
                   display=""):
        """ loads a conanfile basic object without evaluating anything
        """
        return self.load_basic_module(conanfile_path, lock_python_requires, user, channel,
                                      display)[0]

    def load_basic_module(self, conanfile_path, lock_python_requires=None, user=None, channel=None,
                          display=""):
        """ loads a conanfile basic object without evaluating anything, returns the module too
        """
        cached = self._cached_conanfile_classes.get(conanfile_path)
        if cached and cached[1] == lock_python_requires:
            return cached[0](self._output, self._runner, display, user, channel), cached[2]

        if lock_python_requires is not None:
            self._python_requires.locked_versions = {r.name: r for r in lock_python_requires}
        try:
            self._python_requires.valid = True
            module, conanfile = parse_conanfile(conanfile_path, self._python_requires,
                                                self._generators)
            self._python_requires.valid = False

            self._python_requires.locked_versions = None

            # This is the new py_requires feature, to supersede the old python_requires
            if self._pyreq_loader:
                self._pyreq_loader.load_py_requires(conanfile, lock_python_requires, self)

            conanfile.recipe_folder = os.path.dirname(conanfile_path)

            # If the scm is inherited, create my own instance
            if hasattr(conanfile, "scm") and "scm" not in conanfile.__class__.__dict__:
                if isinstance(conanfile.scm, dict):
                    conanfile.scm = conanfile.scm.copy()

            # Load and populate dynamic fields from the data file
            conan_data = self._load_data(conanfile_path)
            conanfile.conan_data = conan_data
            if conan_data and '.conan' in conan_data:
                scm_data = conan_data['.conan'].get('scm')
                if scm_data:
                    conanfile.scm.update(scm_data)

            self._cached_conanfile_classes[conanfile_path] = (conanfile, lock_python_requires,
                                                              module)
            result = conanfile(self._output, self._runner, display, user, channel)
            if hasattr(result, "init") and callable(result.init):
                with conanfile_exception_formatter(str(result), "init"):
                    result.init()
            return result, module
        except ConanException as e:
            raise ConanException("Error loading conanfile at '{}': {}".format(conanfile_path, e))

    def load_generators(self, conanfile_path):
        """ Load generator classes from a module. Any non-generator classes
        will be ignored. python_requires is not processed.
        """
        _parse_generators(*_parse_conanfile(conanfile_path))

    @staticmethod
    def _load_data(conanfile_path):
        data_path = os.path.join(os.path.dirname(conanfile_path), DATA_YML)
        if not os.path.exists(data_path):
            return None

        try:
            data = yaml.safe_load(load(data_path))
        except Exception as e:
            raise ConanException("Invalid yml format at {}: {}".format(DATA_YML, e))

        return data or {}

    def load_named(self, conanfile_path, name, version, user, channel, lock_python_requires=None):
        """ loads the basic conanfile object and evaluates its name and version
        """
        conanfile, _ = self.load_basic_module(conanfile_path, lock_python_requires, user, channel)

        # Export does a check on existing name & version
        if name:
            if conanfile.name and name != conanfile.name:
                raise ConanException("Package recipe with name %s!=%s" % (name, conanfile.name))
            conanfile.name = name

        if version:
            if conanfile.version and version != conanfile.version:
                raise ConanException("Package recipe with version %s!=%s"
                                     % (version, conanfile.version))
            conanfile.version = version

        if hasattr(conanfile, "set_name"):
            with conanfile_exception_formatter("conanfile.py", "set_name"):
                conanfile.set_name()
            if name and name != conanfile.name:
                raise ConanException("Package recipe with name %s!=%s" % (name, conanfile.name))
        if hasattr(conanfile, "set_version"):
            with conanfile_exception_formatter("conanfile.py", "set_version"):
                conanfile.set_version()
            if version and version != conanfile.version:
                raise ConanException("Package recipe with version %s!=%s"
                                     % (version, conanfile.version))

        return conanfile

    def load_export(self, conanfile_path, name, version, user, channel, lock_python_requires=None):
        """ loads the conanfile and evaluates its name, version, and enforce its existence
        """
        conanfile = self.load_named(conanfile_path, name, version, user, channel,
                                    lock_python_requires)
        if not conanfile.name:
            raise ConanException("conanfile didn't specify name")
        if not conanfile.version:
            raise ConanException("conanfile didn't specify version")

        if os.environ.get(CONAN_V2_MODE_ENVVAR, False):
            conanfile.version = str(conanfile.version)

        ref = ConanFileReference(conanfile.name, conanfile.version, user, channel)
        conanfile.display_name = str(ref)
        conanfile.output.scope = conanfile.display_name
        return conanfile

    @staticmethod
    def _initialize_conanfile(conanfile, profile):
        # Prepare the settings for the loaded conanfile
        # Mixing the global settings with the specified for that name if exist
        tmp_settings = profile.processed_settings.copy()
        package_settings_values = profile.package_settings_values
        if package_settings_values:
            pkg_settings = package_settings_values.get(conanfile.name)
            if pkg_settings is None:
                # FIXME: This seems broken for packages without user/channel
                ref = "%s/%s@%s/%s" % (conanfile.name, conanfile.version,
                                       conanfile._conan_user, conanfile._conan_channel)
                for pattern, settings in package_settings_values.items():
                    if fnmatch.fnmatchcase(ref, pattern):
                        pkg_settings = settings
                        break
            if pkg_settings:
                tmp_settings.values = Values.from_list(pkg_settings)

        conanfile.initialize(tmp_settings, profile.env_values)

    def load_consumer(self, conanfile_path, profile_host, name=None, version=None, user=None,
                      channel=None, lock_python_requires=None):
        """ loads a conanfile.py in user space. Might have name/version or not
        """
        conanfile = self.load_named(conanfile_path, name, version, user, channel,
                                    lock_python_requires)

        ref = ConanFileReference(conanfile.name, conanfile.version, user, channel, validate=False)
        if str(ref):
            conanfile.display_name = "%s (%s)" % (os.path.basename(conanfile_path), str(ref))
        else:
            conanfile.display_name = os.path.basename(conanfile_path)
        conanfile.output.scope = conanfile.display_name
        conanfile.in_local_cache = False
        try:
            self._initialize_conanfile(conanfile, profile_host)

            # The consumer specific
            conanfile.develop = True
            profile_host.user_options.descope_options(conanfile.name)
            conanfile.options.initialize_upstream(profile_host.user_options,
                                                  name=conanfile.name)
            profile_host.user_options.clear_unscoped_options()

            return conanfile
        except ConanInvalidConfiguration:
            raise
        except Exception as e:  # re-raise with file name
            raise ConanException("%s: %s" % (conanfile_path, str(e)))

    def load_conanfile(self, conanfile_path, profile, ref, lock_python_requires=None):
        """ load a conanfile with a full reference, name, version, user and channel are obtained
        from the reference, not evaluated. Main way to load from the cache
        """
        try:
            conanfile, _ = self.load_basic_module(conanfile_path, lock_python_requires,
                                                  ref.user, ref.channel, str(ref))
        except Exception as e:
            raise ConanException("%s: Cannot load recipe.\n%s" % (str(ref), str(e)))

        conanfile.name = ref.name
        conanfile.version = str(ref.version) \
            if os.environ.get(CONAN_V2_MODE_ENVVAR, False) else ref.version

        if profile.dev_reference and profile.dev_reference == ref:
            conanfile.develop = True
        try:
            self._initialize_conanfile(conanfile, profile)
            return conanfile
        except ConanInvalidConfiguration:
            raise
        except Exception as e:  # re-raise with file name
            raise ConanException("%s: %s" % (conanfile_path, str(e)))

    def load_conanfile_txt(self, conan_txt_path, profile_host, ref=None):
        if not os.path.exists(conan_txt_path):
            raise NotFoundException("Conanfile not found!")

        contents = load(conan_txt_path)
        path, basename = os.path.split(conan_txt_path)
        display_name = "%s (%s)" % (basename, ref) if ref and ref.name else basename
        conanfile = self._parse_conan_txt(contents, path, display_name, profile_host)
        return conanfile

    def _parse_conan_txt(self, contents, path, display_name, profile):
        conanfile = ConanFile(self._output, self._runner, display_name)
        conanfile.initialize(Settings(), profile.env_values)
        # It is necessary to copy the settings, because the above is only a constraint of
        # conanfile settings, and a txt doesn't define settings. Necessary for generators,
        # as cmake_multi, that check build_type.
        conanfile.settings = profile.processed_settings.copy_values()

        try:
            parser = ConanFileTextLoader(contents)
        except Exception as e:
            raise ConanException("%s:\n%s" % (path, str(e)))
        for reference in parser.requirements:
            ref = ConanFileReference.loads(reference)  # Raise if invalid
            conanfile.requires.add_ref(ref)
        for build_reference in parser.build_requirements:
            ConanFileReference.loads(build_reference)
            if not hasattr(conanfile, "build_requires"):
                conanfile.build_requires = []
            conanfile.build_requires.append(build_reference)

        conanfile.generators = parser.generators

        try:
            options = OptionsValues.loads(parser.options)
        except Exception:
            raise ConanException("Error while parsing [options] in conanfile\n"
                                 "Options should be specified as 'pkg:option=value'")
        conanfile.options.values = options
        conanfile.options.initialize_upstream(profile.user_options)

        # imports method
        conanfile.imports = parser.imports_method(conanfile)
        return conanfile

    def load_virtual(self, references, profile_host, scope_options=True,
                     build_requires_options=None):
        # If user don't specify namespace in options, assume that it is
        # for the reference (keep compatibility)
        conanfile = ConanFile(self._output, self._runner, display_name="virtual")
        conanfile.initialize(profile_host.processed_settings.copy(),
                             profile_host.env_values)
        conanfile.settings = profile_host.processed_settings.copy_values()

        for reference in references:
            conanfile.requires.add_ref(reference)

        # Allows options without package namespace in conan install commands:
        #   conan install zlib/1.2.8@lasote/stable -o shared=True
        if scope_options:
            assert len(references) == 1
            profile_host.user_options.scope_options(references[0].name)
        if build_requires_options:
            conanfile.options.initialize_upstream(build_requires_options)
        else:
            conanfile.options.initialize_upstream(profile_host.user_options)

        conanfile.generators = []  # remove the default txt generator
        return conanfile


<<<<<<< HEAD
def _parse_generators(conanfile_module, module_id):
    """ Parses a python in-memory module to process generator classes
    @param conanfile_module: the module to be processed
    """
    for name, attr in conanfile_module.__dict__.items():
        if (name.startswith("_") or not inspect.isclass(attr) or
                attr.__dict__.get("__module__") != module_id):
            continue
        if issubclass(attr, Generator) and attr != Generator:
            registered_generators.add(attr.__name__, attr, custom=True)


def _parse_module(conanfile_module, module_id):
=======
def _parse_module(conanfile_module, module_id, generators):
>>>>>>> 9322f000
    """ Parses a python in-memory module, to extract the classes, mainly the main
    class defining the Recipe, but also process possible existing generators
    @param conanfile_module: the module to be processed
    @return: the main ConanFile class from the module
    """
    result = None
    for name, attr in conanfile_module.__dict__.items():
        if (name.startswith("_") or not inspect.isclass(attr) or
                attr.__dict__.get("__module__") != module_id):
            continue

        if issubclass(attr, ConanFile) and attr != ConanFile:
            if result is None:
                result = attr
            else:
                raise ConanException("More than 1 conanfile in the file")
<<<<<<< HEAD
=======
        elif issubclass(attr, Generator) and attr != Generator:
            generators.add(attr.__name__, attr, custom=True)
>>>>>>> 9322f000

    if result is None:
        raise ConanException("No subclass of ConanFile")

    # Order is important here: Only look for generators after we know
    # the module is well-formed.
    _parse_generators(conanfile_module, module_id)

    return result


def parse_conanfile(conanfile_path, python_requires, generators):
    with python_requires.capture_requires() as py_requires:
        module, filename = _parse_conanfile(conanfile_path)
        try:
            conanfile = _parse_module(module, filename, generators)

            # Check for duplicates
            # TODO: move it into PythonRequires
            py_reqs = {}
            for it in py_requires:
                if it.ref.name in py_reqs:
                    dupes = [str(it.ref), str(py_reqs[it.ref.name].ref)]
                    raise ConanException("Same python_requires with different versions not allowed"
                                         " for a conanfile. Found '{}'".format("', '".join(dupes)))
                py_reqs[it.ref.name] = it

            # Make them available to the conanfile itself
            if py_reqs:
                conanfile.python_requires = py_reqs
            return module, conanfile
        except Exception as e:  # re-raise with file name
            raise ConanException("%s: %s" % (conanfile_path, str(e)))


def _parse_conanfile(conan_file_path):
    """ From a given path, obtain the in memory python import module
    """

    if not os.path.exists(conan_file_path):
        raise NotFoundException("%s not found!" % conan_file_path)

    module_id = str(uuid.uuid1())
    current_dir = os.path.dirname(conan_file_path)
    sys.path.insert(0, current_dir)
    try:
        old_modules = list(sys.modules.keys())
        with chdir(current_dir):
            sys.dont_write_bytecode = True
            loaded = imp.load_source(module_id, conan_file_path)
            sys.dont_write_bytecode = False

        required_conan_version = getattr(loaded, "required_conan_version", None)
        if required_conan_version:
            validate_conan_version(required_conan_version)

        # These lines are necessary, otherwise local conanfile imports with same name
        # collide, but no error, and overwrite other packages imports!!
        added_modules = set(sys.modules).difference(old_modules)
        for added in added_modules:
            module = sys.modules[added]
            if module:
                try:
                    try:
                        # Most modules will have __file__ != None
                        folder = os.path.dirname(module.__file__)
                    except (AttributeError, TypeError):
                        # But __file__ might not exist or equal None
                        # Like some builtins and Namespace packages py3
                        folder = module.__path__._path[0]
                except AttributeError:  # In case the module.__path__ doesn't exist
                    pass
                else:
                    if folder.startswith(current_dir):
                        module = sys.modules.pop(added)
                        sys.modules["%s.%s" % (module_id, added)] = module
    except ConanException:
        raise
    except Exception:
        import traceback
        trace = traceback.format_exc().split('\n')
        raise ConanException("Unable to load conanfile in %s\n%s" % (conan_file_path,
                                                                     '\n'.join(trace[3:])))
    finally:
        sys.path.pop(0)

    return loaded, module_id<|MERGE_RESOLUTION|>--- conflicted
+++ resolved
@@ -301,9 +301,9 @@
         return conanfile
 
 
-<<<<<<< HEAD
-def _parse_generators(conanfile_module, module_id):
-    """ Parses a python in-memory module to process generator classes
+def _parse_generators(conanfile_module, module_id, generators): 
+    """ Parses a python in-memory module and adds any generators found
+    to the provided generator list
     @param conanfile_module: the module to be processed
     """
     for name, attr in conanfile_module.__dict__.items():
@@ -311,13 +311,10 @@
                 attr.__dict__.get("__module__") != module_id):
             continue
         if issubclass(attr, Generator) and attr != Generator:
-            registered_generators.add(attr.__name__, attr, custom=True)
-
-
-def _parse_module(conanfile_module, module_id):
-=======
+            generators.add(attr.__name__, attr, custom=True)
+
+
 def _parse_module(conanfile_module, module_id, generators):
->>>>>>> 9322f000
     """ Parses a python in-memory module, to extract the classes, mainly the main
     class defining the Recipe, but also process possible existing generators
     @param conanfile_module: the module to be processed
@@ -334,18 +331,13 @@
                 result = attr
             else:
                 raise ConanException("More than 1 conanfile in the file")
-<<<<<<< HEAD
-=======
-        elif issubclass(attr, Generator) and attr != Generator:
-            generators.add(attr.__name__, attr, custom=True)
->>>>>>> 9322f000
 
     if result is None:
         raise ConanException("No subclass of ConanFile")
 
     # Order is important here: Only look for generators after we know
     # the module is well-formed.
-    _parse_generators(conanfile_module, module_id)
+    _parse_generators(conanfile_module, module_id, generators)
 
     return result
 
