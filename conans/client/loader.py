--- conflicted
+++ resolved
@@ -33,7 +33,6 @@
         self._runner = runner
         self._output = output
         self._python_requires = python_requires
-<<<<<<< HEAD
         sys.modules["conans"].python_requires = python_requires
         self.cached_conanfiles = {}
 
@@ -41,18 +40,11 @@
         try:
             return self.cached_conanfiles[conanfile_path]
         except KeyError:
+            self._python_requires.valid = True
             _, conanfile = parse_conanfile(conanfile_path, self._python_requires)
+            self._python_requires.valid = False
             self.cached_conanfiles[conanfile_path] = conanfile
-            return conanfile
-=======
-        sys.modules["conans"].python_requires = self._python_requires
-
-    def load_class(self, conanfile_path):
-        self._python_requires.valid = True
-        _, conanfile = parse_conanfile(conanfile_path, self._python_requires)
-        self._python_requires.valid = False
-        return conanfile
->>>>>>> 9d4baed5
+        return conanfile
 
     def load_export(self, conanfile_path, name, version, user, channel):
         conanfile = self.load_class(conanfile_path)
