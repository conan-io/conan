import fnmatch
import imp
import inspect
import os
import sys
import uuid

import yaml

from conans.cli.output import ConanOutput
from conans.client.conf.required_version import validate_conan_version
from conans.client.loader_txt import ConanFileTextLoader
from conans.client.tools.files import chdir
from conans.errors import ConanException, NotFoundException, ConanInvalidConfiguration, \
    conanfile_exception_formatter
from conans.model.conan_file import ConanFile
from conans.model.options import OptionsValues
from conans.model.ref import ConanFileReference
from conans.model.settings import Settings
from conans.paths import DATA_YML
from conans.util.files import load


class ConanFileLoader(object):

    def __init__(self, runner,  pyreq_loader=None, requester=None):
        self._runner = runner

        self._pyreq_loader = pyreq_loader
        self._cached_conanfile_classes = {}
        self._requester = requester

    def load_basic(self, conanfile_path, graph_lock=None, display=""):
        """ loads a conanfile basic object without evaluating anything
        """
        return self.load_basic_module(conanfile_path, graph_lock, display)[0]

    def load_basic_module(self, conanfile_path, graph_lock=None, display=""):
        """ loads a conanfile basic object without evaluating anything, returns the module too
        """
        cached = self._cached_conanfile_classes.get(conanfile_path)
<<<<<<< HEAD
        if cached:
            conanfile = cached[0](self._output, self._runner, display)
=======
        if cached and cached[1] == lock_python_requires:
            conanfile = cached[0](self._runner, display)
>>>>>>> 841c93ce
            conanfile._conan_requester = self._requester
            if hasattr(conanfile, "init") and callable(conanfile.init):
                with conanfile_exception_formatter(str(conanfile), "init"):
                    conanfile.init()
            return conanfile, cached[1]

        try:
            module, conanfile = parse_conanfile(conanfile_path)

            # This is the new py_requires feature, to supersede the old python_requires
            if self._pyreq_loader:
                self._pyreq_loader.load_py_requires(conanfile, self, graph_lock)

            conanfile.recipe_folder = os.path.dirname(conanfile_path)

            # If the scm is inherited, create my own instance
            if hasattr(conanfile, "scm") and "scm" not in conanfile.__class__.__dict__:
                if isinstance(conanfile.scm, dict):
                    conanfile.scm = conanfile.scm.copy()

            # Load and populate dynamic fields from the data file
            conan_data = self._load_data(conanfile_path)
            conanfile.conan_data = conan_data
            if conan_data and '.conan' in conan_data:
                scm_data = conan_data['.conan'].get('scm')
                if scm_data:
                    conanfile.scm.update(scm_data)

<<<<<<< HEAD
            self._cached_conanfile_classes[conanfile_path] = (conanfile, module)
            result = conanfile(self._output, self._runner, display)
=======
            self._cached_conanfile_classes[conanfile_path] = (conanfile, lock_python_requires,
                                                              module)
            result = conanfile(self._runner, display)
>>>>>>> 841c93ce
            result._conan_requester = self._requester
            if hasattr(result, "init") and callable(result.init):
                with conanfile_exception_formatter(str(result), "init"):
                    result.init()
            return result, module
        except ConanException as e:
            raise ConanException("Error loading conanfile at '{}': {}".format(conanfile_path, e))

    def load_generators(self, conanfile_path):
        """ Load generator classes from a module. Any non-generator classes
        will be ignored. python_requires is not processed.
        """
        """ Parses a python in-memory module and adds any generators found
            to the provided generator list
            @param conanfile_module: the module to be processed
            """
        conanfile_module, module_id = _parse_conanfile(conanfile_path)
        for name, attr in conanfile_module.__dict__.items():
            if (name.startswith("_") or not inspect.isclass(attr) or
                    attr.__dict__.get("__module__") != module_id):
                continue

    @staticmethod
    def _load_data(conanfile_path):
        data_path = os.path.join(os.path.dirname(conanfile_path), DATA_YML)
        if not os.path.exists(data_path):
            return None

        try:
            data = yaml.safe_load(load(data_path))
        except Exception as e:
            raise ConanException("Invalid yml format at {}: {}".format(DATA_YML, e))

        return data or {}

    def load_named(self, conanfile_path, name, version, user, channel, graph_lock=None):
        """ loads the basic conanfile object and evaluates its name and version
        """
        conanfile, _ = self.load_basic_module(conanfile_path, graph_lock)

        # Export does a check on existing name & version
        if name:
            if conanfile.name and name != conanfile.name:
                raise ConanException("Package recipe with name %s!=%s" % (name, conanfile.name))
            conanfile.name = name

        if version:
            if conanfile.version and version != conanfile.version:
                raise ConanException("Package recipe with version %s!=%s"
                                     % (version, conanfile.version))
            conanfile.version = version

        if user:
            if conanfile.user and user != conanfile.user:
                raise ConanException("Package recipe with user %s!=%s"
                                     % (user, conanfile.user))
            conanfile.user = user

        if channel:
            if conanfile.channel and channel != conanfile.channel:
                raise ConanException("Package recipe with channel %s!=%s"
                                     % (channel, conanfile.channel))
            conanfile.channel = channel

        if hasattr(conanfile, "set_name"):
            with conanfile_exception_formatter("conanfile.py", "set_name"):
                conanfile.set_name()
            if name and name != conanfile.name:
                raise ConanException("Package recipe with name %s!=%s" % (name, conanfile.name))
        if hasattr(conanfile, "set_version"):
            with conanfile_exception_formatter("conanfile.py", "set_version"):
                conanfile.set_version()
            if version and version != conanfile.version:
                raise ConanException("Package recipe with version %s!=%s"
                                     % (version, conanfile.version))

        return conanfile

    def load_export(self, conanfile_path, name, version, user, channel, graph_lock=None):
        """ loads the conanfile and evaluates its name, version, and enforce its existence
        """
        conanfile = self.load_named(conanfile_path, name, version, user, channel,
                                    graph_lock)
        if not conanfile.name:
            raise ConanException("conanfile didn't specify name")
        if not conanfile.version:
            raise ConanException("conanfile didn't specify version")

        ref = ConanFileReference(conanfile.name, conanfile.version, conanfile.user,
                                 conanfile.channel)
        conanfile.display_name = str(ref)
        conanfile.output.scope = conanfile.display_name
        return conanfile

    @staticmethod
    def _initialize_conanfile(conanfile, profile):
        # Prepare the settings for the loaded conanfile
        # Mixing the global settings with the specified for that name if exist
        tmp_settings = profile.processed_settings.copy()
        package_settings_values = profile.package_settings_values
        if conanfile.user is not None:
            ref_str = "%s/%s@%s/%s" % (conanfile.name, conanfile.version,
                                       conanfile.user, conanfile.channel)
        else:
            ref_str = "%s/%s" % (conanfile.name, conanfile.version)
        if package_settings_values:
            # First, try to get a match directly by name (without needing *)
            # TODO: Conan 2.0: We probably want to remove this, and leave a pure fnmatch
            pkg_settings = package_settings_values.get(conanfile.name)

            if conanfile.develop and "&" in package_settings_values:
                # "&" overrides the "name" scoped settings.
                pkg_settings = package_settings_values.get("&")

            if pkg_settings is None:  # If there is not exact match by package name, do fnmatch
                for pattern, settings in package_settings_values.items():
                    if fnmatch.fnmatchcase(ref_str, pattern):
                        pkg_settings = settings
                        break
            if pkg_settings:
                tmp_settings.update_values(pkg_settings)

        conanfile.initialize(tmp_settings, profile.buildenv)
        conanfile.conf = profile.conf.get_conanfile_conf(ref_str)

    def load_consumer(self, conanfile_path, profile_host, name=None, version=None, user=None,
                      channel=None, graph_lock=None, require_overrides=None):
        """ loads a conanfile.py in user space. Might have name/version or not
        """
        conanfile = self.load_named(conanfile_path, name, version, user, channel,
                                    graph_lock)

        ref = ConanFileReference(conanfile.name, conanfile.version, user, channel, validate=False)
        if str(ref):
            conanfile.display_name = "%s (%s)" % (os.path.basename(conanfile_path), str(ref))
        else:
            conanfile.display_name = os.path.basename(conanfile_path)
        conanfile.output.scope = conanfile.display_name
        conanfile.in_local_cache = False
        try:
            conanfile.develop = True
            self._initialize_conanfile(conanfile, profile_host)

            # The consumer specific
            profile_host.user_options.descope_options(conanfile.name)
            conanfile.options.initialize_upstream(profile_host.user_options,
                                                  name=conanfile.name)
            profile_host.user_options.clear_unscoped_options()

            if require_overrides is not None:
                for req_override in require_overrides:
                    req_override = ConanFileReference.loads(req_override)
                    conanfile.requires.override(req_override)

            return conanfile
        except ConanInvalidConfiguration:
            raise
        except Exception as e:  # re-raise with file name
            raise ConanException("%s: %s" % (conanfile_path, str(e)))

    def load_conanfile(self, conanfile_path, profile, ref, graph_lock=None):
        """ load a conanfile with a full reference, name, version, user and channel are obtained
        from the reference, not evaluated. Main way to load from the cache
        """
        try:
            conanfile, _ = self.load_basic_module(conanfile_path, graph_lock, str(ref))
        except Exception as e:
            raise ConanException("%s: Cannot load recipe.\n%s" % (str(ref), str(e)))

        conanfile.name = ref.name
        # FIXME Conan 2.0, version should be a string not a Version object
        conanfile.version = ref.version
        conanfile.user = ref.user
        conanfile.channel = ref.channel

        if profile.dev_reference and profile.dev_reference == ref:
            conanfile.develop = True
        try:
            self._initialize_conanfile(conanfile, profile)
            return conanfile
        except ConanInvalidConfiguration:
            raise
        except Exception as e:  # re-raise with file name
            raise ConanException("%s: %s" % (conanfile_path, str(e)))

    def load_conanfile_txt(self, conan_txt_path, profile_host, ref=None):
        if not os.path.exists(conan_txt_path):
            raise NotFoundException("Conanfile not found!")

        contents = load(conan_txt_path)
        path, basename = os.path.split(conan_txt_path)
        display_name = "%s (%s)" % (basename, ref) if ref and ref.name else basename
        conanfile = self._parse_conan_txt(contents, path, display_name, profile_host)
        return conanfile

    def _parse_conan_txt(self, contents, path, display_name, profile):
        conanfile = ConanFile(self._runner, display_name)
        tmp_settings = profile.processed_settings.copy()
        package_settings_values = profile.package_settings_values
        if "&" in package_settings_values:
            pkg_settings = package_settings_values.get("&")
            if pkg_settings:
                tmp_settings.update_values(pkg_settings)
        conanfile.initialize(Settings(), profile.buildenv)
        conanfile.conf = profile.conf.get_conanfile_conf(None)
        # It is necessary to copy the settings, because the above is only a constraint of
        # conanfile settings, and a txt doesn't define settings. Necessary for generators,
        # as cmake_multi, that check build_type.
        conanfile.settings = tmp_settings.copy_values()

        try:
            parser = ConanFileTextLoader(contents)
        except Exception as e:
            raise ConanException("%s:\n%s" % (path, str(e)))
        for reference in parser.requirements:
            conanfile.requires(reference)
        for build_reference in parser.build_requirements:
            # TODO: Improve this interface
            conanfile.requires.build_require(build_reference)

        conanfile.generators = parser.generators

        try:
            options = OptionsValues.loads(parser.options)
        except Exception:
            raise ConanException("Error while parsing [options] in conanfile\n"
                                 "Options should be specified as 'pkg:option=value'")
        conanfile.options.values = options
        conanfile.options.initialize_upstream(profile.user_options)

        # imports method
        conanfile.imports = parser.imports_method(conanfile)
        return conanfile

    def load_virtual(self, references, profile_host, scope_options=True,
                     build_requires_options=None, is_build_require=False, require_overrides=None):
        # If user don't specify namespace in options, assume that it is
        # for the reference (keep compatibility)
        conanfile = ConanFile(self._runner, display_name="virtual")
        conanfile.initialize(profile_host.processed_settings.copy(), profile_host.buildenv)
        conanfile.conf = profile_host.conf.get_conanfile_conf(None)
        conanfile.settings = profile_host.processed_settings.copy_values()

        if is_build_require:
            for reference in references:
                conanfile.requires.build_require(repr(reference))
        else:
            for reference in references:
                conanfile.requires(repr(reference))

        if require_overrides is not None:
            for req_override in require_overrides:
                req_override = ConanFileReference.loads(req_override)
                conanfile.requires.override(req_override)

        # Allows options without package namespace in conan install commands:
        #   conan install zlib/1.2.8@lasote/stable -o shared=True
        if scope_options:
            assert len(references) == 1
            profile_host.user_options.scope_options(references[0].name)
        if build_requires_options:
            conanfile.options.initialize_upstream(build_requires_options)
        else:
            conanfile.options.initialize_upstream(profile_host.user_options)

        conanfile.generators = []  # remove the default txt generator
        return conanfile


def _parse_module(conanfile_module, module_id):
    """ Parses a python in-memory module, to extract the classes, mainly the main
    class defining the Recipe, but also process possible existing generators
    @param conanfile_module: the module to be processed
    @return: the main ConanFile class from the module
    """
    result = None
    for name, attr in conanfile_module.__dict__.items():
        if (name.startswith("_") or not inspect.isclass(attr) or
                attr.__dict__.get("__module__") != module_id):
            continue

        if issubclass(attr, ConanFile) and attr != ConanFile:
            if result is None:
                result = attr
            else:
                raise ConanException("More than 1 conanfile in the file")

    if result is None:
        raise ConanException("No subclass of ConanFile")

    return result


def parse_conanfile(conanfile_path):
    module, filename = _parse_conanfile(conanfile_path)
    try:
        conanfile = _parse_module(module, filename)
        return module, conanfile
    except Exception as e:  # re-raise with file name
        raise ConanException("%s: %s" % (conanfile_path, str(e)))


def _parse_conanfile(conan_file_path):
    """ From a given path, obtain the in memory python import module
    """

    if not os.path.exists(conan_file_path):
        raise NotFoundException("%s not found!" % conan_file_path)

    module_id = str(uuid.uuid1())
    current_dir = os.path.dirname(conan_file_path)
    sys.path.insert(0, current_dir)
    try:
        old_modules = list(sys.modules.keys())
        with chdir(current_dir):
            sys.dont_write_bytecode = True
            loaded = imp.load_source(module_id, conan_file_path)
            sys.dont_write_bytecode = False

        required_conan_version = getattr(loaded, "required_conan_version", None)
        if required_conan_version:
            validate_conan_version(required_conan_version)

        # These lines are necessary, otherwise local conanfile imports with same name
        # collide, but no error, and overwrite other packages imports!!
        added_modules = set(sys.modules).difference(old_modules)
        for added in added_modules:
            module = sys.modules[added]
            if module:
                try:
                    try:
                        # Most modules will have __file__ != None
                        folder = os.path.dirname(module.__file__)
                    except (AttributeError, TypeError):
                        # But __file__ might not exist or equal None
                        # Like some builtins and Namespace packages py3
                        folder = module.__path__._path[0]
                except AttributeError:  # In case the module.__path__ doesn't exist
                    pass
                else:
                    if folder.startswith(current_dir):
                        module = sys.modules.pop(added)
                        sys.modules["%s.%s" % (module_id, added)] = module
    except ConanException:
        raise
    except Exception:
        import traceback
        trace = traceback.format_exc().split('\n')
        raise ConanException("Unable to load conanfile in %s\n%s" % (conan_file_path,
                                                                     '\n'.join(trace[3:])))
    finally:
        sys.path.pop(0)

    return loaded, module_id<|MERGE_RESOLUTION|>--- conflicted
+++ resolved
@@ -7,7 +7,6 @@
 
 import yaml
 
-from conans.cli.output import ConanOutput
 from conans.client.conf.required_version import validate_conan_version
 from conans.client.loader_txt import ConanFileTextLoader
 from conans.client.tools.files import chdir
@@ -39,13 +38,8 @@
         """ loads a conanfile basic object without evaluating anything, returns the module too
         """
         cached = self._cached_conanfile_classes.get(conanfile_path)
-<<<<<<< HEAD
         if cached:
-            conanfile = cached[0](self._output, self._runner, display)
-=======
-        if cached and cached[1] == lock_python_requires:
             conanfile = cached[0](self._runner, display)
->>>>>>> 841c93ce
             conanfile._conan_requester = self._requester
             if hasattr(conanfile, "init") and callable(conanfile.init):
                 with conanfile_exception_formatter(str(conanfile), "init"):
@@ -74,14 +68,9 @@
                 if scm_data:
                     conanfile.scm.update(scm_data)
 
-<<<<<<< HEAD
             self._cached_conanfile_classes[conanfile_path] = (conanfile, module)
-            result = conanfile(self._output, self._runner, display)
-=======
-            self._cached_conanfile_classes[conanfile_path] = (conanfile, lock_python_requires,
-                                                              module)
             result = conanfile(self._runner, display)
->>>>>>> 841c93ce
+
             result._conan_requester = self._requester
             if hasattr(result, "init") and callable(result.init):
                 with conanfile_exception_formatter(str(result), "init"):
