--- conflicted
+++ resolved
@@ -132,13 +132,8 @@
 
         conanfile.initialize(tmp_settings, profile.env_values)
 
-<<<<<<< HEAD
-    def load_consumer(self, conanfile_path, processed_profile, name=None, version=None, user=None,
+    def load_consumer(self, conanfile_path, profile_host, name=None, version=None, user=None,
                       channel=None, lock_python_requires=None):
-=======
-    def load_consumer(self, conanfile_path, profile_host, name=None, version=None, user=None,
-                      channel=None, test=None, lock_python_requires=None):
->>>>>>> 4dd4cc53
         """ loads a conanfile.py in user space. Might have name/version or not
         """
         conanfile = self.load_named(conanfile_path, name, version, user, channel,
