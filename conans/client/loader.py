--- conflicted
+++ resolved
@@ -100,19 +100,10 @@
                 values_tuple = processed_profile._package_settings[conanfile.name]
                 tmp_settings.values = Values.from_list(values_tuple)
 
-<<<<<<< HEAD
             conanfile.initialize(tmp_settings, processed_profile._env_values, local)
-=======
-            if consumer:
-                self._user_options[result.name].update(self._user_options["*"])
-                self._user_options.descope_options(result.name)
-                result.options.initialize_upstream(self._user_options, local=local)
-                self._user_options.clear_unscoped_options()
-            else:
-                result.in_local_cache = True
->>>>>>> f45eacf7
 
             if consumer:
+                processed_profile._user_options[conanfile.name].update(processed_profile._user_options["*"])
                 processed_profile._user_options.descope_options(conanfile.name)
                 conanfile.options.initialize_upstream(processed_profile._user_options, local=local)
                 processed_profile._user_options.clear_unscoped_options()
