--- conflicted
+++ resolved
@@ -55,15 +55,13 @@
         super(ClientCache, self).__init__(self._store_folder)
         self.editable_packages = EditablePackages(self.conan_folder)
 
-<<<<<<< HEAD
     def all_refs(self):
         subdirs = list_folder_subdirs(basedir=self._store_folder, level=4)
         return [ConanFileReference(*folder.split("/")) for folder in subdirs]
-=======
+
     @property
     def config_install_file(self):
         return os.path.join(self.conan_folder, "config_install.json")
->>>>>>> 9be06445
 
     def package_layout(self, ref, short_paths=None, *args, **kwargs):
         assert isinstance(ref, ConanFileReference), "It is a {}".format(type(ref))
@@ -193,7 +191,8 @@
                                  "default profile (%s)" % self.default_profile_path,
                                  Color.BRIGHT_YELLOW)
 
-            default_settings = detect_defaults_settings(self._output, profile_path=self.default_profile_path)
+            default_settings = detect_defaults_settings(self._output,
+                                                        profile_path=self.default_profile_path)
             self._output.writeln("Default settings", Color.BRIGHT_YELLOW)
             self._output.writeln("\n".join(["\t%s=%s" % (k, v) for (k, v) in default_settings]),
                                  Color.BRIGHT_YELLOW)
