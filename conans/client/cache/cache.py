--- conflicted
+++ resolved
@@ -14,12 +14,6 @@
 from conans.client.cache.remote_registry import RemoteRegistry
 from conans.client.conf import ConanClientConfigParser, get_default_client_conf, \
     get_default_settings_yml
-<<<<<<< HEAD
-=======
-from conans.client.conf.detect import detect_defaults_settings
-from conans.cli.output import Color
-from conans.client.profile_loader import read_profile
->>>>>>> 65b3c526
 from conans.client.store.localdb import LocalDB
 from conans.errors import ConanException
 from conans.model.conf import ConfDefinition
@@ -326,29 +320,6 @@
             remove(self.conan_conf_path)
         self.initialize_config()
 
-<<<<<<< HEAD
-=======
-    def initialize_default_profile(self):
-        if not os.path.exists(self.default_profile_path):
-            self._output.info("Auto detecting your dev setup to initialize the "
-                                 "default profile (%s)" % self.default_profile_path,
-                                 Color.BRIGHT_YELLOW)
-
-            default_settings = detect_defaults_settings(profile_path=self.default_profile_path)
-            self._output.info("Default settings", Color.BRIGHT_YELLOW)
-            self._output.info("\n".join(["\t%s=%s" % (k, v) for (k, v) in default_settings]),
-                                 Color.BRIGHT_YELLOW)
-            self._output.info("*** You can change them in %s ***" % self.default_profile_path,
-                                 Color.BRIGHT_MAGENTA)
-            self._output.info("*** Or override with -s compiler='other' -s ...s***\n\n",
-                                 Color.BRIGHT_MAGENTA)
-
-            default_profile = Profile()
-            tmp = OrderedDict(default_settings)
-            default_profile.update_settings(tmp)
-            save(self.default_profile_path, default_profile.dumps())
-
->>>>>>> 65b3c526
     def reset_default_profile(self):
         if os.path.exists(self.default_profile_path):
             remove(self.default_profile_path)
