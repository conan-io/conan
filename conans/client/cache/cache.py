import os
import shutil
from io import StringIO
from typing import List

from jinja2 import Environment, select_autoescape, FileSystemLoader, ChoiceLoader

from conan.cache.cache import DataCache
from conan.cache.conan_reference import ConanReference
from conan.cache.conan_reference_layout import RecipeLayout, PackageLayout
from conans.assets.templates import dict_loader
from conans.cli.output import ConanOutput
from conans.client.cache.editable import EditablePackages
from conans.client.cache.remote_registry import RemoteRegistry
from conans.client.conf import ConanClientConfigParser, get_default_client_conf, \
    get_default_settings_yml
from conans.client.store.localdb import LocalDB
from conans.errors import ConanException
from conans.model.conf import ConfDefinition
from conans.model.ref import ConanFileReference, PackageReference
from conans.model.settings import Settings
from conans.paths import ARTIFACTS_PROPERTIES_FILE, DEFAULT_PROFILE_NAME
from conans.util.files import list_folder_subdirs, load, normalize, save, remove, mkdir
from conans.util.locks import Lock

CONAN_CONF = 'conan.conf'
CONAN_SETTINGS = "settings.yml"
LOCALDB = ".conan.db"
REMOTES = "remotes.json"
PROFILES_FOLDER = "profiles"
HOOKS_FOLDER = "hooks"
TEMPLATES_FOLDER = "templates"
GENERATORS_FOLDER = "generators"


class ClientCache(object):
    """ Class to represent/store/compute all the paths involved in the execution
    of conans commands. Accesses to real disk and reads/write things. (OLD client ConanPaths)
    """

    def __init__(self, cache_folder):
        self.cache_folder = cache_folder
        self._output = ConanOutput()

        # Caching
        self._no_lock = None
        self._config = None
        self._new_config = None
        self.editable_packages = EditablePackages(self.cache_folder)
        # paths
        self._store_folder = os.path.join(self.cache_folder, "p")

        mkdir(self._store_folder)
        db_filename = os.path.join(self._store_folder, 'cache.sqlite3')
        self._data_cache = DataCache(self._store_folder, db_filename)

    def closedb(self):
        self._data_cache.closedb()

<<<<<<< HEAD
    def update_recipe_timestamp(self, ref: ConanReference, new_timestamp=None):
        return self._data_cache.update_recipe_timestamp(ref, new_timestamp,)
=======
    def update_recipe(self, old_ref: ConanReference, new_ref: ConanReference = None,
                         new_path=None, new_timestamp=None):
        new_ref = ConanReference(new_ref) if new_ref else None
        return self._data_cache.update_recipe(ConanReference(old_ref), new_ref, new_path,
                                                 new_timestamp,)
>>>>>>> 742112bb

    def update_package(self, old_ref: ConanReference, new_ref: ConanReference = None,
                         new_path=None, new_timestamp=None, new_build_id=None):
        new_ref = ConanReference(new_ref) if new_ref else None
        return self._data_cache.update_package(ConanReference(old_ref), new_ref, new_path,
                                              new_timestamp, new_build_id)

    def dump(self):
        out = StringIO()
        self._data_cache.dump(out)
        return out.getvalue()

    def assign_rrev(self, layout: RecipeLayout):
        return self._data_cache.assign_rrev(layout)

    def assign_prev(self, layout: PackageLayout, ref: ConanReference):
        return self._data_cache.assign_prev(layout, ref)

    def ref_layout(self, ref):
        # It must exists
        assert ref.revision is not None
        return self._data_cache.get_reference_layout(ConanReference(ref))

    def pkg_layout(self, ref):
        return self._data_cache.get_package_layout(ConanReference(ref))

    def create_export_recipe_layout(self, ref):
        return self._data_cache.create_export_recipe_layout(ConanReference(ref))

    def create_temp_pkg_layout(self, ref):
        return self._data_cache.create_tmp_package_layout(ConanReference(ref))

    def get_or_create_ref_layout(self, ref: ConanReference):
        return self._data_cache.get_or_create_reference_layout(ConanReference(ref))

    def get_or_create_pkg_layout(self, ref: ConanReference):
        return self._data_cache.get_or_create_package_layout(ConanReference(ref))

    def remove_recipe_layout(self, layout):
<<<<<<< HEAD
        layout.remove()
        self._data_cache.remove_recipe(ConanReference(layout.reference))

    def remove_package_layout(self, layout):
        layout.remove()
=======
        layout.remove()
        self._data_cache.remove_recipe(ConanReference(layout.reference))

    def remove_package_layout(self, layout):
        layout.remove()
>>>>>>> 742112bb
        self._data_cache.remove_package(ConanReference(layout.reference))

    def get_recipe_timestamp(self, ref):
        return self._data_cache.get_recipe_timestamp(ConanReference(ref))

    def get_package_timestamp(self, ref):
        return self._data_cache.get_package_timestamp(ConanReference(ref))

    def set_recipe_timestamp(self, ref, timestamp):
<<<<<<< HEAD
        return self._data_cache.update_recipe_timestamp(ConanReference(ref), new_timestamp=timestamp)
=======
        return self._data_cache.update_recipe(ConanReference(ref), new_timestamp=timestamp)
>>>>>>> 742112bb

    def set_package_timestamp(self, ref, timestamp):
        return self._data_cache.update_package(ConanReference(ref), new_timestamp=timestamp)

    def all_refs(self, only_latest_rrev=False):
        # TODO: cache2.0 we are not validating the reference here because it can be a uuid, check
        #  this part in the future
        #  check that we are returning not only the latest ref but all of them
        return [ConanFileReference.loads(f"{ref['reference']}#{ref['rrev']}", validate=False) for ref in
                self._data_cache.list_references(only_latest_rrev=only_latest_rrev)]

    def exists_rrev(self, ref):
        matching_rrevs = self.get_recipe_revisions(ref)
        return len(matching_rrevs) > 0

    def exists_prev(self, ref):
        matching_prevs = self.get_package_revisions(ref)
        return len(matching_prevs) > 0

    def get_package_revisions(self, ref, only_latest_prev=False):
        return [
            PackageReference.loads(f'{pref["reference"]}#{pref["rrev"]}:{pref["pkgid"]}#{pref["prev"]}',
                                   validate=False) for pref in
            self._data_cache.get_package_revisions(ConanReference(ref), only_latest_prev)]

    def get_package_ids(self, ref: ConanReference) -> List[PackageReference]:
        return [
            PackageReference.loads(f'{pref["reference"]}#{pref["rrev"]}:{pref["pkgid"]}',
                                   validate=False) for pref in
            self._data_cache.get_package_ids(ConanReference(ref))]

    def get_build_id(self, ref):
        return self._data_cache.get_build_id(ConanReference(ref))

    def get_recipe_revisions(self, ref, only_latest_rrev=False):
        return [ConanFileReference.loads(f"{rrev['reference']}#{rrev['rrev']}") for rrev in
                self._data_cache.get_recipe_revisions(ConanReference(ref), only_latest_rrev)]

    def get_latest_rrev(self, ref):
        rrevs = self.get_recipe_revisions(ref, True)
        return rrevs[0] if rrevs else None

    def get_latest_prev(self, ref):
        prevs = self.get_package_revisions(ref, True)
        return prevs[0] if prevs else None

    @property
    def store(self):
        return self._store_folder

    def editable_path(self, ref):
        edited_ref = self.editable_packages.get(ref.copy_clear_rev())
        if edited_ref:
            conanfile_path = edited_ref["path"]
            return conanfile_path

    def installed_as_editable(self, ref):
        edited_ref = self.editable_packages.get(ref.copy_clear_rev())
        return bool(edited_ref)

    @property
    def config_install_file(self):
        return os.path.join(self.cache_folder, "config_install.json")

    @property
    def remotes_path(self):
        return os.path.join(self.cache_folder, REMOTES)

    @property
    def remotes_registry(self) -> RemoteRegistry:
        return RemoteRegistry(self)

    def _no_locks(self):
        if self._no_lock is None:
            self._no_lock = self.config.cache_no_locks
        return self._no_lock

    @property
    def artifacts_properties_path(self):
        return os.path.join(self.cache_folder, ARTIFACTS_PROPERTIES_FILE)

    def read_artifacts_properties(self):
        ret = {}
        if not os.path.exists(self.artifacts_properties_path):
            save(self.artifacts_properties_path, "")
            return ret
        try:
            contents = load(self.artifacts_properties_path)
            for line in contents.splitlines():
                if line and not line.strip().startswith("#"):
                    tmp = line.split("=", 1)
                    if len(tmp) != 2:
                        raise Exception()
                    name = tmp[0].strip()
                    value = tmp[1].strip()
                    ret[str(name)] = str(value)
            return ret
        except Exception:
            raise ConanException("Invalid %s file!" % self.artifacts_properties_path)

    @property
    def config(self):
        if not self._config:
            self.initialize_config()
            self._config = ConanClientConfigParser(self.conan_conf_path)
        return self._config

    @property
    def new_config_path(self):
        return os.path.join(self.cache_folder, "global.conf")

    @property
    def new_config(self):
        """ this is the new global.conf to replace the old conan.conf that contains
        configuration defined with the new syntax as in profiles, this config will be composed
        to the profile ones and passed to the conanfiles.conf, which can be passed to collaborators
        """
        if self._new_config is None:
            self._new_config = ConfDefinition()
            if os.path.exists(self.new_config_path):
                self._new_config.loads(load(self.new_config_path))
        return self._new_config

    @property
    def localdb(self):
        localdb_filename = os.path.join(self.cache_folder, LOCALDB)
        encryption_key = os.getenv('CONAN_LOGIN_ENCRYPTION_KEY', None)
        return LocalDB.create(localdb_filename, encryption_key=encryption_key)

    @property
    def conan_conf_path(self):
        return os.path.join(self.cache_folder, CONAN_CONF)

    @property
    def profiles_path(self):
        return os.path.join(self.cache_folder, PROFILES_FOLDER)

    @property
    def settings_path(self):
        return os.path.join(self.cache_folder, CONAN_SETTINGS)

    @property
    def generators_path(self):
        return os.path.join(self.cache_folder, GENERATORS_FOLDER)

    @property
    def default_profile_path(self):
        # Used only in testing, and this class "reset_default_profile"
        return os.path.join(self.cache_folder, PROFILES_FOLDER, DEFAULT_PROFILE_NAME)

    @property
    def hooks_path(self):
        """
        :return: Hooks folder in client cache
        """
        return os.path.join(self.cache_folder, HOOKS_FOLDER)

    @property
    def settings(self):
        """Returns {setting: [value, ...]} defining all the possible
           settings without values"""
        self.initialize_settings()
        content = load(self.settings_path)
        return Settings.loads(content)

    @property
    def hooks(self):
        """Returns a list of hooks inside the hooks folder"""
        hooks = []
        for hook_name in os.listdir(self.hooks_path):
            if os.path.isfile(hook_name) and hook_name.endswith(".py"):
                hooks.append(hook_name[:-3])
        return hooks

    @property
    def generators(self):
        """Returns a list of generator paths inside the generators folder"""
        generators = []
        if os.path.exists(self.generators_path):
            for path in os.listdir(self.generators_path):
                generator = os.path.join(self.generators_path, path)
                if os.path.isfile(generator) and generator.endswith(".py"):
                    generators.append(generator)
        return generators

    def remove_locks(self):
        folders = list_folder_subdirs(self._store_folder, 4)
        for folder in folders:
            conan_folder = os.path.join(self._store_folder, folder)
            Lock.clean(conan_folder)
            shutil.rmtree(os.path.join(conan_folder, "locks"), ignore_errors=True)

    def get_template(self, template_name, user_overrides=False):
        # TODO: It can be initialized only once together with the Conan app
        loaders = [dict_loader]
        if user_overrides:
            loaders.insert(0, FileSystemLoader(os.path.join(self.cache_folder, 'templates')))
        env = Environment(loader=ChoiceLoader(loaders),
                          autoescape=select_autoescape(['html', 'xml']))
        return env.get_template(template_name)

    def initialize_config(self):
        if not os.path.exists(self.conan_conf_path):
            save(self.conan_conf_path, normalize(get_default_client_conf()))

    def reset_config(self):
        if os.path.exists(self.conan_conf_path):
            remove(self.conan_conf_path)
        self.initialize_config()

    def reset_default_profile(self):
        if os.path.exists(self.default_profile_path):
            remove(self.default_profile_path)

    def initialize_settings(self):
        if not os.path.exists(self.settings_path):
            save(self.settings_path, normalize(get_default_settings_yml()))

    def reset_settings(self):
        if os.path.exists(self.settings_path):
            remove(self.settings_path)
        self.initialize_settings()<|MERGE_RESOLUTION|>--- conflicted
+++ resolved
@@ -57,22 +57,11 @@
     def closedb(self):
         self._data_cache.closedb()
 
-<<<<<<< HEAD
-    def update_recipe_timestamp(self, ref: ConanReference, new_timestamp=None):
-        return self._data_cache.update_recipe_timestamp(ref, new_timestamp,)
-=======
-    def update_recipe(self, old_ref: ConanReference, new_ref: ConanReference = None,
-                         new_path=None, new_timestamp=None):
-        new_ref = ConanReference(new_ref) if new_ref else None
-        return self._data_cache.update_recipe(ConanReference(old_ref), new_ref, new_path,
-                                                 new_timestamp,)
->>>>>>> 742112bb
-
     def update_package(self, old_ref: ConanReference, new_ref: ConanReference = None,
-                         new_path=None, new_timestamp=None, new_build_id=None):
+                       new_path=None, new_timestamp=None, new_build_id=None):
         new_ref = ConanReference(new_ref) if new_ref else None
         return self._data_cache.update_package(ConanReference(old_ref), new_ref, new_path,
-                                              new_timestamp, new_build_id)
+                                               new_timestamp, new_build_id)
 
     def dump(self):
         out = StringIO()
@@ -106,19 +95,11 @@
         return self._data_cache.get_or_create_package_layout(ConanReference(ref))
 
     def remove_recipe_layout(self, layout):
-<<<<<<< HEAD
         layout.remove()
         self._data_cache.remove_recipe(ConanReference(layout.reference))
 
     def remove_package_layout(self, layout):
         layout.remove()
-=======
-        layout.remove()
-        self._data_cache.remove_recipe(ConanReference(layout.reference))
-
-    def remove_package_layout(self, layout):
-        layout.remove()
->>>>>>> 742112bb
         self._data_cache.remove_package(ConanReference(layout.reference))
 
     def get_recipe_timestamp(self, ref):
@@ -128,11 +109,7 @@
         return self._data_cache.get_package_timestamp(ConanReference(ref))
 
     def set_recipe_timestamp(self, ref, timestamp):
-<<<<<<< HEAD
         return self._data_cache.update_recipe_timestamp(ConanReference(ref), new_timestamp=timestamp)
-=======
-        return self._data_cache.update_recipe(ConanReference(ref), new_timestamp=timestamp)
->>>>>>> 742112bb
 
     def set_package_timestamp(self, ref, timestamp):
         return self._data_cache.update_package(ConanReference(ref), new_timestamp=timestamp)
