--- conflicted
+++ resolved
@@ -23,11 +23,8 @@
 from conans.model.ref import ConanFileReference, PackageReference
 from conans.model.settings import Settings
 from conans.paths import ARTIFACTS_PROPERTIES_FILE
-<<<<<<< HEAD
-from conans.paths.package_layouts.package_cache_layout import PackageCacheLayout
+
 from conans.paths.package_layouts.package_editable_layout import PackageEditableLayout
-=======
->>>>>>> 33160d7a
 from conans.util.files import list_folder_subdirs, load, normalize, save, remove, mkdir
 from conans.util.locks import Lock
 
@@ -83,22 +80,17 @@
         return self._data_cache.assign_prev(layout, ref)
 
     def ref_layout(self, ref):
-        return self._data_cache.get_reference_layout(ConanReference(ref))
-
-    def pkg_layout(self, ref):
-        return self._data_cache.get_package_layout(ConanReference(ref))
-
-<<<<<<< HEAD
-    def get_ref_layout(self, ref):
         edited_ref = self.editable_packages.get(ref.copy_clear_rev())
         if edited_ref:
             conanfile_path = edited_ref["path"]
-            return PackageEditableLayout(os.path.dirname(conanfile_path), ref,conanfile_path)
+            return PackageEditableLayout(os.path.dirname(conanfile_path), ref, conanfile_path)
         return self._data_cache.get_reference_layout(ConanReference(ref))
-=======
+
+    def pkg_layout(self, ref):
+        return self._data_cache.get_package_layout(ConanReference(ref))
+
     def create_ref_layout(self, ref):
         return self._data_cache.create_reference_layout(ConanReference(ref))
->>>>>>> 33160d7a
 
     def create_pkg_layout(self, ref):
         return self._data_cache.create_package_layout(ConanReference(ref))
