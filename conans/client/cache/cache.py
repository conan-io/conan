import os
import shutil
from collections import OrderedDict
from os.path import join, normpath

from conans.client.cache.editable import EditablePackages
from conans.client.cache.remote_registry import default_remotes, dump_registry, \
    migrate_registry_file, \
    RemoteRegistry
from conans.client.conf import ConanClientConfigParser, default_client_conf, default_settings_yml
from conans.client.conf.detect import detect_defaults_settings
from conans.client.output import Color
from conans.client.profile_loader import read_profile
from conans.errors import ConanException
from conans.model.profile import Profile
from conans.model.ref import ConanFileReference
from conans.model.settings import Settings
from conans.paths import PUT_HEADERS, SYSTEM_REQS_FOLDER
from conans.paths.package_layouts.package_cache_layout import PackageCacheLayout
from conans.paths.package_layouts.package_editable_layout import PackageEditableLayout
from conans.paths.simple_paths import SimplePaths
from conans.paths.simple_paths import check_ref_case
from conans.unicode import get_cwd
from conans.util.files import list_folder_subdirs, load, normalize, save, rmdir
from conans.util.locks import Lock

CONAN_CONF = 'conan.conf'
CONAN_SETTINGS = "settings.yml"
LOCALDB = ".conan.db"
REGISTRY = "registry.txt"
REGISTRY_JSON = "registry.json"
PROFILES_FOLDER = "profiles"
HOOKS_FOLDER = "hooks"


# Client certificates
CLIENT_CERT = "client.crt"
CLIENT_KEY = "client.key"

# Server authorities file
CACERT_FILE = "cacert.pem"


class ClientCache(SimplePaths):
    """ Class to represent/store/compute all the paths involved in the execution
    of conans commands. Accesses to real disk and reads/write things. (OLD client ConanPaths)
    """

    def __init__(self, base_folder, store_folder, output):
        self.conan_folder = join(base_folder, ".conan")
        self._config = None
        self._output = output
        self._store_folder = store_folder or self.config.storage_path or self.conan_folder
        self._no_lock = None
        self.client_cert_path = normpath(join(self.conan_folder, CLIENT_CERT))
        self.client_cert_key_path = normpath(join(self.conan_folder, CLIENT_KEY))
        self._registry = None

        super(ClientCache, self).__init__(self._store_folder)
        self.editable_packages = EditablePackages(self.conan_folder)

<<<<<<< HEAD
    def all_refs(self):
        subdirs = list_folder_subdirs(basedir=self._store_folder, level=4)
        return [ConanFileReference(*folder.split("/")) for folder in subdirs]

    def package_layout(self, ref, short_paths=False):
=======
    def package_layout(self, ref, short_paths=None, *args, **kwargs):
>>>>>>> c099be8e
        assert isinstance(ref, ConanFileReference), "It is a {}".format(type(ref))
        edited_ref = self.editable_packages.get(ref.copy_clear_rev())
        if edited_ref:
            base_path = edited_ref["path"]
            layout_file = edited_ref["layout"]
            return PackageEditableLayout(base_path, layout_file, ref)
        else:
            check_ref_case(ref, self.store)
            base_folder = os.path.normpath(os.path.join(self.store, ref.dir_repr()))
            return PackageCacheLayout(base_folder=base_folder, ref=ref,
                                      short_paths=short_paths, no_lock=self._no_locks())

    @property
    def registry(self):
        if not self._registry:
            self._registry = RemoteRegistry(self)
        return self._registry

    @property
    def cacert_path(self):
        return normpath(join(self.conan_folder, CACERT_FILE))

    def _no_locks(self):
        if self._no_lock is None:
            self._no_lock = self.config.cache_no_locks
        return self._no_lock

    def conanfile_read_lock(self, ref):
        layout = self.package_layout(ref)
        return layout.conanfile_read_lock(self._output)

    def conanfile_write_lock(self, ref):
        layout = self.package_layout(ref)
        return layout.conanfile_write_lock(self._output)

    def conanfile_lock_files(self, ref):
        layout = self.package_layout(ref)
        return layout.conanfile_lock_files(self._output)

    def package_lock(self, pref):
        layout = self.package_layout(pref.ref)
        return layout.package_lock(pref)

    @property
    def put_headers_path(self):
        return join(self.conan_folder, PUT_HEADERS)

    def read_put_headers(self):
        ret = {}
        if not os.path.exists(self.put_headers_path):
            save(self.put_headers_path, "")
            return ret
        try:
            contents = load(self.put_headers_path)
            for line in contents.splitlines():
                if line and not line.strip().startswith("#"):
                    tmp = line.split("=", 1)
                    if len(tmp) != 2:
                        raise Exception()
                    name = tmp[0].strip()
                    value = tmp[1].strip()
                    ret[str(name)] = str(value)
            return ret
        except Exception:
            raise ConanException("Invalid %s file!" % self.put_headers_path)

    @property
    def registry_path(self):
        reg_json_path = join(self.conan_folder, REGISTRY_JSON)
        if not os.path.exists(reg_json_path):
            # Load the txt if exists and convert to json
            reg_txt = join(self.conan_folder, REGISTRY)
            if os.path.exists(reg_txt):
                migrate_registry_file(reg_txt, reg_json_path)
            else:
                self._output.warn("Remotes registry file missing, "
                                  "creating default one in %s" % reg_json_path)
                save(reg_json_path, dump_registry(default_remotes, {}, {}))
        return reg_json_path

    @property
    def config(self):
        if not self._config:
            if not os.path.exists(self.conan_conf_path):
                save(self.conan_conf_path, normalize(default_client_conf))

            self._config = ConanClientConfigParser(self.conan_conf_path)
        return self._config

    @property
    def localdb(self):
        return join(self.conan_folder, LOCALDB)

    @property
    def conan_conf_path(self):
        return join(self.conan_folder, CONAN_CONF)

    @property
    def profiles_path(self):
        return join(self.conan_folder, PROFILES_FOLDER)

    @property
    def settings_path(self):
        return join(self.conan_folder, CONAN_SETTINGS)

    @property
    def default_profile_path(self):
        if os.path.isabs(self.config.default_profile):
            return self.config.default_profile
        else:
            return join(self.conan_folder, PROFILES_FOLDER,
                        self.config.default_profile)

    @property
    def hooks_path(self):
        """
        :return: Hooks folder in client cache
        """
        return join(self.conan_folder, HOOKS_FOLDER)

    @property
    def default_profile(self):
        if not os.path.exists(self.default_profile_path):
            self._output.writeln("Auto detecting your dev setup to initialize the "
                                 "default profile (%s)" % self.default_profile_path,
                                 Color.BRIGHT_YELLOW)

            default_settings = detect_defaults_settings(self._output)
            self._output.writeln("Default settings", Color.BRIGHT_YELLOW)
            self._output.writeln("\n".join(["\t%s=%s" % (k, v) for (k, v) in default_settings]),
                                 Color.BRIGHT_YELLOW)
            self._output.writeln("*** You can change them in %s ***" % self.default_profile_path,
                                 Color.BRIGHT_MAGENTA)
            self._output.writeln("*** Or override with -s compiler='other' -s ...s***\n\n",
                                 Color.BRIGHT_MAGENTA)

            default_profile = Profile()
            tmp = OrderedDict(default_settings)
            default_profile.update_settings(tmp)
            save(self.default_profile_path, default_profile.dumps())
        else:
            default_profile, _ = read_profile(self.default_profile_path, get_cwd(),
                                              self.profiles_path)

        # Mix profile settings with environment
        mixed_settings = _mix_settings_with_env(default_profile.settings)
        default_profile.settings = mixed_settings
        return default_profile

    @property
    def settings(self):
        """Returns {setting: [value, ...]} defining all the possible
           settings without values"""

        if not os.path.exists(self.settings_path):
            save(self.settings_path, normalize(default_settings_yml))
            settings = Settings.loads(default_settings_yml)
        else:
            content = load(self.settings_path)
            settings = Settings.loads(content)

        return settings

    @property
    def hooks(self):
        """Returns a list of hooks inside the hooks folder"""
        hooks = []
        for hook_name in os.listdir(self.hooks_path):
            if os.path.isfile(hook_name) and hook_name.endswith(".py"):
                hooks.append(hook_name[:-3])
        return hooks

    def conan_packages(self, ref):
        """ Returns a list of package_id from a local cache package folder """
        layout = self.package_layout(ref)
        return layout.conan_packages()

    def conan_builds(self, ref):
        """ Returns a list of package ids from a local cache build folder """
        layout = self.package_layout(ref)
        return layout.conan_builds()

    def delete_empty_dirs(self, deleted_refs):
        for ref in deleted_refs:
            ref_path = self.conan(ref)
            for _ in range(4):
                if os.path.exists(ref_path):
                    try:  # Take advantage that os.rmdir does not delete non-empty dirs
                        os.rmdir(ref_path)
                    except OSError:
                        break  # not empty
                ref_path = os.path.dirname(ref_path)

    def remove_package_system_reqs(self, reference):
        assert isinstance(reference, ConanFileReference)
        conan_folder = self.conan(reference)
        system_reqs_folder = os.path.join(conan_folder, SYSTEM_REQS_FOLDER)
        if not os.path.exists(conan_folder):
            raise ValueError("%s does not exist" % repr(reference))
        if not os.path.exists(system_reqs_folder):
            return
        try:
            rmdir(system_reqs_folder)
        except Exception as e:
            raise ConanException("Unable to remove system requirements at %s: %s"
                                 % (system_reqs_folder, str(e)))

    def remove_locks(self):
        folders = list_folder_subdirs(self._store_folder, 4)
        for folder in folders:
            conan_folder = os.path.join(self._store_folder, folder)
            Lock.clean(conan_folder)
            shutil.rmtree(os.path.join(conan_folder, "locks"), ignore_errors=True)

    def remove_package_locks(self, ref):
        package_layout = self.package_layout(ref=ref)
        package_layout.remove_package_locks()

    def invalidate(self):
        self._config = None
        self._no_lock = None


def _mix_settings_with_env(settings):
    """Reads CONAN_ENV_XXXX variables from environment
    and if it's defined uses these value instead of the default
    from conf file. If you specify a compiler with ENV variable you
    need to specify all the subsettings, the file defaulted will be
    ignored"""

    def get_env_value(name):
        env_name = "CONAN_ENV_%s" % name.upper().replace(".", "_")
        return os.getenv(env_name, None)

    def get_setting_name(env_name):
        return env_name[10:].lower().replace("_", ".")

    ret = OrderedDict()
    for name, value in settings.items():
        if get_env_value(name):
            ret[name] = get_env_value(name)
        else:
            # being a subsetting, if parent exist in env discard this, because
            # env doesn't define this setting. EX: env=>Visual Studio but
            # env doesn't define compiler.libcxx
            if "." not in name or not get_env_value(name.split(".")[0]):
                ret[name] = value
    # Now read if there are more env variables
    for env, value in sorted(os.environ.items()):
        if env.startswith("CONAN_ENV_") and get_setting_name(env) not in ret:
            ret[get_setting_name(env)] = value
    return ret<|MERGE_RESOLUTION|>--- conflicted
+++ resolved
@@ -59,15 +59,11 @@
         super(ClientCache, self).__init__(self._store_folder)
         self.editable_packages = EditablePackages(self.conan_folder)
 
-<<<<<<< HEAD
     def all_refs(self):
         subdirs = list_folder_subdirs(basedir=self._store_folder, level=4)
         return [ConanFileReference(*folder.split("/")) for folder in subdirs]
 
-    def package_layout(self, ref, short_paths=False):
-=======
     def package_layout(self, ref, short_paths=None, *args, **kwargs):
->>>>>>> c099be8e
         assert isinstance(ref, ConanFileReference), "It is a {}".format(type(ref))
         edited_ref = self.editable_packages.get(ref.copy_clear_rev())
         if edited_ref:
