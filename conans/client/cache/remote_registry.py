--- conflicted
+++ resolved
@@ -2,12 +2,9 @@
 import os
 from collections import OrderedDict, namedtuple
 
-import fasteners
-
 from conans.errors import ConanException, NoRemoteAvailable
 from conans.util.config_parser import get_bool_from_text_value
 from conans.util.files import load, save
-from conans.util.log import logger
 from conans.model.ref import PackageReference
 
 default_remotes = OrderedDict({"conan-center": ("https://conan.bintray.com", True)})
@@ -78,224 +75,31 @@
         os.unlink(path)
 
 
-<<<<<<< HEAD
-class _RemotesRegistry(object):
-=======
-class _Registry(object):
-
-    def __init__(self, filename, lockfile, output):
-        self._filename = filename
-        self._lockfile = lockfile
-        self._output = output
-
-    def _load(self):
-        tmp = load(self._filename)
-        return load_registry(tmp)
-
-    def _save(self, remotes, refs, prefs):
-        tmp = dump_registry(remotes, refs, prefs)
-        save(self._filename, tmp)
-
-
-class _GenericReferencesRegistry(_Registry):
-
+class Remotes(OrderedDict):
     @staticmethod
-    def _key(ref):
-        return str(ref.copy_clear_rev())
-
-    def remove(self, ref, quiet=False, remote_name=None):
-        assert isinstance(ref, (ConanFileReference, PackageReference)), \
-            "remote_registry needs known ref to remove"
-        with fasteners.InterProcessLock(self._lockfile, logger=logger):
-            remotes, refs = self._partial_load()
-            try:
-                if remote_name is None or remote_name == refs[str(ref)]:
-                    refs.pop(self._key(ref), None)
-                    self._partial_save(refs)
-            except KeyError:
-                if not quiet:
-                    self._output.warn("Couldn't delete '%s' from remote registry" % str(ref))
-
-    def get(self, ref):
-        assert isinstance(ref, (ConanFileReference, PackageReference)), \
-            "remote_registry needs known ref to get"
-        with fasteners.InterProcessLock(self._lockfile, logger=logger):
-            remotes, refs = self._partial_load()
-            remote_name = refs.get(self._key(ref), None)
-            if not remote_name:
-                return None
-            return Remote(remote_name, remotes[remote_name][0], remotes[remote_name][1])
-
-    def set(self, ref, remote_name, check_exists=False):
-        assert isinstance(ref, (ConanFileReference, PackageReference)), \
-            "remote_registry needs known ref to set"
-        with fasteners.InterProcessLock(self._lockfile, logger=logger):
-            remotes, refs = self._partial_load()
-            if check_exists and (self._key(ref) in refs):
-                raise ConanException("%s already exists. Use update" % str(ref))
-            if remote_name not in remotes:
-                raise ConanException("%s not in remotes" % remote_name)
-
-            refs.pop(self._key(ref), None)
-            refs[self._key(ref)] = remote_name
-            self._partial_save(refs)
-
-    @property
-    def list(self):
-        with fasteners.InterProcessLock(self._lockfile, logger=logger):
-            _, refs = self._partial_load()
-            return refs
-
-
-class _ReferencesRegistry(_GenericReferencesRegistry):
-
-    def _partial_load(self):
-        """Loads only references for recipes"""
-        remotes, rrefs, _ = self._load()
-        return remotes, rrefs
-
-    def _partial_save(self, refs):
-        """Saves only modified references for recipes"""
-        remotes, _, prefs = self._load()
-        self._save(remotes, refs, prefs)
-
-    def update(self, ref, remote_name):
-        assert(isinstance(ref, ConanFileReference))
-        with fasteners.InterProcessLock(self._lockfile, logger=logger):
-            remotes, rrefs, prefs = self._load()
-            if self._key(ref) not in rrefs:
-                raise ConanException("%s does not exist. Use add" % str(ref))
-            if remote_name not in remotes:
-                raise ConanException("%s not in remotes" % remote_name)
-            rrefs[self._key(ref)] = remote_name
-            self._save(remotes, rrefs, prefs)
-
-
-class _PackageReferencesRegistry(_GenericReferencesRegistry):
-
-    def _partial_load(self):
-        """Loads only references for packages"""
-        remotes, _, prefs = self._load()
-        return remotes, prefs
-
-    def _partial_save(self, prefs):
-        """Saves only modified references for packages"""
-        remotes, refs, _ = self._load()
-        self._save(remotes, refs, prefs)
-
-    def update(self, pref, remote_name):
-        assert(isinstance(pref, PackageReference))
-        with fasteners.InterProcessLock(self._lockfile, logger=logger):
-            remotes, rrefs, prefs = self._load()
-            if self._key(pref) not in prefs:
-                raise ConanException("%s does not exist. Use add" % str(pref))
-            if remote_name not in remotes:
-                raise ConanException("%s not in remotes" % remote_name)
-            prefs[self._key(pref)] = remote_name
-            self._save(remotes, rrefs, prefs)
-
-    def remove_all(self, ref):
-        assert(isinstance(ref, ConanFileReference))
-        with fasteners.InterProcessLock(self._lockfile, logger=logger):
-            remotes, rrefs, prefs = self._load()
-            ret = {}
-            for p, r in prefs.items():
-                if PackageReference.loads(p).ref != ref.copy_clear_rev():
-                    ret[p] = r
-            self._save(remotes, rrefs, ret)
-
-
-class _RemotesRegistry(_Registry):
->>>>>>> 5b542d98
-
-    def add(self, remote_name, url, verify_ssl=True, insert=None, force=None):
-        if force:
-            return self._upsert(remote_name, url, verify_ssl, insert)
-
-        def exists_function(remotes):
-            if remote_name in remotes:
-                raise ConanException("Remote '%s' already exists in remotes (use update to modify)"
-                                     % remote_name)
-        self._add_update(remote_name, url, verify_ssl, exists_function, insert)
-
-<<<<<<< HEAD
-=======
-    def remove(self, remote_name):
-        with fasteners.InterProcessLock(self._lockfile, logger=logger):
-            remotes, refs, prefs = self._load()
-            if remote_name not in remotes:
-                raise ConanException("Remote '%s' not found in remotes" % remote_name)
-            del remotes[remote_name]
-            refs = {k: v for k, v in refs.items() if v != remote_name}
-            prefs = {k: v for k, v in prefs.items() if v != remote_name}
-            self._save(remotes, refs, prefs)
-
-    def clean(self):
-        with fasteners.InterProcessLock(self._lockfile, logger=logger):
-            self._save({}, {}, {})
-
->>>>>>> 5b542d98
-    def update(self, remote_name, url, verify_ssl=True, insert=None):
-        def exists_function(remotes):
-            if remote_name not in remotes:
-                raise ConanException("Remote '%s' not found in remotes" % remote_name)
-        self._add_update(remote_name, url, verify_ssl, exists_function, insert)
-
-    def define(self, remotes):
-        with fasteners.InterProcessLock(self._lockfile, logger=logger):
-            _, refs, prefs = self._load()
-            refs = {k: v for k, v in refs.items() if v in remotes}
-            self._save(remotes, refs, prefs)
-
-    def _add_update(self, remote_name, url, verify_ssl, exists_function, insert=None):
-        with fasteners.InterProcessLock(self._lockfile, logger=logger):
-            remotes, refs, prefs = self._load()
-            exists_function(remotes)
-            urls = {r[0]: name for name, r in remotes.items() if name != remote_name}
-            if url in urls:
-                raise ConanException("Remote '%s' already exists with same URL" % urls[url])
-            if insert is not None:
-                try:
-                    insert_index = int(insert)
-                except ValueError:
-                    raise ConanException("insert argument must be an integer")
-                remotes.pop(remote_name, None)  # Remove if exists (update)
-                remotes_list = list(remotes.items())
-                remotes_list.insert(insert_index, (remote_name, (url, verify_ssl)))
-                remotes = OrderedDict(remotes_list)
-            else:
-                remotes[remote_name] = (url, verify_ssl)
-            self._save(remotes, refs, prefs)
-
-    def _upsert(self, remote_name, url, verify_ssl, insert):
-        with fasteners.InterProcessLock(self._lockfile, logger=logger):
-            remotes, refs, prefs = self._load()
-            # Remove duplicates
-            remotes.pop(remote_name, None)
-            remotes_list = []
-            renamed = None
-            for name, r in remotes.items():
-                if r[0] != url:
-                    remotes_list.append((name, r))
-                else:
-                    renamed = name
-
-            if insert is not None:
-                try:
-                    insert_index = int(insert)
-                except ValueError:
-                    raise ConanException("insert argument must be an integer")
-                remotes_list.insert(insert_index, (remote_name, (url, verify_ssl)))
-                remotes = OrderedDict(remotes_list)
-            else:
-                remotes = OrderedDict(remotes_list)
-                remotes[remote_name] = (url, verify_ssl)
-
-            if renamed:
-                for k, v in refs.items():
-                    if v == renamed:
-                        refs[k] = remote_name
-            self._save(remotes, refs, prefs)
+    def loads(text):
+        data = json.loads(text)
+        for r in data.get("remotes", []):
+            self[r["name"]] = Remote(r["name"], r["url"], r["verify_ssl"])
+
+    @property
+    def default(self):
+        try:
+            return next(iter(self))
+        except StopIteration:
+            raise NoRemoteAvailable("No default remote defined")
+
+    def __getitem__(self, remote_name):
+        try:
+            return self[remote_name]
+        except KeyError:
+            raise NoRemoteAvailable("No remote '%s' defined in remotes" % (remote_name))
+
+    def __delitem__(self, remote_name):
+        try:
+            del self[remote_name]
+        except KeyError:
+            raise NoRemoteAvailable("No remote '%s' defined in remotes" % (remote_name))
 
 
 class RemoteRegistry(object):
@@ -309,33 +113,13 @@
     @property
     def remotes(self):
         if self._remotes is None:
-            data = json.loads(load(self._filename))
-            self._remotes = OrderedDict()
-            for r in data.get("remotes", []):
-                self._remotes[r["name"]] = Remote(r["name"], r["url"], r["verify_ssl"])
+            content = load(self._filename)
+            self._remotes = Remotes.loads(content)
         return self._remotes
 
-    @property
-    def remotes_list(self):
-        return self.remotes.values()
-
-    @property
-    def default(self):
-        try:
-            return next(iter(self.remotes))
-        except StopIteration:
-            raise NoRemoteAvailable("No default remote defined in %s" % self._filename)
-
-    def get(self, remote_name):
-        try:
-            return self.remotes[remote_name]
-        except KeyError:
-            raise NoRemoteAvailable("No remote '%s' defined in remotes in file %s"
-                                    % (remote_name, self._filename))
-
     def remove(self, remote_name):
-        self.get(remote_name)
-        del self._remotes[remote_name]
+        del self.remotes[remote_name]
+
         for ref in self._cache.all_refs():
             with self._cache.package_layout(ref).update_metadata() as metadata:
                 if metadata.recipe.remote == remote_name:
