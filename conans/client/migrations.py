import os
import shutil

from conans import DEFAULT_REVISION_V1
from conans.model.manifest import FileTreeManifest
from conans.model.package_metadata import PackageMetadata

from conans.model.ref import ConanFileReference, PackageReference

from conans.paths import PACKAGE_METADATA
from conans.client.cache.cache import CONAN_CONF, PROFILES_FOLDER
from conans.client.tools import replace_in_file
from conans.errors import ConanException
from conans.migrations import Migrator
from conans.model.version import Version
from conans.paths import EXPORT_SOURCES_DIR_OLD
from conans.paths.package_layouts.package_cache_layout import PackageCacheLayout
from conans.util.files import list_folder_subdirs, load, save


class ClientMigrator(Migrator):

    def __init__(self, cache, current_version, out):
        self.cache = cache
        super(ClientMigrator, self).__init__(cache.conan_folder, cache.store,
                                             current_version, out)

    def _update_settings_yml(self, old_settings):
        from conans.client.conf import default_settings_yml
        settings_path = self.cache.settings_path
        if not os.path.exists(settings_path):
            self.out.warn("Migration: This conan installation doesn't have settings yet")
            self.out.warn("Nothing to migrate here, settings will be generated automatically")
            return

        current_settings = load(self.cache.settings_path)
        if current_settings != default_settings_yml:
            self.out.warn("Migration: Updating settings.yml")
            if current_settings != old_settings:
                new_path = self.cache.settings_path + ".new"
                save(new_path, default_settings_yml)
                self.out.warn("*" * 40)
                self.out.warn("settings.yml is locally modified, can't be updated")
                self.out.warn("The new settings.yml has been stored in: %s" % new_path)
                self.out.warn("*" * 40)
            else:
                save(self.cache.settings_path, default_settings_yml)

    def _make_migrations(self, old_version):
        # ############### FILL THIS METHOD WITH THE REQUIRED ACTIONS ##############
        # VERSION 0.1
        if old_version is None:
            return
        if old_version < Version("1.13.0"):
            old_settings = """
# Only for cross building, 'os_build/arch_build' is the system that runs Conan
os_build: [Windows, WindowsStore, Linux, Macos, FreeBSD, SunOS]
arch_build: [x86, x86_64, ppc32, ppc64le, ppc64, armv6, armv7, armv7hf, armv7s, armv7k, armv8, armv8_32, armv8.3, sparc, sparcv9, mips, mips64, avr]

# Only for building cross compilation tools, 'os_target/arch_target' is the system for
# which the tools generate code
os_target: [Windows, Linux, Macos, Android, iOS, watchOS, tvOS, FreeBSD, SunOS, Arduino]
arch_target: [x86, x86_64, ppc32, ppc64le, ppc64, armv6, armv7, armv7hf, armv7s, armv7k, armv8, armv8_32, armv8.3, sparc, sparcv9, mips, mips64, avr]

# Rest of the settings are "host" settings:
# - For native building/cross building: Where the library/program will run.
# - For building cross compilation tools: Where the cross compiler will run.
os:
    Windows:
        subsystem: [None, cygwin, msys, msys2, wsl]
    WindowsStore:
        version: ["8.1", "10.0"]
    Linux:
    Macos:
        version: [None, "10.6", "10.7", "10.8", "10.9", "10.10", "10.11", "10.12", "10.13", "10.14"]
    Android:
        api_level: ANY
    iOS:
        version: ["7.0", "7.1", "8.0", "8.1", "8.2", "8.3", "9.0", "9.1", "9.2", "9.3", "10.0", "10.1", "10.2", "10.3", "11.0", "11.1", "11.2", "11.3", "11.4", "12.0", "12.1"]
    watchOS:
        version: ["4.0", "4.1", "4.2", "4.3", "5.0", "5.1"]
    tvOS:
        version: ["11.0", "11.1", "11.2", "11.3", "11.4", "12.0", "12.1"]
    FreeBSD:
    SunOS:
    Arduino:
        board: ANY
arch: [x86, x86_64, ppc32, ppc64le, ppc64, armv6, armv7, armv7hf, armv7s, armv7k, armv8, armv8_32, armv8.3, sparc, sparcv9, mips, mips64, avr]
compiler:
    sun-cc:
        version: ["5.10", "5.11", "5.12", "5.13", "5.14"]
        threads: [None, posix]
        libcxx: [libCstd, libstdcxx, libstlport, libstdc++]
    gcc:
        version: ["4.1", "4.4", "4.5", "4.6", "4.7", "4.8", "4.9",
                  "5", "5.1", "5.2", "5.3", "5.4", "5.5",
                  "6", "6.1", "6.2", "6.3", "6.4",
                  "7", "7.1", "7.2", "7.3",
                  "8", "8.1", "8.2"]
        libcxx: [libstdc++, libstdc++11]
        threads: [None, posix, win32] #  Windows MinGW
        exception: [None, dwarf2, sjlj, seh] # Windows MinGW
    Visual Studio:
        runtime: [MD, MT, MTd, MDd]
        version: ["8", "9", "10", "11", "12", "14", "15"]
        toolset: [None, v90, v100, v110, v110_xp, v120, v120_xp,
                  v140, v140_xp, v140_clang_c2, LLVM-vs2012, LLVM-vs2012_xp,
                  LLVM-vs2013, LLVM-vs2013_xp, LLVM-vs2014, LLVM-vs2014_xp,
                  LLVM-vs2017, LLVM-vs2017_xp, v141, v141_xp, v141_clang_c2]
    clang:
        version: ["3.3", "3.4", "3.5", "3.6", "3.7", "3.8", "3.9", "4.0",
                  "5.0", "6.0", "7.0",
                  "8"]
        libcxx: [libstdc++, libstdc++11, libc++]
    apple-clang:
        version: ["5.0", "5.1", "6.0", "6.1", "7.0", "7.3", "8.0", "8.1", "9.0", "9.1", "10.0"]
        libcxx: [libstdc++, libc++]

build_type: [None, Debug, Release, RelWithDebInfo, MinSizeRel]
cppstd: [None, 98, gnu98, 11, gnu11, 14, gnu14, 17, gnu17, 20, gnu20]
"""
            self._update_settings_yml(old_settings)

            # MIGRATE LOCAL CACHE TO GENERATE MISSING METADATA.json
            _migrate_create_metadata(self.cache, self.out)

        if old_version < Version("1.12.0"):
            migrate_plugins_to_hooks(self.cache)

        if old_version < Version("1.0"):
            _migrate_lock_files(self.cache, self.out)

        if old_version < Version("0.25"):
            from conans.paths import DEFAULT_PROFILE_NAME
            default_profile_path = os.path.join(self.cache.conan_folder, PROFILES_FOLDER,
                                                DEFAULT_PROFILE_NAME)
            if not os.path.exists(default_profile_path):
                self.out.warn("Migration: Moving default settings from %s file to %s"
                              % (CONAN_CONF, DEFAULT_PROFILE_NAME))
                conf_path = os.path.join(self.cache.conan_folder, CONAN_CONF)

                migrate_to_default_profile(conf_path, default_profile_path, output=self.out)

                self.out.warn("Migration: export_source cache new layout")
                migrate_c_src_export_source(self.cache, self.out)


def _get_refs(cache):
    folders = list_folder_subdirs(cache.store, 4)
    return [ConanFileReference(*s.split("/")) for s in folders]


def _get_prefs(layout):
    packages_folder = layout.packages()
    folders = list_folder_subdirs(packages_folder, 1)
    return [PackageReference(layout.ref, s) for s in folders]


def _migrate_create_metadata(cache, out):
    out.warn("Migration: Generating missing metadata files")
    refs = _get_refs(cache)

    for ref in refs:
        try:
            base_folder = os.path.normpath(os.path.join(cache.store, ref.dir_repr()))
            # Force using a package cache layout for everything, we want to alter the cache,
            # not the editables
            layout = PackageCacheLayout(base_folder=base_folder, ref=ref, short_paths=False,
<<<<<<< HEAD
                                        no_lock=False)
=======
                                        no_lock=True)
>>>>>>> c099be8e
            folder = layout.export()
            try:
                manifest = FileTreeManifest.load(folder)
                rrev = manifest.summary_hash
            except:
                rrev = DEFAULT_REVISION_V1
            metadata_path = os.path.join(layout.conan(), PACKAGE_METADATA)
            if not os.path.exists(metadata_path):
                out.info("Creating {} for {}".format(PACKAGE_METADATA, ref))
                prefs = _get_prefs(layout)
                metadata = PackageMetadata()
                metadata.recipe.revision = rrev
                for pref in prefs:
                    try:
                        pmanifest = FileTreeManifest.load(layout.package(pref))
                        prev = pmanifest.summary_hash
                    except:
                        prev = DEFAULT_REVISION_V1
                    metadata.packages[pref.id].revision = prev
                    metadata.packages[pref.id].recipe_revision = metadata.recipe.revision
                save(metadata_path, metadata.dumps())
        except Exception as e:
            raise ConanException("Something went wrong while generating the metadata.json files "
                                 "in the cache, please try to fix the issue or wipe the cache: {}"
                                 ":{}".format(ref, e))
    out.success("Migration: Generating missing metadata files finished OK!\n")


def _migrate_lock_files(cache, out):
    out.warn("Migration: Removing old lock files")
    base_dir = cache.store
    pkgs = list_folder_subdirs(base_dir, 4)
    for pkg in pkgs:
        out.info("Removing locks for %s" % pkg)
        try:
            count = os.path.join(base_dir, pkg, "rw.count")
            if os.path.exists(count):
                os.remove(count)
            count = os.path.join(base_dir, pkg, "rw.count.lock")
            if os.path.exists(count):
                os.remove(count)
            locks = os.path.join(base_dir, pkg, "locks")
            if os.path.exists(locks):
                shutil.rmtree(locks)
        except Exception as e:
            raise ConanException("Something went wrong while removing %s locks\n"
                                 "Error: %s\n"
                                 "Please clean your local conan cache manually"
                                 % (pkg, str(e)))
    out.warn("Migration: Removing old lock files finished\n")


def migrate_to_default_profile(conf_path, default_profile_path):
    tag = "[settings_defaults]"
    old_conf = load(conf_path)
    if tag not in old_conf:
        return
    tmp = old_conf.find(tag)
    new_conf = old_conf[0:tmp]
    rest = old_conf[tmp + len(tag):]
    if tmp:
        if "]" in rest:  # More sections after the settings_defaults
            new_conf += rest[rest.find("["):]
            save(conf_path, new_conf)
            settings = rest[:rest.find("[")].strip()
        else:
            save(conf_path, new_conf)
            settings = rest.strip()
        # Now generate the default profile from the read settings_defaults
        new_profile = "[settings]\n%s" % settings
        save(default_profile_path, new_profile)


def migrate_c_src_export_source(cache, out):
    package_folders = list_folder_subdirs(cache.store, 4)
    for package in package_folders:
        package_folder = os.path.join(cache.store, package)
        c_src = os.path.join(package_folder, "export/%s" % EXPORT_SOURCES_DIR_OLD)
        if os.path.exists(c_src):
            out.warn("Migration: Removing package with old export_sources layout: %s" % package)
            try:
                shutil.rmtree(package_folder)
            except Exception:
                out.warn("Migration: Can't remove the '%s' directory, "
                         "remove it manually" % package_folder)


def migrate_plugins_to_hooks(cache, output=None):
    plugins_path = os.path.join(cache.conan_folder, "plugins")
    if os.path.exists(plugins_path) and not os.path.exists(cache.hooks_path):
        os.rename(plugins_path, cache.hooks_path)
    conf_path = cache.conan_conf_path
    replace_in_file(conf_path, "[plugins]", "[hooks]", strict=False, output=output)<|MERGE_RESOLUTION|>--- conflicted
+++ resolved
@@ -166,11 +166,7 @@
             # Force using a package cache layout for everything, we want to alter the cache,
             # not the editables
             layout = PackageCacheLayout(base_folder=base_folder, ref=ref, short_paths=False,
-<<<<<<< HEAD
-                                        no_lock=False)
-=======
                                         no_lock=True)
->>>>>>> c099be8e
             folder = layout.export()
             try:
                 manifest = FileTreeManifest.load(folder)
