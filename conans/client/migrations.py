import os
import shutil

from conans import DEFAULT_REVISION_V1
from conans.client.cache.cache import CONAN_CONF, PROFILES_FOLDER
from conans.client.conf.config_installer import _ConfigOrigin, _save_configs
from conans.client.tools import replace_in_file
from conans.errors import ConanException
from conans.migrations import Migrator
from conans.model.manifest import FileTreeManifest
from conans.model.package_metadata import PackageMetadata
from conans.model.ref import ConanFileReference, PackageReference
from conans.model.version import Version
from conans.paths import EXPORT_SOURCES_DIR_OLD
from conans.paths import PACKAGE_METADATA
from conans.paths.package_layouts.package_cache_layout import PackageCacheLayout
from conans.util.files import list_folder_subdirs, load, save
from conans.client.cache.remote_registry import migrate_registry_file


class ClientMigrator(Migrator):

    def __init__(self, cache, current_version, out):
        self.cache = cache
        super(ClientMigrator, self).__init__(cache.conan_folder, cache.store,
                                             current_version, out)

    def _update_settings_yml(self, old_settings):
        from conans.client.conf import default_settings_yml
        settings_path = self.cache.settings_path
        if not os.path.exists(settings_path):
            self.out.warn("Migration: This conan installation doesn't have settings yet")
            self.out.warn("Nothing to migrate here, settings will be generated automatically")
            return

        current_settings = load(self.cache.settings_path)
        if current_settings != default_settings_yml:
            self.out.warn("Migration: Updating settings.yml")
            if current_settings != old_settings:
                new_path = self.cache.settings_path + ".new"
                save(new_path, default_settings_yml)
                self.out.warn("*" * 40)
                self.out.warn("settings.yml is locally modified, can't be updated")
                self.out.warn("The new settings.yml has been stored in: %s" % new_path)
                self.out.warn("*" * 40)
            else:
                save(self.cache.settings_path, default_settings_yml)

    def _make_migrations(self, old_version):
        # ############### FILL THIS METHOD WITH THE REQUIRED ACTIONS ##############
        # VERSION 0.1
        if old_version is None:
            return

        if old_version < Version("0.25"):
            from conans.paths import DEFAULT_PROFILE_NAME
            default_profile_path = os.path.join(self.cache.conan_folder, PROFILES_FOLDER,
                                                DEFAULT_PROFILE_NAME)
            if not os.path.exists(default_profile_path):
                self.out.warn("Migration: Moving default settings from %s file to %s"
                              % (CONAN_CONF, DEFAULT_PROFILE_NAME))
                conf_path = os.path.join(self.cache.conan_folder, CONAN_CONF)

<<<<<<< HEAD
=======
                migrate_to_default_profile(conf_path, default_profile_path)

                self.out.warn("Migration: export_source cache new layout")
                migrate_c_src_export_source(self.cache, self.out)

        if old_version < Version("1.0"):
            _migrate_lock_files(self.cache, self.out)

        if old_version < Version("1.12.0"):
            migrate_plugins_to_hooks(self.cache)

        if old_version < Version("1.13.0"):
>>>>>>> 3007f8da
            old_settings = """
# Only for cross building, 'os_build/arch_build' is the system that runs Conan
os_build: [Windows, WindowsStore, Linux, Macos, FreeBSD, SunOS]
arch_build: [x86, x86_64, ppc32, ppc64le, ppc64, armv5el, armv5hf, armv6, armv7, armv7hf, armv7s, armv7k, armv8, armv8_32, armv8.3, sparc, sparcv9, mips, mips64, avr, s390, s390x]

# Only for building cross compilation tools, 'os_target/arch_target' is the system for
# which the tools generate code
os_target: [Windows, Linux, Macos, Android, iOS, watchOS, tvOS, FreeBSD, SunOS, Arduino]
arch_target: [x86, x86_64, ppc32, ppc64le, ppc64, armv5el, armv5hf, armv6, armv7, armv7hf, armv7s, armv7k, armv8, armv8_32, armv8.3, sparc, sparcv9, mips, mips64, avr, s390, s390x]

# Rest of the settings are "host" settings:
# - For native building/cross building: Where the library/program will run.
# - For building cross compilation tools: Where the cross compiler will run.
os:
    Windows:
        subsystem: [None, cygwin, msys, msys2, wsl]
    WindowsStore:
        version: ["8.1", "10.0"]
    Linux:
    Macos:
        version: [None, "10.6", "10.7", "10.8", "10.9", "10.10", "10.11", "10.12", "10.13", "10.14"]
    Android:
        api_level: ANY
    iOS:
        version: ["7.0", "7.1", "8.0", "8.1", "8.2", "8.3", "9.0", "9.1", "9.2", "9.3", "10.0", "10.1", "10.2", "10.3", "11.0", "11.1", "11.2", "11.3", "11.4", "12.0", "12.1"]
    watchOS:
        version: ["4.0", "4.1", "4.2", "4.3", "5.0", "5.1"]
    tvOS:
        version: ["11.0", "11.1", "11.2", "11.3", "11.4", "12.0", "12.1"]
    FreeBSD:
    SunOS:
    Arduino:
        board: ANY
arch: [x86, x86_64, ppc32, ppc64le, ppc64, armv5el, armv5hf, armv6, armv7, armv7hf, armv7s, armv7k, armv8, armv8_32, armv8.3, sparc, sparcv9, mips, mips64, avr, s390, s390x]
compiler:
    sun-cc:
        version: ["5.10", "5.11", "5.12", "5.13", "5.14"]
        threads: [None, posix]
        libcxx: [libCstd, libstdcxx, libstlport, libstdc++]
    gcc:
        version: ["4.1", "4.4", "4.5", "4.6", "4.7", "4.8", "4.9",
                  "5", "5.1", "5.2", "5.3", "5.4", "5.5",
                  "6", "6.1", "6.2", "6.3", "6.4",
                  "7", "7.1", "7.2", "7.3",
                  "8", "8.1", "8.2"]
        libcxx: [libstdc++, libstdc++11]
        threads: [None, posix, win32] #  Windows MinGW
        exception: [None, dwarf2, sjlj, seh] # Windows MinGW
    Visual Studio:
        runtime: [MD, MT, MTd, MDd]
        version: ["8", "9", "10", "11", "12", "14", "15", "16"]
        toolset: [None, v90, v100, v110, v110_xp, v120, v120_xp,
                  v140, v140_xp, v140_clang_c2, LLVM-vs2012, LLVM-vs2012_xp,
                  LLVM-vs2013, LLVM-vs2013_xp, LLVM-vs2014, LLVM-vs2014_xp,
                  LLVM-vs2017, LLVM-vs2017_xp, v141, v141_xp, v141_clang_c2, v142]
    clang:
        version: ["3.3", "3.4", "3.5", "3.6", "3.7", "3.8", "3.9", "4.0",
                  "5.0", "6.0", "7.0",
                  "8"]
        libcxx: [libstdc++, libstdc++11, libc++]
    apple-clang:
        version: ["5.0", "5.1", "6.0", "6.1", "7.0", "7.3", "8.0", "8.1", "9.0", "9.1", "10.0"]
        libcxx: [libstdc++, libc++]

build_type: [None, Debug, Release, RelWithDebInfo, MinSizeRel]
cppstd: [None, 98, gnu98, 11, gnu11, 14, gnu14, 17, gnu17, 20, gnu20]
"""
            self._update_settings_yml(old_settings)

        if old_version < Version("1.14.0"):
            migrate_config_install(self.cache)

        if old_version < Version("1.13.0"):
            # MIGRATE LOCAL CACHE TO GENERATE MISSING METADATA.json
            _migrate_create_metadata(self.cache, self.out)

        if old_version < Version("1.14.0"):
            migrate_config_install(self.cache)

        if old_version < Version("1.14.2"):
            _migrate_full_metadata(self.cache, self.out)

        if old_version < Version("1.15.0"):
            migrate_registry_file(self.cache, self.out)


def _get_refs(cache):
    folders = list_folder_subdirs(cache.store, 4)
    return [ConanFileReference(*s.split("/")) for s in folders]


def _get_prefs(layout):
    packages_folder = layout.packages()
    folders = list_folder_subdirs(packages_folder, 1)
    return [PackageReference(layout.ref, s) for s in folders]


def _migrate_full_metadata(cache, out):
    # Fix for https://github.com/conan-io/conan/issues/4898
    out.warn("Running a full revision metadata migration")
    refs = _get_refs(cache)
    for ref in refs:
        try:
            base_folder = os.path.normpath(os.path.join(cache.store, ref.dir_repr()))
            layout = PackageCacheLayout(base_folder=base_folder, ref=ref, short_paths=None,
                                        no_lock=True)
            with layout.update_metadata() as metadata:
                # Updating the RREV
                if metadata.recipe.revision is None:
                    out.warn("Package %s metadata had recipe revision None, migrating" % str(ref))
                    folder = layout.export()
                    try:
                        manifest = FileTreeManifest.load(folder)
                        rrev = manifest.summary_hash
                    except Exception:
                        rrev = DEFAULT_REVISION_V1
                    metadata.recipe.revision = rrev

                prefs = _get_prefs(layout)
                existing_ids = [pref.id for pref in prefs]
                for pkg_id in list(metadata.packages.keys()):
                    if pkg_id not in existing_ids:
                        out.warn("Package %s metadata had stalled package information %s, removing"
                                 % (str(ref), pkg_id))
                        del metadata.packages[pkg_id]
                # UPDATING PREVS
                for pref in prefs:
                    try:
                        pmanifest = FileTreeManifest.load(layout.package(pref))
                        prev = pmanifest.summary_hash
                    except Exception:
                        prev = DEFAULT_REVISION_V1
                    metadata.packages[pref.id].revision = prev
                    metadata.packages[pref.id].recipe_revision = metadata.recipe.revision

        except Exception as e:
            raise ConanException("Something went wrong while migrating metadata.json files "
                                 "in the cache, please try to fix the issue or wipe the cache: {}"
                                 ":{}".format(ref, e))


def _migrate_create_metadata(cache, out):
    out.warn("Migration: Generating missing metadata files")
    refs = _get_refs(cache)

    for ref in refs:
        try:
            base_folder = os.path.normpath(os.path.join(cache.store, ref.dir_repr()))
            # Force using a package cache layout for everything, we want to alter the cache,
            # not the editables
            layout = PackageCacheLayout(base_folder=base_folder, ref=ref, short_paths=False,
                                        no_lock=True)
            folder = layout.export()
            try:
                manifest = FileTreeManifest.load(folder)
                rrev = manifest.summary_hash
            except Exception:
                rrev = DEFAULT_REVISION_V1
            metadata_path = layout.package_metadata()
            if not os.path.exists(metadata_path):
                out.info("Creating {} for {}".format(PACKAGE_METADATA, ref))
                prefs = _get_prefs(layout)
                metadata = PackageMetadata()
                metadata.recipe.revision = rrev
                for pref in prefs:
                    try:
                        pmanifest = FileTreeManifest.load(layout.package(pref))
                        prev = pmanifest.summary_hash
                    except Exception:
                        prev = DEFAULT_REVISION_V1
                    metadata.packages[pref.id].revision = prev
                    metadata.packages[pref.id].recipe_revision = metadata.recipe.revision
                save(metadata_path, metadata.dumps())
        except Exception as e:
            raise ConanException("Something went wrong while generating the metadata.json files "
                                 "in the cache, please try to fix the issue or wipe the cache: {}"
                                 ":{}".format(ref, e))
    out.success("Migration: Generating missing metadata files finished OK!\n")


def _migrate_lock_files(cache, out):
    out.warn("Migration: Removing old lock files")
    base_dir = cache.store
    pkgs = list_folder_subdirs(base_dir, 4)
    for pkg in pkgs:
        out.info("Removing locks for %s" % pkg)
        try:
            count = os.path.join(base_dir, pkg, "rw.count")
            if os.path.exists(count):
                os.remove(count)
            count = os.path.join(base_dir, pkg, "rw.count.lock")
            if os.path.exists(count):
                os.remove(count)
            locks = os.path.join(base_dir, pkg, "locks")
            if os.path.exists(locks):
                shutil.rmtree(locks)
        except Exception as e:
            raise ConanException("Something went wrong while removing %s locks\n"
                                 "Error: %s\n"
                                 "Please clean your local conan cache manually"
                                 % (pkg, str(e)))
    out.warn("Migration: Removing old lock files finished\n")


def migrate_config_install(cache):
    try:
        item = cache.config.get_item("general.config_install")
        items = [r.strip() for r in item.split(",")]
        if len(items) == 4:
            config_type, uri, verify_ssl, args = items
        elif len(items) == 1:
            uri = items[0]
            verify_ssl = "True"
            args = "None"
            config_type = None
        else:
            raise Exception("I don't know how to migrate this config install: %s" % items)
        verify_ssl = "true" in verify_ssl.lower()
        args = None if "none" in args.lower() else args
        config = _ConfigOrigin.from_item(uri, config_type, verify_ssl, args, None, None)
        _save_configs(cache.config_install_file, [config])
        cache.config.rm_item("general.config_install")
    except ConanException:
        pass


def migrate_to_default_profile(conf_path, default_profile_path):
    tag = "[settings_defaults]"
    old_conf = load(conf_path)
    if tag not in old_conf:
        return
    tmp = old_conf.find(tag)
    new_conf = old_conf[0:tmp]
    rest = old_conf[tmp + len(tag):]
    if tmp:
        if "]" in rest:  # More sections after the settings_defaults
            new_conf += rest[rest.find("["):]
            save(conf_path, new_conf)
            settings = rest[:rest.find("[")].strip()
        else:
            save(conf_path, new_conf)
            settings = rest.strip()
        # Now generate the default profile from the read settings_defaults
        new_profile = "[settings]\n%s" % settings
        save(default_profile_path, new_profile)


def migrate_c_src_export_source(cache, out):
    package_folders = list_folder_subdirs(cache.store, 4)
    for package in package_folders:
        package_folder = os.path.join(cache.store, package)
        c_src = os.path.join(package_folder, "export/%s" % EXPORT_SOURCES_DIR_OLD)
        if os.path.exists(c_src):
            out.warn("Migration: Removing package with old export_sources layout: %s" % package)
            try:
                shutil.rmtree(package_folder)
            except Exception:
                out.warn("Migration: Can't remove the '%s' directory, "
                         "remove it manually" % package_folder)


def migrate_plugins_to_hooks(cache, output=None):
    plugins_path = os.path.join(cache.conan_folder, "plugins")
    if os.path.exists(plugins_path) and not os.path.exists(cache.hooks_path):
        os.rename(plugins_path, cache.hooks_path)
    conf_path = cache.conan_conf_path
    replace_in_file(conf_path, "[plugins]", "[hooks]", strict=False, output=output)<|MERGE_RESOLUTION|>--- conflicted
+++ resolved
@@ -61,8 +61,6 @@
                               % (CONAN_CONF, DEFAULT_PROFILE_NAME))
                 conf_path = os.path.join(self.cache.conan_folder, CONAN_CONF)
 
-<<<<<<< HEAD
-=======
                 migrate_to_default_profile(conf_path, default_profile_path)
 
                 self.out.warn("Migration: export_source cache new layout")
@@ -75,16 +73,15 @@
             migrate_plugins_to_hooks(self.cache)
 
         if old_version < Version("1.13.0"):
->>>>>>> 3007f8da
             old_settings = """
 # Only for cross building, 'os_build/arch_build' is the system that runs Conan
 os_build: [Windows, WindowsStore, Linux, Macos, FreeBSD, SunOS]
-arch_build: [x86, x86_64, ppc32, ppc64le, ppc64, armv5el, armv5hf, armv6, armv7, armv7hf, armv7s, armv7k, armv8, armv8_32, armv8.3, sparc, sparcv9, mips, mips64, avr, s390, s390x]
+arch_build: [x86, x86_64, ppc32, ppc64le, ppc64, armv6, armv7, armv7hf, armv7s, armv7k, armv8, armv8_32, armv8.3, sparc, sparcv9, mips, mips64, avr]
 
 # Only for building cross compilation tools, 'os_target/arch_target' is the system for
 # which the tools generate code
 os_target: [Windows, Linux, Macos, Android, iOS, watchOS, tvOS, FreeBSD, SunOS, Arduino]
-arch_target: [x86, x86_64, ppc32, ppc64le, ppc64, armv5el, armv5hf, armv6, armv7, armv7hf, armv7s, armv7k, armv8, armv8_32, armv8.3, sparc, sparcv9, mips, mips64, avr, s390, s390x]
+arch_target: [x86, x86_64, ppc32, ppc64le, ppc64, armv6, armv7, armv7hf, armv7s, armv7k, armv8, armv8_32, armv8.3, sparc, sparcv9, mips, mips64, avr]
 
 # Rest of the settings are "host" settings:
 # - For native building/cross building: Where the library/program will run.
@@ -109,7 +106,7 @@
     SunOS:
     Arduino:
         board: ANY
-arch: [x86, x86_64, ppc32, ppc64le, ppc64, armv5el, armv5hf, armv6, armv7, armv7hf, armv7s, armv7k, armv8, armv8_32, armv8.3, sparc, sparcv9, mips, mips64, avr, s390, s390x]
+arch: [x86, x86_64, ppc32, ppc64le, ppc64, armv6, armv7, armv7hf, armv7s, armv7k, armv8, armv8_32, armv8.3, sparc, sparcv9, mips, mips64, avr]
 compiler:
     sun-cc:
         version: ["5.10", "5.11", "5.12", "5.13", "5.14"]
@@ -126,11 +123,11 @@
         exception: [None, dwarf2, sjlj, seh] # Windows MinGW
     Visual Studio:
         runtime: [MD, MT, MTd, MDd]
-        version: ["8", "9", "10", "11", "12", "14", "15", "16"]
+        version: ["8", "9", "10", "11", "12", "14", "15"]
         toolset: [None, v90, v100, v110, v110_xp, v120, v120_xp,
                   v140, v140_xp, v140_clang_c2, LLVM-vs2012, LLVM-vs2012_xp,
                   LLVM-vs2013, LLVM-vs2013_xp, LLVM-vs2014, LLVM-vs2014_xp,
-                  LLVM-vs2017, LLVM-vs2017_xp, v141, v141_xp, v141_clang_c2, v142]
+                  LLVM-vs2017, LLVM-vs2017_xp, v141, v141_xp, v141_clang_c2]
     clang:
         version: ["3.3", "3.4", "3.5", "3.6", "3.7", "3.8", "3.9", "4.0",
                   "5.0", "6.0", "7.0",
@@ -145,22 +142,20 @@
 """
             self._update_settings_yml(old_settings)
 
+            # MIGRATE LOCAL CACHE TO GENERATE MISSING METADATA.json
+            _migrate_create_metadata(self.cache, self.out)
+
         if old_version < Version("1.14.0"):
             migrate_config_install(self.cache)
 
-        if old_version < Version("1.13.0"):
-            # MIGRATE LOCAL CACHE TO GENERATE MISSING METADATA.json
-            _migrate_create_metadata(self.cache, self.out)
-
-        if old_version < Version("1.14.0"):
-            migrate_config_install(self.cache)
-
         if old_version < Version("1.14.2"):
             _migrate_full_metadata(self.cache, self.out)
 
         if old_version < Version("1.15.0"):
             migrate_registry_file(self.cache, self.out)
 
+        # TODO: Add settings migration
+        
 
 def _get_refs(cache):
     folders = list_folder_subdirs(cache.store, 4)
