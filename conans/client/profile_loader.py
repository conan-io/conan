--- conflicted
+++ resolved
@@ -227,13 +227,7 @@
         base_profile.conf.update_conf_definition(new_prof)
 
     if doc.buildenv:
-<<<<<<< HEAD
-        buildenv = ProfileEnvironment()
-        buildenv.loads(doc.buildenv)
-        # TODO: compose ProfileEnvironment
-=======
         buildenv = ProfileEnvironment.loads(doc.buildenv)
->>>>>>> 36bec562
         base_profile.buildenv.compose(buildenv)
 
 
