import os

from conans.client.graph.graph import (BINARY_BUILD, BINARY_CACHE, BINARY_DOWNLOAD, BINARY_MISSING,
                                       BINARY_SKIP, BINARY_UPDATE,
                                       RECIPE_EDITABLE, BINARY_EDITABLE,
                                       RECIPE_CONSUMER, RECIPE_VIRTUAL)
from conans.errors import NoRemoteAvailable, NotFoundException, \
    conanfile_exception_formatter
from conans.model.info import ConanInfo, PACKAGE_ID_UNKNOWN
from conans.model.manifest import FileTreeManifest
from conans.model.ref import PackageReference
from conans.util.files import is_dirty, rmdir


class GraphBinariesAnalyzer(object):

    def __init__(self, cache, output, remote_manager):
        self._cache = cache
        self._out = output
        self._remote_manager = remote_manager

    def _check_update(self, upstream_manifest, package_folder, output, node):
        read_manifest = FileTreeManifest.load(package_folder)
        if upstream_manifest != read_manifest:
            if upstream_manifest.time > read_manifest.time:
                output.warn("Current package is older than remote upstream one")
                node.update_manifest = upstream_manifest
                return True
            else:
                output.warn("Current package is newer than remote upstream one")

    def _evaluate_node(self, node, build_mode, update, evaluated_nodes, remotes):
        assert node.binary is None, "Node.binary should be None"
        assert node.package_id is not None, "Node.package_id shouldn't be None"
<<<<<<< HEAD
        assert node.package_id != PACKAGE_ID_UNKNOWN, "Node.package_id shouldn't be Unknown"
        assert node.prev is None, "Node.prev should be None"
=======
        assert node.prev is None, "Node.prev should be None"

        if node.package_id == PACKAGE_ID_UNKNOWN:
            node.binary = BINARY_MISSING
            return
>>>>>>> 5a03f47a

        ref, conanfile = node.ref, node.conanfile
        pref = PackageReference(ref, node.package_id)
        output = conanfile.output

        # Check that this same reference hasn't already been checked
        previous_nodes = evaluated_nodes.get(pref)
        if previous_nodes:
            previous_nodes.append(node)
            previous_node = previous_nodes[0]
            node.binary = previous_node.binary
            node.binary_remote = previous_node.binary_remote
            node.prev = previous_node.prev
            return
        evaluated_nodes[pref] = [node]

        if node.recipe == RECIPE_EDITABLE:
            node.binary = BINARY_EDITABLE
            # TODO: PREV?
            return

        with_deps_to_build = any([dep.dst.binary == BINARY_BUILD for dep in node.dependencies])
        if build_mode.forced(conanfile, ref, with_deps_to_build):
            output.info('Forced build from source')
            node.binary = BINARY_BUILD
            node.prev = None
            return

        package_folder = self._cache.package_layout(pref.ref,
                                                    short_paths=conanfile.short_paths).package(pref)

        # Check if dirty, to remove it
        with self._cache.package_layout(pref.ref).package_lock(pref):
            assert node.recipe != RECIPE_EDITABLE, "Editable package shouldn't reach this code"
            if is_dirty(package_folder):
                output.warn("Package is corrupted, removing folder: %s" % package_folder)
                rmdir(package_folder)  # Do not remove if it is EDITABLE

            if self._cache.config.revisions_enabled:
                metadata = self._cache.package_layout(pref.ref).load_metadata()
                rec_rev = metadata.packages[pref.id].recipe_revision
                if rec_rev and rec_rev != node.ref.revision:
                    output.warn("The package {} doesn't belong "
                                "to the installed recipe revision, removing folder".format(pref))
                    rmdir(package_folder)

        remote = remotes.selected
        if not remote:
            # If the remote_name is not given, follow the binary remote, or
            # the recipe remote
            # If it is defined it won't iterate (might change in conan2.0)
            metadata = self._cache.package_layout(pref.ref).load_metadata()
            remote_name = metadata.packages[pref.id].remote or metadata.recipe.remote
            remote = remotes.get(remote_name)

        if os.path.exists(package_folder):
            if update:
                if remote:
                    try:
                        tmp = self._remote_manager.get_package_manifest(pref, remote)
                        upstream_manifest, pref = tmp
                    except NotFoundException:
                        output.warn("Can't update, no package in remote")
                    except NoRemoteAvailable:
                        output.warn("Can't update, no remote defined")
                    else:
                        if self._check_update(upstream_manifest, package_folder, output, node):
                            node.binary = BINARY_UPDATE
                            node.prev = pref.revision  # With revision
                            if build_mode.outdated:
                                info, pref = self._remote_manager.get_package_info(pref, remote)
                                package_hash = info.recipe_hash
                elif remotes:
                    pass
                else:
                    output.warn("Can't update, no remote defined")
            if not node.binary:
                node.binary = BINARY_CACHE
                metadata = self._cache.package_layout(pref.ref).load_metadata()
                node.prev = metadata.packages[pref.id].revision
                assert node.prev, "PREV for %s is None: %s" % (str(pref), metadata.dumps())
                package_hash = ConanInfo.load_from_package(package_folder).recipe_hash

        else:  # Binary does NOT exist locally
            remote_info = None
            if remote:
                try:
                    remote_info, pref = self._remote_manager.get_package_info(pref, remote)
                except NotFoundException:
                    pass
                except Exception:
                    conanfile.output.error("Error downloading binary package: '{}'".format(pref))
                    raise

            # If the "remote" came from the registry but the user didn't specified the -r, with
            # revisions iterate all remotes

            if not remote or (not remote_info and self._cache.config.revisions_enabled):
                for r in remotes.values():
                    try:
                        remote_info, pref = self._remote_manager.get_package_info(pref, r)
                    except NotFoundException:
                        pass
                    else:
                        if remote_info:
                            remote = r
                            break

            if remote_info:
                node.binary = BINARY_DOWNLOAD
                node.prev = pref.revision
                package_hash = remote_info.recipe_hash
            else:
                if build_mode.allowed(conanfile):
                    node.binary = BINARY_BUILD
                else:
                    node.binary = BINARY_MISSING
                node.prev = None

        if build_mode.outdated:
            if node.binary in (BINARY_CACHE, BINARY_DOWNLOAD, BINARY_UPDATE):
                local_recipe_hash = self._cache.package_layout(ref).recipe_manifest().summary_hash
                if local_recipe_hash != package_hash:
                    output.info("Outdated package!")
                    node.binary = BINARY_BUILD
                    node.prev = None
                else:
                    output.info("Package is up to date")

        node.binary_remote = remote

    @staticmethod
    def _compute_package_id(node, default_package_id_mode):
        conanfile = node.conanfile
        neighbors = node.neighbors()
        direct_reqs = []  # of Nodes
        indirect_reqs = {}   # of {pref: Nodes}, avoid duplicates
        for neighbor in neighbors:
            ref, nconan = neighbor.ref, neighbor.conanfile
            direct_reqs.append((neighbor.pref, neighbor))
            indirect_reqs.update(nconan.info.requires.nodes())
            conanfile.options.propagate_downstream(ref, nconan.info.full_options)
            # Might be never used, but update original requirement, just in case
            conanfile.requires[ref.name].ref = ref

        # Make sure not duplicated
        direct_refs = [pref for pref, _ in direct_reqs]
        indirect_reqs = {k: v for k, v in indirect_reqs.items() if k not in direct_refs}
        # There might be options that are not upstream, backup them, might be
        # for build-requires
        conanfile.build_requires_options = conanfile.options.values
        conanfile.options.clear_unused([pref for (pref, _) in direct_reqs] + list(indirect_reqs.keys()))
        conanfile.options.freeze()

        conanfile.info = ConanInfo.create(conanfile.settings.values,
                                          conanfile.options.values,
                                          direct_reqs,
                                          indirect_reqs,
                                          default_package_id_mode=default_package_id_mode)

        # Once we are done, call package_id() to narrow and change possible values
        with conanfile_exception_formatter(str(conanfile), "package_id"):
            conanfile.package_id()

        info = conanfile.info
        node.package_id = info.package_id()

    def _handle_private(self, node):
        if node.binary in (BINARY_CACHE, BINARY_DOWNLOAD, BINARY_UPDATE, BINARY_SKIP):
            private_neighbours = node.private_neighbors()
            for neigh in private_neighbours:
                if not neigh.private:
                    continue
                # Current closure contains own node to be skipped
                for n in neigh.public_closure.values():
                    if n.private:
                        n.binary = BINARY_SKIP
                        self._handle_private(n)

    def evaluate_graph(self, deps_graph, build_mode, update, remotes):
        default_package_id_mode = self._cache.config.default_package_id_mode
        evaluated = deps_graph.evaluated
        for node in deps_graph.ordered_iterate():
            self._compute_package_id(node, default_package_id_mode)
            if node.recipe in (RECIPE_CONSUMER, RECIPE_VIRTUAL):
                continue
            if node.package_id == PACKAGE_ID_UNKNOWN:
                assert node.binary is None
                node.update = update
                node.build_mode = build_mode
                continue
            self._evaluate_node(node, build_mode, update, evaluated, remotes)
            self._handle_private(node)<|MERGE_RESOLUTION|>--- conflicted
+++ resolved
@@ -32,16 +32,12 @@
     def _evaluate_node(self, node, build_mode, update, evaluated_nodes, remotes):
         assert node.binary is None, "Node.binary should be None"
         assert node.package_id is not None, "Node.package_id shouldn't be None"
-<<<<<<< HEAD
         assert node.package_id != PACKAGE_ID_UNKNOWN, "Node.package_id shouldn't be Unknown"
         assert node.prev is None, "Node.prev should be None"
-=======
-        assert node.prev is None, "Node.prev should be None"
 
         if node.package_id == PACKAGE_ID_UNKNOWN:
             node.binary = BINARY_MISSING
             return
->>>>>>> 5a03f47a
 
         ref, conanfile = node.ref, node.conanfile
         pref = PackageReference(ref, node.package_id)
