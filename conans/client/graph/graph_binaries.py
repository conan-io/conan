import os

from conans.client.graph.graph import (BINARY_BUILD, BINARY_CACHE, BINARY_DOWNLOAD, BINARY_MISSING,
                                       BINARY_SKIP, BINARY_UPDATE,
                                       RECIPE_EDITABLE, BINARY_EDITABLE,
                                       RECIPE_CONSUMER, RECIPE_VIRTUAL)
from conans.errors import NoRemoteAvailable, NotFoundException
from conans.model.info import ConanInfo
from conans.model.manifest import FileTreeManifest
from conans.model.ref import PackageReference
from conans.util.env_reader import get_env
from conans.util.files import is_dirty, rmdir


class GraphBinariesAnalyzer(object):
<<<<<<< HEAD
    def __init__(self, client_cache, output, remote_manager):
        self._client_cache = client_cache
        self._out = output
        self._remote_manager = remote_manager
        self._registry = client_cache.registry
=======
    def __init__(self, cache, output, remote_manager, workspace):
        self._cache = cache
        self._out = output
        self._remote_manager = remote_manager
        self._registry = cache.registry
        self._workspace = workspace
>>>>>>> 3e2b3502

    def _get_package_info(self, pref, remote):
        try:
            remote_info = self._remote_manager.get_package_info(pref, remote)
            return remote_info
        except (NotFoundException, NoRemoteAvailable):  # 404 or no remote
            return False

    def _check_update(self, package_folder, pref, remote, output, node):

        revisions_enabled = get_env("CONAN_CLIENT_REVISIONS_ENABLED", False)
        if revisions_enabled:
            metadata = self._cache.load_metadata(pref.ref)
            rec_rev = metadata.packages[pref.id].recipe_revision
            if rec_rev != node.ref.revision:
                output.warn("Outdated package! The package doesn't belong "
                            "to the installed recipe revision: %s" % str(pref))

        try:  # get_conan_digest can fail, not in server
            # FIXME: This can iterate remotes to get and associate in registry
            if not revisions_enabled and not node.revision_pinned:
                # Compatibility mode and user hasn't specified the revision, so unlock
                # it to find any binary for any revision
                pref = pref.copy_clear_rev()

            upstream_manifest = self._remote_manager.get_package_manifest(pref, remote)
        except NotFoundException:
            output.warn("Can't update, no package in remote")
        except NoRemoteAvailable:
            output.warn("Can't update, no remote defined")
        else:
            read_manifest = FileTreeManifest.load(package_folder)
            if upstream_manifest != read_manifest:
                if upstream_manifest.time > read_manifest.time:
                    output.warn("Current package is older than remote upstream one")
                    node.update_manifest = upstream_manifest
                    return True
                else:
                    output.warn("Current package is newer than remote upstream one")

    def _evaluate_node(self, node, build_mode, update, evaluated_nodes, remote_name):
        assert node.binary is None

        ref, conanfile = node.ref, node.conanfile
        revisions_enabled = get_env("CONAN_CLIENT_REVISIONS_ENABLED", False)
        package_id = conanfile.info.package_id()
        pref = PackageReference(ref, package_id)
        # Check that this same reference hasn't already been checked
        previous_node = evaluated_nodes.get(pref)
        if previous_node:
            node.binary = previous_node.binary
            node.binary_remote = previous_node.binary_remote
            return
        evaluated_nodes[pref] = node

        output = conanfile.output

        if node.recipe == RECIPE_EDITABLE:
            node.binary = BINARY_EDITABLE
            return

        if build_mode.forced(conanfile, ref):
            output.warn('Forced build from source')
            node.binary = BINARY_BUILD
            return

        package_folder = self._cache.package(pref,
                                             short_paths=conanfile.short_paths)

        # Check if dirty, to remove it
<<<<<<< HEAD
        with self._client_cache.package_lock(package_ref):
=======
        local_project = self._workspace[ref] if self._workspace else None
        if local_project:
            node.binary = BINARY_WORKSPACE
            return

        with self._cache.package_lock(pref):
>>>>>>> 3e2b3502
            if is_dirty(package_folder):
                output.warn("Package is corrupted, removing folder: %s" % package_folder)
                assert node.recipe != RECIPE_EDITABLE, "Editable package cannot be dirty"
                rmdir(package_folder)  # Do not remove if it is EDITABLE

        if remote_name:
            remote = self._registry.remotes.get(remote_name)
        else:
            # If the remote_name is not given, follow the binary remote, or
            # the recipe remote
            # If it is defined it won't iterate (might change in conan2.0)
            remote = self._registry.prefs.get(pref) or self._registry.refs.get(ref)
        remotes = self._registry.remotes.list

        if os.path.exists(package_folder):
            if update:
                if remote:
                    if self._check_update(package_folder, pref, remote, output, node):
                        node.binary = BINARY_UPDATE
                        if build_mode.outdated:
                            package_hash = self._get_package_info(pref, remote).recipe_hash
                elif remotes:
                    pass
                else:
                    output.warn("Can't update, no remote defined")
            if not node.binary:
                node.binary = BINARY_CACHE
                package_hash = ConanInfo.load_from_package(package_folder).recipe_hash

        else:  # Binary does NOT exist locally
            if not revisions_enabled and not node.revision_pinned:
                # Do not search for packages for the specific resolved recipe revision but all
                pref = pref.copy_clear_rev()

            remote_info = None
            if remote:
                remote_info = self._get_package_info(pref, remote)

            # If the "remote" came from the registry but the user didn't specified the -r, with
            # revisions iterate all remotes
            if not remote or (not remote_info and revisions_enabled and not remote_name):
                for r in remotes:
                    remote_info = self._get_package_info(pref, r)
                    if remote_info:
                        remote = r
                        break

            if remote_info:
                node.binary = BINARY_DOWNLOAD
                package_hash = remote_info.recipe_hash
            else:
                if build_mode.allowed(conanfile, ref):
                    node.binary = BINARY_BUILD
                else:
                    node.binary = BINARY_MISSING

        if build_mode.outdated:
            if node.binary in (BINARY_CACHE, BINARY_DOWNLOAD, BINARY_UPDATE):
                local_recipe_hash = self._cache.load_manifest(pref.ref).summary_hash
                if local_recipe_hash != package_hash:
                    output.info("Outdated package!")
                    node.binary = BINARY_BUILD
                else:
                    output.info("Package is up to date")

        node.binary_remote = remote

    def evaluate_graph(self, deps_graph, build_mode, update, remote_name):
        evaluated_nodes = {}
        for node in deps_graph.nodes:
            if node.recipe in (RECIPE_CONSUMER, RECIPE_VIRTUAL) or node.binary:
                continue
            private_neighbours = node.private_neighbors()
            if private_neighbours:
                self._evaluate_node(node, build_mode, update, evaluated_nodes, remote_name)
                if node.binary in (BINARY_CACHE, BINARY_DOWNLOAD, BINARY_UPDATE):
                    for neigh in private_neighbours:
                        neigh.binary = BINARY_SKIP
                        closure = deps_graph.full_closure(neigh, private=True)
                        for n in closure:
                            n.binary = BINARY_SKIP

        for node in deps_graph.nodes:
            if node.recipe in (RECIPE_CONSUMER, RECIPE_VIRTUAL) or node.binary:
                continue
            self._evaluate_node(node, build_mode, update, evaluated_nodes, remote_name)<|MERGE_RESOLUTION|>--- conflicted
+++ resolved
@@ -13,20 +13,12 @@
 
 
 class GraphBinariesAnalyzer(object):
-<<<<<<< HEAD
-    def __init__(self, client_cache, output, remote_manager):
-        self._client_cache = client_cache
-        self._out = output
-        self._remote_manager = remote_manager
-        self._registry = client_cache.registry
-=======
-    def __init__(self, cache, output, remote_manager, workspace):
+
+    def __init__(self, cache, output, remote_manager):
         self._cache = cache
         self._out = output
         self._remote_manager = remote_manager
         self._registry = cache.registry
-        self._workspace = workspace
->>>>>>> 3e2b3502
 
     def _get_package_info(self, pref, remote):
         try:
@@ -97,16 +89,7 @@
                                              short_paths=conanfile.short_paths)
 
         # Check if dirty, to remove it
-<<<<<<< HEAD
-        with self._client_cache.package_lock(package_ref):
-=======
-        local_project = self._workspace[ref] if self._workspace else None
-        if local_project:
-            node.binary = BINARY_WORKSPACE
-            return
-
         with self._cache.package_lock(pref):
->>>>>>> 3e2b3502
             if is_dirty(package_folder):
                 output.warn("Package is corrupted, removing folder: %s" % package_folder)
                 assert node.recipe != RECIPE_EDITABLE, "Editable package cannot be dirty"
