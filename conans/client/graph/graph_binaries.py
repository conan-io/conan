import json
import os
from collections import OrderedDict

from conan.api.output import ConanOutput
from conan.internal.cache.home_paths import HomePaths
from conans.client.graph.build_mode import BuildMode
from conans.client.graph.compatibility import BinaryCompatibility
from conans.client.graph.compute_pid import compute_package_id
from conans.client.graph.graph import (BINARY_BUILD, BINARY_CACHE, BINARY_DOWNLOAD, BINARY_MISSING,
                                       BINARY_UPDATE, RECIPE_EDITABLE, BINARY_EDITABLE,
                                       RECIPE_CONSUMER, RECIPE_VIRTUAL, BINARY_SKIP,
                                       BINARY_INVALID, BINARY_EDITABLE_BUILD, RECIPE_PLATFORM,
                                       BINARY_PLATFORM)
from conans.client.graph.proxy import should_update_reference
from conans.errors import NoRemoteAvailable, NotFoundException, \
    PackageNotFoundException, conanfile_exception_formatter, ConanConnectionError, ConanException
from conans.model.info import RequirementInfo, RequirementsInfo
from conans.model.package_ref import PkgReference
from conans.model.recipe_ref import RecipeReference
from conans.util.files import load


class GraphBinariesAnalyzer(object):

    def __init__(self, conan_app, global_conf):
        self._cache = conan_app.cache
        self._home_folder = conan_app.cache_folder
        self._global_conf = global_conf
        self._remote_manager = conan_app.remote_manager
        # These are the nodes with pref (not including PREV) that have been evaluated
        self._evaluated = {}  # {pref: [nodes]}
        compat_folder = HomePaths(conan_app.cache_folder).compatibility_plugin_path
        self._compatibility = BinaryCompatibility(compat_folder)

    @staticmethod
    def _evaluate_build(node, build_mode):
        ref, conanfile = node.ref, node.conanfile
        with_deps_to_build = False
        # check dependencies, if they are being built, "cascade" will try to build this one too
        if build_mode.cascade:
            with_deps_to_build = any(dep.dst.binary in (BINARY_BUILD, BINARY_EDITABLE_BUILD)
                                     for dep in node.dependencies)
        if build_mode.forced(conanfile, ref, with_deps_to_build):
            node.should_build = True
            conanfile.output.info('Forced build from source')
            node.binary = BINARY_BUILD if not conanfile.info.cant_build else BINARY_INVALID
            node.prev = None
            return True

    @staticmethod
    def _evaluate_clean_pkg_folder_dirty(node, package_layout):
        # Check if dirty, to remove it
        with package_layout.package_lock():
            assert node.recipe != RECIPE_EDITABLE, "Editable package shouldn't reach this code"
            if package_layout.package_is_dirty():
                node.conanfile.output.warning("Package binary is corrupted, "
                                              "removing: %s" % node.package_id)
                package_layout.package_remove()
                return True

    # check through all the selected remotes:
    # - if not --update: get the first package found
    # - if --update: get the latest remote searching in all of them
    def _get_package_from_remotes(self, node, remotes, update):
        results = []
        pref = node.pref
        for r in remotes:
            try:
                info = node.conanfile.info
                latest_pref = self._remote_manager.get_latest_package_reference(pref, r, info)
                results.append({'pref': latest_pref, 'remote': r})
                if len(results) > 0 and not should_update_reference(node.ref, update):
                    break
            except NotFoundException:
                pass
            except ConanConnectionError:
                ConanOutput().error(f"Failed checking for binary '{pref}' in remote '{r.name}': "
                                    "remote not available")
                raise
        if not remotes and should_update_reference(node.ref, update):
            node.conanfile.output.warning("Can't update, there are no remotes defined")

        if len(results) > 0:
            remotes_results = sorted(results, key=lambda k: k['pref'].timestamp, reverse=True)
            result = remotes_results[0]
            node.prev = result.get("pref").revision
            node.pref_timestamp = result.get("pref").timestamp
            node.binary_remote = result.get('remote')
        else:
            node.binary_remote = None
            node.prev = None
            raise PackageNotFoundException(pref)

    def _evaluate_is_cached(self, node):
        """ Each pref has to be evaluated just once, and the action for all of them should be
        exactly the same
        """
        pref = node.pref
        previous_nodes = self._evaluated.get(pref)
        if previous_nodes:
            previous_nodes.append(node)
            previous_node = previous_nodes[0]
            node.binary = previous_node.binary
            node.binary_remote = previous_node.binary_remote
            node.prev = previous_node.prev
            node.pref_timestamp = previous_node.pref_timestamp
            node.should_build = previous_node.should_build
            node.build_allowed = previous_node.build_allowed

            # this line fixed the compatible_packages with private case.
            # https://github.com/conan-io/conan/issues/9880
            node._package_id = previous_node.package_id
            return True
        self._evaluated[pref] = [node]

    def _get_compatible_packages(self, node):
        conanfile = node.conanfile
        original_package_id = node.package_id

        compatibles = self._compatibility.compatibles(conanfile)
        existing = compatibles.pop(original_package_id, None)   # Skip main package_id
        if existing:  # Skip the check if same package_id
            conanfile.output.debug(f"Compatible package ID {original_package_id} equal to "
                                   "the default package ID: Skipping it.")
        return compatibles

    @staticmethod
    def _compatible_found(conanfile, pkg_id, compatible_pkg):
        diff = conanfile.info.dump_diff(compatible_pkg)
        conanfile.output.success(f"Found compatible package '{pkg_id}': {diff}")
        # So they are available in package_info() method
        conanfile.info = compatible_pkg  # Redefine current

        # TODO: Improve this interface
        # The package_id method might have modified the settings to erase information,
        # ensure we allow those new values
        conanfile.settings = conanfile.settings.copy_conaninfo_settings()
        conanfile.settings.update_values(compatible_pkg.settings.values_list)
        # Trick to allow mutating the options (they were freeze=True)
        conanfile.options = conanfile.options.copy_conaninfo_options()
        conanfile.options.update_options(compatible_pkg.options)

    def _find_existing_compatible_binaries(self, node, compatibles, remotes, update):
        conanfile = node.conanfile
<<<<<<< HEAD
=======
        original_binary = node.binary
        original_package_id = node.package_id
>>>>>>> 51731ef3

        conanfile.output.info(f"Checking {len(compatibles)} compatible configurations")
        for package_id, compatible_package in compatibles.items():
            if should_update_reference(node.ref, update):
                conanfile.output.info(f"'{package_id}': "
                                      f"{conanfile.info.dump_diff(compatible_package)}")
            node._package_id = package_id  # Modifying package id under the hood, FIXME
            node.binary = None  # Invalidate it
            self._process_compatible_node(node, remotes, update)  # TODO: what if BINARY_BUILD
            if node.binary in (BINARY_CACHE, BINARY_UPDATE, BINARY_DOWNLOAD):
                self._compatible_found(conanfile, package_id, compatible_package)
<<<<<<< HEAD
                return True
=======
                return
>>>>>>> 51731ef3
        if not should_update_reference(conanfile.ref, update):
            conanfile.output.info(f"Compatible configurations not found in cache, checking servers")
            for package_id, compatible_package in compatibles.items():
                conanfile.output.info(f"'{package_id}': "
                                      f"{conanfile.info.dump_diff(compatible_package)}")
                node._package_id = package_id  # Modifying package id under the hood, FIXME
                node.binary = None  # Invalidate it
                self._evaluate_download(node, remotes, update)
                if node.binary == BINARY_DOWNLOAD:
                    self._compatible_found(conanfile, package_id, compatible_package)
<<<<<<< HEAD
                    return True
=======
                    return

        # If no compatible is found, restore original state
        node.binary = original_binary
        node._package_id = original_package_id
>>>>>>> 51731ef3

    def _evaluate_node(self, node, build_mode, remotes, update):
        assert node.binary is None, "Node.binary should be None"
        assert node.package_id is not None, "Node.package_id shouldn't be None"
        assert node.prev is None, "Node.prev should be None"

        self._process_node(node, build_mode, remotes, update)
<<<<<<< HEAD
        compatibles = None
        original_binary = node.binary
=======
>>>>>>> 51731ef3
        original_package_id = node.package_id
        if node.binary == BINARY_MISSING \
                and not build_mode.should_build_missing(node.conanfile) and not node.should_build:
            compatibles = self._get_compatible_packages(node)
            node.conanfile.output.info(f"Main binary package '{original_package_id}' missing")
<<<<<<< HEAD
            if not self._find_existing_compatible_binaries(node, compatibles, remotes, update):
                # If no compatible is found, restore original state
                node.binary = original_binary
                node._package_id = original_package_id
=======
            self._find_existing_compatible_binaries(node, compatibles, remotes, update)
>>>>>>> 51731ef3

        if node.binary == BINARY_MISSING and build_mode.allowed(node.conanfile):
            node.should_build = True
            node.build_allowed = True
            node.binary = BINARY_BUILD if not node.conanfile.info.cant_build else BINARY_INVALID
<<<<<<< HEAD

        if node.binary == BINARY_INVALID and build_mode.allowed_compatible(node.conanfile):
            if compatibles is None:
                compatibles = self._get_compatible_packages(node)
            for pkg_id, compatible in compatibles.items():
                if not compatible.cant_build:
                    node._package_id = pkg_id  # Modifying package id un
                    self._compatible_found(node.conanfile, pkg_id, compatible)
                    node.binary = BINARY_BUILD
                    break
            else:
                node.binary = original_binary
                node._package_id = original_package_id
=======
>>>>>>> 51731ef3

        if node.binary == BINARY_BUILD:
            conanfile = node.conanfile
            if conanfile.vendor and not conanfile.conf.get("tools.graph:vendor", choices=("build",)):
                node.conanfile.info.invalid = f"The package '{conanfile.ref}' is a vendoring one, " \
                                              f"needs to be built from source, but it " \
                                              "didn't enable 'tools.graph:vendor=build' to compute " \
                                              "its dependencies"
                node.binary = BINARY_INVALID

    def _process_node(self, node, build_mode, remotes, update):
        # Check that this same reference hasn't already been checked
        if self._evaluate_is_cached(node):
            return

        if node.conanfile.info.invalid:
            node.binary = BINARY_INVALID
            return
        if node.recipe == RECIPE_PLATFORM:
            node.binary = BINARY_PLATFORM
            return

        if node.recipe == RECIPE_EDITABLE:
            # TODO: Check what happens when editable is passed an Invalid configuration
            if build_mode.editable or self._evaluate_build(node, build_mode) or \
                    build_mode.should_build_missing(node.conanfile):
                node.binary = BINARY_EDITABLE_BUILD
            else:
                node.binary = BINARY_EDITABLE  # TODO: PREV?
            return

        # If the CLI says this package needs to be built, it doesn't make sense to mark
        # it as invalid
        if self._evaluate_build(node, build_mode):
            return

        # Obtain the cache_latest valid one, cleaning things if dirty
        while True:
            cache_latest_prev = self._cache.get_latest_package_reference(node.pref)
            if cache_latest_prev is None:
                break
            package_layout = self._cache.pkg_layout(cache_latest_prev)
            if not self._evaluate_clean_pkg_folder_dirty(node, package_layout):
                break

        if node.conanfile.upload_policy == "skip":
            # Download/update shouldn't be checked in the servers if this is "skip-upload"
            # The binary can only be in cache or missing.
            if cache_latest_prev:
                node.binary = BINARY_CACHE
                node.prev = cache_latest_prev.revision
            else:
                node.binary = BINARY_MISSING
        elif cache_latest_prev is None:  # This binary does NOT exist in the cache
            self._evaluate_download(node, remotes, update)
        else:  # This binary already exists in the cache, maybe can be updated
            self._evaluate_in_cache(cache_latest_prev, node, remotes, update)

    def _process_compatible_node(self, node, remotes, update):
        """ simplified checking of compatible_packages, that should be found existing, but
        will never be built, for example. They cannot be editable either at this point.
        """
        # Check that this same reference hasn't already been checked
        if self._evaluate_is_cached(node):
            return

        # TODO: Test that this works
        if node.conanfile.info.invalid:
            node.binary = BINARY_INVALID
            return

        # Obtain the cache_latest valid one, cleaning things if dirty
        while True:
            cache_latest_prev = self._cache.get_latest_package_reference(node.pref)
            if cache_latest_prev is None:
                break
            package_layout = self._cache.pkg_layout(cache_latest_prev)
            if not self._evaluate_clean_pkg_folder_dirty(node, package_layout):
                break

        if cache_latest_prev is not None:
            # This binary already exists in the cache, maybe can be updated
            self._evaluate_in_cache(cache_latest_prev, node, remotes, update)
        elif should_update_reference(node.ref, update):
            self._evaluate_download(node, remotes, update)

    def _process_locked_node(self, node, build_mode, locked_prev):
        # Check that this same reference hasn't already been checked
        if self._evaluate_is_cached(node):
            return

        # If the CLI says this package needs to be built, it doesn't make sense to mark
        # it as invalid
        if self._evaluate_build(node, build_mode):
            # TODO: We migth want to rais if strict
            return

        if node.recipe == RECIPE_EDITABLE:
            # TODO: Raise if strict
            node.binary = BINARY_EDITABLE  # TODO: PREV?
            return

        # in cache:
        node.prev = locked_prev
        if self._cache.exists_prev(node.pref):
            node.binary = BINARY_CACHE
            node.binary_remote = None
            # TODO: Dirty
            return

        # TODO: Check in remotes for download

    def _evaluate_download(self, node, remotes, update):
        try:
            self._get_package_from_remotes(node, remotes, update)
        except NotFoundException:
            node.binary = BINARY_MISSING
        else:
            node.binary = BINARY_DOWNLOAD

    def _evaluate_in_cache(self, cache_latest_prev, node, remotes, update):
        assert cache_latest_prev.revision
        if should_update_reference(node.ref, update):
            output = node.conanfile.output
            try:
                self._get_package_from_remotes(node, remotes, update)
            except NotFoundException:
                output.warning("Can't update, no package in remote")
            except NoRemoteAvailable:
                output.warning("Can't update, there are no remotes configured or enabled")
            else:
                cache_time = cache_latest_prev.timestamp
                # TODO: cache 2.0 should we update the date if the prev is the same?
                if cache_time < node.pref_timestamp and cache_latest_prev != node.pref:
                    node.binary = BINARY_UPDATE
                    output.info("Current package revision is older than the remote one")
                else:
                    node.binary = BINARY_CACHE
                    # The final data is the cache one, not the server one
                    node.binary_remote = None
                    node.prev = cache_latest_prev.revision
                    if cache_time > node.pref_timestamp:
                        output.info("Current package revision is newer than the remote one")
                    node.pref_timestamp = cache_time
        if not node.binary:
            node.binary = BINARY_CACHE
            node.binary_remote = None
            node.prev = cache_latest_prev.revision
            node.pref_timestamp = cache_latest_prev.timestamp
            assert node.prev, "PREV for %s is None" % str(node.pref)

    def _config_version(self):
        config_mode = self._global_conf.get("core.package_id:config_mode", default=None)
        if config_mode is None:
            return
        config_version_file = HomePaths(self._home_folder).config_version_path
        try:
            config_refs = json.loads(load(config_version_file))["config_version"]
            result = OrderedDict()
            for r in config_refs:
                try:
                    config_ref = PkgReference.loads(r)
                    req_info = RequirementInfo(config_ref.ref, config_ref.package_id, config_mode)
                except ConanException:
                    config_ref = RecipeReference.loads(r)
                    req_info = RequirementInfo(config_ref, None, config_mode)
                result[config_ref] = req_info
        except Exception as e:
            raise ConanException(f"core.package_id:config_mode defined, but error while loading "
                                 f"'{os.path.basename(config_version_file)}'"
                                 f" file in cache: {self._home_folder}: {e}")
        return RequirementsInfo(result)

    def _evaluate_package_id(self, node, config_version):
        compute_package_id(node, self._global_conf, config_version=config_version)

        # TODO: layout() execution don't need to be evaluated at GraphBuilder time.
        # it could even be delayed until installation time, but if we got enough info here for
        # package_id, we can run it
        conanfile = node.conanfile
        if hasattr(conanfile, "layout"):
            with conanfile_exception_formatter(conanfile, "layout"):
                conanfile.layout()

    def evaluate_graph(self, deps_graph, build_mode, lockfile, remotes, update, build_mode_test=None,
                       tested_graph=None):
        if tested_graph is None:
            main_mode = BuildMode(build_mode)
            test_mode = None  # Should not be used at all
            mainprefs = None
        else:
            main_mode = BuildMode(["never"])
            test_mode = BuildMode(build_mode_test)
            mainprefs = [str(n.pref) for n in tested_graph.nodes
                         if n.recipe not in (RECIPE_CONSUMER, RECIPE_VIRTUAL)]

        if main_mode.cascade:
            ConanOutput().warning("Using build-mode 'cascade' is generally inefficient and it "
                                  "shouldn't be used. Use 'package_id' and 'package_id_modes' for"
                                  "more efficient re-builds")

        def _evaluate_single(n):
            mode = main_mode if mainprefs is None or str(n.pref) in mainprefs else test_mode
            if lockfile:
                locked_prev = lockfile.resolve_prev(n)  # this is not public, should never happen
                if locked_prev:
                    self._process_locked_node(n, mode, locked_prev)
                    return
            self._evaluate_node(n, mode, remotes, update)

        levels = deps_graph.by_levels()
        config_version = self._config_version()
        for level in levels[:-1]:  # all levels but the last one, which is the single consumer
            for node in level:
                self._evaluate_package_id(node, config_version)
            # group by pref to paralelize, so evaluation is done only 1 per pref
            nodes = {}
            for node in level:
                nodes.setdefault(node.pref, []).append(node)
            # PARALLEL, this is the slow part that can query servers for packages, and compatibility
            for pref, pref_nodes in nodes.items():
                _evaluate_single(pref_nodes[0])
            # END OF PARALLEL
            # Evaluate the possible nodes with repeated "prefs" that haven't been evaluated
            for pref, pref_nodes in nodes.items():
                for n in pref_nodes[1:]:
                    _evaluate_single(n)

        # Last level is always necessarily a consumer or a virtual
        assert len(levels[-1]) == 1
        node = levels[-1][0]
        assert node.recipe in (RECIPE_CONSUMER, RECIPE_VIRTUAL)
        if node.path is not None:
            if node.path.endswith(".py"):
                # For .py we keep evaluating the package_id, validate(), etc
                compute_package_id(node, self._global_conf, config_version=config_version)
            # To support the ``[layout]`` in conanfile.txt
            if hasattr(node.conanfile, "layout"):
                with conanfile_exception_formatter(node.conanfile, "layout"):
                    node.conanfile.layout()

        self._skip_binaries(deps_graph)

    @staticmethod
    def _skip_binaries(graph):
        required_nodes = set()
        # Aggregate all necessary starting nodes
        required_nodes.add(graph.root)
        for node in graph.nodes:
            if node.binary in (BINARY_BUILD, BINARY_EDITABLE_BUILD, BINARY_EDITABLE):
                if not node.build_allowed:  # Only those that are forced to build, not only "missing"
                    required_nodes.add(node)

        root_nodes = required_nodes.copy()
        while root_nodes:
            new_root_nodes = set()
            for node in root_nodes:
                # The nodes that are directly required by this one to build correctly
                is_consumer = not (node.recipe != RECIPE_CONSUMER and
                                   node.binary not in (BINARY_BUILD, BINARY_EDITABLE_BUILD,
                                                       BINARY_EDITABLE))
                deps_required = set(d.node for d in node.transitive_deps.values() if d.require.files
                                    or (d.require.direct and is_consumer))

                # second pass, transitive affected. Packages that have some dependency that is required
                # cannot be skipped either. In theory the binary could be skipped, but build system
                # integrations like CMakeDeps rely on find_package() to correctly find transitive deps
                indirect = (d.node for d in node.transitive_deps.values()
                            if any(t.node in deps_required for t in d.node.transitive_deps.values()))
                deps_required.update(indirect)

                # Third pass, mark requires as skippeable
                for dep in node.transitive_deps.values():
                    dep.require.skip = dep.node not in deps_required

                # Finally accumulate all needed nodes for marking binaries as SKIP download
                news_req = [r for r in deps_required
                            if r.binary in (BINARY_BUILD, BINARY_EDITABLE_BUILD, BINARY_EDITABLE)
                            if r not in required_nodes]  # Avoid already expanded before
                new_root_nodes.update(news_req)  # For expanding the next iteration
                required_nodes.update(deps_required)

            root_nodes = new_root_nodes

        for node in graph.nodes:
            if node not in required_nodes and node.conanfile.conf.get("tools.graph:skip_binaries",
                                                                      check_type=bool, default=True):
                node.binary = BINARY_SKIP<|MERGE_RESOLUTION|>--- conflicted
+++ resolved
@@ -143,12 +143,9 @@
 
     def _find_existing_compatible_binaries(self, node, compatibles, remotes, update):
         conanfile = node.conanfile
-<<<<<<< HEAD
-=======
         original_binary = node.binary
         original_package_id = node.package_id
->>>>>>> 51731ef3
-
+        node.conanfile.output.info(f"Main binary package '{original_package_id}' missing")
         conanfile.output.info(f"Checking {len(compatibles)} compatible configurations")
         for package_id, compatible_package in compatibles.items():
             if should_update_reference(node.ref, update):
@@ -159,11 +156,7 @@
             self._process_compatible_node(node, remotes, update)  # TODO: what if BINARY_BUILD
             if node.binary in (BINARY_CACHE, BINARY_UPDATE, BINARY_DOWNLOAD):
                 self._compatible_found(conanfile, package_id, compatible_package)
-<<<<<<< HEAD
-                return True
-=======
                 return
->>>>>>> 51731ef3
         if not should_update_reference(conanfile.ref, update):
             conanfile.output.info(f"Compatible configurations not found in cache, checking servers")
             for package_id, compatible_package in compatibles.items():
@@ -174,15 +167,24 @@
                 self._evaluate_download(node, remotes, update)
                 if node.binary == BINARY_DOWNLOAD:
                     self._compatible_found(conanfile, package_id, compatible_package)
-<<<<<<< HEAD
-                    return True
-=======
                     return
 
         # If no compatible is found, restore original state
         node.binary = original_binary
         node._package_id = original_package_id
->>>>>>> 51731ef3
+
+    def _find_build_compatible_binary(self, node, compatibles):
+        original_binary = node.binary
+        original_package_id = node.package_id
+        for pkg_id, compatible in compatibles.items():
+            if not compatible.cant_build:
+                node._package_id = pkg_id  # Modifying package id un
+                self._compatible_found(node.conanfile, pkg_id, compatible)
+                node.binary = BINARY_BUILD
+                break
+        else:
+            node.binary = original_binary
+            node._package_id = original_package_id
 
     def _evaluate_node(self, node, build_mode, remotes, update):
         assert node.binary is None, "Node.binary should be None"
@@ -190,45 +192,22 @@
         assert node.prev is None, "Node.prev should be None"
 
         self._process_node(node, build_mode, remotes, update)
-<<<<<<< HEAD
         compatibles = None
-        original_binary = node.binary
-=======
->>>>>>> 51731ef3
-        original_package_id = node.package_id
+
         if node.binary == BINARY_MISSING \
                 and not build_mode.should_build_missing(node.conanfile) and not node.should_build:
             compatibles = self._get_compatible_packages(node)
-            node.conanfile.output.info(f"Main binary package '{original_package_id}' missing")
-<<<<<<< HEAD
-            if not self._find_existing_compatible_binaries(node, compatibles, remotes, update):
-                # If no compatible is found, restore original state
-                node.binary = original_binary
-                node._package_id = original_package_id
-=======
             self._find_existing_compatible_binaries(node, compatibles, remotes, update)
->>>>>>> 51731ef3
 
         if node.binary == BINARY_MISSING and build_mode.allowed(node.conanfile):
             node.should_build = True
             node.build_allowed = True
             node.binary = BINARY_BUILD if not node.conanfile.info.cant_build else BINARY_INVALID
-<<<<<<< HEAD
 
         if node.binary == BINARY_INVALID and build_mode.allowed_compatible(node.conanfile):
             if compatibles is None:
                 compatibles = self._get_compatible_packages(node)
-            for pkg_id, compatible in compatibles.items():
-                if not compatible.cant_build:
-                    node._package_id = pkg_id  # Modifying package id un
-                    self._compatible_found(node.conanfile, pkg_id, compatible)
-                    node.binary = BINARY_BUILD
-                    break
-            else:
-                node.binary = original_binary
-                node._package_id = original_package_id
-=======
->>>>>>> 51731ef3
+            self._find_build_compatible_binary(node, compatibles)
 
         if node.binary == BINARY_BUILD:
             conanfile = node.conanfile
