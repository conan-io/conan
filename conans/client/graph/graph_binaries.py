import os

from conan.api.output import ConanOutput
from conan.internal.cache.home_paths import HomePaths
from conans.client.graph.build_mode import BuildMode
from conans.client.graph.compatibility import BinaryCompatibility
from conans.client.graph.compute_pid import compute_package_id
from conans.client.graph.graph import (BINARY_BUILD, BINARY_CACHE, BINARY_DOWNLOAD, BINARY_MISSING,
                                       BINARY_UPDATE, RECIPE_EDITABLE, BINARY_EDITABLE,
                                       RECIPE_CONSUMER, RECIPE_VIRTUAL, BINARY_SKIP,
                                       BINARY_INVALID, BINARY_EDITABLE_BUILD, RECIPE_PLATFORM,
                                       BINARY_PLATFORM, DepsGraph)
from conans.errors import NoRemoteAvailable, NotFoundException, \
<<<<<<< HEAD
    PackageNotFoundException, conanfile_exception_formatter
from conans.model.graph_lock import Lockfile
=======
    PackageNotFoundException, conanfile_exception_formatter, ConanConnectionError
>>>>>>> 6e17f715


class GraphBinariesAnalyzer(object):

    def __init__(self, conan_app, global_conf):
        self._cache = conan_app.cache
        self._global_conf = global_conf
        self._remote_manager = conan_app.remote_manager
        # These are the nodes with pref (not including PREV) that have been evaluated
        self._evaluated = {}  # {pref: [nodes]}
        compat_folder = HomePaths(self._cache.cache_folder).compatibility_plugin_path
        self._compatibility = BinaryCompatibility(compat_folder)

    @staticmethod
    def _evaluate_build(node, build_mode):
        ref, conanfile = node.ref, node.conanfile
        with_deps_to_build = False
        # check dependencies, if they are being built, "cascade" will try to build this one too
        if build_mode.cascade:
            with_deps_to_build = any(dep.dst.binary in (BINARY_BUILD, BINARY_EDITABLE_BUILD)
                                     for dep in node.dependencies)
        if build_mode.forced(conanfile, ref, with_deps_to_build):
            node.should_build = True
            conanfile.output.info('Forced build from source')
            node.binary = BINARY_BUILD if not node.cant_build else BINARY_INVALID
            node.prev = None
            return True

    @staticmethod
    def _evaluate_clean_pkg_folder_dirty(node, package_layout):
        # Check if dirty, to remove it
        with package_layout.package_lock():
            assert node.recipe != RECIPE_EDITABLE, "Editable package shouldn't reach this code"
            if package_layout.package_is_dirty():
                node.conanfile.output.warning("Package binary is corrupted, "
                                              "removing: %s" % node.package_id)
                package_layout.package_remove()
                return True

    # check through all the selected remotes:
    # - if not --update: get the first package found
    # - if --update: get the latest remote searching in all of them
    def _get_package_from_remotes(self, node, remotes, update):
        results = []
        pref = node.pref
        for r in remotes:
            try:
                info = node.conanfile.info
                latest_pref = self._remote_manager.get_latest_package_reference(pref, r, info)
                results.append({'pref': latest_pref, 'remote': r})
                if len(results) > 0 and not update:
                    break
            except NotFoundException:
                pass
            except ConanConnectionError:
                ConanOutput().error(f"Failed checking for binary '{pref}' in remote '{r.name}': "
                                    "remote not available")
                raise
        if not remotes and update:
            node.conanfile.output.warning("Can't update, there are no remotes defined")

        if len(results) > 0:
            remotes_results = sorted(results, key=lambda k: k['pref'].timestamp, reverse=True)
            result = remotes_results[0]
            node.prev = result.get("pref").revision
            node.pref_timestamp = result.get("pref").timestamp
            node.binary_remote = result.get('remote')
        else:
            node.binary_remote = None
            node.prev = None
            raise PackageNotFoundException(pref)

    def _evaluate_is_cached(self, node):
        """ Each pref has to be evaluated just once, and the action for all of them should be
        exactly the same
        """
        pref = node.pref
        previous_nodes = self._evaluated.get(pref)
        if previous_nodes:
            previous_nodes.append(node)
            previous_node = previous_nodes[0]
            node.binary = previous_node.binary
            node.binary_remote = previous_node.binary_remote
            node.prev = previous_node.prev
            node.pref_timestamp = previous_node.pref_timestamp

            # this line fixed the compatible_packages with private case.
            # https://github.com/conan-io/conan/issues/9880
            node._package_id = previous_node.package_id
            return True
        self._evaluated[pref] = [node]

    def _process_compatible_packages(self, node, remotes, update):
        conanfile = node.conanfile
        original_binary = node.binary
        original_package_id = node.package_id

        compatibles = self._compatibility.compatibles(conanfile)
        existing = compatibles.pop(original_package_id, None)   # Skip main package_id
        if existing:  # Skip the check if same package_id
            conanfile.output.info(f"Compatible package ID {original_package_id} equal to "
                                  "the default package ID: Skipping it.")

        if not compatibles:
            return

        def _compatible_found(pkg_id, compatible_pkg):
            diff = conanfile.info.dump_diff(compatible_pkg)
            conanfile.output.info(f"Main binary package '{original_package_id}' missing. Using "
                                  f"compatible package '{pkg_id}': {diff}")
            # So they are available in package_info() method
            conanfile.info = compatible_pkg  # Redefine current
            conanfile.settings.update_values(compatible_pkg.settings.values_list)
            # Trick to allow mutating the options (they were freeze=True)
            # TODO: Improve this interface
            conanfile.options = conanfile.options.copy_conaninfo_options()
            conanfile.options.update_options(compatible_pkg.options)

        conanfile.output.info(f"Checking {len(compatibles)} compatible configurations")
        for package_id, compatible_package in compatibles.items():
            if update:
                conanfile.output.info(f"'{package_id}': "
                                      f"{conanfile.info.dump_diff(compatible_package)}")
            node._package_id = package_id  # Modifying package id under the hood, FIXME
            node.binary = None  # Invalidate it
            self._process_compatible_node(node, remotes, update)  # TODO: what if BINARY_BUILD
            if node.binary in (BINARY_CACHE, BINARY_UPDATE, BINARY_DOWNLOAD):
                _compatible_found(package_id, compatible_package)
                return
        if not update:
            conanfile.output.info(f"Compatible configurations not found in cache, checking servers")
            for package_id, compatible_package in compatibles.items():
                conanfile.output.info(f"'{package_id}': "
                                      f"{conanfile.info.dump_diff(compatible_package)}")
                node._package_id = package_id  # Modifying package id under the hood, FIXME
                node.binary = None  # Invalidate it
                self._evaluate_download(node, remotes, update)
                if node.binary == BINARY_DOWNLOAD:
                    _compatible_found(package_id, compatible_package)
                    return
        # If no compatible is found, restore original state
        node.binary = original_binary
        node._package_id = original_package_id

    def _evaluate_node(self, node, build_mode, remotes, update):
        assert node.binary is None, "Node.binary should be None"
        assert node.package_id is not None, "Node.package_id shouldn't be None"
        assert node.prev is None, "Node.prev should be None"

        self._process_node(node, build_mode, remotes, update)
        if node.binary == BINARY_MISSING \
                and not build_mode.should_build_missing(node.conanfile) and not node.should_build:
            self._process_compatible_packages(node, remotes, update)

        if node.binary == BINARY_MISSING and build_mode.allowed(node.conanfile):
            node.should_build = True
            node.build_allowed = True
            node.binary = BINARY_BUILD if not node.cant_build else BINARY_INVALID

        if (node.binary in (BINARY_BUILD, BINARY_MISSING) and node.conanfile.info.invalid and
                node.conanfile.info.invalid[0] == BINARY_INVALID):
            # BINARY_BUILD IS NOT A VIABLE fallback for invalid
            node.binary = BINARY_INVALID

        # Bundle-Lockfile
        if node.binary == BINARY_BUILD and node.conanfile.conf.get("tools.graph:auto_lock",
                                                                   check_type=bool):
            partial_lockfile = Lockfile(DepsGraph.from_node(node))
            metadata_folder = node.conanfile.recipe_metadata_folder
            bundled_lockfile = os.path.join(metadata_folder, "conan", "conan.lock")
            if os.path.isfile(bundled_lockfile):
                node.conanfile.output.info("Updating existing metadata lockfile with current"
                                           "graph information")
                exported_lockfile = Lockfile.load(bundled_lockfile)
                exported_lockfile.partial = True
                exported_lockfile.merge(partial_lockfile)
            else:
                exported_lockfile = partial_lockfile
            node.conanfile.output.info("Storing current lockfile in metadata")
            exported_lockfile.save(bundled_lockfile)

    def _process_node(self, node, build_mode, remotes, update):
        # Check that this same reference hasn't already been checked
        if self._evaluate_is_cached(node):
            return

        if node.conanfile.info.invalid:
            node.binary = BINARY_INVALID
            return
        if node.recipe == RECIPE_PLATFORM:
            node.binary = BINARY_PLATFORM
            return

        if node.recipe == RECIPE_EDITABLE:
            # TODO: Check what happens when editable is passed an Invalid configuration
            if build_mode.editable or self._evaluate_build(node, build_mode) or \
                    build_mode.should_build_missing(node.conanfile):
                node.binary = BINARY_EDITABLE_BUILD
            else:
                node.binary = BINARY_EDITABLE  # TODO: PREV?
            return

        # If the CLI says this package needs to be built, it doesn't make sense to mark
        # it as invalid
        if self._evaluate_build(node, build_mode):
            return

        # Obtain the cache_latest valid one, cleaning things if dirty
        while True:
            cache_latest_prev = self._cache.get_latest_package_reference(node.pref)
            if cache_latest_prev is None:
                break
            package_layout = self._cache.pkg_layout(cache_latest_prev)
            if not self._evaluate_clean_pkg_folder_dirty(node, package_layout):
                break

        if node.conanfile.upload_policy == "skip":
            # Download/update shouldn't be checked in the servers if this is "skip-upload"
            # The binary can only be in cache or missing.
            if cache_latest_prev:
                node.binary = BINARY_CACHE
                node.prev = cache_latest_prev.revision
            else:
                node.binary = BINARY_MISSING
        elif cache_latest_prev is None:  # This binary does NOT exist in the cache
            self._evaluate_download(node, remotes, update)
        else:  # This binary already exists in the cache, maybe can be updated
            self._evaluate_in_cache(cache_latest_prev, node, remotes, update)

        # The INVALID should only prevail if a compatible package, due to removal of
        # settings in package_id() was not found
        if node.binary in (BINARY_MISSING, BINARY_BUILD):
            if node.conanfile.info.invalid and node.conanfile.info.invalid[0] == BINARY_INVALID:
                node.binary = BINARY_INVALID

    def _process_compatible_node(self, node, remotes, update):
        """ simplified checking of compatible_packages, that should be found existing, but
        will never be built, for example. They cannot be editable either at this point.
        """
        # Check that this same reference hasn't already been checked
        if self._evaluate_is_cached(node):
            return

        # TODO: Test that this works
        if node.conanfile.info.invalid:
            node.binary = BINARY_INVALID
            return

        # Obtain the cache_latest valid one, cleaning things if dirty
        while True:
            cache_latest_prev = self._cache.get_latest_package_reference(node.pref)
            if cache_latest_prev is None:
                break
            package_layout = self._cache.pkg_layout(cache_latest_prev)
            if not self._evaluate_clean_pkg_folder_dirty(node, package_layout):
                break

        if cache_latest_prev is not None:
            # This binary already exists in the cache, maybe can be updated
            self._evaluate_in_cache(cache_latest_prev, node, remotes, update)
        elif update:
            self._evaluate_download(node, remotes, update)

    def _process_locked_node(self, node, build_mode, locked_prev):
        # Check that this same reference hasn't already been checked
        if self._evaluate_is_cached(node):
            return

        # If the CLI says this package needs to be built, it doesn't make sense to mark
        # it as invalid
        if self._evaluate_build(node, build_mode):
            # TODO: We migth want to rais if strict
            return

        if node.recipe == RECIPE_EDITABLE:
            # TODO: Raise if strict
            node.binary = BINARY_EDITABLE  # TODO: PREV?
            return

        # in cache:
        node.prev = locked_prev
        if self._cache.exists_prev(node.pref):
            node.binary = BINARY_CACHE
            node.binary_remote = None
            # TODO: Dirty
            return

        # TODO: Check in remotes for download

    def _evaluate_download(self, node, remotes, update):
        try:
            self._get_package_from_remotes(node, remotes, update)
        except NotFoundException:
            node.binary = BINARY_MISSING
        else:
            node.binary = BINARY_DOWNLOAD

    def _evaluate_in_cache(self, cache_latest_prev, node, remotes, update):
        assert cache_latest_prev.revision
        if update:
            output = node.conanfile.output
            try:
                self._get_package_from_remotes(node, remotes, update)
            except NotFoundException:
                output.warning("Can't update, no package in remote")
            except NoRemoteAvailable:
                output.warning("Can't update, there are no remotes configured or enabled")
            else:
                cache_time = cache_latest_prev.timestamp
                # TODO: cache 2.0 should we update the date if the prev is the same?
                if cache_time < node.pref_timestamp and cache_latest_prev != node.pref:
                    node.binary = BINARY_UPDATE
                    output.info("Current package revision is older than the remote one")
                else:
                    node.binary = BINARY_CACHE
                    # The final data is the cache one, not the server one
                    node.binary_remote = None
                    node.prev = cache_latest_prev.revision
                    node.pref_timestamp = cache_time
                    output.info("Current package revision is newer than the remote one")
        if not node.binary:
            node.binary = BINARY_CACHE
            node.binary_remote = None
            node.prev = cache_latest_prev.revision
            node.pref_timestamp = cache_latest_prev.timestamp
            assert node.prev, "PREV for %s is None" % str(node.pref)

    def _evaluate_package_id(self, node):
        compute_package_id(node, self._global_conf)

        # TODO: layout() execution don't need to be evaluated at GraphBuilder time.
        # it could even be delayed until installation time, but if we got enough info here for
        # package_id, we can run it
        conanfile = node.conanfile
        if hasattr(conanfile, "layout"):
            with conanfile_exception_formatter(conanfile, "layout"):
                conanfile.layout()

    def evaluate_graph(self, deps_graph, build_mode, lockfile, remotes, update, build_mode_test=None,
                       tested_graph=None):
        if tested_graph is None:
            main_mode = BuildMode(build_mode)
            test_mode = None  # Should not be used at all
            mainprefs = None
        else:
            main_mode = BuildMode(["never"])
            test_mode = BuildMode(build_mode_test)
            mainprefs = [str(n.pref) for n in tested_graph.nodes
                         if n.recipe not in (RECIPE_CONSUMER, RECIPE_VIRTUAL)]

        if main_mode.cascade:
            ConanOutput().warning("Using build-mode 'cascade' is generally inefficient and it "
                                  "shouldn't be used. Use 'package_id' and 'package_id_modes' for"
                                  "more efficient re-builds")
        for node in deps_graph.ordered_iterate():
            if node.recipe in (RECIPE_CONSUMER, RECIPE_VIRTUAL):
                if node.path is not None and node.path.endswith(".py"):
                    # For .py we keep evaluating the package_id, validate(), etc
                    self._evaluate_package_id(node)
                elif node.path is not None and node.path.endswith(".txt"):
                    # To support the ``[layout]`` in conanfile.txt
                    # TODO: Refactorize this a bit, the call to ``layout()``
                    if hasattr(node.conanfile, "layout"):
                        with conanfile_exception_formatter(node.conanfile, "layout"):
                            node.conanfile.layout()
            else:
                self._evaluate_package_id(node)
                build_mode = main_mode if mainprefs is None or str(node.pref) in mainprefs \
                    else test_mode
                if lockfile:
                    locked_prev = lockfile.resolve_prev(node)
                    if locked_prev:
                        self._process_locked_node(node, build_mode, locked_prev)
                        continue
                self._evaluate_node(node, build_mode, remotes, update)

        self._skip_binaries(deps_graph)

    @staticmethod
    def _skip_binaries(graph):
        required_nodes = set()
        # Aggregate all necessary starting nodes
        required_nodes.add(graph.root)
        for node in graph.nodes:
            if node.binary in (BINARY_BUILD, BINARY_EDITABLE_BUILD, BINARY_EDITABLE):
                if not node.build_allowed:  # Only those that are forced to build, not only "missing"
                    required_nodes.add(node)

        root_nodes = required_nodes.copy()
        while root_nodes:
            new_root_nodes = set()
            for node in root_nodes:
                # The nodes that are directly required by this one to build correctly
                deps_required = set(d.node for d in node.transitive_deps.values() if d.require.files)

                # second pass, transitive affected. Packages that have some dependency that is required
                # cannot be skipped either. In theory the binary could be skipped, but build system
                # integrations like CMakeDeps rely on find_package() to correctly find transitive deps
                indirect = (d.node for d in node.transitive_deps.values()
                            if any(t.node in deps_required for t in d.node.transitive_deps.values()))
                deps_required.update(indirect)

                # Third pass, mark requires as skippeable
                for dep in node.transitive_deps.values():
                    dep.require.skip = dep.node not in deps_required

                # Finally accumulate all needed nodes for marking binaries as SKIP download
                news_req = [r for r in deps_required
                            if r.binary in (BINARY_BUILD, BINARY_EDITABLE_BUILD, BINARY_EDITABLE)
                            if r not in required_nodes]  # Avoid already expanded before
                new_root_nodes.update(news_req)  # For expanding the next iteration
                required_nodes.update(deps_required)

            root_nodes = new_root_nodes

        for node in graph.nodes:
            if node not in required_nodes and node.conanfile.conf.get("tools.graph:skip_binaries",
                                                                      check_type=bool, default=True):
                node.binary = BINARY_SKIP<|MERGE_RESOLUTION|>--- conflicted
+++ resolved
@@ -11,12 +11,8 @@
                                        BINARY_INVALID, BINARY_EDITABLE_BUILD, RECIPE_PLATFORM,
                                        BINARY_PLATFORM, DepsGraph)
 from conans.errors import NoRemoteAvailable, NotFoundException, \
-<<<<<<< HEAD
-    PackageNotFoundException, conanfile_exception_formatter
+    PackageNotFoundException, conanfile_exception_formatter, ConanConnectionError
 from conans.model.graph_lock import Lockfile
-=======
-    PackageNotFoundException, conanfile_exception_formatter, ConanConnectionError
->>>>>>> 6e17f715
 
 
 class GraphBinariesAnalyzer(object):
