--- conflicted
+++ resolved
@@ -153,11 +153,7 @@
 
         if build_mode.outdated:
             if node.binary in (BINARY_CACHE, BINARY_DOWNLOAD, BINARY_UPDATE):
-<<<<<<< HEAD
-                local_recipe_hash = self._client_cache.package_layout(conan_ref).load_manifest().summary_hash
-=======
-                local_recipe_hash = self._cache.load_manifest(pref.ref).summary_hash
->>>>>>> 3e2b3502
+                local_recipe_hash = self._client_cache.package_layout(ref).load_manifest().summary_hash
                 if local_recipe_hash != package_hash:
                     output.info("Outdated package!")
                     node.binary = BINARY_BUILD
