--- conflicted
+++ resolved
@@ -30,11 +30,7 @@
             else:
                 output.warn("Current package is newer than remote upstream one")
 
-<<<<<<< HEAD
-    def _evaluate_node(self, node, build_mode, evaluated_nodes, update, remotes):
-=======
     def _evaluate_node(self, node, build_mode, update, evaluated_nodes, remotes):
->>>>>>> 337cd721
         assert node.binary is None, "Node.binary should be None"
         assert node.package_id is not None, "Node.package_id shouldn't be None"
         assert node.package_id != BINARY_UNKNOWN, "Node.package_id shouldn't be Unknown"
@@ -214,19 +210,15 @@
 
     def evaluate_graph(self, deps_graph, build_mode, update, remotes):
         default_package_id_mode = self._cache.config.default_package_id_mode
-        evaluated_nodes = deps_graph.evaluated
+        evaluated = deps_graph.evaluated
         for node in deps_graph.ordered_iterate():
             self._compute_package_id(node, default_package_id_mode)
             if node.recipe in (RECIPE_CONSUMER, RECIPE_VIRTUAL):
                 continue
-<<<<<<< HEAD
             if node.package_id == BINARY_UNKNOWN:
                 node.binary = BINARY_UNKNOWN
                 node.update = update
                 node.build_mode = build_mode
                 continue
-            self._evaluate_node(node, build_mode, evaluated_nodes, update, remotes)
-=======
             self._evaluate_node(node, build_mode, update, evaluated, remotes)
->>>>>>> 337cd721
             self._handle_private(node)