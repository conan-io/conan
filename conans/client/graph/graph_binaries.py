from conan.cache.conan_reference import ConanReference
from conans.client.graph.build_mode import BuildMode
from conans.client.graph.compute_pid import compute_package_id
from conans.client.graph.graph import (BINARY_BUILD, BINARY_CACHE, BINARY_DOWNLOAD, BINARY_MISSING,
                                       BINARY_UPDATE, RECIPE_EDITABLE, BINARY_EDITABLE,
                                       RECIPE_CONSUMER, RECIPE_VIRTUAL, BINARY_SKIP, BINARY_UNKNOWN,
                                       BINARY_INVALID, BINARY_ERROR)
from conans.errors import NoRemoteAvailable, NotFoundException, conanfile_exception_formatter, \
    ConanException, ConanInvalidConfiguration, ConanErrorConfiguration
from conans.model.info import ConanInfo, PACKAGE_ID_UNKNOWN, PACKAGE_ID_INVALID
from conans.model.manifest import FileTreeManifest
from conans.model.ref import PackageReference
from conans.util.conan_v2_mode import conan_v2_property


class GraphBinariesAnalyzer(object):

    def __init__(self, cache, output, remote_manager):
        self._cache = cache
        self._output = output
        self._remote_manager = remote_manager
        # These are the nodes with pref (not including PREV) that have been evaluated
        self._evaluated = {}  # {pref: [nodes]}

    @staticmethod
    def _check_update(upstream_manifest, package_folder, output):
        read_manifest = FileTreeManifest.load(package_folder)
        if upstream_manifest != read_manifest:
            if upstream_manifest.time > read_manifest.time:
                output.warn("Current package is older than remote upstream one")
                return True
            else:
                output.warn("Current package is newer than remote upstream one")

    @staticmethod
    def _evaluate_build(node, build_mode):
        ref, conanfile = node.ref, node.conanfile
        with_deps_to_build = False
        # For cascade mode, we need to check also the "modified" status of the lockfile if exists
        # modified nodes have already been built, so they shouldn't be built again
        if build_mode.cascade and not (node.graph_lock_node and node.graph_lock_node.modified):
            for dep in node.dependencies:
                dep_node = dep.dst
                if (dep_node.binary == BINARY_BUILD or
                    (dep_node.graph_lock_node and dep_node.graph_lock_node.modified)):
                    with_deps_to_build = True
                    break
        if build_mode.forced(conanfile, ref, with_deps_to_build):
            conanfile.output.info('Forced build from source')
            node.binary = BINARY_BUILD
            node.prev = None
            return True

    def _evaluate_clean_pkg_folder_dirty(self, node, package_layout, pref):
        # Check if dirty, to remove it
        with package_layout.package_lock():
            assert node.recipe != RECIPE_EDITABLE, "Editable package shouldn't reach this code"
            if package_layout.package_is_dirty():
                node.conanfile.output.warn("Package binary is corrupted, removing: %s" % pref.id)
                package_layout.package_remove()
                return

    def _evaluate_cache_pkg(self, node, package_layout, pref, remote, remotes, update):
        if update:
            output = node.conanfile.output
            if remote:
                try:
                    tmp = self._remote_manager.get_package_manifest(pref, remote)
                    upstream_manifest, pref = tmp
                except NotFoundException:
                    output.warn("Can't update, no package in remote")
                except NoRemoteAvailable:
                    output.warn("Can't update, no remote defined")
                else:
                    package_folder = package_layout.package()
                    if self._check_update(upstream_manifest, package_folder, output):
                        node.binary = BINARY_UPDATE
                        node.prev = pref.revision  # With revision
            elif remotes:
                pass  # Current behavior: no remote explicit or in metadata, do not update
            else:
                output.warn("Can't update, no remote defined")

        if not node.binary:
            node.binary = BINARY_CACHE
            assert node.prev, "PREV for %s is None" % str(pref)

    def _get_package_info(self, node, pref, remote):
        return self._remote_manager.get_package_info(pref, remote, info=node.conanfile.info)

    def _evaluate_remote_pkg(self, node, pref, remote, remotes):
        remote_info = None
        if remote:
            try:
                remote_info, pref = self._get_package_info(node, pref, remote)
            except NotFoundException:
                pass
            except Exception:
                node.conanfile.output.error("Error downloading binary package: '{}'".format(pref))
                raise

        # If the "remote" came from the registry but the user didn't specified the -r, with
        # revisions iterate all remotes
        if not remote or not remote_info:
            for r in remotes.values():  # FIXME: Here we hit the same remote we did before
                try:
                    remote_info, pref = self._get_package_info(node, pref, r)
                except NotFoundException:
                    pass
                else:
                    if remote_info:
                        remote = r
                        break

        if remote_info:
            node.binary = BINARY_DOWNLOAD
            node.prev = pref.revision
        else:
            node.prev = None
            node.binary = BINARY_MISSING

        return remote

    def _evaluate_is_cached(self, node, pref):
        previous_nodes = self._evaluated.get(pref)
        if previous_nodes:
            previous_nodes.append(node)
            previous_node = previous_nodes[0]
            # The previous node might have been skipped, but current one not necessarily
            # keep the original node.binary value (before being skipped), and if it will be
            # defined as SKIP again by self._handle_private(node) if it is really private
            if previous_node.binary == BINARY_SKIP:
                node.binary = previous_node.binary_non_skip
            else:
                node.binary = previous_node.binary
            node.binary_remote = previous_node.binary_remote
            node.prev = previous_node.prev
            return True
        self._evaluated[pref] = [node]

    def _evaluate_node(self, node, build_mode, update, remotes):
        assert node.binary is None, "Node.binary should be None"
        assert node.package_id is not None, "Node.package_id shouldn't be None"
        assert node.package_id != PACKAGE_ID_UNKNOWN, "Node.package_id shouldn't be Unknown"
        assert node.prev is None, "Node.prev should be None"

        # If it has lock
        locked = node.graph_lock_node
        if locked and locked.package_id and locked.package_id != PACKAGE_ID_UNKNOWN:
            pref = PackageReference(locked.ref, locked.package_id, locked.prev)  # Keep locked PREV
            self._process_node(node, pref, build_mode, update, remotes)
            if node.binary == BINARY_MISSING and build_mode.allowed(node.conanfile):
                node.binary = BINARY_BUILD
            if node.binary == BINARY_BUILD:
                locked.unlock_prev()

            if node.package_id != locked.package_id:  # It was a compatible package
                # https://github.com/conan-io/conan/issues/9002
                # We need to iterate to search the compatible combination
                for compatible_package in node.conanfile.compatible_packages:
                    comp_package_id = compatible_package.package_id()
                    if comp_package_id == locked.package_id:
                        node._package_id = locked.package_id  # FIXME: Ugly definition of private
                        node.conanfile.settings.values = compatible_package.settings
                        node.conanfile.options.values = compatible_package.options
                        break
                else:
                    raise ConanException("'%s' package-id '%s' doesn't match the locked one '%s'"
                                         % (repr(locked.ref), node.package_id, locked.package_id))
        else:
            assert node.prev is None, "Non locked node shouldn't have PREV in evaluate_node"
            assert node.binary is None, "Node.binary should be None if not locked"
            pref = PackageReference(node.ref, node.package_id)
            self._process_node(node, pref, build_mode, update, remotes)
            if node.binary in (BINARY_MISSING, BINARY_INVALID):
                if node.conanfile.compatible_packages:
                    compatible_build_mode = BuildMode(None, self._output)
                    for compatible_package in node.conanfile.compatible_packages:
                        package_id = compatible_package.package_id()
                        if package_id == node.package_id:
                            node.conanfile.output.info("Compatible package ID %s equal to the "
                                                       "default package ID" % package_id)
                            continue
                        pref = PackageReference(node.ref, package_id)
                        node.binary = None  # Invalidate it
                        # NO Build mode
                        self._process_node(node, pref, compatible_build_mode, update, remotes)
                        assert node.binary is not None
                        if node.binary not in (BINARY_MISSING, ):
                            node.conanfile.output.info("Main binary package '%s' missing. Using "
                                                       "compatible package '%s'"
                                                       % (node.package_id, package_id))

                            # Modifying package id under the hood, FIXME
                            node._package_id = package_id
                            # So they are available in package_info() method
                            node.conanfile.settings.values = compatible_package.settings
                            node.conanfile.options.values = compatible_package.options
                            break
                    if node.binary == BINARY_MISSING and node.package_id == PACKAGE_ID_INVALID:
                        node.binary = BINARY_INVALID
                if node.binary == BINARY_MISSING and build_mode.allowed(node.conanfile):
                    node.binary = BINARY_BUILD

            if locked:
                # package_id was not locked, this means a base lockfile that is being completed
                locked.complete_base_node(node.package_id, node.prev)

        if (node.binary in (BINARY_BUILD, BINARY_MISSING) and node.conanfile.info.invalid and
                node.conanfile.info.invalid[0] == BINARY_INVALID):
            node._package_id = PACKAGE_ID_INVALID  # Fixme: Hack
            node.binary = BINARY_INVALID

    def _process_node(self, node, pref, build_mode, update, remotes):
        # Check that this same reference hasn't already been checked
        if self._evaluate_is_cached(node, pref):
            return

        if node.conanfile.info.invalid and node.conanfile.info.invalid[0] == BINARY_ERROR:
            node.binary = BINARY_ERROR
            return

        if node.recipe == RECIPE_EDITABLE:
            node.binary = BINARY_EDITABLE  # TODO: PREV?
            return

        if pref.id == PACKAGE_ID_INVALID:
            # annotate pattern, so unused patterns in --build are not displayed as errors
            build_mode.forced(node.conanfile, node.ref)
            node.binary = BINARY_INVALID
            return

        if self._evaluate_build(node, build_mode):
            return

        latest_prev_for_pkg_id = self._cache.get_latest_prev(pref)

        if latest_prev_for_pkg_id:
            package_layout = self._cache.pkg_layout(latest_prev_for_pkg_id)
            self._evaluate_clean_pkg_folder_dirty(node, package_layout, pref)

        remote = remotes.selected

        if not remote:
            # If the remote_name is not given, follow the binary remote, or the recipe remote
            # If it is defined it won't iterate (might change in conan2.0)
            remote_name = self._cache.get_remote(latest_prev_for_pkg_id.ref) if latest_prev_for_pkg_id else None
            remote = remotes.get(remote_name)

        if latest_prev_for_pkg_id:  # Binary already exists in local, check if we want to update
            node.prev = latest_prev_for_pkg_id.revision
            package_layout = self._cache.pkg_layout(latest_prev_for_pkg_id)
            self._evaluate_cache_pkg(node, package_layout, latest_prev_for_pkg_id, remote, remotes, update)
        else:  # Binary does NOT exist locally
            # Returned remote might be different than the passed one if iterating remotes
            remote = self._evaluate_remote_pkg(node, pref, remote, remotes)

        node.binary_remote = remote

    def _evaluate_package_id(self, node):
        compute_package_id(node, self._cache.new_config)  # TODO: revise compute_package_id()

<<<<<<< HEAD
    def evaluate_graph(self, deps_graph, build_mode, update, remotes, nodes_subset=None, root=None):
        build_mode = BuildMode(build_mode, self._output)
=======
    @staticmethod
    def package_id_transitive_reqs(node):
        """
        accumulate the direct and transitive requirements prefs necessary to compute the
        package_id
        :return: set(prefs) of direct deps, set(prefs) of transitive deps
        """
        node.id_direct_prefs = set()  # of PackageReference
        node.id_indirect_prefs = set()  # of PackageReference, avoid duplicates
        neighbors = [d.dst for d in node.dependencies if not d.build_require]
        for neighbor in neighbors:
            node.id_direct_prefs.add(neighbor.pref)
            node.id_indirect_prefs.update(neighbor.id_direct_prefs)
            node.id_indirect_prefs.update(neighbor.id_indirect_prefs)
        # Make sure not duplicated, totally necessary
        node.id_indirect_prefs.difference_update(node.id_direct_prefs)
        return node.id_direct_prefs, node.id_indirect_prefs

    def _compute_package_id(self, node, default_package_id_mode, default_python_requires_id_mode):
        """
        Compute the binary package ID of this node
        :param node: the node to compute the package-ID
        :param default_package_id_mode: configuration of the package-ID mode
        """
        # TODO Conan 2.0. To separate the propagation of the graph (options) of the package-ID
        # A bit risky to be done now
        conanfile = node.conanfile
        neighbors = node.neighbors()

        direct_reqs, indirect_reqs = self.package_id_transitive_reqs(node)

        # FIXME: Conan v2.0 This is introducing a bug for backwards compatibility, it will add
        #   only the requirements available in the 'neighbour.info' object, not all the closure
        if not self._fixed_package_id:
            old_indirect = set()
            for neighbor in neighbors:
                old_indirect.update((p.ref, p.id) for p in neighbor.conanfile.info.requires.refs())
            indirect_reqs = set(p for p in indirect_reqs if (p.ref, p.id) in old_indirect)
            indirect_reqs.difference_update(direct_reqs)

        python_requires = getattr(conanfile, "python_requires", None)
        if python_requires:
            if isinstance(python_requires, dict):
                python_requires = None  # Legacy python-requires do not change package-ID
            else:
                python_requires = python_requires.all_refs()
        conanfile.info = ConanInfo.create(conanfile.settings.values,
                                          conanfile.options.values,
                                          direct_reqs,
                                          indirect_reqs,
                                          default_package_id_mode=default_package_id_mode,
                                          python_requires=python_requires,
                                          default_python_requires_id_mode=
                                          default_python_requires_id_mode)

        if not self._cache.new_config["core.package_id:msvc_visual_incompatible"]:
            msvc_compatible = conanfile.info.msvc_compatible()
            if msvc_compatible:
                conanfile.compatible_packages.append(msvc_compatible)

        # Once we are done, call package_id() to narrow and change possible values
        with conanfile_exception_formatter(str(conanfile), "package_id"):
            with conan_v2_property(conanfile, 'cpp_info',
                                   "'self.cpp_info' access in package_id() method is deprecated"):
                conanfile.package_id()

        if hasattr(conanfile, "validate") and callable(conanfile.validate):
            with conanfile_exception_formatter(str(conanfile), "validate"):
                try:
                    conanfile.validate()
                except ConanInvalidConfiguration as e:
                    conanfile.info.invalid = BINARY_INVALID, str(e)
                except ConanErrorConfiguration as e:
                    conanfile.info.invalid = BINARY_ERROR, str(e)

        try:
            conanfile.settings.validate()  # All has to be ok!
            conanfile.options.validate()
        except ConanException:
            conanfile.info.invalid = BINARY_INVALID, str(e)
>>>>>>> dacfec97

        assert isinstance(build_mode, BuildMode)

        default_package_id_mode = self._cache.config.default_package_id_mode
        default_python_requires_id_mode = self._cache.config.default_python_requires_id_mode
        for node in deps_graph.ordered_iterate(nodes_subset=nodes_subset):
            self._evaluate_package_id(node)
            if node.recipe in (RECIPE_CONSUMER, RECIPE_VIRTUAL):
                continue
            if node.package_id == PACKAGE_ID_UNKNOWN:
                assert node.binary is None, "Node.binary should be None"
                node.binary = BINARY_UNKNOWN
                # annotate pattern, so unused patterns in --build are not displayed as errors
                build_mode.forced(node.conanfile, node.ref)
                continue
            self._evaluate_node(node, build_mode, update, remotes)

        self._skip_binaries(deps_graph)

    @staticmethod
    def _skip_binaries(graph):
        required_nodes = set()
        required_nodes.add(graph.root)
        for node in graph.nodes:
            if node.binary != BINARY_BUILD and node is not graph.root:
                continue
            for req, dep in node.transitive_deps.items():
                dep_node = dep.node
                require = dep.require
                if require.headers or require.libs or require.run or require.build:
                    required_nodes.add(dep_node)

        for node in graph.nodes:
            if node not in required_nodes:
                node.binary = BINARY_SKIP

    def reevaluate_node(self, node, remotes, build_mode, update):
        """ reevaluate the node is necessary when there is some PACKAGE_ID_UNKNOWN due to
        package_revision_mode
        """
        assert node.binary == BINARY_UNKNOWN
        output = node.conanfile.output
        node._package_id = None  # Invalidate it, so it can be re-computed
        output.info("Unknown binary for %s, computing updated ID" % str(node.ref))
        self._evaluate_package_id(node)
        output.info("Updated ID: %s" % node.package_id)
        if node.recipe in (RECIPE_CONSUMER, RECIPE_VIRTUAL):
            return
        assert node.package_id != PACKAGE_ID_UNKNOWN
        node.binary = None  # Necessary to invalidate so it is properly evaluated
        self._evaluate_node(node, build_mode, update, remotes)
        output.info("Binary for updated ID from: %s" % node.binary)
        if node.binary == BINARY_BUILD:
            output.info("Binary for the updated ID has to be built")<|MERGE_RESOLUTION|>--- conflicted
+++ resolved
@@ -260,92 +260,8 @@
     def _evaluate_package_id(self, node):
         compute_package_id(node, self._cache.new_config)  # TODO: revise compute_package_id()
 
-<<<<<<< HEAD
     def evaluate_graph(self, deps_graph, build_mode, update, remotes, nodes_subset=None, root=None):
         build_mode = BuildMode(build_mode, self._output)
-=======
-    @staticmethod
-    def package_id_transitive_reqs(node):
-        """
-        accumulate the direct and transitive requirements prefs necessary to compute the
-        package_id
-        :return: set(prefs) of direct deps, set(prefs) of transitive deps
-        """
-        node.id_direct_prefs = set()  # of PackageReference
-        node.id_indirect_prefs = set()  # of PackageReference, avoid duplicates
-        neighbors = [d.dst for d in node.dependencies if not d.build_require]
-        for neighbor in neighbors:
-            node.id_direct_prefs.add(neighbor.pref)
-            node.id_indirect_prefs.update(neighbor.id_direct_prefs)
-            node.id_indirect_prefs.update(neighbor.id_indirect_prefs)
-        # Make sure not duplicated, totally necessary
-        node.id_indirect_prefs.difference_update(node.id_direct_prefs)
-        return node.id_direct_prefs, node.id_indirect_prefs
-
-    def _compute_package_id(self, node, default_package_id_mode, default_python_requires_id_mode):
-        """
-        Compute the binary package ID of this node
-        :param node: the node to compute the package-ID
-        :param default_package_id_mode: configuration of the package-ID mode
-        """
-        # TODO Conan 2.0. To separate the propagation of the graph (options) of the package-ID
-        # A bit risky to be done now
-        conanfile = node.conanfile
-        neighbors = node.neighbors()
-
-        direct_reqs, indirect_reqs = self.package_id_transitive_reqs(node)
-
-        # FIXME: Conan v2.0 This is introducing a bug for backwards compatibility, it will add
-        #   only the requirements available in the 'neighbour.info' object, not all the closure
-        if not self._fixed_package_id:
-            old_indirect = set()
-            for neighbor in neighbors:
-                old_indirect.update((p.ref, p.id) for p in neighbor.conanfile.info.requires.refs())
-            indirect_reqs = set(p for p in indirect_reqs if (p.ref, p.id) in old_indirect)
-            indirect_reqs.difference_update(direct_reqs)
-
-        python_requires = getattr(conanfile, "python_requires", None)
-        if python_requires:
-            if isinstance(python_requires, dict):
-                python_requires = None  # Legacy python-requires do not change package-ID
-            else:
-                python_requires = python_requires.all_refs()
-        conanfile.info = ConanInfo.create(conanfile.settings.values,
-                                          conanfile.options.values,
-                                          direct_reqs,
-                                          indirect_reqs,
-                                          default_package_id_mode=default_package_id_mode,
-                                          python_requires=python_requires,
-                                          default_python_requires_id_mode=
-                                          default_python_requires_id_mode)
-
-        if not self._cache.new_config["core.package_id:msvc_visual_incompatible"]:
-            msvc_compatible = conanfile.info.msvc_compatible()
-            if msvc_compatible:
-                conanfile.compatible_packages.append(msvc_compatible)
-
-        # Once we are done, call package_id() to narrow and change possible values
-        with conanfile_exception_formatter(str(conanfile), "package_id"):
-            with conan_v2_property(conanfile, 'cpp_info',
-                                   "'self.cpp_info' access in package_id() method is deprecated"):
-                conanfile.package_id()
-
-        if hasattr(conanfile, "validate") and callable(conanfile.validate):
-            with conanfile_exception_formatter(str(conanfile), "validate"):
-                try:
-                    conanfile.validate()
-                except ConanInvalidConfiguration as e:
-                    conanfile.info.invalid = BINARY_INVALID, str(e)
-                except ConanErrorConfiguration as e:
-                    conanfile.info.invalid = BINARY_ERROR, str(e)
-
-        try:
-            conanfile.settings.validate()  # All has to be ok!
-            conanfile.options.validate()
-        except ConanException:
-            conanfile.info.invalid = BINARY_INVALID, str(e)
->>>>>>> dacfec97
-
         assert isinstance(build_mode, BuildMode)
 
         default_package_id_mode = self._cache.config.default_package_id_mode
