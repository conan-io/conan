--- conflicted
+++ resolved
@@ -1,14 +1,8 @@
 import os
 
 from conans.client.graph.graph import (BINARY_BUILD, BINARY_CACHE, BINARY_DOWNLOAD, BINARY_MISSING,
-<<<<<<< HEAD
                                        BINARY_UPDATE, RECIPE_EDITABLE, BINARY_EDITABLE,
                                        RECIPE_CONSUMER, RECIPE_VIRTUAL, BINARY_SKIP)
-=======
-                                       BINARY_SKIP, BINARY_UPDATE,
-                                       RECIPE_EDITABLE, BINARY_EDITABLE,
-                                       RECIPE_CONSUMER, RECIPE_VIRTUAL)
->>>>>>> 244a5395
 from conans.errors import NoRemoteAvailable, NotFoundException, conanfile_exception_formatter
 from conans.model.info import ConanInfo, PACKAGE_ID_UNKNOWN
 from conans.model.manifest import FileTreeManifest
@@ -280,12 +274,9 @@
 
     def evaluate_graph(self, deps_graph, build_mode, update, remotes, nodes_subset=None, root=None):
         default_package_id_mode = self._cache.config.default_package_id_mode
-<<<<<<< HEAD
         for node in deps_graph.ordered_iterate(nodes_subset=nodes_subset):
-=======
-        for node in deps_graph.ordered_iterate():
             self._propagate_options(node)
->>>>>>> 244a5395
+
             self._compute_package_id(node, default_package_id_mode)
             if node.recipe in (RECIPE_CONSUMER, RECIPE_VIRTUAL):
                 continue
@@ -293,10 +284,7 @@
                 assert node.binary is None
                 continue
             self._evaluate_node(node, build_mode, update, remotes)
-<<<<<<< HEAD
         deps_graph.mark_private_skippable(nodes_subset=nodes_subset, root=root)
-=======
-            self._handle_private(node)
 
     def reevaluate_node(self, node, remotes, build_mode, update):
         assert node.binary is None
@@ -314,5 +302,4 @@
         if node.binary == BINARY_BUILD:
             output.info("Binary for the updated ID has to be built")
         else:
-            output.info("Binary for the updated ID from: %s" % node.binary)
->>>>>>> 244a5395
+            output.info("Binary for the updated ID from: %s" % node.binary)