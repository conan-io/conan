--- conflicted
+++ resolved
@@ -181,22 +181,6 @@
             node.build_allowed = True
             node.binary = BINARY_BUILD if not node.cant_build else BINARY_INVALID
 
-<<<<<<< HEAD
-        if (node.binary in (BINARY_BUILD, BINARY_MISSING) and node.conanfile.info.invalid and
-                node.conanfile.info.invalid[0] == BINARY_INVALID):
-            # BINARY_BUILD IS NOT A VIABLE fallback for invalid
-            node.binary = BINARY_INVALID
-
-        if node.binary == BINARY_BUILD:
-            conanfile = node.conanfile
-            if conanfile.repackage and not conanfile.conf.get("tools.graph:repackage", check_type=bool):
-                node.conanfile.info.invalid = f"The package is repackaging and building but it "\
-                          "didn't enable 'tools.graph:repackage' to compute its dependencies"
-
-                node.binary = BINARY_INVALID
-
-=======
->>>>>>> f0425378
     def _process_node(self, node, build_mode, remotes, update):
         # Check that this same reference hasn't already been checked
         if self._evaluate_is_cached(node):
