import os

from conans.client.graph.graph import (BINARY_BUILD, BINARY_CACHE, BINARY_DOWNLOAD, BINARY_MISSING,
                                       BINARY_SKIP, BINARY_UPDATE,
                                       RECIPE_EDITABLE, BINARY_EDITABLE,
                                       RECIPE_CONSUMER, RECIPE_VIRTUAL)
from conans.errors import NoRemoteAvailable, NotFoundException, \
    conanfile_exception_formatter
from conans.model.info import ConanInfo, PACKAGE_ID_UNKNOWN
from conans.model.manifest import FileTreeManifest
from conans.model.ref import PackageReference
from conans.util.files import is_dirty, rmdir


class GraphBinariesAnalyzer(object):

    def __init__(self, cache, output, remote_manager):
        self._cache = cache
        self._out = output
        self._remote_manager = remote_manager
        # These are the nodes with pref (not including PREV) that have been evaluated
        self._evaluated = {}  # {pref: [nodes]}

    @staticmethod
    def _check_update(upstream_manifest, package_folder, output, node):
        read_manifest = FileTreeManifest.load(package_folder)
        if upstream_manifest != read_manifest:
            if upstream_manifest.time > read_manifest.time:
                output.warn("Current package is older than remote upstream one")
                node.update_manifest = upstream_manifest
                return True
            else:
                output.warn("Current package is newer than remote upstream one")

    @staticmethod
    def _evaluate_build(node, build_mode):
        ref, conanfile = node.ref, node.conanfile
        with_deps_to_build = False
        # For cascade mode, we need to check also the "modified" status of the lockfile if exists
        # modified nodes have already been built, so they shouldn't be built again
        if build_mode.cascade and not (node.graph_lock_node and node.graph_lock_node.modified):
            for dep in node.dependencies:
                dep_node = dep.dst
                if (dep_node.binary == BINARY_BUILD or
                        (dep_node.graph_lock_node and dep_node.graph_lock_node.modified)):
                    with_deps_to_build = True
                    break
        if build_mode.forced(conanfile, ref, with_deps_to_build):
            conanfile.output.info('Forced build from source')
            node.binary = BINARY_BUILD
            node.prev = None
            return True

    def _evaluate_clean_pkg_folder_dirty(self, node, package_layout, package_folder, pref):
        # Check if dirty, to remove it
        with package_layout.package_lock(pref):
            assert node.recipe != RECIPE_EDITABLE, "Editable package shouldn't reach this code"
            if is_dirty(package_folder):
                node.conanfile.output.warn("Package is corrupted, removing folder: %s"
                                           % package_folder)
                rmdir(package_folder)  # Do not remove if it is EDITABLE
                return

            if self._cache.config.revisions_enabled:
                metadata = package_layout.load_metadata()
                rec_rev = metadata.packages[pref.id].recipe_revision
                if rec_rev and rec_rev != node.ref.revision:
                    node.conanfile.output.warn("The package {} doesn't belong to the installed "
                                               "recipe revision, removing folder".format(pref))
                    rmdir(package_folder)
                return metadata

    def _evaluate_cache_pkg(self, node, package_layout, pref, metadata, remote, remotes, update,
                            package_folder):
        if update:
            output = node.conanfile.output
            if remote:
                try:
                    tmp = self._remote_manager.get_package_manifest(pref, remote)
                    upstream_manifest, pref = tmp
                except NotFoundException:
                    output.warn("Can't update, no package in remote")
                except NoRemoteAvailable:
                    output.warn("Can't update, no remote defined")
                else:
                    if self._check_update(upstream_manifest, package_folder, output, node):
                        node.binary = BINARY_UPDATE
                        node.prev = pref.revision  # With revision
            elif remotes:
                pass  # Current behavior: no remote explicit or in metadata, do not update
            else:
                output.warn("Can't update, no remote defined")
        if not node.binary:
            node.binary = BINARY_CACHE
            metadata = metadata or package_layout.load_metadata()
            node.prev = metadata.packages[pref.id].revision
            assert node.prev, "PREV for %s is None: %s" % (str(pref), metadata.dumps())

    def _evaluate_remote_pkg(self, node, pref, remote, remotes, build_mode):
        remote_info = None
        if remote:
            try:
                remote_info, pref = self._remote_manager.get_package_info(pref, remote)
            except NotFoundException:
                pass
            except Exception:
                node.conanfile.output.error("Error downloading binary package: '{}'".format(pref))
                raise

        # If the "remote" came from the registry but the user didn't specified the -r, with
        # revisions iterate all remotes
        if not remote or (not remote_info and self._cache.config.revisions_enabled):
            for r in remotes.values():
                try:
                    remote_info, pref = self._remote_manager.get_package_info(pref, r)
                except NotFoundException:
                    pass
                else:
                    if remote_info:
                        remote = r
                        break

        if remote_info:
            node.binary = BINARY_DOWNLOAD
            node.prev = pref.revision
            recipe_hash = remote_info.recipe_hash
        else:
            recipe_hash = None
            if build_mode.allowed(node.conanfile):
                node.binary = BINARY_BUILD
            else:
                node.binary = BINARY_MISSING
            node.prev = None

        return recipe_hash, remote

    def _evaluate_is_cached(self, node, pref):
        previous_nodes = self._evaluated.get(pref)
        if previous_nodes:
            previous_nodes.append(node)
            previous_node = previous_nodes[0]
            # The previous node might have been skipped, but current one not necessarily
            # keep the original node.binary value (before being skipped), and if it will be
            # defined as SKIP again by self._handle_private(node) if it is really private
            if previous_node.binary == BINARY_SKIP:
                node.binary = previous_node.binary_non_skip
            else:
                node.binary = previous_node.binary
            node.binary_remote = previous_node.binary_remote
            node.prev = previous_node.prev
            return True
        self._evaluated[pref] = [node]

    def _evaluate_node(self, node, build_mode, update, remotes):
        assert node.binary is None, "Node.binary should be None"
        assert node.package_id is not None, "Node.package_id shouldn't be None"
        assert node.package_id != PACKAGE_ID_UNKNOWN, "Node.package_id shouldn't be Unknown"
        assert node.prev is None, "Node.prev should be None"

        if node.package_id == PACKAGE_ID_UNKNOWN:
            node.binary = BINARY_MISSING
            return

        ref, conanfile = node.ref, node.conanfile
        output = conanfile.output

        # If it has lock
        locked = node.graph_lock_node
        if locked and locked.pref.id == node.package_id:
            pref = locked.pref  # Keep the locked with PREV
        else:
            assert node.prev is None, "Non locked node shouldn't have PREV in evaluate_node"
            pref = PackageReference(ref, node.package_id)

        # Check that this same reference hasn't already been checked
        if self._evaluate_is_cached(node, pref):
            return
<<<<<<< HEAD
        evaluated_nodes[pref] = [node]
=======
>>>>>>> a95fbb7c

        if node.recipe == RECIPE_EDITABLE:
            node.binary = BINARY_EDITABLE  # TODO: PREV?
            return

        if self._evaluate_build(node, build_mode):
            return

        package_layout = self._cache.package_layout(pref.ref, short_paths=conanfile.short_paths)
        package_folder = package_layout.package(pref)
        metadata = self._evaluate_clean_pkg_folder_dirty(node, package_layout, package_folder, pref)

        remote = remotes.selected
        if not remote:
            # If the remote_name is not given, follow the binary remote, or the recipe remote
            # If it is defined it won't iterate (might change in conan2.0)
            metadata = metadata or package_layout.load_metadata()
            remote_name = metadata.packages[pref.id].remote or metadata.recipe.remote
            remote = remotes.get(remote_name)

        if os.path.exists(package_folder):  # Binary already in cache, check for updates
            self._evaluate_cache_pkg(node, package_layout, pref, metadata,  remote, remotes, update,
                                     package_folder)
            recipe_hash = None
        else:  # Binary does NOT exist locally
            # Returned remote might be different than the passed one if iterating remotes
            recipe_hash, remote = self._evaluate_remote_pkg(node, pref, remote, remotes, build_mode)

        if build_mode.outdated:
            if node.binary in (BINARY_CACHE, BINARY_DOWNLOAD, BINARY_UPDATE):
                if node.binary == BINARY_UPDATE:
                    info, pref = self._remote_manager.get_package_info(pref, remote)
                    recipe_hash = info.recipe_hash
                elif node.binary == BINARY_CACHE:
                    recipe_hash = ConanInfo.load_from_package(package_folder).recipe_hash

                local_recipe_hash = package_layout.recipe_manifest().summary_hash
                if local_recipe_hash != recipe_hash:
                    conanfile.output.info("Outdated package!")
                    node.binary = BINARY_BUILD
                    node.prev = None
                else:
                    conanfile.output.info("Package is up to date")

        node.binary_remote = remote

    @staticmethod
    def _compute_package_id(node, default_package_id_mode):
        conanfile = node.conanfile
        neighbors = node.neighbors()
        direct_reqs = []  # of Nodes
        indirect_reqs = {}   # of {pref: Nodes}, avoid duplicates
        for neighbor in neighbors:
            ref, nconan = neighbor.ref, neighbor.conanfile
            direct_reqs.append((neighbor.pref, neighbor))
            indirect_reqs.update(nconan.info.requires.nodes())
            conanfile.options.propagate_downstream(ref, nconan.info.full_options)
            # Might be never used, but update original requirement, just in case
            conanfile.requires[ref.name].ref = ref

        # Make sure not duplicated
        direct_refs = [pref for pref, _ in direct_reqs]
        indirect_reqs = {k: v for k, v in indirect_reqs.items() if k not in direct_refs}
        # There might be options that are not upstream, backup them, might be
        # for build-requires
        conanfile.build_requires_options = conanfile.options.values
        conanfile.options.clear_unused([pref for (pref, _) in direct_reqs] + list(indirect_reqs.keys()))
        conanfile.options.freeze()

        conanfile.info = ConanInfo.create(conanfile.settings.values,
                                          conanfile.options.values,
                                          direct_reqs,
                                          indirect_reqs,
                                          default_package_id_mode=default_package_id_mode)

        # Once we are done, call package_id() to narrow and change possible values
        with conanfile_exception_formatter(str(conanfile), "package_id"):
            conanfile.package_id()

        info = conanfile.info
        node.package_id = info.package_id()

    def _handle_private(self, node):
        if node.binary in (BINARY_CACHE, BINARY_DOWNLOAD, BINARY_UPDATE, BINARY_SKIP):
            private_neighbours = node.private_neighbors()
            for neigh in private_neighbours:
                if not neigh.private:
                    continue
                # Current closure contains own node to be skipped
                for n in neigh.public_closure.values():
                    if n.private:
                        # store the binary origin before being overwritten by SKIP
                        n.binary_non_skip = n.binary
                        n.binary = BINARY_SKIP
                        self._handle_private(n)

    def evaluate_graph(self, deps_graph, build_mode, update, remotes):
        default_package_id_mode = self._cache.config.default_package_id_mode
        for node in deps_graph.ordered_iterate():
            self._compute_package_id(node, default_package_id_mode)
            if node.recipe in (RECIPE_CONSUMER, RECIPE_VIRTUAL):
                continue
<<<<<<< HEAD
            if node.package_id == PACKAGE_ID_UNKNOWN:
                assert node.binary is None
                node.update = update
                node.build_mode = build_mode
                continue
            self._evaluate_node(node, build_mode, update, evaluated, remotes)
=======
            self._evaluate_node(node, build_mode, update, remotes)
>>>>>>> a95fbb7c
            self._handle_private(node)<|MERGE_RESOLUTION|>--- conflicted
+++ resolved
@@ -175,10 +175,6 @@
         # Check that this same reference hasn't already been checked
         if self._evaluate_is_cached(node, pref):
             return
-<<<<<<< HEAD
-        evaluated_nodes[pref] = [node]
-=======
->>>>>>> a95fbb7c
 
         if node.recipe == RECIPE_EDITABLE:
             node.binary = BINARY_EDITABLE  # TODO: PREV?
@@ -281,14 +277,10 @@
             self._compute_package_id(node, default_package_id_mode)
             if node.recipe in (RECIPE_CONSUMER, RECIPE_VIRTUAL):
                 continue
-<<<<<<< HEAD
             if node.package_id == PACKAGE_ID_UNKNOWN:
                 assert node.binary is None
                 node.update = update
                 node.build_mode = build_mode
                 continue
-            self._evaluate_node(node, build_mode, update, evaluated, remotes)
-=======
             self._evaluate_node(node, build_mode, update, remotes)
->>>>>>> a95fbb7c
             self._handle_private(node)