from conans.client.graph.build_mode import BuildMode
from conans.client.graph.compute_pid import compute_package_id
from conans.client.graph.graph import (BINARY_BUILD, BINARY_CACHE, BINARY_DOWNLOAD, BINARY_MISSING,
                                       BINARY_UPDATE, RECIPE_EDITABLE, BINARY_EDITABLE,
                                       RECIPE_CONSUMER, RECIPE_VIRTUAL, BINARY_SKIP, BINARY_UNKNOWN,
                                       BINARY_INVALID, BINARY_ERROR)
from conans.errors import NoRemoteAvailable, NotFoundException, ConanException
from conans.model.info import PACKAGE_ID_UNKNOWN, PACKAGE_ID_INVALID
from conans.model.ref import PackageReference


class GraphBinariesAnalyzer(object):

    def __init__(self, cache, output, remote_manager):
        self._cache = cache
        self._output = output
        self._remote_manager = remote_manager
        # These are the nodes with pref (not including PREV) that have been evaluated
        self._evaluated = {}  # {pref: [nodes]}
<<<<<<< HEAD

    @staticmethod
    def _check_update(upstream_manifest, package_folder, output):
        read_manifest = FileTreeManifest.load(package_folder)
        if upstream_manifest != read_manifest:
            if upstream_manifest.time > read_manifest.time:
                output.warn("Current package is older than remote upstream one")
                return True
            else:
                output.warn("Current package is newer than remote upstream one")
=======
>>>>>>> 73e3351a

    @staticmethod
    def _evaluate_build(node, build_mode):
        ref, conanfile = node.ref, node.conanfile
        with_deps_to_build = False
        # For cascade mode, we need to check also the "modified" status of the lockfile if exists
        # modified nodes have already been built, so they shouldn't be built again
        if build_mode.cascade and not (node.graph_lock_node and node.graph_lock_node.modified):
            for dep in node.dependencies:
                dep_node = dep.dst
                if (dep_node.binary == BINARY_BUILD or
                    (dep_node.graph_lock_node and dep_node.graph_lock_node.modified)):
                    with_deps_to_build = True
                    break
        if build_mode.forced(conanfile, ref, with_deps_to_build):
            conanfile.output.info('Forced build from source')
            node.binary = BINARY_BUILD
            node.prev = None
            return True

    def _evaluate_clean_pkg_folder_dirty(self, node, package_layout, pref):
        # Check if dirty, to remove it
        with package_layout.package_lock():
            assert node.recipe != RECIPE_EDITABLE, "Editable package shouldn't reach this code"
            if package_layout.package_is_dirty():
                node.conanfile.output.warn("Package binary is corrupted, removing: %s" % pref.id)
                package_layout.package_remove()
                return

    def _evaluate_cache_pkg(self, node, pref, remote, remotes, update):
        if update:
            output = node.conanfile.output
            if remote:
                try:
                    # if there's a later package revision in the remote we will take that one
                    pkg_id = PackageReference(pref.ref, pref.id)
                    remote_prevs = self._remote_manager.get_package_revisions(pkg_id, remote)
                    remote_latest_prev = PackageReference(pref.ref, pref.id,
                                                          revision=remote_prevs[0].get("revision"))
                    remote_latest_prev_time = remote_prevs[0].get("time")
                    cache_time = self._cache.get_timestamp(pref)
                except NotFoundException:
                    output.warn("Can't update, no package in remote")
                except NoRemoteAvailable:
                    output.warn("Can't update, no remote defined")
                else:
                    if cache_time < remote_latest_prev_time and remote_latest_prev != pref:
                        node.binary = BINARY_UPDATE
                        node.prev = remote_latest_prev.revision
                        output.info("Current package revision is older than the remote one")
                    else:
                        output.warn("Current package revision is newer than the remote one")
            elif remotes:
                pass  # Current behavior: no remote explicit or in metadata, do not update
            else:
                output.warn("Can't update, no remote defined")

        if not node.binary:
            node.binary = BINARY_CACHE
            assert node.prev, "PREV for %s is None" % str(pref)

    def _get_package_info(self, node, pref, remote):
        return self._remote_manager.get_package_info(pref, remote, info=node.conanfile.info)

    def _evaluate_remote_pkg(self, node, pref, remote, remotes, remote_selected):
        remote_info = None
        # If the remote is pinned (remote_selected) we won't iterate the remotes.
        # The "remote" can come from -r or from the registry (associated ref)
        if remote_selected or remote:
            try:
                remote_info, pref = self._get_package_info(node, pref, remote)
            except NotFoundException:
                pass
            except Exception:
                node.conanfile.output.error("Error downloading binary package: '{}'".format(pref))
                raise

        # If we didn't pin a remote with -r and:
        #   - The remote is None (not registry entry)
        #        or
        #   - We didn't find a package but having revisions enabled
        # We iterate the other remotes to find a binary
        if not remote_selected and (not remote or not remote_info):
            for r in remotes.values():
                if r == remote:
                    continue
                try:
                    remote_info, pref = self._get_package_info(node, pref, r)
                except NotFoundException:
                    pass
                else:
                    if remote_info:
                        remote = r
                        break

        if remote_info:
            node.binary = BINARY_DOWNLOAD
            node.prev = pref.revision
        else:
            node.prev = None
            node.binary = BINARY_MISSING

        return remote

    def _evaluate_is_cached(self, node, pref):
        previous_nodes = self._evaluated.get(pref)
        if previous_nodes:
            previous_nodes.append(node)
            previous_node = previous_nodes[0]
            # The previous node might have been skipped, but current one not necessarily
            # keep the original node.binary value (before being skipped), and if it will be
            # defined as SKIP again by self._handle_private(node) if it is really private
            if previous_node.binary == BINARY_SKIP:
                node.binary = previous_node.binary_non_skip
            else:
                node.binary = previous_node.binary
            node.binary_remote = previous_node.binary_remote
            node.prev = previous_node.prev
            return True
        self._evaluated[pref] = [node]

    def _evaluate_node(self, node, build_mode, update, remotes):
        assert node.binary is None, "Node.binary should be None"
        assert node.package_id is not None, "Node.package_id shouldn't be None"
        assert node.package_id != PACKAGE_ID_UNKNOWN, "Node.package_id shouldn't be Unknown"
        assert node.prev is None, "Node.prev should be None"

        # If it has lock
        locked = node.graph_lock_node
        if locked and locked.package_id and locked.package_id != PACKAGE_ID_UNKNOWN:
            pref = PackageReference(locked.ref, locked.package_id, locked.prev)  # Keep locked PREV
            self._process_node(node, pref, build_mode, update, remotes)
            if node.binary == BINARY_MISSING and build_mode.allowed(node.conanfile):
                node.binary = BINARY_BUILD
            if node.binary == BINARY_BUILD:
                locked.unlock_prev()

            if node.package_id != locked.package_id:  # It was a compatible package
                # https://github.com/conan-io/conan/issues/9002
                # We need to iterate to search the compatible combination
                for compatible_package in node.conanfile.compatible_packages:
                    comp_package_id = compatible_package.package_id()
                    if comp_package_id == locked.package_id:
                        node._package_id = locked.package_id  # FIXME: Ugly definition of private
                        node.conanfile.settings.values = compatible_package.settings
                        node.conanfile.options.values = compatible_package.options
                        break
                else:
                    raise ConanException("'%s' package-id '%s' doesn't match the locked one '%s'"
                                         % (repr(locked.ref), node.package_id, locked.package_id))
        else:
            assert node.prev is None, "Non locked node shouldn't have PREV in evaluate_node"
            assert node.binary is None, "Node.binary should be None if not locked"
            pref = PackageReference(node.ref, node.package_id)
            self._process_node(node, pref, build_mode, update, remotes)
            if node.binary in (BINARY_MISSING, BINARY_INVALID):
                if node.conanfile.compatible_packages:
                    compatible_build_mode = BuildMode(None, self._output)
                    for compatible_package in node.conanfile.compatible_packages:
                        package_id = compatible_package.package_id()
                        if package_id == node.package_id:
                            node.conanfile.output.info("Compatible package ID %s equal to the "
                                                       "default package ID" % package_id)
                            continue
                        pref = PackageReference(node.ref, package_id)
                        node.binary = None  # Invalidate it
                        # NO Build mode
                        self._process_node(node, pref, compatible_build_mode, update, remotes)
                        assert node.binary is not None
                        if node.binary not in (BINARY_MISSING, ):
                            node.conanfile.output.info("Main binary package '%s' missing. Using "
                                                       "compatible package '%s'"
                                                       % (node.package_id, package_id))

                            # Modifying package id under the hood, FIXME
                            node._package_id = package_id
                            # So they are available in package_info() method
                            node.conanfile.settings.values = compatible_package.settings
                            node.conanfile.options.values = compatible_package.options
                            break
                    if node.binary == BINARY_MISSING and node.package_id == PACKAGE_ID_INVALID:
                        node.binary = BINARY_INVALID
                if node.binary == BINARY_MISSING and build_mode.allowed(node.conanfile):
                    node.binary = BINARY_BUILD

            if locked:
                # package_id was not locked, this means a base lockfile that is being completed
                locked.complete_base_node(node.package_id, node.prev)

        if (node.binary in (BINARY_BUILD, BINARY_MISSING) and node.conanfile.info.invalid and
                node.conanfile.info.invalid[0] == BINARY_INVALID):
            node._package_id = PACKAGE_ID_INVALID  # Fixme: Hack
            node.binary = BINARY_INVALID

    def _process_node(self, node, pref, build_mode, update, remotes):
        # Check that this same reference hasn't already been checked
        if self._evaluate_is_cached(node, pref):
            return

        if node.conanfile.info.invalid and node.conanfile.info.invalid[0] == BINARY_ERROR:
            node.binary = BINARY_ERROR
            return

        if node.recipe == RECIPE_EDITABLE:
            node.binary = BINARY_EDITABLE  # TODO: PREV?
            return

        if pref.id == PACKAGE_ID_INVALID:
            # annotate pattern, so unused patterns in --build are not displayed as errors
            build_mode.forced(node.conanfile, node.ref)
            node.binary = BINARY_INVALID
            return

        if self._evaluate_build(node, build_mode):
            return

        latest_prev_for_pkg_id = self._cache.get_latest_prev(pref)

        if latest_prev_for_pkg_id:
            package_layout = self._cache.pkg_layout(latest_prev_for_pkg_id)
            self._evaluate_clean_pkg_folder_dirty(node, package_layout, pref)

        remote = remotes.selected
        remote_selected = remote is not None

        if not remote:
            # If the remote_name is not given, follow the binary remote, or the recipe remote
            # If it is defined it won't iterate (might change in conan2.0)
            remote_name = self._cache.get_remote(latest_prev_for_pkg_id or pref.ref)
            remote = remotes.get(remote_name)

        if latest_prev_for_pkg_id:  # Binary already exists in local, check if we want to update
            node.prev = latest_prev_for_pkg_id.revision
            self._evaluate_cache_pkg(node, latest_prev_for_pkg_id, remote, remotes, update)
        else:  # Binary does NOT exist locally
            # Returned remote might be different than the passed one if iterating remotes
            remote = self._evaluate_remote_pkg(node, pref, remote, remotes, remote_selected)

        node.binary_remote = remote

    def _evaluate_package_id(self, node):
        compute_package_id(node, self._cache.new_config)  # TODO: revise compute_package_id()

    def evaluate_graph(self, deps_graph, build_mode, update, remotes, nodes_subset=None, root=None):
        build_mode = BuildMode(build_mode, self._output)
        assert isinstance(build_mode, BuildMode)

        default_package_id_mode = self._cache.config.default_package_id_mode
        default_python_requires_id_mode = self._cache.config.default_python_requires_id_mode
        for node in deps_graph.ordered_iterate(nodes_subset=nodes_subset):
            self._evaluate_package_id(node)
            if node.recipe in (RECIPE_CONSUMER, RECIPE_VIRTUAL):
                continue
            if node.package_id == PACKAGE_ID_UNKNOWN:
                assert node.binary is None, "Node.binary should be None"
                node.binary = BINARY_UNKNOWN
                # annotate pattern, so unused patterns in --build are not displayed as errors
                build_mode.forced(node.conanfile, node.ref)
                continue
            self._evaluate_node(node, build_mode, update, remotes)

        self._skip_binaries(deps_graph)

    @staticmethod
    def _skip_binaries(graph):
        required_nodes = set()
        required_nodes.add(graph.root)
        for node in graph.nodes:
            if node.binary != BINARY_BUILD and node is not graph.root:
                continue
            for req, dep in node.transitive_deps.items():
                dep_node = dep.node
                require = dep.require
                if require.headers or require.libs or require.run or require.build:
                    required_nodes.add(dep_node)

        for node in graph.nodes:
            if node not in required_nodes:
                node.binary = BINARY_SKIP

    def reevaluate_node(self, node, remotes, build_mode, update):
        """ reevaluate the node is necessary when there is some PACKAGE_ID_UNKNOWN due to
        package_revision_mode
        """
        assert node.binary == BINARY_UNKNOWN
        output = node.conanfile.output
        node._package_id = None  # Invalidate it, so it can be re-computed
        output.info("Unknown binary for %s, computing updated ID" % str(node.ref))
        self._evaluate_package_id(node)
        output.info("Updated ID: %s" % node.package_id)
        if node.recipe in (RECIPE_CONSUMER, RECIPE_VIRTUAL):
            return
        assert node.package_id != PACKAGE_ID_UNKNOWN
        node.binary = None  # Necessary to invalidate so it is properly evaluated
        self._evaluate_node(node, build_mode, update, remotes)
        output.info("Binary for updated ID from: %s" % node.binary)
        if node.binary == BINARY_BUILD:
            output.info("Binary for the updated ID has to be built")<|MERGE_RESOLUTION|>--- conflicted
+++ resolved
@@ -17,19 +17,6 @@
         self._remote_manager = remote_manager
         # These are the nodes with pref (not including PREV) that have been evaluated
         self._evaluated = {}  # {pref: [nodes]}
-<<<<<<< HEAD
-
-    @staticmethod
-    def _check_update(upstream_manifest, package_folder, output):
-        read_manifest = FileTreeManifest.load(package_folder)
-        if upstream_manifest != read_manifest:
-            if upstream_manifest.time > read_manifest.time:
-                output.warn("Current package is older than remote upstream one")
-                return True
-            else:
-                output.warn("Current package is newer than remote upstream one")
-=======
->>>>>>> 73e3351a
 
     @staticmethod
     def _evaluate_build(node, build_mode):
