--- conflicted
+++ resolved
@@ -93,11 +93,7 @@
 
         if not node.binary:
             node.binary = BINARY_CACHE
-<<<<<<< HEAD
-            assert node.prev, f"PREV for {str(pref)} is None"
-=======
             assert node.prev, "PREV for %s is None" % str(pref)
->>>>>>> b252f891
 
     def _get_package_info(self, node, pref, remote):
         return self._remote_manager.get_package_info(pref, remote, info=node.conanfile.info)
