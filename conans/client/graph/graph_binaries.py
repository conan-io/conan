--- conflicted
+++ resolved
@@ -136,10 +136,9 @@
         assert node.package_id is not None, "Node.package_id shouldn't be None"
         assert node.prev is None, "Node.prev should be None"
 
-<<<<<<< HEAD
         self._process_node(node, build_mode)
         if node.binary in (BINARY_MISSING, BINARY_INVALID) \
-                and not build_mode.should_build_missing(node.conanfile):
+                and not build_mode.should_build_missing(node.conanfile) and not node.should_build:
             self._process_compatible_packages(node)
 
         if node.binary == BINARY_MISSING and build_mode.allowed(node.conanfile):
@@ -151,82 +150,6 @@
             node.binary = BINARY_INVALID
 
     def _process_node(self, node, build_mode):
-=======
-        # If it has lock
-        locked = node.graph_lock_node
-        if locked and locked.package_id and locked.package_id != PACKAGE_ID_UNKNOWN:
-            pref = PackageReference(locked.ref, locked.package_id, locked.prev)  # Keep locked PREV
-            self._process_node(node, pref, build_mode, update, remotes)
-            if node.binary == BINARY_MISSING and build_mode.allowed(node.conanfile):
-                node.should_build = True
-                if node.cant_build:
-                    node.binary = BINARY_INVALID
-                else:
-                    node.binary = BINARY_BUILD
-            if node.binary == BINARY_BUILD:
-                locked.unlock_prev()
-
-            if node.package_id != locked.package_id:  # It was a compatible package
-                # https://github.com/conan-io/conan/issues/9002
-                # We need to iterate to search the compatible combination
-                for compatible_package in node.conanfile.compatible_packages:
-                    comp_package_id = compatible_package.package_id()
-                    if comp_package_id == locked.package_id:
-                        node._package_id = locked.package_id  # FIXME: Ugly definition of private
-                        node.conanfile.settings.values = compatible_package.settings
-                        node.conanfile.options.values = compatible_package.options
-                        break
-                else:
-                    raise ConanException("'%s' package-id '%s' doesn't match the locked one '%s'"
-                                         % (repr(locked.ref), node.package_id, locked.package_id))
-        else:
-            assert node.prev is None, "Non locked node shouldn't have PREV in evaluate_node"
-            assert node.binary is None, "Node.binary should be None if not locked"
-            pref = PackageReference(node.ref, node.package_id)
-            self._process_node(node, pref, build_mode, update, remotes)
-            if node.binary in (BINARY_MISSING, BINARY_INVALID) and not node.should_build:
-                conanfile = node.conanfile
-                self._compatibility.compatibles(conanfile)
-                if node.conanfile.compatible_packages:
-                    compatible_build_mode = BuildMode(None, self._out)
-                    for compatible_package in node.conanfile.compatible_packages:
-                        package_id = compatible_package.package_id()
-                        if package_id == node.package_id:
-                            node.conanfile.output.info("Compatible package ID %s equal to the "
-                                                       "default package ID" % package_id)
-                            continue
-                        pref = PackageReference(node.ref, package_id)
-                        node.binary = None  # Invalidate it
-                        # NO Build mode
-                        self._process_node(node, pref, compatible_build_mode, update, remotes)
-                        assert node.binary is not None
-                        if node.binary not in (BINARY_MISSING, ):
-                            node.conanfile.output.info("Main binary package '%s' missing. Using "
-                                                       "compatible package '%s'"
-                                                       % (node.package_id, package_id))
-
-                            # Modifying package id under the hood, FIXME
-                            node._package_id = package_id
-                            # So they are available in package_info() method
-                            node.conanfile.settings.values = compatible_package.settings
-                            # TODO: Conan 2.0 clean this ugly
-                            node.conanfile.options._package_options.values = compatible_package.options._package_values
-                            break
-                    if node.binary == BINARY_MISSING and node.package_id == PACKAGE_ID_INVALID:
-                        node.binary = BINARY_INVALID
-                if node.binary == BINARY_MISSING and build_mode.allowed(node.conanfile):
-                    node.should_build = True
-                    if node.cant_build:
-                        node.binary = BINARY_INVALID
-                    else:
-                        node.binary = BINARY_BUILD
-
-            if locked:
-                # package_id was not locked, this means a base lockfile that is being completed
-                locked.complete_base_node(node.package_id, node.prev)
-
-    def _process_node(self, node, pref, build_mode, update, remotes):
->>>>>>> a22c124f
         # Check that this same reference hasn't already been checked
         if self._evaluate_is_cached(node):
             return
@@ -236,6 +159,7 @@
             return
 
         if node.recipe == RECIPE_EDITABLE:
+            # TODO: Check what happens when editable is passed an Invalid configuration
             if build_mode.editable or self._evaluate_build(node, build_mode) or \
                     build_mode.should_build_missing(node.conanfile):
                 node.binary = BINARY_EDITABLE_BUILD
@@ -243,17 +167,9 @@
                 node.binary = BINARY_EDITABLE  # TODO: PREV?
             return
 
-<<<<<<< HEAD
         # If the CLI says this package needs to be built, it doesn't make sense to mark
         # it as invalid
         if self._evaluate_build(node, build_mode):
-=======
-        if pref.id == PACKAGE_ID_INVALID:
-            # annotate pattern, so unused patterns in --build are not displayed as errors
-            if build_mode.forced(node.conanfile, node.ref):
-                node.should_build = True
-            node.binary = BINARY_INVALID
->>>>>>> a22c124f
             return
 
         # Obtain the cache_latest valid one, cleaning things if dirty
@@ -348,44 +264,11 @@
             except NoRemoteAvailable:
                 output.warning("Can't update, there are no remotes configured or enabled")
             else:
-<<<<<<< HEAD
                 cache_time = cache_latest_prev.timestamp
                 # TODO: cache 2.0 should we update the date if the prev is the same?
                 if cache_time < node.pref_timestamp and cache_latest_prev != node.pref:
                     node.binary = BINARY_UPDATE
                     output.info("Current package revision is older than the remote one")
-=======
-                remote_name = metadata.recipe.remote
-            remote = remotes.get(remote_name)
-
-        if package_layout.package_id_exists(pref.id) and pref.id in metadata.packages:
-            # Binary already in cache, check for updates
-            self._evaluate_cache_pkg(node, package_layout, pref, metadata, remote, remotes, update)
-            recipe_hash = None
-        else:  # Binary does NOT exist locally
-            # Returned remote might be different than the passed one if iterating remotes
-            recipe_hash, remote = self._evaluate_remote_pkg(node, pref, remote, remotes,
-                                                            remote_selected)
-
-        if build_mode.outdated:
-            if node.binary in (BINARY_CACHE, BINARY_DOWNLOAD, BINARY_UPDATE):
-                if node.binary == BINARY_UPDATE:
-                    info, pref = self._get_package_info(node, pref, remote)
-                    recipe_hash = info.recipe_hash
-                elif node.binary == BINARY_CACHE:
-                    package_folder = package_layout.package(pref)
-                    recipe_hash = ConanInfo.load_from_package(package_folder).recipe_hash
-
-                local_recipe_hash = package_layout.recipe_manifest().summary_hash
-                if local_recipe_hash != recipe_hash:
-                    conanfile.output.info("Outdated package!")
-                    node.should_build = True
-                    if node.cant_build:
-                        node.binary = BINARY_INVALID
-                    else:
-                        node.binary = BINARY_BUILD
-                    node.prev = None
->>>>>>> a22c124f
                 else:
                     node.binary = BINARY_CACHE
                     # The final data is the cache one, not the server one
