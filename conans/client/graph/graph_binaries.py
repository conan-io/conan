import os

from conans.client.graph.graph import (BINARY_BUILD, BINARY_CACHE, BINARY_DOWNLOAD, BINARY_MISSING,
                                       BINARY_SKIP, BINARY_UPDATE, BINARY_WORKSPACE,
                                       RECIPE_EDITABLE, BINARY_EDITABLE,
                                       RECIPE_CONSUMER, RECIPE_VIRTUAL)
from conans.errors import NoRemoteAvailable, NotFoundException,\
    conanfile_exception_formatter
from conans.model.info import ConanInfo
from conans.model.manifest import FileTreeManifest
from conans.model.ref import PackageReference
from conans.util.files import is_dirty, rmdir


class GraphBinariesAnalyzer(object):
    def __init__(self, cache, output, remote_manager, workspace):
        self._cache = cache
        self._out = output
        self._remote_manager = remote_manager
        self._registry = cache.registry
        self._workspace = workspace

    def _check_update(self, upstream_manifest, package_folder, output, node):
        read_manifest = FileTreeManifest.load(package_folder)
        if upstream_manifest != read_manifest:
            if upstream_manifest.time > read_manifest.time:
                output.warn("Current package is older than remote upstream one")
                node.update_manifest = upstream_manifest
                return True
            else:
                output.warn("Current package is newer than remote upstream one")

    def _evaluate_node(self, node, build_mode, update, evaluated_nodes, remote_name):
        assert node.binary is None, "Node binary is None"

        ref, conanfile = node.ref, node.conanfile
<<<<<<< HEAD
        pref = node.pref
        assert pref.revision is None, "pref revision should be None before evaluate"

=======
        package_id = conanfile.info.package_id()
        pref = PackageReference(ref, package_id)
        node.pref = pref
>>>>>>> 6ec73ac2
        # Check that this same reference hasn't already been checked
        previous_node = evaluated_nodes.get(pref)
        if previous_node:
            node.binary = previous_node.binary
            node.binary_remote = previous_node.binary_remote
            return
        evaluated_nodes[pref] = node

        output = conanfile.output

        if node.recipe == RECIPE_EDITABLE:
            node.binary = BINARY_EDITABLE
            return

        if build_mode.forced(conanfile, ref):
            output.warn('Forced build from source')
            node.binary = BINARY_BUILD
            return

        package_folder = self._cache.package(pref, short_paths=conanfile.short_paths)

        # Check if dirty, to remove it
        local_project = self._workspace[ref] if self._workspace else None
        if local_project:
            node.binary = BINARY_WORKSPACE
            return

        with self._cache.package_lock(pref):
            assert node.recipe != RECIPE_EDITABLE, "Editable package shouldn't reach this code"
            if is_dirty(package_folder):
                output.warn("Package is corrupted, removing folder: %s" % package_folder)
                rmdir(package_folder)  # Do not remove if it is EDITABLE

            if self._cache.config.revisions_enabled:
                metadata = self._cache.package_layout(pref.ref).load_metadata()
                rec_rev = metadata.packages[pref.id].recipe_revision
                if rec_rev and rec_rev != node.ref.revision:
                    output.warn("The package {} doesn't belong "
                                "to the installed recipe revision, removing folder".format(pref))
                    rmdir(package_folder)

        if remote_name:
            remote = self._registry.remotes.get(remote_name)
        else:
            # If the remote_name is not given, follow the binary remote, or
            # the recipe remote
            # If it is defined it won't iterate (might change in conan2.0)
            remote = self._registry.prefs.get(pref) or self._registry.refs.get(ref)
        remotes = self._registry.remotes.list

        if os.path.exists(package_folder):
            if update:
                if remote:
                    try:
                        tmp = self._remote_manager.get_package_manifest(pref, remote)
                        upstream_manifest, pref = tmp
                    except NotFoundException:
                        output.warn("Can't update, no package in remote")
                    except NoRemoteAvailable:
                        output.warn("Can't update, no remote defined")
                    else:
                        if self._check_update(upstream_manifest, package_folder, output, node):
                            node.binary = BINARY_UPDATE
                            node.pref = pref  # With revision
                            if build_mode.outdated:
                                info, pref = self._remote_manager.get_package_info(pref, remote)
                                package_hash = info.recipe_hash()
                elif remotes:
                    pass
                else:
                    output.warn("Can't update, no remote defined")
            if not node.binary:
                node.binary = BINARY_CACHE
                package_hash = ConanInfo.load_from_package(package_folder).recipe_hash

        else:  # Binary does NOT exist locally
            remote_info = None
            if remote:
                try:
                    remote_info, pref = self._remote_manager.get_package_info(pref, remote)
                except NotFoundException:
                    pass

            # If the "remote" came from the registry but the user didn't specified the -r, with
            # revisions iterate all remotes
            if not remote or (not remote_info and self._cache.config.revisions_enabled
                              and not remote_name):
                for r in remotes:
                    try:
                        remote_info, pref = self._remote_manager.get_package_info(pref, r)
                    except NotFoundException:
                        pass
                    else:
                        if remote_info:
                            remote = r
                            break

            if remote_info:
                node.binary = BINARY_DOWNLOAD
                node.pref = pref  # With PREF
                package_hash = remote_info.recipe_hash
            else:
                if build_mode.allowed(conanfile):
                    node.binary = BINARY_BUILD
                else:
                    node.binary = BINARY_MISSING

        if build_mode.outdated:
            if node.binary in (BINARY_CACHE, BINARY_DOWNLOAD, BINARY_UPDATE):
                local_recipe_hash = self._cache.package_layout(ref).recipe_manifest().summary_hash
                if local_recipe_hash != package_hash:
                    output.info("Outdated package!")
                    node.binary = BINARY_BUILD
                else:
                    output.info("Package is up to date")

        node.binary_remote = remote

    @staticmethod
    def _compute_package_id(node):
        conanfile = node.conanfile
        neighbors = node.neighbors()
        direct_reqs = []  # of PackageReference
        indirect_reqs = set()   # of PackageReference, avoid duplicates
        for neighbor in neighbors:
            ref, nconan = neighbor.ref, neighbor.conanfile
            pref = PackageReference(ref, neighbor.bid)
            direct_reqs.append(pref)
            indirect_reqs.update(nconan.info.requires.refs())
            conanfile.options.propagate_downstream(ref, nconan.info.full_options)
            # Might be never used, but update original requirement, just in case
            conanfile.requires[ref.name].ref = ref

        # Make sure not duplicated
        indirect_reqs.difference_update(direct_reqs)
        # There might be options that are not upstream, backup them, might be
        # for build-requires
        conanfile.build_requires_options = conanfile.options.values
        conanfile.options.clear_unused(indirect_reqs.union(direct_reqs))

        conanfile.info = ConanInfo.create(conanfile.settings.values,
                                          conanfile.options.values,
                                          direct_reqs,
                                          indirect_reqs)

        # Once we are done, call package_id() to narrow and change possible values
        with conanfile_exception_formatter(str(conanfile), "package_id"):
            conanfile.package_id()

        info = node.conanfile.info
        node.bid = info.package_id()

    def _handle_private(self, node, deps_graph):
        private_neighbours = node.private_neighbors()
        if private_neighbours:
            if node.binary in (BINARY_CACHE, BINARY_DOWNLOAD, BINARY_UPDATE):
                for neigh in private_neighbours:
                    neigh.binary = BINARY_SKIP
                    closure = deps_graph.full_closure(neigh, private=True)
                    for n in closure:
                        n.binary = BINARY_SKIP

    def evaluate_graph(self, deps_graph, build_mode, update, remote_name):
        evaluated_nodes = {}
        for node in deps_graph.ordered_iterate():
            self._compute_package_id(node)
            if node.recipe in (RECIPE_CONSUMER, RECIPE_VIRTUAL):
                continue
            self._evaluate_node(node, build_mode, update, evaluated_nodes, remote_name)
            self._handle_private(node, deps_graph)<|MERGE_RESOLUTION|>--- conflicted
+++ resolved
@@ -31,18 +31,12 @@
                 output.warn("Current package is newer than remote upstream one")
 
     def _evaluate_node(self, node, build_mode, update, evaluated_nodes, remote_name):
-        assert node.binary is None, "Node binary is None"
+        assert node.binary is None, "Node binary should be None"
+        assert node.bid is not None, "Node.bid shouldn't be None"
 
         ref, conanfile = node.ref, node.conanfile
-<<<<<<< HEAD
-        pref = node.pref
-        assert pref.revision is None, "pref revision should be None before evaluate"
-
-=======
-        package_id = conanfile.info.package_id()
-        pref = PackageReference(ref, package_id)
-        node.pref = pref
->>>>>>> 6ec73ac2
+        pref = PackageReference(ref, node.bid)
+
         # Check that this same reference hasn't already been checked
         previous_node = evaluated_nodes.get(pref)
         if previous_node:
@@ -106,7 +100,7 @@
                     else:
                         if self._check_update(upstream_manifest, package_folder, output, node):
                             node.binary = BINARY_UPDATE
-                            node.pref = pref  # With revision
+                            node.prev = pref.revision  # With revision
                             if build_mode.outdated:
                                 info, pref = self._remote_manager.get_package_info(pref, remote)
                                 package_hash = info.recipe_hash()
@@ -142,7 +136,7 @@
 
             if remote_info:
                 node.binary = BINARY_DOWNLOAD
-                node.pref = pref  # With PREF
+                node.prev = pref.revision
                 package_hash = remote_info.recipe_hash
             else:
                 if build_mode.allowed(conanfile):
