--- conflicted
+++ resolved
@@ -46,7 +46,6 @@
                 package_layout.package_remove()
                 return
 
-<<<<<<< HEAD
     # if we have a remote.selected then do not search in other remotes
     # and error if it's not in the selected
     # otherwise if we did not pin a remote:
@@ -55,48 +54,6 @@
     def _get_package_from_remotes(self, node, pref, remotes, update):
         remote = remotes.selected
         if remote:
-=======
-    def _evaluate_cache_pkg(self, node, pref, remote, remotes, update):
-        if update:
-            scoped_output = node.conanfile.output
-            if remote:
-                try:
-                    # if there's a later package revision in the remote we will take that one
-                    pkg_id = PackageReference(pref.ref, pref.id)
-                    remote_prevs = self._remote_manager.get_package_revisions(pkg_id, remote)
-                    remote_latest_prev = PackageReference(pref.ref, pref.id,
-                                                          revision=remote_prevs[0].get("revision"))
-                    remote_latest_prev_time = remote_prevs[0].get("time")
-                    cache_time = self._cache.get_timestamp(pref)
-                except NotFoundException:
-                    scoped_output.warning("Can't update, no package in remote")
-                except NoRemoteAvailable:
-                    scoped_output.warning("Can't update, no remote defined")
-                else:
-                    if cache_time < remote_latest_prev_time and remote_latest_prev != pref:
-                        node.binary = BINARY_UPDATE
-                        node.prev = remote_latest_prev.revision
-                        scoped_output.info("Current package revision is older than the remote one")
-                    else:
-                        scoped_output.warning("Current package revision is newer than the remote one")
-            elif remotes:
-                pass  # Current behavior: no remote explicit or in metadata, do not update
-            else:
-                scoped_output.warning("Can't update, no remote defined")
-
-        if not node.binary:
-            node.binary = BINARY_CACHE
-            assert node.prev, "PREV for %s is None" % str(pref)
-
-    def _get_package_info(self, node, pref, remote):
-        return self._remote_manager.get_package_info(pref, remote, info=node.conanfile.info)
-
-    def _evaluate_remote_pkg(self, node, pref, remote, remotes, remote_selected):
-        remote_info = None
-        # If the remote is pinned (remote_selected) we won't iterate the remotes.
-        # The "remote" can come from -r or from the registry (associated ref)
-        if remote_selected or remote:
->>>>>>> 65b3c526
             try:
                 prev, prev_time = self._remote_manager.get_latest_package_revision_with_time(pref,
                                                                                              remote,
