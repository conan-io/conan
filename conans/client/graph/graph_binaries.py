import os

from conans.client.graph.graph import (BINARY_BUILD, BINARY_CACHE, BINARY_DOWNLOAD, BINARY_MISSING,
                                       BINARY_SKIP, BINARY_UPDATE, BINARY_WORKSPACE,
                                       RECIPE_EDITABLE, BINARY_EDITABLE,
                                       RECIPE_CONSUMER, RECIPE_VIRTUAL)
from conans.errors import NoRemoteAvailable, NotFoundException
from conans.model.info import ConanInfo
from conans.model.manifest import FileTreeManifest
from conans.model.ref import PackageReference
from conans.util.files import is_dirty, rmdir


class GraphBinariesAnalyzer(object):
    def __init__(self, cache, output, remote_manager, workspace):
        self._cache = cache
        self._out = output
        self._remote_manager = remote_manager
        self._registry = cache.registry
        self._workspace = workspace

    def _get_package_info(self, pref, remote):
        try:
            remote_info = self._remote_manager.get_package_info(pref, remote)
            return remote_info
        except (NotFoundException, NoRemoteAvailable):  # 404 or no remote
            return False

    def _check_update(self, package_folder, pref, remote, output, node):

        try:  # get_conan_digest can fail, not in server
            upstream_manifest = self._remote_manager.get_package_manifest(pref, remote)
        except NotFoundException:
            output.warn("Can't update, no package in remote")
        except NoRemoteAvailable:
            output.warn("Can't update, no remote defined")
        else:
            read_manifest = FileTreeManifest.load(package_folder)
            if upstream_manifest != read_manifest:
                if upstream_manifest.time > read_manifest.time:
                    output.warn("Current package is older than remote upstream one")
                    node.update_manifest = upstream_manifest
                    return True
                else:
                    output.warn("Current package is newer than remote upstream one")

    def _evaluate_node(self, node, build_mode, update, evaluated_nodes, user_remote):
        assert node.binary is None

        ref, conanfile = node.ref, node.conanfile
        package_id = conanfile.info.package_id()
        pref = PackageReference(ref, package_id)
        # Check that this same reference hasn't already been checked
        previous_node = evaluated_nodes.get(pref)
        if previous_node:
            node.binary = previous_node.binary
            node.binary_remote = previous_node.binary_remote
            return
        evaluated_nodes[pref] = node

        output = conanfile.output

        if node.recipe == RECIPE_EDITABLE:
            node.binary = BINARY_EDITABLE
            return

        if build_mode.forced(conanfile, ref):
            output.warn('Forced build from source')
            node.binary = BINARY_BUILD
            return

        package_folder = self._cache.package(pref,
                                             short_paths=conanfile.short_paths)

        # Check if dirty, to remove it
        local_project = self._workspace[ref] if self._workspace else None
        if local_project:
            node.binary = BINARY_WORKSPACE
            return

        with self._cache.package_lock(pref):
            assert node.recipe != RECIPE_EDITABLE, "Editable package shouldn't reach this code"
            if is_dirty(package_folder):
                output.warn("Package is corrupted, removing folder: %s" % package_folder)
                rmdir(package_folder)  # Do not remove if it is EDITABLE

<<<<<<< HEAD
        if not user_remote:
=======
            if self._cache.config.revisions_enabled:
                metadata = self._cache.package_layout(pref.ref).load_metadata()
                rec_rev = metadata.packages[pref.id].recipe_revision
                if rec_rev and rec_rev != node.ref.revision:
                    output.warn("The package {} doesn't belong "
                                "to the installed recipe revision, removing folder".format(pref))
                    rmdir(package_folder)

        if remote_name:
            remote = self._registry.remotes.get(remote_name)
        else:
>>>>>>> a9fe36a6
            # If the remote_name is not given, follow the binary remote, or
            # the recipe remote
            # If it is defined it won't iterate (might change in conan2.0)
            metadata = self._cache.package_layout(pref.ref).load_metadata()
            remote = metadata.recipe.remote or metadata.packages[pref.id].remote
        remotes = self._registry.remotes.list

        if os.path.exists(package_folder):
            if update:
                if remote:
                    if self._check_update(package_folder, pref, remote, output, node):
                        node.binary = BINARY_UPDATE
                        if build_mode.outdated:
                            package_hash = self._get_package_info(pref, remote).recipe_hash
                elif remotes:
                    pass
                else:
                    output.warn("Can't update, no remote defined")
            if not node.binary:
                node.binary = BINARY_CACHE
                package_hash = ConanInfo.load_from_package(package_folder).recipe_hash

        else:  # Binary does NOT exist locally
            remote_info = None
            if remote:
                remote_info = self._get_package_info(pref, remote)

            # If the "remote" came from the registry but the user didn't specified the -r, with
            # revisions iterate all remotes
<<<<<<< HEAD
            if not remote or (not remote_info and revisions_enabled and not user_remote):
=======
            if not remote or (not remote_info and self._cache.config.revisions_enabled
                              and not remote_name):
>>>>>>> a9fe36a6
                for r in remotes:
                    remote_info = self._get_package_info(pref, r)
                    if remote_info:
                        remote = r
                        break

            if remote_info:
                node.binary = BINARY_DOWNLOAD
                package_hash = remote_info.recipe_hash
            else:
                if build_mode.allowed(conanfile):
                    node.binary = BINARY_BUILD
                else:
                    node.binary = BINARY_MISSING

        if build_mode.outdated:
            if node.binary in (BINARY_CACHE, BINARY_DOWNLOAD, BINARY_UPDATE):
                local_recipe_hash = self._cache.package_layout(ref).recipe_manifest().summary_hash
                if local_recipe_hash != package_hash:
                    output.info("Outdated package!")
                    node.binary = BINARY_BUILD
                else:
                    output.info("Package is up to date")

        node.binary_remote = remote

    def evaluate_graph(self, deps_graph, build_mode, update, user_remote):
        evaluated_nodes = {}
        for node in deps_graph.nodes:
            if node.recipe in (RECIPE_CONSUMER, RECIPE_VIRTUAL) or node.binary:
                continue
            private_neighbours = node.private_neighbors()
            if private_neighbours:
                self._evaluate_node(node, build_mode, update, evaluated_nodes, user_remote)
                if node.binary in (BINARY_CACHE, BINARY_DOWNLOAD, BINARY_UPDATE):
                    for neigh in private_neighbours:
                        neigh.binary = BINARY_SKIP
                        closure = deps_graph.full_closure(neigh, private=True)
                        for n in closure:
                            n.binary = BINARY_SKIP

        for node in deps_graph.nodes:
            if node.recipe in (RECIPE_CONSUMER, RECIPE_VIRTUAL) or node.binary:
                continue
            self._evaluate_node(node, build_mode, update, evaluated_nodes, user_remote)<|MERGE_RESOLUTION|>--- conflicted
+++ resolved
@@ -84,9 +84,6 @@
                 output.warn("Package is corrupted, removing folder: %s" % package_folder)
                 rmdir(package_folder)  # Do not remove if it is EDITABLE
 
-<<<<<<< HEAD
-        if not user_remote:
-=======
             if self._cache.config.revisions_enabled:
                 metadata = self._cache.package_layout(pref.ref).load_metadata()
                 rec_rev = metadata.packages[pref.id].recipe_revision
@@ -95,10 +92,7 @@
                                 "to the installed recipe revision, removing folder".format(pref))
                     rmdir(package_folder)
 
-        if remote_name:
-            remote = self._registry.remotes.get(remote_name)
-        else:
->>>>>>> a9fe36a6
+        if not user_remote:
             # If the remote_name is not given, follow the binary remote, or
             # the recipe remote
             # If it is defined it won't iterate (might change in conan2.0)
@@ -128,12 +122,9 @@
 
             # If the "remote" came from the registry but the user didn't specified the -r, with
             # revisions iterate all remotes
-<<<<<<< HEAD
-            if not remote or (not remote_info and revisions_enabled and not user_remote):
-=======
+
             if not remote or (not remote_info and self._cache.config.revisions_enabled
-                              and not remote_name):
->>>>>>> a9fe36a6
+                              and not user_remote):
                 for r in remotes:
                     remote_info = self._get_package_info(pref, r)
                     if remote_info:
