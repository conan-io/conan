import os

from conans.client.graph.graph import (BINARY_BUILD, BINARY_CACHE, BINARY_DOWNLOAD, BINARY_MISSING,
                                       BINARY_SKIP, BINARY_UPDATE, BINARY_WORKSPACE,
                                       RECIPE_EDITABLE, BINARY_EDITABLE,
                                       RECIPE_CONSUMER, RECIPE_VIRTUAL)
from conans.errors import NoRemoteAvailable, NotFoundException,\
    conanfile_exception_formatter
from conans.model.info import ConanInfo
from conans.model.manifest import FileTreeManifest
from conans.model.ref import PackageReference
from conans.util.files import is_dirty, rmdir


class GraphBinariesAnalyzer(object):
    def __init__(self, cache, output, remote_manager, workspace):
        self._cache = cache
        self._out = output
        self._remote_manager = remote_manager
        self._registry = cache.registry
        self._workspace = workspace

    def _get_package_info(self, pref, remote):
        try:
            remote_info = self._remote_manager.get_package_info(pref, remote)
            return remote_info
        except (NotFoundException, NoRemoteAvailable):  # 404 or no remote
            return False

    def _check_update(self, package_folder, pref, remote, output, node):

        try:  # get_conan_digest can fail, not in server
            upstream_manifest = self._remote_manager.get_package_manifest(pref, remote)
        except NotFoundException:
            output.warn("Can't update, no package in remote")
        except NoRemoteAvailable:
            output.warn("Can't update, no remote defined")
        else:
            read_manifest = FileTreeManifest.load(package_folder)
            if upstream_manifest != read_manifest:
                if upstream_manifest.time > read_manifest.time:
                    output.warn("Current package is older than remote upstream one")
                    node.update_manifest = upstream_manifest
                    return True
                else:
                    output.warn("Current package is newer than remote upstream one")

    def _evaluate_node(self, node, build_mode, update, evaluated_nodes, remote_name):
        assert node.binary is None

        ref, conanfile = node.ref, node.conanfile
<<<<<<< HEAD
        revisions_enabled = get_env("CONAN_CLIENT_REVISIONS_ENABLED", False)
        pref = PackageReference(ref, node.bid)
=======
        package_id = conanfile.info.package_id()
        pref = PackageReference(ref, package_id)
>>>>>>> 32145a89
        # Check that this same reference hasn't already been checked
        previous_node = evaluated_nodes.get(pref)
        if previous_node:
            node.binary = previous_node.binary
            node.binary_remote = previous_node.binary_remote
            return
        evaluated_nodes[pref] = node

        output = conanfile.output

        if node.recipe == RECIPE_EDITABLE:
            node.binary = BINARY_EDITABLE
            return

        if build_mode.forced(conanfile, ref):
            output.warn('Forced build from source')
            node.binary = BINARY_BUILD
            return

        package_folder = self._cache.package(pref,
                                             short_paths=conanfile.short_paths)

        # Check if dirty, to remove it
        local_project = self._workspace[ref] if self._workspace else None
        if local_project:
            node.binary = BINARY_WORKSPACE
            return

        with self._cache.package_lock(pref):
            assert node.recipe != RECIPE_EDITABLE, "Editable package shouldn't reach this code"
            if is_dirty(package_folder):
                output.warn("Package is corrupted, removing folder: %s" % package_folder)
                rmdir(package_folder)  # Do not remove if it is EDITABLE

            if self._cache.config.revisions_enabled:
                metadata = self._cache.package_layout(pref.ref).load_metadata()
                rec_rev = metadata.packages[pref.id].recipe_revision
                if rec_rev and rec_rev != node.ref.revision:
                    output.warn("The package {} doesn't belong "
                                "to the installed recipe revision, removing folder".format(pref))
                    rmdir(package_folder)

        if remote_name:
            remote = self._registry.remotes.get(remote_name)
        else:
            # If the remote_name is not given, follow the binary remote, or
            # the recipe remote
            # If it is defined it won't iterate (might change in conan2.0)
            remote = self._registry.prefs.get(pref) or self._registry.refs.get(ref)
        remotes = self._registry.remotes.list

        if os.path.exists(package_folder):
            if update:
                if remote:
                    if self._check_update(package_folder, pref, remote, output, node):
                        node.binary = BINARY_UPDATE
                        if build_mode.outdated:
                            package_hash = self._get_package_info(pref, remote).recipe_hash
                elif remotes:
                    pass
                else:
                    output.warn("Can't update, no remote defined")
            if not node.binary:
                node.binary = BINARY_CACHE
                package_hash = ConanInfo.load_from_package(package_folder).recipe_hash

        else:  # Binary does NOT exist locally
            remote_info = None
            if remote:
                remote_info = self._get_package_info(pref, remote)

            # If the "remote" came from the registry but the user didn't specified the -r, with
            # revisions iterate all remotes
            if not remote or (not remote_info and self._cache.config.revisions_enabled
                              and not remote_name):
                for r in remotes:
                    remote_info = self._get_package_info(pref, r)
                    if remote_info:
                        remote = r
                        break

            if remote_info:
                node.binary = BINARY_DOWNLOAD
                package_hash = remote_info.recipe_hash
            else:
                if build_mode.allowed(conanfile):
                    node.binary = BINARY_BUILD
                else:
                    node.binary = BINARY_MISSING

        if build_mode.outdated:
            if node.binary in (BINARY_CACHE, BINARY_DOWNLOAD, BINARY_UPDATE):
                local_recipe_hash = self._cache.package_layout(ref).recipe_manifest().summary_hash
                if local_recipe_hash != package_hash:
                    output.info("Outdated package!")
                    node.binary = BINARY_BUILD
                else:
                    output.info("Package is up to date")

        node.binary_remote = remote

    @staticmethod
    def _compute_package_id(node):
        conanfile = node.conanfile
        neighbors = node.neighbors()
        direct_reqs = []  # of PackageReference
        indirect_reqs = set()   # of PackageReference, avoid duplicates
        for neighbor in neighbors:
            ref, nconan = neighbor.ref, neighbor.conanfile
            pref = PackageReference(ref, neighbor.bid)
            direct_reqs.append(pref)
            indirect_reqs.update(nconan.info.requires.refs())
            conanfile.options.propagate_downstream(ref, nconan.info.full_options)
            # Might be never used, but update original requirement, just in case
            conanfile.requires[ref.name].ref = ref

        # Make sure not duplicated
        indirect_reqs.difference_update(direct_reqs)
        # There might be options that are not upstream, backup them, might be
        # for build-requires
        conanfile.build_requires_options = conanfile.options.values
        conanfile.options.clear_unused(indirect_reqs.union(direct_reqs))

        closure = node.public_closure()
        full_requires = [n.pref for n in closure.values()]
        conanfile.info = ConanInfo.create(conanfile.settings.values,
                                          conanfile.options.values,
                                          direct_reqs,
                                          indirect_reqs,
                                          full_requires)

        # Once we are done, call package_id() to narrow and change possible values
        with conanfile_exception_formatter(str(conanfile), "package_id"):
            conanfile.package_id()

        info = node.conanfile.info
        node.bid = info.package_id()

    def _handle_private(self, node):
        private_neighbours = node.private_neighbors()
        if private_neighbours:
            if node.binary in (BINARY_CACHE, BINARY_DOWNLOAD, BINARY_UPDATE):
                for neigh in private_neighbours:
                    neigh.binary = BINARY_SKIP
                    closure = neigh.full_closure()
                    for n in closure:
                        n.binary = BINARY_SKIP

    def evaluate_graph(self, deps_graph, build_mode, update, remote_name):
        evaluated_nodes = {}
        for node in deps_graph.ordered_iterate():
            self._compute_package_id(node)
            if node.recipe in (RECIPE_CONSUMER, RECIPE_VIRTUAL):
                continue
            self._evaluate_node(node, build_mode, update, evaluated_nodes, remote_name)
            self._handle_private(node)<|MERGE_RESOLUTION|>--- conflicted
+++ resolved
@@ -49,13 +49,7 @@
         assert node.binary is None
 
         ref, conanfile = node.ref, node.conanfile
-<<<<<<< HEAD
-        revisions_enabled = get_env("CONAN_CLIENT_REVISIONS_ENABLED", False)
         pref = PackageReference(ref, node.bid)
-=======
-        package_id = conanfile.info.package_id()
-        pref = PackageReference(ref, package_id)
->>>>>>> 32145a89
         # Check that this same reference hasn't already been checked
         previous_node = evaluated_nodes.get(pref)
         if previous_node:
@@ -179,8 +173,8 @@
         conanfile.build_requires_options = conanfile.options.values
         conanfile.options.clear_unused(indirect_reqs.union(direct_reqs))
 
-        closure = node.public_closure()
-        full_requires = [n.pref for n in closure.values()]
+        closure = node.full_public_closure()
+        full_requires = [n.pref for n in closure]
         conanfile.info = ConanInfo.create(conanfile.settings.values,
                                           conanfile.options.values,
                                           direct_reqs,
