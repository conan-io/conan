from conans.client.graph.build_mode import BuildMode
from conans.client.graph.compute_pid import compute_package_id
from conans.client.graph.graph import (BINARY_BUILD, BINARY_CACHE, BINARY_DOWNLOAD, BINARY_MISSING,
                                       BINARY_UPDATE, RECIPE_EDITABLE, BINARY_EDITABLE,
                                       RECIPE_CONSUMER, RECIPE_VIRTUAL, BINARY_SKIP, BINARY_UNKNOWN,
                                       BINARY_INVALID, BINARY_ERROR)
from conans.errors import NoRemoteAvailable, NotFoundException, ConanException, \
<<<<<<< HEAD
    PackageNotFoundException
=======
    conanfile_exception_formatter
>>>>>>> 961f6f25
from conans.model.info import PACKAGE_ID_UNKNOWN, PACKAGE_ID_INVALID
from conans.model.ref import PackageReference


class GraphBinariesAnalyzer(object):

    def __init__(self, cache, remote_manager):
        self._cache = cache
        self._remote_manager = remote_manager
        # These are the nodes with pref (not including PREV) that have been evaluated
        self._evaluated = {}  # {pref: [nodes]}

    @staticmethod
    def _evaluate_build(node, build_mode):
        ref, conanfile = node.ref, node.conanfile
        with_deps_to_build = False
        # For cascade mode, we need to check also the "modified" status of the lockfile if exists
        # modified nodes have already been built, so they shouldn't be built again
        if build_mode.cascade and not (node.graph_lock_node and node.graph_lock_node.modified):
            for dep in node.dependencies:
                dep_node = dep.dst
                if (dep_node.binary == BINARY_BUILD or
                    (dep_node.graph_lock_node and dep_node.graph_lock_node.modified)):
                    with_deps_to_build = True
                    break
        if build_mode.forced(conanfile, ref, with_deps_to_build):
            conanfile.output.info('Forced build from source')
            node.binary = BINARY_BUILD
            node.prev = None
            return True

    def _evaluate_clean_pkg_folder_dirty(self, node, package_layout, pref):
        # Check if dirty, to remove it
        with package_layout.package_lock():
            assert node.recipe != RECIPE_EDITABLE, "Editable package shouldn't reach this code"
            if package_layout.package_is_dirty():
                node.conanfile.output.warning("Package binary is corrupted, removing: %s" % pref.id)
                package_layout.package_remove()
                return

    # if we have a remote.selected then do not search in other remotes
    # and error if it's not in the selected
    # otherwise if we did not pin a remote:
    # - if not --update: get the first package found
    # - if --update: get the latest remote searching in all of them
    def _get_package_from_remotes(self, node, pref, remotes, update):
        remote = remotes.selected
        if remote:
            try:
                prev, prev_time = self._remote_manager.get_latest_package_revision_with_time(pref,
                                                                                             remote,
                                                                                             info=node.conanfile.info)
                return remote, prev, prev_time
            except Exception:
                node.conanfile.output.error("Error downloading binary package: '{}'".format(pref))
                raise

        results = []
        for r in remotes.values():
            try:
                latest_prev, latest_time = self._remote_manager.get_latest_package_revision(pref, r)
                results.append({'prev': latest_prev, 'time': latest_time, 'remote': r})
                if len(results) > 0 and not update:
                    break
            except NotFoundException:
                pass

        if not remotes and update:
            node.conanfile.output.warning("Can't update, there are no remotes configured or enabled")

        if len(results) > 0:
            remotes_results = sorted(results, key=lambda k: k['time'], reverse=True)
            result = remotes_results[0]
            return result.get('remote'), result.get('prev'), result.get('time')
        else:
            raise PackageNotFoundException(pref)

    def _evaluate_is_cached(self, node, pref):
        previous_nodes = self._evaluated.get(pref)
        if previous_nodes:
            previous_nodes.append(node)
            previous_node = previous_nodes[0]
            # The previous node might have been skipped, but current one not necessarily
            # keep the original node.binary value (before being skipped), and if it will be
            # defined as SKIP again by self._handle_private(node) if it is really private
            if previous_node.binary == BINARY_SKIP:
                node.binary = previous_node.binary_non_skip
            else:
                node.binary = previous_node.binary
            node.binary_remote = previous_node.binary_remote
            node.prev = previous_node.prev
            return True
        self._evaluated[pref] = [node]

    def _evaluate_node(self, node, build_mode, update, remotes):
        assert node.binary is None, "Node.binary should be None"
        assert node.package_id is not None, "Node.package_id shouldn't be None"
        assert node.package_id != PACKAGE_ID_UNKNOWN, "Node.package_id shouldn't be Unknown"
        assert node.prev is None, "Node.prev should be None"

        # If it has lock
        locked = node.graph_lock_node
        if locked and locked.package_id and locked.package_id != PACKAGE_ID_UNKNOWN:
            pref = PackageReference(locked.ref, locked.package_id, locked.prev)  # Keep locked PREV
            self._process_node(node, pref, build_mode, update, remotes)
            if node.binary == BINARY_MISSING and build_mode.allowed(node.conanfile):
                node.binary = BINARY_BUILD
            if node.binary == BINARY_BUILD:
                locked.unlock_prev()

            if node.package_id != locked.package_id:  # It was a compatible package
                # https://github.com/conan-io/conan/issues/9002
                # We need to iterate to search the compatible combination
                for compatible_package in node.conanfile.compatible_packages:
                    comp_package_id = compatible_package.package_id()
                    if comp_package_id == locked.package_id:
                        node._package_id = locked.package_id  # FIXME: Ugly definition of private
                        node.conanfile.settings.values = compatible_package.settings
                        node.conanfile.options.values = compatible_package.options
                        break
                else:
                    raise ConanException("'%s' package-id '%s' doesn't match the locked one '%s'"
                                         % (repr(locked.ref), node.package_id, locked.package_id))
        else:
            assert node.prev is None, "Non locked node shouldn't have PREV in evaluate_node"
            assert node.binary is None, "Node.binary should be None if not locked"
            pref = PackageReference(node.ref, node.package_id)
            self._process_node(node, pref, build_mode, update, remotes)
            if node.binary in (BINARY_MISSING, BINARY_INVALID):
                if node.conanfile.compatible_packages:
                    compatible_build_mode = BuildMode(None)
                    for compatible_package in node.conanfile.compatible_packages:
                        package_id = compatible_package.package_id()
                        if package_id == node.package_id:
                            node.conanfile.output.info("Compatible package ID %s equal to the "
                                                       "default package ID" % package_id)
                            continue
                        pref = PackageReference(node.ref, package_id)
                        node.binary = None  # Invalidate it
                        # NO Build mode
                        self._process_node(node, pref, compatible_build_mode, update, remotes)
                        assert node.binary is not None
                        if node.binary not in (BINARY_MISSING, ):
                            node.conanfile.output.info("Main binary package '%s' missing. Using "
                                                       "compatible package '%s'"
                                                       % (node.package_id, package_id))

                            # Modifying package id under the hood, FIXME
                            node._package_id = package_id
                            # So they are available in package_info() method
                            node.conanfile.settings.values = compatible_package.settings
                            node.conanfile.options.values = compatible_package.options
                            break
                    if node.binary == BINARY_MISSING and node.package_id == PACKAGE_ID_INVALID:
                        node.binary = BINARY_INVALID
                if node.binary == BINARY_MISSING and build_mode.allowed(node.conanfile):
                    node.binary = BINARY_BUILD

            if locked:
                # package_id was not locked, this means a base lockfile that is being completed
                locked.complete_base_node(node.package_id, node.prev)

        if (node.binary in (BINARY_BUILD, BINARY_MISSING) and node.conanfile.info.invalid and
                node.conanfile.info.invalid[0] == BINARY_INVALID):
            node._package_id = PACKAGE_ID_INVALID  # Fixme: Hack
            node.binary = BINARY_INVALID

    def _process_node(self, node, pref, build_mode, update, remotes):
        # Check that this same reference hasn't already been checked
        if self._evaluate_is_cached(node, pref):
            return

        if node.conanfile.info.invalid and node.conanfile.info.invalid[0] == BINARY_ERROR:
            node.binary = BINARY_ERROR
            return

        if node.recipe == RECIPE_EDITABLE:
            node.binary = BINARY_EDITABLE  # TODO: PREV?
            return

        if pref.id == PACKAGE_ID_INVALID:
            # annotate pattern, so unused patterns in --build are not displayed as errors
            build_mode.forced(node.conanfile, node.ref)
            node.binary = BINARY_INVALID
            return

        if self._evaluate_build(node, build_mode):
            return

        cache_latest_prev = self._cache.get_latest_prev(pref)
        output = node.conanfile.output

        if not cache_latest_prev:
            try:
                remote, remote_prev, prev_time = self._get_package_from_remotes(node, pref, remotes, update)
            except NotFoundException:
                node.binary = BINARY_MISSING
                node.prev = None
                node.binary_remote = None
            else:
                node.binary = BINARY_DOWNLOAD
                node.prev = remote_prev.revision
                node.binary_remote = remote
        else:
            package_layout = self._cache.pkg_layout(cache_latest_prev)
            self._evaluate_clean_pkg_folder_dirty(node, package_layout, pref)
            if update:
                try:
                    remote, remote_prev, prev_time = self._get_package_from_remotes(node, pref,
                                                                                    remotes, update)
                except NotFoundException:
                    output.warning("Can't update, no package in remote")
                except NoRemoteAvailable:
                    output.warning("Can't update, there are no remotes configured or enabled")
                else:
                    cache_time = self._cache.get_timestamp(cache_latest_prev)
                    # TODO: cache 2.0 should we update the date if the prev is the same?
                    if cache_time < prev_time and cache_latest_prev != remote_prev:
                        node.binary = BINARY_UPDATE
                        node.prev = remote_prev.revision
                        node.binary_remote = remote
                        output.info("Current package revision is older than the remote one")
                    else:
                        node.binary = BINARY_CACHE
                        node.binary_remote = None
                        node.prev = cache_latest_prev.revision
                        output.info("Current package revision is newer than the remote one")

            if not node.binary:
                node.binary = BINARY_CACHE
                node.binary_remote = None
                node.prev = cache_latest_prev.revision
                assert node.prev, "PREV for %s is None" % str(pref)

    def _evaluate_package_id(self, node):
        compute_package_id(node, self._cache.new_config)  # TODO: revise compute_package_id()

        # TODO: layout() execution don't need to be evaluated at GraphBuilder time.
        # it could even be delayed until installation time, but if we got enough info here for
        # package_id, we can run it
        conanfile = node.conanfile
        if hasattr(conanfile, "layout"):
            with conanfile_exception_formatter(str(conanfile), "layout"):
                conanfile.layout()

    def evaluate_graph(self, deps_graph, build_mode, update, remotes, nodes_subset=None, root=None):
        build_mode = BuildMode(build_mode)
        assert isinstance(build_mode, BuildMode)

        default_package_id_mode = self._cache.config.default_package_id_mode
        default_python_requires_id_mode = self._cache.config.default_python_requires_id_mode
        for node in deps_graph.ordered_iterate(nodes_subset=nodes_subset):
            self._evaluate_package_id(node)
            if node.recipe in (RECIPE_CONSUMER, RECIPE_VIRTUAL):
                continue
            if node.package_id == PACKAGE_ID_UNKNOWN:
                assert node.binary is None, "Node.binary should be None"
                node.binary = BINARY_UNKNOWN
                # annotate pattern, so unused patterns in --build are not displayed as errors
                build_mode.forced(node.conanfile, node.ref)
                continue
            self._evaluate_node(node, build_mode, update, remotes)

        self._skip_binaries(deps_graph)

    @staticmethod
    def _skip_binaries(graph):
        required_nodes = set()
        required_nodes.add(graph.root)
        for node in graph.nodes:
            if node.binary != BINARY_BUILD and node is not graph.root:
                continue
            for req, dep in node.transitive_deps.items():
                dep_node = dep.node
                require = dep.require
                if require.headers or require.libs or require.run or require.build:
                    required_nodes.add(dep_node)

        for node in graph.nodes:
            if node not in required_nodes:
                node.binary = BINARY_SKIP

    def reevaluate_node(self, node, remotes, build_mode, update):
        """ reevaluate the node is necessary when there is some PACKAGE_ID_UNKNOWN due to
        package_revision_mode
        """
        assert node.binary == BINARY_UNKNOWN
        output = node.conanfile.output
        node._package_id = None  # Invalidate it, so it can be re-computed
        output.info("Unknown binary for %s, computing updated ID" % str(node.ref))
        self._evaluate_package_id(node)
        output.info("Updated ID: %s" % node.package_id)
        if node.recipe in (RECIPE_CONSUMER, RECIPE_VIRTUAL):
            return
        assert node.package_id != PACKAGE_ID_UNKNOWN
        node.binary = None  # Necessary to invalidate so it is properly evaluated
        self._evaluate_node(node, build_mode, update, remotes)
        output.info("Binary for updated ID from: %s" % node.binary)
        if node.binary == BINARY_BUILD:
            output.info("Binary for the updated ID has to be built")<|MERGE_RESOLUTION|>--- conflicted
+++ resolved
@@ -5,11 +5,7 @@
                                        RECIPE_CONSUMER, RECIPE_VIRTUAL, BINARY_SKIP, BINARY_UNKNOWN,
                                        BINARY_INVALID, BINARY_ERROR)
 from conans.errors import NoRemoteAvailable, NotFoundException, ConanException, \
-<<<<<<< HEAD
-    PackageNotFoundException
-=======
-    conanfile_exception_formatter
->>>>>>> 961f6f25
+    PackageNotFoundException, conanfile_exception_formatter
 from conans.model.info import PACKAGE_ID_UNKNOWN, PACKAGE_ID_INVALID
 from conans.model.ref import PackageReference
 
