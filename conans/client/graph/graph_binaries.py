import os

from conans.client.graph.graph import (BINARY_BUILD, BINARY_CACHE, BINARY_DOWNLOAD, BINARY_MISSING,
                                       BINARY_SKIP, BINARY_UPDATE, BINARY_WORKSPACE,
<<<<<<< HEAD
                                       RECIPE_EDITABLE, BINARY_EDITABLE)
from conans.client.output import ScopedOutput
=======
                                       RECIPE_CONSUMER, RECIPE_VIRTUAL)
>>>>>>> e03c60c6
from conans.errors import NoRemoteAvailable, NotFoundException
from conans.model.info import ConanInfo
from conans.model.manifest import FileTreeManifest
from conans.model.ref import PackageReference
from conans.util.env_reader import get_env
from conans.util.files import is_dirty, rmdir


class GraphBinariesAnalyzer(object):
    def __init__(self, client_cache, output, remote_manager, workspace):
        self._client_cache = client_cache
        self._out = output
        self._remote_manager = remote_manager
        self._registry = client_cache.registry
        self._workspace = workspace

    def _get_package_info(self, package_ref, remote):
        try:
            remote_info = self._remote_manager.get_package_info(package_ref, remote)
            return remote_info
        except (NotFoundException, NoRemoteAvailable):  # 404 or no remote
            return False

    def _check_update(self, package_folder, package_ref, remote, output, node):

        revisions_enabled = get_env("CONAN_CLIENT_REVISIONS_ENABLED", False)
        if revisions_enabled:
            metadata = self._client_cache.load_metadata(package_ref.conan)
            rec_rev = metadata.packages[package_ref.package_id].recipe_revision
            if rec_rev != node.conan_ref.revision:
                output.warn("Outdated package! The package doesn't belong "
                            "to the installed recipe revision: %s" % str(package_ref))

        try:  # get_conan_digest can fail, not in server
            # FIXME: This can iterate remotes to get and associate in registry
            if not revisions_enabled and not node.revision_pinned:
                # Compatibility mode and user hasn't specified the revision, so unlock
                # it to find any binary for any revision
                package_ref = package_ref.copy_clear_rev()

            upstream_manifest = self._remote_manager.get_package_manifest(package_ref, remote)
        except NotFoundException:
            output.warn("Can't update, no package in remote")
        except NoRemoteAvailable:
            output.warn("Can't update, no remote defined")
        else:
            read_manifest = FileTreeManifest.load(package_folder)
            if upstream_manifest != read_manifest:
                if upstream_manifest.time > read_manifest.time:
                    output.warn("Current package is older than remote upstream one")
                    node.update_manifest = upstream_manifest
                    return True
                else:
                    output.warn("Current package is newer than remote upstream one")

    def _evaluate_node(self, node, build_mode, update, evaluated_references, remote_name):
        assert node.binary is None

        conan_ref, conanfile = node.conan_ref, node.conanfile
        revisions_enabled = get_env("CONAN_CLIENT_REVISIONS_ENABLED", False)
        package_id = conanfile.info.package_id()
        package_ref = PackageReference(conan_ref, package_id)
        # Check that this same reference hasn't already been checked
        previous_node = evaluated_references.get(package_ref)
        if previous_node:
            node.binary = previous_node.binary
            node.binary_remote = previous_node.binary_remote
            return
        evaluated_references[package_ref] = node

<<<<<<< HEAD
        output = ScopedOutput(str(conan_ref), self._out)

        if node.recipe == RECIPE_EDITABLE:
            node.binary = BINARY_EDITABLE
            return

=======
        output = conanfile.output
>>>>>>> e03c60c6
        if build_mode.forced(conanfile, conan_ref):
            output.warn('Forced build from source')
            node.binary = BINARY_BUILD
            return

        package_folder = self._client_cache.package(package_ref,
                                                    short_paths=conanfile.short_paths)

        # Check if dirty, to remove it
        local_project = self._workspace[conan_ref] if self._workspace else None
        if local_project:
            node.binary = BINARY_WORKSPACE
            return

        with self._client_cache.package_lock(package_ref):
            if is_dirty(package_folder):
                output.warn("Package is corrupted, removing folder: %s" % package_folder)
                assert node.recipe != RECIPE_EDITABLE, "Editable package cannot be dirty"
                rmdir(package_folder)  # Do not remove if it is EDITABLE

        if remote_name:
            remote = self._registry.remotes.get(remote_name)
        else:
            # If the remote_name is not given, follow the binary remote, or
            # the recipe remote
            # If it is defined it won't iterate (might change in conan2.0)
            remote = self._registry.prefs.get(package_ref) or self._registry.refs.get(conan_ref)
        remotes = self._registry.remotes.list

        if os.path.exists(package_folder):
            if update:
                if remote:
                    if self._check_update(package_folder, package_ref, remote, output, node):
                        node.binary = BINARY_UPDATE
                        if build_mode.outdated:
                            package_hash = self._get_package_info(package_ref, remote).recipe_hash
                elif remotes:
                    pass
                else:
                    output.warn("Can't update, no remote defined")
            if not node.binary:
                node.binary = BINARY_CACHE
                package_hash = ConanInfo.load_from_package(package_folder).recipe_hash

        else:  # Binary does NOT exist locally
            if not revisions_enabled and not node.revision_pinned:
                # Do not search for packages for the specific resolved recipe revision but all
                package_ref = package_ref.copy_clear_rev()

            remote_info = None
            if remote:
                remote_info = self._get_package_info(package_ref, remote)

            # If the "remote" came from the registry but the user didn't specified the -r, with
            # revisions iterate all remotes
            if not remote or (not remote_info and revisions_enabled and not remote_name):
                for r in remotes:
                    remote_info = self._get_package_info(package_ref, r)
                    if remote_info:
                        remote = r
                        break

            if remote_info:
                node.binary = BINARY_DOWNLOAD
                package_hash = remote_info.recipe_hash
            else:
                if build_mode.allowed(conanfile, conan_ref):
                    node.binary = BINARY_BUILD
                else:
                    node.binary = BINARY_MISSING

        if build_mode.outdated:
            if node.binary in (BINARY_CACHE, BINARY_DOWNLOAD, BINARY_UPDATE):
                local_recipe_hash = self._client_cache.load_manifest(package_ref.conan).summary_hash
                if local_recipe_hash != package_hash:
                    output.info("Outdated package!")
                    node.binary = BINARY_BUILD
                else:
                    output.info("Package is up to date")

        node.binary_remote = remote

    def evaluate_graph(self, deps_graph, build_mode, update, remote_name):
        evaluated_references = {}
        for node in deps_graph.nodes:
            if node.recipe in (RECIPE_CONSUMER, RECIPE_VIRTUAL) or node.binary:
                continue
            private_neighbours = node.private_neighbors()
            if private_neighbours:
                self._evaluate_node(node, build_mode, update, evaluated_references, remote_name)
                if node.binary in (BINARY_CACHE, BINARY_DOWNLOAD, BINARY_UPDATE):
                    for neigh in private_neighbours:
                        neigh.binary = BINARY_SKIP
                        closure = deps_graph.full_closure(neigh, private=True)
                        for n in closure:
                            n.binary = BINARY_SKIP

        for node in deps_graph.nodes:
            if node.recipe in (RECIPE_CONSUMER, RECIPE_VIRTUAL) or node.binary:
                continue
            self._evaluate_node(node, build_mode, update, evaluated_references, remote_name)<|MERGE_RESOLUTION|>--- conflicted
+++ resolved
@@ -2,12 +2,9 @@
 
 from conans.client.graph.graph import (BINARY_BUILD, BINARY_CACHE, BINARY_DOWNLOAD, BINARY_MISSING,
                                        BINARY_SKIP, BINARY_UPDATE, BINARY_WORKSPACE,
-<<<<<<< HEAD
-                                       RECIPE_EDITABLE, BINARY_EDITABLE)
+                                       RECIPE_EDITABLE, BINARY_EDITABLE,
+                                       RECIPE_CONSUMER, RECIPE_VIRTUAL)
 from conans.client.output import ScopedOutput
-=======
-                                       RECIPE_CONSUMER, RECIPE_VIRTUAL)
->>>>>>> e03c60c6
 from conans.errors import NoRemoteAvailable, NotFoundException
 from conans.model.info import ConanInfo
 from conans.model.manifest import FileTreeManifest
@@ -78,16 +75,12 @@
             return
         evaluated_references[package_ref] = node
 
-<<<<<<< HEAD
-        output = ScopedOutput(str(conan_ref), self._out)
+        output = conanfile.output
 
         if node.recipe == RECIPE_EDITABLE:
             node.binary = BINARY_EDITABLE
             return
 
-=======
-        output = conanfile.output
->>>>>>> e03c60c6
         if build_mode.forced(conanfile, conan_ref):
             output.warn('Forced build from source')
             node.binary = BINARY_BUILD
