import os

from conans.client.graph.graph import (BINARY_BUILD, BINARY_CACHE, BINARY_DOWNLOAD, BINARY_MISSING,
                                       BINARY_SKIP, BINARY_UPDATE, BINARY_WORKSPACE,
                                       RECIPE_EDITABLE, BINARY_EDITABLE,
                                       RECIPE_CONSUMER, RECIPE_VIRTUAL)
from conans.errors import NoRemoteAvailable, NotFoundException,\
    conanfile_exception_formatter
from conans.model.info import ConanInfo
from conans.model.manifest import FileTreeManifest
from conans.model.ref import PackageReference
from conans.util.files import is_dirty, rmdir


class GraphBinariesAnalyzer(object):
    def __init__(self, cache, output, remote_manager, workspace):
        self._cache = cache
        self._out = output
        self._remote_manager = remote_manager
        self._registry = cache.registry
        self._workspace = workspace

    def _check_update(self, upstream_manifest, package_folder, output, node):
        read_manifest = FileTreeManifest.load(package_folder)
        if upstream_manifest != read_manifest:
            if upstream_manifest.time > read_manifest.time:
                output.warn("Current package is older than remote upstream one")
                node.update_manifest = upstream_manifest
                return True
            else:
                output.warn("Current package is newer than remote upstream one")

    def _evaluate_node(self, node, build_mode, update, evaluated_nodes, remote_name):
        assert node.binary is None, "Node binary is None"

        ref, conanfile = node.ref, node.conanfile
<<<<<<< HEAD
        pref = PackageReference(ref, node.bid)
=======
        package_id = conanfile.info.package_id()
        pref = PackageReference(ref, package_id)
        node.pref = pref
>>>>>>> aec6c8b6
        # Check that this same reference hasn't already been checked
        previous_node = evaluated_nodes.get(pref)
        if previous_node:
            node.binary = previous_node.binary
            node.binary_remote = previous_node.binary_remote
            return
        evaluated_nodes[pref] = node

        output = conanfile.output

        if node.recipe == RECIPE_EDITABLE:
            node.binary = BINARY_EDITABLE
            return

        if build_mode.forced(conanfile, ref):
            output.warn('Forced build from source')
            node.binary = BINARY_BUILD
            return

        package_folder = self._cache.package(pref, short_paths=conanfile.short_paths)

        # Check if dirty, to remove it
        local_project = self._workspace[ref] if self._workspace else None
        if local_project:
            node.binary = BINARY_WORKSPACE
            return

        with self._cache.package_lock(pref):
            assert node.recipe != RECIPE_EDITABLE, "Editable package shouldn't reach this code"
            if is_dirty(package_folder):
                output.warn("Package is corrupted, removing folder: %s" % package_folder)
                rmdir(package_folder)  # Do not remove if it is EDITABLE

            if self._cache.config.revisions_enabled:
                metadata = self._cache.package_layout(pref.ref).load_metadata()
                rec_rev = metadata.packages[pref.id].recipe_revision
                if rec_rev and rec_rev != node.ref.revision:
                    output.warn("The package {} doesn't belong "
                                "to the installed recipe revision, removing folder".format(pref))
                    rmdir(package_folder)

        if remote_name:
            remote = self._registry.remotes.get(remote_name)
        else:
            # If the remote_name is not given, follow the binary remote, or
            # the recipe remote
            # If it is defined it won't iterate (might change in conan2.0)
            remote = self._registry.prefs.get(pref) or self._registry.refs.get(ref)
        remotes = self._registry.remotes.list

        if os.path.exists(package_folder):
            if update:
                if remote:
                    try:
                        tmp = self._remote_manager.get_package_manifest(pref, remote)
                        upstream_manifest, pref = tmp
                    except NotFoundException:
                        output.warn("Can't update, no package in remote")
                    except NoRemoteAvailable:
                        output.warn("Can't update, no remote defined")
                    else:
                        if self._check_update(upstream_manifest, package_folder, output, node):
                            node.binary = BINARY_UPDATE
                            node.pref = pref  # With revision
                            if build_mode.outdated:
                                info, pref = self._remote_manager.get_package_info(pref, remote)
                                package_hash = info.recipe_hash()
                elif remotes:
                    pass
                else:
                    output.warn("Can't update, no remote defined")
            if not node.binary:
                node.binary = BINARY_CACHE
                package_hash = ConanInfo.load_from_package(package_folder).recipe_hash

        else:  # Binary does NOT exist locally
            remote_info = None
            if remote:
                try:
                    remote_info, pref = self._remote_manager.get_package_info(pref, remote)
                except NotFoundException:
                    pass

            # If the "remote" came from the registry but the user didn't specified the -r, with
            # revisions iterate all remotes
            if not remote or (not remote_info and self._cache.config.revisions_enabled
                              and not remote_name):
                for r in remotes:
                    try:
                        remote_info, pref = self._remote_manager.get_package_info(pref, r)
                    except NotFoundException:
                        pass
                    else:
                        if remote_info:
                            remote = r
                            break

            if remote_info:
                node.binary = BINARY_DOWNLOAD
                node.pref = pref  # With PREF
                package_hash = remote_info.recipe_hash
            else:
                if build_mode.allowed(conanfile):
                    node.binary = BINARY_BUILD
                else:
                    node.binary = BINARY_MISSING

        if build_mode.outdated:
            if node.binary in (BINARY_CACHE, BINARY_DOWNLOAD, BINARY_UPDATE):
                local_recipe_hash = self._cache.package_layout(ref).recipe_manifest().summary_hash
                if local_recipe_hash != package_hash:
                    output.info("Outdated package!")
                    node.binary = BINARY_BUILD
                else:
                    output.info("Package is up to date")

        node.binary_remote = remote

    @staticmethod
    def _compute_package_id(node):
        conanfile = node.conanfile
        neighbors = node.neighbors()
        direct_reqs = []  # of PackageReference
        indirect_reqs = set()   # of PackageReference, avoid duplicates
        for neighbor in neighbors:
            ref, nconan = neighbor.ref, neighbor.conanfile
            pref = PackageReference(ref, neighbor.bid)
            direct_reqs.append(pref)
            indirect_reqs.update(nconan.info.requires.refs())
            conanfile.options.propagate_downstream(ref, nconan.info.full_options)
            # Might be never used, but update original requirement, just in case
            conanfile.requires[ref.name].ref = ref

        # Make sure not duplicated
        indirect_reqs.difference_update(direct_reqs)
        # There might be options that are not upstream, backup them, might be
        # for build-requires
        conanfile.build_requires_options = conanfile.options.values
        conanfile.options.clear_unused(indirect_reqs.union(direct_reqs))

        conanfile.info = ConanInfo.create(conanfile.settings.values,
                                          conanfile.options.values,
                                          direct_reqs,
                                          indirect_reqs)

        # Once we are done, call package_id() to narrow and change possible values
        with conanfile_exception_formatter(str(conanfile), "package_id"):
            conanfile.package_id()

        info = node.conanfile.info
        node.bid = info.package_id()

    def _handle_private(self, node, deps_graph):
        private_neighbours = node.private_neighbors()
        if private_neighbours:
            if node.binary in (BINARY_CACHE, BINARY_DOWNLOAD, BINARY_UPDATE):
                for neigh in private_neighbours:
                    neigh.binary = BINARY_SKIP
                    closure = deps_graph.full_closure(neigh, private=True)
                    for n in closure:
                        n.binary = BINARY_SKIP

    def evaluate_graph(self, deps_graph, build_mode, update, remote_name):
        evaluated_nodes = {}
        for node in deps_graph.ordered_iterate():
            self._compute_package_id(node)
            if node.recipe in (RECIPE_CONSUMER, RECIPE_VIRTUAL):
                continue
            self._evaluate_node(node, build_mode, update, evaluated_nodes, remote_name)
            self._handle_private(node, deps_graph)<|MERGE_RESOLUTION|>--- conflicted
+++ resolved
@@ -34,13 +34,9 @@
         assert node.binary is None, "Node binary is None"
 
         ref, conanfile = node.ref, node.conanfile
-<<<<<<< HEAD
-        pref = PackageReference(ref, node.bid)
-=======
-        package_id = conanfile.info.package_id()
-        pref = PackageReference(ref, package_id)
-        node.pref = pref
->>>>>>> aec6c8b6
+        pref = node.pref
+        assert pref.revision is None, "pref revision should be None before evaluate"
+
         # Check that this same reference hasn't already been checked
         previous_node = evaluated_nodes.get(pref)
         if previous_node:
