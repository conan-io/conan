import os

from conans.client.graph.graph import (BINARY_BUILD, BINARY_CACHE, BINARY_DOWNLOAD, BINARY_MISSING,
                                       BINARY_SKIP, BINARY_UPDATE,
                                       RECIPE_EDITABLE, BINARY_EDITABLE,
                                       RECIPE_CONSUMER, RECIPE_VIRTUAL)
from conans.errors import NoRemoteAvailable, NotFoundException,\
    conanfile_exception_formatter
from conans.model.info import ConanInfo
from conans.model.manifest import FileTreeManifest
from conans.model.ref import PackageReference
from conans.util.files import is_dirty, rmdir


class GraphBinariesAnalyzer(object):

    def __init__(self, cache, output, remote_manager):
        self._cache = cache
        self._out = output
        self._remote_manager = remote_manager
        self._registry = cache.registry

    def _check_update(self, upstream_manifest, package_folder, output, node):
        read_manifest = FileTreeManifest.load(package_folder)
        if upstream_manifest != read_manifest:
            if upstream_manifest.time > read_manifest.time:
                output.warn("Current package is older than remote upstream one")
                node.update_manifest = upstream_manifest
                return True
            else:
                output.warn("Current package is newer than remote upstream one")

    def _evaluate_node(self, node, build_mode, update, evaluated_nodes, remote_name):
        assert node.binary is None, "Node.binary should be None"
        assert node.package_id is not None, "Node.package_id shouldn't be None"

        ref, conanfile = node.ref, node.conanfile
        pref = PackageReference(ref, node.package_id)

        # Check that this same reference hasn't already been checked
        previous_nodes = evaluated_nodes.get(pref)
        if previous_nodes:
            previous_nodes.append(node)
            previous_node = previous_nodes[0]
            node.binary = previous_node.binary
            node.binary_remote = previous_node.binary_remote
            node.prev = previous_node.prev
            return
        evaluated_nodes[pref] = [node]

        output = conanfile.output

        if node.recipe == RECIPE_EDITABLE:
            node.binary = BINARY_EDITABLE
            # TODO: PREV?
            return

        if build_mode.forced(conanfile, ref):
            output.warn('Forced build from source')
            node.binary = BINARY_BUILD
            node.prev = None
            return

        package_folder = self._cache.package(pref, short_paths=conanfile.short_paths)

        # Check if dirty, to remove it
        with self._cache.package_lock(pref):
            assert node.recipe != RECIPE_EDITABLE, "Editable package shouldn't reach this code"
            if is_dirty(package_folder):
                output.warn("Package is corrupted, removing folder: %s" % package_folder)
                rmdir(package_folder)  # Do not remove if it is EDITABLE

            if self._cache.config.revisions_enabled:
                metadata = self._cache.package_layout(pref.ref).load_metadata()
                rec_rev = metadata.packages[pref.id].recipe_revision
                if rec_rev and rec_rev != node.ref.revision:
                    output.warn("The package {} doesn't belong "
                                "to the installed recipe revision, removing folder".format(pref))
                    rmdir(package_folder)

        if remote_name:
            remote = self._registry.remotes.get(remote_name)
        else:
            # If the remote_name is not given, follow the binary remote, or
            # the recipe remote
            # If it is defined it won't iterate (might change in conan2.0)
            remote = self._registry.prefs.get(pref) or self._registry.refs.get(ref)
        remotes = self._registry.remotes.list

        if os.path.exists(package_folder):
            if update:
                if remote:
                    try:
                        tmp = self._remote_manager.get_package_manifest(pref, remote)
                        upstream_manifest, pref = tmp
                    except NotFoundException:
                        output.warn("Can't update, no package in remote")
                    except NoRemoteAvailable:
                        output.warn("Can't update, no remote defined")
                    else:
                        if self._check_update(upstream_manifest, package_folder, output, node):
                            node.binary = BINARY_UPDATE
                            node.prev = pref.revision  # With revision
                            if build_mode.outdated:
                                info, pref = self._remote_manager.get_package_info(pref, remote)
                                package_hash = info.recipe_hash()
                elif remotes:
                    pass
                else:
                    output.warn("Can't update, no remote defined")
            if not node.binary:
                node.binary = BINARY_CACHE
                metadata = self._cache.package_layout(pref.ref).load_metadata()
                node.prev = metadata.packages[pref.id].revision
                package_hash = ConanInfo.load_from_package(package_folder).recipe_hash

        else:  # Binary does NOT exist locally
            remote_info = None
            if remote:
                try:
                    remote_info, pref = self._remote_manager.get_package_info(pref, remote)
                except NotFoundException:
                    pass

            # If the "remote" came from the registry but the user didn't specified the -r, with
            # revisions iterate all remotes
            if not remote or (not remote_info and self._cache.config.revisions_enabled
                              and not remote_name):
                for r in remotes:
                    try:
                        remote_info, pref = self._remote_manager.get_package_info(pref, r)
                    except NotFoundException:
                        pass
                    else:
                        if remote_info:
                            remote = r
                            break

            if remote_info:
                node.binary = BINARY_DOWNLOAD
                node.prev = pref.revision
                package_hash = remote_info.recipe_hash
            else:
                if build_mode.allowed(conanfile):
                    node.binary = BINARY_BUILD
                else:
                    node.binary = BINARY_MISSING
                node.prev = None

        if build_mode.outdated:
            if node.binary in (BINARY_CACHE, BINARY_DOWNLOAD, BINARY_UPDATE):
                local_recipe_hash = self._cache.package_layout(ref).recipe_manifest().summary_hash
                if local_recipe_hash != package_hash:
                    output.info("Outdated package!")
                    node.binary = BINARY_BUILD
                    node.prev = None
                else:
                    output.info("Package is up to date")

        node.binary_remote = remote

    @staticmethod
    def _compute_package_id(node, default_package_id_mode):
        conanfile = node.conanfile
        neighbors = node.neighbors()
        direct_reqs = []  # of PackageReference
        indirect_reqs = set()   # of PackageReference, avoid duplicates
        for neighbor in neighbors:
            ref, nconan = neighbor.ref, neighbor.conanfile
            direct_reqs.append(neighbor.pref)
            indirect_reqs.update(nconan.info.requires.refs())
            conanfile.options.propagate_downstream(ref, nconan.info.full_options)
            # Might be never used, but update original requirement, just in case
            conanfile.requires[ref.name].ref = ref

        # Make sure not duplicated
        indirect_reqs.difference_update(direct_reqs)
        # There might be options that are not upstream, backup them, might be
        # for build-requires
        conanfile.build_requires_options = conanfile.options.values
        conanfile.options.clear_unused(indirect_reqs.union(direct_reqs))
        conanfile.options.freeze()

        conanfile.info = ConanInfo.create(conanfile.settings.values,
                                          conanfile.options.values,
                                          direct_reqs,
                                          indirect_reqs,
                                          default_package_id_mode=default_package_id_mode)

        # Once we are done, call package_id() to narrow and change possible values
        with conanfile_exception_formatter(str(conanfile), "package_id"):
            conanfile.package_id()

        info = conanfile.info
        node.package_id = info.package_id()

    def _handle_private(self, node):
        if node.binary in (BINARY_CACHE, BINARY_DOWNLOAD, BINARY_UPDATE, BINARY_SKIP):
            private_neighbours = node.private_neighbors()
            for neigh in private_neighbours:
                # Current closure contains own node to be skipped
                for n in neigh.public_closure.values():
                    n.binary = BINARY_SKIP
                    self._handle_private(n)

    def evaluate_graph(self, deps_graph, build_mode, update, remote_name):
<<<<<<< HEAD
        evaluated_nodes = {}
        default_package_id_mode = self._cache.config.default_package_id_mode
=======
        evaluated = deps_graph.evaluated
>>>>>>> 3b74f2ac
        for node in deps_graph.ordered_iterate():
            self._compute_package_id(node, default_package_id_mode)
            if node.recipe in (RECIPE_CONSUMER, RECIPE_VIRTUAL):
                continue
            self._evaluate_node(node, build_mode, update, evaluated, remote_name)
            self._handle_private(node)<|MERGE_RESOLUTION|>--- conflicted
+++ resolved
@@ -204,12 +204,8 @@
                     self._handle_private(n)
 
     def evaluate_graph(self, deps_graph, build_mode, update, remote_name):
-<<<<<<< HEAD
-        evaluated_nodes = {}
         default_package_id_mode = self._cache.config.default_package_id_mode
-=======
         evaluated = deps_graph.evaluated
->>>>>>> 3b74f2ac
         for node in deps_graph.ordered_iterate():
             self._compute_package_id(node, default_package_id_mode)
             if node.recipe in (RECIPE_CONSUMER, RECIPE_VIRTUAL):
