from requests.exceptions import RequestException

from conans.cli.output import ConanOutput
from conans.cli.output import ScopedOutput
from conans.client.graph.graph import (RECIPE_DOWNLOADED, RECIPE_INCACHE, RECIPE_NEWER,
<<<<<<< HEAD
                                       RECIPE_NOT_IN_REMOTE,
                                       RECIPE_UPDATED, RECIPE_EDITABLE,
                                       RECIPE_INCACHE_DATE_UPDATED)
from conans.client.output import ScopedOutput
=======
                                       RECIPE_NOT_IN_REMOTE, RECIPE_UPDATED, RECIPE_EDITABLE,
                                       RECIPE_INCACHE_DATE_UPDATED)
>>>>>>> 65b3c526
from conans.errors import ConanException, NotFoundException
from conans.util.tracer import log_recipe_got_from_local_cache


class ConanProxy(object):
    def __init__(self, cache, remote_manager):
        # collaborators
        self._cache = cache
        self._remote_manager = remote_manager

    def get_recipe(self, ref, check_updates, update, remotes):

        # TODO: cache2.0 check editables
        # if isinstance(layout, PackageEditableLayout):
        #     conanfile_path = layout.conanfile()
        #     status = RECIPE_EDITABLE
        #     # TODO: log_recipe_got_from_editable(reference)
        #     # TODO: recorder.recipe_fetched_as_editable(reference)
        #     return conanfile_path, status, None, ref

        # TODO: cache2.0 Check with new locks
        # with layout.conanfile_write_lock(self._out):
        result = self._get_recipe(ref, check_updates, update, remotes)
        conanfile_path, status, remote, new_ref = result

        if status not in (RECIPE_DOWNLOADED, RECIPE_UPDATED):
            log_recipe_got_from_local_cache(new_ref)

        return conanfile_path, status, remote, new_ref

    def _get_recipe(self, reference, check_updates, update, remotes):
        scoped_output = ScopedOutput(str(reference), ConanOutput())

        check_updates = check_updates or update

        conanfile_path = self._cache.editable_path(reference)
        if conanfile_path is not None:
            return conanfile_path, RECIPE_EDITABLE, None, reference

        # check if it there's any revision of this recipe in the local cache
        ref = self._cache.get_latest_rrev(reference)

        # NOT in disk, must be retrieved from remotes
        if not ref:
            # we will only check all servers for latest revision if we did a --update
            remote, new_ref = self._download_recipe(reference, scoped_output, remotes,
                                                    remotes.selected,
                                                    check_all_servers=check_updates)
            recipe_layout = self._cache.ref_layout(new_ref)
            status = RECIPE_DOWNLOADED
            conanfile_path = recipe_layout.conanfile()
            return conanfile_path, status, remote, new_ref

        # TODO: cache2.0: check with new --update flows
        recipe_layout = self._cache.ref_layout(ref)
        conanfile_path = recipe_layout.conanfile()
        cur_remote = self._cache.get_remote(recipe_layout.reference)
        cur_remote = remotes[cur_remote] if cur_remote else None
        selected_remote = remotes.selected or cur_remote

        if check_updates:

            remote, latest_rrev, remote_time = self._get_rrev_from_remotes(reference,
                                                                           remotes.values(),
                                                                           check_all_servers=True)
            if latest_rrev:
                # check if we already have the latest in local cache
                # TODO: cache2.0 here if we already have a revision in the cache but we add the
                #  --update argument and we find that same revision in server, we will not
                #  download anything but we will UPDATE the date of that revision in the
                #  local cache and WE ARE ALSO UPDATING THE REMOTE
                #  Check if this is the flow we want to follow
                cache_time = self._cache.get_timestamp(ref)
                if latest_rrev.revision != ref.revision:
                    if cache_time < remote_time:
                        # the remote one is newer
                        scoped_output.info("Retrieving from remote '%s'..." % remote.name)
                        remote, new_ref = self._download_recipe(latest_rrev, scoped_output,
                                                                remotes, remote)
                        new_recipe_layout = self._cache.ref_layout(new_ref)
                        new_conanfile_path = new_recipe_layout.conanfile()
                        status = RECIPE_UPDATED
                        return new_conanfile_path, status, remote, new_ref
                    else:
                        status = RECIPE_NEWER
                else:
                    # TODO: cache2.0 we are returning RECIPE_UPDATED just because we are updating
                    #  the date
                    if cache_time >= remote_time:
                        status = RECIPE_INCACHE
                    else:
                        selected_remote = remote
                        self._cache.update_reference(ref,
                                                     new_timestamp=remote_time,
                                                     new_remote=selected_remote.name)
                        status = RECIPE_INCACHE_DATE_UPDATED
                return conanfile_path, status, selected_remote, ref
            else:
                status = RECIPE_NOT_IN_REMOTE
                return conanfile_path, status, selected_remote, ref
        else:
            status = RECIPE_INCACHE
            return conanfile_path, status, cur_remote, ref

    def _get_rrev_from_remotes(self, reference, remotes, check_all_servers):
        scoped_output = ScopedOutput(str(reference), ConanOutput())

        results = []
        for remote in remotes:
            try:
                scoped_output.info(f"Checking remote: {remote.name}")

                remote_rrev = self._remote_manager.get_latest_recipe_revision_with_time(reference, remote)
                if remote_rrev.get('reference'):
                    results.append({'remote': remote,
                                    'reference': remote_rrev.get("reference"),
                                    'time': remote_rrev.get("time")})
                if len(results) > 0 and not check_all_servers:
                    break
            except NotFoundException:
                pass

        if len(results) == 0:
            return None, None, None

        remotes_results = sorted(results, key=lambda k: k['time'], reverse=True)
        # get the latest revision from all remotes
        found_rrev = remotes_results[0]
        return found_rrev.get("remote"), found_rrev.get("reference"), found_rrev.get("time")

    # searches in all the remotes and downloads the latest from all of them
    # TODO: refactor this, it's confusing
    #  get the recipe selection with _get_rrev_from_remotes out from here if possible
    def _download_recipe(self, ref, scoped_output, remotes, remote, check_all_servers=True):
        def _retrieve_from_remote(the_remote, reference):
            scoped_output.info("Trying with '%s'..." % the_remote.name)
            # If incomplete, resolve the latest in server
            _ref, _ref_time = self._remote_manager.get_recipe(reference, the_remote)
            self._cache.set_timestamp(_ref, _ref_time)
            scoped_output.info("Downloaded recipe revision %s" % _ref.revision)
            return _ref

        if remote:
            scoped_output.info("Retrieving from server '%s' " % remote.name)
        else:
            latest_rrev = self._cache.get_latest_rrev(ref)
            if latest_rrev:
                remote_name = self._cache.get_remote(latest_rrev)
                if remote_name:
                    remote = remotes[remote_name]
                    scoped_output.info("Retrieving from predefined remote '%s'" % remote.name)

        if remote:
            try:
                new_ref = _retrieve_from_remote(remote, ref)
                return remote, new_ref
            except NotFoundException:
                msg = "%s was not found in remote '%s'" % (str(ref), remote.name)
                raise NotFoundException(msg)
            except RequestException as exc:
                raise exc

        scoped_output.info("Not found in local cache, looking in remotes...")
        remotes = remotes.values()
        if not remotes:
            raise ConanException("No remote defined")

        remote, latest_rrev, _ = self._get_rrev_from_remotes(ref, remotes, check_all_servers)

        if not latest_rrev:
            msg = "Unable to find '%s' in remotes" % ref.full_str()
            raise NotFoundException(msg)

        new_ref = _retrieve_from_remote(remote, latest_rrev)
        return remote, new_ref<|MERGE_RESOLUTION|>--- conflicted
+++ resolved
@@ -3,15 +3,8 @@
 from conans.cli.output import ConanOutput
 from conans.cli.output import ScopedOutput
 from conans.client.graph.graph import (RECIPE_DOWNLOADED, RECIPE_INCACHE, RECIPE_NEWER,
-<<<<<<< HEAD
-                                       RECIPE_NOT_IN_REMOTE,
-                                       RECIPE_UPDATED, RECIPE_EDITABLE,
-                                       RECIPE_INCACHE_DATE_UPDATED)
-from conans.client.output import ScopedOutput
-=======
                                        RECIPE_NOT_IN_REMOTE, RECIPE_UPDATED, RECIPE_EDITABLE,
                                        RECIPE_INCACHE_DATE_UPDATED)
->>>>>>> 65b3c526
 from conans.errors import ConanException, NotFoundException
 from conans.util.tracer import log_recipe_got_from_local_cache
 
