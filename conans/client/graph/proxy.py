import os

from requests.exceptions import RequestException

from conans.client.graph.graph import (RECIPE_DOWNLOADED, RECIPE_INCACHE, RECIPE_NEWER,
                                       RECIPE_NOT_IN_REMOTE, RECIPE_NO_REMOTE, RECIPE_UPDATEABLE,
                                       RECIPE_UPDATED, RECIPE_EDITABLE)
from conans.client.output import ScopedOutput
from conans.client.recorder.action_recorder import INSTALL_ERROR_MISSING, INSTALL_ERROR_NETWORK
from conans.client.remover import DiskRemover
from conans.errors import ConanException, NotFoundException,\
    RecipeNotFoundException
from conans.model.manifest import FileTreeManifest
from conans.util.tracer import log_recipe_got_from_local_cache


class ConanProxy(object):
    def __init__(self, cache, output, remote_manager):
        # collaborators
        self._cache = cache
        self._out = output
        self._remote_manager = remote_manager

    def get_recipe(self, ref, check_updates, update, remotes, recorder):
        if self._cache.installed_as_editable(ref):
            conanfile_path = self._cache.conanfile(ref)
            status = RECIPE_EDITABLE
            # TODO: log_recipe_got_from_editable(reference)
            # TODO: recorder.recipe_fetched_as_editable(reference)
            return conanfile_path, status, None, ref

        with self._cache.conanfile_write_lock(ref):
            result = self._get_recipe(ref, check_updates, update, remotes, recorder)
            conanfile_path, status, remote, new_ref = result

            if status not in (RECIPE_DOWNLOADED, RECIPE_UPDATED):
                log_recipe_got_from_local_cache(new_ref)
                recorder.recipe_fetched_from_cache(new_ref)

        return conanfile_path, status, remote, new_ref

    def _get_recipe(self, ref, check_updates, update, remotes, recorder):
        output = ScopedOutput(str(ref), self._out)
        # check if it is in disk
        conanfile_path = self._cache.conanfile(ref)

        # NOT in disk, must be retrieved from remotes
        if not os.path.exists(conanfile_path):
            remote, new_ref = self._download_recipe(ref, output, remotes, remotes.selected, recorder)
            status = RECIPE_DOWNLOADED
            return conanfile_path, status, remote, new_ref

        metadata = self._cache.package_layout(ref).load_metadata()
        cur_revision = metadata.recipe.revision
        cur_remote = metadata.recipe.remote
        cur_remote = remotes[cur_remote] if cur_remote else None
        selected_remote = remotes.selected or cur_remote

        check_updates = check_updates or update
        # Recipe exists in disk, but no need to check updates
        requested_different_revision = (ref.revision is not None) and cur_revision != ref.revision
        if requested_different_revision and not check_updates:
            raise NotFoundException("The recipe in the local cache doesn't match the specified "
                                    "revision. Use '--update' to check in the remote.")

        if not requested_different_revision:
            if not check_updates:
                status = RECIPE_INCACHE
                ref = ref.copy_with_rev(cur_revision)
                return conanfile_path, status, cur_remote, ref

            if not selected_remote:
                status = RECIPE_NO_REMOTE
                ref = ref.copy_with_rev(cur_revision)
                return conanfile_path, status, None, ref
        else:  # Requested different revision and with --update
            remote, new_ref = self._download_recipe(ref, output, remotes, selected_remote, recorder)
            status = RECIPE_DOWNLOADED
            return conanfile_path, status, remote, new_ref

        try:  # get_recipe_manifest can fail, not in server
            upstream_manifest, ref = self._remote_manager.get_recipe_manifest(ref, selected_remote)
        except NotFoundException:
            status = RECIPE_NOT_IN_REMOTE
            ref = ref.copy_with_rev(cur_revision)
            return conanfile_path, status, selected_remote, ref

        export = self._cache.export(ref)
        read_manifest = FileTreeManifest.load(export)
        if upstream_manifest != read_manifest:
            if upstream_manifest.time > read_manifest.time:
                if update:
                    DiskRemover().remove_recipe(self._cache.package_layout(ref), output=output)
                    output.info("Retrieving from remote '%s'..." % selected_remote.name)
                    self._download_recipe(ref, output, remotes, selected_remote, recorder)
                    with self._cache.package_layout(ref).update_metadata() as metadata:
                        metadata.recipe.remote = selected_remote.name
                    status = RECIPE_UPDATED
                    return conanfile_path, status, selected_remote, ref
                else:
                    status = RECIPE_UPDATEABLE
            else:
                status = RECIPE_NEWER
        else:
            status = RECIPE_INCACHE

        ref = ref.copy_with_rev(cur_revision)
        return conanfile_path, status, selected_remote, ref

    def _download_recipe(self, ref, output, remotes, remote, recorder):

        def _retrieve_from_remote(the_remote):
            output.info("Trying with '%s'..." % the_remote.name)
            # If incomplete, resolve the latest in server
<<<<<<< HEAD
            _ref = self._remote_manager.get_recipe(ref, the_remote)
            with self._cache.package_layout(ref).update_metadata() as metadata:
                metadata.recipe.remote = the_remote.name
=======
            _ref = self._remote_manager.get_recipe(_ref, the_remote)
            output.info("Downloaded recipe revision %s" % _ref.revision)
            self._registry.refs.set(_ref, the_remote.name)
>>>>>>> 9be06445
            recorder.recipe_downloaded(ref, the_remote.url)
            return _ref

        if remote:
            output.info("Retrieving from server '%s' " % remote.name)
        else:
            try:
                remote_name = self._cache.package_layout(ref).load_metadata().recipe.remote
                if remote_name:
                    remote = remotes[remote_name]
            except (IOError, RecipeNotFoundException):
                pass
            else:
                if remote:
                    output.info("Retrieving from predefined remote '%s'" % remote.name)

        if remote:
            try:
                new_ref = _retrieve_from_remote(remote)
                return remote, new_ref
            except NotFoundException:
                msg = "%s was not found in remote '%s'" % (str(ref), remote.name)
                recorder.recipe_install_error(ref, INSTALL_ERROR_MISSING,
                                              msg, remote.url)
                raise NotFoundException(msg)
            except RequestException as exc:
                recorder.recipe_install_error(ref, INSTALL_ERROR_NETWORK,
                                              str(exc), remote.url)
                raise exc

        output.info("Not found in local cache, looking in remotes...")
        remotes = remotes.values()
        if not remotes:
            raise ConanException("No remote defined")
        for remote in remotes:
            try:
                new_ref = _retrieve_from_remote(remote)
                return remote, new_ref
            # If not found continue with the next, else raise
            except NotFoundException:
                pass
        else:
            msg = "Unable to find '%s' in remotes" % ref.full_repr()
            recorder.recipe_install_error(ref, INSTALL_ERROR_MISSING,
                                          msg, None)
            raise NotFoundException(msg)<|MERGE_RESOLUTION|>--- conflicted
+++ resolved
@@ -112,15 +112,10 @@
         def _retrieve_from_remote(the_remote):
             output.info("Trying with '%s'..." % the_remote.name)
             # If incomplete, resolve the latest in server
-<<<<<<< HEAD
             _ref = self._remote_manager.get_recipe(ref, the_remote)
+            output.info("Downloaded recipe revision %s" % _ref.revision)
             with self._cache.package_layout(ref).update_metadata() as metadata:
                 metadata.recipe.remote = the_remote.name
-=======
-            _ref = self._remote_manager.get_recipe(_ref, the_remote)
-            output.info("Downloaded recipe revision %s" % _ref.revision)
-            self._registry.refs.set(_ref, the_remote.name)
->>>>>>> 9be06445
             recorder.recipe_downloaded(ref, the_remote.url)
             return _ref
 
