--- conflicted
+++ resolved
@@ -59,12 +59,8 @@
             conanfile_path = recipe_layout.conanfile()
             return conanfile_path, status, remote, new_ref
 
-<<<<<<< HEAD
-        recipe_layout = self._cache.get_ref_layout(ref)
-=======
         # TODO: cache2.0: check with new --update flows
         recipe_layout = self._cache.ref_layout(ref)
->>>>>>> 33160d7a
         conanfile_path = recipe_layout.conanfile()
         cur_remote = self._cache.get_remote(recipe_layout.reference)
         cur_remote = remotes[cur_remote] if cur_remote else None
