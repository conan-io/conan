--- conflicted
+++ resolved
@@ -50,35 +50,14 @@
             status = RECIPE_DOWNLOADED
             return conanfile_path, status, remote, new_ref
 
-<<<<<<< HEAD
         metadata = self._cache.package_layout(ref).load_metadata()
         cur_revision = metadata.recipe.revision
         remote = metadata.recipe.remote
         named_remote = self._registry.remotes.get(remote_name) if remote_name else None
         update_remote = named_remote or remote
 
-        # Check if we have a revision different from the requested one
-        revisions_enabled = get_env("CONAN_CLIENT_REVISIONS_ENABLED", False)
-        if revisions_enabled and ref.revision and cur_revision != ref.revision:
-            output.info("Different revision requested, removing current local recipe...")
-            DiskRemover(self._cache).remove_recipe(ref)
-
-            output.info("Retrieving from remote '%s'..." % update_remote.name)
-            new_ref = self._remote_manager.get_recipe(ref, update_remote)
-            with self._cache.package_layout(ref).update_metadata() as metadata:
-                metadata.recipe.remote = update_remote
-            status = RECIPE_UPDATED
-            return conanfile_path, status, update_remote, new_ref
-
-=======
-        remote = self._registry.refs.get(ref)
-        named_remote = self._registry.remotes.get(remote_name) if remote_name else None
-        update_remote = named_remote or remote
-
->>>>>>> a9fe36a6
         check_updates = check_updates or update
         # Recipe exists in disk, but no need to check updates
-        cur_revision, _ = self._cache.package_layout(ref).recipe_revision()
         requested_different_revision = (ref.revision is not None) and cur_revision != ref.revision
         if requested_different_revision and not check_updates:
             raise NotFoundException("The recipe in the local cache doesn't match the specified "
