import os

from requests.exceptions import RequestException

from conans.client.graph.graph import (RECIPE_DOWNLOADED, RECIPE_INCACHE, RECIPE_NEWER,
                                       RECIPE_NOT_IN_REMOTE, RECIPE_NO_REMOTE, RECIPE_UPDATEABLE,
                                       RECIPE_UPDATED, RECIPE_EDITABLE)
from conans.client.output import ScopedOutput
from conans.client.recorder.action_recorder import INSTALL_ERROR_MISSING, INSTALL_ERROR_NETWORK
from conans.client.remover import DiskRemover
from conans.errors import ConanException, NotFoundException
from conans.model.manifest import FileTreeManifest
from conans.util.env_reader import get_env
from conans.util.tracer import log_recipe_got_from_local_cache


class ConanProxy(object):
    def __init__(self, cache, output, remote_manager):
        # collaborators
        self._cache = cache
        self._out = output
        self._remote_manager = remote_manager
        self._registry = cache.registry

    def get_recipe(self, ref, check_updates, update, remote_name, recorder):
        if self._cache.installed_as_editable(ref):
            conanfile_path = self._cache.conanfile(ref)
            status = RECIPE_EDITABLE
            # TODO: log_recipe_got_from_editable(reference)
            # TODO: recorder.recipe_fetched_as_editable(reference)
            return conanfile_path, status, None, ref

        with self._cache.conanfile_write_lock(ref):
            result = self._get_recipe(ref, check_updates, update, remote_name, recorder)
            conanfile_path, status, remote, new_ref = result

            if status not in (RECIPE_DOWNLOADED, RECIPE_UPDATED):
                log_recipe_got_from_local_cache(new_ref)
                recorder.recipe_fetched_from_cache(new_ref)

        return conanfile_path, status, remote, new_ref

    def _get_recipe(self, ref, check_updates, update, remote_name, recorder):
        output = ScopedOutput(str(ref), self._out)
        # check if it is in disk
        conanfile_path = self._cache.conanfile(ref)

        # NOT in disk, must be retrieved from remotes
        if not os.path.exists(conanfile_path):
            remote, new_ref = self._download_recipe(ref, output, remote_name, recorder)
            status = RECIPE_DOWNLOADED
            return conanfile_path, status, remote, new_ref

        metadata = self._cache.package_layout(ref).load_metadata()
        cur_revision = metadata.recipe.revision
<<<<<<< HEAD
        remote = self._client_cache.registry.refs.get(reference)
=======
        remote = self._registry.refs.get(ref)
>>>>>>> 306d5e74
        named_remote = self._registry.remotes.get(remote_name) if remote_name else None
        update_remote = named_remote or remote

        # Check if we have a revision different from the requested one
        revisions_enabled = get_env("CONAN_CLIENT_REVISIONS_ENABLED", False)
        if revisions_enabled and ref.revision and cur_revision != ref.revision:
            output.info("Different revision requested, removing current local recipe...")
            DiskRemover(self._cache).remove_recipe(ref)

            output.info("Retrieving from remote '%s'..." % update_remote.name)
            new_ref = self._remote_manager.get_recipe(ref, update_remote)
            self._registry.refs.set(new_ref, update_remote.name)
            status = RECIPE_UPDATED
            return conanfile_path, status, update_remote, new_ref

        check_updates = check_updates or update
        # Recipe exists in disk, but no need to check updates
        if not check_updates:
            status = RECIPE_INCACHE
            ref = ref.copy_with_rev(cur_revision)
            return conanfile_path, status, remote, ref

        if not update_remote:
            status = RECIPE_NO_REMOTE
            ref = ref.copy_with_rev(cur_revision)
            return conanfile_path, status, None, ref

        try:  # get_conan_manifest can fail, not in server
            upstream_manifest = self._remote_manager.get_conan_manifest(ref, update_remote)
        except NotFoundException:
            status = RECIPE_NOT_IN_REMOTE
            ref = ref.copy_with_rev(cur_revision)
            return conanfile_path, status, update_remote, ref

        export = self._cache.export(ref)
        read_manifest = FileTreeManifest.load(export)
        if upstream_manifest != read_manifest:
            if upstream_manifest.time > read_manifest.time:
                if update:
                    DiskRemover(self._cache).remove_recipe(ref)
                    output.info("Retrieving from remote '%s'..." % update_remote.name)
                    new_ref = self._remote_manager.get_recipe(ref, update_remote)
                    self._registry.refs.set(new_ref, update_remote.name)
                    status = RECIPE_UPDATED
                    return conanfile_path, status, update_remote, new_ref
                else:
                    status = RECIPE_UPDATEABLE
            else:
                status = RECIPE_NEWER
        else:
            status = RECIPE_INCACHE

        ref = ref.copy_with_rev(cur_revision)
        return conanfile_path, status, update_remote, ref

    def _download_recipe(self, ref, output, remote_name, recorder):
        def _retrieve_from_remote(the_remote):
            output.info("Trying with '%s'..." % the_remote.name)
            _new_ref = self._remote_manager.get_recipe(ref, the_remote)
            self._registry.refs.set(_new_ref, the_remote.name)
            recorder.recipe_downloaded(ref, the_remote.url)
            return _new_ref

        if remote_name:
            output.info("Not found, retrieving from server '%s' " % remote_name)
            remote = self._registry.remotes.get(remote_name)
        else:
            remote = self._registry.refs.get(ref)
            if remote:
                output.info("Retrieving from predefined remote '%s'" % remote.name)

        if remote:
            try:
                new_ref = _retrieve_from_remote(remote)
                return remote, new_ref
            except NotFoundException:
                msg = "%s was not found in remote '%s'" % (str(ref), remote.name)
                recorder.recipe_install_error(ref, INSTALL_ERROR_MISSING,
                                              msg, remote.url)
                raise NotFoundException(msg)
            except RequestException as exc:
                recorder.recipe_install_error(ref, INSTALL_ERROR_NETWORK,
                                              str(exc), remote.url)
                raise exc

        output.info("Not found in local cache, looking in remotes...")
        remotes = self._registry.remotes.list
        if not remotes:
            raise ConanException("No remote defined")
        for remote in remotes:
            try:
                new_ref = _retrieve_from_remote(remote)
                return remote, new_ref
            # If not found continue with the next, else raise
            except NotFoundException:
                pass
        else:
            msg = "Unable to find '%s' in remotes" % str(ref)
            recorder.recipe_install_error(ref, INSTALL_ERROR_MISSING,
                                          msg, None)
            raise NotFoundException(msg)

    def search_remotes(self, pattern, remote_name):
        if remote_name:
            remote = self._registry.remotes.get(remote_name)
            search_result = self._remote_manager.search_recipes(remote, pattern, ignorecase=False)
            return search_result

        for remote in self._registry.remotes.list:
            search_result = self._remote_manager.search_recipes(remote, pattern, ignorecase=False)
            if search_result:
                return search_result<|MERGE_RESOLUTION|>--- conflicted
+++ resolved
@@ -53,11 +53,7 @@
 
         metadata = self._cache.package_layout(ref).load_metadata()
         cur_revision = metadata.recipe.revision
-<<<<<<< HEAD
-        remote = self._client_cache.registry.refs.get(reference)
-=======
         remote = self._registry.refs.get(ref)
->>>>>>> 306d5e74
         named_remote = self._registry.remotes.get(remote_name) if remote_name else None
         update_remote = named_remote or remote
 
