from datetime import datetime
import time

from requests.exceptions import RequestException

from conans.client.graph.graph import (RECIPE_DOWNLOADED, RECIPE_INCACHE, RECIPE_NEWER,
                                       RECIPE_NOT_IN_REMOTE, RECIPE_NO_REMOTE, RECIPE_UPDATEABLE,
                                       RECIPE_UPDATED, RECIPE_EDITABLE,
                                       RECIPE_INCACHE_DATE_UPDATED)
from conans.client.output import ScopedOutput
from conans.client.recorder.action_recorder import INSTALL_ERROR_MISSING, INSTALL_ERROR_NETWORK
from conans.client.remover import DiskRemover
from conans.errors import ConanException, NotFoundException, RecipeNotFoundException
from conans.model.ref import ConanFileReference
from conans.util.tracer import log_recipe_got_from_local_cache



class ConanProxy(object):
    def __init__(self, cache, output, remote_manager):
        # collaborators
        self._cache = cache
        self._out = output
        self._remote_manager = remote_manager

    def get_recipe(self, ref, check_updates, update, remotes):

        # TODO: cache2.0 check editables
        # if isinstance(layout, PackageEditableLayout):
        #     conanfile_path = layout.conanfile()
        #     status = RECIPE_EDITABLE
        #     # TODO: log_recipe_got_from_editable(reference)
        #     # TODO: recorder.recipe_fetched_as_editable(reference)
        #     return conanfile_path, status, None, ref

        # TODO: cache2.0 Check with new locks
        # with layout.conanfile_write_lock(self._out):
        result = self._get_recipe(ref, check_updates, update, remotes)
        conanfile_path, status, remote, new_ref = result

        if status not in (RECIPE_DOWNLOADED, RECIPE_UPDATED):
            log_recipe_got_from_local_cache(new_ref)

        return conanfile_path, status, remote, new_ref

    def _get_recipe(self, reference, check_updates, update, remotes):
        output = ScopedOutput(str(reference), self._out)

        check_updates = check_updates or update

        conanfile_path = self._cache.editable_path(reference)
        if conanfile_path is not None:
            return conanfile_path, RECIPE_EDITABLE, None, reference

        # check if it there's any revision of this recipe in the local cache
        ref = self._cache.get_latest_rrev(reference)

        # NOT in disk, must be retrieved from remotes
        if not ref:
            # we will only check all servers for latest revision if we did a --update
            remote, new_ref = self._download_recipe(reference, output, remotes,
                                                    remotes.selected,
                                                    check_all_servers=check_updates)
            recipe_layout = self._cache.ref_layout(new_ref)
            status = RECIPE_DOWNLOADED
            conanfile_path = recipe_layout.conanfile()
            return conanfile_path, status, remote, new_ref

        # TODO: cache2.0: check with new --update flows
        recipe_layout = self._cache.ref_layout(ref)
        conanfile_path = recipe_layout.conanfile()
        cur_remote = self._cache.get_remote(recipe_layout.reference)
        cur_remote = remotes[cur_remote] if cur_remote else None
        selected_remote = remotes.selected or cur_remote

        if check_updates:

            remote, latest_rrev, remote_time = self._get_rrev_from_remotes(reference,
                                                                           remotes.values(),
                                                                           check_all_servers=True)
            if latest_rrev:
                # check if we already have the latest in local cache
                # TODO: cache2.0 here if we already have a revision in the cache but we add the
                #  --update argument and we find that same revision in server, we will not
                #  download anything but we will UPDATE the date of that revision in the
                #  local cache and WE ARE ALSO UPDATING THE REMOTE
                #  Check if this is the flow we want to follow
                cache_time = self._cache.get_timestamp(ref)
                if latest_rrev.revision != ref.revision:
                    if cache_time < remote_time:
                        # the remote one is newer
                        output.info("Retrieving from remote '%s'..." % remote.name)
                        remote, new_ref = self._download_recipe(latest_rrev, output,
                                                                remotes, remote)
                        new_recipe_layout = self._cache.ref_layout(new_ref)
                        new_conanfile_path = new_recipe_layout.conanfile()
                        status = RECIPE_UPDATED
                        return new_conanfile_path, status, remote, new_ref
                    else:
                        status = RECIPE_NEWER
                else:
                    # TODO: cache2.0 we are returning RECIPE_UPDATED just because we are updating
                    #  the date
                    if cache_time >= remote_time:
                        status = RECIPE_INCACHE
                    else:
                        selected_remote = remote
                        self._cache.update_reference(ref,
                                                     new_timestamp=remote_time,
                                                     new_remote=selected_remote.name)
                        status = RECIPE_INCACHE_DATE_UPDATED
                return conanfile_path, status, selected_remote, ref
            else:
                status = RECIPE_NOT_IN_REMOTE
                return conanfile_path, status, selected_remote, ref
        else:
            status = RECIPE_INCACHE
            return conanfile_path, status, cur_remote, ref

    def _get_rrev_from_remotes(self, reference, remotes, check_all_servers):
        output = ScopedOutput(str(reference), self._out)

        results = []
        for remote in remotes:
            try:
                output.info(f"Checking remote: {remote.name}")

                remote_rrev = self._remote_manager.get_latest_recipe_revision_with_time(reference, remote)
                if remote_rrev.get('reference'):
                    results.append({'remote': remote,
                                    'reference': remote_rrev.get("reference"),
                                    'time': remote_rrev.get("time")})
                if len(results) > 0 and not check_all_servers:
                    break
            except NotFoundException:
                pass

        if len(results) == 0:
            return None, None, None

        remotes_results = sorted(results, key=lambda k: k['time'], reverse=True)
        # get the latest revision from all remotes
        found_rrev = remotes_results[0]
        return found_rrev.get("remote"), found_rrev.get("reference"), found_rrev.get("time")

    # searches in all the remotes and downloads the latest from all of them
    # TODO: refactor this, it's confusing
    #  get the recipe selection with _get_rrev_from_remotes out from here if possible
    def _download_recipe(self, ref, output, remotes, remote, check_all_servers=True):

        def _retrieve_from_remote(the_remote, reference):
            output.info("Trying with '%s'..." % the_remote.name)
            # If incomplete, resolve the latest in server
<<<<<<< HEAD
            _ref, _ref_time = self._remote_manager.get_recipe(reference, the_remote)
            self._cache.set_timestamp(_ref, _ref_time)
=======
            _ref = self._remote_manager.get_recipe(ref, the_remote)
>>>>>>> efce3004
            output.info("Downloaded recipe revision %s" % _ref.revision)
            return _ref

        if remote:
            output.info("Retrieving from server '%s' " % remote.name)
        else:
            latest_rrev = self._cache.get_latest_rrev(ref)
            if latest_rrev:
                remote_name = self._cache.get_remote(latest_rrev)
                if remote_name:
                    remote = remotes[remote_name]
                    output.info("Retrieving from predefined remote '%s'" % remote.name)

        if remote:
            try:
                new_ref = _retrieve_from_remote(remote, ref)
                return remote, new_ref
            except NotFoundException:
                msg = "%s was not found in remote '%s'" % (str(ref), remote.name)
                raise NotFoundException(msg)
            except RequestException as exc:
                raise exc

        output.info("Not found in local cache, looking in remotes...")
        remotes = remotes.values()
        if not remotes:
            raise ConanException("No remote defined")

        remote, latest_rrev, _ = self._get_rrev_from_remotes(ref, remotes, check_all_servers)

        if not latest_rrev:
            msg = "Unable to find '%s' in remotes" % ref.full_str()
            raise NotFoundException(msg)

        new_ref = _retrieve_from_remote(remote, latest_rrev)
        return remote, new_ref<|MERGE_RESOLUTION|>--- conflicted
+++ resolved
@@ -151,12 +151,8 @@
         def _retrieve_from_remote(the_remote, reference):
             output.info("Trying with '%s'..." % the_remote.name)
             # If incomplete, resolve the latest in server
-<<<<<<< HEAD
             _ref, _ref_time = self._remote_manager.get_recipe(reference, the_remote)
             self._cache.set_timestamp(_ref, _ref_time)
-=======
-            _ref = self._remote_manager.get_recipe(ref, the_remote)
->>>>>>> efce3004
             output.info("Downloaded recipe revision %s" % _ref.revision)
             return _ref
 
