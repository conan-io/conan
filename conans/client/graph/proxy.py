from datetime import datetime
import time

from requests.exceptions import RequestException

from conans.client.graph.graph import (RECIPE_DOWNLOADED, RECIPE_INCACHE, RECIPE_NEWER,
                                       RECIPE_NOT_IN_REMOTE, RECIPE_NO_REMOTE, RECIPE_UPDATEABLE,
                                       RECIPE_UPDATED, RECIPE_EDITABLE,
                                       RECIPE_INCACHE_DATE_UPDATED)
from conans.client.output import ScopedOutput
<<<<<<< HEAD
from conans.errors import ConanException, NotFoundException
from conans.util.dates import from_iso8601_to_timestamp
=======
from conans.client.recorder.action_recorder import INSTALL_ERROR_MISSING, INSTALL_ERROR_NETWORK
from conans.client.remover import DiskRemover
from conans.errors import ConanException, NotFoundException, RecipeNotFoundException
from conans.model.ref import ConanFileReference
>>>>>>> 033fd27b
from conans.util.tracer import log_recipe_got_from_local_cache


class ConanProxy(object):
    def __init__(self, cache, output, remote_manager):
        # collaborators
        self._cache = cache
        self._out = output
        self._remote_manager = remote_manager

    def get_recipe(self, ref, check_updates, update, remotes, make_latest=False):

        # TODO: cache2.0 check editables
        # if isinstance(layout, PackageEditableLayout):
        #     conanfile_path = layout.conanfile()
        #     status = RECIPE_EDITABLE
        #     # TODO: log_recipe_got_from_editable(reference)
        #     # TODO: recorder.recipe_fetched_as_editable(reference)
        #     return conanfile_path, status, None, ref

        # TODO: cache2.0 Check with new locks
        # with layout.conanfile_write_lock(self._out):
        result = self._get_recipe(ref, check_updates, update, remotes, make_latest)
        conanfile_path, status, remote, new_ref = result

        if status not in (RECIPE_DOWNLOADED, RECIPE_UPDATED):
            log_recipe_got_from_local_cache(new_ref)

        return conanfile_path, status, remote, new_ref

    def _get_recipe(self, reference, check_updates, update, remotes, make_latest=False):
        output = ScopedOutput(str(reference), self._out)

        conanfile_path = self._cache.editable_path(reference)
        if conanfile_path is not None:
            return conanfile_path, RECIPE_EDITABLE, None, reference

        # check if it there's any revision of this recipe in the local cache
        ref = self._cache.get_latest_rrev(reference)

        # NOT in disk, must be retrieved from remotes
        if not ref:
            # in 2.0 revisions are completely inmutable so if we specified the revision
            # we don't want to check all servers, just get the first match
            check_all_servers = False if reference.revision else True
            remote, new_ref = self._download_recipe(reference, output, remotes,
                                                    remotes.selected, check_all_servers,
                                                    make_latest=make_latest)
            recipe_layout = self._cache.ref_layout(new_ref)
            status = RECIPE_DOWNLOADED
            conanfile_path = recipe_layout.conanfile()
            return conanfile_path, status, remote, new_ref

        # TODO: cache2.0: check with new --update flows
        recipe_layout = self._cache.ref_layout(ref)
        conanfile_path = recipe_layout.conanfile()
        cur_remote = self._cache.get_remote(recipe_layout.reference)
        cur_remote = remotes[cur_remote] if cur_remote else None
        selected_remote = remotes.selected or cur_remote

        check_updates = check_updates or update

        if check_updates:

            remote, latest_rrev, remote_time = self._get_rrev_from_remotes(reference,
                                                                           remotes.values(),
                                                                           check_all_servers=True)
            if latest_rrev:
                # check if we already have the latest in local cache
                # TODO: cache2.0 here if we already have a revision in the cache but we add the
                #  --update argument and we find that same revision in server, we will not
                #  download anything but we will UPDATE the date of that revision in the
                #  local cache and WE ARE ALSO UPDATING THE REMOTE
                #  Check if this is the flow we want to follow
                cache_time = self._cache.get_timestamp(ref)
                if latest_rrev.revision != ref.revision:
                    if cache_time < remote_time:
                        remotes.select(remote.name)
                        # the remote one is newer
                        output.info("Retrieving from remote '%s'..." % remote.name)
                        remote, new_ref = self._download_recipe(latest_rrev, output,
                                                                remotes, remote)
                        new_recipe_layout = self._cache.ref_layout(new_ref)
                        new_conanfile_path = new_recipe_layout.conanfile()
                        status = RECIPE_UPDATED
                        return new_conanfile_path, status, remote, new_ref
                    else:
                        status = RECIPE_NEWER
                else:
                    # TODO: cache2.0 we are returning RECIPE_UPDATED just because we are updating
                    #  the date
                    if cache_time >= remote_time:
                        status = RECIPE_INCACHE
                    else:
                        selected_remote = remote
                        remotes.select(remote.name)
                        self._cache.update_reference(ref,
                                                     new_timestamp=remote_time,
                                                     new_remote=selected_remote.name)
                        status = RECIPE_INCACHE_DATE_UPDATED
                return conanfile_path, status, selected_remote, ref
            else:
                status = RECIPE_NOT_IN_REMOTE
                return conanfile_path, status, selected_remote, ref
        else:
            status = RECIPE_INCACHE
            return conanfile_path, status, cur_remote, ref

    def _get_rrev_from_remotes(self, reference, remotes, check_all_servers):
        results = []
        output = ScopedOutput(str(reference), self._out)

        # TODO: cache2.0 --update strategies: when we have specified the revision we don't want to
        #  check all the remotes, just return the first match
        output.info(f"Checking all remotes: ({', '.join([remote.name for remote in remotes])})")

        for remote in remotes:
            try:
                output.info(f"Checking remote: {remote.name}")
                remote_rrevs = self._remote_manager.get_recipe_revisions(reference, remote)
                for rrev in remote_rrevs:
                    results.append({'remote': remote,
                                    'reference': reference.copy_with_rev(rrev.get("revision")),
                                    'time': from_iso8601_to_timestamp(rrev.get("time"))})
                if len(results) > 0 and not check_all_servers:
                    break
            except NotFoundException:
                pass

        if len(results) == 0:
            return None, None, None

        remotes_results = sorted(results, key=lambda k: k['time'], reverse=True)
        # get the latest revision from all remotes
        found_rrev = remotes_results[0]
        return found_rrev.get("remote"), found_rrev.get("reference"), found_rrev.get("time")

    # searches in all the remotes and downloads the latest from all of them
    # TODO: refactor this, it's confusing
    #  get the recipe selection with _get_rrev_from_remotes out from here if possible
    def _download_recipe(self, ref, output, remotes, remote, check_all_servers=True,
                         make_latest=False):

        def _retrieve_from_remote(the_remote, reference):
            output.info("Trying with '%s'..." % the_remote.name)
            # If incomplete, resolve the latest in server
            _ref, _ref_time = self._remote_manager.get_recipe(reference, the_remote)
            new_timestamp = _ref_time if not make_latest else time.time()
            self._cache.set_timestamp(_ref, new_timestamp)
            output.info("Downloaded recipe revision %s" % _ref.revision)
            return _ref

        if remote:
            output.info("Retrieving from server '%s' " % remote.name)
        else:
            latest_rrev = self._cache.get_latest_rrev(ref)
            if latest_rrev:
                remote_name = self._cache.get_remote(latest_rrev)
                if remote_name:
                    remote = remotes[remote_name]
                    output.info("Retrieving from predefined remote '%s'" % remote.name)

        if remote:
            try:
                new_ref = _retrieve_from_remote(remote, ref)
                return remote, new_ref
            except NotFoundException:
                msg = "%s was not found in remote '%s'" % (str(ref), remote.name)
                raise NotFoundException(msg)
            except RequestException as exc:
                raise exc

        output.info("Not found in local cache, looking in remotes...")
        remotes = remotes.values()
        if not remotes:
            raise ConanException("No remote defined")

        remote, latest_rrev, _ = self._get_rrev_from_remotes(ref, remotes, check_all_servers)

        if not latest_rrev:
            msg = "Unable to find '%s' in remotes" % ref.full_str()
            raise NotFoundException(msg)

        new_ref = _retrieve_from_remote(remote, latest_rrev)
        return remote, new_ref<|MERGE_RESOLUTION|>--- conflicted
+++ resolved
@@ -8,15 +8,11 @@
                                        RECIPE_UPDATED, RECIPE_EDITABLE,
                                        RECIPE_INCACHE_DATE_UPDATED)
 from conans.client.output import ScopedOutput
-<<<<<<< HEAD
-from conans.errors import ConanException, NotFoundException
 from conans.util.dates import from_iso8601_to_timestamp
-=======
 from conans.client.recorder.action_recorder import INSTALL_ERROR_MISSING, INSTALL_ERROR_NETWORK
 from conans.client.remover import DiskRemover
 from conans.errors import ConanException, NotFoundException, RecipeNotFoundException
 from conans.model.ref import ConanFileReference
->>>>>>> 033fd27b
 from conans.util.tracer import log_recipe_got_from_local_cache
 
 
