from requests.exceptions import RequestException

from conans.cli.output import ConanOutput
from conans.cli.output import ScopedOutput
from conans.client.graph.graph import (RECIPE_DOWNLOADED, RECIPE_INCACHE, RECIPE_NEWER,
                                       RECIPE_NOT_IN_REMOTE, RECIPE_UPDATED, RECIPE_EDITABLE,
                                       RECIPE_INCACHE_DATE_UPDATED)
from conans.errors import ConanException, NotFoundException
from conans.util.tracer import log_recipe_got_from_local_cache


class ConanProxy(object):
    def __init__(self, cache, remote_manager):
        # collaborators
        self._cache = cache
        self._remote_manager = remote_manager

    def get_recipe(self, ref, check_updates, update, remotes):

        # TODO: cache2.0 check editables
        # if isinstance(layout, PackageEditableLayout):
        #     conanfile_path = layout.conanfile()
        #     status = RECIPE_EDITABLE
        #     # TODO: log_recipe_got_from_editable(reference)
        #     # TODO: recorder.recipe_fetched_as_editable(reference)
        #     return conanfile_path, status, None, ref

        # TODO: cache2.0 Check with new locks
        # with layout.conanfile_write_lock(self._out):
        result = self._get_recipe(ref, check_updates, update, remotes)
        conanfile_path, status, remote, new_ref = result

        if status not in (RECIPE_DOWNLOADED, RECIPE_UPDATED):
            log_recipe_got_from_local_cache(new_ref)

        return conanfile_path, status, remote, new_ref

    def _get_recipe(self, reference, check_updates, update, remotes):
        scoped_output = ScopedOutput(str(reference), ConanOutput())

        check_updates = check_updates or update

        conanfile_path = self._cache.editable_path(reference)
        if conanfile_path is not None:
            return conanfile_path, RECIPE_EDITABLE, None, reference

        # check if it there's any revision of this recipe in the local cache
        ref = self._cache.get_latest_rrev(reference)

        # NOT in disk, must be retrieved from remotes
        if not ref:
            # we will only check all servers for latest revision if we did a --update
            remote, new_ref = self._download_recipe(reference, scoped_output, remotes,
                                                    remotes.selected,
                                                    check_all_servers=check_updates)
            recipe_layout = self._cache.ref_layout(new_ref)
            status = RECIPE_DOWNLOADED
            conanfile_path = recipe_layout.conanfile()
            return conanfile_path, status, remote, new_ref

        # TODO: cache2.0: check with new --update flows
        recipe_layout = self._cache.ref_layout(ref)
        conanfile_path = recipe_layout.conanfile()
        selected_remote = remotes.selected

        if check_updates:

            remote, latest_rrev, remote_time = self._get_rrev_from_remotes(reference,
                                                                           remotes.values(),
                                                                           check_all_servers=True)
            if latest_rrev:
                # check if we already have the latest in local cache
                # TODO: cache2.0 here if we already have a revision in the cache but we add the
                #  --update argument and we find that same revision in server, we will not
                #  download anything but we will UPDATE the date of that revision in the
                #  local cache and WE ARE ALSO UPDATING THE REMOTE
                #  Check if this is the flow we want to follow
                cache_time = self._cache.get_timestamp(ref)
                if latest_rrev.revision != ref.revision:
                    if cache_time < remote_time:
                        # the remote one is newer
                        scoped_output.info("Retrieving from remote '%s'..." % remote.name)
                        remote, new_ref = self._download_recipe(latest_rrev, scoped_output,
                                                                remotes, remote)
                        new_recipe_layout = self._cache.ref_layout(new_ref)
                        new_conanfile_path = new_recipe_layout.conanfile()
                        status = RECIPE_UPDATED
                        return new_conanfile_path, status, remote, new_ref
                    else:
                        status = RECIPE_NEWER
                else:
                    # TODO: cache2.0 we are returning RECIPE_UPDATED just because we are updating
                    #  the date
                    if cache_time >= remote_time:
                        status = RECIPE_INCACHE
                    else:
                        selected_remote = remote
                        self._cache.update_reference(ref,
                                                     new_timestamp=remote_time)
                        status = RECIPE_INCACHE_DATE_UPDATED
                return conanfile_path, status, selected_remote, ref
            else:
                status = RECIPE_NOT_IN_REMOTE
                return conanfile_path, status, selected_remote, ref
        else:
            status = RECIPE_INCACHE
            return conanfile_path, status, None, ref

    def _get_rrev_from_remotes(self, reference, remotes, check_all_servers):
        scoped_output = ScopedOutput(str(reference), ConanOutput())

        results = []
        for remote in remotes:
            output.info(f"Checking remote: {remote.name}")
            try:
<<<<<<< HEAD
                rrev, rrev_time = self._remote_manager.get_latest_recipe_revision_with_time(reference,
                                                                                            remote)
=======
                scoped_output.info(f"Checking remote: {remote.name}")

                remote_rrev = self._remote_manager.get_latest_recipe_revision_with_time(reference, remote)
                if remote_rrev.get('reference'):
                    results.append({'remote': remote,
                                    'reference': remote_rrev.get("reference"),
                                    'time': remote_rrev.get("time")})
                if len(results) > 0 and not check_all_servers:
                    break
>>>>>>> 65b3c526
            except NotFoundException:
                pass
            else:
                results.append({'remote': remote,
                                'reference': rrev,
                                'time': rrev_time})
            if len(results) > 0 and not check_all_servers:
                break

        if len(results) == 0:
            return None, None, None

        remotes_results = sorted(results, key=lambda k: k['time'], reverse=True)
        # get the latest revision from all remotes
        found_rrev = remotes_results[0]
        return found_rrev.get("remote"), found_rrev.get("reference"), found_rrev.get("time")

    # searches in all the remotes and downloads the latest from all of them
    # TODO: refactor this, it's confusing
    #  get the recipe selection with _get_rrev_from_remotes out from here if possible
    def _download_recipe(self, ref, scoped_output, remotes, remote, check_all_servers=True):
        def _retrieve_from_remote(the_remote, reference):
            scoped_output.info("Trying with '%s'..." % the_remote.name)
            # If incomplete, resolve the latest in server
            _ref, _ref_time = self._remote_manager.get_recipe(reference, the_remote)
            self._cache.set_timestamp(_ref, _ref_time)
            scoped_output.info("Downloaded recipe revision %s" % _ref.revision)
            return _ref

        if remote:
<<<<<<< HEAD
            output.info("Retrieving from server '%s' " % remote.name)
=======
            scoped_output.info("Retrieving from server '%s' " % remote.name)
        else:
            latest_rrev = self._cache.get_latest_rrev(ref)
            if latest_rrev:
                remote_name = self._cache.get_remote(latest_rrev)
                if remote_name:
                    remote = remotes[remote_name]
                    scoped_output.info("Retrieving from predefined remote '%s'" % remote.name)

        if remote:
>>>>>>> 65b3c526
            try:
                new_ref = _retrieve_from_remote(remote, ref)
                return remote, new_ref
            except NotFoundException:
                msg = "%s was not found in remote '%s'" % (str(ref), remote.name)
                raise NotFoundException(msg)
            except RequestException as exc:
                raise exc

        scoped_output.info("Not found in local cache, looking in remotes...")
        remotes = remotes.values()
        if not remotes:
            raise ConanException("No remote defined")

        remote, latest_rrev, _ = self._get_rrev_from_remotes(ref, remotes, check_all_servers)

        if not latest_rrev:
            msg = "Unable to find '%s' in remotes" % ref.full_str()
            raise NotFoundException(msg)

        new_ref = _retrieve_from_remote(remote, latest_rrev)
        return remote, new_ref<|MERGE_RESOLUTION|>--- conflicted
+++ resolved
@@ -111,22 +111,10 @@
 
         results = []
         for remote in remotes:
-            output.info(f"Checking remote: {remote.name}")
+            scoped_output.info(f"Checking remote: {remote.name}")
             try:
-<<<<<<< HEAD
                 rrev, rrev_time = self._remote_manager.get_latest_recipe_revision_with_time(reference,
                                                                                             remote)
-=======
-                scoped_output.info(f"Checking remote: {remote.name}")
-
-                remote_rrev = self._remote_manager.get_latest_recipe_revision_with_time(reference, remote)
-                if remote_rrev.get('reference'):
-                    results.append({'remote': remote,
-                                    'reference': remote_rrev.get("reference"),
-                                    'time': remote_rrev.get("time")})
-                if len(results) > 0 and not check_all_servers:
-                    break
->>>>>>> 65b3c526
             except NotFoundException:
                 pass
             else:
@@ -157,20 +145,7 @@
             return _ref
 
         if remote:
-<<<<<<< HEAD
-            output.info("Retrieving from server '%s' " % remote.name)
-=======
             scoped_output.info("Retrieving from server '%s' " % remote.name)
-        else:
-            latest_rrev = self._cache.get_latest_rrev(ref)
-            if latest_rrev:
-                remote_name = self._cache.get_remote(latest_rrev)
-                if remote_name:
-                    remote = remotes[remote_name]
-                    scoped_output.info("Retrieving from predefined remote '%s'" % remote.name)
-
-        if remote:
->>>>>>> 65b3c526
             try:
                 new_ref = _retrieve_from_remote(remote, ref)
                 return remote, new_ref
