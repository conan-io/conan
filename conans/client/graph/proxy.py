--- conflicted
+++ resolved
@@ -58,10 +58,6 @@
 
         check_updates = check_updates or update
         # Recipe exists in disk, but no need to check updates
-<<<<<<< HEAD
-=======
-        cur_revision = self._cache.package_layout(ref).recipe_revision()
->>>>>>> 5b542d98
         requested_different_revision = (ref.revision is not None) and cur_revision != ref.revision
         if requested_different_revision and not check_updates:
             raise NotFoundException("The recipe in the local cache doesn't match the specified "
@@ -96,14 +92,9 @@
                 if update:
                     DiskRemover(self._cache).remove_recipe(ref)
                     output.info("Retrieving from remote '%s'..." % update_remote.name)
-<<<<<<< HEAD
-                    new_ref = self._remote_manager.get_recipe(ref, update_remote)
+                    self._download_recipe(ref, output, update_remote.name, recorder)
                     with self._cache.package_layout(ref).update_metadata() as metadata:
                         metadata.recipe.remote = update_remote
-=======
-                    self._download_recipe(ref, output, update_remote.name, recorder)
-                    self._registry.refs.set(ref, update_remote.name)
->>>>>>> 5b542d98
                     status = RECIPE_UPDATED
                     return conanfile_path, status, update_remote, ref
                 else:
@@ -116,14 +107,6 @@
         ref = ref.copy_with_rev(cur_revision)
         return conanfile_path, status, update_remote, ref
 
-<<<<<<< HEAD
-    def _download_recipe(self, ref, output, remote, recorder):
-        def _retrieve_from_remote(the_remote):
-            output.info("Trying with '%s'..." % the_remote.name)
-            _new_ref = self._remote_manager.get_recipe(ref, the_remote)
-            with self._cache.package_layout(ref).update_metadata() as metadata:
-                metadata.recipe.remote = the_remote
-=======
     def _download_recipe(self, ref, output, remote_name, recorder):
 
         def _retrieve_from_remote(_ref, the_remote):
@@ -131,18 +114,12 @@
             # If incomplete, resolve the latest in server
             _ref = self._remote_manager.get_recipe(_ref, the_remote)
             self._registry.refs.set(_ref, the_remote.name)
->>>>>>> 5b542d98
             recorder.recipe_downloaded(ref, the_remote.url)
             return _ref
 
-<<<<<<< HEAD
-        if remote:
-            output.info("Not found, retrieving from server '%s' " % remote.name)
-=======
         if remote_name:
             output.info("Retrieving from server '%s' " % remote_name)
             remote = self._registry.remotes.get(remote_name)
->>>>>>> 5b542d98
         else:
             try:
                 remote = self._cache.package_layout(ref).load_metadata().recipe.remote
