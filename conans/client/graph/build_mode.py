--- conflicted
+++ resolved
@@ -36,32 +36,13 @@
             else:
                 if param.startswith("missing:"):
                     clean_pattern = param[len("missing:"):]
-                    clean_pattern = clean_pattern[:-1] if param.endswith("@") else clean_pattern
-                    clean_pattern = clean_pattern.replace("@#", "#")
                     self.build_missing_patterns.append(clean_pattern)
                 else:
-<<<<<<< HEAD
-                    if param.startswith("missing:"):
-                        clean_pattern = param[len("missing:"):]
-                        self.build_missing_patterns.append(clean_pattern)
-                    else:
-                        # Remove the @ at the end, to match for
-                        # "conan install --requires=pkg/0.1@ --build=pkg/0.1@"
-                        clean_pattern = param
-                        if clean_pattern and clean_pattern[0] in ["!", "~"]:
-                            self._excluded_patterns.append(clean_pattern[1:])
-                        else:
-                            self.patterns.append(clean_pattern)
-=======
-                    # Remove the @ at the end, to match for
-                    # "conan install --requires=pkg/0.1@ --build=pkg/0.1@"
-                    clean_pattern = param[:-1] if param.endswith("@") else param
-                    clean_pattern = clean_pattern.replace("@#", "#")
+                    clean_pattern = param
                     if clean_pattern and clean_pattern[0] in ["!", "~"]:
                         self._excluded_patterns.append(clean_pattern[1:])
                     else:
                         self.patterns.append(clean_pattern)
->>>>>>> 8cb8bfbd
 
             if self.never and (self.missing or self.patterns or self.cascade):
                 raise ConanException("--build=never not compatible with other options")
