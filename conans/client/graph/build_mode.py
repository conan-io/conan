import fnmatch

from conans.errors import ConanException


class BuildMode(object):
    """ build_mode => ["*"] if user wrote "--build"
                   => ["hello*", "bye*"] if user wrote "--build hello --build bye"
                   => ["hello/0.1@foo/bar"] if user wrote "--build hello/0.1@foo/bar"
                   => False if user wrote "never"
                   => True if user wrote "missing"
                   => "outdated" if user wrote "--build outdated"
    """
    def __init__(self, params, output):
        self._out = output
        self.outdated = False
        self.missing = False
        self.never = False
        self.cascade = False
        self.patterns = []
        self._unused_patterns = []
        self.all = False
        if params is None:
            return

        assert isinstance(params, list)
        if len(params) == 0:
            self.all = True
        else:
            for param in params:
                if param == "outdated":
                    self.outdated = True
                elif param == "missing":
                    self.missing = True
                elif param == "never":
                    self.never = True
                elif param == "cascade":
                    self.cascade = True
                else:
                    # Remove the @ at the end, to match for "conan install pkg/0.1@ --build=pkg/0.1@"
                    clean_pattern = param[:-1] if param.endswith("@") else param
                    clean_pattern = clean_pattern.replace("@#", "#")
                    self.patterns.append(clean_pattern)

            if self.never and (self.outdated or self.missing or self.patterns or self.cascade):
                raise ConanException("--build=never not compatible with other options")
        self._unused_patterns = list(self.patterns)

    def forced(self, conan_file, ref, with_deps_to_build=False):
        if self.never:
            return False
        if self.all:
            return True

        if conan_file.build_policy_always:
            conan_file.output.info("Building package from source as defined by "
                                   "build_policy='always'")
            return True

        if self.cascade and with_deps_to_build:
            return True

        # Patterns to match, if package matches pattern, build is forced
        for pattern in self.patterns:
<<<<<<< HEAD
            # Remove the @ at the end, to match for "conan install pkg/0.1@ --build=pkg/0.1@"
            clean_pattern = pattern[:-1] if pattern.endswith("@") else pattern
            clean_pattern = clean_pattern.replace("@#", "#")
            is_matching_name = fnmatch.fnmatchcase(ref.name, clean_pattern)
            is_matching_ref = fnmatch.fnmatchcase(repr(ref.copy_clear_rev()), clean_pattern)
            is_matching_fullref = fnmatch.fnmatchcase(repr(ref), clean_pattern)
            if is_matching_name or is_matching_ref or is_matching_fullref:
=======
            if (fnmatch.fnmatchcase(ref.name, pattern) or
                    fnmatch.fnmatchcase(repr(ref.copy_clear_rev()), pattern) or
                    fnmatch.fnmatchcase(repr(ref), pattern)):
>>>>>>> 64880792
                try:
                    self._unused_patterns.remove(pattern)
                except ValueError:
                    pass
                return True
        return False

    def allowed(self, conan_file):
        if self.missing or self.outdated:
            return True
        if conan_file.build_policy_missing:
            conan_file.output.info("Building package from source as defined by "
                                   "build_policy='missing'")
            return True
        return False

    def report_matches(self):
        for pattern in self._unused_patterns:
            self._out.error("No package matching '%s' pattern" % pattern)<|MERGE_RESOLUTION|>--- conflicted
+++ resolved
@@ -62,19 +62,9 @@
 
         # Patterns to match, if package matches pattern, build is forced
         for pattern in self.patterns:
-<<<<<<< HEAD
-            # Remove the @ at the end, to match for "conan install pkg/0.1@ --build=pkg/0.1@"
-            clean_pattern = pattern[:-1] if pattern.endswith("@") else pattern
-            clean_pattern = clean_pattern.replace("@#", "#")
-            is_matching_name = fnmatch.fnmatchcase(ref.name, clean_pattern)
-            is_matching_ref = fnmatch.fnmatchcase(repr(ref.copy_clear_rev()), clean_pattern)
-            is_matching_fullref = fnmatch.fnmatchcase(repr(ref), clean_pattern)
-            if is_matching_name or is_matching_ref or is_matching_fullref:
-=======
             if (fnmatch.fnmatchcase(ref.name, pattern) or
                     fnmatch.fnmatchcase(repr(ref.copy_clear_rev()), pattern) or
                     fnmatch.fnmatchcase(repr(ref), pattern)):
->>>>>>> 64880792
                 try:
                     self._unused_patterns.remove(pattern)
                 except ValueError:
