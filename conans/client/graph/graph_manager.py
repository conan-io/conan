import fnmatch
import os
from collections import OrderedDict

from conans.client.generators.text import TXTGenerator
from conans.client.graph.build_mode import BuildMode
from conans.client.graph.graph import BINARY_BUILD, Node, \
    RECIPE_CONSUMER, RECIPE_VIRTUAL, BINARY_EDITABLE, CONTEXT_HOST, CONTEXT_BUILD
from conans.client.graph.graph_binaries import GraphBinariesAnalyzer, \
    RECIPE_CONSUMER, RECIPE_VIRTUAL, BINARY_EDITABLE, BINARY_UNKNOWN
from conans.client.graph.graph_builder import DepsGraphBuilder
from conans.errors import ConanException, conanfile_exception_formatter
from conans.model.conan_file import get_env_context_manager
from conans.model.graph_info import GraphInfo
from conans.model.graph_lock import GraphLock, GraphLockFile
from conans.model.ref import ConanFileReference
from conans.paths import BUILD_INFO
from conans.util.files import load


class _RecipeBuildRequires(OrderedDict):
    def __init__(self, conanfile, xbuilding):
        super(_RecipeBuildRequires, self).__init__()
        build_requires = getattr(conanfile, "build_requires", [])
        if not isinstance(build_requires, (list, tuple)):
            build_requires = [build_requires]
        self._default_context = CONTEXT_BUILD if xbuilding else CONTEXT_HOST
        for build_require in build_requires:
            self.add(build_require, context=self._default_context)

    def add(self, build_require, context):
        if not isinstance(build_require, ConanFileReference):
            build_require = ConanFileReference.loads(build_require)
        self[(build_require.name, context)] = build_require

    def __call__(self, build_require, force_host_context=False):
        context = CONTEXT_HOST if force_host_context else self._default_context
        self.add(build_require, context)

    def update(self, build_requires):
        for build_require in build_requires:
            self.add(build_require)

    def __str__(self):
        items = ["{} ({})".format(br, ctxt) for (_, ctxt), br in self.items()]
        return ", ".join(items)


class GraphManager(object):
    def __init__(self, output, cache, remote_manager, loader, proxy, resolver, binary_analyzer):
        self._proxy = proxy
        self._output = output
        self._resolver = resolver
        self._cache = cache
        self._remote_manager = remote_manager
        self._loader = loader
        self._binary_analyzer = binary_analyzer

    def load_consumer_conanfile(self, conanfile_path, info_folder,
                                deps_info_required=False, test=None):
        """loads a conanfile for local flow: source, imports, package, build
        """
        try:
            graph_info = GraphInfo.load(info_folder)
            graph_lock_file = GraphLockFile.load(info_folder, self._cache.config.revisions_enabled)
            graph_lock = graph_lock_file.graph_lock
            self._output.info("Using lockfile: '{}/conan.lock'".format(info_folder))
            profile_host = graph_lock_file.profile_host
            self._output.info("Using cached profile from lockfile")
        except IOError:  # Only if file is missing
            graph_lock = None
            # This is very dirty, should be removed for Conan 2.0 (source() method only)
            profile_host = self._cache.default_profile
            profile_host.process_settings(self._cache)
            name, version, user, channel = None, None, None, None
        else:
            name, version, user, channel, _ = graph_info.root
            profile_host.process_settings(self._cache, preprocess=False)
            # This is the hack of recovering the options from the graph_info
            profile_host.options.update(graph_info.options)
        processed_profile_host = profile_host
        if conanfile_path.endswith(".py"):
            lock_python_requires = None
            if graph_lock and not test:  # Only lock python requires if it is not test_package
                node_id = graph_lock.get_node(graph_info.root)
                lock_python_requires = graph_lock.python_requires(node_id)
            conanfile = self._loader.load_consumer(conanfile_path,
                                                   processed_profile_host=processed_profile_host,
                                                   test=test,
                                                   name=name, version=version,
                                                   user=user, channel=channel,
                                                   lock_python_requires=lock_python_requires)
            with get_env_context_manager(conanfile, without_python=True):
                with conanfile_exception_formatter(str(conanfile), "config_options"):
                    conanfile.config_options()
                with conanfile_exception_formatter(str(conanfile), "configure"):
                    conanfile.configure()

                conanfile.settings.validate()  # All has to be ok!
                conanfile.options.validate()
        else:
            conanfile = self._loader.load_conanfile_txt(conanfile_path, processed_profile_host)

        load_deps_info(info_folder, conanfile, required=deps_info_required)

        return conanfile

    def load_graph(self, reference, create_reference, graph_info, build_mode, check_updates, update,
                   remotes, recorder, apply_build_requires=True):

        def _inject_require(conanfile, ref):
            """ test_package functionality requires injecting the tested package as requirement
            before running the install
            """
            require = conanfile.requires.get(ref.name)
            if require:
                require.ref = require.range_ref = ref
            else:
                conanfile.requires.add_ref(ref)
            conanfile._conan_user = ref.user
            conanfile._conan_channel = ref.channel

        # Computing the full dependency graph
        processed_profile_host = graph_info.profile_host
        processed_profile_host.dev_reference = create_reference
        ref = None
        graph_lock = graph_info.graph_lock
        if isinstance(reference, list):  # Install workspace with multiple root nodes
            conanfile = self._loader.load_virtual(reference, processed_profile_host,
                                                  scope_options=False)
            root_node = Node(ref, conanfile, context=CONTEXT_HOST, recipe=RECIPE_VIRTUAL)
        elif isinstance(reference, ConanFileReference):
            if not self._cache.config.revisions_enabled and reference.revision is not None:
                raise ConanException("Revisions not enabled in the client, specify a "
                                     "reference without revision")
            # create without test_package and install <ref>
            conanfile = self._loader.load_virtual([reference], processed_profile_host)
            root_node = Node(ref, conanfile, context=CONTEXT_HOST, recipe=RECIPE_VIRTUAL)
            if graph_lock:  # Find the Node ID in the lock of current root
                graph_lock.find_consumer_node(root_node, reference)
        else:
            path = reference
            if path.endswith(".py"):
                test = str(create_reference) if create_reference else None
                lock_python_requires = None
                # do not try apply lock_python_requires for test_package/conanfile.py consumer
                if graph_lock and not create_reference:
                    if graph_info.root.name is None:
                        # If the graph_info information is not there, better get what we can from
                        # the conanfile
                        conanfile = self._loader.load_basic(path)
                        graph_info.root = ConanFileReference(graph_info.root.name or conanfile.name,
                                                             graph_info.root.version or conanfile.version,
                                                             graph_info.root.user,
                                                             graph_info.root.channel, validate=False)
                    node_id = graph_lock.get_node(graph_info.root)
                    lock_python_requires = graph_lock.python_requires(node_id)

                conanfile = self._loader.load_consumer(path, processed_profile_host, test=test,
                                                       name=graph_info.root.name,
                                                       version=graph_info.root.version,
                                                       user=graph_info.root.user,
                                                       channel=graph_info.root.channel,
                                                       lock_python_requires=lock_python_requires)
                if create_reference:  # create with test_package
                    _inject_require(conanfile, create_reference)

                ref = ConanFileReference(conanfile.name, conanfile.version,
                                         conanfile._conan_user, conanfile._conan_channel,
                                         validate=False)
            else:
                conanfile = self._loader.load_conanfile_txt(path, processed_profile_host,
                                                            ref=graph_info.root)

            root_node = Node(ref, conanfile, context=CONTEXT_HOST, recipe=RECIPE_CONSUMER, path=path)

            if graph_lock:  # Find the Node ID in the lock of current root
                graph_lock.find_consumer_node(root_node, create_reference)

        build_mode = BuildMode(build_mode, self._output)
        deps_graph = self._load_graph(root_node, check_updates, update,
                                      build_mode=build_mode, remotes=remotes,
                                      recorder=recorder,
                                      processed_profile_host=processed_profile_host,
                                      processed_profile_build=graph_info.profile_build,
                                      apply_build_requires=apply_build_requires,
                                      graph_lock=graph_lock)

        # THIS IS NECESSARY to store dependencies options in profile, for consumer
        # FIXME: This is a hack. Might dissapear if graph for local commands is always recomputed
        graph_info.options = root_node.conanfile.options.values
        if ref:
            graph_info.root = ref
        if graph_info.graph_lock is None:
            graph_info.graph_lock = GraphLock(deps_graph)
        else:
            graph_info.graph_lock.update_check_graph(deps_graph, self._output)

        version_ranges_output = self._resolver.output
        if version_ranges_output:
            self._output.success("Version ranges solved")
            for msg in version_ranges_output:
                self._output.info("    %s" % msg)
            self._output.writeln("")

        build_mode.report_matches()
        return deps_graph

    @staticmethod
    def _get_recipe_build_requires(conanfile, xbuilding):
        conanfile.build_requires = _RecipeBuildRequires(conanfile, xbuilding)
        if hasattr(conanfile, "build_requirements"):
            with get_env_context_manager(conanfile):
                with conanfile_exception_formatter(str(conanfile), "build_requirements"):
                    conanfile.build_requirements()

        return conanfile.build_requires

    def _recurse_build_requires(self, graph, builder, check_updates,
                                update, build_mode, remotes, profile_build_requires, recorder,
<<<<<<< HEAD
                                processed_profile_host, processed_profile_build, graph_lock,
                                apply_build_requires=True, nodes_subset=None, root=None):
=======
                                processed_profile, graph_lock, apply_build_requires=True,
                                nodes_subset=None, root=None):
>>>>>>> 3ee0398a
        """
        :param graph: This is the full dependency graph with all nodes from all recursions
        :param subgraph: A partial graph of the nodes that need to be evaluated and expanded
            at this recursion. Only the nodes belonging to this subgraph will get their package_id
            computed, and they will resolve build_requires if they need to be built from sources
        """

<<<<<<< HEAD
        xbuilding = bool(processed_profile_build)  # If build profile is provided, then it is xbuild
=======
>>>>>>> 3ee0398a
        self._binary_analyzer.evaluate_graph(graph, build_mode, update, remotes, nodes_subset, root)
        if not apply_build_requires:
            return

        for node in graph.ordered_iterate(nodes_subset):
            # Virtual conanfiles doesn't have output, but conanfile.py and conanfile.txt do
            # FIXME: To be improved and build a explicit model for this
            if node.recipe == RECIPE_VIRTUAL:
                continue
            # Packages with PACKAGE_ID_UNKNOWN might be built in the future, need build requires
            if (node.binary not in (BINARY_BUILD, BINARY_EDITABLE, BINARY_UNKNOWN)
                    and node.recipe != RECIPE_CONSUMER):
                continue
            package_build_requires = self._get_recipe_build_requires(node.conanfile, xbuilding)
            str_ref = str(node.ref)
            new_profile_build_requires = []
            profile_build_requires = profile_build_requires or {}
            profile_br_context = CONTEXT_BUILD if xbuilding else CONTEXT_HOST
            for pattern, build_requires in profile_build_requires.items():
                if ((node.recipe == RECIPE_CONSUMER and pattern == "&") or
                        (node.recipe != RECIPE_CONSUMER and pattern == "&!") or
                        fnmatch.fnmatch(str_ref, pattern)):
                    for build_require in build_requires:
                        br_key = (build_require.name, profile_br_context)
                        if br_key in package_build_requires:  # Override defined
                            # this is a way to have only one package Name for all versions
                            # (no conflicts)
                            # but the dict key is not used at all
                            package_build_requires[br_key] = build_require
                        elif build_require.name != node.name:  # Profile one
                            new_profile_build_requires.append((build_require, profile_br_context))

            if package_build_requires:
<<<<<<< HEAD
                br_list = [(it, ctxt) for (_, ctxt), it in package_build_requires.items()]
                nodessub = builder.extend_build_requires(graph, node,
                                                         br_list,
                                                         check_updates, update, remotes,
                                                         processed_profile_host,
                                                         processed_profile_build, graph_lock)
=======
                nodessub = builder.extend_build_requires(graph, node,
                                                         package_build_requires.values(),
                                                         check_updates, update, remotes,
                                                         processed_profile, graph_lock)
>>>>>>> 3ee0398a

                self._recurse_build_requires(graph, builder,
                                             check_updates, update, build_mode,
                                             remotes, profile_build_requires, recorder,
<<<<<<< HEAD
                                             processed_profile_host, processed_profile_build,
                                             graph_lock, nodes_subset=nodessub, root=node)
=======
                                             processed_profile, graph_lock, nodes_subset=nodessub,
                                             root=node)
>>>>>>> 3ee0398a

            if new_profile_build_requires:
                nodessub = builder.extend_build_requires(graph, node, new_profile_build_requires,
                                                         check_updates, update, remotes,
<<<<<<< HEAD
                                                         processed_profile_host,
                                                         processed_profile_build, graph_lock)
                self._recurse_build_requires(graph, builder,
                                             check_updates, update, build_mode,
                                             remotes, {}, recorder,
                                             processed_profile_host, processed_profile_build,
                                             graph_lock, nodes_subset=nodessub, root=node)
=======
                                                         processed_profile, graph_lock)

                self._recurse_build_requires(graph, builder,
                                             check_updates, update, build_mode,
                                             remotes, {}, recorder,
                                             processed_profile, graph_lock, nodes_subset=nodessub,
                                             root=node)
>>>>>>> 3ee0398a

    def _load_graph(self, root_node, check_updates, update, build_mode, remotes,
                    recorder, processed_profile_host, processed_profile_build,
                    apply_build_requires, graph_lock):

        assert isinstance(build_mode, BuildMode)
        profile_host_build_requires = processed_profile_host.build_requires
        builder = DepsGraphBuilder(self._proxy, self._output, self._loader, self._resolver,
                                   recorder)
        graph = builder.load_graph(root_node, check_updates, update, remotes, processed_profile_host,
                                   processed_profile_build, graph_lock)

        self._recurse_build_requires(graph, builder, check_updates, update, build_mode,
<<<<<<< HEAD
                                     remotes, profile_host_build_requires, recorder,
                                     processed_profile_host, processed_profile_build, graph_lock,
                                     apply_build_requires=apply_build_requires)
=======
                                     remotes, profile_build_requires, recorder, processed_profile,
                                     graph_lock, apply_build_requires=apply_build_requires)
>>>>>>> 3ee0398a

        # Sort of closures, for linking order
        inverse_levels = {n: i for i, level in enumerate(graph.inverse_levels()) for n in level}
        for node in graph.nodes:
            node.public_closure.pop(node.name, context=node.context)
            # List sort is stable, will keep the original order of closure, but prioritize levels
            node.public_closure.sort(key_fn=lambda n: inverse_levels[n])

        return graph


def load_deps_info(current_path, conanfile, required):

    def get_forbidden_access_object(field_name):
        class InfoObjectNotDefined(object):
            def __getitem__(self, item):
                raise ConanException("self.%s not defined. If you need it for a "
                                     "local command run 'conan install'" % field_name)
            __getattr__ = __getitem__

        return InfoObjectNotDefined()

    if not current_path:
        return
    info_file_path = os.path.join(current_path, BUILD_INFO)
    try:
        deps_cpp_info, deps_user_info, deps_env_info = TXTGenerator.loads(load(info_file_path))
        conanfile.deps_cpp_info = deps_cpp_info
        conanfile.deps_user_info = deps_user_info
        conanfile.deps_env_info = deps_env_info
    except IOError:
        if required:
            raise ConanException("%s file not found in %s\nIt is required for this command\n"
                                 "You can generate it using 'conan install'"
                                 % (BUILD_INFO, current_path))
        conanfile.deps_cpp_info = get_forbidden_access_object("deps_cpp_info")
        conanfile.deps_user_info = get_forbidden_access_object("deps_user_info")
    except ConanException:
        raise ConanException("Parse error in '%s' file in %s" % (BUILD_INFO, current_path))<|MERGE_RESOLUTION|>--- conflicted
+++ resolved
@@ -218,13 +218,8 @@
 
     def _recurse_build_requires(self, graph, builder, check_updates,
                                 update, build_mode, remotes, profile_build_requires, recorder,
-<<<<<<< HEAD
                                 processed_profile_host, processed_profile_build, graph_lock,
                                 apply_build_requires=True, nodes_subset=None, root=None):
-=======
-                                processed_profile, graph_lock, apply_build_requires=True,
-                                nodes_subset=None, root=None):
->>>>>>> 3ee0398a
         """
         :param graph: This is the full dependency graph with all nodes from all recursions
         :param subgraph: A partial graph of the nodes that need to be evaluated and expanded
@@ -232,10 +227,7 @@
             computed, and they will resolve build_requires if they need to be built from sources
         """
 
-<<<<<<< HEAD
         xbuilding = bool(processed_profile_build)  # If build profile is provided, then it is xbuild
-=======
->>>>>>> 3ee0398a
         self._binary_analyzer.evaluate_graph(graph, build_mode, update, remotes, nodes_subset, root)
         if not apply_build_requires:
             return
@@ -269,35 +261,22 @@
                             new_profile_build_requires.append((build_require, profile_br_context))
 
             if package_build_requires:
-<<<<<<< HEAD
                 br_list = [(it, ctxt) for (_, ctxt), it in package_build_requires.items()]
                 nodessub = builder.extend_build_requires(graph, node,
                                                          br_list,
                                                          check_updates, update, remotes,
                                                          processed_profile_host,
                                                          processed_profile_build, graph_lock)
-=======
-                nodessub = builder.extend_build_requires(graph, node,
-                                                         package_build_requires.values(),
-                                                         check_updates, update, remotes,
-                                                         processed_profile, graph_lock)
->>>>>>> 3ee0398a
 
                 self._recurse_build_requires(graph, builder,
                                              check_updates, update, build_mode,
                                              remotes, profile_build_requires, recorder,
-<<<<<<< HEAD
                                              processed_profile_host, processed_profile_build,
                                              graph_lock, nodes_subset=nodessub, root=node)
-=======
-                                             processed_profile, graph_lock, nodes_subset=nodessub,
-                                             root=node)
->>>>>>> 3ee0398a
 
             if new_profile_build_requires:
                 nodessub = builder.extend_build_requires(graph, node, new_profile_build_requires,
                                                          check_updates, update, remotes,
-<<<<<<< HEAD
                                                          processed_profile_host,
                                                          processed_profile_build, graph_lock)
                 self._recurse_build_requires(graph, builder,
@@ -305,15 +284,6 @@
                                              remotes, {}, recorder,
                                              processed_profile_host, processed_profile_build,
                                              graph_lock, nodes_subset=nodessub, root=node)
-=======
-                                                         processed_profile, graph_lock)
-
-                self._recurse_build_requires(graph, builder,
-                                             check_updates, update, build_mode,
-                                             remotes, {}, recorder,
-                                             processed_profile, graph_lock, nodes_subset=nodessub,
-                                             root=node)
->>>>>>> 3ee0398a
 
     def _load_graph(self, root_node, check_updates, update, build_mode, remotes,
                     recorder, processed_profile_host, processed_profile_build,
@@ -327,14 +297,9 @@
                                    processed_profile_build, graph_lock)
 
         self._recurse_build_requires(graph, builder, check_updates, update, build_mode,
-<<<<<<< HEAD
                                      remotes, profile_host_build_requires, recorder,
                                      processed_profile_host, processed_profile_build, graph_lock,
                                      apply_build_requires=apply_build_requires)
-=======
-                                     remotes, profile_build_requires, recorder, processed_profile,
-                                     graph_lock, apply_build_requires=apply_build_requires)
->>>>>>> 3ee0398a
 
         # Sort of closures, for linking order
         inverse_levels = {n: i for i, level in enumerate(graph.inverse_levels()) for n in level}
