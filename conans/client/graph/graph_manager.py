--- conflicted
+++ resolved
@@ -114,12 +114,7 @@
                    remotes, recorder, lockfile_id, apply_build_requires=True):
         """ main entry point to compute a full dependency graph
         """
-<<<<<<< HEAD
         root_node = self._load_root_node(reference, create_reference, graph_info, lockfile_id)
-        return self._resolve_graph(root_node, graph_info, build_mode, check_updates, update, remotes,
-                                   recorder, apply_build_requires=apply_build_requires)
-=======
-        root_node = self._load_root_node(reference, create_reference, graph_info)
         deps_graph = self._resolve_graph(root_node, graph_info, build_mode, check_updates, update,
                                          remotes, recorder,
                                          apply_build_requires=apply_build_requires)
@@ -128,7 +123,6 @@
         self._validate_graph_provides(deps_graph)
 
         return deps_graph
->>>>>>> a1ad4b08
 
     def _load_root_node(self, reference, create_reference, graph_info, lockfile_id):
         """ creates the first, root node of the graph, loading or creating a conanfile
@@ -212,11 +206,7 @@
         conanfile = self._loader.load_virtual([reference], profile)
         root_node = Node(ref=None, conanfile=conanfile, context=CONTEXT_HOST, recipe=RECIPE_VIRTUAL)
         if graph_lock:  # Find the Node ID in the lock of current root
-<<<<<<< HEAD
             graph_lock.find_require_and_lock(reference, conanfile, lockfile_id)
-=======
-            graph_lock.find_require_and_lock(reference, conanfile)
->>>>>>> a1ad4b08
         return root_node
 
     def _load_root_test_package(self, path, create_reference, graph_lock, profile):
