--- conflicted
+++ resolved
@@ -1,4 +1,5 @@
 import os
+import sys
 import fnmatch
 from collections import OrderedDict
 
@@ -18,11 +19,7 @@
 from conans.paths import BUILD_INFO
 from conans.util.files import load
 from conans.client.generators.text import TXTGenerator
-<<<<<<< HEAD
 from conans.client.graph.python_requires import ConanPythonRequire
-import sys
-=======
->>>>>>> 316601ee
 
 
 class _RecipeBuildRequires(OrderedDict):
