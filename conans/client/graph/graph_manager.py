import fnmatch
import os
from collections import OrderedDict

from conans.client.generators.text import TXTGenerator
from conans.client.graph.build_mode import BuildMode
from conans.client.graph.graph import BINARY_BUILD, Node,\
    RECIPE_CONSUMER, RECIPE_VIRTUAL
from conans.client.graph.graph_binaries import GraphBinariesAnalyzer
from conans.client.graph.graph_builder import DepsGraphBuilder
from conans.client.loader import ProcessedProfile
from conans.errors import ConanException, conanfile_exception_formatter
from conans.model.conan_file import get_env_context_manager
from conans.model.graph_info import GraphInfo
from conans.model.ref import ConanFileReference
from conans.paths import BUILD_INFO
from conans.util.files import load


class _RecipeBuildRequires(OrderedDict):
    def __init__(self, conanfile):
        super(_RecipeBuildRequires, self).__init__()
        build_requires = getattr(conanfile, "build_requires", [])
        if not isinstance(build_requires, (list, tuple)):
            build_requires = [build_requires]
        for build_require in build_requires:
            self.add(build_require)

    def add(self, build_require):
        if not isinstance(build_require, ConanFileReference):
            build_require = ConanFileReference.loads(build_require)
        self[build_require.name] = build_require

    def __call__(self, build_require):
        self.add(build_require)

    def update(self, build_requires):
        for build_require in build_requires:
            self.add(build_require)

    def __str__(self):
        return ", ".join(str(r) for r in self.values())


class GraphManager(object):
    def __init__(self, output, cache, remote_manager, loader, proxy, resolver):
        self._proxy = proxy
        self._output = output
        self._resolver = resolver
        self._cache = cache
        self._remote_manager = remote_manager
        self._loader = loader

    def load_consumer_conanfile(self, conanfile_path, info_folder,
                                deps_info_required=False, test=None):
        """loads a conanfile for local flow: source, imports, package, build
        """
        try:
            graph_info = GraphInfo.load(info_folder)
        except IOError:  # Only if file is missing
            # This is very dirty, should be removed for Conan 2.0 (source() method only)
            profile = self._cache.default_profile
            profile.process_settings(self._cache)
        else:
            profile = graph_info.profile
            profile.process_settings(self._cache, preprocess=False)
            # This is the hack of recovering the options from the graph_info
            profile.options.update(graph_info.options)
        processed_profile = ProcessedProfile(profile, None)
        if conanfile_path.endswith(".py"):
            conanfile = self._loader.load_consumer(conanfile_path,
                                                   processed_profile=processed_profile, test=test)
            with get_env_context_manager(conanfile, without_python=True):
                with conanfile_exception_formatter(str(conanfile), "config_options"):
                    conanfile.config_options()
                with conanfile_exception_formatter(str(conanfile), "configure"):
                    conanfile.configure()

                conanfile.settings.validate()  # All has to be ok!
                conanfile.options.validate()
        else:
            conanfile = self._loader.load_conanfile_txt(conanfile_path, processed_profile)

        load_deps_info(info_folder, conanfile, required=deps_info_required)

        return conanfile

    def load_simple_graph(self, reference, profile, recorder):
        # Loads a graph without computing the binaries. It is necessary for
        # export-pkg command, not hitting the server
        # # https://github.com/conan-io/conan/issues/3432
        builder = DepsGraphBuilder(self._proxy, self._output, self._loader, self._resolver,
                                   recorder=recorder)
        processed_profile = ProcessedProfile(profile, create_reference=None)
        conanfile = self._loader.load_virtual([reference], processed_profile)
        root_node = Node(None, conanfile, recipe=RECIPE_VIRTUAL)
        graph = builder.load_graph(root_node, check_updates=False, update=False, remote_name=None,
                                   processed_profile=processed_profile)
        return graph

    def load_graph(self, reference, create_reference, graph_info, build_mode, check_updates, update,
                   remote_name, recorder):

        def _inject_require(conanfile, ref):
            """ test_package functionality requires injecting the tested package as requirement
            before running the install
            """
            require = conanfile.requires.get(ref.name)
            if require:
                require.ref = require.range_ref = ref
            else:
                conanfile.requires(str(ref))
            conanfile._conan_user = ref.user
            conanfile._conan_channel = ref.channel

        # Computing the full dependency graph
        profile = graph_info.profile
        processed_profile = ProcessedProfile(profile, create_reference)
        ref = None
        if isinstance(reference, list):  # Install workspace with multiple root nodes
            conanfile = self._loader.load_virtual(reference, processed_profile)
            root_node = Node(ref, conanfile, recipe=RECIPE_VIRTUAL)
        elif isinstance(reference, ConanFileReference):
            # create without test_package and install <ref>
            conanfile = self._loader.load_virtual([reference], processed_profile)
            root_node = Node(ref, conanfile, recipe=RECIPE_VIRTUAL)
        else:
            if reference.endswith(".py"):
                test = str(create_reference) if create_reference else None
                conanfile = self._loader.load_consumer(reference, processed_profile, test=test)
                if create_reference:  # create with test_package
                    _inject_require(conanfile, create_reference)
                ref = ConanFileReference(conanfile.name, conanfile.version, None, None,
                                         validate=False)
            else:
                conanfile = self._loader.load_conanfile_txt(reference, processed_profile)
            root_node = Node(ref, conanfile, recipe=RECIPE_CONSUMER)

        build_mode = BuildMode(build_mode, self._output)
        deps_graph = self._load_graph(root_node, check_updates, update,
                                      build_mode=build_mode, remote_name=remote_name,
                                      profile_build_requires=profile.build_requires,
                                      recorder=recorder,
                                      processed_profile=processed_profile)

        # THIS IS NECESSARY to store dependencies options in profile, for consumer
        # FIXME: This is a hack. Might dissapear if the graph for local commands is always recomputed
        graph_info.options = root_node.conanfile.options.values

        version_ranges_output = self._resolver.output
        if version_ranges_output:
            self._output.success("Version ranges solved")
            for msg in version_ranges_output:
                self._output.info("    %s" % msg)
            self._output.writeln("")

        build_mode.report_matches()
        return deps_graph, conanfile

    @staticmethod
    def _get_recipe_build_requires(conanfile):
        conanfile.build_requires = _RecipeBuildRequires(conanfile)
        if hasattr(conanfile, "build_requirements"):
            with get_env_context_manager(conanfile):
                with conanfile_exception_formatter(str(conanfile), "build_requirements"):
                    conanfile.build_requirements()

        return conanfile.build_requires

    def _recurse_build_requires(self, graph, check_updates, update, build_mode, remote_name,
                                profile_build_requires, recorder, processed_profile):
        for node in list(graph.nodes):
            if node.recipe == RECIPE_VIRTUAL:
                continue
            if (node.binary != BINARY_BUILD and node.recipe != RECIPE_CONSUMER):
                continue
            package_build_requires = self._get_recipe_build_requires(node.conanfile)
            str_ref = str(node.ref)
            new_profile_build_requires = OrderedDict()
            profile_build_requires = profile_build_requires or {}
            for pattern, build_requires in profile_build_requires.items():
                if ((node.recipe == RECIPE_CONSUMER and pattern == "&") or
                        (node.recipe != RECIPE_CONSUMER and pattern == "&!") or
                        fnmatch.fnmatch(str_ref, pattern)):
                            for build_require in build_requires:
                                if build_require.name in package_build_requires:  # Override existing
                                    package_build_requires[build_require.name] = build_require
                                else:  # Profile one
                                    new_profile_build_requires[build_require.name] = build_require

            if package_build_requires:
                node.conanfile.build_requires_options.clear_unscoped_options()
                build_requires_options = node.conanfile.build_requires_options
                virtual = self._loader.load_virtual(package_build_requires.values(),
                                                    scope_options=False,
                                                    build_requires_options=build_requires_options,
                                                    processed_profile=processed_profile)
                virtual_node = Node(None, virtual, recipe=RECIPE_VIRTUAL)
                build_requires_package_graph = self._load_graph(virtual_node, check_updates, update,
                                                                build_mode, remote_name,
                                                                profile_build_requires,
                                                                recorder,
                                                                processed_profile)
                graph.add_graph(node, build_requires_package_graph, build_require=True)

            if new_profile_build_requires:
                node.conanfile.build_requires_options.clear_unscoped_options()
                build_requires_options = node.conanfile.build_requires_options
                virtual = self._loader.load_virtual(new_profile_build_requires.values(),
                                                    scope_options=False,
                                                    build_requires_options=build_requires_options,
                                                    processed_profile=processed_profile)
                virtual_node = Node(None, virtual, recipe=RECIPE_VIRTUAL)
                build_requires_profile_graph = self._load_graph(virtual_node, check_updates, update,
                                                                build_mode, remote_name,
                                                                new_profile_build_requires,
                                                                recorder,
                                                                processed_profile)
                graph.add_graph(node, build_requires_profile_graph, build_require=True)

    def _load_graph(self, root_node, check_updates, update, build_mode, remote_name,
                    profile_build_requires, recorder, processed_profile):
        builder = DepsGraphBuilder(self._proxy, self._output, self._loader, self._resolver,
                                   recorder)
        graph = builder.load_graph(root_node, check_updates, update, remote_name, processed_profile)
        if build_mode is None:
            return graph
<<<<<<< HEAD
        binaries_analyzer = GraphBinariesAnalyzer(self._client_cache, self._output,
                                                  self._remote_manager)
=======
        binaries_analyzer = GraphBinariesAnalyzer(self._cache, self._output,
                                                  self._remote_manager, workspace)
>>>>>>> 3e2b3502
        binaries_analyzer.evaluate_graph(graph, build_mode, update, remote_name)

        self._recurse_build_requires(graph, check_updates, update, build_mode, remote_name,
                                     profile_build_requires, recorder, processed_profile)
        return graph


def load_deps_info(current_path, conanfile, required):

    def get_forbidden_access_object(field_name):
        class InfoObjectNotDefined(object):
            def __getitem__(self, item):
                raise ConanException("self.%s not defined. If you need it for a "
                                     "local command run 'conan install'" % field_name)
            __getattr__ = __getitem__

        return InfoObjectNotDefined()

    if not current_path:
        return
    info_file_path = os.path.join(current_path, BUILD_INFO)
    try:
        deps_cpp_info, deps_user_info, deps_env_info = TXTGenerator.loads(load(info_file_path))
        conanfile.deps_cpp_info = deps_cpp_info
        conanfile.deps_user_info = deps_user_info
        conanfile.deps_env_info = deps_env_info
    except IOError:
        if required:
            raise ConanException("%s file not found in %s\nIt is required for this command\n"
                                 "You can generate it using 'conan install'"
                                 % (BUILD_INFO, current_path))
        conanfile.deps_cpp_info = get_forbidden_access_object("deps_cpp_info")
        conanfile.deps_user_info = get_forbidden_access_object("deps_user_info")
    except ConanException:
        raise ConanException("Parse error in '%s' file in %s" % (BUILD_INFO, current_path))<|MERGE_RESOLUTION|>--- conflicted
+++ resolved
@@ -225,13 +225,9 @@
         graph = builder.load_graph(root_node, check_updates, update, remote_name, processed_profile)
         if build_mode is None:
             return graph
-<<<<<<< HEAD
-        binaries_analyzer = GraphBinariesAnalyzer(self._client_cache, self._output,
+
+        binaries_analyzer = GraphBinariesAnalyzer(self._cache, self._output,
                                                   self._remote_manager)
-=======
-        binaries_analyzer = GraphBinariesAnalyzer(self._cache, self._output,
-                                                  self._remote_manager, workspace)
->>>>>>> 3e2b3502
         binaries_analyzer.evaluate_graph(graph, build_mode, update, remote_name)
 
         self._recurse_build_requires(graph, check_updates, update, build_mode, remote_name,
