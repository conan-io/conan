import os
import fnmatch
from collections import OrderedDict

from conans.model.ref import ConanFileReference
from conans.errors import conanfile_exception_formatter, ConanException
from conans.model.conan_file import get_env_context_manager
from conans.client.graph.graph_builder import DepsGraphBuilder
from conans.client.graph.graph_binaries import GraphBinariesAnalyzer
from conans.client.graph.graph import BINARY_BUILD, BINARY_WORKSPACE, Node
from conans.client import settings_preprocessor
from conans.client.output import ScopedOutput
from conans.client.graph.build_mode import BuildMode
from conans.client.profile_loader import read_conaninfo_profile
from conans.paths import BUILD_INFO
from conans.util.files import load
from conans.client.generators.text import TXTGenerator
from conans.client.loader import ProcessedProfile
from conans.client.graph.graph_lock_builder import DepsGraphLockBuilder,\
    GraphLockNode


class _RecipeBuildRequires(OrderedDict):
    def __init__(self, conanfile):
        super(_RecipeBuildRequires, self).__init__()
        build_requires = getattr(conanfile, "build_requires", [])
        if not isinstance(build_requires, (list, tuple)):
            build_requires = [build_requires]
        for build_require in build_requires:
            self.add(build_require)

    def add(self, build_require):
        if not isinstance(build_require, ConanFileReference):
            build_require = ConanFileReference.loads(build_require)
        self[build_require.name] = build_require

    def __call__(self, build_require):
        self.add(build_require)

    def update(self, build_requires):
        for build_require in build_requires:
            self.add(build_require)

    def __str__(self):
        return ", ".join(str(r) for r in self.values())


class GraphManager(object):
    def __init__(self, output, client_cache, registry, remote_manager, loader, proxy, resolver):
        self._proxy = proxy
        self._output = output
        self._resolver = resolver
        self._client_cache = client_cache
        self._registry = registry
        self._remote_manager = remote_manager
        self._loader = loader

    def load_consumer_conanfile(self, conanfile_path, info_folder, output,
                                deps_info_required=False):
        """loads a conanfile for local flow: source, imports, package, build
        """
        profile = read_conaninfo_profile(info_folder) or self._client_cache.default_profile
        cache_settings = self._client_cache.settings.copy()
        cache_settings.values = profile.settings_values
        # We are recovering state from captured profile from conaninfo, remove not defined
        cache_settings.remove_undefined()
        processed_profile = ProcessedProfile(cache_settings, profile, None)
        if conanfile_path.endswith(".py"):
            conanfile = self._loader.load_conanfile(conanfile_path, output, consumer=True,
                                                    local=True, processed_profile=processed_profile)
        else:
            conanfile = self._loader.load_conanfile_txt(conanfile_path, output, processed_profile)

        load_deps_info(info_folder, conanfile, required=deps_info_required)

        return conanfile

    def load_simple_graph(self, reference, profile, recorder):
        # Loads a graph without computing the binaries. It is necessary for
        # export-pkg command, not hitting the server
        # # https://github.com/conan-io/conan/issues/3432
        builder = DepsGraphBuilder(self._proxy, self._output, self._loader, self._resolver,
                                   workspace=None, recorder=recorder)
        cache_settings = self._client_cache.settings.copy()
        cache_settings.values = profile.settings_values
        settings_preprocessor.preprocess(cache_settings)
        processed_profile = ProcessedProfile(cache_settings, profile, create_reference=None)
        conanfile = self._loader.load_virtual([reference], processed_profile)
        root_node = Node(None, conanfile)
        graph = builder.load_graph(root_node, check_updates=False, update=False, remote_name=None,
                                   processed_profile=processed_profile)
        return graph

    def load_graph(self, reference, create_reference, profile, build_mode, check_updates, update,
                   remote_name, recorder, workspace, graph_lock=None):

        def _inject_require(conanfile, reference):
            """ test_package functionality requires injecting the tested package as requirement
            before running the install
            """
            require = conanfile.requires.get(reference.name)
            if require:
                require.conan_reference = require.range_reference = reference
            else:
                conanfile.requires(str(reference))
            conanfile._conan_user = reference.user
            conanfile._conan_channel = reference.channel

        # Computing the full dependency graph
        cache_settings = self._client_cache.settings.copy()
        cache_settings.values = profile.settings_values
        settings_preprocessor.preprocess(cache_settings)
        processed_profile = ProcessedProfile(cache_settings, profile, create_reference)
        graph_lock_root_node = None
        if isinstance(reference, list):  # Install workspace with multiple root nodes
            conanfile = self._loader.load_virtual(reference, processed_profile)
        elif isinstance(reference, ConanFileReference):
            if graph_lock:
                graph_lock_node_id = graph_lock.get_node_from_ref(reference)
                # If we are creating, the root, virtual node is None, and the create_reference
                # Might not be there
                if graph_lock_node_id is None and reference:
                    graph_lock_node_id = graph_lock.get_node_from_ref(None)
                    node = graph_lock._nodes[graph_lock_node_id]
                    graph_lock._nodes[graph_lock_node_id] = GraphLockNode(reference,
                                                                          node.binary_id,
                                                                          node.options_values,
                                                                          node.dependencies,
                                                                          [])
                graph_lock_root_node = graph_lock.insert_virtual([graph_lock_node_id])
            conanfile = self._loader.load_virtual([reference], processed_profile)
        else:
            if graph_lock:
                graph_lock_root_node = graph_lock.get_node_from_ref(None)
            output = ScopedOutput("PROJECT", self._output)
            if reference.endswith(".py"):
                conanfile = self._loader.load_conanfile(reference, output, processed_profile,
                                                        consumer=True)
                if create_reference:  # create with test_package
                    _inject_require(conanfile, create_reference)
            else:
                conanfile = self._loader.load_conanfile_txt(reference, output, processed_profile)

        build_mode = BuildMode(build_mode, self._output)
        root_node = Node(None, conanfile)
        root_node.id = graph_lock_root_node
        deps_graph = self._load_graph(root_node, check_updates, update,
                                      build_mode=build_mode, remote_name=remote_name,
                                      profile_build_requires=profile.build_requires,
                                      recorder=recorder, workspace=workspace,
<<<<<<< HEAD
                                      processed_profile=processed_profile,
                                      graph_lock=graph_lock)
=======
                                      processed_profile=processed_profile)
        version_ranges_output = self._resolver.output
        if version_ranges_output:
            self._output.success("Version ranges solved")
            for msg in version_ranges_output:
                self._output.info("    %s" % msg)
            self._output.writeln("")
>>>>>>> 54f3233f
        build_mode.report_matches()
        return deps_graph, conanfile, cache_settings

    @staticmethod
    def _get_recipe_build_requires(conanfile):
        conanfile.build_requires = _RecipeBuildRequires(conanfile)
        if hasattr(conanfile, "build_requirements"):
            with get_env_context_manager(conanfile):
                with conanfile_exception_formatter(str(conanfile), "build_requirements"):
                    conanfile.build_requirements()

        return conanfile.build_requires

    def _recurse_build_requires(self, graph, check_updates, update, build_mode, remote_name,
                                profile_build_requires, recorder, workspace, processed_profile):
        for node in list(graph.nodes):
            # Virtual conanfiles doesn't have output, but conanfile.py and conanfile.txt do
            # FIXME: To be improved and build a explicit model for this
            if node.conanfile.output is None:
                continue
            if node.binary not in (BINARY_BUILD, BINARY_WORKSPACE) and node.conan_ref:
                continue
            package_build_requires = self._get_recipe_build_requires(node.conanfile)
            str_ref = str(node.conan_ref or "")
            new_profile_build_requires = OrderedDict()
            profile_build_requires = profile_build_requires or {}
            for pattern, build_requires in profile_build_requires.items():
                if ((not str_ref and pattern == "&") or
                        (str_ref and pattern == "&!") or
                        fnmatch.fnmatch(str_ref, pattern)):
                            for build_require in build_requires:
                                if build_require.name in package_build_requires:  # Override existing
                                    package_build_requires[build_require.name] = build_require
                                else:  # Profile one
                                    new_profile_build_requires[build_require.name] = build_require

            if package_build_requires:
                node.conanfile.build_requires_options.clear_unscoped_options()
                build_requires_options = node.conanfile.build_requires_options
                virtual = self._loader.load_virtual(package_build_requires.values(),
                                                    scope_options=False,
                                                    build_requires_options=build_requires_options,
                                                    processed_profile=processed_profile)
                virtual_node = Node(None, virtual)
                build_requires_package_graph = self._load_graph(virtual_node, check_updates, update,
                                                                build_mode, remote_name,
                                                                profile_build_requires,
                                                                recorder, workspace,
                                                                processed_profile)
                graph.add_graph(node, build_requires_package_graph, build_require=True)

            if new_profile_build_requires:
                node.conanfile.build_requires_options.clear_unscoped_options()
                build_requires_options = node.conanfile.build_requires_options
                virtual = self._loader.load_virtual(new_profile_build_requires.values(),
                                                    scope_options=False,
                                                    build_requires_options=build_requires_options,
                                                    processed_profile=processed_profile)
                virtual_node = Node(None, virtual)
                build_requires_profile_graph = self._load_graph(virtual_node, check_updates, update,
                                                                build_mode, remote_name,
                                                                new_profile_build_requires,
                                                                recorder, workspace,
                                                                processed_profile)
                graph.add_graph(node, build_requires_profile_graph, build_require=True)

    def _recurse_build_requires_lock(self, graph, graph_lock, processed_profile,
                                     check_updates, update, build_mode, remote_name, recorder,
                                     workspace):
        for node in list(graph.nodes):
            if node.conanfile.output is None:
                continue
            if node.binary not in (BINARY_BUILD, BINARY_WORKSPACE) and node.conan_ref:
                continue
            graph_lock_node_id = node.id
            build_requires = OrderedDict()
            build_requires_lock_ids = []
            for dependency in graph_lock.dependencies(graph_lock_node_id):
                if dependency.build_require:
                    dep_id = dependency.node_id
                    build_requires_lock_ids.append(dep_id)
                    dep_ref = graph_lock.conan_ref(dep_id)
                    build_requires[dep_ref.name] = dep_ref
            if build_requires:
                graph_lock_root_node = graph_lock.insert_virtual(build_requires_lock_ids)
                virtual_conanfile = self._loader.load_virtual(build_requires.values(),
                                                              processed_profile,
                                                              scope_options=False)
                virtual_node = Node(None, virtual_conanfile)
                virtual_node.id = graph_lock_root_node
                build_requires_graph = self._load_graph(virtual_node, check_updates, update,
                                                        build_mode, remote_name,
                                                        build_requires,
                                                        recorder, workspace,
                                                        processed_profile,
                                                        graph_lock)
                graph.add_graph(node, build_requires_graph, build_require=True)

    def _load_graph(self, root_node, check_updates, update, build_mode, remote_name,
                    profile_build_requires, recorder, workspace, processed_profile,
                    graph_lock=None):
        if graph_lock:
            builder = DepsGraphLockBuilder(self._proxy, self._output, self._loader, recorder)
            graph = builder.load_graph(root_node, remote_name, processed_profile, graph_lock)
        else:
            builder = DepsGraphBuilder(self._proxy, self._output, self._loader, self._resolver,
                                       workspace, recorder)
            graph = builder.load_graph(root_node, check_updates, update, remote_name,
                                       processed_profile)

        if build_mode is None:
            return graph
        binaries_analyzer = GraphBinariesAnalyzer(self._client_cache, self._output,
                                                  self._remote_manager, self._registry, workspace)
        binaries_analyzer.evaluate_graph(graph, build_mode, update, remote_name)

        if graph_lock:
            self._recurse_build_requires_lock(graph, graph_lock, processed_profile, check_updates,
                                              update, build_mode, remote_name, recorder, workspace)
        else:
            self._recurse_build_requires(graph, check_updates, update, build_mode, remote_name,
                                         profile_build_requires, recorder, workspace,
                                         processed_profile)
        return graph


def load_deps_info(current_path, conanfile, required):

    def get_forbidden_access_object(field_name):
        class InfoObjectNotDefined(object):
            def __getitem__(self, item):
                raise ConanException("self.%s not defined. If you need it for a "
                                     "local command run 'conan install'" % field_name)
            __getattr__ = __getitem__

        return InfoObjectNotDefined()

    if not current_path:
        return
    info_file_path = os.path.join(current_path, BUILD_INFO)
    try:
        deps_cpp_info, deps_user_info, deps_env_info = TXTGenerator.loads(load(info_file_path))
        conanfile.deps_cpp_info = deps_cpp_info
        conanfile.deps_user_info = deps_user_info
        conanfile.deps_env_info = deps_env_info
    except IOError:
        if required:
            raise ConanException("%s file not found in %s\nIt is required for this command\n"
                                 "You can generate it using 'conan install'"
                                 % (BUILD_INFO, current_path))
        conanfile.deps_cpp_info = get_forbidden_access_object("deps_cpp_info")
        conanfile.deps_user_info = get_forbidden_access_object("deps_user_info")
    except ConanException:
        raise ConanException("Parse error in '%s' file in %s" % (BUILD_INFO, current_path))<|MERGE_RESOLUTION|>--- conflicted
+++ resolved
@@ -16,8 +16,7 @@
 from conans.util.files import load
 from conans.client.generators.text import TXTGenerator
 from conans.client.loader import ProcessedProfile
-from conans.client.graph.graph_lock_builder import DepsGraphLockBuilder,\
-    GraphLockNode
+from conans.client.graph.graph_lock_builder import DepsGraphLockBuilder, GraphLockNode
 
 
 class _RecipeBuildRequires(OrderedDict):
@@ -148,18 +147,16 @@
                                       build_mode=build_mode, remote_name=remote_name,
                                       profile_build_requires=profile.build_requires,
                                       recorder=recorder, workspace=workspace,
-<<<<<<< HEAD
                                       processed_profile=processed_profile,
                                       graph_lock=graph_lock)
-=======
-                                      processed_profile=processed_profile)
+
         version_ranges_output = self._resolver.output
         if version_ranges_output:
             self._output.success("Version ranges solved")
             for msg in version_ranges_output:
                 self._output.info("    %s" % msg)
             self._output.writeln("")
->>>>>>> 54f3233f
+
         build_mode.report_matches()
         return deps_graph, conanfile, cache_settings
 
