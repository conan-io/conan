import fnmatch
import os
from collections import OrderedDict

from conans.client.generators.text import TXTGenerator
from conans.client.graph.build_mode import BuildMode
from conans.client.graph.graph import BINARY_BUILD, BINARY_WORKSPACE, Node,\
    RECIPE_CONSUMER, RECIPE_VIRTUAL
from conans.client.graph.graph_binaries import GraphBinariesAnalyzer
from conans.client.graph.graph_builder import DepsGraphBuilder
from conans.client.loader import ProcessedProfile
from conans.errors import ConanException, conanfile_exception_formatter
from conans.model.conan_file import get_env_context_manager
from conans.model.graph_info import GraphInfo
from conans.model.ref import ConanFileReference
from conans.paths import BUILD_INFO
from conans.util.files import load


class _RecipeBuildRequires(OrderedDict):
    def __init__(self, conanfile):
        super(_RecipeBuildRequires, self).__init__()
        build_requires = getattr(conanfile, "build_requires", [])
        if not isinstance(build_requires, (list, tuple)):
            build_requires = [build_requires]
        for build_require in build_requires:
            self.add(build_require)

    def add(self, build_require):
        if not isinstance(build_require, ConanFileReference):
            build_require = ConanFileReference.loads(build_require)
        self[build_require.name] = build_require

    def __call__(self, build_require):
        self.add(build_require)

    def update(self, build_requires):
        for build_require in build_requires:
            self.add(build_require)

    def __str__(self):
        return ", ".join(str(r) for r in self.values())


class GraphManager(object):
    def __init__(self, output, cache, remote_manager, loader, proxy, resolver):
        self._proxy = proxy
        self._output = output
        self._resolver = resolver
        self._cache = cache
        self._remote_manager = remote_manager
        self._loader = loader

    def load_consumer_conanfile(self, conanfile_path, info_folder,
                                deps_info_required=False, test=None):
        """loads a conanfile for local flow: source, imports, package, build
        """
        try:
            graph_info = GraphInfo.load(info_folder)
        except IOError:  # Only if file is missing
            # This is very dirty, should be removed for Conan 2.0 (source() method only)
<<<<<<< HEAD
            profile = self._client_cache.default_profile
            profile.process_settings(self._client_cache)
            name, version, user, channel = None, None, None, None
=======
            profile = self._cache.default_profile
            profile.process_settings(self._cache)
>>>>>>> e1472d74
        else:
            name, version, user, channel, _ = graph_info.root
            profile = graph_info.profile
            profile.process_settings(self._cache, preprocess=False)
            # This is the hack of recovering the options from the graph_info
            profile.options.update(graph_info.options)
        processed_profile = ProcessedProfile(profile, None)
        if conanfile_path.endswith(".py"):
            conanfile = self._loader.load_consumer(conanfile_path,
                                                   processed_profile=processed_profile, test=test,
                                                   name=name, version=version,
                                                   user=user, channel=channel)
            with get_env_context_manager(conanfile, without_python=True):
                with conanfile_exception_formatter(str(conanfile), "config_options"):
                    conanfile.config_options()
                with conanfile_exception_formatter(str(conanfile), "configure"):
                    conanfile.configure()

                conanfile.settings.validate()  # All has to be ok!
                conanfile.options.validate()
        else:
            conanfile = self._loader.load_conanfile_txt(conanfile_path, processed_profile)

        load_deps_info(info_folder, conanfile, required=deps_info_required)

        return conanfile

    def load_simple_graph(self, reference, profile, recorder):
        # Loads a graph without computing the binaries. It is necessary for
        # export-pkg command, not hitting the server
        # # https://github.com/conan-io/conan/issues/3432
        builder = DepsGraphBuilder(self._proxy, self._output, self._loader, self._resolver,
                                   workspace=None, recorder=recorder)
        processed_profile = ProcessedProfile(profile, create_reference=None)
        conanfile = self._loader.load_virtual([reference], processed_profile)
        root_node = Node(None, conanfile, recipe=RECIPE_VIRTUAL)
        graph = builder.load_graph(root_node, check_updates=False, update=False, remote_name=None,
                                   processed_profile=processed_profile)
        return graph

    def load_graph(self, reference, create_reference, graph_info, build_mode, check_updates, update,
                   remote_name, recorder, workspace):

        def _inject_require(conanfile, ref):
            """ test_package functionality requires injecting the tested package as requirement
            before running the install
            """
            require = conanfile.requires.get(ref.name)
            if require:
                require.ref = require.range_ref = ref
            else:
                conanfile.requires(str(ref))
            conanfile._conan_user = ref.user
            conanfile._conan_channel = ref.channel

        # Computing the full dependency graph
        profile = graph_info.profile
        processed_profile = ProcessedProfile(profile, create_reference)
        ref = None
        if isinstance(reference, list):  # Install workspace with multiple root nodes
            conanfile = self._loader.load_virtual(reference, processed_profile)
            root_node = Node(ref, conanfile, recipe=RECIPE_VIRTUAL)
        elif isinstance(reference, ConanFileReference):
            # create without test_package and install <ref>
            conanfile = self._loader.load_virtual([reference], processed_profile)
            root_node = Node(ref, conanfile, recipe=RECIPE_VIRTUAL)
        else:
            path = reference
            if path.endswith(".py"):
                test = str(create_reference) if create_reference else None
                conanfile = self._loader.load_consumer(path, processed_profile, test=test,
                                                       name=graph_info.root.name,
                                                       version=graph_info.root.version,
                                                       user=graph_info.root.user,
                                                       channel=graph_info.root.channel)
                if create_reference:  # create with test_package
                    _inject_require(conanfile, create_reference)
<<<<<<< HEAD
                conan_ref = ConanFileReference(conanfile.name, conanfile.version,
                                               conanfile._conan_user, conanfile._conan_channel,
                                               validate=False)
            else:
                conanfile = self._loader.load_conanfile_txt(path, processed_profile,
                                                            ref=graph_info.root)
            root_node = Node(conan_ref, conanfile, recipe=RECIPE_CONSUMER)
=======
                ref = ConanFileReference(conanfile.name, conanfile.version, None, None,
                                         validate=False)
            else:
                conanfile = self._loader.load_conanfile_txt(reference, processed_profile)
            root_node = Node(ref, conanfile, recipe=RECIPE_CONSUMER)
>>>>>>> e1472d74

        build_mode = BuildMode(build_mode, self._output)
        deps_graph = self._load_graph(root_node, check_updates, update,
                                      build_mode=build_mode, remote_name=remote_name,
                                      profile_build_requires=profile.build_requires,
                                      recorder=recorder, workspace=workspace,
                                      processed_profile=processed_profile)

        # THIS IS NECESSARY to store dependencies options in profile, for consumer
        # FIXME: This is a hack. Might dissapear if the graph for local commands is always recomputed
        graph_info.options = root_node.conanfile.options.values

        version_ranges_output = self._resolver.output
        if version_ranges_output:
            self._output.success("Version ranges solved")
            for msg in version_ranges_output:
                self._output.info("    %s" % msg)
            self._output.writeln("")

        build_mode.report_matches()
        return deps_graph, conanfile

    @staticmethod
    def _get_recipe_build_requires(conanfile):
        conanfile.build_requires = _RecipeBuildRequires(conanfile)
        if hasattr(conanfile, "build_requirements"):
            with get_env_context_manager(conanfile):
                with conanfile_exception_formatter(str(conanfile), "build_requirements"):
                    conanfile.build_requirements()

        return conanfile.build_requires

    def _recurse_build_requires(self, graph, check_updates, update, build_mode, remote_name,
                                profile_build_requires, recorder, workspace, processed_profile):
        for node in list(graph.nodes):
            # Virtual conanfiles doesn't have output, but conanfile.py and conanfile.txt do
            # FIXME: To be improved and build a explicit model for this
            if node.recipe == RECIPE_VIRTUAL:
                continue
            if (node.binary not in (BINARY_BUILD, BINARY_WORKSPACE) and
                    node.recipe != RECIPE_CONSUMER):
                continue
            package_build_requires = self._get_recipe_build_requires(node.conanfile)
            str_ref = str(node.ref)
            new_profile_build_requires = OrderedDict()
            profile_build_requires = profile_build_requires or {}
            for pattern, build_requires in profile_build_requires.items():
                if ((node.recipe == RECIPE_CONSUMER and pattern == "&") or
                        (node.recipe != RECIPE_CONSUMER and pattern == "&!") or
                        fnmatch.fnmatch(str_ref, pattern)):
                            for build_require in build_requires:
                                if build_require.name in package_build_requires:  # Override existing
                                    package_build_requires[build_require.name] = build_require
                                else:  # Profile one
                                    new_profile_build_requires[build_require.name] = build_require

            if package_build_requires:
                node.conanfile.build_requires_options.clear_unscoped_options()
                build_requires_options = node.conanfile.build_requires_options
                virtual = self._loader.load_virtual(package_build_requires.values(),
                                                    scope_options=False,
                                                    build_requires_options=build_requires_options,
                                                    processed_profile=processed_profile)
                virtual_node = Node(None, virtual, recipe=RECIPE_VIRTUAL)
                build_requires_package_graph = self._load_graph(virtual_node, check_updates, update,
                                                                build_mode, remote_name,
                                                                profile_build_requires,
                                                                recorder, workspace,
                                                                processed_profile)
                graph.add_graph(node, build_requires_package_graph, build_require=True)

            if new_profile_build_requires:
                node.conanfile.build_requires_options.clear_unscoped_options()
                build_requires_options = node.conanfile.build_requires_options
                virtual = self._loader.load_virtual(new_profile_build_requires.values(),
                                                    scope_options=False,
                                                    build_requires_options=build_requires_options,
                                                    processed_profile=processed_profile)
                virtual_node = Node(None, virtual, recipe=RECIPE_VIRTUAL)
                build_requires_profile_graph = self._load_graph(virtual_node, check_updates, update,
                                                                build_mode, remote_name,
                                                                new_profile_build_requires,
                                                                recorder, workspace,
                                                                processed_profile)
                graph.add_graph(node, build_requires_profile_graph, build_require=True)

    def _load_graph(self, root_node, check_updates, update, build_mode, remote_name,
                    profile_build_requires, recorder, workspace, processed_profile):
        builder = DepsGraphBuilder(self._proxy, self._output, self._loader, self._resolver,
                                   workspace, recorder)
        graph = builder.load_graph(root_node, check_updates, update, remote_name, processed_profile)
        if build_mode is None:
            return graph
        binaries_analyzer = GraphBinariesAnalyzer(self._cache, self._output,
                                                  self._remote_manager, workspace)
        binaries_analyzer.evaluate_graph(graph, build_mode, update, remote_name)

        self._recurse_build_requires(graph, check_updates, update, build_mode, remote_name,
                                     profile_build_requires, recorder, workspace, processed_profile)
        return graph


def load_deps_info(current_path, conanfile, required):

    def get_forbidden_access_object(field_name):
        class InfoObjectNotDefined(object):
            def __getitem__(self, item):
                raise ConanException("self.%s not defined. If you need it for a "
                                     "local command run 'conan install'" % field_name)
            __getattr__ = __getitem__

        return InfoObjectNotDefined()

    if not current_path:
        return
    info_file_path = os.path.join(current_path, BUILD_INFO)
    try:
        deps_cpp_info, deps_user_info, deps_env_info = TXTGenerator.loads(load(info_file_path))
        conanfile.deps_cpp_info = deps_cpp_info
        conanfile.deps_user_info = deps_user_info
        conanfile.deps_env_info = deps_env_info
    except IOError:
        if required:
            raise ConanException("%s file not found in %s\nIt is required for this command\n"
                                 "You can generate it using 'conan install'"
                                 % (BUILD_INFO, current_path))
        conanfile.deps_cpp_info = get_forbidden_access_object("deps_cpp_info")
        conanfile.deps_user_info = get_forbidden_access_object("deps_user_info")
    except ConanException:
        raise ConanException("Parse error in '%s' file in %s" % (BUILD_INFO, current_path))<|MERGE_RESOLUTION|>--- conflicted
+++ resolved
@@ -59,14 +59,9 @@
             graph_info = GraphInfo.load(info_folder)
         except IOError:  # Only if file is missing
             # This is very dirty, should be removed for Conan 2.0 (source() method only)
-<<<<<<< HEAD
-            profile = self._client_cache.default_profile
+            profile = self._cache.default_profile
             profile.process_settings(self._client_cache)
             name, version, user, channel = None, None, None, None
-=======
-            profile = self._cache.default_profile
-            profile.process_settings(self._cache)
->>>>>>> e1472d74
         else:
             name, version, user, channel, _ = graph_info.root
             profile = graph_info.profile
@@ -144,21 +139,15 @@
                                                        channel=graph_info.root.channel)
                 if create_reference:  # create with test_package
                     _inject_require(conanfile, create_reference)
-<<<<<<< HEAD
-                conan_ref = ConanFileReference(conanfile.name, conanfile.version,
-                                               conanfile._conan_user, conanfile._conan_channel,
-                                               validate=False)
+
+                ref = ConanFileReference(conanfile.name, conanfile.version,
+                                         conanfile._conan_user, conanfile._conan_channel,
+                                         validate=False)
             else:
                 conanfile = self._loader.load_conanfile_txt(path, processed_profile,
                                                             ref=graph_info.root)
-            root_node = Node(conan_ref, conanfile, recipe=RECIPE_CONSUMER)
-=======
-                ref = ConanFileReference(conanfile.name, conanfile.version, None, None,
-                                         validate=False)
-            else:
-                conanfile = self._loader.load_conanfile_txt(reference, processed_profile)
+
             root_node = Node(ref, conanfile, recipe=RECIPE_CONSUMER)
->>>>>>> e1472d74
 
         build_mode = BuildMode(build_mode, self._output)
         deps_graph = self._load_graph(root_node, check_updates, update,
