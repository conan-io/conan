--- conflicted
+++ resolved
@@ -123,57 +123,9 @@
         profile.dev_reference = create_reference  # Make sure the created one has develop=True
 
         if isinstance(reference, list):  # Install workspace with multiple root nodes
-<<<<<<< HEAD
-            conanfile = self._loader.load_virtual(reference, profile_host,
-                                                  scope_options=False)
-            root_node = Node(ref, conanfile, context=CONTEXT_HOST, recipe=RECIPE_VIRTUAL)
-        elif isinstance(reference, ConanFileReference):
-            if not self._cache.config.revisions_enabled and reference.revision is not None:
-                raise ConanException("Revisions not enabled in the client, specify a "
-                                     "reference without revision")
-            # create without test_package and install <ref>
-            conanfile = self._loader.load_virtual([reference], profile_host)
-            root_node = Node(ref, conanfile, context=CONTEXT_HOST, recipe=RECIPE_VIRTUAL)
-            if graph_lock:  # Find the Node ID in the lock of current root
-                graph_lock.find_consumer_node(root_node, reference)
-        else:
-            path = reference
-            if path.endswith(".py"):
-                test = str(create_reference) if create_reference else None
-                lock_python_requires = None
-                # do not try apply lock_python_requires for test_package/conanfile.py consumer
-                if graph_lock and not create_reference:
-                    if graph_info.root.name is None:
-                        # If the graph_info information is not there, better get what we can from
-                        # the conanfile
-                        conanfile = self._loader.load_basic(path)
-                        graph_info.root = ConanFileReference(graph_info.root.name or conanfile.name,
-                                                             graph_info.root.version or conanfile.version,
-                                                             graph_info.root.user,
-                                                             graph_info.root.channel, validate=False)
-                    node_id = graph_lock.get_node(graph_info.root)
-                    lock_python_requires = graph_lock.python_requires(node_id)
-
-                conanfile = self._loader.load_consumer(path, profile_host, test=test,
-                                                       name=graph_info.root.name,
-                                                       version=graph_info.root.version,
-                                                       user=graph_info.root.user,
-                                                       channel=graph_info.root.channel,
-                                                       lock_python_requires=lock_python_requires)
-                if create_reference:  # create with test_package
-                    _inject_require(conanfile, create_reference)
-
-                ref = ConanFileReference(conanfile.name, conanfile.version,
-                                         conanfile._conan_user, conanfile._conan_channel,
-                                         validate=False)
-            else:
-                conanfile = self._loader.load_conanfile_txt(path, profile_host, ref=graph_info.root)
-
-            root_node = Node(ref, conanfile, context=CONTEXT_HOST, recipe=RECIPE_CONSUMER, path=path)
-=======
             conanfile = self._loader.load_virtual(reference, profile, scope_options=False)
             # Locking in workspaces not implemented yet
-            return Node(ref=None, conanfile=conanfile, recipe=RECIPE_VIRTUAL)
+            return Node(ref=None, context=CONTEXT_HOST, conanfile=conanfile, recipe=RECIPE_VIRTUAL)
 
         # create (without test_package), install|info|graph|export-pkg <ref>
         if isinstance(reference, ConanFileReference):
@@ -219,11 +171,10 @@
 
             ref = ConanFileReference(conanfile.name, conanfile.version,
                                      ref.user, ref.channel, validate=False)
-            root_node = Node(ref, conanfile, recipe=RECIPE_CONSUMER, path=path)
+            root_node = Node(ref, conanfile, context=CONTEXT_HOST, recipe=RECIPE_CONSUMER, path=path)
         else:
             conanfile = self._loader.load_conanfile_txt(path, profile, ref=ref)
-            root_node = Node(None, conanfile, recipe=RECIPE_CONSUMER, path=path)
->>>>>>> 4ea97afc
+            root_node = Node(None, conanfile, context=CONTEXT_HOST, recipe=RECIPE_CONSUMER, path=path)
 
         if graph_lock:  # Find the Node ID in the lock of current root
             node_id = graph_lock.get_node(root_node.ref)
@@ -241,7 +192,7 @@
                                  "reference without revision")
 
         conanfile = self._loader.load_virtual([reference], profile)
-        root_node = Node(ref=None, conanfile=conanfile, recipe=RECIPE_VIRTUAL)
+        root_node = Node(ref=None, conanfile=conanfile, context=CONTEXT_HOST, recipe=RECIPE_VIRTUAL)
         if graph_lock:  # Find the Node ID in the lock of current root
             node_id = graph_lock.get_node(reference)
             locked_ref = graph_lock.pref(node_id).ref
