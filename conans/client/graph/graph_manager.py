--- conflicted
+++ resolved
@@ -140,18 +140,18 @@
                                       profile_build_requires=profile.build_requires,
                                       recorder=recorder, workspace=workspace,
                                       processed_profile=processed_profile)
-<<<<<<< HEAD
+
         # THIS IS NECESSARY to store dependencies options in profile, for consumer
         # FIXME: This is a hack. Might dissapear if the graph for local commands is always recomputed
         graph_info.options = root_node.conanfile.options.values
-=======
+
         version_ranges_output = self._resolver.output
         if version_ranges_output:
             self._output.success("Version ranges solved")
             for msg in version_ranges_output:
                 self._output.info("    %s" % msg)
             self._output.writeln("")
->>>>>>> 84135295
+
         build_mode.report_matches()
         return deps_graph, conanfile, cache_settings
 
