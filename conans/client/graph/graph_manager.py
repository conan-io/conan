import fnmatch
import os
from collections import OrderedDict

from conans.client.generators.text import TXTGenerator
from conans.client.graph.build_mode import BuildMode
from conans.client.graph.graph import BINARY_BUILD, Node, \
<<<<<<< HEAD
    RECIPE_CONSUMER, RECIPE_VIRTUAL, BINARY_EDITABLE, CONTEXT_HOST, CONTEXT_BUILD
from conans.client.graph.graph_binaries import GraphBinariesAnalyzer
=======
    RECIPE_CONSUMER, RECIPE_VIRTUAL, BINARY_EDITABLE, BINARY_UNKNOWN
>>>>>>> 122f7c32
from conans.client.graph.graph_builder import DepsGraphBuilder
from conans.errors import ConanException, conanfile_exception_formatter
from conans.model.conan_file import get_env_context_manager
from conans.model.graph_info import GraphInfo
from conans.model.graph_lock import GraphLock, GraphLockFile
from conans.model.ref import ConanFileReference
from conans.paths import BUILD_INFO
from conans.util.files import load


class _RecipeBuildRequires(OrderedDict):
    def __init__(self, conanfile, xbuilding):
        super(_RecipeBuildRequires, self).__init__()
        build_requires = getattr(conanfile, "build_requires", [])
        if not isinstance(build_requires, (list, tuple)):
            build_requires = [build_requires]
        self._default_context = CONTEXT_BUILD if xbuilding else CONTEXT_HOST
        for build_require in build_requires:
            self.add(build_require, context=self._default_context)

    def add(self, build_require, context):
        if not isinstance(build_require, ConanFileReference):
            build_require = ConanFileReference.loads(build_require)
        self[(build_require.name, context)] = build_require

    def __call__(self, build_require, force_host_context=False):
        context = CONTEXT_HOST if force_host_context else self._default_context
        self.add(build_require, context)

    def update(self, build_requires):
        for build_require in build_requires:
            self.add(build_require)

    def __str__(self):
        items = ["{} ({})".format(br, ctxt) for (_, ctxt), br in self.items()]
        return ", ".join(items)


class GraphManager(object):
    def __init__(self, output, cache, remote_manager, loader, proxy, resolver, binary_analyzer):
        self._proxy = proxy
        self._output = output
        self._resolver = resolver
        self._cache = cache
        self._remote_manager = remote_manager
        self._loader = loader
        self._binary_analyzer = binary_analyzer

    def load_consumer_conanfile(self, conanfile_path, info_folder,
                                deps_info_required=False, test=None):
        """loads a conanfile for local flow: source, imports, package, build
        """
        try:
            graph_info = GraphInfo.load(info_folder)
            graph_lock_file = GraphLockFile.load(info_folder, self._cache.config.revisions_enabled)
            graph_lock = graph_lock_file.graph_lock
            self._output.info("Using lockfile: '{}/conan.lock'".format(info_folder))
            profile_host = graph_lock_file.profile_host
            self._output.info("Using cached profile from lockfile")
        except IOError:  # Only if file is missing
            graph_lock = None
            # This is very dirty, should be removed for Conan 2.0 (source() method only)
            profile_host = self._cache.default_profile
            profile_host.process_settings(self._cache)
            name, version, user, channel = None, None, None, None
        else:
            name, version, user, channel, _ = graph_info.root
            profile_host.process_settings(self._cache, preprocess=False)
            # This is the hack of recovering the options from the graph_info
            profile_host.options.update(graph_info.options)
        processed_profile_host = profile_host
        if conanfile_path.endswith(".py"):
            lock_python_requires = None
            if graph_lock and not test:  # Only lock python requires if it is not test_package
                node_id = graph_lock.get_node(graph_info.root)
                lock_python_requires = graph_lock.python_requires(node_id)
            conanfile = self._loader.load_consumer(conanfile_path,
                                                   processed_profile_host=processed_profile_host,
                                                   test=test,
                                                   name=name, version=version,
                                                   user=user, channel=channel,
                                                   lock_python_requires=lock_python_requires)
            with get_env_context_manager(conanfile, without_python=True):
                with conanfile_exception_formatter(str(conanfile), "config_options"):
                    conanfile.config_options()
                with conanfile_exception_formatter(str(conanfile), "configure"):
                    conanfile.configure()

                conanfile.settings.validate()  # All has to be ok!
                conanfile.options.validate()
        else:
            conanfile = self._loader.load_conanfile_txt(conanfile_path, processed_profile_host)

        load_deps_info(info_folder, conanfile, required=deps_info_required)

        return conanfile

    def load_graph(self, reference, create_reference, graph_info, build_mode, check_updates, update,
                   remotes, recorder, apply_build_requires=True):

        def _inject_require(conanfile, ref):
            """ test_package functionality requires injecting the tested package as requirement
            before running the install
            """
            require = conanfile.requires.get(ref.name)
            if require:
                require.ref = require.range_ref = ref
            else:
                conanfile.requires.add_ref(ref)
            conanfile._conan_user = ref.user
            conanfile._conan_channel = ref.channel

        # Computing the full dependency graph
        processed_profile_host = graph_info.profile_host
        processed_profile_host.dev_reference = create_reference
        ref = None
        graph_lock = graph_info.graph_lock
        if isinstance(reference, list):  # Install workspace with multiple root nodes
            conanfile = self._loader.load_virtual(reference, processed_profile_host,
                                                  scope_options=False)
            root_node = Node(ref, conanfile, context=CONTEXT_HOST, recipe=RECIPE_VIRTUAL)
        elif isinstance(reference, ConanFileReference):
            if not self._cache.config.revisions_enabled and reference.revision is not None:
                raise ConanException("Revisions not enabled in the client, specify a "
                                     "reference without revision")
            # create without test_package and install <ref>
            conanfile = self._loader.load_virtual([reference], processed_profile_host)
            root_node = Node(ref, conanfile, context=CONTEXT_HOST, recipe=RECIPE_VIRTUAL)
            if graph_lock:  # Find the Node ID in the lock of current root
                graph_lock.find_consumer_node(root_node, reference)
        else:
            path = reference
            if path.endswith(".py"):
                test = str(create_reference) if create_reference else None
                lock_python_requires = None
                # do not try apply lock_python_requires for test_package/conanfile.py consumer
                if graph_lock and not create_reference:
                    if graph_info.root.name is None:
                        # If the graph_info information is not there, better get what we can from
                        # the conanfile
                        conanfile = self._loader.load_class(path)
                        graph_info.root = ConanFileReference(graph_info.root.name or conanfile.name,
                                                             graph_info.root.version or conanfile.version,
                                                             graph_info.root.user,
                                                             graph_info.root.channel, validate=False)
                    node_id = graph_lock.get_node(graph_info.root)
                    lock_python_requires = graph_lock.python_requires(node_id)

                conanfile = self._loader.load_consumer(path, processed_profile_host, test=test,
                                                       name=graph_info.root.name,
                                                       version=graph_info.root.version,
                                                       user=graph_info.root.user,
                                                       channel=graph_info.root.channel,
                                                       lock_python_requires=lock_python_requires)
                if create_reference:  # create with test_package
                    _inject_require(conanfile, create_reference)

                ref = ConanFileReference(conanfile.name, conanfile.version,
                                         conanfile._conan_user, conanfile._conan_channel,
                                         validate=False)
            else:
                conanfile = self._loader.load_conanfile_txt(path, processed_profile_host,
                                                            ref=graph_info.root)

<<<<<<< HEAD
            root_node = Node(ref, conanfile, context=CONTEXT_HOST, recipe=RECIPE_CONSUMER)
=======
            root_node = Node(ref, conanfile, recipe=RECIPE_CONSUMER, path=path)
>>>>>>> 122f7c32

            if graph_lock:  # Find the Node ID in the lock of current root
                graph_lock.find_consumer_node(root_node, create_reference)

        build_mode = BuildMode(build_mode, self._output)
        deps_graph = self._load_graph(root_node, check_updates, update,
                                      build_mode=build_mode, remotes=remotes,
                                      recorder=recorder,
                                      processed_profile_host=processed_profile_host,
                                      processed_profile_build=graph_info.profile_build,
                                      apply_build_requires=apply_build_requires,
                                      graph_lock=graph_lock)

        # THIS IS NECESSARY to store dependencies options in profile, for consumer
        # FIXME: This is a hack. Might dissapear if graph for local commands is always recomputed
        graph_info.options = root_node.conanfile.options.values
        if ref:
            graph_info.root = ref
        if graph_info.graph_lock is None:
            graph_info.graph_lock = GraphLock(deps_graph)
        else:
            graph_info.graph_lock.update_check_graph(deps_graph, self._output)

        version_ranges_output = self._resolver.output
        if version_ranges_output:
            self._output.success("Version ranges solved")
            for msg in version_ranges_output:
                self._output.info("    %s" % msg)
            self._output.writeln("")

        build_mode.report_matches()
        return deps_graph

    @staticmethod
    def _get_recipe_build_requires(conanfile, xbuilding):
        conanfile.build_requires = _RecipeBuildRequires(conanfile, xbuilding)
        if hasattr(conanfile, "build_requirements"):
            with get_env_context_manager(conanfile):
                with conanfile_exception_formatter(str(conanfile), "build_requirements"):
                    conanfile.build_requirements()

        return conanfile.build_requires

    def _recurse_build_requires(self, graph, subgraph, builder, check_updates,
                                update, build_mode, remotes, profile_build_requires, recorder,
                                processed_profile_host, processed_profile_build, graph_lock,
                                apply_build_requires=True):
        """
        :param graph: This is the full dependency graph with all nodes from all recursions
        :param subgraph: A partial graph of the nodes that need to be evaluated and expanded
            at this recursion. Only the nodes belonging to this subgraph will get their package_id
            computed, and they will resolve build_requires if they need to be built from sources
        """

<<<<<<< HEAD
        xbuilding = bool(processed_profile_build)  # If build profile is provided, then it is xbuild
        binaries_analyzer.evaluate_graph(subgraph, build_mode, update, remotes)
=======
        self._binary_analyzer.evaluate_graph(subgraph, build_mode, update, remotes)
>>>>>>> 122f7c32
        if not apply_build_requires:
            return

        for node in subgraph.ordered_iterate():
            # Virtual conanfiles doesn't have output, but conanfile.py and conanfile.txt do
            # FIXME: To be improved and build a explicit model for this
            if node.recipe == RECIPE_VIRTUAL:
                continue
            # Packages with PACKAGE_ID_UNKNOWN might be built in the future, need build requires
            if (node.binary not in (BINARY_BUILD, BINARY_EDITABLE, BINARY_UNKNOWN)
                    and node.recipe != RECIPE_CONSUMER):
                continue
            package_build_requires = self._get_recipe_build_requires(node.conanfile, xbuilding)
            str_ref = str(node.ref)
            new_profile_build_requires = []
            profile_build_requires = profile_build_requires or {}
            profile_br_context = CONTEXT_BUILD if xbuilding else CONTEXT_HOST
            for pattern, build_requires in profile_build_requires.items():
                if ((node.recipe == RECIPE_CONSUMER and pattern == "&") or
                        (node.recipe != RECIPE_CONSUMER and pattern == "&!") or
                        fnmatch.fnmatch(str_ref, pattern)):
<<<<<<< HEAD
                            for build_require in build_requires:
                                br_key = (build_require.name, profile_br_context)
                                if br_key in package_build_requires:  # Override defined
                                    # this is a way to have only one package Name for all versions
                                    # (no conflicts)
                                    # but the dict key is not used at all
                                    package_build_requires[br_key] = build_require
                                elif build_require.name != node.name:  # Profile one
                                    new_profile_build_requires.append(
                                        (build_require, profile_br_context))
=======
                    for build_require in build_requires:
                        if build_require.name in package_build_requires:  # Override defined
                            # this is a way to have only one package Name for all versions
                            # (no conflicts)
                            # but the dict key is not used at all
                            package_build_requires[build_require.name] = build_require
                        elif build_require.name != node.name:  # Profile one
                            new_profile_build_requires.append(build_require)
>>>>>>> 122f7c32

            if package_build_requires:
                br_list = [(it, ctxt) for (_, ctxt), it in package_build_requires.items()]
                subgraph = builder.extend_build_requires(graph, node,
                                                         br_list,
                                                         check_updates, update, remotes,
<<<<<<< HEAD
                                                         processed_profile_host,
                                                         processed_profile_build, graph_lock)
                self._recurse_build_requires(graph, subgraph, builder, binaries_analyzer,
                                             check_updates, update, build_mode,
                                             remotes, profile_build_requires, recorder,
                                             processed_profile_host, processed_profile_build,
                                             graph_lock)
                graph.nodes.update(subgraph.nodes)
=======
                                                         processed_profile, graph_lock)
                self._recurse_build_requires(graph, subgraph, builder,
                                             check_updates, update, build_mode,
                                             remotes, profile_build_requires, recorder,
                                             processed_profile, graph_lock)
>>>>>>> 122f7c32

            if new_profile_build_requires:
                subgraph = builder.extend_build_requires(graph, node, new_profile_build_requires,
                                                         check_updates, update, remotes,
<<<<<<< HEAD
                                                         processed_profile_host,
                                                         processed_profile_build, graph_lock)
                self._recurse_build_requires(graph, subgraph, builder, binaries_analyzer,
                                             check_updates, update, build_mode,
                                             remotes, {}, recorder,
                                             processed_profile_host, processed_profile_build,
                                             graph_lock)
                graph.nodes.update(subgraph.nodes)
=======
                                                         processed_profile, graph_lock)
                self._recurse_build_requires(graph, subgraph, builder,
                                             check_updates, update, build_mode,
                                             remotes, {}, recorder,
                                             processed_profile, graph_lock)
>>>>>>> 122f7c32

    def _load_graph(self, root_node, check_updates, update, build_mode, remotes,
                    recorder, processed_profile_host, processed_profile_build,
                    apply_build_requires, graph_lock):

        assert isinstance(build_mode, BuildMode)
        profile_host_build_requires = processed_profile_host.build_requires
        builder = DepsGraphBuilder(self._proxy, self._output, self._loader, self._resolver,
                                   recorder)
<<<<<<< HEAD
        graph = builder.load_graph(root_node, check_updates, update, remotes, processed_profile_host,
                                   processed_profile_build, graph_lock)
        binaries_analyzer = GraphBinariesAnalyzer(self._cache, self._output,
                                                  self._remote_manager)

        self._recurse_build_requires(graph, graph, builder, binaries_analyzer, check_updates, update,
                                     build_mode, remotes,
                                     profile_host_build_requires, recorder, processed_profile_host,
                                     processed_profile_build, graph_lock,
                                     apply_build_requires=apply_build_requires)
=======
        graph = builder.load_graph(root_node, check_updates, update, remotes, processed_profile,
                                   graph_lock)

        self._recurse_build_requires(graph, graph, builder, check_updates, update, build_mode,
                                     remotes, profile_build_requires, recorder, processed_profile,
                                     graph_lock, apply_build_requires=apply_build_requires)
>>>>>>> 122f7c32

        # Sort of closures, for linking order
        inverse_levels = {n: i for i, level in enumerate(graph.inverse_levels()) for n in level}
        for node in graph.nodes:
            node.public_closure.pop(node.name, context=node.context)
            # List sort is stable, will keep the original order of closure, but prioritize levels
            node.public_closure.sort(key_fn=lambda n: inverse_levels[n])

        return graph


def load_deps_info(current_path, conanfile, required):

    def get_forbidden_access_object(field_name):
        class InfoObjectNotDefined(object):
            def __getitem__(self, item):
                raise ConanException("self.%s not defined. If you need it for a "
                                     "local command run 'conan install'" % field_name)
            __getattr__ = __getitem__

        return InfoObjectNotDefined()

    if not current_path:
        return
    info_file_path = os.path.join(current_path, BUILD_INFO)
    try:
        deps_cpp_info, deps_user_info, deps_env_info = TXTGenerator.loads(load(info_file_path))
        conanfile.deps_cpp_info = deps_cpp_info
        conanfile.deps_user_info = deps_user_info
        conanfile.deps_env_info = deps_env_info
    except IOError:
        if required:
            raise ConanException("%s file not found in %s\nIt is required for this command\n"
                                 "You can generate it using 'conan install'"
                                 % (BUILD_INFO, current_path))
        conanfile.deps_cpp_info = get_forbidden_access_object("deps_cpp_info")
        conanfile.deps_user_info = get_forbidden_access_object("deps_user_info")
    except ConanException:
        raise ConanException("Parse error in '%s' file in %s" % (BUILD_INFO, current_path))<|MERGE_RESOLUTION|>--- conflicted
+++ resolved
@@ -5,12 +5,9 @@
 from conans.client.generators.text import TXTGenerator
 from conans.client.graph.build_mode import BuildMode
 from conans.client.graph.graph import BINARY_BUILD, Node, \
-<<<<<<< HEAD
     RECIPE_CONSUMER, RECIPE_VIRTUAL, BINARY_EDITABLE, CONTEXT_HOST, CONTEXT_BUILD
-from conans.client.graph.graph_binaries import GraphBinariesAnalyzer
-=======
+from conans.client.graph.graph_binaries import GraphBinariesAnalyzer, \
     RECIPE_CONSUMER, RECIPE_VIRTUAL, BINARY_EDITABLE, BINARY_UNKNOWN
->>>>>>> 122f7c32
 from conans.client.graph.graph_builder import DepsGraphBuilder
 from conans.errors import ConanException, conanfile_exception_formatter
 from conans.model.conan_file import get_env_context_manager
@@ -175,11 +172,7 @@
                 conanfile = self._loader.load_conanfile_txt(path, processed_profile_host,
                                                             ref=graph_info.root)
 
-<<<<<<< HEAD
-            root_node = Node(ref, conanfile, context=CONTEXT_HOST, recipe=RECIPE_CONSUMER)
-=======
-            root_node = Node(ref, conanfile, recipe=RECIPE_CONSUMER, path=path)
->>>>>>> 122f7c32
+            root_node = Node(ref, conanfile, context=CONTEXT_HOST, recipe=RECIPE_CONSUMER, path=path)
 
             if graph_lock:  # Find the Node ID in the lock of current root
                 graph_lock.find_consumer_node(root_node, create_reference)
@@ -234,12 +227,8 @@
             computed, and they will resolve build_requires if they need to be built from sources
         """
 
-<<<<<<< HEAD
         xbuilding = bool(processed_profile_build)  # If build profile is provided, then it is xbuild
-        binaries_analyzer.evaluate_graph(subgraph, build_mode, update, remotes)
-=======
         self._binary_analyzer.evaluate_graph(subgraph, build_mode, update, remotes)
->>>>>>> 122f7c32
         if not apply_build_requires:
             return
 
@@ -261,69 +250,42 @@
                 if ((node.recipe == RECIPE_CONSUMER and pattern == "&") or
                         (node.recipe != RECIPE_CONSUMER and pattern == "&!") or
                         fnmatch.fnmatch(str_ref, pattern)):
-<<<<<<< HEAD
-                            for build_require in build_requires:
-                                br_key = (build_require.name, profile_br_context)
-                                if br_key in package_build_requires:  # Override defined
-                                    # this is a way to have only one package Name for all versions
-                                    # (no conflicts)
-                                    # but the dict key is not used at all
-                                    package_build_requires[br_key] = build_require
-                                elif build_require.name != node.name:  # Profile one
-                                    new_profile_build_requires.append(
-                                        (build_require, profile_br_context))
-=======
                     for build_require in build_requires:
-                        if build_require.name in package_build_requires:  # Override defined
+                        br_key = (build_require.name, profile_br_context)
+                        if br_key in package_build_requires:  # Override defined
                             # this is a way to have only one package Name for all versions
                             # (no conflicts)
                             # but the dict key is not used at all
-                            package_build_requires[build_require.name] = build_require
+                            package_build_requires[br_key] = build_require
                         elif build_require.name != node.name:  # Profile one
-                            new_profile_build_requires.append(build_require)
->>>>>>> 122f7c32
+                            new_profile_build_requires.append((build_require, profile_br_context))
 
             if package_build_requires:
                 br_list = [(it, ctxt) for (_, ctxt), it in package_build_requires.items()]
                 subgraph = builder.extend_build_requires(graph, node,
                                                          br_list,
                                                          check_updates, update, remotes,
-<<<<<<< HEAD
                                                          processed_profile_host,
                                                          processed_profile_build, graph_lock)
-                self._recurse_build_requires(graph, subgraph, builder, binaries_analyzer,
+
+                self._recurse_build_requires(graph, subgraph, builder,
                                              check_updates, update, build_mode,
                                              remotes, profile_build_requires, recorder,
                                              processed_profile_host, processed_profile_build,
                                              graph_lock)
                 graph.nodes.update(subgraph.nodes)
-=======
-                                                         processed_profile, graph_lock)
-                self._recurse_build_requires(graph, subgraph, builder,
-                                             check_updates, update, build_mode,
-                                             remotes, profile_build_requires, recorder,
-                                             processed_profile, graph_lock)
->>>>>>> 122f7c32
 
             if new_profile_build_requires:
                 subgraph = builder.extend_build_requires(graph, node, new_profile_build_requires,
                                                          check_updates, update, remotes,
-<<<<<<< HEAD
                                                          processed_profile_host,
                                                          processed_profile_build, graph_lock)
-                self._recurse_build_requires(graph, subgraph, builder, binaries_analyzer,
+                self._recurse_build_requires(graph, subgraph, builder,
                                              check_updates, update, build_mode,
                                              remotes, {}, recorder,
                                              processed_profile_host, processed_profile_build,
                                              graph_lock)
                 graph.nodes.update(subgraph.nodes)
-=======
-                                                         processed_profile, graph_lock)
-                self._recurse_build_requires(graph, subgraph, builder,
-                                             check_updates, update, build_mode,
-                                             remotes, {}, recorder,
-                                             processed_profile, graph_lock)
->>>>>>> 122f7c32
 
     def _load_graph(self, root_node, check_updates, update, build_mode, remotes,
                     recorder, processed_profile_host, processed_profile_build,
@@ -333,25 +295,13 @@
         profile_host_build_requires = processed_profile_host.build_requires
         builder = DepsGraphBuilder(self._proxy, self._output, self._loader, self._resolver,
                                    recorder)
-<<<<<<< HEAD
         graph = builder.load_graph(root_node, check_updates, update, remotes, processed_profile_host,
                                    processed_profile_build, graph_lock)
-        binaries_analyzer = GraphBinariesAnalyzer(self._cache, self._output,
-                                                  self._remote_manager)
-
-        self._recurse_build_requires(graph, graph, builder, binaries_analyzer, check_updates, update,
-                                     build_mode, remotes,
-                                     profile_host_build_requires, recorder, processed_profile_host,
-                                     processed_profile_build, graph_lock,
+
+        self._recurse_build_requires(graph, graph, builder, check_updates, update, build_mode,
+                                     remotes, profile_host_build_requires, recorder,
+                                     processed_profile_host, processed_profile_build, graph_lock,
                                      apply_build_requires=apply_build_requires)
-=======
-        graph = builder.load_graph(root_node, check_updates, update, remotes, processed_profile,
-                                   graph_lock)
-
-        self._recurse_build_requires(graph, graph, builder, check_updates, update, build_mode,
-                                     remotes, profile_build_requires, recorder, processed_profile,
-                                     graph_lock, apply_build_requires=apply_build_requires)
->>>>>>> 122f7c32
 
         # Sort of closures, for linking order
         inverse_levels = {n: i for i, level in enumerate(graph.inverse_levels()) for n in level}
