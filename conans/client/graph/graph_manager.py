import fnmatch
import os
from collections import OrderedDict

from conans.client.generators.text import TXTGenerator
from conans.client.graph.build_mode import BuildMode
from conans.client.graph.graph import BINARY_BUILD, Node, \
    RECIPE_CONSUMER, RECIPE_VIRTUAL, BINARY_EDITABLE, BINARY_UNKNOWN
from conans.client.graph.graph_builder import DepsGraphBuilder
from conans.errors import ConanException, conanfile_exception_formatter
from conans.model.conan_file import get_env_context_manager
from conans.model.graph_info import GraphInfo
from conans.model.graph_lock import GraphLock, GraphLockFile
from conans.model.ref import ConanFileReference
from conans.paths import BUILD_INFO
from conans.util.files import load


class _RecipeBuildRequires(OrderedDict):
    def __init__(self, conanfile):
        super(_RecipeBuildRequires, self).__init__()
        build_requires = getattr(conanfile, "build_requires", [])
        if not isinstance(build_requires, (list, tuple)):
            build_requires = [build_requires]
        for build_require in build_requires:
            self.add(build_require)

    def add(self, build_require):
        if not isinstance(build_require, ConanFileReference):
            build_require = ConanFileReference.loads(build_require)
        self[build_require.name] = build_require

    def __call__(self, build_require):
        self.add(build_require)

    def update(self, build_requires):
        for build_require in build_requires:
            self.add(build_require)

    def __str__(self):
        return ", ".join(str(r) for r in self.values())


class GraphManager(object):
    def __init__(self, output, cache, remote_manager, loader, proxy, resolver, binary_analyzer):
        self._proxy = proxy
        self._output = output
        self._resolver = resolver
        self._cache = cache
        self._remote_manager = remote_manager
        self._loader = loader
        self._binary_analyzer = binary_analyzer

    def load_consumer_conanfile(self, conanfile_path, info_folder,
                                deps_info_required=False, test=False):
        """loads a conanfile for local flow: source, imports, package, build
        """
        try:
            graph_info = GraphInfo.load(info_folder)
            graph_lock_file = GraphLockFile.load(info_folder, self._cache.config.revisions_enabled)
            graph_lock = graph_lock_file.graph_lock
            self._output.info("Using lockfile: '{}/conan.lock'".format(info_folder))
            profile_host = graph_lock_file.profile_host
            self._output.info("Using cached profile from lockfile")
        except IOError:  # Only if file is missing
            graph_lock = None
            # This is very dirty, should be removed for Conan 2.0 (source() method only)
            profile_host = self._cache.default_profile
            profile_host.process_settings(self._cache)
            name, version, user, channel = None, None, None, None
        else:
            name, version, user, channel, _ = graph_info.root
            profile_host.process_settings(self._cache, preprocess=False)
            # This is the hack of recovering the options from the graph_info
            profile_host.options.update(graph_info.options)
        if conanfile_path.endswith(".py"):
            lock_python_requires = None
            if graph_lock and not test:  # Only lock python requires if it is not test_package
                node_id = graph_lock.get_node(graph_info.root)
                lock_python_requires = graph_lock.python_requires(node_id)
            conanfile = self._loader.load_consumer(conanfile_path,
<<<<<<< HEAD
                                                   processed_profile=processed_profile,
=======
                                                   profile_host=profile_host, test=test,
>>>>>>> 4dd4cc53
                                                   name=name, version=version,
                                                   user=user, channel=channel,
                                                   lock_python_requires=lock_python_requires)
            if test:
                conanfile.display_name = "%s (test package)" % str(test)
                conanfile.output.scope = conanfile.display_name
            with get_env_context_manager(conanfile, without_python=True):
                with conanfile_exception_formatter(str(conanfile), "config_options"):
                    conanfile.config_options()
                with conanfile_exception_formatter(str(conanfile), "configure"):
                    conanfile.configure()

                conanfile.settings.validate()  # All has to be ok!
                conanfile.options.validate()
        else:
            conanfile = self._loader.load_conanfile_txt(conanfile_path, profile_host)

        load_deps_info(info_folder, conanfile, required=deps_info_required)

        return conanfile

    def load_graph(self, reference, create_reference, graph_info, build_mode, check_updates, update,
                   remotes, recorder, apply_build_requires=True):
<<<<<<< HEAD
        root_node = self._load_root_node(reference, create_reference, graph_info)
        return self._resolve_graph(root_node, graph_info, build_mode, check_updates, update, remotes,
                                   recorder, apply_build_requires=apply_build_requires)

    def _load_root_node(self, reference, create_reference, graph_info):
        """ creates the first, root node of the graph, loading or creating a conanfile
        and initializing it (settings, options) as necessary. Also locking with lockfile
        information
        """
        profile = graph_info.profile
=======

        def _inject_require(conanfile, ref):
            """ test_package functionality requires injecting the tested package as requirement
            before running the install
            """
            require = conanfile.requires.get(ref.name)
            if require:
                require.ref = require.range_ref = ref
            else:
                conanfile.requires.add_ref(ref)
            conanfile._conan_user = ref.user
            conanfile._conan_channel = ref.channel

        # Computing the full dependency graph
        profile_host = graph_info.profile_host
        profile_host.dev_reference = create_reference
        ref = None
>>>>>>> 4dd4cc53
        graph_lock = graph_info.graph_lock

        if isinstance(reference, list):  # Install workspace with multiple root nodes
<<<<<<< HEAD
            conanfile = self._loader.load_virtual(reference, profile, scope_options=False)
            # Locking in workspaces not implemented yet
            return Node(ref=None, conanfile=conanfile, recipe=RECIPE_VIRTUAL)

        # create (without test_package), install|info|graph|export-pkg <ref>
        if isinstance(reference, ConanFileReference):
            assert not create_reference, "Cannot receive both a reference and a create_reference"
            return self._load_root_direct_reference(reference, graph_lock, profile)

        path = reference

        if create_reference:  # Test_package -> tested reference
            return self._load_root_test_package(path, create_reference, graph_lock, profile)

        # It is a path to conanfile.py or conanfile.txt
        root_node, ref = self._load_root_consumer(path, graph_lock, profile, graph_info.root)
        graph_info.root = ref  # To store it for later calls
        return root_node

    def _load_root_consumer(self, path, graph_lock, profile, ref):
        """ load a CONSUMER node from a user space conanfile.py or conanfile.txt
        install|info|create|graph <path>
        :path full path to a conanfile
        :graph_lock: might be None, information of lockfiles
        :profile: data to inject to the consumer node: settings, options
        :ref: previous reference of a previous command. Can be used for finding itself in
              the lockfile, or to initialize
        """
        if path.endswith(".py"):
            lock_python_requires = None
            if graph_lock:
                if ref.name is None:
                    # If the graph_info information is not there, better get what we can from
                    # the conanfile
                    conanfile = self._loader.load_basic(path)
                    ref = ConanFileReference(ref.name or conanfile.name,
                                             ref.version or conanfile.version,
                                             ref.user, ref.channel, validate=False)
                node_id = graph_lock.get_node(ref)
                lock_python_requires = graph_lock.python_requires(node_id)
=======
            conanfile = self._loader.load_virtual(reference, profile_host,
                                                  scope_options=False)
            root_node = Node(ref, conanfile, recipe=RECIPE_VIRTUAL)
        elif isinstance(reference, ConanFileReference):
            if not self._cache.config.revisions_enabled and reference.revision is not None:
                raise ConanException("Revisions not enabled in the client, specify a "
                                     "reference without revision")
            # create without test_package and install <ref>
            conanfile = self._loader.load_virtual([reference], profile_host)
            root_node = Node(ref, conanfile, recipe=RECIPE_VIRTUAL)
            if graph_lock:  # Find the Node ID in the lock of current root
                graph_lock.find_consumer_node(root_node, reference)
        else:
            path = reference
            if path.endswith(".py"):
                test = str(create_reference) if create_reference else None
                lock_python_requires = None
                # do not try apply lock_python_requires for test_package/conanfile.py consumer
                if graph_lock and not create_reference:
                    if graph_info.root.name is None:
                        # If the graph_info information is not there, better get what we can from
                        # the conanfile
                        conanfile = self._loader.load_basic(path)
                        graph_info.root = ConanFileReference(graph_info.root.name or conanfile.name,
                                                             graph_info.root.version or conanfile.version,
                                                             graph_info.root.user,
                                                             graph_info.root.channel, validate=False)
                    node_id = graph_lock.get_node(graph_info.root)
                    lock_python_requires = graph_lock.python_requires(node_id)

                conanfile = self._loader.load_consumer(path, profile_host, test=test,
                                                       name=graph_info.root.name,
                                                       version=graph_info.root.version,
                                                       user=graph_info.root.user,
                                                       channel=graph_info.root.channel,
                                                       lock_python_requires=lock_python_requires)
                if create_reference:  # create with test_package
                    _inject_require(conanfile, create_reference)

                ref = ConanFileReference(conanfile.name, conanfile.version,
                                         conanfile._conan_user, conanfile._conan_channel,
                                         validate=False)
            else:
                conanfile = self._loader.load_conanfile_txt(path, profile_host,
                                                            ref=graph_info.root)
>>>>>>> 4dd4cc53

            conanfile = self._loader.load_consumer(path, profile,
                                                   name=ref.name,
                                                   version=ref.version,
                                                   user=ref.user,
                                                   channel=ref.channel,
                                                   lock_python_requires=lock_python_requires)

            ref = ConanFileReference(conanfile.name, conanfile.version,
                                     ref.user, ref.channel, validate=False)
            root_node = Node(ref, conanfile, recipe=RECIPE_CONSUMER, path=path)
        else:
            conanfile = self._loader.load_conanfile_txt(path, profile, ref=ref)
            root_node = Node(None, conanfile, recipe=RECIPE_CONSUMER, path=path)

        if graph_lock:  # Find the Node ID in the lock of current root
            node_id = graph_lock.get_node(root_node.ref)
            root_node.id = node_id

        return root_node, ref

    def _load_root_direct_reference(self, reference, graph_lock, profile):
        """ When a full reference is provided:
        install|info|graph <ref> or export-pkg .
        :return a VIRTUAL root_node with a conanfile that requires the reference
        """
        if not self._cache.config.revisions_enabled and reference.revision is not None:
            raise ConanException("Revisions not enabled in the client, specify a "
                                 "reference without revision")

        conanfile = self._loader.load_virtual([reference], profile)
        root_node = Node(ref=None, conanfile=conanfile, recipe=RECIPE_VIRTUAL)
        if graph_lock:  # Find the Node ID in the lock of current root
            node_id = graph_lock.get_node(reference)
            locked_ref = graph_lock.pref(node_id).ref
            conanfile.requires[reference.name].lock(locked_ref, node_id)
        return root_node

    def _load_root_test_package(self, path, create_reference, graph_lock, profile):
        """ when a test_package/conanfile.py is provided, together with the reference that is
        being created and need to be tested
        :return a CONSUMER root_node with a conanfile.py with an injected requires to the
        created reference
        """
        profile.dev_reference = create_reference # Make sure the created one has develop=True
        test = str(create_reference)
        # do not try apply lock_python_requires for test_package/conanfile.py consumer
        conanfile = self._loader.load_consumer(path, profile, user=create_reference.user,
                                               channel=create_reference.channel)
        conanfile.display_name = "%s (test package)" % str(test)
        conanfile.output.scope = conanfile.display_name
        # Injecting the tested reference
        require = conanfile.requires.get(create_reference.name)
        if require:
            require.ref = require.range_ref = create_reference
        else:
            conanfile.requires.add_ref(create_reference)
        ref = ConanFileReference(conanfile.name, conanfile.version,
                                 create_reference.user, create_reference.channel, validate=False)
        root_node = Node(ref, conanfile, recipe=RECIPE_CONSUMER, path=path)
        if graph_lock:
            node_id = graph_lock.get_node(create_reference)
            locked_ref = graph_lock.pref(node_id).ref
            conanfile.requires[create_reference.name].lock(locked_ref, node_id)
        return root_node

    def _resolve_graph(self, root_node, graph_info, build_mode, check_updates,
                       update, remotes, recorder, apply_build_requires=True):
        build_mode = BuildMode(build_mode, self._output)
        profile = graph_info.profile
        graph_lock = graph_info.graph_lock
        deps_graph = self._load_graph(root_node, check_updates, update,
                                      build_mode=build_mode, remotes=remotes,
                                      profile_host_build_requires=profile_host.build_requires,
                                      recorder=recorder,
<<<<<<< HEAD
                                      processed_profile=profile,
=======
                                      profile_host=profile_host,
>>>>>>> 4dd4cc53
                                      apply_build_requires=apply_build_requires,
                                      graph_lock=graph_lock)

        # THIS IS NECESSARY to store dependencies options in profile, for consumer
        # FIXME: This is a hack. Might dissapear if graph for local commands is always recomputed
        graph_info.options = root_node.conanfile.options.values
        if root_node.ref:
            graph_info.root = root_node.ref
        if graph_info.graph_lock is None:
            graph_info.graph_lock = GraphLock(deps_graph)
        else:
            graph_info.graph_lock.update_check_graph(deps_graph, self._output)

        version_ranges_output = self._resolver.output
        if version_ranges_output:
            self._output.success("Version ranges solved")
            for msg in version_ranges_output:
                self._output.info("    %s" % msg)
            self._output.writeln("")

        build_mode.report_matches()
        return deps_graph

    @staticmethod
    def _get_recipe_build_requires(conanfile):
        conanfile.build_requires = _RecipeBuildRequires(conanfile)
        if hasattr(conanfile, "build_requirements"):
            with get_env_context_manager(conanfile):
                with conanfile_exception_formatter(str(conanfile), "build_requirements"):
                    conanfile.build_requirements()

        return conanfile.build_requires

    def _recurse_build_requires(self, graph, builder, check_updates,
                                update, build_mode, remotes, profile_build_requires, recorder,
                                profile_host, graph_lock, apply_build_requires=True,
                                nodes_subset=None, root=None):
        """
        :param graph: This is the full dependency graph with all nodes from all recursions
        """

        self._binary_analyzer.evaluate_graph(graph, build_mode, update, remotes, nodes_subset, root)
        if not apply_build_requires:
            return

        for node in graph.ordered_iterate(nodes_subset):
            # Virtual conanfiles doesn't have output, but conanfile.py and conanfile.txt do
            # FIXME: To be improved and build a explicit model for this
            if node.recipe == RECIPE_VIRTUAL:
                continue
            # Packages with PACKAGE_ID_UNKNOWN might be built in the future, need build requires
            if (node.binary not in (BINARY_BUILD, BINARY_EDITABLE, BINARY_UNKNOWN)
                    and node.recipe != RECIPE_CONSUMER):
                continue
            package_build_requires = self._get_recipe_build_requires(node.conanfile)
            str_ref = str(node.ref)
            new_profile_build_requires = []
            profile_build_requires = profile_build_requires or {}
            for pattern, build_requires in profile_build_requires.items():
                if ((node.recipe == RECIPE_CONSUMER and pattern == "&") or
                        (node.recipe != RECIPE_CONSUMER and pattern == "&!") or
                        fnmatch.fnmatch(str_ref, pattern)):
                    for build_require in build_requires:
                        if build_require.name in package_build_requires:  # Override defined
                            # this is a way to have only one package Name for all versions
                            # (no conflicts)
                            # but the dict key is not used at all
                            package_build_requires[build_require.name] = build_require
                        elif build_require.name != node.name:  # Profile one
                            new_profile_build_requires.append(build_require)

            if package_build_requires:
                nodessub = builder.extend_build_requires(graph, node,
                                                         package_build_requires.values(),
                                                         check_updates, update, remotes,
                                                         profile_host, graph_lock)

                self._recurse_build_requires(graph, builder,
                                             check_updates, update, build_mode,
                                             remotes, profile_build_requires, recorder,
                                             profile_host, graph_lock, nodes_subset=nodessub,
                                             root=node)

            if new_profile_build_requires:
                nodessub = builder.extend_build_requires(graph, node, new_profile_build_requires,
                                                         check_updates, update, remotes,
                                                         profile_host, graph_lock)

                self._recurse_build_requires(graph, builder,
                                             check_updates, update, build_mode,
                                             remotes, {}, recorder,
                                             profile_host, graph_lock, nodes_subset=nodessub,
                                             root=node)

    def _load_graph(self, root_node, check_updates, update, build_mode, remotes,
                    profile_host_build_requires, recorder, profile_host, apply_build_requires,
                    graph_lock):

        assert isinstance(build_mode, BuildMode)
        builder = DepsGraphBuilder(self._proxy, self._output, self._loader, self._resolver,
                                   recorder)
        graph = builder.load_graph(root_node, check_updates, update, remotes, profile_host,
                                   graph_lock)

        self._recurse_build_requires(graph, builder, check_updates, update, build_mode,
                                     remotes, profile_host_build_requires, recorder, profile_host,
                                     graph_lock, apply_build_requires=apply_build_requires)

        # Sort of closures, for linking order
        inverse_levels = {n: i for i, level in enumerate(graph.inverse_levels()) for n in level}
        for node in graph.nodes:
            closure = node.public_closure
            closure.pop(node.name)
            node_order = list(closure.values())
            # List sort is stable, will keep the original order of closure, but prioritize levels
            node_order.sort(key=lambda n: inverse_levels[n])
            node.public_closure = node_order

        return graph


def load_deps_info(current_path, conanfile, required):

    def get_forbidden_access_object(field_name):
        class InfoObjectNotDefined(object):
            def __getitem__(self, item):
                raise ConanException("self.%s not defined. If you need it for a "
                                     "local command run 'conan install'" % field_name)
            __getattr__ = __getitem__

        return InfoObjectNotDefined()

    if not current_path:
        return
    info_file_path = os.path.join(current_path, BUILD_INFO)
    try:
        deps_cpp_info, deps_user_info, deps_env_info = TXTGenerator.loads(load(info_file_path))
        conanfile.deps_cpp_info = deps_cpp_info
        conanfile.deps_user_info = deps_user_info
        conanfile.deps_env_info = deps_env_info
    except IOError:
        if required:
            raise ConanException("%s file not found in %s\nIt is required for this command\n"
                                 "You can generate it using 'conan install'"
                                 % (BUILD_INFO, current_path))
        conanfile.deps_cpp_info = get_forbidden_access_object("deps_cpp_info")
        conanfile.deps_user_info = get_forbidden_access_object("deps_user_info")
    except ConanException:
        raise ConanException("Parse error in '%s' file in %s" % (BUILD_INFO, current_path))<|MERGE_RESOLUTION|>--- conflicted
+++ resolved
@@ -79,11 +79,7 @@
                 node_id = graph_lock.get_node(graph_info.root)
                 lock_python_requires = graph_lock.python_requires(node_id)
             conanfile = self._loader.load_consumer(conanfile_path,
-<<<<<<< HEAD
-                                                   processed_profile=processed_profile,
-=======
-                                                   profile_host=profile_host, test=test,
->>>>>>> 4dd4cc53
+                                                   profile_host=profile_host,
                                                    name=name, version=version,
                                                    user=user, channel=channel,
                                                    lock_python_requires=lock_python_requires)
@@ -107,7 +103,8 @@
 
     def load_graph(self, reference, create_reference, graph_info, build_mode, check_updates, update,
                    remotes, recorder, apply_build_requires=True):
-<<<<<<< HEAD
+        """ main entry point to compute a full dependency graph
+        """
         root_node = self._load_root_node(reference, create_reference, graph_info)
         return self._resolve_graph(root_node, graph_info, build_mode, check_updates, update, remotes,
                                    recorder, apply_build_requires=apply_build_requires)
@@ -117,41 +114,20 @@
         and initializing it (settings, options) as necessary. Also locking with lockfile
         information
         """
-        profile = graph_info.profile
-=======
-
-        def _inject_require(conanfile, ref):
-            """ test_package functionality requires injecting the tested package as requirement
-            before running the install
-            """
-            require = conanfile.requires.get(ref.name)
-            if require:
-                require.ref = require.range_ref = ref
-            else:
-                conanfile.requires.add_ref(ref)
-            conanfile._conan_user = ref.user
-            conanfile._conan_channel = ref.channel
-
-        # Computing the full dependency graph
-        profile_host = graph_info.profile_host
-        profile_host.dev_reference = create_reference
-        ref = None
->>>>>>> 4dd4cc53
+        profile = graph_info.profile_host
         graph_lock = graph_info.graph_lock
+        profile.dev_reference = create_reference  # Make sure the created one has develop=True
 
         if isinstance(reference, list):  # Install workspace with multiple root nodes
-<<<<<<< HEAD
             conanfile = self._loader.load_virtual(reference, profile, scope_options=False)
             # Locking in workspaces not implemented yet
             return Node(ref=None, conanfile=conanfile, recipe=RECIPE_VIRTUAL)
 
         # create (without test_package), install|info|graph|export-pkg <ref>
         if isinstance(reference, ConanFileReference):
-            assert not create_reference, "Cannot receive both a reference and a create_reference"
             return self._load_root_direct_reference(reference, graph_lock, profile)
 
-        path = reference
-
+        path = reference  # The reference must be pointing to a user space conanfile
         if create_reference:  # Test_package -> tested reference
             return self._load_root_test_package(path, create_reference, graph_lock, profile)
 
@@ -181,53 +157,6 @@
                                              ref.user, ref.channel, validate=False)
                 node_id = graph_lock.get_node(ref)
                 lock_python_requires = graph_lock.python_requires(node_id)
-=======
-            conanfile = self._loader.load_virtual(reference, profile_host,
-                                                  scope_options=False)
-            root_node = Node(ref, conanfile, recipe=RECIPE_VIRTUAL)
-        elif isinstance(reference, ConanFileReference):
-            if not self._cache.config.revisions_enabled and reference.revision is not None:
-                raise ConanException("Revisions not enabled in the client, specify a "
-                                     "reference without revision")
-            # create without test_package and install <ref>
-            conanfile = self._loader.load_virtual([reference], profile_host)
-            root_node = Node(ref, conanfile, recipe=RECIPE_VIRTUAL)
-            if graph_lock:  # Find the Node ID in the lock of current root
-                graph_lock.find_consumer_node(root_node, reference)
-        else:
-            path = reference
-            if path.endswith(".py"):
-                test = str(create_reference) if create_reference else None
-                lock_python_requires = None
-                # do not try apply lock_python_requires for test_package/conanfile.py consumer
-                if graph_lock and not create_reference:
-                    if graph_info.root.name is None:
-                        # If the graph_info information is not there, better get what we can from
-                        # the conanfile
-                        conanfile = self._loader.load_basic(path)
-                        graph_info.root = ConanFileReference(graph_info.root.name or conanfile.name,
-                                                             graph_info.root.version or conanfile.version,
-                                                             graph_info.root.user,
-                                                             graph_info.root.channel, validate=False)
-                    node_id = graph_lock.get_node(graph_info.root)
-                    lock_python_requires = graph_lock.python_requires(node_id)
-
-                conanfile = self._loader.load_consumer(path, profile_host, test=test,
-                                                       name=graph_info.root.name,
-                                                       version=graph_info.root.version,
-                                                       user=graph_info.root.user,
-                                                       channel=graph_info.root.channel,
-                                                       lock_python_requires=lock_python_requires)
-                if create_reference:  # create with test_package
-                    _inject_require(conanfile, create_reference)
-
-                ref = ConanFileReference(conanfile.name, conanfile.version,
-                                         conanfile._conan_user, conanfile._conan_channel,
-                                         validate=False)
-            else:
-                conanfile = self._loader.load_conanfile_txt(path, profile_host,
-                                                            ref=graph_info.root)
->>>>>>> 4dd4cc53
 
             conanfile = self._loader.load_consumer(path, profile,
                                                    name=ref.name,
@@ -272,7 +201,6 @@
         :return a CONSUMER root_node with a conanfile.py with an injected requires to the
         created reference
         """
-        profile.dev_reference = create_reference # Make sure the created one has develop=True
         test = str(create_reference)
         # do not try apply lock_python_requires for test_package/conanfile.py consumer
         conanfile = self._loader.load_consumer(path, profile, user=create_reference.user,
@@ -297,17 +225,13 @@
     def _resolve_graph(self, root_node, graph_info, build_mode, check_updates,
                        update, remotes, recorder, apply_build_requires=True):
         build_mode = BuildMode(build_mode, self._output)
-        profile = graph_info.profile
+        profile_host = graph_info.profile_host
         graph_lock = graph_info.graph_lock
         deps_graph = self._load_graph(root_node, check_updates, update,
                                       build_mode=build_mode, remotes=remotes,
                                       profile_host_build_requires=profile_host.build_requires,
                                       recorder=recorder,
-<<<<<<< HEAD
-                                      processed_profile=profile,
-=======
                                       profile_host=profile_host,
->>>>>>> 4dd4cc53
                                       apply_build_requires=apply_build_requires,
                                       graph_lock=graph_lock)
 
