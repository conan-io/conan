from conans.client.graph.graph import BINARY_BUILD, BINARY_CACHE, BINARY_DOWNLOAD, BINARY_MISSING, \
    BINARY_UPDATE
from conans.client.installer import build_id
from conans.util.files import save
import os


class ConanGrapher(object):
    def __init__(self, deps_graph):
        self._deps_graph = deps_graph

    def graph(self):
        graph_lines = ['digraph {\n']

        for node in self._deps_graph.nodes:
            ref = node.conan_ref
            depends = node.neighbors()
            if depends:
                depends = " ".join('"%s"' % str(d.conan_ref) for d in depends)
                graph_lines.append('    "%s" -> {%s}\n' % (str(ref), depends))

        graph_lines.append('}\n')
        return ''.join(graph_lines)

    def graph_file(self, output_filename):
        save(output_filename, self.graph())


class ConanHTMLGrapher(object):
    def __init__(self, deps_graph, cache_folder):
        self._deps_graph = deps_graph
        self._cache_folder = cache_folder

    def _visjs_paths(self):
        visjs = "https://cdnjs.cloudflare.com/ajax/libs/vis/4.18.1/vis.min.js"
        viscss = "https://cdnjs.cloudflare.com/ajax/libs/vis/4.18.1/vis.min.css"
        visjs_path = os.path.join(self._cache_folder, "vis.min.js")
        visjs = visjs_path if os.path.exists(visjs_path) else visjs
        viscss_path = os.path.join(self._cache_folder, "vis.min.css")
        viscss = viscss_path if os.path.exists(viscss_path) else viscss
        return visjs, viscss

    def graph_file(self, filename):
        save(filename, self.graph())

    def graph(self):
        nodes = []
        nodes_map = {}
        graph_nodes = self._deps_graph.by_levels()
        graph_nodes = reversed([n for level in graph_nodes for n in level])
        for i, node in enumerate(graph_nodes):
            ref, conanfile = node.conan_ref, node.conanfile
            nodes_map[node] = i
<<<<<<< HEAD

            label = "%s/%s" % (ref.name, ref.version)
            fulllabel = ["<h3>%s</h3>" % str(ref)]
            fulllabel.append("<ul>")
            for name, data in [("id", conanfile.info.package_id()),
                               ("build_id", build_id(conanfile)),
                               ("url", '<a href="{url}">{url}</a>'.format(url=conanfile.url)),
                               ("homepage", '<a href="{url}">{url}</a>'.format(url=conanfile.homepage)),
                               ("license", conanfile.license),
                               ("author", conanfile.author),
                               ("topics", str(conanfile.topics))]:
                if data:
                    data = data.replace("'", '"')
                    fulllabel.append("<li><b>%s</b>: %s</li>" % (name, data))

            fulllabel.append("<ul>")
            fulllabel = "".join(fulllabel)

=======
            if ref:
                label = "%s/%s" % (ref.name, ref.version)
                fulllabel = ["<h3>%s</h3>" % str(ref)]
                fulllabel.append("<ul>")
                for name, data in [("id", conanfile.info.package_id()),
                                   ("build_id", build_id(conanfile)),
                                   ("url", '<a href="{url}">{url}</a>'.format(url=conanfile.url)),
                                   ("homepage",
                                    '<a href="{url}">{url}</a>'.format(url=conanfile.homepage)),
                                   ("license", conanfile.license),
                                   ("author", conanfile.author),
                                   ("topics", str(conanfile.topics))]:
                    if data:
                        data = data.replace("'", '"')
                        fulllabel.append("<li><b>%s</b>: %s</li>" % (name, data))

                fulllabel.append("<ul>")
                fulllabel = "".join(fulllabel)
            else:
                fulllabel = label = node.conan_ref or str(node.conanfile)
>>>>>>> e4e1d318
            if node.build_require:
                shape = "ellipse"
            else:
                shape = "box"
            color = {BINARY_CACHE: "SkyBlue",
                     BINARY_DOWNLOAD: "LightGreen",
                     BINARY_BUILD: "Khaki",
                     BINARY_MISSING: "OrangeRed",
                     BINARY_UPDATE: "SeaGreen"}.get(node.binary, "White")
            nodes.append("{id: %d, label: '%s', shape: '%s', "
                         "color: {background: '%s'}, fulllabel: '%s'}"
                         % (i, label, shape, color, fulllabel))
        nodes = ",\n".join(nodes)

        edges = []
        for node in self._deps_graph.nodes:
            for node_to in node.neighbors():
                src = nodes_map[node]
                dst = nodes_map[node_to]
                edges.append("{ from: %d, to: %d }" % (src, dst))
        edges = ",\n".join(edges)

        result = self._template.replace("%NODES%", nodes).replace("%EDGES%", edges)
        visjs, viscss = self._visjs_paths()
        return result.replace("%VISJS%", visjs).replace("%VISCSS%", viscss)

    _template = """<html>

<head>
  <script type="text/javascript" src="%VISJS%"></script>
  <link href="%VISCSS%" rel="stylesheet" type="text/css"/>
</head>

<body>
  <script type="text/javascript">
    function showhideclass(id) {
      var elements = document.getElementsByClassName(id)
      for (var i = 0; i < elements.length; i++) {
        elements[i].style.display = (elements[i].style.display != 'none') ? 'none' : 'block';
      }
    }
  </script>
  <style>
    @media print {
      .noPrint {
        display: none;
      }
    }
    .button {
      background-color: #5555cc;
      border: none;
      color: white;
      padding: 5px 10px;
      text-align: center;
      text-decoration: none;
      display: inline-block;
      font-size: 18px;
    }
  </style>
  <div style="width: 100%;">
    <div id="mynetwork" style="float:left; width: 75%;"></div>
    <div style="float:right;width:25%;">
      <div id="details"  style="padding:10;" class="noPrint">Package info: no package selected</div>
      <button onclick="javascript:showhideclass('controls')" class="button noPrint">
          Show / hide graph controls
      </button>
      <div id="controls" class="controls" style="padding:5; display:none"></div>
    </div>
  </div>
  <div style="clear:both"></div>



  <script type="text/javascript">
    var nodes = new vis.DataSet([
      %NODES%
    ]);
    var edges = new vis.DataSet([
     %EDGES%
    ]);
    var container = document.getElementById('mynetwork');
    var controls = document.getElementById('controls');
    var data = {
      nodes: nodes,
      edges: edges
    };
    var options = {
      autoResize: true,
      locale: 'en',
      edges: {
        arrows: { to: {enabled: true}},
        smooth: { enabled: false}
      },
      nodes: {
          font: {'face': 'monospace', 'align': 'left'}
      },
      layout: {
        "hierarchical": {
          "enabled": true,
          "sortMethod": "directed",
          "direction": "UD",
          nodeSpacing: 200
        }
      },
      physics: {
          enabled: false,
      },
      configure: {
        enabled: true,
        filter: 'layout physics',
        showButton: false,
        container: controls
      }
    };
    var network = new vis.Network(container, data, options);
    network.on('click', function (properties) {
                           var ids = properties.nodes;
                           var clickedNodes = nodes.get(ids);
                           var control = document.getElementById("details");
                           if(clickedNodes[0])
                              control.innerHTML = clickedNodes[0].fulllabel;
                           else
                              control.innerHTML = "<b>Package info</b>: No package selected";
                         });
  </script>
</body>
</html>
"""<|MERGE_RESOLUTION|>--- conflicted
+++ resolved
@@ -51,7 +51,6 @@
         for i, node in enumerate(graph_nodes):
             ref, conanfile = node.conan_ref, node.conanfile
             nodes_map[node] = i
-<<<<<<< HEAD
 
             label = "%s/%s" % (ref.name, ref.version)
             fulllabel = ["<h3>%s</h3>" % str(ref)]
@@ -59,7 +58,8 @@
             for name, data in [("id", conanfile.info.package_id()),
                                ("build_id", build_id(conanfile)),
                                ("url", '<a href="{url}">{url}</a>'.format(url=conanfile.url)),
-                               ("homepage", '<a href="{url}">{url}</a>'.format(url=conanfile.homepage)),
+                               ("homepage",
+                                '<a href="{url}">{url}</a>'.format(url=conanfile.homepage)),
                                ("license", conanfile.license),
                                ("author", conanfile.author),
                                ("topics", str(conanfile.topics))]:
@@ -70,28 +70,6 @@
             fulllabel.append("<ul>")
             fulllabel = "".join(fulllabel)
 
-=======
-            if ref:
-                label = "%s/%s" % (ref.name, ref.version)
-                fulllabel = ["<h3>%s</h3>" % str(ref)]
-                fulllabel.append("<ul>")
-                for name, data in [("id", conanfile.info.package_id()),
-                                   ("build_id", build_id(conanfile)),
-                                   ("url", '<a href="{url}">{url}</a>'.format(url=conanfile.url)),
-                                   ("homepage",
-                                    '<a href="{url}">{url}</a>'.format(url=conanfile.homepage)),
-                                   ("license", conanfile.license),
-                                   ("author", conanfile.author),
-                                   ("topics", str(conanfile.topics))]:
-                    if data:
-                        data = data.replace("'", '"')
-                        fulllabel.append("<li><b>%s</b>: %s</li>" % (name, data))
-
-                fulllabel.append("<ul>")
-                fulllabel = "".join(fulllabel)
-            else:
-                fulllabel = label = node.conan_ref or str(node.conanfile)
->>>>>>> e4e1d318
             if node.build_require:
                 shape = "ellipse"
             else:
