from conans.client.graph.graph import BINARY_BUILD, BINARY_CACHE, BINARY_DOWNLOAD, BINARY_MISSING, \
    BINARY_UPDATE
from conans.client.installer import build_id
from conans.util.files import save
import os


class ConanGrapher(object):
    def __init__(self, deps_graph):
        self._deps_graph = deps_graph

    def graph(self):
        graph_lines = ['digraph {\n']

        for node in self._deps_graph.nodes:
            depends = node.neighbors()
            if depends:
                depends = " ".join('"%s"' % str(d.ref) for d in depends)
                graph_lines.append('    "%s" -> {%s}\n' % (node.conanfile.display_name, depends))

        graph_lines.append('}\n')
        return ''.join(graph_lines)

    def graph_file(self, output_filename):
        save(output_filename, self.graph())


class ConanHTMLGrapher(object):
    def __init__(self, deps_graph, cache_folder):
        self._deps_graph = deps_graph
        self._cache_folder = cache_folder

    def _visjs_paths(self):
        visjs = "https://cdnjs.cloudflare.com/ajax/libs/vis/4.18.1/vis.min.js"
        viscss = "https://cdnjs.cloudflare.com/ajax/libs/vis/4.18.1/vis.min.css"
        visjs_path = os.path.join(self._cache_folder, "vis.min.js")
        visjs = visjs_path if os.path.exists(visjs_path) else visjs
        viscss_path = os.path.join(self._cache_folder, "vis.min.css")
        viscss = viscss_path if os.path.exists(viscss_path) else viscss
        return visjs, viscss

    def graph_file(self, filename):
        save(filename, self.graph())

    def graph(self):
        nodes = []
        nodes_map = {}
        graph_nodes = self._deps_graph.by_levels()
        graph_nodes = reversed([n for level in graph_nodes for n in level])
        for i, node in enumerate(graph_nodes):
            ref, conanfile = node.ref, node.conanfile
            nodes_map[node] = i

            label = "%s/%s" % (ref.name, ref.version) if ref else conanfile.display_name
            fulllabel = ["<h3>%s</h3>" % conanfile.display_name]
            fulllabel.append("<ul>")
<<<<<<< HEAD
            for name, data in [("id", node.bid),
=======
            for name, data in [("id", node.package_id),
>>>>>>> 1d032d26
                               ("build_id", build_id(conanfile)),
                               ("url", '<a href="{url}">{url}</a>'.format(url=conanfile.url)),
                               ("homepage",
                                '<a href="{url}">{url}</a>'.format(url=conanfile.homepage)),
                               ("license", conanfile.license),
                               ("author", conanfile.author),
                               ("topics", str(conanfile.topics))]:
                if data:
                    data = data.replace("'", '"')
                    fulllabel.append("<li><b>%s</b>: %s</li>" % (name, data))

            fulllabel.append("<ul>")
            fulllabel = "".join(fulllabel)

            if node.build_require:
                shape = "ellipse"
            else:
                shape = "box"
            color = {BINARY_CACHE: "SkyBlue",
                     BINARY_DOWNLOAD: "LightGreen",
                     BINARY_BUILD: "Khaki",
                     BINARY_MISSING: "OrangeRed",
                     BINARY_UPDATE: "SeaGreen"}.get(node.binary, "White")
            nodes.append("{id: %d, label: '%s', shape: '%s', "
                         "color: {background: '%s'}, fulllabel: '%s'}"
                         % (i, label, shape, color, fulllabel))
        nodes = ",\n".join(nodes)

        edges = []
        for node in self._deps_graph.nodes:
            for node_to in node.neighbors():
                src = nodes_map[node]
                dst = nodes_map[node_to]
                edges.append("{ from: %d, to: %d }" % (src, dst))
        edges = ",\n".join(edges)

        result = self._template.replace("%NODES%", nodes).replace("%EDGES%", edges)
        visjs, viscss = self._visjs_paths()
        return result.replace("%VISJS%", visjs).replace("%VISCSS%", viscss)

    _template = """<html>

<head>
  <script type="text/javascript" src="%VISJS%"></script>
  <link href="%VISCSS%" rel="stylesheet" type="text/css"/>
</head>

<body>
  <script type="text/javascript">
    function showhideclass(id) {
      var elements = document.getElementsByClassName(id)
      for (var i = 0; i < elements.length; i++) {
        elements[i].style.display = (elements[i].style.display != 'none') ? 'none' : 'block';
      }
    }
  </script>
  <style>
    @media print {
      .noPrint {
        display: none;
      }
    }
    .button {
      background-color: #5555cc;
      border: none;
      color: white;
      padding: 5px 10px;
      text-align: center;
      text-decoration: none;
      display: inline-block;
      font-size: 18px;
    }
  </style>
  <div style="width: 100%;">
    <div id="mynetwork" style="float:left; width: 75%;"></div>
    <div style="float:right;width:25%;">
      <div id="details"  style="padding:10;" class="noPrint">Package info: no package selected</div>
      <button onclick="javascript:showhideclass('controls')" class="button noPrint">
          Show / hide graph controls
      </button>
      <div id="controls" class="controls" style="padding:5; display:none"></div>
    </div>
  </div>
  <div style="clear:both"></div>



  <script type="text/javascript">
    var nodes = new vis.DataSet([
      %NODES%
    ]);
    var edges = new vis.DataSet([
     %EDGES%
    ]);
    var container = document.getElementById('mynetwork');
    var controls = document.getElementById('controls');
    var data = {
      nodes: nodes,
      edges: edges
    };
    var options = {
      autoResize: true,
      locale: 'en',
      edges: {
        arrows: { to: {enabled: true}},
        smooth: { enabled: false}
      },
      nodes: {
          font: {'face': 'monospace', 'align': 'left'}
      },
      layout: {
        "hierarchical": {
          "enabled": true,
          "sortMethod": "directed",
          "direction": "UD",
          nodeSpacing: 200
        }
      },
      physics: {
          enabled: false,
      },
      configure: {
        enabled: true,
        filter: 'layout physics',
        showButton: false,
        container: controls
      }
    };
    var network = new vis.Network(container, data, options);
    network.on('click', function (properties) {
                           var ids = properties.nodes;
                           var clickedNodes = nodes.get(ids);
                           var control = document.getElementById("details");
                           if(clickedNodes[0])
                              control.innerHTML = clickedNodes[0].fulllabel;
                           else
                              control.innerHTML = "<b>Package info</b>: No package selected";
                         });
  </script>
</body>
</html>
"""<|MERGE_RESOLUTION|>--- conflicted
+++ resolved
@@ -54,11 +54,7 @@
             label = "%s/%s" % (ref.name, ref.version) if ref else conanfile.display_name
             fulllabel = ["<h3>%s</h3>" % conanfile.display_name]
             fulllabel.append("<ul>")
-<<<<<<< HEAD
-            for name, data in [("id", node.bid),
-=======
             for name, data in [("id", node.package_id),
->>>>>>> 1d032d26
                                ("build_id", build_id(conanfile)),
                                ("url", '<a href="{url}">{url}</a>'.format(url=conanfile.url)),
                                ("homepage",
