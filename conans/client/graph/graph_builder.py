--- conflicted
+++ resolved
@@ -247,15 +247,11 @@
                 self._output.error("Failed requirement '%s' from '%s'"
                                    % (requirement.conan_reference, base_ref))
                 raise e
-<<<<<<< HEAD
             conanfile_path, recipe_status, remote, _ = result
 
         output = ScopedOutput(str(requirement.conan_reference), self._output)
         editable = recipe_status == RECIPE_EDITABLE
-=======
-            conanfile_path, recipe_status, remote, new_ref = result
-            
->>>>>>> 19a7ad1c
+
         dep_conanfile = self._loader.load_conanfile(conanfile_path, output, processed_profile,
                                                     reference=requirement.conan_reference)
 
