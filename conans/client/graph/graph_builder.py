--- conflicted
+++ resolved
@@ -178,10 +178,6 @@
                                      % (node.ref, require.ref, previous.ref))
 
             previous.ancestors.add(node.name)
-<<<<<<< HEAD
-            node.public_closure[name] = previous
-            dep_graph.add_edge(node, previous, require.private, require.build_require)
-=======
             previous.ancestors.update(node.ancestors)
             node.public_closure[name] = previous
             dep_graph.add_edge(node, previous, require.private, require.build_require)
@@ -192,7 +188,6 @@
                 if dep_node_name in previous.ancestors:
                     dep_node.public_closure.update(previous.public_closure)
 
->>>>>>> 0b07bb15
             # RECURSION!
             if self._recurse(previous.public_closure, new_reqs, new_options):
                 self._load_deps(dep_graph, previous, new_reqs, node.ref,
