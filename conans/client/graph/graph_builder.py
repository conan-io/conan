--- conflicted
+++ resolved
@@ -32,13 +32,8 @@
         root_node.conanfile.settings_build = profile_build.processed_settings.copy()
         root_node.conanfile.settings_target = None
 
-<<<<<<< HEAD
-        self._prepare_node(root_node, profile_host, profile_build, graph_lock, Options())
-        self._initialize_requires(root_node, dep_graph, check_updates, update, remotes)
-=======
-        self._prepare_node(root_node, profile_host, profile_build, graph_lock, None, None)
+        self._prepare_node(root_node, profile_host, profile_build, Options())
         self._initialize_requires(root_node, dep_graph, graph_lock)
->>>>>>> b8b11870
         dep_graph.add_node(root_node)
 
         open_requires = deque((r, root_node) for r in root_node.conanfile.requires.values())
@@ -143,14 +138,8 @@
                                                      base_previous, k, prev_option, v)
 
     @staticmethod
-<<<<<<< HEAD
-    def _prepare_node(node, profile_host, profile_build, graph_lock, down_options):
-        if graph_lock:
-            graph_lock.pre_lock_node(node)
-
-=======
-    def _prepare_node(node, profile_host, profile_build, graph_lock, down_ref, down_options):
->>>>>>> b8b11870
+    def _prepare_node(node, profile_host, profile_build, down_options):
+
         # basic node configuration: calling configure() and requirements()
         conanfile, ref = node.conanfile, node.ref
 
@@ -277,18 +266,9 @@
         new_node.recipe = recipe_status
         new_node.remote = remote
 
-<<<<<<< HEAD
-        if locked_id is not None:
-            new_node.id = locked_id
-
         # FIXME
         down_options = node.conanfile.up_options
-        self._prepare_node(new_node, profile_host, profile_build, graph_lock, down_options)
-=======
-        down_options = node.conanfile.options.deps_package_values
-        self._prepare_node(new_node, profile_host, profile_build, graph_lock,
-                           node.ref, down_options)
->>>>>>> b8b11870
+        self._prepare_node(new_node, profile_host, profile_build, down_options)
 
         require.process_package_type(new_node)
         graph.add_node(new_node)
