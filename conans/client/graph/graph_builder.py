import copy
from collections import deque

from conans.client.conanfile.configure import run_configure_method
from conans.client.graph.graph import DepsGraph, Node, CONTEXT_HOST, \
    CONTEXT_BUILD, TransitiveRequirement, RECIPE_VIRTUAL
from conans.client.graph.graph import RECIPE_SYSTEM_TOOL
from conans.client.graph.graph_error import GraphLoopError, GraphConflictError, GraphMissingError, \
    GraphRuntimeError, GraphError
from conans.client.graph.profile_node_definer import initialize_conanfile_profile
from conans.client.graph.provides import check_graph_provides
from conans.errors import ConanException
from conans.model.conan_file import ConanFile
from conans.model.options import Options
from conans.model.recipe_ref import RecipeReference, ref_matches
from conans.model.requires import Requirement


class DepsGraphBuilder(object):

    def __init__(self, proxy, loader, resolver, cache, remotes, update, check_update):
        self._proxy = proxy
        self._loader = loader
        self._resolver = resolver
        self._cache = cache
        self._remotes = remotes  # TODO: pass as arg to load_graph()
        self._update = update
        self._check_update = check_update
        self._resolve_prereleases = self._cache.new_config.get('core.version_ranges:resolve_prereleases')

    def load_graph(self, root_node, profile_host, profile_build, graph_lock=None):
        assert profile_host is not None
        assert profile_build is not None
        assert isinstance(profile_host.options, Options)
        assert isinstance(profile_build.options, Options)
        # print("Loading graph")
        dep_graph = DepsGraph()

        self._prepare_node(root_node, profile_host, profile_build, Options())
        self._initialize_requires(root_node, dep_graph, graph_lock)
        dep_graph.add_node(root_node)

        open_requires = deque((r, root_node) for r in root_node.conanfile.requires.values())
        try:
            while open_requires:
                # Fetch the first waiting to be expanded (depth-first)
                (require, node) = open_requires.popleft()
                if require.override:
                    continue
                new_node = self._expand_require(require, node, dep_graph, profile_host,
                                                profile_build, graph_lock)
                if new_node:
                    self._initialize_requires(new_node, dep_graph, graph_lock)
                    open_requires.extendleft((r, new_node)
                                             for r in reversed(new_node.conanfile.requires.values()))
            self._remove_overrides(dep_graph)
            check_graph_provides(dep_graph)
            self._compute_test_package_deps(dep_graph)
        except GraphError as e:
            dep_graph.error = e
        dep_graph.resolved_ranges = self._resolver.resolved_ranges
        return dep_graph

    def _expand_require(self, require, node, graph, profile_host, profile_build, graph_lock):
        # Handle a requirement of a node. There are 2 possibilities
        #    node -(require)-> new_node (creates a new node in the graph)
        #    node -(require)-> previous (creates a diamond with a previously existing node)
        # TODO: allow bootstrapping, use references instead of names
        # print("  Expanding require ", node, "->", require)
        previous = node.check_downstream_exists(require)
        prev_node = None
        if previous is not None:
            prev_require, prev_node, base_previous = previous
            # print("  Existing previous requirements from ", base_previous, "=>", prev_require)

            if prev_require is None:
                raise GraphLoopError(node, require, prev_node)

            prev_ref = prev_node.ref if prev_node else prev_require.ref
            if prev_require.force or prev_require.override:  # override
                require.overriden_ref = require.ref  # Store that the require has been overriden
                require.ref = prev_ref
            else:
                self._conflicting_version(require, node, prev_require, prev_node,
                                          prev_ref, base_previous, self._resolve_prereleases)

        if prev_node is None:
            # new node, must be added and expanded (node -> new_node)
            new_node = self._create_new_node(node, require, graph, profile_host, profile_build,
                                             graph_lock)
            return new_node
        else:
            # print("Closing a loop from ", node, "=>", prev_node)
            # Keep previous "test" status only if current is also test
            prev_node.test = prev_node.test and (node.test or require.test)
            require.process_package_type(node, prev_node)
            graph.add_edge(node, prev_node, require)
            node.propagate_closing_loop(require, prev_node)

    @staticmethod
    def _conflicting_version(require, node,
                             prev_require, prev_node, prev_ref, base_previous, resolve_prereleases):
        version_range = require.version_range
        prev_version_range = prev_require.version_range if prev_node is None else None
        if version_range:
            # TODO: Check user/channel conflicts first
            if prev_version_range is not None:
                pass  # Do nothing, evaluate current as it were a fixed one
            else:
                if version_range.contains(prev_ref.version, resolve_prereleases):
                    require.ref = prev_ref
                else:
                    raise GraphConflictError(node, require, prev_node, prev_require, base_previous)

        elif prev_version_range is not None:
            # TODO: Check user/channel conflicts first
            if not prev_version_range.contains(require.ref.version, resolve_prereleases):
                raise GraphConflictError(node, require, prev_node, prev_require, base_previous)
        else:
            def _conflicting_refs(ref1, ref2):
                ref1_norev = copy.copy(ref1)
                ref1_norev.revision = None
                ref2_norev = copy.copy(ref2)
                ref2_norev.revision = None
                if ref2_norev != ref1_norev:
                    return True
                # Computed node, if is Editable, has revision=None
                # If new_ref.revision is None we cannot assume any conflict, user hasn't specified
                # a revision, so it's ok any previous_ref
                if ref1.revision and ref2.revision and ref1.revision != ref2.revision:
                    return True

            # As we are closing a diamond, there can be conflicts. This will raise if so
            conflict = _conflicting_refs(prev_ref, require.ref)
            if conflict:  # It is possible to get conflict from alias, try to resolve it
                raise GraphConflictError(node, require, prev_node, prev_require, base_previous)

    @staticmethod
    def _prepare_node(node, profile_host, profile_build, down_options):

        # basic node configuration: calling configure() and requirements()
        conanfile, ref = node.conanfile, node.ref

        profile_options = profile_host.options if node.context == CONTEXT_HOST else profile_build.options
        assert isinstance(profile_options, Options), type(profile_options)
        run_configure_method(conanfile, down_options, profile_options, ref)

        # Apply build_tools_requires from profile, overriding the declared ones
        profile = profile_host if node.context == CONTEXT_HOST else profile_build
        tool_requires = profile.tool_requires
        for pattern, tool_requires in tool_requires.items():
            if ref_matches(ref, pattern, is_consumer=conanfile._conan_is_consumer):
                for tool_require in tool_requires:  # Do the override
                    if str(tool_require) == str(ref):  # FIXME: Ugly str comparison
                        continue  # avoid self-loop of build-requires in build context
                    # FIXME: converting back to string?
                    node.conanfile.requires.tool_require(str(tool_require),
                                                         raise_if_duplicated=False)

    def _initialize_requires(self, node, graph, graph_lock):
        for require in node.conanfile.requires.values():
<<<<<<< HEAD
            # Alias need to be resolved at this point
            alias = require.alias
            if alias is not None:
                if graph_lock is not None:
                    graph_lock.resolve_alias(require, alias)
                    graph.aliased[alias] = require.ref  # Caching the alias
                else:
=======
            alias = require.alias  # alias needs to be processed this early
            if alias is not None:
                resolved = False
                if graph_lock is not None:
                    resolved = graph_lock.replace_alias(require, alias)
                # if partial, we might still need to resolve the alias
                if not resolved:
>>>>>>> 825d02ba
                    self._resolve_alias(node, require, alias, graph)
            node.transitive_deps[require] = TransitiveRequirement(require, node=None)

    def _resolve_alias(self, node, require, alias, graph):
        # First try cached
        cached = graph.aliased.get(alias)
        if cached is not None:
            while True:
                new_cached = graph.aliased.get(cached)
                if new_cached is None:
                    break
                else:
                    cached = new_cached
            require.ref = cached
            return

        while alias is not None:
            # if not cached, then resolve
            try:
                result = self._proxy.get_recipe(alias, self._remotes, self._update,
                                                self._check_update)
                conanfile_path, recipe_status, remote, new_ref = result
            except ConanException as e:
                raise GraphMissingError(node, require, str(e))

            dep_conanfile = self._loader.load_basic(conanfile_path)
            try:
                pointed_ref = RecipeReference.loads(dep_conanfile.alias)
            except Exception as e:
                raise ConanException(f"Alias definition error in {alias}: {str(e)}")

            # UPDATE THE REQUIREMENT!
            require.ref = pointed_ref
            graph.aliased[alias] = pointed_ref  # Caching the alias
            new_req = Requirement(pointed_ref)  # FIXME: Ugly temp creation just for alias check
            alias = new_req.alias

    def _resolve_recipe(self, ref, graph_lock):
        result = self._proxy.get_recipe(ref, self._remotes, self._update, self._check_update)
        conanfile_path, recipe_status, remote, new_ref = result
        dep_conanfile = self._loader.load_conanfile(conanfile_path, ref=ref, graph_lock=graph_lock,
                                                    remotes=self._remotes, update=self._update,
                                                    check_update=self._check_update)
        return new_ref, dep_conanfile, recipe_status, remote

    @staticmethod
    def _resolved_system_tool(node, require, profile_build, profile_host, resolve_prereleases):
        if node.context == CONTEXT_HOST and not require.build:  # Only for DIRECT tool_requires
            return
        system_tool = profile_build.system_tools if node.context == CONTEXT_BUILD \
            else profile_host.system_tools
        if system_tool:
            version_range = require.version_range
            for d in system_tool:
                if require.ref.name == d.name:
                    if version_range:
                        if version_range.contains(d.version, resolve_prereleases):
                            require.ref.version = d.version  # resolved range is replaced by exact
                            return d, ConanFile(str(d)), RECIPE_SYSTEM_TOOL, None
                    elif require.ref.version == d.version:
                        if d.revision is None or require.ref.revision is None or \
                                d.revision == require.ref.revision:
                            require.ref.revision = d.revision
                            return d, ConanFile(str(d)), RECIPE_SYSTEM_TOOL, None

    def _create_new_node(self, node, require, graph, profile_host, profile_build, graph_lock):
        if graph_lock is not None:
            # Here is when the ranges and revisions are resolved
            graph_lock.resolve_locked(node, require, self._resolve_prereleases)
<<<<<<< HEAD
=======

>>>>>>> 825d02ba
        resolved = self._resolved_system_tool(node, require, profile_build, profile_host,
                                              self._resolve_prereleases)

        if resolved is None:
            try:
                # TODO: If it is locked not resolve range
                # TODO: This range-resolve might resolve in a given remote or cache
                # Make sure next _resolve_recipe use it
                self._resolver.resolve(require, str(node.ref), self._remotes, self._update)
                resolved = self._resolve_recipe(require.ref, graph_lock)
            except ConanException as e:
                raise GraphMissingError(node, require, str(e))

        new_ref, dep_conanfile, recipe_status, remote = resolved
        # If the node is virtual or a test package, the require is also "root"
        is_test_package = getattr(node.conanfile, "tested_reference_str", False)
        if node.conanfile._conan_is_consumer and (node.recipe == RECIPE_VIRTUAL or is_test_package):
            dep_conanfile._conan_is_consumer = True
        initialize_conanfile_profile(dep_conanfile, profile_build, profile_host, node.context,
                                     require.build, new_ref)

        context = CONTEXT_BUILD if require.build else node.context
        new_node = Node(new_ref, dep_conanfile, context=context, test=require.test or node.test)
        new_node.recipe = recipe_status
        new_node.remote = remote

        # The consumer "up_options" are the options that come from downstream to this node
        if require.options is not None:
            # If the consumer has specified "requires(options=xxx)", we need to use it
            # It will have less priority than downstream consumers
            down_options = Options(options_values=require.options)
            down_options.scope(new_ref)
            # At the moment, the behavior is the most restrictive one: default_options and
            # options["dep"].opt=value only propagate to visible and host dependencies
            # we will evaluate if necessary a potential "build_options", but recall that it is
            # now possible to do "self.build_requires(..., options={k:v})" to specify it
            if require.visible and context == CONTEXT_HOST:
                # Only visible requirements in the host context propagate options from downstream
                down_options.update_options(node.conanfile.up_options)
        else:
            down_options = node.conanfile.up_options if require.visible else Options()

        self._prepare_node(new_node, profile_host, profile_build, down_options)
        require.process_package_type(node, new_node)
        graph.add_node(new_node)
        graph.add_edge(node, new_node, require)
        if node.propagate_downstream(require, new_node):
            raise GraphRuntimeError(node, new_node)

        # This is necessary to prevent infinite loops even when visibility is False
        ancestor = node.check_loops(new_node)
        if ancestor is not None:
            raise GraphLoopError(new_node, require, ancestor)

        return new_node

    @staticmethod
    def _remove_overrides(dep_graph):
        for node in dep_graph.nodes:
            to_remove = [r for r in node.transitive_deps if r.override]
            for r in to_remove:
                node.transitive_deps.pop(r)

    @staticmethod
    def _compute_test_package_deps(graph):
        """ compute and tag the graph nodes that belong exclusively to test_package
        dependencies but not the main graph
        """
        root_node = graph.root
        tested_ref = root_node.conanfile.tested_reference_str
        if tested_ref is None:
            return
        tested_ref = RecipeReference.loads(root_node.conanfile.tested_reference_str)
        tested_ref = str(tested_ref)
        # We classify direct dependencies in the "tested" main ones and the "test_package" specific
        direct_nodes = [n.node for n in root_node.transitive_deps.values() if n.require.direct]
        main_nodes = [n for n in direct_nodes if tested_ref == str(n.ref)]
        test_package_nodes = [n for n in direct_nodes if tested_ref != str(n.ref)]

        # Accumulate the transitive dependencies of the 2 subgraphs ("main", and "test_package")
        main_graph_nodes = set(main_nodes)
        for n in main_nodes:
            main_graph_nodes.update(t.node for t in n.transitive_deps.values())
        test_graph_nodes = set(test_package_nodes)
        for n in test_package_nodes:
            test_graph_nodes.update(t.node for t in n.transitive_deps.values())
        # Some dependencies in "test_package" might be "main" graph too, "main" prevails
        test_package_only = test_graph_nodes.difference(main_graph_nodes)
        for t in test_package_only:
            t.test_package = True<|MERGE_RESOLUTION|>--- conflicted
+++ resolved
@@ -159,15 +159,6 @@
 
     def _initialize_requires(self, node, graph, graph_lock):
         for require in node.conanfile.requires.values():
-<<<<<<< HEAD
-            # Alias need to be resolved at this point
-            alias = require.alias
-            if alias is not None:
-                if graph_lock is not None:
-                    graph_lock.resolve_alias(require, alias)
-                    graph.aliased[alias] = require.ref  # Caching the alias
-                else:
-=======
             alias = require.alias  # alias needs to be processed this early
             if alias is not None:
                 resolved = False
@@ -175,7 +166,6 @@
                     resolved = graph_lock.replace_alias(require, alias)
                 # if partial, we might still need to resolve the alias
                 if not resolved:
->>>>>>> 825d02ba
                     self._resolve_alias(node, require, alias, graph)
             node.transitive_deps[require] = TransitiveRequirement(require, node=None)
 
@@ -245,10 +235,7 @@
         if graph_lock is not None:
             # Here is when the ranges and revisions are resolved
             graph_lock.resolve_locked(node, require, self._resolve_prereleases)
-<<<<<<< HEAD
-=======
-
->>>>>>> 825d02ba
+
         resolved = self._resolved_system_tool(node, require, profile_build, profile_host,
                                               self._resolve_prereleases)
 
