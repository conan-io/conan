import time


from conans.client.graph.graph import DepsGraph, Node, RECIPE_EDITABLE
from conans.errors import (ConanException, ConanExceptionInUserConanfileMethod,
                           conanfile_exception_formatter)
from conans.model.conan_file import get_env_context_manager
from conans.model.ref import ConanFileReference
<<<<<<< HEAD
from conans.model.requires import Requirements, Requirement
from conans.model.workspace import WORKSPACE_FILE
=======
from conans.model.requires import Requirements
>>>>>>> a239c887
from conans.util.log import logger
from collections import OrderedDict


REFERENCE_CONFLICT, REVISION_CONFLICT = 1, 2


class DepsGraphBuilder(object):
    """ Responsible for computing the dependencies graph DepsGraph
    """
    def __init__(self, proxy, output, loader, resolver, recorder):
        self._proxy = proxy
        self._output = output
        self._loader = loader
        self._resolver = resolver
        self._recorder = recorder

    def load_graph(self, root_node, check_updates, update, remote_name, processed_profile):
        check_updates = check_updates or update
        dep_graph = DepsGraph()
        # compute the conanfile entry point for this dependency graph
        name = root_node.name
        root_node.public_deps = {name: root_node}
        root_node.public_closure = OrderedDict([(name, root_node)])
        root_node.ancestors = set()
        dep_graph.add_node(root_node)

        # enter recursive computation
        t1 = time.time()
        self._load_deps(dep_graph, root_node, Requirements(), None, None,
                        check_updates, update, remote_name,
                        processed_profile)
        logger.debug("GRAPH: Time to load deps %s" % (time.time() - t1))
        return dep_graph

    def extend_build_requires(self, dep_graph, node, build_requires_refs, check_updates, update,
                              remote_name, processed_profile):

        node.conanfile.build_requires_options.clear_unscoped_options()
        new_options = node.conanfile.build_requires_options._reqs_options
        new_reqs = Requirements()

        conanfile = node.conanfile
        scope = conanfile.display_name
        requires = [Requirement(ref) for ref in build_requires_refs]
        for require in requires:
            self._resolver.resolve(require, scope, update, remote_name)

        # After resolving ranges,
        for require in requires:
            alias = dep_graph.aliased.get(require.ref)
            if alias:
                require.ref = alias

        previous_closure = node.public_closure.copy()
        for require in requires:
            name = require.ref.name
            require.private = True  # FIXME: abused model

            self._handle_require(name, node, require, dep_graph, check_updates, update,
                                 remote_name, processed_profile, new_reqs, new_options)

        # This is to make sure that build_requires have precedence over the normal requires
        node.public_closure = OrderedDict([(k, v) for k, v in node.public_closure.items()
                                           if k not in previous_closure])
        node.public_closure.update(previous_closure)

        subgraph = DepsGraph()
        subgraph.aliased = dep_graph.aliased
        subgraph.evaluated = dep_graph.evaluated
        subgraph.nodes = set([n for n in dep_graph.nodes if n.package_id is None])
        for n in subgraph.nodes:
            n.build_require = True

        return subgraph

    def _resolve_deps(self, dep_graph, node, update, remote_name):
        # Resolve possible version ranges of the current node requirements
        # new_reqs is a shallow copy of what is propagated upstream, so changes done by the
        # RangeResolver are also done in new_reqs, and then propagated!
        conanfile = node.conanfile
        scope = conanfile.display_name
        for _, require in conanfile.requires.items():
            self._resolver.resolve(require, scope, update, remote_name)

        # After resolving ranges,
        for require in conanfile.requires.values():
            alias = dep_graph.aliased.get(require.ref)
            if alias:
                require.ref = alias

        if not hasattr(conanfile, "_conan_evaluated_requires"):
            conanfile._conan_evaluated_requires = conanfile.requires.copy()
        elif conanfile.requires != conanfile._conan_evaluated_requires:
            raise ConanException("%s: Incompatible requirements obtained in different "
                                 "evaluations of 'requirements'\n"
                                 "    Previous requirements: %s\n"
                                 "    New requirements: %s"
                                 % (scope, list(conanfile._conan_evaluated_requires.values()),
                                    list(conanfile.requires.values())))

    def _load_deps(self,  dep_graph, node, down_reqs, down_ref, down_options,
                   check_updates, update, remote_name, processed_profile):
        """ loads a Conan object from the given file
        param node: Node object to be expanded in this step
        down_reqs: the Requirements as coming from downstream, which can overwrite current
                    values
        param down_ref: ConanFileReference of who is depending on current node for this expansion
        """
        # basic node configuration
        new_reqs, new_options = self._config_node(dep_graph, node, down_reqs, down_ref, down_options)

        self._resolve_deps(dep_graph, node, update, remote_name)

        # Expand each one of the current requirements
        for name, require in node.conanfile.requires.items():
            if require.override:
                continue

            self._handle_require(name, node, require, dep_graph, check_updates, update,
                                 remote_name, processed_profile, new_reqs, new_options)

    def _handle_require(self, name, node, require, dep_graph, check_updates, update,
                        remote_name, processed_profile, new_reqs, new_options):
        if name in node.ancestors:
            raise ConanException("Loop detected: '%s' requires '%s' which is an ancestor too"
                                 % (node.ref, require.ref))

        previous = node.public_deps.get(name)
        if require.private or not previous:  # new node, must be added and expanded
            new_node = self._create_new_node(node, dep_graph, require, name,
                                             check_updates, update, remote_name,
                                             processed_profile)

            new_node.public_closure = OrderedDict([(new_node.ref.name, new_node)])
            node.public_closure[name] = new_node
            if require.private:
                new_node.public_deps = node.public_closure
            else:
                new_node.public_deps = node.public_deps

                # add this new node to the public deps
                node.public_deps[name] = new_node

                # Update the closure of each dependent
                for dep_node_name, dep_node in node.public_deps.items():
                    if dep_node is node:
                        continue
                    if dep_node_name in new_node.ancestors:
                        dep_node.public_closure[new_node.name] = new_node

            # RECURSION!
            self._load_deps(dep_graph, new_node, new_reqs, node.ref,
                            new_options, check_updates, update,
                            remote_name, processed_profile)
        else:  # a public node already exist with this name
            alias_ref = dep_graph.aliased.get(require.ref)
            # Necessary to make sure that it is pointing to the correct aliased
            if alias_ref:
                require.ref = alias_ref
            conflict = self._conflicting_references(previous.ref, require.ref)
            if conflict == REVISION_CONFLICT:  # Revisions conflict
                raise ConanException("Conflict in %s\n"
                                     "    Different revisions of %s has been requested"
                                     % (node.ref, require.ref))
            elif conflict == REFERENCE_CONFLICT:
                raise ConanException("Conflict in %s\n"
                                     "    Requirement %s conflicts with already defined %s\n"
                                     "    To change it, override it in your base requirements"
                                     % (node.ref, require.ref, previous.ref))

            previous.ancestors.add(node.name)
            node.public_closure[name] = previous
            dep_graph.add_edge(node, previous)
            # RECURSION!
            if self._recurse(previous.public_closure, new_reqs, new_options):
                self._load_deps(dep_graph, previous, new_reqs, node.ref,
                                new_options, check_updates, update,
                                remote_name, processed_profile)

    @staticmethod
    def _conflicting_references(previous_ref, new_ref):
        if previous_ref.copy_clear_rev() != new_ref.copy_clear_rev():
            return REFERENCE_CONFLICT
        # Computed node, if is Editable, has revision=None
        # If new_ref.revision is None we cannot assume any conflict, the user hasn't specified
        # a revision, so it's ok any previous_ref
        if previous_ref.revision and new_ref.revision and previous_ref.revision != new_ref.revision:
            return REVISION_CONFLICT
        return False

    def _recurse(self, closure, new_reqs, new_options):
        """ For a given closure, if some requirements or options coming from downstream
        is incompatible with the current closure, then it is necessary to recurse
        then, incompatibilities will be raised as usually"""
        for req in new_reqs.values():
            n = closure.get(req.ref.name)
            if n and self._conflicting_references(n.ref, req.ref):
                return True
        for pkg_name, options_values in new_options.items():
            n = closure.get(pkg_name)
            if n:
                options = n.conanfile.options
                for option, value in options_values.items():
                    if getattr(options, option) != value:
                        return True
        return False

    def _config_node(self, graph, node, down_reqs, down_ref, down_options):
        """ update settings and option in the current ConanFile, computing actual
        requirement values, cause they can be overridden by downstream requires
        param settings: dict of settings values => {"os": "windows"}
        """
        try:
            conanfile, ref = node.conanfile, node.ref
            # Avoid extra time manipulating the sys.path for python
            with get_env_context_manager(conanfile, without_python=True):
                if hasattr(conanfile, "config"):
                    if not ref:
                        conanfile.output.warn("config() has been deprecated."
                                              " Use config_options and configure")
                    with conanfile_exception_formatter(str(conanfile), "config"):
                        conanfile.config()
                with conanfile_exception_formatter(str(conanfile), "config_options"):
                    conanfile.config_options()
                conanfile.options.propagate_upstream(down_options, down_ref, ref)
                if hasattr(conanfile, "config"):
                    with conanfile_exception_formatter(str(conanfile), "config"):
                        conanfile.config()

                with conanfile_exception_formatter(str(conanfile), "configure"):
                    conanfile.configure()

                conanfile.settings.validate()  # All has to be ok!
                conanfile.options.validate()

                # Update requirements (overwrites), computing new upstream
                if hasattr(conanfile, "requirements"):
                    # If re-evaluating the recipe, in a diamond graph, with different options,
                    # it could happen that one execution path of requirements() defines a package
                    # and another one a different package raising Duplicate dependency error
                    # Or the two consecutive calls, adding 2 different dependencies for the two paths
                    # So it is necessary to save the "requires" state and restore it before a second
                    # execution of requirements(). It is a shallow copy, if first iteration is
                    # RequireResolve'd or overridden, the inner requirements are modified
                    if not hasattr(conanfile, "_conan_original_requires"):
                        conanfile._conan_original_requires = conanfile.requires.copy()
                    else:
                        conanfile.requires = conanfile._conan_original_requires.copy()

                    with conanfile_exception_formatter(str(conanfile), "requirements"):
                        conanfile.requirements()

                new_options = conanfile.options.deps_package_values
                if graph.aliased:
                    for req in conanfile.requires.values():
                        req.ref = graph.aliased.get(req.ref, req.ref)
                new_down_reqs = conanfile.requires.update(down_reqs, self._output, ref, down_ref)
        except ConanExceptionInUserConanfileMethod:
            raise
        except ConanException as e:
            raise ConanException("%s: %s" % (ref or "Conanfile", str(e)))
        except Exception as e:
            raise ConanException(e)

        return new_down_reqs, new_options

    def _create_new_node(self, current_node, dep_graph, requirement, name_req,
                         check_updates, update, remote_name, processed_profile, alias_ref=None):
        """ creates and adds a new node to the dependency graph
        """

        try:
            result = self._proxy.get_recipe(requirement.ref, check_updates, update,
                                            remote_name, self._recorder)
        except ConanException as e:
            if current_node.ref:
                self._output.error("Failed requirement '%s' from '%s'"
                                   % (requirement.ref,
                                      current_node.conanfile.display_name))
            raise e
        conanfile_path, recipe_status, remote, new_ref = result

        dep_conanfile = self._loader.load_conanfile(conanfile_path, processed_profile,
                                                    ref=requirement.ref)
        if recipe_status == RECIPE_EDITABLE:
            dep_conanfile.in_local_cache = False
            dep_conanfile.develop = True

        if getattr(dep_conanfile, "alias", None):
            alias_ref = alias_ref or new_ref.copy_clear_rev()
            requirement.ref = ConanFileReference.loads(dep_conanfile.alias)
            dep_graph.aliased[alias_ref] = requirement.ref
            return self._create_new_node(current_node, dep_graph, requirement,
                                         name_req, check_updates, update,
                                         remote_name, processed_profile,
                                         alias_ref=alias_ref)

        logger.debug("GRAPH: new_node: %s" % str(new_ref))
        new_node = Node(new_ref, dep_conanfile)
        new_node.revision_pinned = requirement.ref.revision is not None
        new_node.recipe = recipe_status
        new_node.remote = remote
        new_node.ancestors = current_node.ancestors.copy()
        new_node.ancestors.add(current_node.name)
        dep_graph.add_node(new_node)
        dep_graph.add_edge(current_node, new_node, requirement.private)
        return new_node<|MERGE_RESOLUTION|>--- conflicted
+++ resolved
@@ -6,12 +6,7 @@
                            conanfile_exception_formatter)
 from conans.model.conan_file import get_env_context_manager
 from conans.model.ref import ConanFileReference
-<<<<<<< HEAD
 from conans.model.requires import Requirements, Requirement
-from conans.model.workspace import WORKSPACE_FILE
-=======
-from conans.model.requires import Requirements
->>>>>>> a239c887
 from conans.util.log import logger
 from collections import OrderedDict
 
@@ -50,6 +45,10 @@
     def extend_build_requires(self, dep_graph, node, build_requires_refs, check_updates, update,
                               remote_name, processed_profile):
 
+        # The options that will be defined in the node will be the real options values that have
+        # been already propagated downstream from the dependency graph. This will override any
+        # other possible option in the build_requires dependency graph. This means that in theory
+        # an option conflict while expanding the build_requires is impossible
         node.conanfile.build_requires_options.clear_unscoped_options()
         new_options = node.conanfile.build_requires_options._reqs_options
         new_reqs = Requirements()
