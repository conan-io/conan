import copy
<<<<<<< HEAD
import fnmatch
import os
=======
import os
import re
>>>>>>> 100214dc
from collections import deque

from conans.client.conanfile.configure import run_configure_method
from conans.client.graph.graph import DepsGraph, Node, CONTEXT_HOST, \
    CONTEXT_BUILD, TransitiveRequirement, RECIPE_VIRTUAL, RECIPE_EDITABLE
from conans.client.graph.graph import RECIPE_PLATFORM
from conans.client.graph.graph_error import GraphLoopError, GraphConflictError, GraphMissingError, \
    GraphRuntimeError, GraphError
from conans.client.graph.profile_node_definer import initialize_conanfile_profile
from conans.client.graph.provides import check_graph_provides
from conans.errors import ConanException
<<<<<<< HEAD
from conans.model.graph_lock import Lockfile
=======
from conans.model.conan_file import ConanFile
>>>>>>> 100214dc
from conans.model.options import Options
from conans.model.package_ref import PkgReference
from conans.model.recipe_ref import RecipeReference, ref_matches
from conans.model.requires import Requirement


class DepsGraphBuilder(object):

    def __init__(self, proxy, loader, resolver, cache, remotes, update, check_update, global_conf):
        self._proxy = proxy
        self._loader = loader
        self._resolver = resolver
        self._cache = cache
        self._remotes = remotes  # TODO: pass as arg to load_graph()
        self._update = update
        self._check_update = check_update
        self._resolve_prereleases = global_conf.get('core.version_ranges:resolve_prereleases')

    def load_graph(self, root_node, profile_host, profile_build, graph_lock=None):
        assert profile_host is not None
        assert profile_build is not None
        assert isinstance(profile_host.options, Options)
        assert isinstance(profile_build.options, Options)
        # print("Loading graph")
        dep_graph = DepsGraph()

        self._prepare_node(root_node, profile_host, profile_build, Options())
        self._initialize_requires(root_node, dep_graph, graph_lock, profile_build, profile_host)
        dep_graph.add_node(root_node)

        open_requires = deque((r, root_node) for r in root_node.conanfile.requires.values())
        try:
            while open_requires:
                # Fetch the first waiting to be expanded (depth-first)
                (require, node) = open_requires.popleft()
                if require.override:
                    continue
<<<<<<< HEAD
                result = self._expand_require(require, node, dep_graph, profile_host,
                                              profile_build, graph_lock)
                if result:
                    new_node, graph_lock = result
                    self._initialize_requires(new_node, dep_graph, graph_lock)
=======
                new_node = self._expand_require(require, node, dep_graph, profile_host,
                                                profile_build, graph_lock)
                if new_node:
                    self._initialize_requires(new_node, dep_graph, graph_lock, profile_build,
                                              profile_host)
>>>>>>> 100214dc
                    open_requires.extendleft((r, new_node)
                                             for r in reversed(new_node.conanfile.requires.values()))
            self._remove_overrides(dep_graph)
            check_graph_provides(dep_graph)
        except GraphError as e:
            dep_graph.error = e
        dep_graph.resolved_ranges = self._resolver.resolved_ranges
        return dep_graph

    def _expand_require(self, require, node, graph, profile_host, profile_build, graph_lock):
        # Handle a requirement of a node. There are 2 possibilities
        #    node -(require)-> new_node (creates a new node in the graph)
        #    node -(require)-> previous (creates a diamond with a previously existing node)
        # TODO: allow bootstrapping, use references instead of names
        # print("  Expanding require ", node, "->", require)
        previous = node.check_downstream_exists(require)
        prev_node = None
        if previous is not None:
            prev_require, prev_node, base_previous = previous
            # print("  Existing previous requirements from ", base_previous, "=>", prev_require)

            if prev_require is None:
                raise GraphLoopError(node, require, prev_node)

            prev_ref = prev_node.ref if prev_node else prev_require.ref
            if prev_require.force or prev_require.override:  # override
                require.overriden_ref = require.ref  # Store that the require has been overriden
                require.override_ref = prev_ref
                require.ref = prev_ref
            else:
                self._conflicting_version(require, node, prev_require, prev_node,
                                          prev_ref, base_previous, self._resolve_prereleases)

        if prev_node is None:
            # new node, must be added and expanded (node -> new_node)
            new_node, graph_lock = self._create_new_node(node, require, graph, profile_host,
                                                         profile_build, graph_lock)
            return new_node, graph_lock
        else:
            # print("Closing a loop from ", node, "=>", prev_node)
            # Keep previous "test" status only if current is also test
            prev_node.test = prev_node.test and (node.test or require.test)
            require.process_package_type(node, prev_node)
            graph.add_edge(node, prev_node, require)
            node.propagate_closing_loop(require, prev_node)

    @staticmethod
    def _conflicting_version(require, node,
                             prev_require, prev_node, prev_ref, base_previous, resolve_prereleases):
        version_range = require.version_range
        prev_version_range = prev_require.version_range if prev_node is None else None
        if version_range:
            # TODO: Check user/channel conflicts first
            if prev_version_range is not None:
                # It it is not conflicting, but range can be incompatible, restrict range
                restricted_version_range = version_range.intersection(prev_version_range)
                if restricted_version_range is None:
                    raise GraphConflictError(node, require, prev_node, prev_require, base_previous)
                require.ref.version = restricted_version_range.version()
            else:
                if version_range.contains(prev_ref.version, resolve_prereleases):
                    require.ref = prev_ref
                else:
                    raise GraphConflictError(node, require, prev_node, prev_require, base_previous)

        elif prev_version_range is not None:
            # TODO: Check user/channel conflicts first
            if not prev_version_range.contains(require.ref.version, resolve_prereleases):
                raise GraphConflictError(node, require, prev_node, prev_require, base_previous)
        else:
            def _conflicting_refs(ref1, ref2):
                ref1_norev = copy.copy(ref1)
                ref1_norev.revision = None
                ref2_norev = copy.copy(ref2)
                ref2_norev.revision = None
                if ref2_norev != ref1_norev:
                    return True
                # Computed node, if is Editable, has revision=None
                # If new_ref.revision is None we cannot assume any conflict, user hasn't specified
                # a revision, so it's ok any previous_ref
                if ref1.revision and ref2.revision and ref1.revision != ref2.revision:
                    return True

            # As we are closing a diamond, there can be conflicts. This will raise if so
            conflict = _conflicting_refs(prev_ref, require.ref)
            if conflict:  # It is possible to get conflict from alias, try to resolve it
                raise GraphConflictError(node, require, prev_node, prev_require, base_previous)

    @staticmethod
    def _prepare_node(node, profile_host, profile_build, down_options):

        # basic node configuration: calling configure() and requirements()
        conanfile, ref = node.conanfile, node.ref

        profile_options = profile_host.options if node.context == CONTEXT_HOST else profile_build.options
        assert isinstance(profile_options, Options), type(profile_options)
        run_configure_method(conanfile, down_options, profile_options, ref)

        # Apply build_tools_requires from profile, overriding the declared ones
        profile = profile_host if node.context == CONTEXT_HOST else profile_build
        for pattern, tool_requires in profile.tool_requires.items():
            if ref_matches(ref, pattern, is_consumer=conanfile._conan_is_consumer):
                for tool_require in tool_requires:  # Do the override
                    if str(tool_require) == str(ref):  # FIXME: Ugly str comparison
                        continue  # avoid self-loop of build-requires in build context
                    node.conanfile.requires.tool_require(tool_require.repr_notime(),
                                                         raise_if_duplicated=False)

    def _initialize_requires(self, node, graph, graph_lock, profile_build, profile_host):
        for require in node.conanfile.requires.values():
            alias = require.alias  # alias needs to be processed this early
            if alias is not None:
                resolved = False
                if graph_lock is not None:
                    resolved = graph_lock.replace_alias(require, alias)
                # if partial, we might still need to resolve the alias
                if not resolved:
                    self._resolve_alias(node, require, alias, graph)
            self._resolve_replace_requires(node, require, profile_build, profile_host, graph)
            node.transitive_deps[require] = TransitiveRequirement(require, node=None)

    def _resolve_alias(self, node, require, alias, graph):
        # First try cached
        cached = graph.aliased.get(alias)
        if cached is not None:
            while True:
                new_cached = graph.aliased.get(cached)
                if new_cached is None:
                    break
                else:
                    cached = new_cached
            require.ref = cached
            return

        while alias is not None:
            # if not cached, then resolve
            try:
                result = self._proxy.get_recipe(alias, self._remotes, self._update,
                                                self._check_update)
                conanfile_path, recipe_status, remote, new_ref = result
            except ConanException as e:
                raise GraphMissingError(node, require, str(e))

            dep_conanfile = self._loader.load_basic(conanfile_path)
            try:
                pointed_ref = RecipeReference.loads(dep_conanfile.alias)
            except Exception as e:
                raise ConanException(f"Alias definition error in {alias}: {str(e)}")

            # UPDATE THE REQUIREMENT!
            require.ref = pointed_ref
            graph.aliased[alias] = pointed_ref  # Caching the alias
            new_req = Requirement(pointed_ref)  # FIXME: Ugly temp creation just for alias check
            alias = new_req.alias

    def _resolve_recipe(self, ref, graph_lock):
        result = self._proxy.get_recipe(ref, self._remotes, self._update, self._check_update)
        conanfile_path, recipe_status, remote, new_ref = result
<<<<<<< HEAD
        # We check if the recipe exported a "conan.lock", and if it is there, use it
        exported_lock = os.path.join(os.path.dirname(conanfile_path), "conan.lock")
        if os.path.isfile(exported_lock):
            exported_lockfile = Lockfile.load(exported_lock)
            if graph_lock is not None:
                graph_lock.merge(exported_lockfile)
            else:
                graph_lock = exported_lockfile
        dep_conanfile = self._loader.load_conanfile(conanfile_path, ref=ref, graph_lock=graph_lock)
=======
        dep_conanfile = self._loader.load_conanfile(conanfile_path, ref=ref, graph_lock=graph_lock,
                                                    remotes=self._remotes, update=self._update,
                                                    check_update=self._check_update)
        return new_ref, dep_conanfile, recipe_status, remote
>>>>>>> 100214dc

    @staticmethod
    def _resolved_system(node, require, profile_build, profile_host, resolve_prereleases):
        profile = profile_build if node.context == CONTEXT_BUILD else profile_host
        dep_type = "platform_tool_requires" if require.build else "platform_requires"
        system_reqs = getattr(profile, dep_type)
        if system_reqs:
            version_range = require.version_range
            for d in system_reqs:
                if require.ref.name == d.name:
                    if version_range:
                        if version_range.contains(d.version, resolve_prereleases):
                            require.ref.version = d.version  # resolved range is replaced by exact
                            return d, ConanFile(str(d)), RECIPE_PLATFORM, None
                    elif require.ref.version == d.version:
                        if d.revision is None or require.ref.revision is None or \
                                d.revision == require.ref.revision:
                            require.ref.revision = d.revision
                            return d, ConanFile(str(d)), RECIPE_PLATFORM, None

    def _resolve_replace_requires(self, node, require, profile_build, profile_host, graph):
        profile = profile_build if node.context == CONTEXT_BUILD else profile_host
        replacements = profile.replace_tool_requires if require.build else profile.replace_requires
        if not replacements:
            return

<<<<<<< HEAD
        return new_ref, dep_conanfile, recipe_status, remote, graph_lock
=======
        for pattern, alternative_ref in replacements.items():
            if pattern.name != require.ref.name:
                continue  # no match in name
            if pattern.version != "*":  # we need to check versions
                rrange = require.version_range
                valid = rrange.contains(pattern.version, self._resolve_prereleases) if rrange else \
                    require.ref.version == pattern.version
                if not valid:
                    continue
            if pattern.user != "*" and pattern.user != require.ref.user:
                continue
            if pattern.channel != "*" and pattern.channel != require.ref.channel:
                continue
            original_require = repr(require.ref)
            if alternative_ref.version != "*":
                require.ref.version = alternative_ref.version
            if alternative_ref.user != "*":
                require.ref.user = alternative_ref.user
            if alternative_ref.channel != "*":
                require.ref.channel = alternative_ref.channel
            if alternative_ref.revision != "*":
                require.ref.revision = alternative_ref.revision
            if require.ref.name != alternative_ref.name:  # This requires re-doing dict!
                node.conanfile.requires.reindex(require, alternative_ref.name)
            require.ref.name = alternative_ref.name
            graph.replaced_requires[original_require] = repr(require.ref)
            break  # First match executes the alternative and finishes checking others
>>>>>>> 100214dc

    def _create_new_node(self, node, require, graph, profile_host, profile_build, graph_lock):
        require_version = str(require.ref.version)
        if require_version.startswith("<host_version") and require_version.endswith(">"):
            if not require.build or require.visible:
                raise ConanException(f"{node.ref} require '{require.ref}': 'host_version' can only "
                                     "be used for non-visible tool_requires")
            tracking_ref = require_version.split(':', 1)
            ref = require.ref
            if len(tracking_ref) > 1:
                ref = RecipeReference.loads(str(node.ref))
                ref.name = tracking_ref[1][:-1]  # Remove the trailing >
            req = Requirement(ref, headers=True, libs=True, visible=True)
            transitive = node.transitive_deps.get(req)
            if transitive is None:
                raise ConanException(f"{node.ref} require '{ref}': didn't find a matching "
                                     "host dependency")
            require.ref.version = transitive.require.ref.version

        resolved = self._resolved_system(node, require, profile_build, profile_host,
                                         self._resolve_prereleases)
        if graph_lock is not None:
            # Here is when the ranges and revisions are resolved
            graph_lock.resolve_locked(node, require, self._resolve_prereleases)

        if resolved is None:
            try:
                # TODO: If it is locked not resolve range
                # TODO: This range-resolve might resolve in a given remote or cache
                # Make sure next _resolve_recipe use it
                self._resolver.resolve(require, str(node.ref), self._remotes, self._update)
                resolved = self._resolve_recipe(require.ref, graph_lock)
            except ConanException as e:
                raise GraphMissingError(node, require, str(e))

<<<<<<< HEAD
        new_ref, dep_conanfile, recipe_status, remote, graph_lock = resolved

=======
        new_ref, dep_conanfile, recipe_status, remote = resolved
        # TODO: Proxy could return the recipe_layout() and it can be reused
        # TODO: Recipe layout could be cached from this point in Node to avoid re-reading it
        if recipe_status == RECIPE_EDITABLE:
            recipe_metadata = os.path.join(dep_conanfile.recipe_folder, "metadata")
            dep_conanfile.folders.set_base_recipe_metadata(recipe_metadata)
        elif recipe_status != RECIPE_PLATFORM:
            recipe_metadata = self._cache.recipe_layout(new_ref).metadata()
            dep_conanfile.folders.set_base_recipe_metadata(recipe_metadata)
        # If the node is virtual or a test package, the require is also "root"
        is_test_package = getattr(node.conanfile, "tested_reference_str", False)
        if node.conanfile._conan_is_consumer and (node.recipe == RECIPE_VIRTUAL or is_test_package):
            dep_conanfile._conan_is_consumer = True
>>>>>>> 100214dc
        initialize_conanfile_profile(dep_conanfile, profile_build, profile_host, node.context,
                                     require.build, new_ref, parent=node.conanfile)

        context = CONTEXT_BUILD if require.build else node.context
        new_node = Node(new_ref, dep_conanfile, context=context, test=require.test or node.test)
        new_node.recipe = recipe_status
        new_node.remote = remote

        # The consumer "up_options" are the options that come from downstream to this node
        if require.options is not None:
            # If the consumer has specified "requires(options=xxx)", we need to use it
            # It will have less priority than downstream consumers
            down_options = Options(options_values=require.options)
            down_options.scope(new_ref)
            # At the moment, the behavior is the most restrictive one: default_options and
            # options["dep"].opt=value only propagate to visible and host dependencies
            # we will evaluate if necessary a potential "build_options", but recall that it is
            # now possible to do "self.build_requires(..., options={k:v})" to specify it
            if require.visible:
                # Only visible requirements in the host context propagate options from downstream
                down_options.update_options(node.conanfile.up_options)
        else:
            if require.visible:
                down_options = node.conanfile.up_options
            elif not require.build:  # for requires in "host", like test_requires, pass myoptions
                down_options = node.conanfile.private_up_options
            else:
                down_options = Options(options_values=node.conanfile.default_build_options)

        self._prepare_node(new_node, profile_host, profile_build, down_options)
        require.process_package_type(node, new_node)
        graph.add_node(new_node)
        graph.add_edge(node, new_node, require)
        if node.propagate_downstream(require, new_node):
            raise GraphRuntimeError(node, new_node)

        # This is necessary to prevent infinite loops even when visibility is False
        ancestor = node.check_loops(new_node)
        if ancestor is not None:
            raise GraphLoopError(new_node, require, ancestor)

        return new_node, graph_lock

    @staticmethod
    def _remove_overrides(dep_graph):
        for node in dep_graph.nodes:
            to_remove = [r for r in node.transitive_deps if r.override]
            for r in to_remove:
                node.transitive_deps.pop(r)<|MERGE_RESOLUTION|>--- conflicted
+++ resolved
@@ -1,11 +1,5 @@
 import copy
-<<<<<<< HEAD
-import fnmatch
 import os
-=======
-import os
-import re
->>>>>>> 100214dc
 from collections import deque
 
 from conans.client.conanfile.configure import run_configure_method
@@ -17,13 +11,9 @@
 from conans.client.graph.profile_node_definer import initialize_conanfile_profile
 from conans.client.graph.provides import check_graph_provides
 from conans.errors import ConanException
-<<<<<<< HEAD
+from conans.model.conan_file import ConanFile
 from conans.model.graph_lock import Lockfile
-=======
-from conans.model.conan_file import ConanFile
->>>>>>> 100214dc
 from conans.model.options import Options
-from conans.model.package_ref import PkgReference
 from conans.model.recipe_ref import RecipeReference, ref_matches
 from conans.model.requires import Requirement
 
@@ -59,19 +49,12 @@
                 (require, node) = open_requires.popleft()
                 if require.override:
                     continue
-<<<<<<< HEAD
                 result = self._expand_require(require, node, dep_graph, profile_host,
                                               profile_build, graph_lock)
                 if result:
                     new_node, graph_lock = result
-                    self._initialize_requires(new_node, dep_graph, graph_lock)
-=======
-                new_node = self._expand_require(require, node, dep_graph, profile_host,
-                                                profile_build, graph_lock)
-                if new_node:
                     self._initialize_requires(new_node, dep_graph, graph_lock, profile_build,
                                               profile_host)
->>>>>>> 100214dc
                     open_requires.extendleft((r, new_node)
                                              for r in reversed(new_node.conanfile.requires.values()))
             self._remove_overrides(dep_graph)
@@ -230,22 +213,20 @@
     def _resolve_recipe(self, ref, graph_lock):
         result = self._proxy.get_recipe(ref, self._remotes, self._update, self._check_update)
         conanfile_path, recipe_status, remote, new_ref = result
-<<<<<<< HEAD
         # We check if the recipe exported a "conan.lock", and if it is there, use it
         exported_lock = os.path.join(os.path.dirname(conanfile_path), "conan.lock")
         if os.path.isfile(exported_lock):
             exported_lockfile = Lockfile.load(exported_lock)
+            exported_lockfile.partial = True
             if graph_lock is not None:
                 graph_lock.merge(exported_lockfile)
             else:
                 graph_lock = exported_lockfile
-        dep_conanfile = self._loader.load_conanfile(conanfile_path, ref=ref, graph_lock=graph_lock)
-=======
+
         dep_conanfile = self._loader.load_conanfile(conanfile_path, ref=ref, graph_lock=graph_lock,
                                                     remotes=self._remotes, update=self._update,
                                                     check_update=self._check_update)
-        return new_ref, dep_conanfile, recipe_status, remote
->>>>>>> 100214dc
+        return new_ref, dep_conanfile, recipe_status, remote, graph_lock
 
     @staticmethod
     def _resolved_system(node, require, profile_build, profile_host, resolve_prereleases):
@@ -272,9 +253,6 @@
         if not replacements:
             return
 
-<<<<<<< HEAD
-        return new_ref, dep_conanfile, recipe_status, remote, graph_lock
-=======
         for pattern, alternative_ref in replacements.items():
             if pattern.name != require.ref.name:
                 continue  # no match in name
@@ -302,7 +280,6 @@
             require.ref.name = alternative_ref.name
             graph.replaced_requires[original_require] = repr(require.ref)
             break  # First match executes the alternative and finishes checking others
->>>>>>> 100214dc
 
     def _create_new_node(self, node, require, graph, profile_host, profile_build, graph_lock):
         require_version = str(require.ref.version)
@@ -337,12 +314,10 @@
                 resolved = self._resolve_recipe(require.ref, graph_lock)
             except ConanException as e:
                 raise GraphMissingError(node, require, str(e))
-
-<<<<<<< HEAD
-        new_ref, dep_conanfile, recipe_status, remote, graph_lock = resolved
-
-=======
-        new_ref, dep_conanfile, recipe_status, remote = resolved
+            new_ref, dep_conanfile, recipe_status, remote, graph_lock = resolved
+        else:
+            new_ref, dep_conanfile, recipe_status, remote = resolved
+
         # TODO: Proxy could return the recipe_layout() and it can be reused
         # TODO: Recipe layout could be cached from this point in Node to avoid re-reading it
         if recipe_status == RECIPE_EDITABLE:
@@ -355,7 +330,6 @@
         is_test_package = getattr(node.conanfile, "tested_reference_str", False)
         if node.conanfile._conan_is_consumer and (node.recipe == RECIPE_VIRTUAL or is_test_package):
             dep_conanfile._conan_is_consumer = True
->>>>>>> 100214dc
         initialize_conanfile_profile(dep_conanfile, profile_build, profile_host, node.context,
                                      require.build, new_ref, parent=node.conanfile)
 
