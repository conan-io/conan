import time

from conans.client.graph.graph import CONTEXT_HOST
from conans.client.graph.graph import DepsGraph, Node, RECIPE_EDITABLE
from conans.errors import (ConanException, ConanExceptionInUserConanfileMethod,
                           conanfile_exception_formatter)
from conans.model.conan_file import get_env_context_manager
from conans.model.ref import ConanFileReference
from conans.model.requires import Requirements, Requirement
from conans.util.log import logger

<<<<<<< HEAD
REFERENCE_CONFLICT, REVISION_CONFLICT = 1, 2

=======
>>>>>>> 724984ab

class DepsGraphBuilder(object):
    """ Responsible for computing the dependencies graph DepsGraph
    """
    def __init__(self, proxy, output, loader, resolver, recorder):
        self._proxy = proxy
        self._output = output
        self._loader = loader
        self._resolver = resolver
        self._recorder = recorder

    def load_graph(self, root_node, check_updates, update, remotes,
                   processed_profile_host, processed_profile_build):
        check_updates = check_updates or update
        dep_graph = DepsGraph()
        # compute the conanfile entry point for this dependency graph
        root_node.public_closure.add(root_node)
        root_node.public_deps.add(root_node)
        root_node.ancestors = set()
        dep_graph.add_node(root_node)

        # enter recursive computation
        t1 = time.time()
        self._load_deps(dep_graph, root_node, Requirements(), None, None,
                        check_updates, update, remotes,
                        processed_profile_host, processed_profile_build)
        logger.debug("GRAPH: Time to load deps %s" % (time.time() - t1))
        return dep_graph

    def extend_build_requires(self, graph, node, build_requires_refs, check_updates, update,
                              remotes, processed_profile_build, processed_profile_host):

        # The options that will be defined in the node will be the real options values that have
        # been already propagated downstream from the dependency graph. This will override any
        # other possible option in the build_requires dependency graph. This means that in theory
        # an option conflict while expanding the build_requires is impossible
        node.conanfile.build_requires_options.clear_unscoped_options()
        new_options = node.conanfile.build_requires_options._reqs_options
        new_reqs = Requirements()

        conanfile = node.conanfile
        scope = conanfile.display_name
        requires = []
        for ref, context in build_requires_refs:
            r = Requirement(ref)
            r.build_context = context
            requires.append(r)
        self._resolve_ranges(graph, requires, scope, update, remotes)

        for require in requires:
            name = require.ref.name
            require.set_build_require(True, require.build_context)
            self._handle_require(name, node, require, graph, check_updates, update,
                                 remotes, processed_profile_build=processed_profile_build,
                                 processed_profile_host=processed_profile_host,
                                 new_reqs=new_reqs, new_options=new_options)

        new_nodes = set(n for n in graph.nodes if n.package_id is None)
        # This is to make sure that build_requires have precedence over the normal requires
        node.public_closure.sort(key_fn=lambda x: x not in new_nodes)

        subgraph = DepsGraph()
        subgraph.aliased = graph.aliased
        subgraph.evaluated = graph.evaluated
        subgraph.nodes = new_nodes
        for n in subgraph.nodes:
            n.build_require = True

        return subgraph

    def _resolve_ranges(self, graph, requires, consumer, update, remotes):
        for require in requires:
            self._resolver.resolve(require, consumer, update, remotes)
            # if the range is resolved, check if it is an alias
            alias = graph.aliased.get(require.ref)
            if alias:
                require.ref = alias

    def _resolve_deps(self, graph, node, update, remote_name):
        # Resolve possible version ranges of the current node requirements
        # new_reqs is a shallow copy of what is propagated upstream, so changes done by the
        # RangeResolver are also done in new_reqs, and then propagated!
        conanfile = node.conanfile
        scope = conanfile.display_name
        self._resolve_ranges(graph, conanfile.requires.values(), scope, update, remote_name)

        if not hasattr(conanfile, "_conan_evaluated_requires"):
            conanfile._conan_evaluated_requires = conanfile.requires.copy()
        elif conanfile.requires != conanfile._conan_evaluated_requires:
            raise ConanException("%s: Incompatible requirements obtained in different "
                                 "evaluations of 'requirements'\n"
                                 "    Previous requirements: %s\n"
                                 "    New requirements: %s"
                                 % (scope, list(conanfile._conan_evaluated_requires.values()),
                                    list(conanfile.requires.values())))

    def _load_deps(self, dep_graph, node, down_reqs, down_ref, down_options,
                   check_updates, update, remotes, processed_profile_host, processed_profile_build):
        """ expands the dependencies of the node, recursively

        param node: Node object to be expanded in this step
        down_reqs: the Requirements as coming from downstream, which can overwrite current
                    values
        param down_ref: ConanFileReference of who is depending on current node for this expansion
        """
        # basic node configuration: calling configure() and requirements()
        new_reqs, new_options = self._config_node(dep_graph, node, down_reqs, down_ref, down_options)

        # if there are version-ranges, resolve them before expanding each of the requirements
        self._resolve_deps(dep_graph, node, update, remotes)

        # Expand each one of the current requirements
        for name, require in node.conanfile.requires.items():
            if require.override:
                continue
            self._handle_require(name, node, require, dep_graph, check_updates, update,
                                 remotes, processed_profile_host, processed_profile_build,
                                 new_reqs, new_options)

    def _handle_require(self, name, node, require, dep_graph, check_updates, update,
<<<<<<< HEAD
                        remotes, processed_profile_host, processed_profile_build,
                        new_reqs, new_options):
=======
                        remotes, processed_profile, new_reqs, new_options):
        # Handle a requirement of a node. There are 2 possibilities
        #    node -(require)-> new_node (creates a new node in the graph)
        #    node -(require)-> previous (creates a diamond with a previously existing node)
>>>>>>> 724984ab

        # If the required is found in the node ancestors a loop is being closed
        # TODO: allow bootstrapping, use references instead of names
        if name in node.ancestors or name == node.name:
            raise ConanException("Loop detected: '%s' requires '%s' which is an ancestor too"
                                 % (node.ref, require.ref))

<<<<<<< HEAD
        build_context = require.build_context if node.build_context == CONTEXT_HOST else node.build_context
        previous = node.public_deps.get(name, build_context)
        previous_closure = node.public_closure.get(name, build_context)
        if not previous or ((require.build_require or require.private) and not previous_closure):
            # new node, must be added and expanded
            # node -> new_node
            processed_profile_host = processed_profile_host if require.build_context == CONTEXT_HOST else processed_profile_build
            new_node = self._create_new_node(node, dep_graph, require, name,
                                             check_updates, update, remotes,
                                             processed_profile_host)

            # The closure of a new node starts with just itself
=======
        # If the requirement is found in the node public dependencies, it is a diamond
        previous = node.public_deps.get(name)
        previous_closure = node.public_closure.get(name)
        # build_requires and private will create a new node if it is not in the current closure
        if not previous or ((require.build_require or require.private) and not previous_closure):
            # new node, must be added and expanded (node -> new_node)
            new_node = self._create_new_node(node, dep_graph, require, name, check_updates, update,
                                             remotes, processed_profile)

            # The closure of a new node starts with just itself
            # The new created node is connected to the parent one
>>>>>>> 724984ab
            new_node.public_closure.add(new_node)
            node.public_closure.add(new_node)
            new_node.inverse_closure.add(node)
            node.public_deps.add(new_node)

            new_node.build_require = node.build_require or require.build_require
            new_node.private = node.private or require.private
            if require.private or require.build_require:
<<<<<<< HEAD
                # If the requirement is private (or build_require), a new public scope is defined
=======
                # If the requirement is private (or build_require), a new public_deps is defined
                # the new_node doesn't propagate downstream the "node" consumer, so its public_deps
                # will be a copy of the node.public_closure, i.e. it can only cause conflicts in the
                # new_node.public_closure.
>>>>>>> 724984ab
                new_node.public_deps.add(new_node)
                new_node.public_deps.prepend(node.public_closure)
            else:
                new_node.public_deps.add(new_node)
                new_node.public_deps.prepend(node.public_deps)

                # All the dependents of "node" are also connected now to "new_node"
                for dep_node in node.inverse_closure:
                    dep_node.public_closure.add(new_node)
                    new_node.inverse_closure.add(dep_node)
                    dep_node.public_deps.add(new_node)

            # RECURSION!
            self._load_deps(dep_graph, new_node, new_reqs, node.ref,
                            new_options, check_updates, update,
                            remotes, processed_profile_host, processed_profile_build)
        else:  # a public node already exist with this name
            # This is closing a diamond, the node already exists and is reachable
            alias_ref = dep_graph.aliased.get(require.ref)
            # Necessary to make sure that it is pointing to the correct aliased
            if alias_ref:
                require.ref = alias_ref
            # As we are closing a diamond, there can be conflicts. This will raise if conflicts
            self._conflicting_references(previous.ref, require.ref, node.ref)

            # Add current ancestors to the previous node and upstream deps
            union = node.ancestors.union([node.name])
            for n in previous.public_closure:
                n.ancestors.update(union)

            # Even if it was in private scope, if it is reached via a public require
            # the previous node and its upstream becomes public
            if previous.private and not require.private:
                previous.make_public()

            node.public_closure.add(previous)
            previous.inverse_closure.add(node)
            node.public_deps.add(previous)
            dep_graph.add_edge(node, previous, require.private, require.build_require)
<<<<<<< HEAD
            # Update the closure of each dependent
=======
            # All the upstream dependencies (public_closure) of the previously existing node
            # now will be also connected to the node and to all its dependants
>>>>>>> 724984ab
            for n in previous.public_closure:
                if n.build_require or n.private:
                    continue
                node.public_closure.add(n)
                n.inverse_closure.add(node)
                for dep_node in node.inverse_closure:
                    dep_node.public_closure.add(n)
                    dep_node.public_deps.add(n)
                    n.inverse_closure.add(dep_node)

<<<<<<< HEAD
            # RECURSION!
            if self._recurse(previous.public_closure, new_reqs, new_options,
                             build_context=previous.build_context):  # TODO: Options forced to same context
                self._load_deps(dep_graph, previous, new_reqs, node.ref,
                                new_options, check_updates, update,
                                remotes, processed_profile_host, processed_profile_build)
=======
            # Recursion is only necessary if the inputs conflict with the current "previous"
            # configuration of upstream versions and options
            if self._recurse(previous.public_closure, new_reqs, new_options):
                self._load_deps(dep_graph, previous, new_reqs, node.ref, new_options, check_updates,
                                update, remotes, processed_profile)
>>>>>>> 724984ab

    @staticmethod
    def _conflicting_references(previous_ref, new_ref, consumer_ref=None):
        if previous_ref.copy_clear_rev() != new_ref.copy_clear_rev():
            if consumer_ref:
                raise ConanException("Conflict in %s\n"
                                     "    Requirement %s conflicts with already defined %s\n"
                                     "    To change it, override it in your base requirements"
                                     % (consumer_ref, new_ref, previous_ref))
            return True
        # Computed node, if is Editable, has revision=None
        # If new_ref.revision is None we cannot assume any conflict, the user hasn't specified
        # a revision, so it's ok any previous_ref
        if previous_ref.revision and new_ref.revision and previous_ref.revision != new_ref.revision:
            if consumer_ref:
                raise ConanException("Conflict in %s\n"
                                     "    Different revisions of %s has been requested"
                                     % (consumer_ref, new_ref))
            return True
        return False

    def _recurse(self, closure, new_reqs, new_options, build_context):
        """ For a given closure, if some requirements or options coming from downstream
        is incompatible with the current closure, then it is necessary to recurse
        then, incompatibilities will be raised as usually"""
        for req in new_reqs.values():
            n = closure.get(req.ref.name, build_context)
            if n and self._conflicting_references(n.ref, req.ref):
                return True
        for pkg_name, options_values in new_options.items():
            n = closure.get(pkg_name, build_context)
            if n:
                options = n.conanfile.options
                for option, value in options_values.items():
                    if getattr(options, option) != value:
                        return True
        return False

    def _config_node(self, graph, node, down_reqs, down_ref, down_options):
        """ update settings and option in the current ConanFile, computing actual
        requirement values, cause they can be overridden by downstream requires
        param settings: dict of settings values => {"os": "windows"}
        """
        try:
            conanfile, ref = node.conanfile, node.ref
            # Avoid extra time manipulating the sys.path for python
            with get_env_context_manager(conanfile, without_python=True):
                if hasattr(conanfile, "config"):
                    if not ref:
                        conanfile.output.warn("config() has been deprecated."
                                              " Use config_options and configure")
                    with conanfile_exception_formatter(str(conanfile), "config"):
                        conanfile.config()
                with conanfile_exception_formatter(str(conanfile), "config_options"):
                    conanfile.config_options()
                conanfile.options.propagate_upstream(down_options, down_ref, ref)
                if hasattr(conanfile, "config"):
                    with conanfile_exception_formatter(str(conanfile), "config"):
                        conanfile.config()

                with conanfile_exception_formatter(str(conanfile), "configure"):
                    conanfile.configure()

                conanfile.settings.validate()  # All has to be ok!
                conanfile.options.validate()

                # Update requirements (overwrites), computing new upstream
                if hasattr(conanfile, "requirements"):
                    # If re-evaluating the recipe, in a diamond graph, with different options,
                    # it could happen that one execution path of requirements() defines a package
                    # and another one a different package raising Duplicate dependency error
                    # Or the two consecutive calls, adding 2 different dependencies for the two paths
                    # So it is necessary to save the "requires" state and restore it before a second
                    # execution of requirements(). It is a shallow copy, if first iteration is
                    # RequireResolve'd or overridden, the inner requirements are modified
                    if not hasattr(conanfile, "_conan_original_requires"):
                        conanfile._conan_original_requires = conanfile.requires.copy()
                    else:
                        conanfile.requires = conanfile._conan_original_requires.copy()

                    with conanfile_exception_formatter(str(conanfile), "requirements"):
                        conanfile.requirements()

                new_options = conanfile.options.deps_package_values
                if graph.aliased:
                    for req in conanfile.requires.values():
                        req.ref = graph.aliased.get(req.ref, req.ref)
                new_down_reqs = conanfile.requires.update(down_reqs, self._output, ref, down_ref)
        except ConanExceptionInUserConanfileMethod:
            raise
        except ConanException as e:
            raise ConanException("%s: %s" % (ref or "Conanfile", str(e)))
        except Exception as e:
            raise ConanException(e)

        return new_down_reqs, new_options

    def _create_new_node(self, current_node, dep_graph, requirement, name_req,
                         check_updates, update, remotes, processed_profile, alias_ref=None):
        """ creates and adds a new node to the dependency graph
        """

        try:
            result = self._proxy.get_recipe(requirement.ref, check_updates, update,
                                            remotes, self._recorder)
        except ConanException as e:
            if current_node.ref:
                self._output.error("Failed requirement '%s' from '%s'"
                                   % (requirement.ref,
                                      current_node.conanfile.display_name))
            raise e
        conanfile_path, recipe_status, remote, new_ref = result

        dep_conanfile = self._loader.load_conanfile(conanfile_path, processed_profile,
                                                    ref=requirement.ref)
        if recipe_status == RECIPE_EDITABLE:
            dep_conanfile.in_local_cache = False
            dep_conanfile.develop = True

        if getattr(dep_conanfile, "alias", None):
            alias_ref = alias_ref or new_ref.copy_clear_rev()
            requirement.ref = ConanFileReference.loads(dep_conanfile.alias)
            dep_graph.aliased[alias_ref] = requirement.ref
            return self._create_new_node(current_node, dep_graph, requirement,
                                         name_req, check_updates, update,
                                         remotes, processed_profile,
                                         alias_ref=alias_ref)

        logger.debug("GRAPH: new_node: %s" % str(new_ref))
        build_context = requirement.build_context if current_node.build_context == CONTEXT_HOST else current_node.build_context
        new_node = Node(new_ref, dep_conanfile, build_context=build_context)
        new_node.revision_pinned = requirement.ref.revision is not None
        new_node.recipe = recipe_status
        new_node.remote = remote
        # Ancestors are a copy of the parent, plus the parent itself
        new_node.ancestors = current_node.ancestors.copy()
        new_node.ancestors.add(current_node.name)
        # build-requires and private affect transitively. If "node" is already
        # a build_require or a private one, its requirements will inherit that property
        # Or if the require specify that property, then it will get it too
        new_node.build_require = current_node.build_require or requirement.build_require
        new_node.private = current_node.private or requirement.private

        dep_graph.add_node(new_node)
        dep_graph.add_edge(current_node, new_node, requirement.private, requirement.build_require)
        return new_node<|MERGE_RESOLUTION|>--- conflicted
+++ resolved
@@ -9,11 +9,6 @@
 from conans.model.requires import Requirements, Requirement
 from conans.util.log import logger
 
-<<<<<<< HEAD
-REFERENCE_CONFLICT, REVISION_CONFLICT = 1, 2
-
-=======
->>>>>>> 724984ab
 
 class DepsGraphBuilder(object):
     """ Responsible for computing the dependencies graph DepsGraph
@@ -134,15 +129,11 @@
                                  new_reqs, new_options)
 
     def _handle_require(self, name, node, require, dep_graph, check_updates, update,
-<<<<<<< HEAD
                         remotes, processed_profile_host, processed_profile_build,
                         new_reqs, new_options):
-=======
-                        remotes, processed_profile, new_reqs, new_options):
         # Handle a requirement of a node. There are 2 possibilities
         #    node -(require)-> new_node (creates a new node in the graph)
         #    node -(require)-> previous (creates a diamond with a previously existing node)
->>>>>>> 724984ab
 
         # If the required is found in the node ancestors a loop is being closed
         # TODO: allow bootstrapping, use references instead of names
@@ -150,32 +141,20 @@
             raise ConanException("Loop detected: '%s' requires '%s' which is an ancestor too"
                                  % (node.ref, require.ref))
 
-<<<<<<< HEAD
+        # If the requirement is found in the node public dependencies, it is a diamond
         build_context = require.build_context if node.build_context == CONTEXT_HOST else node.build_context
         previous = node.public_deps.get(name, build_context)
         previous_closure = node.public_closure.get(name, build_context)
+        # build_requires and private will create a new node if it is not in the current closure
         if not previous or ((require.build_require or require.private) and not previous_closure):
-            # new node, must be added and expanded
-            # node -> new_node
+            # new node, must be added and expanded (node -> new_node)
             processed_profile_host = processed_profile_host if require.build_context == CONTEXT_HOST else processed_profile_build
             new_node = self._create_new_node(node, dep_graph, require, name,
                                              check_updates, update, remotes,
                                              processed_profile_host)
 
             # The closure of a new node starts with just itself
-=======
-        # If the requirement is found in the node public dependencies, it is a diamond
-        previous = node.public_deps.get(name)
-        previous_closure = node.public_closure.get(name)
-        # build_requires and private will create a new node if it is not in the current closure
-        if not previous or ((require.build_require or require.private) and not previous_closure):
-            # new node, must be added and expanded (node -> new_node)
-            new_node = self._create_new_node(node, dep_graph, require, name, check_updates, update,
-                                             remotes, processed_profile)
-
-            # The closure of a new node starts with just itself
             # The new created node is connected to the parent one
->>>>>>> 724984ab
             new_node.public_closure.add(new_node)
             node.public_closure.add(new_node)
             new_node.inverse_closure.add(node)
@@ -184,14 +163,10 @@
             new_node.build_require = node.build_require or require.build_require
             new_node.private = node.private or require.private
             if require.private or require.build_require:
-<<<<<<< HEAD
-                # If the requirement is private (or build_require), a new public scope is defined
-=======
                 # If the requirement is private (or build_require), a new public_deps is defined
                 # the new_node doesn't propagate downstream the "node" consumer, so its public_deps
                 # will be a copy of the node.public_closure, i.e. it can only cause conflicts in the
                 # new_node.public_closure.
->>>>>>> 724984ab
                 new_node.public_deps.add(new_node)
                 new_node.public_deps.prepend(node.public_closure)
             else:
@@ -231,12 +206,8 @@
             previous.inverse_closure.add(node)
             node.public_deps.add(previous)
             dep_graph.add_edge(node, previous, require.private, require.build_require)
-<<<<<<< HEAD
-            # Update the closure of each dependent
-=======
             # All the upstream dependencies (public_closure) of the previously existing node
             # now will be also connected to the node and to all its dependants
->>>>>>> 724984ab
             for n in previous.public_closure:
                 if n.build_require or n.private:
                     continue
@@ -247,20 +218,13 @@
                     dep_node.public_deps.add(n)
                     n.inverse_closure.add(dep_node)
 
-<<<<<<< HEAD
-            # RECURSION!
+            # Recursion is only necessary if the inputs conflict with the current "previous"
+            # configuration of upstream versions and options
             if self._recurse(previous.public_closure, new_reqs, new_options,
                              build_context=previous.build_context):  # TODO: Options forced to same context
                 self._load_deps(dep_graph, previous, new_reqs, node.ref,
                                 new_options, check_updates, update,
                                 remotes, processed_profile_host, processed_profile_build)
-=======
-            # Recursion is only necessary if the inputs conflict with the current "previous"
-            # configuration of upstream versions and options
-            if self._recurse(previous.public_closure, new_reqs, new_options):
-                self._load_deps(dep_graph, previous, new_reqs, node.ref, new_options, check_updates,
-                                update, remotes, processed_profile)
->>>>>>> 724984ab
 
     @staticmethod
     def _conflicting_references(previous_ref, new_ref, consumer_ref=None):
