--- conflicted
+++ resolved
@@ -1,8 +1,5 @@
 import copy
-<<<<<<< HEAD
 import os
-=======
->>>>>>> 6e17f715
 
 from collections import deque
 
