--- conflicted
+++ resolved
@@ -8,6 +8,7 @@
 from conans.model.ref import ConanFileReference
 from conans.model.requires import Requirements, Requirement
 from conans.util.log import logger
+from collections import OrderedDict
 
 
 class DepsGraphBuilder(object):
@@ -25,15 +26,10 @@
         check_updates = check_updates or update
         dep_graph = DepsGraph()
         # compute the conanfile entry point for this dependency graph
-<<<<<<< HEAD
+        name = root_node.name
         root_node.public_closure.add(root_node)
         root_node.public_deps.add(root_node)
-=======
-        name = root_node.name
-        root_node.public_closure = OrderedDict([(name, root_node)])
         root_node.transitive_closure = OrderedDict([(name, root_node)])
-        root_node.public_deps = {name: root_node}
->>>>>>> 486a67a4
         root_node.ancestors = set()
         dep_graph.add_node(root_node)
 
@@ -81,22 +77,8 @@
 
         new_nodes = set(n for n in graph.nodes if n.package_id is None)
         # This is to make sure that build_requires have precedence over the normal requires
-<<<<<<< HEAD
         node.public_closure.sort(key_fn=lambda x: x not in new_nodes)
-
-        subgraph = DepsGraph()
-        subgraph.aliased = graph.aliased
-        subgraph.nodes = new_nodes
-        for n in subgraph.nodes:
-            n.build_require = True
-
-        return subgraph
-=======
-        ordered_closure = list(node.public_closure.items())
-        ordered_closure.sort(key=lambda x: x[1] not in new_nodes)
-        node.public_closure = OrderedDict(ordered_closure)
         return new_nodes
->>>>>>> 486a67a4
 
     def _resolve_ranges(self, graph, requires, consumer, update, remotes):
         for require in requires:
@@ -185,12 +167,8 @@
                                              context=context)
 
             # The closure of a new node starts with just itself
-<<<<<<< HEAD
             new_node.public_closure.add(new_node)
-=======
-            new_node.public_closure = OrderedDict([(name, new_node)])
             new_node.transitive_closure = OrderedDict([(name, new_node)])
->>>>>>> 486a67a4
             # The new created node is connected to the parent one
             node.connect_closure(new_node)
 
@@ -213,14 +191,10 @@
 
             # RECURSION, keep expanding (depth-first) the new node
             self._load_deps(dep_graph, new_node, new_reqs, node.ref, new_options, check_updates,
-<<<<<<< HEAD
                             update, remotes, processed_profile_host, processed_profile_build,
                             graph_lock)
-=======
-                            update, remotes, processed_profile, graph_lock)
             if not require.private and not require.build_require:
                 node.transitive_closure.update(new_node.transitive_closure)
->>>>>>> 486a67a4
 
         else:  # a public node already exist with this name
             # This is closing a diamond, the node already exists and is reachable
@@ -238,16 +212,7 @@
 
             node.connect_closure(previous)
             dep_graph.add_edge(node, previous, require)
-<<<<<<< HEAD
-            # All the upstream dependencies (public_closure) of the previously existing node
-            # now will be also connected to the node and to all its dependants
-            for n in previous.public_closure:
-                if n.build_require or n.private:
-                    continue
-                node.connect_closure(n)
-                for dep_node in node.inverse_closure:
-                    dep_node.connect_closure(n)
-=======
+
             if not require.private and not require.build_require:
                 node.transitive_closure.update(previous.transitive_closure)
 
@@ -257,7 +222,6 @@
                     node.connect_closure(n)
                     for dep_node in node.inverse_closure:
                         dep_node.connect_closure(n)
->>>>>>> 486a67a4
 
             # Recursion is only necessary if the inputs conflict with the current "previous"
             # configuration of upstream versions and options
@@ -409,16 +373,14 @@
         if locked_id:
             new_node.id = locked_id
 
-<<<<<<< HEAD
         # build-requires and private affect transitively. If "node" is already
         # a build_require or a private one, its requirements will inherit that property
         # Or if the require specify that property, then it will get it too
-        new_node.build_require = current_node.build_require or requirement.build_require
-        new_node.private = current_node.private or requirement.private
-        new_node.build_require_host = requirement.build_require_host
-
-=======
->>>>>>> 486a67a4
+
+        #new_node.build_require = current_node.build_require or requirement.build_require
+        #new_node.private = current_node.private or requirement.private
+        #new_node.build_require_host = requirement.build_require_host
+
         dep_graph.add_node(new_node)
         dep_graph.add_edge(current_node, new_node, requirement)
         return new_node