import time

<<<<<<< HEAD
from conans.client.graph.graph import DepsGraph, Node
=======
from conans.client.graph.graph import DepsGraph, Node, RECIPE_WORKSPACE,\
    RECIPE_EDITABLE
>>>>>>> 5e4e2585
from conans.errors import (ConanException, ConanExceptionInUserConanfileMethod,
                           conanfile_exception_formatter)
from conans.model.conan_file import get_env_context_manager
from conans.model.ref import ConanFileReference
from conans.model.requires import Requirements
from conans.util.log import logger

REFERENCE_CONFLICT, REVISION_CONFLICT = 1, 2


class DepsGraphBuilder(object):
    """ Responsible for computing the dependencies graph DepsGraph
    """
    def __init__(self, proxy, output, loader, resolver, recorder):
        self._proxy = proxy
        self._output = output
        self._loader = loader
        self._resolver = resolver
        self._recorder = recorder

    def load_graph(self, root_node, check_updates, update, remote_name, processed_profile):
        check_updates = check_updates or update
        dep_graph = DepsGraph()
        # compute the conanfile entry point for this dependency graph
        dep_graph.add_node(root_node)
        public_deps = {}  # {name: Node} dict with public nodes, so they are not added again
        aliased = {}
        # enter recursive computation
        t1 = time.time()
        loop_ancestors = []
        self._load_deps(root_node, Requirements(), dep_graph, public_deps, None, None,
                        loop_ancestors, aliased, check_updates, update, remote_name,
                        processed_profile)
        logger.debug("GRAPH: Time to load deps %s" % (time.time() - t1))
        t1 = time.time()
        dep_graph.compute_package_ids()
        logger.debug("GRAPH: Propagate info %s" % (time.time() - t1))
        return dep_graph

    def _resolve_deps(self, node, aliased, update, remote_name):
        # Resolve possible version ranges of the current node requirements
        # new_reqs is a shallow copy of what is propagated upstream, so changes done by the
        # RangeResolver are also done in new_reqs, and then propagated!
        conanfile = node.conanfile
        scope = conanfile.display_name
        for _, require in conanfile.requires.items():
            self._resolver.resolve(require, scope, update, remote_name)

        # After resolving ranges,
        for require in conanfile.requires.values():
            alias = aliased.get(require.ref)
            if alias:
                require.ref = alias

        if not hasattr(conanfile, "_conan_evaluated_requires"):
            conanfile._conan_evaluated_requires = conanfile.requires.copy()
        elif conanfile.requires != conanfile._conan_evaluated_requires:
            raise ConanException("%s: Incompatible requirements obtained in different "
                                 "evaluations of 'requirements'\n"
                                 "    Previous requirements: %s\n"
                                 "    New requirements: %s"
                                 % (scope, list(conanfile._conan_evaluated_requires.values()),
                                    list(conanfile.requires.values())))

    def _load_deps(self, node, down_reqs, dep_graph, public_deps, down_ref, down_options,
                   loop_ancestors, aliased, check_updates, update, remote_name, processed_profile):
        """ loads a Conan object from the given file
        param node: Node object to be expanded in this step
        down_reqs: the Requirements as coming from downstream, which can overwrite current
                    values
        param deps: DepsGraph result
        param public_deps: {name: Node} of already expanded public Nodes, not to be repeated
                           in graph
        param down_ref: ConanFileReference of who is depending on current node for this expansion
        """
        # basic node configuration
        new_reqs, new_options = self._config_node(node, down_reqs, down_ref, down_options, aliased)

        self._resolve_deps(node, aliased, update, remote_name)

        # Expand each one of the current requirements
        for name, require in node.conanfile.requires.items():
            if require.override:
                continue
            if require.ref in loop_ancestors:
                raise ConanException("Loop detected: %s"
                                     % "->".join(str(r) for r in loop_ancestors))
            new_loop_ancestors = loop_ancestors[:]  # Copy for propagating
            new_loop_ancestors.append(require.ref)
            previous = public_deps.get(name)
            if require.private or not previous:  # new node, must be added and expanded
                new_node = self._create_new_node(node, dep_graph, require, public_deps, name,
                                                 aliased, check_updates, update, remote_name,
                                                 processed_profile)
                # RECURSION!
                # Make sure the subgraph is truly private
                new_public_deps = {} if require.private else public_deps
                self._load_deps(new_node, new_reqs, dep_graph, new_public_deps, node.ref,
                                new_options, new_loop_ancestors, aliased, check_updates, update,
                                remote_name, processed_profile)
            else:  # a public node already exist with this name
                previous_node, closure = previous
                alias_ref = aliased.get(require.ref, None)
                # Necessary to make sure that it is pointing to the correct aliased
                if alias_ref:
                    require.ref = alias_ref
                conflict = self._conflicting_references(previous_node.ref, require.ref)
                if conflict == REVISION_CONFLICT:  # Revisions conflict
                    raise ConanException("Conflict in %s\n"
                                         "    Different revisions of %s has been requested"
                                         % (node.ref, require.ref))
                elif conflict == REFERENCE_CONFLICT:
                    raise ConanException("Conflict in %s\n"
                                         "    Requirement %s conflicts with already defined %s\n"
                                         "    Keeping %s\n"
                                         "    To change it, override it in your base requirements"
                                         % (node.ref, require.ref,
                                            previous_node.ref, previous_node.ref))

                dep_graph.add_edge(node, previous_node)
                # RECURSION!
                if closure is None:
                    closure = dep_graph.closure(node)
                    public_deps[name] = previous_node, closure
                if self._recurse(closure, new_reqs, new_options):
                    self._load_deps(previous_node, new_reqs, dep_graph, public_deps, node.ref,
                                    new_options, new_loop_ancestors, aliased, check_updates, update,
                                    remote_name, processed_profile)

    @staticmethod
    def _conflicting_references(previous_ref, new_ref):
        if previous_ref.copy_clear_rev() != new_ref.copy_clear_rev():
            return REFERENCE_CONFLICT
        # Computed node, has to have a revision, at least 0
        assert(previous_ref.revision is not None)
        # If new_ref.revision is None we cannot assume any conflict, the user hasn't specified
        # a revision, so it's ok any previous_ref
        if new_ref.revision and previous_ref.revision != new_ref.revision:
            return REVISION_CONFLICT
        return False

    def _recurse(self, closure, new_reqs, new_options):
        """ For a given closure, if some requirements or options coming from downstream
        is incompatible with the current closure, then it is necessary to recurse
        then, incompatibilities will be raised as usually"""
        for req in new_reqs.values():
            n = closure.get(req.ref.name)
            if n and self._conflicting_references(n.ref, req.ref):
                return True
        for pkg_name, options_values in new_options.items():
            n = closure.get(pkg_name)
            if n:
                options = n.conanfile.options
                for option, value in options_values.items():
                    if getattr(options, option) != value:
                        return True
        return False

    def _config_node(self, node, down_reqs, down_ref, down_options, aliased):
        """ update settings and option in the current ConanFile, computing actual
        requirement values, cause they can be overridden by downstream requires
        param settings: dict of settings values => {"os": "windows"}
        """
        try:
            conanfile, ref = node.conanfile, node.ref
            # Avoid extra time manipulating the sys.path for python
            with get_env_context_manager(conanfile, without_python=True):
                if hasattr(conanfile, "config"):
                    if not ref:
                        conanfile.output.warn("config() has been deprecated."
                                              " Use config_options and configure")
                    with conanfile_exception_formatter(str(conanfile), "config"):
                        conanfile.config()
                with conanfile_exception_formatter(str(conanfile), "config_options"):
                    conanfile.config_options()
                conanfile.options.propagate_upstream(down_options, down_ref, ref)
                if hasattr(conanfile, "config"):
                    with conanfile_exception_formatter(str(conanfile), "config"):
                        conanfile.config()

                with conanfile_exception_formatter(str(conanfile), "configure"):
                    conanfile.configure()

                conanfile.settings.validate()  # All has to be ok!
                conanfile.options.validate()

                # Update requirements (overwrites), computing new upstream
                if hasattr(conanfile, "requirements"):
                    # If re-evaluating the recipe, in a diamond graph, with different options,
                    # it could happen that one execution path of requirements() defines a package
                    # and another one a different package raising Duplicate dependency error
                    # Or the two consecutive calls, adding 2 different dependencies for the two paths
                    # So it is necessary to save the "requires" state and restore it before a second
                    # execution of requirements(). It is a shallow copy, if first iteration is
                    # RequireResolve'd or overridden, the inner requirements are modified
                    if not hasattr(conanfile, "_conan_original_requires"):
                        conanfile._conan_original_requires = conanfile.requires.copy()
                    else:
                        conanfile.requires = conanfile._conan_original_requires.copy()

                    with conanfile_exception_formatter(str(conanfile), "requirements"):
                        conanfile.requirements()

                new_options = conanfile.options.deps_package_values
                if aliased:
                    for req in conanfile.requires.values():
                        req.ref = aliased.get(req.ref, req.ref)
                new_down_reqs = conanfile.requires.update(down_reqs, self._output, ref, down_ref)
        except ConanExceptionInUserConanfileMethod:
            raise
        except ConanException as e:
            raise ConanException("%s: %s" % (ref or "Conanfile", str(e)))
        except Exception as e:
            raise ConanException(e)

        return new_down_reqs, new_options

    def _create_new_node(self, current_node, dep_graph, requirement, public_deps, name_req, aliased,
                         check_updates, update, remote_name, processed_profile, alias_ref=None):
        """ creates and adds a new node to the dependency graph
        """

        try:
            result = self._proxy.get_recipe(requirement.ref,
                                            check_updates, update, remote_name, self._recorder)
        except ConanException as e:
            if current_node.ref:
                self._output.error("Failed requirement '%s' from '%s'"
                                   % (requirement.ref,
                                      current_node.conanfile.display_name))
            raise e
        conanfile_path, recipe_status, remote, new_ref = result

        dep_conanfile = self._loader.load_conanfile(conanfile_path, processed_profile,
                                                    ref=requirement.ref)
        if recipe_status == RECIPE_EDITABLE:
            dep_conanfile.in_local_cache = False

        if getattr(dep_conanfile, "alias", None):
            alias_ref = alias_ref or new_ref.copy_clear_rev()
            requirement.ref = ConanFileReference.loads(dep_conanfile.alias)
            aliased[alias_ref] = requirement.ref
            return self._create_new_node(current_node, dep_graph, requirement, public_deps,
                                         name_req, aliased, check_updates, update,
                                         remote_name, processed_profile,
                                         alias_ref=alias_ref)

        logger.debug("GRAPH: new_node: %s" % str(new_ref))
        new_node = Node(new_ref, dep_conanfile)
        new_node.revision_pinned = requirement.ref.revision is not None
        new_node.recipe = recipe_status
        new_node.remote = remote
        dep_graph.add_node(new_node)
        dep_graph.add_edge(current_node, new_node, requirement.private)
        if not requirement.private:
            public_deps[name_req] = new_node, None
        return new_node<|MERGE_RESOLUTION|>--- conflicted
+++ resolved
@@ -1,11 +1,7 @@
 import time
 
-<<<<<<< HEAD
-from conans.client.graph.graph import DepsGraph, Node
-=======
-from conans.client.graph.graph import DepsGraph, Node, RECIPE_WORKSPACE,\
-    RECIPE_EDITABLE
->>>>>>> 5e4e2585
+
+from conans.client.graph.graph import DepsGraph, Node, RECIPE_EDITABLE
 from conans.errors import (ConanException, ConanExceptionInUserConanfileMethod,
                            conanfile_exception_formatter)
 from conans.model.conan_file import get_env_context_manager
