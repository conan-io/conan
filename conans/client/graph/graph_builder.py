import time
from collections import OrderedDict

from conans.client.graph.graph import DepsGraph, Node, RECIPE_EDITABLE
from conans.errors import (ConanException, ConanExceptionInUserConanfileMethod,
                           conanfile_exception_formatter)
from conans.model.conan_file import get_env_context_manager
from conans.model.ref import ConanFileReference
from conans.model.requires import Requirements, Requirement
from conans.util.log import logger


class DepsGraphBuilder(object):
    """ Responsible for computing the dependencies graph DepsGraph
    """
    def __init__(self, proxy, output, loader, resolver, recorder):
        self._proxy = proxy
        self._output = output
        self._loader = loader
        self._resolver = resolver
        self._recorder = recorder

    def load_graph(self, root_node, check_updates, update, remotes, processed_profile):
        check_updates = check_updates or update
        dep_graph = DepsGraph()
        # compute the conanfile entry point for this dependency graph
        root_node.public_closure.add(root_node)
        root_node.public_deps.add(root_node)
        root_node.ancestors = set()
        dep_graph.add_node(root_node)

        # enter recursive computation
        t1 = time.time()
        self._load_deps(dep_graph, root_node, Requirements(), None, None,
                        check_updates, update, remotes,
                        processed_profile)
        logger.debug("GRAPH: Time to load deps %s" % (time.time() - t1))
        return dep_graph

    def extend_build_requires(self, graph, node, build_requires_refs, check_updates, update,
                              remotes, processed_profile):

        # The options that will be defined in the node will be the real options values that have
        # been already propagated downstream from the dependency graph. This will override any
        # other possible option in the build_requires dependency graph. This means that in theory
        # an option conflict while expanding the build_requires is impossible
        node.conanfile.build_requires_options.clear_unscoped_options()
        new_options = node.conanfile.build_requires_options._reqs_options
        new_reqs = Requirements()

        conanfile = node.conanfile
        scope = conanfile.display_name
        requires = [Requirement(ref) for ref in build_requires_refs]
        self._resolve_ranges(graph, requires, scope, update, remotes)

        for require in requires:
            name = require.ref.name
            require.build_require = True
            self._handle_require(name, node, require, graph, check_updates, update,
                                 remotes, processed_profile, new_reqs, new_options)

        new_nodes = set(n for n in graph.nodes if n.package_id is None)
        # This is to make sure that build_requires have precedence over the normal requires
        node.public_closure.sort(key_fn=lambda x: x not in new_nodes)

        subgraph = DepsGraph()
        subgraph.aliased = graph.aliased
        subgraph.evaluated = graph.evaluated
        subgraph.nodes = new_nodes
        for n in subgraph.nodes:
            n.build_require = True

        return subgraph

    def _resolve_ranges(self, graph, requires, consumer, update, remotes):
        for require in requires:
            self._resolver.resolve(require, consumer, update, remotes)
            # if the range is resolved, check if it is an alias
            alias = graph.aliased.get(require.ref)
            if alias:
                require.ref = alias

    def _resolve_deps(self, graph, node, update, remote_name):
        # Resolve possible version ranges of the current node requirements
        # new_reqs is a shallow copy of what is propagated upstream, so changes done by the
        # RangeResolver are also done in new_reqs, and then propagated!
        conanfile = node.conanfile
        scope = conanfile.display_name
        self._resolve_ranges(graph, conanfile.requires.values(), scope, update, remote_name)

        if not hasattr(conanfile, "_conan_evaluated_requires"):
            conanfile._conan_evaluated_requires = conanfile.requires.copy()
        elif conanfile.requires != conanfile._conan_evaluated_requires:
            raise ConanException("%s: Incompatible requirements obtained in different "
                                 "evaluations of 'requirements'\n"
                                 "    Previous requirements: %s\n"
                                 "    New requirements: %s"
                                 % (scope, list(conanfile._conan_evaluated_requires.values()),
                                    list(conanfile.requires.values())))

    def _load_deps(self, dep_graph, node, down_reqs, down_ref, down_options,
                   check_updates, update, remotes, processed_profile):
        """ expands the dependencies of the node, recursively

        param node: Node object to be expanded in this step
        down_reqs: the Requirements as coming from downstream, which can overwrite current
                    values
        param down_ref: ConanFileReference of who is depending on current node for this expansion
        """
        # basic node configuration: calling configure() and requirements()
        new_reqs, new_options = self._config_node(dep_graph, node, down_reqs, down_ref, down_options)

        # if there are version-ranges, resolve them before expanding each of the requirements
        self._resolve_deps(dep_graph, node, update, remotes)

        # Expand each one of the current requirements
        for name, require in node.conanfile.requires.items():
            if require.override:
                continue
            self._handle_require(name, node, require, dep_graph, check_updates, update,
                                 remotes, processed_profile, new_reqs, new_options)

    def _handle_require(self, name, node, require, dep_graph, check_updates, update,
                        remotes, processed_profile, new_reqs, new_options):
        # Handle a requirement of a node. There are 2 possibilities
        #    node -(require)-> new_node (creates a new node in the graph)
        #    node -(require)-> previous (creates a diamond with a previously existing node)

        # If the required is found in the node ancestors a loop is being closed
        # TODO: allow bootstrapping, use references instead of names
        if name in node.ancestors or name == node.name:
            raise ConanException("Loop detected: '%s' requires '%s' which is an ancestor too"
                                 % (node.ref, require.ref))

        # If the requirement is found in the node public dependencies, it is a diamond
        previous = node.public_deps.get(name)
        previous_closure = node.public_closure.get(name)
        # build_requires and private will create a new node if it is not in the current closure
        if not previous or ((require.build_require or require.private) and not previous_closure):
            # new node, must be added and expanded (node -> new_node)
            new_node = self._create_new_node(node, dep_graph, require, name, check_updates, update,
                                             remotes, processed_profile)

            # The closure of a new node starts with just itself
<<<<<<< HEAD
            new_node.public_closure.add(new_node)
            node.public_closure.add(new_node)
            new_node.inverse_closure.add(node)
            node.public_deps.add(new_node)

            # If the parent node is a build-require, this new node will be a build-require
            # If the requirement is a build-require, this node will also be a build-require
            new_node.build_require = node.build_require or require.build_require
            # New nodes will inherit the private property of its ancestor
            new_node.private = node.private or require.private
            if require.private or require.build_require:
                # If the requirement is private (or build_require), a new public scope is defined
                new_node.public_deps.add(new_node)
                new_node.public_deps.prepend(node.public_closure)
            else:
                new_node.public_deps.add(new_node)
                new_node.public_deps.prepend(node.public_deps)
=======
            new_node.public_closure = OrderedDict([(new_node.ref.name, new_node)])
            # The new created node is connected to the parent one
            node.connect_closure(new_node)

            if require.private or require.build_require:
                # If the requirement is private (or build_require), a new public_deps is defined
                # the new_node doesn't propagate downstream the "node" consumer, so its public_deps
                # will be a copy of the node.public_closure, i.e. it can only cause conflicts in the
                # new_node.public_closure.
                new_node.public_deps = node.public_closure.copy()
                new_node.public_deps[name] = new_node
            else:
                # Normal requires propagate and can conflict with the parent "node.public_deps" too
                new_node.public_deps = node.public_deps.copy()
                new_node.public_deps[name] = new_node
>>>>>>> e7087c26

                # All the dependents of "node" are also connected now to "new_node"
                for dep_node in node.inverse_closure:
<<<<<<< HEAD
                    dep_node.public_closure.add(new_node)
                    new_node.inverse_closure.add(dep_node)
                    dep_node.public_deps.add(new_node)

            # RECURSION!
            self._load_deps(dep_graph, new_node, new_reqs, node.ref,
                            new_options, check_updates, update,
                            remotes, processed_profile)
=======
                    dep_node.connect_closure(new_node)

            # RECURSION, keep expanding (depth-first) the new node
            self._load_deps(dep_graph, new_node, new_reqs, node.ref, new_options, check_updates,
                            update, remotes, processed_profile)
>>>>>>> e7087c26
        else:  # a public node already exist with this name
            # This is closing a diamond, the node already exists and is reachable
            alias_ref = dep_graph.aliased.get(require.ref)
            # Necessary to make sure that it is pointing to the correct aliased
            if alias_ref:
                require.ref = alias_ref
            # As we are closing a diamond, there can be conflicts. This will raise if conflicts
            self._conflicting_references(previous.ref, require.ref, node.ref)

            # Add current ancestors to the previous node and upstream deps
            union = node.ancestors.union([node.name])
            for n in previous.public_closure.values():
                n.ancestors.update(union)

            # Even if it was in private scope, if it is reached via a public require
            # the previous node and its upstream becomes public
            if previous.private and not require.private:
                previous.make_public()

<<<<<<< HEAD
            node.public_closure.add(previous)
            previous.inverse_closure.add(node)
            node.public_deps.add(previous)
            dep_graph.add_edge(node, previous, require.private, require.build_require)
            # Update the closure of each dependent
            for n in previous.public_closure:
                if n.build_require or n.private:
                    continue
                node.public_closure.add(n)
                n.inverse_closure.add(node)
                for dep_node in node.inverse_closure:
                    dep_node.public_closure.add(n)
                    dep_node.public_deps.add(n)
                    n.inverse_closure.add(dep_node)
=======
            node.connect_closure(previous)
            dep_graph.add_edge(node, previous, require.private, require.build_require)
            # All the upstream dependencies (public_closure) of the previously existing node
            # now will be also connected to the node and to all its dependants
            for name, n in previous.public_closure.items():
                if n.build_require or n.private:
                    continue
                node.connect_closure(n)
                for dep_node in node.inverse_closure:
                    dep_node.connect_closure(n)
>>>>>>> e7087c26

            # Recursion is only necessary if the inputs conflict with the current "previous"
            # configuration of upstream versions and options
            if self._recurse(previous.public_closure, new_reqs, new_options):
                self._load_deps(dep_graph, previous, new_reqs, node.ref, new_options, check_updates,
                                update, remotes, processed_profile)

    @staticmethod
    def _conflicting_references(previous_ref, new_ref, consumer_ref=None):
        if previous_ref.copy_clear_rev() != new_ref.copy_clear_rev():
            if consumer_ref:
                raise ConanException("Conflict in %s\n"
                                     "    Requirement %s conflicts with already defined %s\n"
                                     "    To change it, override it in your base requirements"
                                     % (consumer_ref, new_ref, previous_ref))
            return True
        # Computed node, if is Editable, has revision=None
        # If new_ref.revision is None we cannot assume any conflict, the user hasn't specified
        # a revision, so it's ok any previous_ref
        if previous_ref.revision and new_ref.revision and previous_ref.revision != new_ref.revision:
            if consumer_ref:
                raise ConanException("Conflict in %s\n"
                                     "    Different revisions of %s has been requested"
                                     % (consumer_ref, new_ref))
            return True
        return False

    def _recurse(self, closure, new_reqs, new_options):
        """ For a given closure, if some requirements or options coming from downstream
        is incompatible with the current closure, then it is necessary to recurse
        then, incompatibilities will be raised as usually"""
        for req in new_reqs.values():
            n = closure.get(req.ref.name)
            if n and self._conflicting_references(n.ref, req.ref):
                return True
        for pkg_name, options_values in new_options.items():
            n = closure.get(pkg_name)
            if n:
                options = n.conanfile.options
                for option, value in options_values.items():
                    if getattr(options, option) != value:
                        return True
        return False

    def _config_node(self, graph, node, down_reqs, down_ref, down_options):
        """ update settings and option in the current ConanFile, computing actual
        requirement values, cause they can be overridden by downstream requires
        param settings: dict of settings values => {"os": "windows"}
        """
        try:
            conanfile, ref = node.conanfile, node.ref
            # Avoid extra time manipulating the sys.path for python
            with get_env_context_manager(conanfile, without_python=True):
                if hasattr(conanfile, "config"):
                    if not ref:
                        conanfile.output.warn("config() has been deprecated."
                                              " Use config_options and configure")
                    with conanfile_exception_formatter(str(conanfile), "config"):
                        conanfile.config()
                with conanfile_exception_formatter(str(conanfile), "config_options"):
                    conanfile.config_options()
                conanfile.options.propagate_upstream(down_options, down_ref, ref)
                if hasattr(conanfile, "config"):
                    with conanfile_exception_formatter(str(conanfile), "config"):
                        conanfile.config()

                with conanfile_exception_formatter(str(conanfile), "configure"):
                    conanfile.configure()

                conanfile.settings.validate()  # All has to be ok!
                conanfile.options.validate()

                # Update requirements (overwrites), computing new upstream
                if hasattr(conanfile, "requirements"):
                    # If re-evaluating the recipe, in a diamond graph, with different options,
                    # it could happen that one execution path of requirements() defines a package
                    # and another one a different package raising Duplicate dependency error
                    # Or the two consecutive calls, adding 2 different dependencies for the two paths
                    # So it is necessary to save the "requires" state and restore it before a second
                    # execution of requirements(). It is a shallow copy, if first iteration is
                    # RequireResolve'd or overridden, the inner requirements are modified
                    if not hasattr(conanfile, "_conan_original_requires"):
                        conanfile._conan_original_requires = conanfile.requires.copy()
                    else:
                        conanfile.requires = conanfile._conan_original_requires.copy()

                    with conanfile_exception_formatter(str(conanfile), "requirements"):
                        conanfile.requirements()

                new_options = conanfile.options.deps_package_values
                if graph.aliased:
                    for req in conanfile.requires.values():
                        req.ref = graph.aliased.get(req.ref, req.ref)
                new_down_reqs = conanfile.requires.update(down_reqs, self._output, ref, down_ref)
        except ConanExceptionInUserConanfileMethod:
            raise
        except ConanException as e:
            raise ConanException("%s: %s" % (ref or "Conanfile", str(e)))
        except Exception as e:
            raise ConanException(e)

        return new_down_reqs, new_options

    def _create_new_node(self, current_node, dep_graph, requirement, name_req,
                         check_updates, update, remotes, processed_profile, alias_ref=None):
        """ creates and adds a new node to the dependency graph
        """

        try:
            result = self._proxy.get_recipe(requirement.ref, check_updates, update,
                                            remotes, self._recorder)
        except ConanException as e:
            if current_node.ref:
                self._output.error("Failed requirement '%s' from '%s'"
                                   % (requirement.ref,
                                      current_node.conanfile.display_name))
            raise e
        conanfile_path, recipe_status, remote, new_ref = result

        dep_conanfile = self._loader.load_conanfile(conanfile_path, processed_profile,
                                                    ref=requirement.ref)
        if recipe_status == RECIPE_EDITABLE:
            dep_conanfile.in_local_cache = False
            dep_conanfile.develop = True

        if getattr(dep_conanfile, "alias", None):
            alias_ref = alias_ref or new_ref.copy_clear_rev()
            requirement.ref = ConanFileReference.loads(dep_conanfile.alias)
            dep_graph.aliased[alias_ref] = requirement.ref
            return self._create_new_node(current_node, dep_graph, requirement,
                                         name_req, check_updates, update,
                                         remotes, processed_profile,
                                         alias_ref=alias_ref)

        logger.debug("GRAPH: new_node: %s" % str(new_ref))
        new_node = Node(new_ref, dep_conanfile)
        new_node.revision_pinned = requirement.ref.revision is not None
        new_node.recipe = recipe_status
        new_node.remote = remote
        # Ancestors are a copy of the parent, plus the parent itself
        new_node.ancestors = current_node.ancestors.copy()
        new_node.ancestors.add(current_node.name)
        # build-requires and private affect transitively. If "node" is already
        # a build_require or a private one, its requirements will inherit that property
        # Or if the require specify that property, then it will get it too
        new_node.build_require = current_node.build_require or requirement.build_require
        new_node.private = current_node.private or requirement.private

        dep_graph.add_node(new_node)
        dep_graph.add_edge(current_node, new_node, requirement.private, requirement.build_require)
        return new_node<|MERGE_RESOLUTION|>--- conflicted
+++ resolved
@@ -1,5 +1,4 @@
 import time
-from collections import OrderedDict
 
 from conans.client.graph.graph import DepsGraph, Node, RECIPE_EDITABLE
 from conans.errors import (ConanException, ConanExceptionInUserConanfileMethod,
@@ -142,45 +141,27 @@
                                              remotes, processed_profile)
 
             # The closure of a new node starts with just itself
-<<<<<<< HEAD
+            # The new created node is connected to the parent one
             new_node.public_closure.add(new_node)
             node.public_closure.add(new_node)
             new_node.inverse_closure.add(node)
             node.public_deps.add(new_node)
 
-            # If the parent node is a build-require, this new node will be a build-require
-            # If the requirement is a build-require, this node will also be a build-require
             new_node.build_require = node.build_require or require.build_require
-            # New nodes will inherit the private property of its ancestor
             new_node.private = node.private or require.private
             if require.private or require.build_require:
-                # If the requirement is private (or build_require), a new public scope is defined
+                # If the requirement is private (or build_require), a new public_deps is defined
+                # the new_node doesn't propagate downstream the "node" consumer, so its public_deps
+                # will be a copy of the node.public_closure, i.e. it can only cause conflicts in the
+                # new_node.public_closure.
                 new_node.public_deps.add(new_node)
                 new_node.public_deps.prepend(node.public_closure)
             else:
                 new_node.public_deps.add(new_node)
                 new_node.public_deps.prepend(node.public_deps)
-=======
-            new_node.public_closure = OrderedDict([(new_node.ref.name, new_node)])
-            # The new created node is connected to the parent one
-            node.connect_closure(new_node)
-
-            if require.private or require.build_require:
-                # If the requirement is private (or build_require), a new public_deps is defined
-                # the new_node doesn't propagate downstream the "node" consumer, so its public_deps
-                # will be a copy of the node.public_closure, i.e. it can only cause conflicts in the
-                # new_node.public_closure.
-                new_node.public_deps = node.public_closure.copy()
-                new_node.public_deps[name] = new_node
-            else:
-                # Normal requires propagate and can conflict with the parent "node.public_deps" too
-                new_node.public_deps = node.public_deps.copy()
-                new_node.public_deps[name] = new_node
->>>>>>> e7087c26
 
                 # All the dependents of "node" are also connected now to "new_node"
                 for dep_node in node.inverse_closure:
-<<<<<<< HEAD
                     dep_node.public_closure.add(new_node)
                     new_node.inverse_closure.add(dep_node)
                     dep_node.public_deps.add(new_node)
@@ -189,13 +170,6 @@
             self._load_deps(dep_graph, new_node, new_reqs, node.ref,
                             new_options, check_updates, update,
                             remotes, processed_profile)
-=======
-                    dep_node.connect_closure(new_node)
-
-            # RECURSION, keep expanding (depth-first) the new node
-            self._load_deps(dep_graph, new_node, new_reqs, node.ref, new_options, check_updates,
-                            update, remotes, processed_profile)
->>>>>>> e7087c26
         else:  # a public node already exist with this name
             # This is closing a diamond, the node already exists and is reachable
             alias_ref = dep_graph.aliased.get(require.ref)
@@ -215,12 +189,12 @@
             if previous.private and not require.private:
                 previous.make_public()
 
-<<<<<<< HEAD
             node.public_closure.add(previous)
             previous.inverse_closure.add(node)
             node.public_deps.add(previous)
             dep_graph.add_edge(node, previous, require.private, require.build_require)
-            # Update the closure of each dependent
+            # All the upstream dependencies (public_closure) of the previously existing node
+            # now will be also connected to the node and to all its dependants
             for n in previous.public_closure:
                 if n.build_require or n.private:
                     continue
@@ -230,18 +204,6 @@
                     dep_node.public_closure.add(n)
                     dep_node.public_deps.add(n)
                     n.inverse_closure.add(dep_node)
-=======
-            node.connect_closure(previous)
-            dep_graph.add_edge(node, previous, require.private, require.build_require)
-            # All the upstream dependencies (public_closure) of the previously existing node
-            # now will be also connected to the node and to all its dependants
-            for name, n in previous.public_closure.items():
-                if n.build_require or n.private:
-                    continue
-                node.connect_closure(n)
-                for dep_node in node.inverse_closure:
-                    dep_node.connect_closure(n)
->>>>>>> e7087c26
 
             # Recursion is only necessary if the inputs conflict with the current "previous"
             # configuration of upstream versions and options
