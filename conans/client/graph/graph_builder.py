--- conflicted
+++ resolved
@@ -98,41 +98,8 @@
         node.public_closure = OrderedDict(ordered_closure)
         return new_nodes
 
-<<<<<<< HEAD
-    def _resolve_ranges(self, graph, requires, consumer, update, remotes):
-        for require in requires:
-            if require.locked_id:
-                continue
-            self._resolver.resolve(require, consumer, update, remotes)
-            # if the range is resolved, check if it is an alias
-            alias = graph.aliased.get(require.ref)
-            if alias:
-                require.ref = alias
-
-    def _resolve_deps(self, graph, node, update, remote_name):
-        # Resolve possible version ranges of the current node requirements
-        # new_reqs is a shallow copy of what is propagated upstream, so changes done by the
-        # RangeResolver are also done in new_reqs, and then propagated!
-        conanfile = node.conanfile
-        scope = conanfile.display_name
-        self._resolve_ranges(graph, conanfile.requires.values(), scope, update, remote_name)
-
-        if not hasattr(conanfile, "_conan_evaluated_requires"):
-            conanfile._conan_evaluated_requires = conanfile.requires.copy()
-        elif conanfile.requires != conanfile._conan_evaluated_requires:
-            raise ConanException("%s: Incompatible requirements obtained in different "
-                                 "evaluations of 'requirements'\n"
-                                 "    Previous requirements: %s\n"
-                                 "    New requirements: %s"
-                                 % (scope, list(conanfile._conan_evaluated_requires.values()),
-                                    list(conanfile.requires.values())))
-
-    def _load_deps(self, dep_graph, node, down_reqs, down_ref, down_options,
-                   check_updates, update, remotes, profile_host, graph_lock):
-=======
     def _expand_node(self, node, graph, down_reqs, down_ref, down_options,
                      check_updates, update, remotes, profile_host, graph_lock):
->>>>>>> 7ad550b0
         """ expands the dependencies of the node, recursively
 
         param node: Node object to be expanded in this step
@@ -176,25 +143,6 @@
 
         if graph_lock:  # No need to evaluate, they are hardcoded in lockfile
             graph_lock.lock_node(node, node.conanfile.requires.values())
-<<<<<<< HEAD
-
-        new_reqs = node.conanfile.requires.update(down_reqs, self._output, node.ref, down_ref)
-        # if there are version-ranges, resolve them before expanding each of the requirements
-        self._resolve_deps(dep_graph, node, update, remotes)
-
-        # Expand each one of the current requirements
-        locked, not_locked = [], []
-        for name, req in node.conanfile.requires.items():
-            locked.append((name, req)) if req.locked_id else not_locked.append((name, req))
-
-        for name, require in locked + not_locked:
-            if require.override:
-                continue
-            self._handle_require(name, node, require, dep_graph, check_updates, update,
-                                 remotes, profile_host, new_reqs, new_options, graph_lock)
-
-    def _handle_require(self, name, node, require, dep_graph, check_updates, update,
-=======
             new_reqs = None
         else:
             # propagation of requirements only necessary if not locked
@@ -220,7 +168,6 @@
         return new_options, new_reqs
 
     def _expand_require(self, require, node, graph, check_updates, update,
->>>>>>> 7ad550b0
                         remotes, profile_host, new_reqs, new_options, graph_lock):
         # Handle a requirement of a node. There are 2 possibilities
         #    node -(require)-> new_node (creates a new node in the graph)
