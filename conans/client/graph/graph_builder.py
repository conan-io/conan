import time

from conans.client.graph.graph import DepsGraph, Node, RECIPE_EDITABLE, CONTEXT_HOST, \
    CONTEXT_BUILD
from conans.errors import (ConanException, ConanExceptionInUserConanfileMethod,
                           conanfile_exception_formatter)
from conans.model.conan_file import get_env_context_manager
from conans.model.ref import ConanFileReference
from conans.model.requires import Requirements, Requirement
from conans.util.log import logger
from collections import OrderedDict


class DepsGraphBuilder(object):
    """ Responsible for computing the dependencies graph DepsGraph
    """
    def __init__(self, proxy, output, loader, resolver, recorder):
        self._proxy = proxy
        self._output = output
        self._loader = loader
        self._resolver = resolver
        self._recorder = recorder

    def load_graph(self, root_node, check_updates, update, remotes, processed_profile_host,
                   processed_profile_build, graph_lock=None):
        check_updates = check_updates or update
        dep_graph = DepsGraph()
        # compute the conanfile entry point for this dependency graph
<<<<<<< HEAD
        root_node.public_closure.add(root_node)
        root_node.public_deps.add(root_node)
        root_node.transitive_closure.add(root_node)  # TODO: Do we need itself here?
=======
        name = root_node.name
        root_node.public_closure = OrderedDict([(name, root_node)])
        root_node.transitive_closure = OrderedDict([(name, root_node)])
        root_node.public_deps = {name: root_node}
>>>>>>> 3ee0398a
        root_node.ancestors = set()
        dep_graph.add_node(root_node)

        # enter recursive computation
        t1 = time.time()
        self._load_deps(dep_graph, root_node, Requirements(), None, None,
                        check_updates, update, remotes,
                        processed_profile_host, processed_profile_build, graph_lock)
        logger.debug("GRAPH: Time to load deps %s" % (time.time() - t1))
        return dep_graph

    def extend_build_requires(self, graph, node, build_requires_refs, check_updates, update,
                              remotes, processed_profile_host, processed_profile_build, graph_lock):

        # The options that will be defined in the node will be the real options values that have
        # been already propagated downstream from the dependency graph. This will override any
        # other possible option in the build_requires dependency graph. This means that in theory
        # an option conflict while expanding the build_requires is impossible
        node.conanfile.build_requires_options.clear_unscoped_options()
        new_options = node.conanfile.build_requires_options._reqs_options
        new_reqs = Requirements()

        conanfile = node.conanfile
        scope = conanfile.display_name

        build_requires = []
        contexts = []  # FIXME: Using two lists is not the best implementation
        for ref, context in build_requires_refs:
            build_requires.append(Requirement(ref))
            contexts.append(context)

        if graph_lock:
            graph_lock.lock_node(node, build_requires, build_requires=True)  # TODO: Add info about context?

        self._resolve_ranges(graph, build_requires, scope, update, remotes)

        for build_require, ctxt in zip(build_requires, contexts):
            name = build_require.ref.name
            build_require.build_require = True
            build_require.build_require_host = bool(ctxt == CONTEXT_HOST)
            context = ctxt if node.context == CONTEXT_HOST else node.context
            self._handle_require(name, node, build_require, graph, check_updates, update,
                                 remotes, processed_profile_host, processed_profile_build,
                                 new_reqs, new_options, graph_lock, context=context)

        new_nodes = set(n for n in graph.nodes if n.package_id is None)
        # This is to make sure that build_requires have precedence over the normal requires
<<<<<<< HEAD
        node.public_closure.sort(key_fn=lambda x: x not in new_nodes)
=======
        ordered_closure = list(node.public_closure.items())
        ordered_closure.sort(key=lambda x: x[1] not in new_nodes)
        node.public_closure = OrderedDict(ordered_closure)
>>>>>>> 3ee0398a
        return new_nodes

    def _resolve_ranges(self, graph, requires, consumer, update, remotes):
        for require in requires:
            self._resolver.resolve(require, consumer, update, remotes)
            # if the range is resolved, check if it is an alias
            alias = graph.aliased.get(require.ref)
            if alias:
                require.ref = alias

    def _resolve_deps(self, graph, node, update, remote_name):
        # Resolve possible version ranges of the current node requirements
        # new_reqs is a shallow copy of what is propagated upstream, so changes done by the
        # RangeResolver are also done in new_reqs, and then propagated!
        conanfile = node.conanfile
        scope = conanfile.display_name
        self._resolve_ranges(graph, conanfile.requires.values(), scope, update, remote_name)

        if not hasattr(conanfile, "_conan_evaluated_requires"):
            conanfile._conan_evaluated_requires = conanfile.requires.copy()
        elif conanfile.requires != conanfile._conan_evaluated_requires:
            raise ConanException("%s: Incompatible requirements obtained in different "
                                 "evaluations of 'requirements'\n"
                                 "    Previous requirements: %s\n"
                                 "    New requirements: %s"
                                 % (scope, list(conanfile._conan_evaluated_requires.values()),
                                    list(conanfile.requires.values())))

    def _load_deps(self, dep_graph, node, down_reqs, down_ref, down_options,
                   check_updates, update, remotes, processed_profile_host,
                   processed_profile_build, graph_lock):
        """ expands the dependencies of the node, recursively

        param node: Node object to be expanded in this step
        down_reqs: the Requirements as coming from downstream, which can overwrite current
                    values
        param down_ref: ConanFileReference of who is depending on current node for this expansion
        """
        # basic node configuration: calling configure() and requirements()
        new_options = self._config_node(dep_graph, node, down_ref, down_options)

        if graph_lock:
            graph_lock.lock_node(node, node.conanfile.requires.values())
            new_reqs = None
        else:
            # propagation of requirements only necessary if not locked
            new_reqs = node.conanfile.requires.update(down_reqs, self._output, node.ref, down_ref)
            # if there are version-ranges, resolve them before expanding each of the requirements
            self._resolve_deps(dep_graph, node, update, remotes)

        # Expand each one of the current requirements
        for name, require in node.conanfile.requires.items():
            if require.override:
                continue
            self._handle_require(name, node, require, dep_graph, check_updates, update,
                                 remotes, processed_profile_host, processed_profile_build,
                                 new_reqs, new_options, graph_lock, context=node.context)

    def _handle_require(self, name, node, require, dep_graph, check_updates, update,
                        remotes, processed_profile_host, processed_profile_build,
                        new_reqs, new_options, graph_lock, context):
        # Handle a requirement of a node. There are 2 possibilities
        #    node -(require)-> new_node (creates a new node in the graph)
        #    node -(require)-> previous (creates a diamond with a previously existing node)

        # If the required is found in the node ancestors a loop is being closed
        # TODO: allow bootstrapping, use references instead of names
        if name in node.ancestors or name == node.name:
            raise ConanException("Loop detected: '%s' requires '%s' which is an ancestor too"
                                 % (node.ref, require.ref))

        # If the requirement is found in the node public dependencies, it is a diamond
        previous = node.public_deps.get(name, context=context)
        previous_closure = node.public_closure.get(name, context=context)
        # build_requires and private will create a new node if it is not in the current closure
        if not previous or ((require.build_require or require.private) and not previous_closure):
            # new node, must be added and expanded (node -> new_node)
            if context == CONTEXT_BUILD and not processed_profile_build:
                raise ConanException("Package '{}' requires '{}' on context build, but no profile"
                                     " for build_machine has been provided. See docs about"
                                     " crossbuilding feature.".format(node, name))

            processed_profile_host = processed_profile_host if context == CONTEXT_HOST \
                else processed_profile_build
            new_node = self._create_new_node(node, dep_graph, require, name, check_updates, update,
                                             remotes, processed_profile_host, graph_lock,
                                             context=context)

            # The closure of a new node starts with just itself
<<<<<<< HEAD
            new_node.public_closure.add(new_node)
            new_node.transitive_closure.add(new_node)  # TODO: Do we need itself here?
=======
            new_node.public_closure = OrderedDict([(name, new_node)])
            new_node.transitive_closure = OrderedDict([(name, new_node)])
>>>>>>> 3ee0398a
            # The new created node is connected to the parent one
            node.connect_closure(new_node)

            if require.private or require.build_require:
                # If the requirement is private (or build_require), a new public_deps is defined
                # the new_node doesn't propagate downstream the "node" consumer, so its public_deps
                # will be a copy of the node.public_closure, i.e. it can only cause conflicts in the
                # new_node.public_closure.
                new_node.public_deps.assign(node.public_closure)
                new_node.public_deps.add(new_node)
            else:
<<<<<<< HEAD
                node.transitive_closure.add(new_node)
=======
                node.transitive_closure[name] = new_node
>>>>>>> 3ee0398a
                # Normal requires propagate and can conflict with the parent "node.public_deps" too
                new_node.public_deps.assign(node.public_deps)
                new_node.public_deps.add(new_node)

                # All the dependents of "node" are also connected now to "new_node"
                for dep_node in node.inverse_closure:
                    dep_node.connect_closure(new_node)

            # RECURSION, keep expanding (depth-first) the new node
            self._load_deps(dep_graph, new_node, new_reqs, node.ref, new_options, check_updates,
<<<<<<< HEAD
                            update, remotes, processed_profile_host, processed_profile_build,
                            graph_lock)
            if not require.private and not require.build_require:
                for it in new_node.transitive_closure:
                    node.transitive_closure.add(it)
=======
                            update, remotes, processed_profile, graph_lock)
            if not require.private and not require.build_require:
                node.transitive_closure.update(new_node.transitive_closure)
>>>>>>> 3ee0398a

        else:  # a public node already exist with this name
            # This is closing a diamond, the node already exists and is reachable
            alias_ref = dep_graph.aliased.get(require.ref)
            # Necessary to make sure that it is pointing to the correct aliased
            if alias_ref:
                require.ref = alias_ref
            # As we are closing a diamond, there can be conflicts. This will raise if conflicts
            self._conflicting_references(previous.ref, require.ref, node.ref)

            # Add current ancestors to the previous node and upstream deps
            union = node.ancestors.union([node.name])
            for n in previous.public_closure:
                n.ancestors.update(union)

            node.connect_closure(previous)
            dep_graph.add_edge(node, previous, require)
<<<<<<< HEAD

            if not require.private and not require.build_require:
                for it in previous.transitive_closure:
                    node.transitive_closure.add(it)

                # All the upstream dependencies (public_closure) of the previously existing node
                # now will be also connected to the node and to all its dependants
                for n in previous.transitive_closure:
=======
            if not require.private and not require.build_require:
                node.transitive_closure.update(previous.transitive_closure)

                # All the upstream dependencies (public_closure) of the previously existing node
                # now will be also connected to the node and to all its dependants
                for name, n in previous.transitive_closure.items():
>>>>>>> 3ee0398a
                    node.connect_closure(n)
                    for dep_node in node.inverse_closure:
                        dep_node.connect_closure(n)

            # Recursion is only necessary if the inputs conflict with the current "previous"
            # configuration of upstream versions and options
            if not graph_lock and self._recurse(previous.public_closure, new_reqs, new_options, previous.context):
                self._load_deps(dep_graph, previous, new_reqs, node.ref, new_options, check_updates,
                                update, remotes, processed_profile_host, processed_profile_build,
                                graph_lock)

    @staticmethod
    def _conflicting_references(previous_ref, new_ref, consumer_ref=None):
        if previous_ref.copy_clear_rev() != new_ref.copy_clear_rev():
            if consumer_ref:
                raise ConanException("Conflict in %s\n"
                                     "    Requirement %s conflicts with already defined %s\n"
                                     "    To change it, override it in your base requirements"
                                     % (consumer_ref, new_ref, previous_ref))
            return True
        # Computed node, if is Editable, has revision=None
        # If new_ref.revision is None we cannot assume any conflict, the user hasn't specified
        # a revision, so it's ok any previous_ref
        if previous_ref.revision and new_ref.revision and previous_ref.revision != new_ref.revision:
            if consumer_ref:
                raise ConanException("Conflict in %s\n"
                                     "    Different revisions of %s has been requested"
                                     % (consumer_ref, new_ref))
            return True
        return False

    def _recurse(self, closure, new_reqs, new_options, context):
        """ For a given closure, if some requirements or options coming from downstream
        is incompatible with the current closure, then it is necessary to recurse
        then, incompatibilities will be raised as usually"""
        for req in new_reqs.values():
            n = closure.get(req.ref.name, context=context)
            if n and self._conflicting_references(n.ref, req.ref):
                return True
        for pkg_name, options_values in new_options.items():
            n = closure.get(pkg_name, context=context)
            if n:
                options = n.conanfile.options
                for option, value in options_values.items():
                    if getattr(options, option) != value:
                        return True
        return False

    @staticmethod
    def _config_node(graph, node, down_ref, down_options):
        """ update settings and option in the current ConanFile, computing actual
        requirement values, cause they can be overridden by downstream requires
        param settings: dict of settings values => {"os": "windows"}
        """
        conanfile, ref = node.conanfile, node.ref
        try:
            # Avoid extra time manipulating the sys.path for python
            with get_env_context_manager(conanfile, without_python=True):
                if hasattr(conanfile, "config"):
                    if not ref:
                        conanfile.output.warn("config() has been deprecated."
                                              " Use config_options and configure")
                    with conanfile_exception_formatter(str(conanfile), "config"):
                        conanfile.config()
                with conanfile_exception_formatter(str(conanfile), "config_options"):
                    conanfile.config_options()
                conanfile.options.propagate_upstream(down_options, down_ref, ref)
                if hasattr(conanfile, "config"):
                    with conanfile_exception_formatter(str(conanfile), "config"):
                        conanfile.config()

                with conanfile_exception_formatter(str(conanfile), "configure"):
                    conanfile.configure()

                conanfile.settings.validate()  # All has to be ok!
                conanfile.options.validate()

                # Update requirements (overwrites), computing new upstream
                if hasattr(conanfile, "requirements"):
                    # If re-evaluating the recipe, in a diamond graph, with different options,
                    # it could happen that one execution path of requirements() defines a package
                    # and another one a different package raising Duplicate dependency error
                    # Or the two consecutive calls, adding 2 different dependencies for the 2 paths
                    # So it is necessary to save the "requires" state and restore it before a second
                    # execution of requirements(). It is a shallow copy, if first iteration is
                    # RequireResolve'd or overridden, the inner requirements are modified
                    if not hasattr(conanfile, "_conan_original_requires"):
                        conanfile._conan_original_requires = conanfile.requires.copy()
                    else:
                        conanfile.requires = conanfile._conan_original_requires.copy()

                    with conanfile_exception_formatter(str(conanfile), "requirements"):
                        conanfile.requirements()

                new_options = conanfile.options.deps_package_values
                if graph.aliased:
                    for req in conanfile.requires.values():
                        req.ref = graph.aliased.get(req.ref, req.ref)
        except ConanExceptionInUserConanfileMethod:
            raise
        except ConanException as e:
            raise ConanException("%s: %s" % (ref or "Conanfile", str(e)))
        except Exception as e:
            raise ConanException(e)

        return new_options

    def _create_new_node(self, current_node, dep_graph, requirement, name_req,
                         check_updates, update, remotes, processed_profile, graph_lock,
                         context, alias_ref=None):
        """ creates and adds a new node to the dependency graph
        """

        try:
            result = self._proxy.get_recipe(requirement.ref, check_updates, update,
                                            remotes, self._recorder)
        except ConanException as e:
            if current_node.ref:
                self._output.error("Failed requirement '%s' from '%s'"
                                   % (requirement.ref,
                                      current_node.conanfile.display_name))
            raise e
        conanfile_path, recipe_status, remote, new_ref = result

        locked_id = requirement.locked_id
        lock_python_requires = graph_lock.python_requires(locked_id) if locked_id else None
        dep_conanfile = self._loader.load_conanfile(conanfile_path, processed_profile,
                                                    ref=requirement.ref,
                                                    lock_python_requires=lock_python_requires)
        if recipe_status == RECIPE_EDITABLE:
            dep_conanfile.in_local_cache = False
            dep_conanfile.develop = True

        if getattr(dep_conanfile, "alias", None):
            alias_ref = alias_ref or new_ref.copy_clear_rev()
            requirement.ref = ConanFileReference.loads(dep_conanfile.alias)
            dep_graph.aliased[alias_ref] = requirement.ref
            return self._create_new_node(current_node, dep_graph, requirement,
                                         name_req, check_updates, update,
                                         remotes, processed_profile, graph_lock,
                                         context=context, alias_ref=alias_ref)

        logger.debug("GRAPH: new_node: %s" % str(new_ref))
        new_node = Node(new_ref, dep_conanfile, context=context)
        new_node.revision_pinned = requirement.ref.revision is not None
        new_node.recipe = recipe_status
        new_node.remote = remote
        # Ancestors are a copy of the parent, plus the parent itself
        new_node.ancestors = current_node.ancestors.copy()
        new_node.ancestors.add(current_node.name)

        if locked_id:
            new_node.id = locked_id

<<<<<<< HEAD
        # build-requires and private affect transitively. If "node" is already
        # a build_require or a private one, its requirements will inherit that property
        # Or if the require specify that property, then it will get it too

        #new_node.build_require = current_node.build_require or requirement.build_require
        #new_node.private = current_node.private or requirement.private
        #new_node.build_require_host = requirement.build_require_host

=======
>>>>>>> 3ee0398a
        dep_graph.add_node(new_node)
        dep_graph.add_edge(current_node, new_node, requirement)
        return new_node<|MERGE_RESOLUTION|>--- conflicted
+++ resolved
@@ -26,16 +26,9 @@
         check_updates = check_updates or update
         dep_graph = DepsGraph()
         # compute the conanfile entry point for this dependency graph
-<<<<<<< HEAD
         root_node.public_closure.add(root_node)
         root_node.public_deps.add(root_node)
         root_node.transitive_closure.add(root_node)  # TODO: Do we need itself here?
-=======
-        name = root_node.name
-        root_node.public_closure = OrderedDict([(name, root_node)])
-        root_node.transitive_closure = OrderedDict([(name, root_node)])
-        root_node.public_deps = {name: root_node}
->>>>>>> 3ee0398a
         root_node.ancestors = set()
         dep_graph.add_node(root_node)
 
@@ -83,13 +76,7 @@
 
         new_nodes = set(n for n in graph.nodes if n.package_id is None)
         # This is to make sure that build_requires have precedence over the normal requires
-<<<<<<< HEAD
         node.public_closure.sort(key_fn=lambda x: x not in new_nodes)
-=======
-        ordered_closure = list(node.public_closure.items())
-        ordered_closure.sort(key=lambda x: x[1] not in new_nodes)
-        node.public_closure = OrderedDict(ordered_closure)
->>>>>>> 3ee0398a
         return new_nodes
 
     def _resolve_ranges(self, graph, requires, consumer, update, remotes):
@@ -179,13 +166,8 @@
                                              context=context)
 
             # The closure of a new node starts with just itself
-<<<<<<< HEAD
             new_node.public_closure.add(new_node)
             new_node.transitive_closure.add(new_node)  # TODO: Do we need itself here?
-=======
-            new_node.public_closure = OrderedDict([(name, new_node)])
-            new_node.transitive_closure = OrderedDict([(name, new_node)])
->>>>>>> 3ee0398a
             # The new created node is connected to the parent one
             node.connect_closure(new_node)
 
@@ -197,11 +179,7 @@
                 new_node.public_deps.assign(node.public_closure)
                 new_node.public_deps.add(new_node)
             else:
-<<<<<<< HEAD
                 node.transitive_closure.add(new_node)
-=======
-                node.transitive_closure[name] = new_node
->>>>>>> 3ee0398a
                 # Normal requires propagate and can conflict with the parent "node.public_deps" too
                 new_node.public_deps.assign(node.public_deps)
                 new_node.public_deps.add(new_node)
@@ -212,17 +190,11 @@
 
             # RECURSION, keep expanding (depth-first) the new node
             self._load_deps(dep_graph, new_node, new_reqs, node.ref, new_options, check_updates,
-<<<<<<< HEAD
                             update, remotes, processed_profile_host, processed_profile_build,
                             graph_lock)
             if not require.private and not require.build_require:
                 for it in new_node.transitive_closure:
                     node.transitive_closure.add(it)
-=======
-                            update, remotes, processed_profile, graph_lock)
-            if not require.private and not require.build_require:
-                node.transitive_closure.update(new_node.transitive_closure)
->>>>>>> 3ee0398a
 
         else:  # a public node already exist with this name
             # This is closing a diamond, the node already exists and is reachable
@@ -240,7 +212,6 @@
 
             node.connect_closure(previous)
             dep_graph.add_edge(node, previous, require)
-<<<<<<< HEAD
 
             if not require.private and not require.build_require:
                 for it in previous.transitive_closure:
@@ -249,14 +220,6 @@
                 # All the upstream dependencies (public_closure) of the previously existing node
                 # now will be also connected to the node and to all its dependants
                 for n in previous.transitive_closure:
-=======
-            if not require.private and not require.build_require:
-                node.transitive_closure.update(previous.transitive_closure)
-
-                # All the upstream dependencies (public_closure) of the previously existing node
-                # now will be also connected to the node and to all its dependants
-                for name, n in previous.transitive_closure.items():
->>>>>>> 3ee0398a
                     node.connect_closure(n)
                     for dep_node in node.inverse_closure:
                         dep_node.connect_closure(n)
@@ -411,17 +374,6 @@
         if locked_id:
             new_node.id = locked_id
 
-<<<<<<< HEAD
-        # build-requires and private affect transitively. If "node" is already
-        # a build_require or a private one, its requirements will inherit that property
-        # Or if the require specify that property, then it will get it too
-
-        #new_node.build_require = current_node.build_require or requirement.build_require
-        #new_node.private = current_node.private or requirement.private
-        #new_node.build_require_host = requirement.build_require_host
-
-=======
->>>>>>> 3ee0398a
         dep_graph.add_node(new_node)
         dep_graph.add_edge(current_node, new_node, requirement)
         return new_node