import time

from conans.client.graph.graph import DepsGraph, Node, RECIPE_WORKSPACE, RECIPE_EDITABLE
from conans.client.output import ScopedOutput
from conans.errors import (ConanException, ConanExceptionInUserConanfileMethod,
                           conanfile_exception_formatter)
from conans.model.conan_file import get_env_context_manager
from conans.model.ref import ConanFileReference
from conans.model.requires import Requirements
from conans.model.workspace import WORKSPACE_FILE
from conans.util.log import logger

REFERENCE_CONFLICT, REVISION_CONFLICT = 1, 2


class DepsGraphBuilder(object):
    """ Responsible for computing the dependencies graph DepsGraph
    """
    def __init__(self, proxy, output, loader, resolver, workspace, recorder):
        self._proxy = proxy
        self._output = output
        self._loader = loader
        self._resolver = resolver
        self._workspace = workspace
        self._recorder = recorder

    def load_graph(self, root_node, check_updates, update, remote_name, processed_profile):
        check_updates = check_updates or update
        dep_graph = DepsGraph()
        # compute the conanfile entry point for this dependency graph
        dep_graph.add_node(root_node)
        public_deps = {}  # {name: Node} dict with public nodes, so they are not added again
        aliased = {}
        # enter recursive computation
        t1 = time.time()
        loop_ancestors = []
        self._load_deps(root_node, Requirements(), dep_graph, public_deps, None, None,
                        loop_ancestors, aliased, check_updates, update, remote_name,
                        processed_profile)
        logger.debug("GRAPH: Time to load deps %s" % (time.time() - t1))
        t1 = time.time()
        dep_graph.compute_package_ids()
        logger.debug("GRAPH: Propagate info %s" % (time.time() - t1))
        return dep_graph

    def _resolve_deps(self, node, aliased, update, remote_name):
        # Resolve possible version ranges of the current node requirements
        # new_reqs is a shallow copy of what is propagated upstream, so changes done by the
        # RangeResolver are also done in new_reqs, and then propagated!
        conanfile, conanref = node.conanfile, node.conan_ref
        for _, require in conanfile.requires.items():
            self._resolver.resolve(require, conanref, update, remote_name)

        # After resolving ranges,
        for req in conanfile.requires.values():
            alias = aliased.get(req.conan_reference)
            if alias:
                req.conan_reference = alias

        if not hasattr(conanfile, "_conan_evaluated_requires"):
            conanfile._conan_evaluated_requires = conanfile.requires.copy()
        elif conanfile.requires != conanfile._conan_evaluated_requires:
            raise ConanException("%s: Incompatible requirements obtained in different "
                                 "evaluations of 'requirements'\n"
                                 "    Previous requirements: %s\n"
                                 "    New requirements: %s"
                                 % (conanref, list(conanfile._conan_evaluated_requires.values()),
                                    list(conanfile.requires.values())))

    def _load_deps(self, node, down_reqs, dep_graph, public_deps, down_ref, down_options,
                   loop_ancestors, aliased, check_updates, update, remote_name, processed_profile):
        """ loads a Conan object from the given file
        param node: Node object to be expanded in this step
        down_reqs: the Requirements as coming from downstream, which can overwrite current
                    values
        param deps: DepsGraph result
        param public_deps: {name: Node} of already expanded public Nodes, not to be repeated
                           in graph
        param down_ref: ConanFileReference of who is depending on current node for this expansion
        """
        # basic node configuration
        new_reqs, new_options = self._config_node(node, down_reqs, down_ref, down_options, aliased)

        self._resolve_deps(node, aliased, update, remote_name)

        # Expand each one of the current requirements
        for name, require in node.conanfile.requires.items():
            if require.override:
                continue
            if require.conan_reference in loop_ancestors:
                raise ConanException("Loop detected: %s"
                                     % "->".join(str(r) for r in loop_ancestors))
            new_loop_ancestors = loop_ancestors[:]  # Copy for propagating
            new_loop_ancestors.append(require.conan_reference)
            previous = public_deps.get(name)
            if require.private or not previous:  # new node, must be added and expanded
                new_node = self._create_new_node(node, dep_graph, require, public_deps, name,
                                                 aliased, check_updates, update, remote_name,
                                                 processed_profile)
                # RECURSION!
                # Make sure the subgraph is truly private
                new_public_deps = {} if require.private else public_deps
                self._load_deps(new_node, new_reqs, dep_graph, new_public_deps, node.conan_ref,
                                new_options, new_loop_ancestors, aliased, check_updates, update,
                                remote_name, processed_profile)
            else:  # a public node already exist with this name
                previous_node, closure = previous
                alias_ref = aliased.get(require.conan_reference, None)
                # Necessary to make sure that it is pointing to the correct aliased
                if alias_ref:
                    require.conan_reference = alias_ref
                conflict = self._conflicting_references(previous_node.conan_ref,
                                                        require.conan_reference)
                if conflict == REVISION_CONFLICT:  # Revisions conflict
                    raise ConanException("Conflict in %s\n"
                                         "    Different revisions of %s has been requested"
                                         % (node.conan_ref, require.conan_reference))
                elif conflict == REFERENCE_CONFLICT:
                    raise ConanException("Conflict in %s\n"
                                         "    Requirement %s conflicts with already defined %s\n"
                                         "    Keeping %s\n"
                                         "    To change it, override it in your base requirements"
                                         % (node.conan_ref, require.conan_reference,
                                            previous_node.conan_ref, previous_node.conan_ref))

                dep_graph.add_edge(node, previous_node)
                # RECURSION!
                if closure is None:
                    closure = dep_graph.closure(node)
                    public_deps[name] = previous_node, closure
                if self._recurse(closure, new_reqs, new_options):
                    self._load_deps(previous_node, new_reqs, dep_graph, public_deps, node.conan_ref,
                                    new_options, new_loop_ancestors, aliased, check_updates, update,
                                    remote_name, processed_profile)

    @staticmethod
    def _conflicting_references(previous_ref, new_ref):
        if previous_ref.copy_clear_rev() != new_ref.copy_clear_rev():
            return REFERENCE_CONFLICT
        # Computed node, has to have a revision, at least 0
        assert(previous_ref.revision is not None)
        # If new_ref.revision is None we cannot assume any conflict, the user hasn't specified
        # a revision, so it's ok any previous_ref
        if new_ref.revision and previous_ref.revision != new_ref.revision:
            return REVISION_CONFLICT
        return False

    def _recurse(self, closure, new_reqs, new_options):
        """ For a given closure, if some requirements or options coming from downstream
        is incompatible with the current closure, then it is necessary to recurse
        then, incompatibilities will be raised as usually"""
        for req in new_reqs.values():
            n = closure.get(req.conan_reference.name)
            if n and self._conflicting_references(n.conan_ref, req.conan_reference):
                return True
        for pkg_name, options_values in new_options.items():
            n = closure.get(pkg_name)
            if n:
                options = n.conanfile.options
                for option, value in options_values.items():
                    if getattr(options, option) != value:
                        return True
        return False

    def _config_node(self, node, down_reqs, down_ref, down_options, aliased):
        """ update settings and option in the current ConanFile, computing actual
        requirement values, cause they can be overridden by downstream requires
        param settings: dict of settings values => {"os": "windows"}
        """
        try:
            conanfile, conanref = node.conanfile, node.conan_ref
            # Avoid extra time manipulating the sys.path for python
            with get_env_context_manager(conanfile, without_python=True):
                if hasattr(conanfile, "config"):
                    if not conanref:
                        output = ScopedOutput(str("PROJECT"), self._output)
                        output.warn("config() has been deprecated."
                                    " Use config_options and configure")
                    with conanfile_exception_formatter(str(conanfile), "config"):
                        conanfile.config()
                with conanfile_exception_formatter(str(conanfile), "config_options"):
                    conanfile.config_options()
                conanfile.options.propagate_upstream(down_options, down_ref, conanref)
                if hasattr(conanfile, "config"):
                    with conanfile_exception_formatter(str(conanfile), "config"):
                        conanfile.config()

                with conanfile_exception_formatter(str(conanfile), "configure"):
                    conanfile.configure()

                conanfile.settings.validate()  # All has to be ok!
                conanfile.options.validate()

                # Update requirements (overwrites), computing new upstream
                if hasattr(conanfile, "requirements"):
                    # If re-evaluating the recipe, in a diamond graph, with different options,
                    # it could happen that one execution path of requirements() defines a package
                    # and another one a different package raising Duplicate dependency error
                    # Or the two consecutive calls, adding 2 different dependencies for the two paths
                    # So it is necessary to save the "requires" state and restore it before a second
                    # execution of requirements(). It is a shallow copy, if first iteration is
                    # RequireResolve'd or overridden, the inner requirements are modified
                    if not hasattr(conanfile, "_conan_original_requires"):
                        conanfile._conan_original_requires = conanfile.requires.copy()
                    else:
                        conanfile.requires = conanfile._conan_original_requires.copy()

                    with conanfile_exception_formatter(str(conanfile), "requirements"):
                        conanfile.requirements()

                new_options = conanfile.options.deps_package_values
                if aliased:
                    for req in conanfile.requires.values():
                        req.conan_reference = aliased.get(req.conan_reference,
                                                          req.conan_reference)
                new_down_reqs = conanfile.requires.update(down_reqs, self._output,
                                                          conanref, down_ref)
        except ConanExceptionInUserConanfileMethod:
            raise
        except ConanException as e:
            raise ConanException("%s: %s" % (conanref or "Conanfile", str(e)))
        except Exception as e:
            raise ConanException(e)

        return new_down_reqs, new_options

    def _create_new_node(self, current_node, dep_graph, requirement, public_deps, name_req, aliased,
                         check_updates, update, remote_name, processed_profile, alias_ref=None):
        """ creates and adds a new node to the dependency graph
        """
        output = ScopedOutput(str(requirement.conan_reference), self._output)
        workspace_package = self._workspace[requirement.conan_reference] if self._workspace else None

        if workspace_package:
            conanfile_path = workspace_package.conanfile_path
            recipe_status = RECIPE_WORKSPACE
            remote = WORKSPACE_FILE
            new_ref = requirement.conan_reference
        else:
            try:
                result = self._proxy.get_recipe(requirement.conan_reference,
                                                check_updates, update, remote_name, self._recorder)
            except ConanException as e:
                base_ref = str(current_node.conan_ref or "PROJECT")
                self._output.error("Failed requirement '%s' from '%s'"
                                   % (requirement.conan_reference, base_ref))
                raise e
            conanfile_path, recipe_status, remote, new_ref = result

<<<<<<< HEAD
        output = ScopedOutput(str(requirement.conan_reference), self._output)
=======
>>>>>>> e250f738
        dep_conanfile = self._loader.load_conanfile(conanfile_path, output, processed_profile,
                                                    reference=requirement.conan_reference)

        if workspace_package:
            workspace_package.conanfile = dep_conanfile
        if getattr(dep_conanfile, "alias", None):
            alias_reference = alias_ref or new_ref.copy_clear_rev()
            requirement.conan_reference = ConanFileReference.loads(dep_conanfile.alias)
            aliased[alias_reference] = requirement.conan_reference
            return self._create_new_node(current_node, dep_graph, requirement, public_deps,
                                         name_req, aliased, check_updates, update,
                                         remote_name, processed_profile,
                                         alias_ref=alias_reference)

        logger.debug("GRAPH: new_node: %s" % str(new_ref))
        new_node = Node(new_ref, dep_conanfile)
        new_node.revision_pinned = requirement.conan_reference.revision is not None
        new_node.recipe = recipe_status
        new_node.remote = remote
        dep_graph.add_node(new_node)
        dep_graph.add_edge(current_node, new_node, requirement.private)
        if not requirement.private:
            public_deps[name_req] = new_node, None
        return new_node<|MERGE_RESOLUTION|>--- conflicted
+++ resolved
@@ -247,10 +247,6 @@
                 raise e
             conanfile_path, recipe_status, remote, new_ref = result
 
-<<<<<<< HEAD
-        output = ScopedOutput(str(requirement.conan_reference), self._output)
-=======
->>>>>>> e250f738
         dep_conanfile = self._loader.load_conanfile(conanfile_path, output, processed_profile,
                                                     reference=requirement.conan_reference)
 
