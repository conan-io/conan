--- conflicted
+++ resolved
@@ -1,19 +1,15 @@
 import copy
 from collections import deque
 
-from conans import ConanFile
 from conans.client.conanfile.configure import run_configure_method
-<<<<<<< HEAD
-from conans.client.graph.graph import DepsGraph, Node, RECIPE_EDITABLE, CONTEXT_HOST, \
-    CONTEXT_BUILD, RECIPE_CONSUMER, TransitiveRequirement, RECIPE_DEFERRED
-=======
 from conans.client.graph.graph import DepsGraph, Node, CONTEXT_HOST, \
     CONTEXT_BUILD, TransitiveRequirement, RECIPE_VIRTUAL
->>>>>>> ab657385
+from conans.client.graph.graph import RECIPE_SYSTEM_TOOL
 from conans.client.graph.graph_error import GraphError
 from conans.client.graph.profile_node_definer import initialize_conanfile_profile
 from conans.client.graph.provides import check_graph_provides
 from conans.errors import ConanException
+from conans.model.conan_file import ConanFile
 from conans.model.options import Options
 from conans.model.recipe_ref import RecipeReference, ref_matches
 from conans.model.requires import Requirement
@@ -219,45 +215,32 @@
         return new_ref, dep_conanfile, recipe_status, remote
 
     @staticmethod
-    def _resolved_deferred(node, require, profile_build, profile_host):
-        deferred = profile_build.deferred_requires if node.context == CONTEXT_BUILD \
-            else profile_host.deferred_requires
-        if deferred:
+    def _resolved_system_tool(node, require, profile_build, profile_host):
+        if node.context == CONTEXT_HOST and not require.build:
+            return
+        system_tool = profile_build.system_tool_requires if node.context == CONTEXT_BUILD \
+            else profile_host.system_tool_requires
+        if system_tool:
             version_range = require.version_range
-            for d in deferred:
+            for d in system_tool:
                 if version_range:
                     if require.ref.name == d.name and d.version in version_range:
-                        return d, ConanFile(None, str(d)), RECIPE_DEFERRED, None
+                        return d, ConanFile(str(d)), RECIPE_SYSTEM_TOOL, None
                 elif require.ref.name == d.name and require.ref.version == d.version:
-                    return d, ConanFile(None, str(d)), RECIPE_DEFERRED, None
+                    return d, ConanFile( str(d)), RECIPE_SYSTEM_TOOL, None
 
     def _create_new_node(self, node, require, graph, profile_host, profile_build, graph_lock):
-<<<<<<< HEAD
-        context = CONTEXT_BUILD if require.build else node.context
-
-        resolved = self._resolved_deferred(node, require, profile_build, profile_host)
+        resolved = self._resolved_system_tool(node, require, profile_build, profile_host)
+
         if resolved is None:
             try:
                 # TODO: If it is locked not resolve range
-                #  if not require.locked_id:  # if it is locked, nothing to resolved
                 # TODO: This range-resolve might resolve in a given remote or cache
                 # Make sure next _resolve_recipe use it
-                resolved_ref = self._resolver.resolve(require, str(node.ref))
-
-                # This accounts for alias too
-                resolved = self._resolve_recipe(resolved_ref, graph_lock)
+                self._resolver.resolve(require, str(node.ref), self._remotes, self._update)
+                resolved = self._resolve_recipe(require.ref, graph_lock)
             except ConanException as e:
                 raise GraphError.missing(node, require, str(e))
-=======
-        try:
-            # TODO: If it is locked not resolve range
-            # TODO: This range-resolve might resolve in a given remote or cache
-            # Make sure next _resolve_recipe use it
-            self._resolver.resolve(require, str(node.ref), self._remotes, self._update)
-            resolved = self._resolve_recipe(require.ref, graph_lock)
-        except ConanException as e:
-            raise GraphError.missing(node, require, str(e))
->>>>>>> ab657385
 
         new_ref, dep_conanfile, recipe_status, remote = resolved
         # If the node is virtual or a test package, the require is also "root"
@@ -267,12 +250,8 @@
         initialize_conanfile_profile(dep_conanfile, profile_build, profile_host, node.context,
                                      require.build, new_ref)
 
-<<<<<<< HEAD
-        new_node = Node(new_ref, dep_conanfile, context=context)
-=======
         context = CONTEXT_BUILD if require.build else node.context
         new_node = Node(new_ref, dep_conanfile, context=context, test=require.test)
->>>>>>> ab657385
         new_node.recipe = recipe_status
         new_node.remote = remote
 
