import copy
import os

from collections import deque

from conan.internal.cache.conan_reference_layout import BasicLayout
from conans.client.conanfile.configure import run_configure_method
from conans.client.graph.graph import DepsGraph, Node, CONTEXT_HOST, \
    CONTEXT_BUILD, TransitiveRequirement, RECIPE_VIRTUAL
from conans.client.graph.graph import RECIPE_PLATFORM
from conans.client.graph.graph_error import GraphLoopError, GraphConflictError, GraphMissingError, \
    GraphRuntimeError, GraphError
from conans.client.graph.profile_node_definer import initialize_conanfile_profile
from conans.client.graph.provides import check_graph_provides
from conans.errors import ConanException
from conans.model.conan_file import ConanFile
<<<<<<< HEAD
from conans.model.graph_lock import Lockfile
from conans.model.options import Options
=======
from conans.model.options import Options, _PackageOptions
from conans.model.pkg_type import PackageType
>>>>>>> 524c4400
from conans.model.recipe_ref import RecipeReference, ref_matches
from conans.model.requires import Requirement


class DepsGraphBuilder(object):

    def __init__(self, proxy, loader, resolver, cache, remotes, update, check_update, global_conf):
        self._proxy = proxy
        self._loader = loader
        self._resolver = resolver
        self._cache = cache
        self._remotes = remotes  # TODO: pass as arg to load_graph()
        self._update = update
        self._check_update = check_update
        self._resolve_prereleases = global_conf.get('core.version_ranges:resolve_prereleases')

    def load_graph(self, root_node, profile_host, profile_build, graph_lock=None):
        assert profile_host is not None
        assert profile_build is not None
        assert isinstance(profile_host.options, Options)
        assert isinstance(profile_build.options, Options)
        # print("Loading graph")
        dep_graph = DepsGraph()

        self._prepare_node(root_node, profile_host, profile_build, Options())
        self._initialize_requires(root_node, dep_graph, graph_lock, profile_build, profile_host)
        dep_graph.add_node(root_node)

        open_requires = deque((r, root_node) for r in root_node.conanfile.requires.values())
        try:
            while open_requires:
                # Fetch the first waiting to be expanded (depth-first)
                (require, node) = open_requires.popleft()
                if require.override:
                    continue
                result = self._expand_require(require, node, dep_graph, profile_host,
                                              profile_build, graph_lock)
                if result:
                    new_node, graph_lock = result
                    self._initialize_requires(new_node, dep_graph, graph_lock, profile_build,
                                              profile_host)
                    open_requires.extendleft((r, new_node)
                                             for r in reversed(new_node.conanfile.requires.values()))
            self._remove_overrides(dep_graph)
            check_graph_provides(dep_graph)
        except GraphError as e:
            dep_graph.error = e
        dep_graph.resolved_ranges = self._resolver.resolved_ranges
        return dep_graph

    def _expand_require(self, require, node, graph, profile_host, profile_build, graph_lock):
        # Handle a requirement of a node. There are 2 possibilities
        #    node -(require)-> new_node (creates a new node in the graph)
        #    node -(require)-> previous (creates a diamond with a previously existing node)
        # TODO: allow bootstrapping, use references instead of names
        # print("  Expanding require ", node, "->", require)
        previous = node.check_downstream_exists(require)
        prev_node = None
        if previous is not None:
            prev_require, prev_node, base_previous = previous
            # print("  Existing previous requirements from ", base_previous, "=>", prev_require)

            if prev_require is None:
                raise GraphLoopError(node, require, prev_node)

            prev_ref = prev_node.ref if prev_node else prev_require.ref
            if prev_require.force or prev_require.override:  # override
                require.overriden_ref = require.ref  # Store that the require has been overriden
                require.override_ref = prev_ref
                require.ref = prev_ref
            else:
                self._conflicting_version(require, node, prev_require, prev_node,
                                          prev_ref, base_previous, self._resolve_prereleases)

        if prev_node is None:
            # new node, must be added and expanded (node -> new_node)
            new_node, graph_lock = self._create_new_node(node, require, graph, profile_host,
                                                         profile_build, graph_lock)
            return new_node, graph_lock
        else:
            # print("Closing a loop from ", node, "=>", prev_node)
            # Keep previous "test" status only if current is also test
            prev_node.test = prev_node.test and (node.test or require.test)
            self._save_options_conflicts(node, require, prev_node, graph)
            require.process_package_type(node, prev_node)
            graph.add_edge(node, prev_node, require)
            node.propagate_closing_loop(require, prev_node)

    def _save_options_conflicts(self, node, require, prev_node, graph):
        """ Store the discrepancies of options when closing a diamond, to later report
        them. This list is not exhaustive, only the diamond vertix, not other transitives
        """
        down_options = self._compute_down_options(node, require, prev_node.ref)
        down_options = down_options._deps_package_options  # noqa
        if not down_options:
            return
        down_pkg_options = _PackageOptions()
        for pattern, options in down_options.items():
            if ref_matches(prev_node.ref, pattern, is_consumer=False):
                down_pkg_options.update_options(options)
        prev_options = {k: v for k, v in prev_node.conanfile.options.items()}
        for k, v in down_pkg_options.items():
            prev_value = prev_options.get(k)
            if prev_value is not None and prev_value != v:
                d = graph.options_conflicts.setdefault(str(prev_node.ref), {})
                conflicts = d.setdefault(k, {"value": prev_value}).setdefault("conflicts", [])
                conflicts.append((node.ref, v))

    @staticmethod
    def _conflicting_version(require, node,
                             prev_require, prev_node, prev_ref, base_previous, resolve_prereleases):
        version_range = require.version_range
        prev_version_range = prev_require.version_range if prev_node is None else None
        if version_range:
            # TODO: Check user/channel conflicts first
            if prev_version_range is not None:
                # It it is not conflicting, but range can be incompatible, restrict range
                restricted_version_range = version_range.intersection(prev_version_range)
                if restricted_version_range is None:
                    raise GraphConflictError(node, require, prev_node, prev_require, base_previous)
                require.ref.version = restricted_version_range.version()
            else:
                if version_range.contains(prev_ref.version, resolve_prereleases):
                    require.ref = prev_ref
                else:
                    raise GraphConflictError(node, require, prev_node, prev_require, base_previous)

        elif prev_version_range is not None:
            # TODO: Check user/channel conflicts first
            if not prev_version_range.contains(require.ref.version, resolve_prereleases):
                raise GraphConflictError(node, require, prev_node, prev_require, base_previous)
        else:
            def _conflicting_refs(ref1, ref2):
                ref1_norev = copy.copy(ref1)
                ref1_norev.revision = None
                ref2_norev = copy.copy(ref2)
                ref2_norev.revision = None
                if ref2_norev != ref1_norev:
                    return True
                # Computed node, if is Editable, has revision=None
                # If new_ref.revision is None we cannot assume any conflict, user hasn't specified
                # a revision, so it's ok any previous_ref
                if ref1.revision and ref2.revision and ref1.revision != ref2.revision:
                    return True

            # As we are closing a diamond, there can be conflicts. This will raise if so
            conflict = _conflicting_refs(prev_ref, require.ref)
            if conflict:  # It is possible to get conflict from alias, try to resolve it
                raise GraphConflictError(node, require, prev_node, prev_require, base_previous)

    @staticmethod
    def _prepare_node(node, profile_host, profile_build, down_options):

        # basic node configuration: calling configure() and requirements()
        conanfile, ref = node.conanfile, node.ref

        profile_options = profile_host.options if node.context == CONTEXT_HOST else profile_build.options
        assert isinstance(profile_options, Options), type(profile_options)
        run_configure_method(conanfile, down_options, profile_options, ref)

        # Apply build_tools_requires from profile, overriding the declared ones
        profile = profile_host if node.context == CONTEXT_HOST else profile_build
        for pattern, tool_requires in profile.tool_requires.items():
            if ref_matches(ref, pattern, is_consumer=conanfile._conan_is_consumer):
                for tool_require in tool_requires:  # Do the override
                    if str(tool_require) == str(ref):  # FIXME: Ugly str comparison
                        continue  # avoid self-loop of build-requires in build context
                    node.conanfile.requires.tool_require(tool_require.repr_notime(),
                                                         raise_if_duplicated=False)

    def _initialize_requires(self, node, graph, graph_lock, profile_build, profile_host):
        for require in node.conanfile.requires.values():
            alias = require.alias  # alias needs to be processed this early
            if alias is not None:
                resolved = False
                if graph_lock is not None:
                    resolved = graph_lock.replace_alias(require, alias)
                # if partial, we might still need to resolve the alias
                if not resolved:
                    self._resolve_alias(node, require, alias, graph)
            self._resolve_replace_requires(node, require, profile_build, profile_host, graph)
            node.transitive_deps[require] = TransitiveRequirement(require, node=None)

    def _resolve_alias(self, node, require, alias, graph):
        # First try cached
        cached = graph.aliased.get(alias)
        if cached is not None:
            while True:
                new_cached = graph.aliased.get(cached)
                if new_cached is None:
                    break
                else:
                    cached = new_cached
            require.ref = cached
            return

        while alias is not None:
            # if not cached, then resolve
            try:
                result = self._proxy.get_recipe(alias, self._remotes, self._update,
                                                self._check_update)
                layout, recipe_status, remote = result
            except ConanException as e:
                raise GraphMissingError(node, require, str(e))

            conanfile_path = layout.conanfile()
            dep_conanfile = self._loader.load_basic(conanfile_path)
            try:
                pointed_ref = RecipeReference.loads(dep_conanfile.alias)
            except Exception as e:
                raise ConanException(f"Alias definition error in {alias}: {str(e)}")

            # UPDATE THE REQUIREMENT!
            require.ref = pointed_ref
            graph.aliased[alias] = pointed_ref  # Caching the alias
            new_req = Requirement(pointed_ref)  # FIXME: Ugly temp creation just for alias check
            alias = new_req.alias

    def _resolve_recipe(self, ref, graph_lock, profile_conf):
        result = self._proxy.get_recipe(ref, self._remotes, self._update, self._check_update)
        layout, recipe_status, remote = result
        conanfile_path = layout.conanfile()
        # Bundle-Lockfile:  check if the recipe exported a "conan.lock", and if it is there, use it
        exported_lock = os.path.join(layout.metadata(), "conan", "conan.lock")
        if os.path.isfile(exported_lock):
            conf = profile_conf.get_conanfile_conf(ref, False)
            if conf.get("tools.graph:auto_lock", check_type=bool):
                exported_lockfile = Lockfile.load(exported_lock)
                #print("EXPORTED LOCKFILE FOR ", ref, exported_lockfile.dumps())
                exported_lockfile.partial = True
                from conan.api.output import ConanOutput
                ConanOutput().info(f"Using lockfile from {ref}")
                if graph_lock is not None:
                    #print("DOWNSTREAM LOCKFILE FOR ", ref, graph_lock.dumps())
                    graph_lock.merge(exported_lockfile)
                    #print("MERGED LOCKFILE FOR ", ref, graph_lock.dumps())
                else:
                    graph_lock = exported_lockfile

        dep_conanfile = self._loader.load_conanfile(conanfile_path, ref=ref, graph_lock=graph_lock,
                                                    remotes=self._remotes, update=self._update,
                                                    check_update=self._check_update)
        return layout, dep_conanfile, recipe_status, remote, graph_lock

    @staticmethod
    def _resolved_system(node, require, profile_build, profile_host, resolve_prereleases):
        profile = profile_build if node.context == CONTEXT_BUILD else profile_host
        if node.context == CONTEXT_BUILD:
            # If we are in the build context, the platform_tool_requires ALSO applies to the
            # regular requires. It is not possible in the build context to have tool-requires
            # and regular requires to the same package from Conan and from Platform
            system_reqs = profile.platform_tool_requires
            if not require.build:
                system_reqs = system_reqs + profile.platform_requires
        else:
            system_reqs = profile.platform_tool_requires if require.build \
                else profile.platform_requires
        if system_reqs:
            version_range = require.version_range
            for d in system_reqs:
                if require.ref.name == d.name:
                    if version_range:
                        if version_range.contains(d.version, resolve_prereleases):
                            require.ref.version = d.version  # resolved range is replaced by exact
                            layout = BasicLayout(require.ref, None)
                            return layout, ConanFile(str(d)), RECIPE_PLATFORM, None
                    elif require.ref.version == d.version:
                        if d.revision is None or require.ref.revision is None or \
                                d.revision == require.ref.revision:
                            require.ref.revision = d.revision
                            layout = BasicLayout(require.ref, None)
                            return layout, ConanFile(str(d)), RECIPE_PLATFORM, None

    def _resolve_replace_requires(self, node, require, profile_build, profile_host, graph):
        profile = profile_build if node.context == CONTEXT_BUILD else profile_host
        replacements = profile.replace_tool_requires if require.build else profile.replace_requires
        if not replacements:
            return

        for pattern, alternative_ref in replacements.items():
            if pattern.name != require.ref.name:
                continue  # no match in name
            if pattern.version != "*":  # we need to check versions
                rrange = require.version_range
                valid = rrange.contains(pattern.version, self._resolve_prereleases) if rrange else \
                    require.ref.version == pattern.version
                if not valid:
                    continue
            if pattern.user != "*" and pattern.user != require.ref.user:
                continue
            if pattern.channel != "*" and pattern.channel != require.ref.channel:
                continue
            original_require = repr(require.ref)
            if alternative_ref.version != "*":
                require.ref.version = alternative_ref.version
            if alternative_ref.user != "*":
                require.ref.user = alternative_ref.user
            if alternative_ref.channel != "*":
                require.ref.channel = alternative_ref.channel
            if alternative_ref.revision != "*":
                require.ref.revision = alternative_ref.revision
            if require.ref.name != alternative_ref.name:  # This requires re-doing dict!
                node.conanfile.requires.reindex(require, alternative_ref.name)
            require.ref.name = alternative_ref.name
            graph.replaced_requires[original_require] = repr(require.ref)
            break  # First match executes the alternative and finishes checking others

    def _create_new_node(self, node, require, graph, profile_host, profile_build, graph_lock):
        require_version = str(require.ref.version)
        if require_version.startswith("<host_version") and require_version.endswith(">"):
            if not require.build or require.visible:
                raise ConanException(f"{node.ref} require '{require.ref}': 'host_version' can only "
                                     "be used for non-visible tool_requires")
            tracking_ref = require_version.split(':', 1)
            ref = require.ref
            if len(tracking_ref) > 1:
                ref = RecipeReference.loads(str(require.ref))
                ref.name = tracking_ref[1][:-1]  # Remove the trailing >
            req = Requirement(ref, headers=True, libs=True, visible=True)
            transitive = node.transitive_deps.get(req)
            if transitive is None or transitive.require.ref.user != ref.user \
                    or transitive.require.ref.channel != ref.channel:
                raise ConanException(f"{node.ref} require '{ref}': didn't find a matching "
                                     "host dependency")
            require.ref.version = transitive.require.ref.version

        resolved = self._resolved_system(node, require, profile_build, profile_host,
                                         self._resolve_prereleases)
        if graph_lock is not None:
            # Here is when the ranges and revisions are resolved
            graph_lock.resolve_locked(node, require, self._resolve_prereleases)

        if resolved is None:
            try:
                # TODO: If it is locked not resolve range
                # TODO: This range-resolve might resolve in a given remote or cache
                # Make sure next _resolve_recipe use it
                self._resolver.resolve(require, str(node.ref), self._remotes, self._update)
                conf = profile_build.conf if require.build or node.context == CONTEXT_BUILD \
                    else profile_host.conf
                resolved = self._resolve_recipe(require.ref, graph_lock, conf)
            except ConanException as e:
                raise GraphMissingError(node, require, str(e))
<<<<<<< HEAD
            layout, dep_conanfile, recipe_status, remote, graph_lock = resolved
        else:
            layout, dep_conanfile, recipe_status, remote = resolved
=======

        layout, dep_conanfile, recipe_status, remote = resolved

>>>>>>> 524c4400
        new_ref = layout.reference
        dep_conanfile.folders.set_base_recipe_metadata(layout.metadata())  # None for platform_xxx

        # If the node is virtual or a test package, the require is also "root"
        is_test_package = getattr(node.conanfile, "tested_reference_str", False)
        if node.conanfile._conan_is_consumer and (node.recipe == RECIPE_VIRTUAL or is_test_package):
            dep_conanfile._conan_is_consumer = True
        initialize_conanfile_profile(dep_conanfile, profile_build, profile_host, node.context,
                                     require.build, new_ref, parent=node.conanfile)

        context = CONTEXT_BUILD if require.build else node.context
        new_node = Node(new_ref, dep_conanfile, context=context, test=require.test or node.test)
        new_node.recipe = recipe_status
        new_node.remote = remote

        down_options = self._compute_down_options(node, require, new_ref)

        if recipe_status != RECIPE_PLATFORM:
            self._prepare_node(new_node, profile_host, profile_build, down_options)
        if dep_conanfile.package_type is PackageType.CONF and node.recipe != RECIPE_VIRTUAL:
            raise ConanException(f"Configuration package {dep_conanfile} cannot be used as "
                                 f"requirement, but {node.ref} is requiring it")

        require.process_package_type(node, new_node)
        graph.add_node(new_node)
        graph.add_edge(node, new_node, require)
        if node.propagate_downstream(require, new_node):
            raise GraphRuntimeError(node, new_node)

        # This is necessary to prevent infinite loops even when visibility is False
        ancestor = node.check_loops(new_node)
        if ancestor is not None:
            raise GraphLoopError(new_node, require, ancestor)

        return new_node

    @staticmethod
    def _compute_down_options(node, require, new_ref):
        # The consumer "up_options" are the options that come from downstream to this node
        if require.options is not None:
            # If the consumer has specified "requires(options=xxx)", we need to use it
            # It will have less priority than downstream consumers
            down_options = Options(options_values=require.options)
            down_options.scope(new_ref)
            # At the moment, the behavior is the most restrictive one: default_options and
            # options["dep"].opt=value only propagate to visible and host dependencies
            # we will evaluate if necessary a potential "build_options", but recall that it is
            # now possible to do "self.build_requires(..., options={k:v})" to specify it
            if require.visible:
                # Only visible requirements in the host context propagate options from downstream
                down_options.update_options(node.conanfile.up_options)
        else:
            if require.visible:
                down_options = node.conanfile.up_options
            elif not require.build:  # for requires in "host", like test_requires, pass myoptions
                down_options = node.conanfile.private_up_options
            else:
                down_options = Options(options_values=node.conanfile.default_build_options)
<<<<<<< HEAD

        self._prepare_node(new_node, profile_host, profile_build, down_options)
        require.process_package_type(node, new_node)
        graph.add_node(new_node)
        graph.add_edge(node, new_node, require)
        if node.propagate_downstream(require, new_node):
            raise GraphRuntimeError(node, new_node)

        # This is necessary to prevent infinite loops even when visibility is False
        ancestor = node.check_loops(new_node)
        if ancestor is not None:
            raise GraphLoopError(new_node, require, ancestor)

        return new_node, graph_lock
=======
        return down_options
>>>>>>> 524c4400

    @staticmethod
    def _remove_overrides(dep_graph):
        for node in dep_graph.nodes:
            to_remove = [r for r in node.transitive_deps if r.override]
            for r in to_remove:
                node.transitive_deps.pop(r)<|MERGE_RESOLUTION|>--- conflicted
+++ resolved
@@ -14,13 +14,9 @@
 from conans.client.graph.provides import check_graph_provides
 from conans.errors import ConanException
 from conans.model.conan_file import ConanFile
-<<<<<<< HEAD
 from conans.model.graph_lock import Lockfile
-from conans.model.options import Options
-=======
 from conans.model.options import Options, _PackageOptions
 from conans.model.pkg_type import PackageType
->>>>>>> 524c4400
 from conans.model.recipe_ref import RecipeReference, ref_matches
 from conans.model.requires import Requirement
 
@@ -364,15 +360,9 @@
                 resolved = self._resolve_recipe(require.ref, graph_lock, conf)
             except ConanException as e:
                 raise GraphMissingError(node, require, str(e))
-<<<<<<< HEAD
             layout, dep_conanfile, recipe_status, remote, graph_lock = resolved
         else:
             layout, dep_conanfile, recipe_status, remote = resolved
-=======
-
-        layout, dep_conanfile, recipe_status, remote = resolved
-
->>>>>>> 524c4400
         new_ref = layout.reference
         dep_conanfile.folders.set_base_recipe_metadata(layout.metadata())  # None for platform_xxx
 
@@ -407,7 +397,7 @@
         if ancestor is not None:
             raise GraphLoopError(new_node, require, ancestor)
 
-        return new_node
+        return new_node, graph_lock
 
     @staticmethod
     def _compute_down_options(node, require, new_ref):
@@ -431,24 +421,7 @@
                 down_options = node.conanfile.private_up_options
             else:
                 down_options = Options(options_values=node.conanfile.default_build_options)
-<<<<<<< HEAD
-
-        self._prepare_node(new_node, profile_host, profile_build, down_options)
-        require.process_package_type(node, new_node)
-        graph.add_node(new_node)
-        graph.add_edge(node, new_node, require)
-        if node.propagate_downstream(require, new_node):
-            raise GraphRuntimeError(node, new_node)
-
-        # This is necessary to prevent infinite loops even when visibility is False
-        ancestor = node.check_loops(new_node)
-        if ancestor is not None:
-            raise GraphLoopError(new_node, require, ancestor)
-
-        return new_node, graph_lock
-=======
         return down_options
->>>>>>> 524c4400
 
     @staticmethod
     def _remove_overrides(dep_graph):
