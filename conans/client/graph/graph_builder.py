import time

from conans.client.graph.graph import DepsGraph, Node, RECIPE_EDITABLE, CONTEXT_HOST, \
    CONTEXT_BUILD
from conans.errors import (ConanException, ConanExceptionInUserConanfileMethod,
                           conanfile_exception_formatter)
from conans.model.conan_file import get_env_context_manager
from conans.model.ref import ConanFileReference
from conans.model.requires import Requirements, Requirement
from conans.util.conan_v2_mode import conan_v2_behavior
from conans.util.log import logger


class DepsGraphBuilder(object):
    """
    This is a summary, in pseudo-code of the execution and structure of the graph
    resolution algorithm

    load_graph(root_node)
        init root_node
        expand_node(root_node)
            # 1. Evaluate requirements(), overrides, and version ranges
            get_node_requirements(node)
                node.conanfile.requirements()                         # call the requirements()
                resolve_cached_alias(node.conanfile.requires)         # replace cached alias
                update_requires_from_downstream(down_requires)        # process overrides
                resolve_ranges(node)                                  # resolve version-ranges
                    resolve_cached_alias(node.conanfile.requires)     # replace cached alias again

            # 2. Process each requires of this node
            for req in node.conanfile.requires:
                expand_require(req)
                    if req.name not in graph:                         # New node
                        new_node = create_new_node(req)               # fetch and load conanfile.py
                            if alias => create_new_node(alias)        # recurse alias
                        expand_node(new_node)                         # recursion
                    else:                                             # Node exists, closing diamond
                        resolve_cached_alias(req)
                        check_conflicts(req)                          # diamonds can cause conflicts
                        if need_recurse:                              # check for conflicts upstream
                            expand_node(previous_node)                # recursion
    """

    def __init__(self, proxy, output, loader, resolver, recorder):
        self._proxy = proxy
        self._output = output
        self._loader = loader
        self._resolver = resolver
        self._recorder = recorder

    def load_graph(self, root_node, check_updates, update, remotes, profile_host, profile_build,
                   graph_lock=None):
        check_updates = check_updates or update
        initial = graph_lock.initial_counter if graph_lock else None
        dep_graph = DepsGraph(initial_node_id=initial)
        # compute the conanfile entry point for this dependency graph
        root_node.public_closure.add(root_node)
        root_node.public_deps.add(root_node)
        root_node.transitive_closure[root_node.name] = root_node
        root_node.ancestors = set()
        dep_graph.add_node(root_node)

        # enter recursive computation
        t1 = time.time()
        self._expand_node(root_node, dep_graph, Requirements(), None, None, check_updates,
                          update, remotes, profile_host, profile_build, graph_lock,
                          context=CONTEXT_HOST)
        logger.debug("GRAPH: Time to load deps %s" % (time.time() - t1))
        return dep_graph

    def extend_build_requires(self, graph, node, build_requires_refs, check_updates, update,
                              remotes, profile_host, profile_build, graph_lock):
        # The options that will be defined in the node will be the real options values that have
        # been already propagated downstream from the dependency graph. This will override any
        # other possible option in the build_requires dependency graph. This means that in theory
        # an option conflict while expanding the build_requires is impossible
        node.conanfile.build_requires_options.clear_unscoped_options()
        new_options = node.conanfile.build_requires_options._reqs_options
        new_reqs = Requirements()

        conanfile = node.conanfile
        scope = conanfile.display_name

        build_requires = []
        for ref, context in build_requires_refs:
            r = Requirement(ref)
            r.build_require = True
            r.build_require_context = context
            build_requires.append(r)

        if graph_lock:
            graph_lock.pre_lock_node(node)
            # TODO: Add info about context?
            graph_lock.lock_node(node, build_requires, build_requires=True)

        self._resolve_ranges(graph, build_requires, scope, update, remotes)

        for br in build_requires:
            context = br.build_require_context if node.context == CONTEXT_HOST else node.context
            self._expand_require(br, node, graph, check_updates, update,
                                 remotes, profile_host, profile_build, new_reqs, new_options,
                                 graph_lock, context=context)

        new_nodes = set(n for n in graph.nodes if n.package_id is None)
        # This is to make sure that build_requires have precedence over the normal requires
        node.public_closure.sort(key_fn=lambda x: x not in new_nodes)
        return new_nodes

    def _expand_node(self, node, graph, down_reqs, down_ref, down_options, check_updates, update,
                     remotes, profile_host, profile_build, graph_lock, context):
        """ expands the dependencies of the node, recursively

        param node: Node object to be expanded in this step
        down_reqs: the Requirements as coming from downstream, which can overwrite current
                    values
        param down_ref: ConanFileReference of who is depending on current node for this expansion
        """
        # basic node configuration: calling configure() and requirements() and version-ranges
        new_options, new_reqs = self._get_node_requirements(node, graph, down_ref, down_options,
                                                            down_reqs, graph_lock, update, remotes)

        # Expand each one of the current requirements
        for require in node.conanfile.requires.values():
            if require.override:
                continue
            self._expand_require(require, node, graph, check_updates, update, remotes, profile_host,
                                 profile_build, new_reqs, new_options, graph_lock, context)

    def _resolve_ranges(self, graph, requires, consumer, update, remotes):
        for require in requires:
            self._resolver.resolve(require, consumer, update, remotes)
        self._resolve_cached_alias(requires, graph)

    @staticmethod
    def _resolve_cached_alias(requires, graph):
        if graph.aliased:
            for require in requires:
                alias = graph.aliased.get(require.ref)
                if alias:
                    require.ref = alias

    def _get_node_requirements(self, node, graph, down_ref, down_options, down_reqs, graph_lock,
                               update, remotes):
        """ compute the requirements of a node, evaluating requirements(), propagating
         the downstream requirements and overrides and solving version-ranges
        """
        # basic node configuration: calling configure() and requirements()
        if graph_lock:
            graph_lock.pre_lock_node(node)
        new_options = self._config_node(node, down_ref, down_options)
        # Alias that are cached should be replaced here, bc next requires.update() will warn if not
        self._resolve_cached_alias(node.conanfile.requires.values(), graph)

        if graph_lock:  # No need to evaluate, they are hardcoded in lockfile
            graph_lock.lock_node(node, node.conanfile.requires.values())
            new_reqs = None
        else:
            # propagation of requirements only necessary if not locked
            new_reqs = node.conanfile.requires.update(down_reqs, self._output, node.ref, down_ref)
            # if there are version-ranges, resolve them before expanding each of the requirements
            # Resolve possible version ranges of the current node requirements
            # new_reqs is a shallow copy of what is propagated upstream, so changes done by the
            # RangeResolver are also done in new_reqs, and then propagated!
            conanfile = node.conanfile
            scope = conanfile.display_name
            self._resolve_ranges(graph, conanfile.requires.values(), scope, update, remotes)

            if not hasattr(conanfile, "_conan_evaluated_requires"):
                conanfile._conan_evaluated_requires = conanfile.requires.copy()
            elif conanfile.requires != conanfile._conan_evaluated_requires:
                raise ConanException("%s: Incompatible requirements obtained in different "
                                     "evaluations of 'requirements'\n"
                                     "    Previous requirements: %s\n"
                                     "    New requirements: %s"
                                     % (scope, list(conanfile._conan_evaluated_requires.values()),
                                        list(conanfile.requires.values())))

        return new_options, new_reqs

    def _expand_require(self, require, node, graph, check_updates, update, remotes, profile_host,
                        profile_build, new_reqs, new_options, graph_lock, context):
        # Handle a requirement of a node. There are 2 possibilities
        #    node -(require)-> new_node (creates a new node in the graph)
        #    node -(require)-> previous (creates a diamond with a previously existing node)

        # If the required is found in the node ancestors a loop is being closed
        # TODO: allow bootstrapping, use references instead of names
        name = require.ref.name
        if name in node.ancestors or name == node.name:
            raise ConanException("Loop detected: '%s' requires '%s' which is an ancestor too"
                                 % (node.ref, require.ref))

        # If the requirement is found in the node public dependencies, it is a diamond
        previous = node.public_deps.get(name, context=context)
        previous_closure = node.public_closure.get(name, context=context)
        # build_requires and private will create a new node if it is not in the current closure
        if not previous or ((require.build_require or require.private) and not previous_closure):
            # new node, must be added and expanded (node -> new_node)
            profile = profile_host if context == CONTEXT_HOST else profile_build
            new_node = self._create_new_node(node, graph, require, check_updates, update,
                                             remotes, profile, graph_lock, context=context)

            # The closure of a new node starts with just itself
            new_node.public_closure.add(new_node)
            new_node.transitive_closure[new_node.name] = new_node
            # The new created node is connected to the parent one
            node.connect_closure(new_node)

            if require.private or require.build_require:
                # If the requirement is private (or build_require), a new public_deps is defined
                # the new_node doesn't propagate downstream the "node" consumer, so its public_deps
                # will be a copy of the node.public_closure, i.e. it can only cause conflicts in the
                # new_node.public_closure.
                new_node.public_deps.assign(node.public_closure)
                new_node.public_deps.add(new_node)
            else:
                node.transitive_closure[new_node.name] = new_node
                # Normal requires propagate and can conflict with the parent "node.public_deps" too
                new_node.public_deps.assign(node.public_deps)
                new_node.public_deps.add(new_node)

                # All the dependents of "node" are also connected now to "new_node"
                for dep_node in node.inverse_closure:
                    dep_node.connect_closure(new_node)

            # RECURSION, keep expanding (depth-first) the new node
            self._expand_node(new_node, graph, new_reqs, node.ref, new_options, check_updates,
                              update, remotes, profile_host, profile_build, graph_lock, context)
            if not require.private and not require.build_require:
                for name, n in new_node.transitive_closure.items():
                    node.transitive_closure[name] = n

        else:  # a public node already exist with this name
            self._resolve_cached_alias([require], graph)
            # As we are closing a diamond, there can be conflicts. This will raise if conflicts
            conflict = self._conflicting_references(previous, require.ref, node.ref)
            if conflict:  # It is possible to get conflict from alias, try to resolve it
                self._resolve_recipe(node, graph, require, check_updates,
                                     update, remotes, profile_host, graph_lock)
                # Maybe it was an ALIAS, so we can check conflict again
                conflict = self._conflicting_references(previous, require.ref, node.ref)
                if conflict:
                    raise ConanException(conflict)

            # Add current ancestors to the previous node and upstream deps
            union = node.ancestors.union([node.name])
            for n in previous.public_closure:
                n.ancestors.update(union)

            node.connect_closure(previous)
            graph.add_edge(node, previous, require)
            if not require.private and not require.build_require:
                for name, n in previous.transitive_closure.items():
                    node.transitive_closure[name] = n

                # All the upstream dependencies (public_closure) of the previously existing node
                # now will be also connected to the node and to all its dependants
                for n in previous.transitive_closure.values():
                    node.connect_closure(n)
                    for dep_node in node.inverse_closure:
                        dep_node.connect_closure(n)

            # Recursion is only necessary if the inputs conflict with the current "previous"
            # configuration of upstream versions and options
            if not graph_lock and self._recurse(previous.public_closure, new_reqs, new_options,
                                                previous.context):
                self._expand_node(previous, graph, new_reqs, node.ref, new_options, check_updates,
                                  update, remotes, profile_host, profile_build, graph_lock, context)

    @staticmethod
    def _conflicting_references(previous, new_ref, consumer_ref=None):
        if previous.ref.copy_clear_rev() != new_ref.copy_clear_rev():
            if consumer_ref:
                return ("Conflict in %s:\n"
                       "    '%s' requires '%s' while '%s' requires '%s'.\n"
                       "    To fix this conflict you need to override the package '%s' in your root package."
                       % (consumer_ref, consumer_ref, new_ref, next(iter(previous.dependants)).src,
                          previous.ref, new_ref.name))
            return True
        # Computed node, if is Editable, has revision=None
        # If new_ref.revision is None we cannot assume any conflict, the user hasn't specified
        # a revision, so it's ok any previous_ref
        if previous.ref.revision and new_ref.revision and previous.ref.revision != new_ref.revision:
            if consumer_ref:
                raise ConanException("Conflict in %s\n"
                                     "    Different revisions of %s has been requested"
                                     % (consumer_ref, new_ref))
            return True
        return False

    def _recurse(self, closure, new_reqs, new_options, context):
        """ For a given closure, if some requirements or options coming from downstream
        is incompatible with the current closure, then it is necessary to recurse
        then, incompatibilities will be raised as usually"""
        for req in new_reqs.values():
<<<<<<< HEAD
            n = closure.get(req.ref.name)
            if n and self._conflicting_references(n, req.ref):
=======
            n = closure.get(req.ref.name, context=context)
            if n and self._conflicting_references(n.ref, req.ref):
>>>>>>> 33652d59
                return True
        for pkg_name, options_values in new_options.items():
            n = closure.get(pkg_name, context=context)
            if n:
                options = n.conanfile.options
                for option, value in options_values.items():
                    if getattr(options, option) != value:
                        return True
        return False

    @staticmethod
    def _config_node(node, down_ref, down_options):
        """ update settings and option in the current ConanFile, computing actual
        requirement values, cause they can be overridden by downstream requires
        param settings: dict of settings values => {"os": "windows"}
        """
        conanfile, ref = node.conanfile, node.ref
        try:
            # Avoid extra time manipulating the sys.path for python
            with get_env_context_manager(conanfile, without_python=True):
                if hasattr(conanfile, "config"):
                    conan_v2_behavior("config() has been deprecated. Use config_options() and configure()",
                                      v1_behavior=conanfile.output.warn)
                    with conanfile_exception_formatter(str(conanfile), "config"):
                        conanfile.config()
                with conanfile_exception_formatter(str(conanfile), "config_options"):
                    conanfile.config_options()
                conanfile.options.propagate_upstream(down_options, down_ref, ref)
                if hasattr(conanfile, "config"):
                    with conanfile_exception_formatter(str(conanfile), "config"):
                        conanfile.config()

                with conanfile_exception_formatter(str(conanfile), "configure"):
                    conanfile.configure()

                conanfile.settings.validate()  # All has to be ok!
                conanfile.options.validate()

                # Update requirements (overwrites), computing new upstream
                if hasattr(conanfile, "requirements"):
                    # If re-evaluating the recipe, in a diamond graph, with different options,
                    # it could happen that one execution path of requirements() defines a package
                    # and another one a different package raising Duplicate dependency error
                    # Or the two consecutive calls, adding 2 different dependencies for the 2 paths
                    # So it is necessary to save the "requires" state and restore it before a second
                    # execution of requirements(). It is a shallow copy, if first iteration is
                    # RequireResolve'd or overridden, the inner requirements are modified
                    if not hasattr(conanfile, "_conan_original_requires"):
                        conanfile._conan_original_requires = conanfile.requires.copy()
                    else:
                        conanfile.requires = conanfile._conan_original_requires.copy()

                    with conanfile_exception_formatter(str(conanfile), "requirements"):
                        conanfile.requirements()

                new_options = conanfile.options.deps_package_values
        except ConanExceptionInUserConanfileMethod:
            raise
        except ConanException as e:
            raise ConanException("%s: %s" % (ref or "Conanfile", str(e)))
        except Exception as e:
            raise ConanException(e)

        return new_options

    def _resolve_recipe(self, current_node, dep_graph, requirement, check_updates,
                        update, remotes, profile, graph_lock, original_ref=None):
        try:
            result = self._proxy.get_recipe(requirement.ref, check_updates, update,
                                            remotes, self._recorder)
        except ConanException as e:
            if current_node.ref:
                self._output.error("Failed requirement '%s' from '%s'"
                                   % (requirement.ref, current_node.conanfile.display_name))
            raise e
        conanfile_path, recipe_status, remote, new_ref = result

        locked_id = requirement.locked_id
        lock_py_requires = graph_lock.python_requires(locked_id) if locked_id is not None else None
        dep_conanfile = self._loader.load_conanfile(conanfile_path, profile, ref=requirement.ref,
                                                    lock_python_requires=lock_py_requires)
        if recipe_status == RECIPE_EDITABLE:
            dep_conanfile.in_local_cache = False
            dep_conanfile.develop = True

        if getattr(dep_conanfile, "alias", None):
            new_ref_norev = new_ref.copy_clear_rev()
            pointed_ref = ConanFileReference.loads(dep_conanfile.alias)
            dep_graph.aliased[new_ref_norev] = pointed_ref  # Caching the alias
            requirement.ref = pointed_ref
            if original_ref:  # So transitive alias resolve to the latest in the chain
                dep_graph.aliased[original_ref] = pointed_ref
            return self._resolve_recipe(current_node, dep_graph, requirement, check_updates,
                                        update, remotes, profile, graph_lock, original_ref)

        return new_ref, dep_conanfile, recipe_status, remote, locked_id

    def _create_new_node(self, current_node, dep_graph, requirement, check_updates,
                         update, remotes, profile, graph_lock, context):

        result = self._resolve_recipe(current_node, dep_graph, requirement, check_updates, update,
                                      remotes, profile, graph_lock)
        new_ref, dep_conanfile, recipe_status, remote, locked_id = result

        logger.debug("GRAPH: new_node: %s" % str(new_ref))
        new_node = Node(new_ref, dep_conanfile, context=context)
        new_node.revision_pinned = requirement.ref.revision is not None
        new_node.recipe = recipe_status
        new_node.remote = remote
        # Ancestors are a copy of the parent, plus the parent itself
        new_node.ancestors = current_node.ancestors.copy()
        new_node.ancestors.add(current_node.name)

        if locked_id is not None:
            new_node.id = locked_id

        dep_graph.add_node(new_node)
        dep_graph.add_edge(current_node, new_node, requirement)
        return new_node<|MERGE_RESOLUTION|>--- conflicted
+++ resolved
@@ -293,13 +293,8 @@
         is incompatible with the current closure, then it is necessary to recurse
         then, incompatibilities will be raised as usually"""
         for req in new_reqs.values():
-<<<<<<< HEAD
             n = closure.get(req.ref.name)
             if n and self._conflicting_references(n, req.ref):
-=======
-            n = closure.get(req.ref.name, context=context)
-            if n and self._conflicting_references(n.ref, req.ref):
->>>>>>> 33652d59
                 return True
         for pkg_name, options_values in new_options.items():
             n = closure.get(pkg_name, context=context)
