import time

from conans.client.graph.graph import CONTEXT_HOST
from conans.client.graph.graph import DepsGraph, Node, RECIPE_EDITABLE
from conans.errors import (ConanException, ConanExceptionInUserConanfileMethod,
                           conanfile_exception_formatter)
from conans.model.conan_file import get_env_context_manager
from conans.model.ref import ConanFileReference
from conans.model.requires import Requirements, Requirement
from conans.util.log import logger

<<<<<<< HEAD
REFERENCE_CONFLICT, REVISION_CONFLICT = 1, 2

=======
>>>>>>> e32a1155

class DepsGraphBuilder(object):
    """ Responsible for computing the dependencies graph DepsGraph
    """
    def __init__(self, proxy, output, loader, resolver, recorder):
        self._proxy = proxy
        self._output = output
        self._loader = loader
        self._resolver = resolver
        self._recorder = recorder

    def load_graph(self, root_node, check_updates, update, remotes,
                   processed_profile_host, processed_profile_build):
        check_updates = check_updates or update
        dep_graph = DepsGraph()
        # compute the conanfile entry point for this dependency graph
        root_node.public_closure.add(root_node)
        root_node.public_deps.add(root_node)
        root_node.ancestors = set()
        dep_graph.add_node(root_node)

        # enter recursive computation
        t1 = time.time()
        self._load_deps(dep_graph, root_node, Requirements(), None, None, None,
                        check_updates, update, remotes,
                        processed_profile_host, processed_profile_build)
        logger.debug("GRAPH: Time to load deps %s" % (time.time() - t1))
        return dep_graph

    def extend_build_requires(self, graph, node, build_requires_refs, check_updates, update,
                              remotes, processed_profile_build, processed_profile_host):
        conanfile = node.conanfile
        scope = conanfile.display_name

        # Group requires by context
        requires_host = []
        requires_build = []
        for ref, context in build_requires_refs:
            r = Requirement(ref)
            r.build_context = context
            if context == CONTEXT_HOST:
                requires_host.append(r)
            else:
                requires_build.append(r)
        self._resolve_ranges(graph, requires_host, scope, update, remotes)
        self._resolve_ranges(graph, requires_build, scope, update, remotes)

        # Define a function to work on requires
        def work_on_build_requires(requires, new_reqs, new_options, new_build_options,
                                   pr_build, pr_host):
            for require in requires:
                name = require.ref.name
                require.set_build_require(True, require.build_context)
                self._handle_require(name, node, require, graph, check_updates, update, remotes,
                                     processed_profile_build=pr_build,
                                     processed_profile_host=pr_host,
                                     new_reqs=new_reqs, new_options=new_options,
                                     new_build_options=new_build_options)

        all_reqs = Requirements()

        # Work related to BUILD build_requires
        node.conanfile.build_requires_build_options.clear_unscoped_options()
        build_options = node.conanfile.build_requires_build_options._reqs_options
        work_on_build_requires(requires_build, all_reqs, build_options, build_options,
                               pr_build=processed_profile_build, pr_host=processed_profile_build)

        # build_package_options = PackageOptions(definition={})
        # build_options = Options(options=build_package_options)
        # build_options.initialize_upstream(processed_profile_build._user_options)
        # build_options = build_options.values._reqs_options
        # work_on_build_requires(requires_build, all_reqs, build_options,
        #                       pr_build=processed_profile_build, pr_host=processed_profile_build)

        # Work related to HOST build_requires
        #   The options that will be defined in the node will be the real options values that have
        #   been already propagated downstream from the dependency graph. This will override any
        #   other possible option in the build_requires dependency graph. This means that in theory
        #   an option conflict while expanding the build_requires is impossible
        node.conanfile.build_requires_options.clear_unscoped_options()
        host_options = node.conanfile.build_requires_options._reqs_options
        work_on_build_requires(requires_host, all_reqs, host_options, build_options,
                               pr_build=processed_profile_build, pr_host=processed_profile_host)

<<<<<<< HEAD
        # Gather all build_requires into the same graph
        new_nodes = set([n for n in graph.nodes if n.package_id is None])
=======
        new_nodes = set(n for n in graph.nodes if n.package_id is None)
>>>>>>> e32a1155
        # This is to make sure that build_requires have precedence over the normal requires
        node.public_closure.sort(key_fn=lambda x: x not in new_nodes)

        subgraph = DepsGraph()
        subgraph.aliased = graph.aliased
        subgraph.evaluated = graph.evaluated
        subgraph.nodes = new_nodes
        for n in subgraph.nodes:
            n.build_require = True

        return subgraph

    def _resolve_ranges(self, graph, requires, consumer, update, remotes):
        for require in requires:
            self._resolver.resolve(require, consumer, update, remotes)
            # if the range is resolved, check if it is an alias
            alias = graph.aliased.get(require.ref)
            if alias:
                require.ref = alias

    def _resolve_deps(self, graph, node, update, remote_name):
        # Resolve possible version ranges of the current node requirements
        # new_reqs is a shallow copy of what is propagated upstream, so changes done by the
        # RangeResolver are also done in new_reqs, and then propagated!
        conanfile = node.conanfile
        scope = conanfile.display_name
        self._resolve_ranges(graph, conanfile.requires.values(), scope, update, remote_name)

        if not hasattr(conanfile, "_conan_evaluated_requires"):
            conanfile._conan_evaluated_requires = conanfile.requires.copy()
        elif conanfile.requires != conanfile._conan_evaluated_requires:
            raise ConanException("%s: Incompatible requirements obtained in different "
                                 "evaluations of 'requirements'\n"
                                 "    Previous requirements: %s\n"
                                 "    New requirements: %s"
                                 % (scope, list(conanfile._conan_evaluated_requires.values()),
                                    list(conanfile.requires.values())))

    def _load_deps(self, dep_graph, node, down_reqs, down_ref, down_options, down_build_options,
                   check_updates, update, remotes, processed_profile_host, processed_profile_build):
        """ expands the dependencies of the node, recursively

        param node: Node object to be expanded in this step
        down_reqs: the Requirements as coming from downstream, which can overwrite current
                    values
        param down_ref: ConanFileReference of who is depending on current node for this expansion
        """
        # basic node configuration: calling configure() and requirements()
        new_reqs, new_options, new_build_options = self._config_node(dep_graph, node, down_reqs,
                                                                     down_ref, down_options,
                                                                     down_build_options)

        # if there are version-ranges, resolve them before expanding each of the requirements
        self._resolve_deps(dep_graph, node, update, remotes)

        # Expand each one of the current requirements
        for name, require in node.conanfile.requires.items():
            if require.override:
                continue
            self._handle_require(name, node, require, dep_graph, check_updates, update,
                                 remotes, processed_profile_host, processed_profile_build,
                                 new_reqs, new_options, new_build_options)

    def _handle_require(self, name, node, require, dep_graph, check_updates, update,
<<<<<<< HEAD
                        remotes, processed_profile_host, processed_profile_build,
                        new_reqs, new_options, new_build_options):
=======
                        remotes, processed_profile, new_reqs, new_options):
        # Handle a requirement of a node. There are 2 possibilities
        #    node -(require)-> new_node (creates a new node in the graph)
        #    node -(require)-> previous (creates a diamond with a previously existing node)
>>>>>>> e32a1155

        # If the required is found in the node ancestors a loop is being closed
        # TODO: allow bootstrapping, use references instead of names
        if name in node.ancestors or name == node.name:
            raise ConanException("Loop detected: '%s' requires '%s' which is an ancestor too"
                                 % (node.ref, require.ref))

<<<<<<< HEAD
        build_context = require.build_context if node.build_context == CONTEXT_HOST else node.build_context
        new_options = new_options if node.build_context == CONTEXT_HOST else new_build_options
        previous = node.public_deps.get(name, build_context)
        previous_closure = node.public_closure.get(name, build_context)
        if not previous or ((require.build_require or require.private) and not previous_closure):
            # new node, must be added and expanded
            # node -> new_node
            processed_profile_host = processed_profile_host if require.build_context == CONTEXT_HOST else processed_profile_build
            new_node = self._create_new_node(node, dep_graph, require, name,
                                             check_updates, update, remotes,
                                             processed_profile_host, processed_profile_build)

            # The closure of a new node starts with just itself
            new_node.public_closure.add(new_node)
            node.public_closure.add(new_node)
            new_node.inverse_closure.add(node)
            node.public_deps.add(new_node)

            # If the parent node is a build-require, this new node will be a build-require
            # If the requirement is a build-require, this node will also be a build-require
            new_node.build_require = node.build_require or require.build_require
            # New nodes will inherit the private property of its ancestor
            new_node.private = node.private or require.private
            if require.private or require.build_require:
                # If the requirement is private (or build_require), a new public scope is defined
                new_node.public_deps.add(new_node)
                new_node.public_deps.prepend(node.public_closure)
            else:
                new_node.public_deps.add(new_node)
                new_node.public_deps.prepend(node.public_deps)
=======
        # If the requirement is found in the node public dependencies, it is a diamond
        previous = node.public_deps.get(name)
        previous_closure = node.public_closure.get(name)
        # build_requires and private will create a new node if it is not in the current closure
        if not previous or ((require.build_require or require.private) and not previous_closure):
            # new node, must be added and expanded (node -> new_node)
            new_node = self._create_new_node(node, dep_graph, require, name, check_updates, update,
                                             remotes, processed_profile)

            # The closure of a new node starts with just itself
            new_node.public_closure = OrderedDict([(new_node.ref.name, new_node)])
            # The new created node is connected to the parent one
            node.connect_closure(new_node)

            if require.private or require.build_require:
                # If the requirement is private (or build_require), a new public_deps is defined
                # the new_node doesn't propagate downstream the "node" consumer, so its public_deps
                # will be a copy of the node.public_closure, i.e. it can only cause conflicts in the
                # new_node.public_closure.
                new_node.public_deps = node.public_closure.copy()
                new_node.public_deps[name] = new_node
            else:
                # Normal requires propagate and can conflict with the parent "node.public_deps" too
                new_node.public_deps = node.public_deps.copy()
                new_node.public_deps[name] = new_node
>>>>>>> e32a1155

                # All the dependents of "node" are also connected now to "new_node"
                for dep_node in node.inverse_closure:
<<<<<<< HEAD
                    dep_node.public_closure.add(new_node)
                    new_node.inverse_closure.add(dep_node)
                    dep_node.public_deps.add(new_node)

            # RECURSION!
            self._load_deps(dep_graph, new_node, new_reqs, node.ref,
                            new_options, new_build_options, check_updates, update,
                            remotes, processed_profile_host, processed_profile_build)
=======
                    dep_node.connect_closure(new_node)

            # RECURSION, keep expanding (depth-first) the new node
            self._load_deps(dep_graph, new_node, new_reqs, node.ref, new_options, check_updates,
                            update, remotes, processed_profile)
>>>>>>> e32a1155
        else:  # a public node already exist with this name
            # This is closing a diamond, the node already exists and is reachable
            alias_ref = dep_graph.aliased.get(require.ref)
            # Necessary to make sure that it is pointing to the correct aliased
            if alias_ref:
                require.ref = alias_ref
            # As we are closing a diamond, there can be conflicts. This will raise if conflicts
            self._conflicting_references(previous.ref, require.ref, node.ref)

            # Add current ancestors to the previous node and upstream deps
            union = node.ancestors.union([node.name])
            for n in previous.public_closure.values():
                n.ancestors.update(union)

            # Even if it was in private scope, if it is reached via a public require
            # the previous node and its upstream becomes public
            if previous.private and not require.private:
                previous.make_public()

<<<<<<< HEAD
            node.public_closure.add(previous)
            previous.inverse_closure.add(node)
            node.public_deps.add(previous)
            dep_graph.add_edge(node, previous, require.private, require.build_require)
            # Update the closure of each dependent
            for n in previous.public_closure:
                if n.build_require or n.private:
                    continue
                node.public_closure.add(n)
                n.inverse_closure.add(node)
                for dep_node in node.inverse_closure:
                    dep_node.public_closure.add(n)
                    dep_node.public_deps.add(n)
                    n.inverse_closure.add(dep_node)

            # RECURSION!
            if self._recurse(previous.public_closure, new_reqs, new_options,
                             build_context=previous.build_context):
                self._load_deps(dep_graph, previous, new_reqs, node.ref,
                                new_options, new_build_options, check_updates, update,
                                remotes, processed_profile_host, processed_profile_build)
=======
            node.connect_closure(previous)
            dep_graph.add_edge(node, previous, require.private, require.build_require)
            # All the upstream dependencies (public_closure) of the previously existing node
            # now will be also connected to the node and to all its dependants
            for name, n in previous.public_closure.items():
                if n.build_require or n.private:
                    continue
                node.connect_closure(n)
                for dep_node in node.inverse_closure:
                    dep_node.connect_closure(n)

            # Recursion is only necessary if the inputs conflict with the current "previous"
            # configuration of upstream versions and options
            if self._recurse(previous.public_closure, new_reqs, new_options):
                self._load_deps(dep_graph, previous, new_reqs, node.ref, new_options, check_updates,
                                update, remotes, processed_profile)
>>>>>>> e32a1155

    @staticmethod
    def _conflicting_references(previous_ref, new_ref, consumer_ref=None):
        if previous_ref.copy_clear_rev() != new_ref.copy_clear_rev():
            if consumer_ref:
                raise ConanException("Conflict in %s\n"
                                     "    Requirement %s conflicts with already defined %s\n"
                                     "    To change it, override it in your base requirements"
                                     % (consumer_ref, new_ref, previous_ref))
            return True
        # Computed node, if is Editable, has revision=None
        # If new_ref.revision is None we cannot assume any conflict, the user hasn't specified
        # a revision, so it's ok any previous_ref
        if previous_ref.revision and new_ref.revision and previous_ref.revision != new_ref.revision:
            if consumer_ref:
                raise ConanException("Conflict in %s\n"
                                     "    Different revisions of %s has been requested"
                                     % (consumer_ref, new_ref))
            return True
        return False

    def _recurse(self, closure, new_reqs, new_options, build_context):
        """ For a given closure, if some requirements or options coming from downstream
        is incompatible with the current closure, then it is necessary to recurse
        then, incompatibilities will be raised as usually"""
        for req in new_reqs.values():
            n = closure.get(req.ref.name, build_context)
            if n and self._conflicting_references(n.ref, req.ref):
                return True
        for pkg_name, options_values in new_options.items():
            n = closure.get(pkg_name, build_context)
            if n:
                options = n.conanfile.options
                for option, value in options_values.items():
                    if getattr(options, option) != value:
                        return True
        return False

    def _config_node(self, graph, node, down_reqs, down_ref, down_options, down_build_options):
        """ update settings and option in the current ConanFile, computing actual
        requirement values, cause they can be overridden by downstream requires
        param settings: dict of settings values => {"os": "windows"}
        """
        try:
            conanfile, ref = node.conanfile, node.ref
            # Avoid extra time manipulating the sys.path for python
            with get_env_context_manager(conanfile, without_python=True):
                if hasattr(conanfile, "config"):
                    if not ref:
                        conanfile.output.warn("config() has been deprecated."
                                              " Use config_options and configure")
                    with conanfile_exception_formatter(str(conanfile), "config"):
                        conanfile.config()
                with conanfile_exception_formatter(str(conanfile), "config_options"):
                    conanfile.config_options()
                conanfile.options.propagate_upstream(down_options, down_ref, ref)
                conanfile.build_options.propagate_upstream(down_build_options, down_ref, ref,
                                                           raise_if_not_exists=False)
                if hasattr(conanfile, "config"):
                    with conanfile_exception_formatter(str(conanfile), "config"):
                        conanfile.config()

                with conanfile_exception_formatter(str(conanfile), "configure"):
                    conanfile.configure()

                import warnings
                with warnings.catch_warnings(record=True):
                    warnings.filterwarnings("always")
                    conanfile.settings.validate()  # All has to be ok!
                    #conanfile.settings_build.validate()
                conanfile.options.validate()
                conanfile.build_options.validate()

                # Update requirements (overwrites), computing new upstream
                if hasattr(conanfile, "requirements"):
                    # If re-evaluating the recipe, in a diamond graph, with different options,
                    # it could happen that one execution path of requirements() defines a package
                    # and another one a different package raising Duplicate dependency error
                    # Or the two consecutive calls, adding 2 different dependencies for the two paths
                    # So it is necessary to save the "requires" state and restore it before a second
                    # execution of requirements(). It is a shallow copy, if first iteration is
                    # RequireResolve'd or overridden, the inner requirements are modified
                    if not hasattr(conanfile, "_conan_original_requires"):
                        conanfile._conan_original_requires = conanfile.requires.copy()
                    else:
                        conanfile.requires = conanfile._conan_original_requires.copy()

                    with conanfile_exception_formatter(str(conanfile), "requirements"):
                        conanfile.requirements()

                new_options = conanfile.options.deps_package_values
                new_build_options = conanfile.build_options.deps_package_values
                if graph.aliased:
                    for req in conanfile.requires.values():
                        req.ref = graph.aliased.get(req.ref, req.ref)
                new_down_reqs = conanfile.requires.update(down_reqs, self._output, ref, down_ref)
        except ConanExceptionInUserConanfileMethod:
            raise
        except ConanException as e:
            raise ConanException("%s: %s" % (ref or "Conanfile", str(e)))
        except Exception as e:
            raise ConanException(e)

        return new_down_reqs, new_options, new_build_options

    def _create_new_node(self, current_node, dep_graph, requirement, name_req,
                         check_updates, update, remotes, processed_profile_host,
                         processed_profile_build, alias_ref=None):
        """ creates and adds a new node to the dependency graph
        """

        try:
            result = self._proxy.get_recipe(requirement.ref, check_updates, update,
                                            remotes, self._recorder)
        except ConanException as e:
            if current_node.ref:
                self._output.error("Failed requirement '%s' from '%s'"
                                   % (requirement.ref,
                                      current_node.conanfile.display_name))
            raise e
        conanfile_path, recipe_status, remote, new_ref = result

        dep_conanfile = self._loader.load_conanfile(conanfile_path, processed_profile_host,
                                                    processed_profile_build, ref=requirement.ref)
        if recipe_status == RECIPE_EDITABLE:
            dep_conanfile.in_local_cache = False
            dep_conanfile.develop = True

        if getattr(dep_conanfile, "alias", None):
            alias_ref = alias_ref or new_ref.copy_clear_rev()
            requirement.ref = ConanFileReference.loads(dep_conanfile.alias)
            dep_graph.aliased[alias_ref] = requirement.ref
            return self._create_new_node(current_node, dep_graph, requirement,
                                         name_req, check_updates, update,
                                         remotes, processed_profile_host, processed_profile_build,
                                         alias_ref=alias_ref)

        logger.debug("GRAPH: new_node: %s" % str(new_ref))
        build_context = requirement.build_context if current_node.build_context == CONTEXT_HOST else current_node.build_context
        new_node = Node(new_ref, dep_conanfile, build_context=build_context)
        new_node.revision_pinned = requirement.ref.revision is not None
        new_node.recipe = recipe_status
        new_node.remote = remote
        # Ancestors are a copy of the parent, plus the parent itself
        new_node.ancestors = current_node.ancestors.copy()
        new_node.ancestors.add(current_node.name)
        # build-requires and private affect transitively. If "node" is already
        # a build_require or a private one, its requirements will inherit that property
        # Or if the require specify that property, then it will get it too
        new_node.build_require = current_node.build_require or requirement.build_require
        new_node.private = current_node.private or requirement.private

        dep_graph.add_node(new_node)
        dep_graph.add_edge(current_node, new_node, requirement.private, requirement.build_require)
        return new_node<|MERGE_RESOLUTION|>--- conflicted
+++ resolved
@@ -9,11 +9,6 @@
 from conans.model.requires import Requirements, Requirement
 from conans.util.log import logger
 
-<<<<<<< HEAD
-REFERENCE_CONFLICT, REVISION_CONFLICT = 1, 2
-
-=======
->>>>>>> e32a1155
 
 class DepsGraphBuilder(object):
     """ Responsible for computing the dependencies graph DepsGraph
@@ -98,12 +93,9 @@
         work_on_build_requires(requires_host, all_reqs, host_options, build_options,
                                pr_build=processed_profile_build, pr_host=processed_profile_host)
 
-<<<<<<< HEAD
         # Gather all build_requires into the same graph
-        new_nodes = set([n for n in graph.nodes if n.package_id is None])
-=======
         new_nodes = set(n for n in graph.nodes if n.package_id is None)
->>>>>>> e32a1155
+
         # This is to make sure that build_requires have precedence over the normal requires
         node.public_closure.sort(key_fn=lambda x: x not in new_nodes)
 
@@ -168,15 +160,11 @@
                                  new_reqs, new_options, new_build_options)
 
     def _handle_require(self, name, node, require, dep_graph, check_updates, update,
-<<<<<<< HEAD
                         remotes, processed_profile_host, processed_profile_build,
                         new_reqs, new_options, new_build_options):
-=======
-                        remotes, processed_profile, new_reqs, new_options):
         # Handle a requirement of a node. There are 2 possibilities
         #    node -(require)-> new_node (creates a new node in the graph)
         #    node -(require)-> previous (creates a diamond with a previously existing node)
->>>>>>> e32a1155
 
         # If the required is found in the node ancestors a loop is being closed
         # TODO: allow bootstrapping, use references instead of names
@@ -184,15 +172,15 @@
             raise ConanException("Loop detected: '%s' requires '%s' which is an ancestor too"
                                  % (node.ref, require.ref))
 
-<<<<<<< HEAD
         build_context = require.build_context if node.build_context == CONTEXT_HOST else node.build_context
         new_options = new_options if node.build_context == CONTEXT_HOST else new_build_options
+        # If the requirement is found in the node public dependencies, it is a diamond
         previous = node.public_deps.get(name, build_context)
         previous_closure = node.public_closure.get(name, build_context)
+        # build_requires and private will create a new node if it is not in the current closure
         if not previous or ((require.build_require or require.private) and not previous_closure):
-            # new node, must be added and expanded
-            # node -> new_node
             processed_profile_host = processed_profile_host if require.build_context == CONTEXT_HOST else processed_profile_build
+            # new node, must be added and expanded (node -> new_node)
             new_node = self._create_new_node(node, dep_graph, require, name,
                                              check_updates, update, remotes,
                                              processed_profile_host, processed_profile_build)
@@ -203,64 +191,31 @@
             new_node.inverse_closure.add(node)
             node.public_deps.add(new_node)
 
-            # If the parent node is a build-require, this new node will be a build-require
-            # If the requirement is a build-require, this node will also be a build-require
             new_node.build_require = node.build_require or require.build_require
             # New nodes will inherit the private property of its ancestor
             new_node.private = node.private or require.private
-            if require.private or require.build_require:
-                # If the requirement is private (or build_require), a new public scope is defined
-                new_node.public_deps.add(new_node)
-                new_node.public_deps.prepend(node.public_closure)
-            else:
-                new_node.public_deps.add(new_node)
-                new_node.public_deps.prepend(node.public_deps)
-=======
-        # If the requirement is found in the node public dependencies, it is a diamond
-        previous = node.public_deps.get(name)
-        previous_closure = node.public_closure.get(name)
-        # build_requires and private will create a new node if it is not in the current closure
-        if not previous or ((require.build_require or require.private) and not previous_closure):
-            # new node, must be added and expanded (node -> new_node)
-            new_node = self._create_new_node(node, dep_graph, require, name, check_updates, update,
-                                             remotes, processed_profile)
-
-            # The closure of a new node starts with just itself
-            new_node.public_closure = OrderedDict([(new_node.ref.name, new_node)])
-            # The new created node is connected to the parent one
-            node.connect_closure(new_node)
-
             if require.private or require.build_require:
                 # If the requirement is private (or build_require), a new public_deps is defined
                 # the new_node doesn't propagate downstream the "node" consumer, so its public_deps
                 # will be a copy of the node.public_closure, i.e. it can only cause conflicts in the
                 # new_node.public_closure.
-                new_node.public_deps = node.public_closure.copy()
-                new_node.public_deps[name] = new_node
+                new_node.public_deps.add(new_node)
+                new_node.public_deps.prepend(node.public_closure)
             else:
                 # Normal requires propagate and can conflict with the parent "node.public_deps" too
-                new_node.public_deps = node.public_deps.copy()
-                new_node.public_deps[name] = new_node
->>>>>>> e32a1155
+                new_node.public_deps.add(new_node)
+                new_node.public_deps.prepend(node.public_deps)
 
                 # All the dependents of "node" are also connected now to "new_node"
                 for dep_node in node.inverse_closure:
-<<<<<<< HEAD
                     dep_node.public_closure.add(new_node)
                     new_node.inverse_closure.add(dep_node)
                     dep_node.public_deps.add(new_node)
 
-            # RECURSION!
+            # RECURSION, keep expanding (depth-first) the new node
             self._load_deps(dep_graph, new_node, new_reqs, node.ref,
                             new_options, new_build_options, check_updates, update,
                             remotes, processed_profile_host, processed_profile_build)
-=======
-                    dep_node.connect_closure(new_node)
-
-            # RECURSION, keep expanding (depth-first) the new node
-            self._load_deps(dep_graph, new_node, new_reqs, node.ref, new_options, check_updates,
-                            update, remotes, processed_profile)
->>>>>>> e32a1155
         else:  # a public node already exist with this name
             # This is closing a diamond, the node already exists and is reachable
             alias_ref = dep_graph.aliased.get(require.ref)
@@ -280,12 +235,12 @@
             if previous.private and not require.private:
                 previous.make_public()
 
-<<<<<<< HEAD
             node.public_closure.add(previous)
             previous.inverse_closure.add(node)
             node.public_deps.add(previous)
             dep_graph.add_edge(node, previous, require.private, require.build_require)
-            # Update the closure of each dependent
+            # All the upstream dependencies (public_closure) of the previously existing node
+            # now will be also connected to the node and to all its dependants
             for n in previous.public_closure:
                 if n.build_require or n.private:
                     continue
@@ -296,30 +251,13 @@
                     dep_node.public_deps.add(n)
                     n.inverse_closure.add(dep_node)
 
-            # RECURSION!
+            # Recursion is only necessary if the inputs conflict with the current "previous"
+            # configuration of upstream versions and options
             if self._recurse(previous.public_closure, new_reqs, new_options,
                              build_context=previous.build_context):
                 self._load_deps(dep_graph, previous, new_reqs, node.ref,
                                 new_options, new_build_options, check_updates, update,
                                 remotes, processed_profile_host, processed_profile_build)
-=======
-            node.connect_closure(previous)
-            dep_graph.add_edge(node, previous, require.private, require.build_require)
-            # All the upstream dependencies (public_closure) of the previously existing node
-            # now will be also connected to the node and to all its dependants
-            for name, n in previous.public_closure.items():
-                if n.build_require or n.private:
-                    continue
-                node.connect_closure(n)
-                for dep_node in node.inverse_closure:
-                    dep_node.connect_closure(n)
-
-            # Recursion is only necessary if the inputs conflict with the current "previous"
-            # configuration of upstream versions and options
-            if self._recurse(previous.public_closure, new_reqs, new_options):
-                self._load_deps(dep_graph, previous, new_reqs, node.ref, new_options, check_updates,
-                                update, remotes, processed_profile)
->>>>>>> e32a1155
 
     @staticmethod
     def _conflicting_references(previous_ref, new_ref, consumer_ref=None):
