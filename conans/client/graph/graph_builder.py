--- conflicted
+++ resolved
@@ -131,14 +131,10 @@
                                  remotes, processed_profile, new_reqs, new_options, graph_lock)
 
     def _handle_require(self, name, node, require, dep_graph, check_updates, update,
-<<<<<<< HEAD
                         remotes, processed_profile, new_reqs, new_options, graph_lock):
-=======
-                        remotes, processed_profile, new_reqs, new_options):
         # Handle a requirement of a node. There are 2 possibilities
         #    node -(require)-> new_node (creates a new node in the graph)
         #    node -(require)-> previous (creates a diamond with a previously existing node)
->>>>>>> 63ea1c91
 
         # If the required is found in the node ancestors a loop is being closed
         # TODO: allow bootstrapping, use references instead of names
@@ -151,17 +147,9 @@
         previous_closure = node.public_closure.get(name)
         # build_requires and private will create a new node if it is not in the current closure
         if not previous or ((require.build_require or require.private) and not previous_closure):
-<<<<<<< HEAD
-            # new node, must be added and expanded
-            # node -> new_node
-            new_node = self._create_new_node(node, dep_graph, require, name,
-                                             check_updates, update, remotes,
-                                             processed_profile, graph_lock)
-=======
             # new node, must be added and expanded (node -> new_node)
             new_node = self._create_new_node(node, dep_graph, require, name, check_updates, update,
-                                             remotes, processed_profile)
->>>>>>> 63ea1c91
+                                             remotes, processed_profile, graph_lock)
 
             # The closure of a new node starts with just itself
             new_node.public_closure = OrderedDict([(new_node.ref.name, new_node)])
@@ -182,22 +170,12 @@
 
                 # All the dependents of "node" are also connected now to "new_node"
                 for dep_node in node.inverse_closure:
-<<<<<<< HEAD
-                    dep_node.public_closure[new_node.name] = new_node
-                    new_node.inverse_closure.add(dep_node)
-                    dep_node.public_deps[new_node.name] = new_node
-
-            # RECURSION!
-            self._load_deps(dep_graph, new_node, new_reqs, node.ref,
-                            new_options, check_updates, update,
-                            remotes, processed_profile, graph_lock)
-=======
                     dep_node.connect_closure(new_node)
 
             # RECURSION, keep expanding (depth-first) the new node
             self._load_deps(dep_graph, new_node, new_reqs, node.ref, new_options, check_updates,
-                            update, remotes, processed_profile)
->>>>>>> 63ea1c91
+                            update, remotes, processed_profile, graph_lock)
+
         else:  # a public node already exist with this name
             # This is closing a diamond, the node already exists and is reachable
             alias_ref = dep_graph.aliased.get(require.ref)
@@ -231,14 +209,8 @@
             # Recursion is only necessary if the inputs conflict with the current "previous"
             # configuration of upstream versions and options
             if self._recurse(previous.public_closure, new_reqs, new_options):
-<<<<<<< HEAD
-                self._load_deps(dep_graph, previous, new_reqs, node.ref,
-                                new_options, check_updates, update,
-                                remotes, processed_profile, graph_lock)
-=======
                 self._load_deps(dep_graph, previous, new_reqs, node.ref, new_options, check_updates,
-                                update, remotes, processed_profile)
->>>>>>> 63ea1c91
+                                update, remotes, processed_profile, graph_lock)
 
     @staticmethod
     def _conflicting_references(previous_ref, new_ref, consumer_ref=None):
@@ -379,18 +351,16 @@
         # Ancestors are a copy of the parent, plus the parent itself
         new_node.ancestors = current_node.ancestors.copy()
         new_node.ancestors.add(current_node.name)
-<<<<<<< HEAD
 
         if locked_id:
             new_node.id = locked_id
-=======
+
         # build-requires and private affect transitively. If "node" is already
         # a build_require or a private one, its requirements will inherit that property
         # Or if the require specify that property, then it will get it too
         new_node.build_require = current_node.build_require or requirement.build_require
         new_node.private = current_node.private or requirement.private
 
->>>>>>> 63ea1c91
         dep_graph.add_node(new_node)
         dep_graph.add_edge(current_node, new_node, requirement.private, requirement.build_require)
         return new_node