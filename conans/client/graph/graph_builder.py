import time

from conans.model.conan_file import get_env_context_manager
from conans.model.requires import Requirements
from conans.model.ref import ConanFileReference
from conans.errors import (ConanException, conanfile_exception_formatter,
                           ConanExceptionInUserConanfileMethod)
from conans.client.output import ScopedOutput
from conans.util.log import logger
from conans.client.graph.graph import DepsGraph, Node, RECIPE_WORKSPACE
from conans.model.workspace import WORKSPACE_FILE


class DepsGraphBuilder(object):
    """ Responsible for computing the dependencies graph DepsGraph
    """
    def __init__(self, proxy, output, loader, resolver, workspace, recorder):
        self._proxy = proxy
        self._output = output
        self._loader = loader
        self._resolver = resolver
        self._workspace = workspace
        self._recorder = recorder

    def load_graph(self, conanfile, check_updates, update, remote_name, processed_profile):
        check_updates = check_updates or update
        dep_graph = DepsGraph()
        # compute the conanfile entry point for this dependency graph
        root_node = Node(None, conanfile)
        dep_graph.add_node(root_node)
        public_deps = {}  # {name: Node} dict with public nodes, so they are not added again
        aliased = {}
        # enter recursive computation
        t1 = time.time()
        loop_ancestors = []
        self._load_deps(root_node, Requirements(), dep_graph, public_deps, None, None,
                        loop_ancestors, aliased, check_updates, update, remote_name,
                        processed_profile)
        logger.debug("Deps-builder: Time to load deps %s" % (time.time() - t1))
        t1 = time.time()
        dep_graph.compute_package_ids()
        logger.debug("Deps-builder: Propagate info %s" % (time.time() - t1))
        return dep_graph

    def _resolve_deps(self, node, aliased, update, remote_name):
        # Resolve possible version ranges of the current node requirements
        # new_reqs is a shallow copy of what is propagated upstream, so changes done by the
        # RangeResolver are also done in new_reqs, and then propagated!
        conanfile, conanref = node.conanfile, node.conan_ref
        for _, require in conanfile.requires.items():
            self._resolver.resolve(require, conanref, update, remote_name)

        # After resolving ranges,
        for req in conanfile.requires.values():
            alias = aliased.get(req.conan_reference)
            if alias:
                req.conan_reference = alias

        if not hasattr(conanfile, "_conan_evaluated_requires"):
            conanfile._conan_evaluated_requires = conanfile.requires.copy()
        elif conanfile.requires != conanfile._conan_evaluated_requires:
            raise ConanException("%s: Incompatible requirements obtained in different "
                                 "evaluations of 'requirements'\n"
                                 "    Previous requirements: %s\n"
                                 "    New requirements: %s"
                                 % (conanref, list(conanfile._conan_evaluated_requires.values()),
                                    list(conanfile.requires.values())))

    def _load_deps(self, node, down_reqs, dep_graph, public_deps, down_ref, down_options,
                   loop_ancestors, aliased, check_updates, update, remote_name, processed_profile):
        """ loads a Conan object from the given file
        param node: Node object to be expanded in this step
        down_reqs: the Requirements as coming from downstream, which can overwrite current
                    values
        param deps: DepsGraph result
        param public_deps: {name: Node} of already expanded public Nodes, not to be repeated
                           in graph
        param down_ref: ConanFileReference of who is depending on current node for this expansion
        """
        # basic node configuration
        new_reqs, new_options = self._config_node(node, down_reqs, down_ref, down_options, aliased)

        self._resolve_deps(node, aliased, update, remote_name)

        # Expand each one of the current requirements
        for name, require in node.conanfile.requires.items():
            if require.override:
                continue
            if require.conan_reference in loop_ancestors:
                raise ConanException("Loop detected: %s"
                                     % "->".join(str(r) for r in loop_ancestors))
            new_loop_ancestors = loop_ancestors[:]  # Copy for propagating
            new_loop_ancestors.append(require.conan_reference)
            previous = public_deps.get(name)
            if require.private or not previous:  # new node, must be added and expanded
                new_node = self._create_new_node(node, dep_graph, require, public_deps, name,
                                                 aliased, check_updates, update, remote_name,
                                                 processed_profile)
                # RECURSION!
                # Make sure the subgraph is truly private
                new_public_deps = {} if require.private else public_deps
                self._load_deps(new_node, new_reqs, dep_graph, new_public_deps, node.conan_ref,
                                new_options, new_loop_ancestors, aliased, check_updates, update,
                                remote_name, processed_profile)
            else:  # a public node already exist with this name
                previous_node, closure = previous
                alias_ref = aliased.get(require.conan_reference, require.conan_reference)
                # Necessary to make sure that it is pointing to the correct aliased
                require.conan_reference = alias_ref
                if previous_node.conan_ref != alias_ref:
                    raise ConanException("Conflict in %s\n"
                                         "    Requirement %s conflicts with already defined %s\n"
                                         "    Keeping %s\n"
                                         "    To change it, override it in your base requirements"
                                         % (node.conan_ref, require.conan_reference,
                                            previous_node.conan_ref, previous_node.conan_ref))
                dep_graph.add_edge(node, previous_node)
                # RECURSION!
                if closure is None:
                    closure = dep_graph.closure(node)
                    public_deps[name] = previous_node, closure
                if self._recurse(closure, new_reqs, new_options):
                    self._load_deps(previous_node, new_reqs, dep_graph, public_deps, node.conan_ref,
                                    new_options, new_loop_ancestors, aliased, check_updates, update,
                                    remote_name, processed_profile)

    def _recurse(self, closure, new_reqs, new_options):
        """ For a given closure, if some requirements or options coming from downstream
        is incompatible with the current closure, then it is necessary to recurse
        then, incompatibilities will be raised as usually"""
        for req in new_reqs.values():
            n = closure.get(req.conan_reference.name)
            if n and n.conan_ref != req.conan_reference:
                return True
        for pkg_name, options_values in new_options.items():
            n = closure.get(pkg_name)
            if n:
                options = n.conanfile.options
                for option, value in options_values.items():
                    if getattr(options, option) != value:
                        return True
        return False

    def _config_node(self, node, down_reqs, down_ref, down_options, aliased):
        """ update settings and option in the current ConanFile, computing actual
        requirement values, cause they can be overridden by downstream requires
        param settings: dict of settings values => {"os": "windows"}
        """
        try:
            conanfile, conanref = node.conanfile, node.conan_ref
            # Avoid extra time manipulating the sys.path for python
            with get_env_context_manager(conanfile, without_python=True):
                if hasattr(conanfile, "config"):
                    if not conanref:
                        output = ScopedOutput(str("PROJECT"), self._output)
                        output.warn("config() has been deprecated."
                                    " Use config_options and configure")
                    with conanfile_exception_formatter(str(conanfile), "config"):
                        conanfile.config()
                with conanfile_exception_formatter(str(conanfile), "config_options"):
                    conanfile.config_options()
                conanfile.options.propagate_upstream(down_options, down_ref, conanref)
                if hasattr(conanfile, "config"):
                    with conanfile_exception_formatter(str(conanfile), "config"):
                        conanfile.config()

                with conanfile_exception_formatter(str(conanfile), "configure"):
                    conanfile.configure()

                conanfile.settings.validate()  # All has to be ok!
                conanfile.options.validate()

                # Update requirements (overwrites), computing new upstream
                if hasattr(conanfile, "requirements"):
                    # If re-evaluating the recipe, in a diamond graph, with different options,
                    # it could happen that one execution path of requirements() defines a package
                    # and another one a different package raising Duplicate dependency error
                    # Or the two consecutive calls, adding 2 different dependencies for the two paths
                    # So it is necessary to save the "requires" state and restore it before a second
                    # execution of requirements(). It is a shallow copy, if first iteration is
                    # RequireResolve'd or overridden, the inner requirements are modified
                    if not hasattr(conanfile, "_conan_original_requires"):
                        conanfile._conan_original_requires = conanfile.requires.copy()
                    else:
                        conanfile.requires = conanfile._conan_original_requires.copy()

                    with conanfile_exception_formatter(str(conanfile), "requirements"):
                        conanfile.requirements()

                new_options = conanfile.options.deps_package_values
<<<<<<< HEAD
                if aliased:
                    for req in conanfile.requires.values():
                        req.conan_reference = aliased.get(req.conan_reference,
                                                          req.conan_reference)
                new_down_reqs = conanfile.requires.update(down_reqs, self._output,
                                                          conanref, down_ref)
=======
                new_down_reqs = conanfile.requires.update(down_reqs, self._output, conanref,
                                                          down_ref)
>>>>>>> d136d3b9
        except ConanExceptionInUserConanfileMethod:
            raise
        except ConanException as e:
            raise ConanException("%s: %s" % (conanref or "Conanfile", str(e)))
        except Exception as e:
            raise ConanException(e)

        return new_down_reqs, new_options

    def _create_new_node(self, current_node, dep_graph, requirement, public_deps, name_req, aliased,
                         check_updates, update, remote_name, processed_profile, alias_ref=None):
        """ creates and adds a new node to the dependency graph
        """
        workspace_package = self._workspace[requirement.conan_reference] if self._workspace else None
        if workspace_package:
            conanfile_path = workspace_package.conanfile_path
            recipe_status = RECIPE_WORKSPACE
            remote = WORKSPACE_FILE
        else:
            try:
                result = self._proxy.get_recipe(requirement.conan_reference,
                                                check_updates, update, remote_name, self._recorder)
            except ConanException as e:
                base_ref = str(current_node.conan_ref or "PROJECT")
                self._output.error("Failed requirement '%s' from '%s'"
                                   % (requirement.conan_reference, base_ref))
                raise e
            conanfile_path, recipe_status, remote, _ = result

        output = ScopedOutput(str(requirement.conan_reference), self._output)
        dep_conanfile = self._loader.load_conanfile(conanfile_path, output, processed_profile,
                                                    reference=requirement.conan_reference)

        if workspace_package:
            workspace_package.conanfile = dep_conanfile
        if getattr(dep_conanfile, "alias", None):
            alias_reference = alias_ref or requirement.conan_reference
            requirement.conan_reference = ConanFileReference.loads(dep_conanfile.alias)
            aliased[alias_reference] = requirement.conan_reference
            return self._create_new_node(current_node, dep_graph, requirement, public_deps,
                                         name_req, aliased, check_updates, update,
                                         remote_name, processed_profile, alias_ref=alias_reference)

        new_node = Node(requirement.conan_reference, dep_conanfile)
        new_node.recipe = recipe_status
        new_node.remote = remote
        dep_graph.add_node(new_node)
        dep_graph.add_edge(current_node, new_node, requirement.private)
        if not requirement.private:
            public_deps[name_req] = new_node, None
        return new_node<|MERGE_RESOLUTION|>--- conflicted
+++ resolved
@@ -188,17 +188,12 @@
                         conanfile.requirements()
 
                 new_options = conanfile.options.deps_package_values
-<<<<<<< HEAD
                 if aliased:
                     for req in conanfile.requires.values():
                         req.conan_reference = aliased.get(req.conan_reference,
                                                           req.conan_reference)
                 new_down_reqs = conanfile.requires.update(down_reqs, self._output,
                                                           conanref, down_ref)
-=======
-                new_down_reqs = conanfile.requires.update(down_reqs, self._output, conanref,
-                                                          down_ref)
->>>>>>> d136d3b9
         except ConanExceptionInUserConanfileMethod:
             raise
         except ConanException as e:
