import time


from conans.client.graph.graph import DepsGraph, Node, RECIPE_EDITABLE
from conans.errors import (ConanException, ConanExceptionInUserConanfileMethod,
                           conanfile_exception_formatter)
from conans.model.conan_file import get_env_context_manager
from conans.model.ref import ConanFileReference
from conans.model.requires import Requirements
from conans.util.log import logger

REFERENCE_CONFLICT, REVISION_CONFLICT = 1, 2


class DepsGraphBuilder(object):
    """ Responsible for computing the dependencies graph DepsGraph
    """
    def __init__(self, proxy, output, loader, resolver, recorder):
        self._proxy = proxy
        self._output = output
        self._loader = loader
        self._resolver = resolver
        self._recorder = recorder

    def load_graph(self, root_node, check_updates, update, remote_name, processed_profile):
        check_updates = check_updates or update
        dep_graph = DepsGraph()
        # compute the conanfile entry point for this dependency graph
        dep_graph.add_node(root_node)
        public_deps = {}  # {name: Node} dict with public nodes, so they are not added again
        aliased = {}
        # enter recursive computation
        t1 = time.time()
        loop_ancestors = []
        self._load_deps(root_node, Requirements(), dep_graph, public_deps, None, None,
                        loop_ancestors, aliased, check_updates, update, remote_name,
                        processed_profile)
        logger.debug("GRAPH: Time to load deps %s" % (time.time() - t1))
        t1 = time.time()
        dep_graph.compute_package_ids()
        logger.debug("GRAPH: Propagate info %s" % (time.time() - t1))
        return dep_graph

    def _resolve_deps(self, node, aliased, update, remote_name):
        # Resolve possible version ranges of the current node requirements
        # new_reqs is a shallow copy of what is propagated upstream, so changes done by the
        # RangeResolver are also done in new_reqs, and then propagated!
        conanfile = node.conanfile
        scope = conanfile.display_name
        for _, require in conanfile.requires.items():
            self._resolver.resolve(require, scope, update, remote_name)

        # After resolving ranges,
        for require in conanfile.requires.values():
            alias = aliased.get(require.ref)
            if alias:
                require.ref = alias

        if not hasattr(conanfile, "_conan_evaluated_requires"):
            conanfile._conan_evaluated_requires = conanfile.requires.copy()
        elif conanfile.requires != conanfile._conan_evaluated_requires:
            raise ConanException("%s: Incompatible requirements obtained in different "
                                 "evaluations of 'requirements'\n"
                                 "    Previous requirements: %s\n"
                                 "    New requirements: %s"
                                 % (scope, list(conanfile._conan_evaluated_requires.values()),
                                    list(conanfile.requires.values())))

    def _load_deps(self, node, down_reqs, dep_graph, public_deps, down_ref, down_options,
                   loop_ancestors, aliased, check_updates, update, remote_name, processed_profile):
        """ loads a Conan object from the given file
        param node: Node object to be expanded in this step
        down_reqs: the Requirements as coming from downstream, which can overwrite current
                    values
        param deps: DepsGraph result
        param public_deps: {name: Node} of already expanded public Nodes, not to be repeated
                           in graph
        param down_ref: ConanFileReference of who is depending on current node for this expansion
        """
        # basic node configuration
        new_reqs, new_options = self._config_node(node, down_reqs, down_ref, down_options, aliased)

        self._resolve_deps(node, aliased, update, remote_name)

        # Expand each one of the current requirements
        for name, require in node.conanfile.requires.items():
            if require.override:
                continue
            if require.ref in loop_ancestors:
                raise ConanException("Loop detected: %s"
                                     % "->".join(str(r) for r in loop_ancestors))
            new_loop_ancestors = loop_ancestors[:]  # Copy for propagating
            new_loop_ancestors.append(require.ref)
            previous = public_deps.get(name)
            if require.private or not previous:  # new node, must be added and expanded
                new_node = self._create_new_node(node, dep_graph, require, public_deps, name,
                                                 aliased, check_updates, update, remote_name,
                                                 processed_profile)
                # RECURSION!
                # Make sure the subgraph is truly private
                new_public_deps = {} if require.private else public_deps
                self._load_deps(new_node, new_reqs, dep_graph, new_public_deps, node.ref,
                                new_options, new_loop_ancestors, aliased, check_updates, update,
                                remote_name, processed_profile)
            else:  # a public node already exist with this name
                previous_node, closure = previous
                alias_ref = aliased.get(require.ref, None)
                # Necessary to make sure that it is pointing to the correct aliased
                if alias_ref:
                    require.ref = alias_ref
                conflict = self._conflicting_references(previous_node.ref, require.ref)
                if conflict == REVISION_CONFLICT:  # Revisions conflict
                    raise ConanException("Conflict in %s\n"
                                         "    Different revisions of %s has been requested"
                                         % (node.ref, require.ref))
                elif conflict == REFERENCE_CONFLICT:
                    raise ConanException("Conflict in %s\n"
                                         "    Requirement %s conflicts with already defined %s\n"
                                         "    Keeping %s\n"
                                         "    To change it, override it in your base requirements"
                                         % (node.ref, require.ref,
                                            previous_node.ref, previous_node.ref))

                dep_graph.add_edge(node, previous_node)
                # RECURSION!
                if closure is None:
                    closure = dep_graph.closure(node)
                    public_deps[name] = previous_node, closure
                if self._recurse(closure, new_reqs, new_options):
                    self._load_deps(previous_node, new_reqs, dep_graph, public_deps, node.ref,
                                    new_options, new_loop_ancestors, aliased, check_updates, update,
                                    remote_name, processed_profile)

    @staticmethod
    def _conflicting_references(previous_ref, new_ref):
        if previous_ref.copy_clear_rev() != new_ref.copy_clear_rev():
            return REFERENCE_CONFLICT
        # Computed node, if is Editable, has revision=None
        # If new_ref.revision is None we cannot assume any conflict, the user hasn't specified
        # a revision, so it's ok any previous_ref
        if previous_ref.revision and new_ref.revision and previous_ref.revision != new_ref.revision:
            return REVISION_CONFLICT
        return False

    def _recurse(self, closure, new_reqs, new_options):
        """ For a given closure, if some requirements or options coming from downstream
        is incompatible with the current closure, then it is necessary to recurse
        then, incompatibilities will be raised as usually"""
        for req in new_reqs.values():
            n = closure.get(req.ref.name)
            if n and self._conflicting_references(n.ref, req.ref):
                return True
        for pkg_name, options_values in new_options.items():
            n = closure.get(pkg_name)
            if n:
                options = n.conanfile.options
                for option, value in options_values.items():
                    if getattr(options, option) != value:
                        return True
        return False

    def _config_node(self, node, down_reqs, down_ref, down_options, aliased):
        """ update settings and option in the current ConanFile, computing actual
        requirement values, cause they can be overridden by downstream requires
        param settings: dict of settings values => {"os": "windows"}
        """
        try:
            conanfile, ref = node.conanfile, node.ref
            # Avoid extra time manipulating the sys.path for python
            with get_env_context_manager(conanfile, without_python=True):
                if hasattr(conanfile, "config"):
                    if not ref:
                        conanfile.output.warn("config() has been deprecated."
                                              " Use config_options and configure")
                    with conanfile_exception_formatter(str(conanfile), "config"):
                        conanfile.config()
                with conanfile_exception_formatter(str(conanfile), "config_options"):
                    conanfile.config_options()
                conanfile.options.propagate_upstream(down_options, down_ref, ref)
                if hasattr(conanfile, "config"):
                    with conanfile_exception_formatter(str(conanfile), "config"):
                        conanfile.config()

                with conanfile_exception_formatter(str(conanfile), "configure"):
                    conanfile.configure()

                conanfile.settings.validate()  # All has to be ok!
                conanfile.options.validate()

                # Update requirements (overwrites), computing new upstream
                if hasattr(conanfile, "requirements"):
                    # If re-evaluating the recipe, in a diamond graph, with different options,
                    # it could happen that one execution path of requirements() defines a package
                    # and another one a different package raising Duplicate dependency error
                    # Or the two consecutive calls, adding 2 different dependencies for the two paths
                    # So it is necessary to save the "requires" state and restore it before a second
                    # execution of requirements(). It is a shallow copy, if first iteration is
                    # RequireResolve'd or overridden, the inner requirements are modified
                    if not hasattr(conanfile, "_conan_original_requires"):
                        conanfile._conan_original_requires = conanfile.requires.copy()
                    else:
                        conanfile.requires = conanfile._conan_original_requires.copy()

                    with conanfile_exception_formatter(str(conanfile), "requirements"):
                        conanfile.requirements()

                new_options = conanfile.options.deps_package_values
                if aliased:
                    for req in conanfile.requires.values():
                        req.ref = aliased.get(req.ref, req.ref)
                new_down_reqs = conanfile.requires.update(down_reqs, self._output, ref, down_ref)
        except ConanExceptionInUserConanfileMethod:
            raise
        except ConanException as e:
            raise ConanException("%s: %s" % (ref or "Conanfile", str(e)))
        except Exception as e:
            raise ConanException(e)

        return new_down_reqs, new_options

    def _create_new_node(self, current_node, dep_graph, requirement, public_deps, name_req, aliased,
                         check_updates, update, remote_name, processed_profile, alias_ref=None):
        """ creates and adds a new node to the dependency graph
        """

<<<<<<< HEAD
        try:
            result = self._proxy.get_recipe(requirement.ref,
                                            check_updates, update, remote_name, self._recorder)
        except ConanException as e:
            if current_node.ref:
                self._output.error("Failed requirement '%s' from '%s'"
                                   % (requirement.ref,
                                      current_node.conanfile.display_name))
            raise e
        conanfile_path, recipe_status, remote, new_ref = result
=======
        if workspace_package:
            conanfile_path = workspace_package.conanfile_path
            recipe_status = RECIPE_WORKSPACE
            remote = WORKSPACE_FILE
            new_ref = requirement.ref
        else:
            try:
                result = self._proxy.get_recipe(requirement.ref, check_updates, update,
                                                remote_name, self._recorder)
            except ConanException as e:
                if current_node.ref:
                    self._output.error("Failed requirement '%s' from '%s'"
                                       % (requirement.ref,
                                          current_node.conanfile.display_name))
                raise e
            conanfile_path, recipe_status, remote, new_ref = result
>>>>>>> 6ec73ac2

        dep_conanfile = self._loader.load_conanfile(conanfile_path, processed_profile,
                                                    ref=requirement.ref)
        if recipe_status == RECIPE_EDITABLE:
            dep_conanfile.in_local_cache = False

        if getattr(dep_conanfile, "alias", None):
            alias_ref = alias_ref or new_ref.copy_clear_rev()
            requirement.ref = ConanFileReference.loads(dep_conanfile.alias)
            aliased[alias_ref] = requirement.ref
            return self._create_new_node(current_node, dep_graph, requirement, public_deps,
                                         name_req, aliased, check_updates, update,
                                         remote_name, processed_profile,
                                         alias_ref=alias_ref)

        logger.debug("GRAPH: new_node: %s" % str(new_ref))
        new_node = Node(new_ref, dep_conanfile)
        new_node.revision_pinned = requirement.ref.revision is not None
        new_node.recipe = recipe_status
        new_node.remote = remote
        dep_graph.add_node(new_node)
        dep_graph.add_edge(current_node, new_node, requirement.private)
        if not requirement.private:
            public_deps[name_req] = new_node, None
        return new_node<|MERGE_RESOLUTION|>--- conflicted
+++ resolved
@@ -223,10 +223,9 @@
         """ creates and adds a new node to the dependency graph
         """
 
-<<<<<<< HEAD
         try:
-            result = self._proxy.get_recipe(requirement.ref,
-                                            check_updates, update, remote_name, self._recorder)
+            result = self._proxy.get_recipe(requirement.ref, check_updates, update,
+                                            remote_name, self._recorder)
         except ConanException as e:
             if current_node.ref:
                 self._output.error("Failed requirement '%s' from '%s'"
@@ -234,24 +233,6 @@
                                       current_node.conanfile.display_name))
             raise e
         conanfile_path, recipe_status, remote, new_ref = result
-=======
-        if workspace_package:
-            conanfile_path = workspace_package.conanfile_path
-            recipe_status = RECIPE_WORKSPACE
-            remote = WORKSPACE_FILE
-            new_ref = requirement.ref
-        else:
-            try:
-                result = self._proxy.get_recipe(requirement.ref, check_updates, update,
-                                                remote_name, self._recorder)
-            except ConanException as e:
-                if current_node.ref:
-                    self._output.error("Failed requirement '%s' from '%s'"
-                                       % (requirement.ref,
-                                          current_node.conanfile.display_name))
-                raise e
-            conanfile_path, recipe_status, remote, new_ref = result
->>>>>>> 6ec73ac2
 
         dep_conanfile = self._loader.load_conanfile(conanfile_path, processed_profile,
                                                     ref=requirement.ref)
