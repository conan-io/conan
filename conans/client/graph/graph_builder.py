import time

from conans.model.conan_file import get_env_context_manager
from conans.model.requires import Requirements
from conans.model.ref import ConanFileReference
from conans.errors import ConanException, conanfile_exception_formatter, ConanExceptionInUserConanfileMethod
from conans.client.output import ScopedOutput
from conans.util.log import logger
from conans.client.graph.graph import DepsGraph, Node
from conans.model.workspace import WORKSPACE_FILE


class DepsGraphBuilder(object):
    """ Responsible for computing the dependencies graph DepsGraph
    """
    def __init__(self, proxy, output, loader, resolver):
        self._proxy = proxy
        self._output = output
        self._loader = loader
        self._resolver = resolver
        self._workspace = None

    def load_graph(self, conanfile, check_updates, update, remote_name):
        check_updates = check_updates or update
        dep_graph = DepsGraph()
        # compute the conanfile entry point for this dependency graph
        root_node = Node(None, conanfile)
        dep_graph.add_node(root_node)
        public_deps = {}  # {name: Node} dict with public nodes, so they are not added again
        aliased = {}
        # enter recursive computation
        t1 = time.time()
        loop_ancestors = []
        self._load_deps(root_node, Requirements(), dep_graph, public_deps, None, None,
                        loop_ancestors, aliased, check_updates, update, remote_name)
        logger.debug("Deps-builder: Time to load deps %s" % (time.time() - t1))
        t1 = time.time()
        dep_graph.compute_package_ids()
        logger.debug("Deps-builder: Propagate info %s" % (time.time() - t1))
        return dep_graph

    def _resolve_deps(self, node, aliased, update, remote_name):
        # Resolve possible version ranges of the current node requirements
        # new_reqs is a shallow copy of what is propagated upstream, so changes done by the
        # RangeResolver are also done in new_reqs, and then propagated!
        conanfile, conanref = node.conanfile, node.conan_ref
        for _, require in conanfile.requires.items():
            self._resolver.resolve(require, conanref, update, remote_name)

        # After resolving ranges,
        for req in conanfile.requires.values():
            alias = aliased.get(req.conan_reference, None)
            if alias:
                req.conan_reference = alias

        if not hasattr(conanfile, "_evaluated_requires"):
            conanfile._evaluated_requires = conanfile.requires.copy()
        elif conanfile.requires != conanfile._evaluated_requires:
            raise ConanException("%s: Incompatible requirements obtained in different "
                                 "evaluations of 'requirements'\n"
                                 "    Previous requirements: %s\n"
                                 "    New requirements: %s"
                                 % (conanref, list(conanfile._evaluated_requires.values()),
                                    list(conanfile.requires.values())))

    def _load_deps(self, node, down_reqs, dep_graph, public_deps, down_ref, down_options,
                   loop_ancestors, aliased, check_updates, update, remote_name):
        """ loads a Conan object from the given file
        param node: Node object to be expanded in this step
        down_reqs: the Requirements as coming from downstream, which can overwrite current
                    values
        param deps: DepsGraph result
        param public_deps: {name: Node} of already expanded public Nodes, not to be repeated
                           in graph
        param down_ref: ConanFileReference of who is depending on current node for this expansion
        """
        # basic node configuration
        new_reqs, new_options = self._config_node(node, down_reqs, down_ref, down_options)

        self._resolve_deps(node, aliased, update, remote_name)

        # Expand each one of the current requirements
        for name, require in node.conanfile.requires.items():
            if require.override:
                continue
            if require.conan_reference in loop_ancestors:
                raise ConanException("Loop detected: %s"
                                     % "->".join(str(r) for r in loop_ancestors))
            new_loop_ancestors = loop_ancestors[:]  # Copy for propagating
            new_loop_ancestors.append(require.conan_reference)
            previous = public_deps.get(name)
            if require.private or not previous:  # new node, must be added and expanded
                if require.private:  # Make sure the subgraph is truly private
                    public_deps = {}
                new_node = self._create_new_node(node, dep_graph, require, public_deps, name,
                                                 aliased, check_updates, update, remote_name)
                # RECURSION!
                self._load_deps(new_node, new_reqs, dep_graph, public_deps, node.conan_ref,
                                new_options, new_loop_ancestors, aliased, check_updates, update,
                                remote_name)
            else:  # a public node already exist with this name
                previous_node, closure = previous
                alias_ref = aliased.get(require.conan_reference, require.conan_reference)
                # Necessary to make sure that it is pointing to the correct aliased
                require.conan_reference = alias_ref
                if previous_node.conan_ref != alias_ref:
                    raise ConanException("Conflict in %s\n"
                                         "    Requirement %s conflicts with already defined %s\n"
                                         "    Keeping %s\n"
                                         "    To change it, override it in your base requirements"
                                         % (node.conan_ref, require.conan_reference,
                                            previous_node.conan_ref, previous_node.conan_ref))
                dep_graph.add_edge(node, previous_node)
                # RECURSION!
                if closure is None:
                    closure = dep_graph.closure(node)
                    public_deps[name] = previous_node, closure
                if self._recurse(closure, new_reqs, new_options):
                    self._load_deps(previous_node, new_reqs, dep_graph, public_deps, node.conan_ref,
                                    new_options, new_loop_ancestors, aliased, check_updates, update,
                                    remote_name)

    def _recurse(self, closure, new_reqs, new_options):
        """ For a given closure, if some requirements or options coming from downstream
        is incompatible with the current closure, then it is necessary to recurse
        then, incompatibilities will be raised as usually"""
        for req in new_reqs.values():
            n = closure.get(req.conan_reference.name)
            if n and n.conan_ref != req.conan_reference:
                return True
        for pkg_name, options_values in new_options.items():
            n = closure.get(pkg_name)
            if n:
                options = n.conanfile.options
                for option, value in options_values.items():
                    if getattr(options, option) != value:
                        return True
        return False

    def _config_node(self, node, down_reqs, down_ref, down_options):
        """ update settings and option in the current ConanFile, computing actual
        requirement values, cause they can be overriden by downstream requires
        param settings: dict of settings values => {"os": "windows"}
        """
        try:
            conanfile, conanref = node.conanfile, node.conan_ref
            # Avoid extra time manipulating the sys.path for python
            with get_env_context_manager(conanfile, without_python=True):
                if hasattr(conanfile, "config"):
                    if not conanref:
                        output = ScopedOutput(str("PROJECT"), self._output)
                        output.warn("config() has been deprecated."
                                    " Use config_options and configure")
                    with conanfile_exception_formatter(str(conanfile), "config"):
                        conanfile.config()
                with conanfile_exception_formatter(str(conanfile), "config_options"):
                    conanfile.config_options()
                conanfile.options.propagate_upstream(down_options, down_ref, conanref)
                if hasattr(conanfile, "config"):
                    with conanfile_exception_formatter(str(conanfile), "config"):
                        conanfile.config()

                with conanfile_exception_formatter(str(conanfile), "configure"):
                    conanfile.configure()

                conanfile.settings.validate()  # All has to be ok!
                conanfile.options.validate()

                # Update requirements (overwrites), computing new upstream
                if hasattr(conanfile, "requirements"):
                    # If re-evaluating the recipe, in a diamond graph, with different options,
                    # it could happen that one execution path of requirements() defines a package
                    # and another one a different package raising Duplicate dependency error
                    # Or the two consecutive calls, adding 2 different dependencies for the two paths
                    # So it is necessary to save the "requires" state and restore it before a second
                    # execution of requirements(). It is a shallow copy, if first iteration is
                    # RequireResolve'd or overridden, the inner requirements are modified
                    if not hasattr(conanfile, "_original_requires"):
                        conanfile._original_requires = conanfile.requires.copy()
                    else:
                        conanfile.requires = conanfile._original_requires.copy()

                    with conanfile_exception_formatter(str(conanfile), "requirements"):
                        conanfile.requirements()

                new_options = conanfile.options.deps_package_values
                new_down_reqs = conanfile.requires.update(down_reqs, self._output, conanref, down_ref)
        except ConanExceptionInUserConanfileMethod:
            raise
        except ConanException as e:
            raise ConanException("%s: %s" % (conanref or "Conanfile", str(e)))
        except Exception as e:
            raise ConanException(e)

        return new_down_reqs, new_options

    def _create_new_node(self, current_node, dep_graph, requirement, public_deps, name_req, aliased,
                         check_updates, update, remote_name, alias_ref=None):
        """ creates and adds a new node to the dependency graph
        """
<<<<<<< HEAD
        result = self._proxy.get_recipe(requirement.conan_reference,
                                        check_updates, update, remote_name)
        conanfile_path, recipe_status, remote = result
=======

        workspace_package = self._workspace[requirement.conan_reference] if self._workspace else None
        if workspace_package:
            conanfile_path = workspace_package.conanfile_path
            remote = WORKSPACE_FILE
        else:
            result = self._proxy.get_recipe(requirement.conan_reference,
                                            check_updates, update)
            conanfile_path, remote = result

>>>>>>> 0f5ccd1f
        output = ScopedOutput(str(requirement.conan_reference), self._output)
        dep_conanfile = self._loader.load_conan(conanfile_path, output,
                                                reference=requirement.conan_reference)

        if workspace_package:
            workspace_package.conanfile = dep_conanfile
        if getattr(dep_conanfile, "alias", None):
            alias_reference = alias_ref or requirement.conan_reference
            requirement.conan_reference = ConanFileReference.loads(dep_conanfile.alias)
            aliased[alias_reference] = requirement.conan_reference
            return self._create_new_node(current_node, dep_graph, requirement, public_deps,
                                         name_req, aliased, check_updates, update,
                                         remote_name, alias_ref=alias_reference)

        new_node = Node(requirement.conan_reference, dep_conanfile)
        new_node.recipe = recipe_status
        new_node.remote = remote
        dep_graph.add_node(new_node)
        dep_graph.add_edge(current_node, new_node, requirement.private)
        if not requirement.private:
            public_deps[name_req] = new_node, None
        return new_node<|MERGE_RESOLUTION|>--- conflicted
+++ resolved
@@ -6,19 +6,19 @@
 from conans.errors import ConanException, conanfile_exception_formatter, ConanExceptionInUserConanfileMethod
 from conans.client.output import ScopedOutput
 from conans.util.log import logger
-from conans.client.graph.graph import DepsGraph, Node
+from conans.client.graph.graph import DepsGraph, Node, RECIPE_WORKSPACE
 from conans.model.workspace import WORKSPACE_FILE
 
 
 class DepsGraphBuilder(object):
     """ Responsible for computing the dependencies graph DepsGraph
     """
-    def __init__(self, proxy, output, loader, resolver):
+    def __init__(self, proxy, output, loader, resolver, workspace):
         self._proxy = proxy
         self._output = output
         self._loader = loader
         self._resolver = resolver
-        self._workspace = None
+        self._workspace = workspace
 
     def load_graph(self, conanfile, check_updates, update, remote_name):
         check_updates = check_updates or update
@@ -198,22 +198,16 @@
                          check_updates, update, remote_name, alias_ref=None):
         """ creates and adds a new node to the dependency graph
         """
-<<<<<<< HEAD
-        result = self._proxy.get_recipe(requirement.conan_reference,
-                                        check_updates, update, remote_name)
-        conanfile_path, recipe_status, remote = result
-=======
-
         workspace_package = self._workspace[requirement.conan_reference] if self._workspace else None
         if workspace_package:
             conanfile_path = workspace_package.conanfile_path
+            recipe_status = RECIPE_WORKSPACE
             remote = WORKSPACE_FILE
         else:
             result = self._proxy.get_recipe(requirement.conan_reference,
-                                            check_updates, update)
-            conanfile_path, remote = result
-
->>>>>>> 0f5ccd1f
+                                            check_updates, update, remote_name)
+            conanfile_path, recipe_status, remote = result
+
         output = ScopedOutput(str(requirement.conan_reference), self._output)
         dep_conanfile = self._loader.load_conan(conanfile_path, output,
                                                 reference=requirement.conan_reference)
