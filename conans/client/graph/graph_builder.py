--- conflicted
+++ resolved
@@ -18,17 +18,6 @@
         self._loader = loader
         self._resolver = resolver
 
-<<<<<<< HEAD
-=======
-    def get_graph_updates_info(self, deps_graph):
-        """
-        returns a dict of conan_reference: 1 if there is an update,
-        0 if don't and -1 if local is newer
-        """
-        return {node.conan_ref: self._proxy.update_available(node.conan_ref)
-                for node in deps_graph.nodes}
-
->>>>>>> da773c4a
     def load_graph(self, conanfile, check_updates, update):
         check_updates = check_updates or update
         dep_graph = DepsGraph()
@@ -207,12 +196,7 @@
         """
         result = self._proxy.get_recipe(requirement.conan_reference,
                                         check_updates, update)
-<<<<<<< HEAD
-
         conanfile_path, recipe_status, remote, binary_remote = result
-=======
-        conanfile_path, remote = result
->>>>>>> da773c4a
         output = ScopedOutput(str(requirement.conan_reference), self._output)
         dep_conanfile = self._loader.load_conan(conanfile_path, output,
                                                 reference=requirement.conan_reference)
@@ -226,13 +210,9 @@
                                          alias_ref=alias_reference)
 
         new_node = Node(requirement.conan_reference, dep_conanfile)
-<<<<<<< HEAD
         new_node.recipe = recipe_status
         new_node.remote = remote
         new_node.binary_remote = binary_remote
-=======
-        new_node.remote = remote
->>>>>>> da773c4a
         dep_graph.add_node(new_node)
         dep_graph.add_edge(current_node, new_node, requirement.private)
         if not requirement.private:
