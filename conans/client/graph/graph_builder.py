import time

from conans.model.conan_file import get_env_context_manager
from conans.model.requires import Requirements
from conans.model.ref import ConanFileReference
from conans.errors import ConanException, conanfile_exception_formatter, ConanExceptionInUserConanfileMethod
from conans.client.output import ScopedOutput
from conans.util.log import logger
from conans.client.graph.graph import DepsGraph, Node, RECIPE_WORKSPACE
from conans.model.workspace import WORKSPACE_FILE


class DepsGraphBuilder(object):
    """ Responsible for computing the dependencies graph DepsGraph
    """
    def __init__(self, proxy, output, loader, resolver, workspace, recorder):
        self._proxy = proxy
        self._output = output
        self._loader = loader
        self._resolver = resolver
        self._workspace = workspace
        self._recorder = recorder
        self._load_time = 0
        self._num_loads = 0

    def load_graph(self, conanfile, check_updates, update, remote_name, processed_profile):
        check_updates = check_updates or update
        dep_graph = DepsGraph()
        # compute the conanfile entry point for this dependency graph
        root_node = Node(None, conanfile)
        dep_graph.add_node(root_node)
        public_deps = {}  # {name: Node} dict with public nodes, so they are not added again
        aliased = {}
        # enter recursive computation
        t1 = time.time()
        loop_ancestors = []
        self._load_deps(root_node, Requirements(), dep_graph, public_deps, None, None,
                        loop_ancestors, aliased, check_updates, update, remote_name, processed_profile)
        logger.debug("Deps-builder: Time to load deps %s" % (time.time() - t1))
        t1 = time.time()
        dep_graph.compute_package_ids()
        logger.debug("Deps-builder: Propagate info %s" % (time.time() - t1))
        return dep_graph

    def _resolve_deps(self, node, aliased, update, remote_name):
        # Resolve possible version ranges of the current node requirements
        # new_reqs is a shallow copy of what is propagated upstream, so changes done by the
        # RangeResolver are also done in new_reqs, and then propagated!
        conanfile, conanref = node.conanfile, node.conan_ref
        for _, require in conanfile.requires.items():
            self._resolver.resolve(require, conanref, update, remote_name)

        # After resolving ranges,
        for req in conanfile.requires.values():
            alias = aliased.get(req.conan_reference)
            if alias:
                req.conan_reference = alias

        if not hasattr(conanfile, "_evaluated_requires"):
            conanfile._evaluated_requires = conanfile.requires.copy()
        elif conanfile.requires != conanfile._evaluated_requires:
            raise ConanException("%s: Incompatible requirements obtained in different "
                                 "evaluations of 'requirements'\n"
                                 "    Previous requirements: %s\n"
                                 "    New requirements: %s"
                                 % (conanref, list(conanfile._evaluated_requires.values()),
                                    list(conanfile.requires.values())))

    def _load_deps(self, node, down_reqs, dep_graph, public_deps, down_ref, down_options,
                   loop_ancestors, aliased, check_updates, update, remote_name, processed_profile):
        """ loads a Conan object from the given file
        param node: Node object to be expanded in this step
        down_reqs: the Requirements as coming from downstream, which can overwrite current
                    values
        param deps: DepsGraph result
        param public_deps: {name: Node} of already expanded public Nodes, not to be repeated
                           in graph
        param down_ref: ConanFileReference of who is depending on current node for this expansion
        """
        # basic node configuration
        new_reqs, new_options = self._config_node(node, down_reqs, down_ref, down_options)

        self._resolve_deps(node, aliased, update, remote_name)

        # Expand each one of the current requirements
        for name, require in node.conanfile.requires.items():
            if require.override:
                continue
            if require.conan_reference in loop_ancestors:
                raise ConanException("Loop detected: %s"
                                     % "->".join(str(r) for r in loop_ancestors))
            new_loop_ancestors = loop_ancestors[:]  # Copy for propagating
            new_loop_ancestors.append(require.conan_reference)
            previous = public_deps.get(name)
            if require.private or not previous:  # new node, must be added and expanded
                if require.private:  # Make sure the subgraph is truly private
                    public_deps = {}
                new_node = self._create_new_node(node, dep_graph, require, public_deps, name,
                                                 aliased, check_updates, update, remote_name,
                                                 processed_profile)
                # RECURSION!
                self._load_deps(new_node, new_reqs, dep_graph, public_deps, node.conan_ref,
                                new_options, new_loop_ancestors, aliased, check_updates, update,
                                remote_name, processed_profile)
            else:  # a public node already exist with this name
                previous_node, closure = previous
                alias_ref = aliased.get(require.conan_reference, require.conan_reference)
                # Necessary to make sure that it is pointing to the correct aliased
                require.conan_reference = alias_ref
                if previous_node.conan_ref != alias_ref:
                    raise ConanException("Conflict in %s\n"
                                         "    Requirement %s conflicts with already defined %s\n"
                                         "    Keeping %s\n"
                                         "    To change it, override it in your base requirements"
                                         % (node.conan_ref, require.conan_reference,
                                            previous_node.conan_ref, previous_node.conan_ref))
                dep_graph.add_edge(node, previous_node)
                # RECURSION!
                if closure is None:
                    closure = dep_graph.closure(node)
                    public_deps[name] = previous_node, closure
                if self._recurse(closure, new_reqs, new_options):
                    self._load_deps(previous_node, new_reqs, dep_graph, public_deps, node.conan_ref,
                                    new_options, new_loop_ancestors, aliased, check_updates, update,
                                    remote_name, processed_profile)

    def _recurse(self, closure, new_reqs, new_options):
        """ For a given closure, if some requirements or options coming from downstream
        is incompatible with the current closure, then it is necessary to recurse
        then, incompatibilities will be raised as usually"""
        for req in new_reqs.values():
            n = closure.get(req.conan_reference.name)
            if n and n.conan_ref != req.conan_reference:
                return True
        for pkg_name, options_values in new_options.items():
            n = closure.get(pkg_name)
            if n:
                options = n.conanfile.options
                for option, value in options_values.items():
                    if getattr(options, option) != value:
                        return True
        return False

    def _config_node(self, node, down_reqs, down_ref, down_options):
        """ update settings and option in the current ConanFile, computing actual
        requirement values, cause they can be overridden by downstream requires
        param settings: dict of settings values => {"os": "windows"}
        """
        try:
            conanfile, conanref = node.conanfile, node.conan_ref
            # Avoid extra time manipulating the sys.path for python
            with get_env_context_manager(conanfile, without_python=True):
                if hasattr(conanfile, "config"):
                    if not conanref:
                        output = ScopedOutput(str("PROJECT"), self._output)
                        output.warn("config() has been deprecated."
                                    " Use config_options and configure")
                    with conanfile_exception_formatter(str(conanfile), "config"):
                        conanfile.config()
                with conanfile_exception_formatter(str(conanfile), "config_options"):
                    conanfile.config_options()
                conanfile.options.propagate_upstream(down_options, down_ref, conanref)
                if hasattr(conanfile, "config"):
                    with conanfile_exception_formatter(str(conanfile), "config"):
                        conanfile.config()

                with conanfile_exception_formatter(str(conanfile), "configure"):
                    conanfile.configure()

                conanfile.settings.validate()  # All has to be ok!
                conanfile.options.validate()

                # Update requirements (overwrites), computing new upstream
                if hasattr(conanfile, "requirements"):
                    # If re-evaluating the recipe, in a diamond graph, with different options,
                    # it could happen that one execution path of requirements() defines a package
                    # and another one a different package raising Duplicate dependency error
                    # Or the two consecutive calls, adding 2 different dependencies for the two paths
                    # So it is necessary to save the "requires" state and restore it before a second
                    # execution of requirements(). It is a shallow copy, if first iteration is
                    # RequireResolve'd or overridden, the inner requirements are modified
                    if not hasattr(conanfile, "_original_requires"):
                        conanfile._original_requires = conanfile.requires.copy()
                    else:
                        conanfile.requires = conanfile._original_requires.copy()

                    with conanfile_exception_formatter(str(conanfile), "requirements"):
                        conanfile.requirements()

                new_options = conanfile.options.deps_package_values
                new_down_reqs = conanfile.requires.update(down_reqs, self._output, conanref, down_ref)
        except ConanExceptionInUserConanfileMethod:
            raise
        except ConanException as e:
            raise ConanException("%s: %s" % (conanref or "Conanfile", str(e)))
        except Exception as e:
            raise ConanException(e)

        return new_down_reqs, new_options

    def _create_new_node(self, current_node, dep_graph, requirement, public_deps, name_req, aliased,
                         check_updates, update, remote_name, processed_profile, alias_ref=None):
        """ creates and adds a new node to the dependency graph
        """
        workspace_package = self._workspace[requirement.conan_reference] if self._workspace else None
        if workspace_package:
            conanfile_path = workspace_package.conanfile_path
            recipe_status = RECIPE_WORKSPACE
            remote = WORKSPACE_FILE
        else:
            try:
                result = self._proxy.get_recipe(requirement.conan_reference,
                                                check_updates, update, remote_name, self._recorder)
            except ConanException as e:
                base_ref = str(current_node.conan_ref or "PROJECT")
                self._output.error("Failed requirement '%s' from '%s'" % (requirement.conan_reference,
                                                                          base_ref))
                raise e
            conanfile_path, recipe_status, remote, _ = result

        output = ScopedOutput(str(requirement.conan_reference), self._output)
<<<<<<< HEAD
        t0 = time.time()
        dep_conanfile = self._loader.load_conan(conanfile_path, output,
                                                reference=requirement.conan_reference)
        self._load_time += (time.time() - t0)
        self._num_loads += 1
        print "TOTAL RECIPE LOAD TIME ", self._num_loads, " = ", self._load_time
=======
        dep_conanfile = self._loader.load_conanfile(conanfile_path, output, processed_profile,
                                                    reference=requirement.conan_reference)
>>>>>>> adb62fb9

        if workspace_package:
            workspace_package.conanfile = dep_conanfile
        if getattr(dep_conanfile, "alias", None):
            alias_reference = alias_ref or requirement.conan_reference
            requirement.conan_reference = ConanFileReference.loads(dep_conanfile.alias)
            aliased[alias_reference] = requirement.conan_reference
            return self._create_new_node(current_node, dep_graph, requirement, public_deps,
                                         name_req, aliased, check_updates, update,
                                         remote_name, processed_profile, alias_ref=alias_reference)

        new_node = Node(requirement.conan_reference, dep_conanfile)
        new_node.recipe = recipe_status
        new_node.remote = remote
        dep_graph.add_node(new_node)
        dep_graph.add_edge(current_node, new_node, requirement.private)
        if not requirement.private:
            public_deps[name_req] = new_node, None
        return new_node<|MERGE_RESOLUTION|>--- conflicted
+++ resolved
@@ -219,17 +219,8 @@
             conanfile_path, recipe_status, remote, _ = result
 
         output = ScopedOutput(str(requirement.conan_reference), self._output)
-<<<<<<< HEAD
-        t0 = time.time()
-        dep_conanfile = self._loader.load_conan(conanfile_path, output,
-                                                reference=requirement.conan_reference)
-        self._load_time += (time.time() - t0)
-        self._num_loads += 1
-        print "TOTAL RECIPE LOAD TIME ", self._num_loads, " = ", self._load_time
-=======
         dep_conanfile = self._loader.load_conanfile(conanfile_path, output, processed_profile,
                                                     reference=requirement.conan_reference)
->>>>>>> adb62fb9
 
         if workspace_package:
             workspace_package.conanfile = dep_conanfile
