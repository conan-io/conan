import time

from conans.client.graph.graph import DepsGraph, Node
from conans.errors import (ConanException, ConanExceptionInUserConanfileMethod,
                           conanfile_exception_formatter)
from conans.model.conan_file import get_env_context_manager
from conans.model.ref import ConanFileReference
from conans.model.requires import Requirements
from conans.util.log import logger

REFERENCE_CONFLICT, REVISION_CONFLICT = 1, 2


class DepsGraphBuilder(object):
    """ Responsible for computing the dependencies graph DepsGraph
    """
    def __init__(self, proxy, output, loader, resolver, recorder):
        self._proxy = proxy
        self._output = output
        self._loader = loader
        self._resolver = resolver
        self._recorder = recorder

    def load_graph(self, root_node, check_updates, update, remote_name, processed_profile):
        check_updates = check_updates or update
        dep_graph = DepsGraph()
        # compute the conanfile entry point for this dependency graph
        dep_graph.add_node(root_node)
        public_deps = {}  # {name: Node} dict with public nodes, so they are not added again
        aliased = {}
        # enter recursive computation
        t1 = time.time()
        loop_ancestors = []
        self._load_deps(root_node, Requirements(), dep_graph, public_deps, None, None,
                        loop_ancestors, aliased, check_updates, update, remote_name,
                        processed_profile)
        logger.debug("GRAPH: Time to load deps %s" % (time.time() - t1))
        t1 = time.time()
        dep_graph.compute_package_ids()
        logger.debug("GRAPH: Propagate info %s" % (time.time() - t1))
        return dep_graph

    def _resolve_deps(self, node, aliased, update, remote_name):
        # Resolve possible version ranges of the current node requirements
        # new_reqs is a shallow copy of what is propagated upstream, so changes done by the
        # RangeResolver are also done in new_reqs, and then propagated!
        conanfile = node.conanfile
        scope = conanfile.display_name
        for _, require in conanfile.requires.items():
            self._resolver.resolve(require, scope, update, remote_name)

        # After resolving ranges,
        for require in conanfile.requires.values():
            alias = aliased.get(require.ref)
            if alias:
                require.ref = alias

        if not hasattr(conanfile, "_conan_evaluated_requires"):
            conanfile._conan_evaluated_requires = conanfile.requires.copy()
        elif conanfile.requires != conanfile._conan_evaluated_requires:
            raise ConanException("%s: Incompatible requirements obtained in different "
                                 "evaluations of 'requirements'\n"
                                 "    Previous requirements: %s\n"
                                 "    New requirements: %s"
                                 % (scope, list(conanfile._conan_evaluated_requires.values()),
                                    list(conanfile.requires.values())))

    def _load_deps(self, node, down_reqs, dep_graph, public_deps, down_ref, down_options,
                   loop_ancestors, aliased, check_updates, update, remote_name, processed_profile):
        """ loads a Conan object from the given file
        param node: Node object to be expanded in this step
        down_reqs: the Requirements as coming from downstream, which can overwrite current
                    values
        param deps: DepsGraph result
        param public_deps: {name: Node} of already expanded public Nodes, not to be repeated
                           in graph
        param down_ref: ConanFileReference of who is depending on current node for this expansion
        """
        # basic node configuration
        new_reqs, new_options = self._config_node(node, down_reqs, down_ref, down_options, aliased)

        self._resolve_deps(node, aliased, update, remote_name)

        # Expand each one of the current requirements
        for name, require in node.conanfile.requires.items():
            if require.override:
                continue
            if require.ref in loop_ancestors:
                raise ConanException("Loop detected: %s"
                                     % "->".join(str(r) for r in loop_ancestors))
            new_loop_ancestors = loop_ancestors[:]  # Copy for propagating
            new_loop_ancestors.append(require.ref)
            previous = public_deps.get(name)
            if require.private or not previous:  # new node, must be added and expanded
                new_node = self._create_new_node(node, dep_graph, require, public_deps, name,
                                                 aliased, check_updates, update, remote_name,
                                                 processed_profile)
                # RECURSION!
                # Make sure the subgraph is truly private
                new_public_deps = {} if require.private else public_deps
                self._load_deps(new_node, new_reqs, dep_graph, new_public_deps, node.ref,
                                new_options, new_loop_ancestors, aliased, check_updates, update,
                                remote_name, processed_profile)
            else:  # a public node already exist with this name
                previous_node, closure = previous
                alias_ref = aliased.get(require.ref, None)
                # Necessary to make sure that it is pointing to the correct aliased
                if alias_ref:
                    require.ref = alias_ref
                conflict = self._conflicting_references(previous_node.ref, require.ref)
                if conflict == REVISION_CONFLICT:  # Revisions conflict
                    raise ConanException("Conflict in %s\n"
                                         "    Different revisions of %s has been requested"
                                         % (node.ref, require.ref))
                elif conflict == REFERENCE_CONFLICT:
                    raise ConanException("Conflict in %s\n"
                                         "    Requirement %s conflicts with already defined %s\n"
                                         "    Keeping %s\n"
                                         "    To change it, override it in your base requirements"
                                         % (node.ref, require.ref,
                                            previous_node.ref, previous_node.ref))

                dep_graph.add_edge(node, previous_node)
                # RECURSION!
                if closure is None:
                    closure = dep_graph.closure(node)
                    public_deps[name] = previous_node, closure
                if self._recurse(closure, new_reqs, new_options):
                    self._load_deps(previous_node, new_reqs, dep_graph, public_deps, node.ref,
                                    new_options, new_loop_ancestors, aliased, check_updates, update,
                                    remote_name, processed_profile)

    @staticmethod
    def _conflicting_references(previous_ref, new_ref):
        if previous_ref.copy_clear_rev() != new_ref.copy_clear_rev():
            return REFERENCE_CONFLICT
        # Computed node, has to have a revision, at least 0
        assert(previous_ref.revision is not None)
        # If new_ref.revision is None we cannot assume any conflict, the user hasn't specified
        # a revision, so it's ok any previous_ref
        if new_ref.revision and previous_ref.revision != new_ref.revision:
            return REVISION_CONFLICT
        return False

    def _recurse(self, closure, new_reqs, new_options):
        """ For a given closure, if some requirements or options coming from downstream
        is incompatible with the current closure, then it is necessary to recurse
        then, incompatibilities will be raised as usually"""
        for req in new_reqs.values():
            n = closure.get(req.ref.name)
            if n and self._conflicting_references(n.ref, req.ref):
                return True
        for pkg_name, options_values in new_options.items():
            n = closure.get(pkg_name)
            if n:
                options = n.conanfile.options
                for option, value in options_values.items():
                    if getattr(options, option) != value:
                        return True
        return False

    def _config_node(self, node, down_reqs, down_ref, down_options, aliased):
        """ update settings and option in the current ConanFile, computing actual
        requirement values, cause they can be overridden by downstream requires
        param settings: dict of settings values => {"os": "windows"}
        """
        try:
            conanfile, ref = node.conanfile, node.ref
            # Avoid extra time manipulating the sys.path for python
            with get_env_context_manager(conanfile, without_python=True):
                if hasattr(conanfile, "config"):
                    if not ref:
                        conanfile.output.warn("config() has been deprecated."
                                              " Use config_options and configure")
                    with conanfile_exception_formatter(str(conanfile), "config"):
                        conanfile.config()
                with conanfile_exception_formatter(str(conanfile), "config_options"):
                    conanfile.config_options()
                conanfile.options.propagate_upstream(down_options, down_ref, ref)
                if hasattr(conanfile, "config"):
                    with conanfile_exception_formatter(str(conanfile), "config"):
                        conanfile.config()

                with conanfile_exception_formatter(str(conanfile), "configure"):
                    conanfile.configure()

                conanfile.settings.validate()  # All has to be ok!
                conanfile.options.validate()

                # Update requirements (overwrites), computing new upstream
                if hasattr(conanfile, "requirements"):
                    # If re-evaluating the recipe, in a diamond graph, with different options,
                    # it could happen that one execution path of requirements() defines a package
                    # and another one a different package raising Duplicate dependency error
                    # Or the two consecutive calls, adding 2 different dependencies for the two paths
                    # So it is necessary to save the "requires" state and restore it before a second
                    # execution of requirements(). It is a shallow copy, if first iteration is
                    # RequireResolve'd or overridden, the inner requirements are modified
                    if not hasattr(conanfile, "_conan_original_requires"):
                        conanfile._conan_original_requires = conanfile.requires.copy()
                    else:
                        conanfile.requires = conanfile._conan_original_requires.copy()

                    with conanfile_exception_formatter(str(conanfile), "requirements"):
                        conanfile.requirements()

                new_options = conanfile.options.deps_package_values
                if aliased:
                    for req in conanfile.requires.values():
                        req.ref = aliased.get(req.ref, req.ref)
                new_down_reqs = conanfile.requires.update(down_reqs, self._output, ref, down_ref)
        except ConanExceptionInUserConanfileMethod:
            raise
        except ConanException as e:
            raise ConanException("%s: %s" % (ref or "Conanfile", str(e)))
        except Exception as e:
            raise ConanException(e)

        return new_down_reqs, new_options

    def _create_new_node(self, current_node, dep_graph, requirement, public_deps, name_req, aliased,
                         check_updates, update, remote_name, processed_profile, alias_ref=None):
        """ creates and adds a new node to the dependency graph
        """
<<<<<<< HEAD
        try:
            result = self._proxy.get_recipe(requirement.conan_reference,
                                            check_updates, update, remote_name, self._recorder)
        except ConanException as e:
            if current_node.conan_ref:
                self._output.error("Failed requirement '%s' from '%s'"
                                   % (requirement.conan_reference,
                                      current_node.conanfile.display_name))
            raise e
        conanfile_path, recipe_status, remote, new_ref = result
=======
        workspace_package = self._workspace[requirement.ref] if self._workspace else None

        if workspace_package:
            conanfile_path = workspace_package.conanfile_path
            recipe_status = RECIPE_WORKSPACE
            remote = WORKSPACE_FILE
            new_ref = requirement.ref
        else:
            try:
                result = self._proxy.get_recipe(requirement.ref,
                                                check_updates, update, remote_name, self._recorder)
            except ConanException as e:
                if current_node.ref:
                    self._output.error("Failed requirement '%s' from '%s'"
                                       % (requirement.ref,
                                          current_node.conanfile.display_name))
                raise e
            conanfile_path, recipe_status, remote, new_ref = result
>>>>>>> 3e2b3502

        dep_conanfile = self._loader.load_conanfile(conanfile_path, processed_profile,
                                                    ref=requirement.ref)

        if getattr(dep_conanfile, "alias", None):
            alias_ref = alias_ref or new_ref.copy_clear_rev()
            requirement.ref = ConanFileReference.loads(dep_conanfile.alias)
            aliased[alias_ref] = requirement.ref
            return self._create_new_node(current_node, dep_graph, requirement, public_deps,
                                         name_req, aliased, check_updates, update,
                                         remote_name, processed_profile,
                                         alias_ref=alias_ref)

        logger.debug("GRAPH: new_node: %s" % str(new_ref))
        new_node = Node(new_ref, dep_conanfile)
        new_node.revision_pinned = requirement.ref.revision is not None
        new_node.recipe = recipe_status
        new_node.remote = remote
        dep_graph.add_node(new_node)
        dep_graph.add_edge(current_node, new_node, requirement.private)
        if not requirement.private:
            public_deps[name_req] = new_node, None
        return new_node<|MERGE_RESOLUTION|>--- conflicted
+++ resolved
@@ -222,37 +222,17 @@
                          check_updates, update, remote_name, processed_profile, alias_ref=None):
         """ creates and adds a new node to the dependency graph
         """
-<<<<<<< HEAD
+
         try:
-            result = self._proxy.get_recipe(requirement.conan_reference,
+            result = self._proxy.get_recipe(requirement.ref,
                                             check_updates, update, remote_name, self._recorder)
         except ConanException as e:
-            if current_node.conan_ref:
+            if current_node.ref:
                 self._output.error("Failed requirement '%s' from '%s'"
-                                   % (requirement.conan_reference,
+                                   % (requirement.ref,
                                       current_node.conanfile.display_name))
             raise e
         conanfile_path, recipe_status, remote, new_ref = result
-=======
-        workspace_package = self._workspace[requirement.ref] if self._workspace else None
-
-        if workspace_package:
-            conanfile_path = workspace_package.conanfile_path
-            recipe_status = RECIPE_WORKSPACE
-            remote = WORKSPACE_FILE
-            new_ref = requirement.ref
-        else:
-            try:
-                result = self._proxy.get_recipe(requirement.ref,
-                                                check_updates, update, remote_name, self._recorder)
-            except ConanException as e:
-                if current_node.ref:
-                    self._output.error("Failed requirement '%s' from '%s'"
-                                       % (requirement.ref,
-                                          current_node.conanfile.display_name))
-                raise e
-            conanfile_path, recipe_status, remote, new_ref = result
->>>>>>> 3e2b3502
 
         dep_conanfile = self._loader.load_conanfile(conanfile_path, processed_profile,
                                                     ref=requirement.ref)
