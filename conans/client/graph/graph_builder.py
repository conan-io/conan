import time

from conans.model.conan_file import get_env_context_manager
from conans.model.requires import Requirements
from conans.model.ref import ConanFileReference
from conans.errors import ConanException, conanfile_exception_formatter, ConanExceptionInUserConanfileMethod
from conans.client.output import ScopedOutput
from conans.util.log import logger
from conans.client.graph.graph import DepsGraph, Node


class DepsGraphBuilder(object):
    """ Responsible for computing the dependencies graph DepsGraph
    """
    def __init__(self, proxy, output, loader, resolver):
        self._proxy = proxy
        self._output = output
        self._loader = loader
        self._resolver = resolver
        self._conan_project = None

    def get_graph_updates_info(self, deps_graph):
        """
        returns a dict of conan_reference: 1 if there is an update,
        0 if don't and -1 if local is newer
        """
        return {node.conan_ref: self._proxy.update_available(node.conan_ref)
                for node in deps_graph.nodes}

    def load_graph(self, conanfile, check_updates, update):
        check_updates = check_updates or update
        dep_graph = DepsGraph()
        # compute the conanfile entry point for this dependency graph
        root_node = Node(None, conanfile)
        dep_graph.add_node(root_node)
        public_deps = {}  # {name: Node} dict with public nodes, so they are not added again
        aliased = {}
        # enter recursive computation
        t1 = time.time()
        loop_ancestors = []
        self._load_deps(root_node, Requirements(), dep_graph, public_deps, None, None,
                        loop_ancestors, aliased, check_updates, update)
        logger.debug("Deps-builder: Time to load deps %s" % (time.time() - t1))
        t1 = time.time()
        dep_graph.compute_package_ids()
        logger.debug("Deps-builder: Propagate info %s" % (time.time() - t1))
        return dep_graph

    def _resolve_deps(self, node, aliased, update):
        # Resolve possible version ranges of the current node requirements
        # new_reqs is a shallow copy of what is propagated upstream, so changes done by the
        # RangeResolver are also done in new_reqs, and then propagated!
        conanfile, conanref = node.conanfile, node.conan_ref
        for _, require in conanfile.requires.items():
            self._resolver.resolve(require, conanref, update)

        # After resolving ranges,
        for req in conanfile.requires.values():
            alias = aliased.get(req.conan_reference, None)
            if alias:
                req.conan_reference = alias

        if not hasattr(conanfile, "_evaluated_requires"):
            conanfile._evaluated_requires = conanfile.requires.copy()
        elif conanfile.requires != conanfile._evaluated_requires:
            raise ConanException("%s: Incompatible requirements obtained in different "
                                 "evaluations of 'requirements'\n"
                                 "    Previous requirements: %s\n"
                                 "    New requirements: %s"
                                 % (conanref, list(conanfile._evaluated_requires.values()),
                                    list(conanfile.requires.values())))

    def _load_deps(self, node, down_reqs, dep_graph, public_deps, down_ref, down_options,
                   loop_ancestors, aliased, check_updates, update):
        """ loads a Conan object from the given file
        param node: Node object to be expanded in this step
        down_reqs: the Requirements as coming from downstream, which can overwrite current
                    values
        param deps: DepsGraph result
        param public_deps: {name: Node} of already expanded public Nodes, not to be repeated
                           in graph
        param down_ref: ConanFileReference of who is depending on current node for this expansion
        """
        # basic node configuration
        new_reqs, new_options = self._config_node(node, down_reqs, down_ref, down_options)

        self._resolve_deps(node, aliased, update)

        # Expand each one of the current requirements
        for name, require in node.conanfile.requires.items():
            if require.override:
                continue
            if require.conan_reference in loop_ancestors:
                raise ConanException("Loop detected: %s"
                                     % "->".join(str(r) for r in loop_ancestors))
            new_loop_ancestors = loop_ancestors[:]  # Copy for propagating
            new_loop_ancestors.append(require.conan_reference)
            previous = public_deps.get(name)
            if require.private or not previous:  # new node, must be added and expanded
                if require.private:  # Make sure the subgraph is truly private
                    public_deps = {}
                new_node = self._create_new_node(node, dep_graph, require, public_deps, name,
                                                 aliased, check_updates, update)
                # RECURSION!
                self._load_deps(new_node, new_reqs, dep_graph, public_deps, node.conan_ref,
                                new_options, new_loop_ancestors, aliased, check_updates, update)
            else:  # a public node already exist with this name
                previous_node, closure = previous
                alias_ref = aliased.get(require.conan_reference, require.conan_reference)
                # Necessary to make sure that it is pointing to the correct aliased
                require.conan_reference = alias_ref
                if previous_node.conan_ref != alias_ref:
                    raise ConanException("Conflict in %s\n"
                                         "    Requirement %s conflicts with already defined %s\n"
                                         "    Keeping %s\n"
                                         "    To change it, override it in your base requirements"
                                         % (node.conan_ref, require.conan_reference,
                                            previous_node.conan_ref, previous_node.conan_ref))
                dep_graph.add_edge(node, previous_node)
                # RECURSION!
                if closure is None:
                    closure = dep_graph.closure(node)
                    public_deps[name] = previous_node, closure
                if self._recurse(closure, new_reqs, new_options):
                    self._load_deps(previous_node, new_reqs, dep_graph, public_deps, node.conan_ref,
                                    new_options, new_loop_ancestors, aliased, check_updates, update)

    def _recurse(self, closure, new_reqs, new_options):
        """ For a given closure, if some requirements or options coming from downstream
        is incompatible with the current closure, then it is necessary to recurse
        then, incompatibilities will be raised as usually"""
        for req in new_reqs.values():
            n = closure.get(req.conan_reference.name)
            if n and n.conan_ref != req.conan_reference:
                return True
        for pkg_name, options_values in new_options.items():
            n = closure.get(pkg_name)
            if n:
                options = n.conanfile.options
                for option, value in options_values.items():
                    if getattr(options, option) != value:
                        return True
        return False

    def _config_node(self, node, down_reqs, down_ref, down_options):
        """ update settings and option in the current ConanFile, computing actual
        requirement values, cause they can be overriden by downstream requires
        param settings: dict of settings values => {"os": "windows"}
        """
        try:
            conanfile, conanref = node.conanfile, node.conan_ref
            # Avoid extra time manipulating the sys.path for python
            with get_env_context_manager(conanfile, without_python=True):
                if hasattr(conanfile, "config"):
                    if not conanref:
                        output = ScopedOutput(str("PROJECT"), self._output)
                        output.warn("config() has been deprecated."
                                    " Use config_options and configure")
                    with conanfile_exception_formatter(str(conanfile), "config"):
                        conanfile.config()
                with conanfile_exception_formatter(str(conanfile), "config_options"):
                    conanfile.config_options()
                conanfile.options.propagate_upstream(down_options, down_ref, conanref)
                if hasattr(conanfile, "config"):
                    with conanfile_exception_formatter(str(conanfile), "config"):
                        conanfile.config()

                with conanfile_exception_formatter(str(conanfile), "configure"):
                    conanfile.configure()

                conanfile.settings.validate()  # All has to be ok!
                conanfile.options.validate()

                # Update requirements (overwrites), computing new upstream
                if hasattr(conanfile, "requirements"):
                    # If re-evaluating the recipe, in a diamond graph, with different options,
                    # it could happen that one execution path of requirements() defines a package
                    # and another one a different package raising Duplicate dependency error
                    # Or the two consecutive calls, adding 2 different dependencies for the two paths
                    # So it is necessary to save the "requires" state and restore it before a second
                    # execution of requirements(). It is a shallow copy, if first iteration is
                    # RequireResolve'd or overridden, the inner requirements are modified
                    if not hasattr(conanfile, "_original_requires"):
                        conanfile._original_requires = conanfile.requires.copy()
                    else:
                        conanfile.requires = conanfile._original_requires.copy()

                    with conanfile_exception_formatter(str(conanfile), "requirements"):
                        conanfile.requirements()

                new_options = conanfile.options.deps_package_values
                new_down_reqs = conanfile.requires.update(down_reqs, self._output, conanref, down_ref)
        except ConanExceptionInUserConanfileMethod:
            raise
        except ConanException as e:
            raise ConanException("%s: %s" % (conanref or "Conanfile", str(e)))
        except Exception as e:
            raise ConanException(e)

        return new_down_reqs, new_options

    def _create_new_node(self, current_node, dep_graph, requirement, public_deps, name_req, aliased,
                         check_updates, update, alias_ref=None):
        """ creates and adds a new node to the dependency graph
        """
<<<<<<< HEAD
        local_package = self._conan_project[requirement.conan_reference] if self._conan_project else None
        if local_package:
            conanfile_path = local_package.conanfile_path
        else:
            conanfile_path = self._retriever.get_recipe(requirement.conan_reference, check_updates, update)

=======
        result = self._proxy.get_recipe(requirement.conan_reference,
                                        check_updates, update)
        conanfile_path, remote = result
>>>>>>> 4d012e35
        output = ScopedOutput(str(requirement.conan_reference), self._output)
        dep_conanfile = self._loader.load_conan(conanfile_path, output,
                                                reference=requirement.conan_reference)

        if local_package:
            local_package.conanfile = dep_conanfile
        if getattr(dep_conanfile, "alias", None):
            alias_reference = alias_ref or requirement.conan_reference
            requirement.conan_reference = ConanFileReference.loads(dep_conanfile.alias)
            aliased[alias_reference] = requirement.conan_reference
            return self._create_new_node(current_node, dep_graph, requirement, public_deps,
                                         name_req, aliased, check_updates, update,
                                         alias_ref=alias_reference)

        new_node = Node(requirement.conan_reference, dep_conanfile)
        new_node.remote = remote
        dep_graph.add_node(new_node)
        dep_graph.add_edge(current_node, new_node, requirement.private)
        if not requirement.private:
            public_deps[name_req] = new_node, None
        return new_node<|MERGE_RESOLUTION|>--- conflicted
+++ resolved
@@ -203,18 +203,16 @@
                          check_updates, update, alias_ref=None):
         """ creates and adds a new node to the dependency graph
         """
-<<<<<<< HEAD
+
         local_package = self._conan_project[requirement.conan_reference] if self._conan_project else None
         if local_package:
             conanfile_path = local_package.conanfile_path
+            remote = "conan-project"
         else:
-            conanfile_path = self._retriever.get_recipe(requirement.conan_reference, check_updates, update)
-
-=======
-        result = self._proxy.get_recipe(requirement.conan_reference,
-                                        check_updates, update)
-        conanfile_path, remote = result
->>>>>>> 4d012e35
+            result = self._proxy.get_recipe(requirement.conan_reference,
+                                            check_updates, update)
+            conanfile_path, remote = result
+
         output = ScopedOutput(str(requirement.conan_reference), self._output)
         dep_conanfile = self._loader.load_conan(conanfile_path, output,
                                                 reference=requirement.conan_reference)
