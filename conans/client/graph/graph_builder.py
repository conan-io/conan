--- conflicted
+++ resolved
@@ -5,7 +5,6 @@
 from conans.errors import (ConanException, ConanExceptionInUserConanfileMethod,
                            conanfile_exception_formatter)
 from conans.model.conan_file import get_env_context_manager
-from conans.model.options import OptionsValues, Options, PackageOptions
 from conans.model.ref import ConanFileReference
 from conans.model.requires import Requirements, Requirement
 from conans.util.log import logger
@@ -311,15 +310,11 @@
                 with conanfile_exception_formatter(str(conanfile), "configure"):
                     conanfile.configure()
 
-<<<<<<< HEAD
                 import warnings
                 with warnings.catch_warnings(record=True):
                     warnings.filterwarnings("always")
                     conanfile.settings.validate()  # All has to be ok!
-=======
-                conanfile.settings.validate()  # All has to be ok!
-                conanfile.settings_build.validate()
->>>>>>> ae93fd62
+                    conanfile.settings_build.validate()
                 conanfile.options.validate()
                 conanfile.build_options.validate()
 
