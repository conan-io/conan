<<<<<<< HEAD
import fnmatch

from conans.client.conanfile.configure import run_configure_method
from conans.client.graph.graph import DepsGraph, Node, RECIPE_EDITABLE, CONTEXT_HOST, CONTEXT_BUILD, \
    RECIPE_MISSING, RECIPE_CONSUMER
from conans.errors import ConanException, conanfile_exception_formatter
from conans.model.ref import ConanFileReference
from conans.model.requires import BuildRequirements
=======
from conans.client.conanfile.configure import run_configure_method
from conans.client.graph.graph import DepsGraph, Node, RECIPE_EDITABLE, CONTEXT_HOST, CONTEXT_BUILD, \
    RECIPE_MISSING, GraphError
from conans.errors import ConanException, conanfile_exception_formatter
from conans.model.ref import ConanFileReference
from conans.model.requires import Requirements
>>>>>>> c51825e1


class DepsGraphBuilder(object):
    """
    This is a summary, in pseudo-code of the execution and structure of the graph
    resolution algorithm

    load_graph(root_node)
        init root_node
        expand_node(root_node)
            # 1. Evaluate requirements(), overrides, and version ranges
            get_node_requirements(node)
                node.conanfile.requirements()                         # call the requirements()
                resolve_cached_alias(node.conanfile.requires)         # replace cached alias
                update_requires_from_downstream(down_requires)        # process overrides
                resolve_ranges(node)                                  # resolve version-ranges
                    resolve_cached_alias(node.conanfile.requires)     # replace cached alias again

            # 2. Process each requires of this node
            for req in node.conanfile.requires:
                expand_require(req)
                    if req.name not in graph:                         # New node
                        new_node = create_new_node(req)               # fetch and load conanfile.py
                            if alias => create_new_node(alias)        # recurse alias
                        expand_node(new_node)                         # recursion
                    else:                                             # Node exists, closing diamond
                        resolve_cached_alias(req)
                        check_conflicts(req)                          # diamonds can cause conflicts
                        if need_recurse:                              # check for conflicts upstream
                            expand_node(previous_node)                # recursion
    """

    class StopRecursion(Exception):
        pass

    def __init__(self, proxy, output, loader, resolver):
        self._proxy = proxy
        self._output = output
        self._loader = loader
        self._resolver = resolver

    def load_graph(self, root_node, check_updates, update, remotes, profile_host, profile_build,
                   graph_lock=None):
        assert profile_host is not None
        assert profile_build is not None
        print("Loading graph")
        check_updates = check_updates or update
        initial = graph_lock.initial_counter if graph_lock else None
        dep_graph = DepsGraph(initial_node_id=initial)
        if profile_build:
            root_node.conanfile.settings_build = profile_build.processed_settings.copy()
            root_node.conanfile.settings_target = None

        new_options = self._prepare_node(root_node, profile_host, profile_build, graph_lock,
                                         None, None)
        dep_graph.add_node(root_node)

        # enter recursive computation
        try:
<<<<<<< HEAD
            self._expand_node(root_node, dep_graph, None, None, check_updates,
                              update, remotes, profile_host, profile_build, graph_lock)
        except DepsGraphBuilder.StopRecursion:
            dep_graph.error = True

        return dep_graph

    def _add_profile_build_requires(self, node, profile_host, profile_build):
        profile = profile_host if node.context == CONTEXT_HOST else profile_build
        build_requires = profile.build_requires
        str_ref = str(node.ref)

        for pattern, build_requires in build_requires.items():
            if ((node.recipe == RECIPE_CONSUMER and pattern == "&") or
                (node.recipe != RECIPE_CONSUMER and pattern == "&!") or
                    fnmatch.fnmatch(str_ref, pattern)):
                for build_require in build_requires:  # Do the override
                    # FIXME: converting back to string?
                    node.conanfile.requires(str(build_require), build_require=True)
=======
            self._expand_node(root_node, dep_graph, Requirements(), None, None, check_updates,
                              update, remotes, profile_host, profile_build, graph_lock)
        except DepsGraphBuilder.StopRecursion:
            dep_graph.error = True
        else:
            self._check_provides(dep_graph)
        return dep_graph

    @staticmethod
    def _check_provides(dep_graph):
        for node in dep_graph.nodes:
            provides = {}
            for req, n in node.transitive_deps.items():
                for p in n.conanfile.provides:
                    provides.setdefault(p, []).append(n)
            for p, nodes in provides.items():
                if len(nodes) > 1:
                    node.conflict = (GraphError.PROVIDE_CONFLICT, nodes)
                    dep_graph.error = True
                    return

    def _expand_node(self, node, graph, override_reqs, down_ref, down_options, check_updates, update,
                     remotes, profile_host, profile_build, graph_lock):
>>>>>>> c51825e1

    def _prepare_node(self, node, profile_host, profile_build, graph_lock, down_ref, down_options):
        if graph_lock:
            graph_lock.pre_lock_node(node)
<<<<<<< HEAD
            # basic node configuration: calling configure() and requirements()
        new_options = self._config_node(node, down_ref, down_options)

        # Alias that are cached should be replaced here, bc next requires.update() will warn if not
        # TODO: self._resolve_cached_alias(node.conanfile.requires.values(), graph)

        self._add_profile_build_requires(node, profile_host, profile_build)
        if graph_lock:  # No need to evaluate, they are hardcoded in lockfile
            graph_lock.lock_node(node, node.conanfile.requires.values())

        return new_options

    def _expand_node(self, node, graph, down_ref, down_options, check_updates, update,
                     remotes, profile_host, profile_build, graph_lock):

        print("Expanding node", node)

        # if there are version-ranges, resolve them before expanding each of the requirements
        # Resolve possible version ranges of the current node requirements
        # new_reqs is a shallow copy of what is propagated upstream, so changes done by the
        # RangeResolver are also done in new_reqs, and then propagated!

        # Add existing requires to the transitive_deps, so they are there for overrides
        for require in node.conanfile.requires.values():
            node.transitive_deps.set_empty(require)
=======
        # basic node configuration: calling configure() and requirements()
        new_options = self._config_node(node, down_ref, down_options)

        # Alias that are cached should be replaced here, bc next requires.update() will warn if not
        # TODO: self._resolve_cached_alias(node.conanfile.requires.values(), graph)

        if graph_lock:  # No need to evaluate, they are hardcoded in lockfile
            graph_lock.lock_node(node, node.conanfile.requires.values())

        # propagation of requirements can be necessary if some nodes are not locked
        # OVERRIDES!!!
        node.override_reqs(override_reqs, self._output, node.ref, down_ref)
>>>>>>> c51825e1

        # if there are version-ranges, resolve them before expanding each of the requirements
        # Resolve possible version ranges of the current node requirements
        # new_reqs is a shallow copy of what is propagated upstream, so changes done by the
        # RangeResolver are also done in new_reqs, and then propagated!
        conanfile = node.conanfile
        scope = conanfile.display_name
        # Expand each one of the current requirements
        for require in node.conanfile.requires.values():
            # TODO: if require.override:
            #     continue
            self._expand_require(require, node, graph, check_updates, update, remotes,
<<<<<<< HEAD
                                 profile_host, profile_build,
                                 graph_lock, down_ref, down_options)
=======
                                 profile_host, profile_build, new_options,
                                 graph_lock, context_switch=False)
>>>>>>> c51825e1

    def _resolve_ranges(self, graph, requires, consumer, update, remotes):
        for require in requires:
            if require.locked_id:  # if it is locked, nothing to resolved
                continue
            self._resolver.resolve(require, consumer, update, remotes)
        self._resolve_cached_alias(requires, graph)

    @staticmethod
    def _resolve_cached_alias(requires, graph):
        if graph.aliased:
            for require in requires:
                alias = graph.aliased.get(require.ref)
                if alias:
                    require.ref = alias

    def _expand_require(self, require, node, graph, check_updates, update, remotes, profile_host,
<<<<<<< HEAD
                        profile_build, graph_lock, down_ref, down_options,
=======
                        profile_build, new_options, graph_lock, context_switch,
>>>>>>> c51825e1
                        populate_settings_target=True):
        # Handle a requirement of a node. There are 2 possibilities
        #    node -(require)-> new_node (creates a new node in the graph)
        #    node -(require)-> previous (creates a diamond with a previously existing node)

<<<<<<< HEAD
        # TODO: allow bootstrapping, use references instead of names
        print("  Expanding require ", node, "->", require)
        # If the requirement is found in the node public dependencies, it is a diamond
        previous = node.check_downstream_exists(require)
        prev_node = None
        if previous:
            prev_require, prev_node, base_previous = previous
            print("  Existing previous requirements from ", base_previous, "=>", prev_require)

            if prev_require is None:  # Loop
                loop_node = Node(require.ref, None, context=prev_node.context)
                loop_node.conflict = prev_node
                graph.add_node(loop_node)
                graph.add_edge(node, loop_node, require)
                raise DepsGraphBuilder.StopRecursion("Loop found")

            if prev_node is None:  # Existing override
                print("  Require was an override from ", base_previous, "=", prev_require)
                # TODO: resolve the override, version ranges, etc
                require = prev_require
            else:
                # self._resolve_cached_alias([require], graph)
                # As we are closing a diamond, there can be conflicts. This will raise if conflicts
                conflict = self._conflicting_references(prev_node, require.ref, node.ref)
                if conflict:  # It is possible to get conflict from alias, try to resolve it
                    result = self._resolve_recipe(node, graph, require.ref, check_updates,
                                                  update, remotes, profile_host, graph_lock)
                    _, dep_conanfile, recipe_status, _, _ = result
                    # Maybe it was an ALIAS, so we can check conflict again
                    conflict = self._conflicting_references(prev_node, require.ref, node.ref)
                    if conflict:
                        conflict_node = Node(require.ref, dep_conanfile, context=prev_node.context)
                        conflict_node.recipe = recipe_status
                        conflict_node.conflict = prev_node
                        prev_node.conflict = conflict_node
                        graph.add_node(conflict_node)
                        graph.add_edge(node, conflict_node, require)
                        raise DepsGraphBuilder.StopRecursion("Unresolved reference")

        if prev_node is None:
            # new node, must be added and expanded (node -> new_node)
            if require.build:
=======
        # If the required is found in the node ancestors a loop is being closed
        context = CONTEXT_BUILD if context_switch else node.context
        # TODO: allow bootstrapping, use references instead of names

        # If the requirement is found in the node public dependencies, it is a diamond
        previous = node.check_downstream_exists(require)

        if previous is None:
            # new node, must be added and expanded (node -> new_node)
            if context_switch:
>>>>>>> c51825e1
                profile = profile_build
                context = CONTEXT_BUILD
            else:
                profile = profile_host if node.context == CONTEXT_HOST else profile_build
                context = node.context

            try:
                # TODO: If it is locked not resolve range
                #  if not require.locked_id:  # if it is locked, nothing to resolved
                # TODO: This range-resolve might resolve in a given remote or cache
                # Make sure next _resolve_recipe use it
                resolved_ref = self._resolver.resolve(require, str(node.ref), update, remotes)

                # This accounts for alias too
                resolved = self._resolve_recipe(node, graph, resolved_ref, check_updates, update,
                                                remotes, profile, graph_lock)
            except ConanException:
                error_node = Node(require.ref, conanfile=None, context=context)
                error_node.recipe = RECIPE_MISSING
                graph.add_node(error_node)
                graph.add_edge(node, error_node, require)
                raise DepsGraphBuilder.StopRecursion("Unresolved reference")

            new_ref, dep_conanfile, recipe_status, remote, locked_id = resolved
            new_node = self._create_new_node(node, dep_conanfile, require, new_ref, context,
                                             recipe_status, remote, locked_id, profile_host,
<<<<<<< HEAD
                                             profile_build, populate_settings_target)

            new_options = self._prepare_node(new_node, profile_host, profile_build, graph_lock,
                                             down_ref, down_options)

            up_shared = str(new_node.conanfile.options.get_safe("shared"))
            if up_shared == "True":
                require.run = True
            elif up_shared == "False":
                require.run = False
=======
                                             profile_build,
                                             context_switch, populate_settings_target)
>>>>>>> c51825e1

            graph.add_node(new_node)
            graph.add_edge(node, new_node, require)
            node.propagate_downstream(require, new_node)
<<<<<<< HEAD

            # RECURSION, keep expanding (depth-first) the new node
            return self._expand_node(new_node, graph, node.ref, new_options, check_updates,
                                     update, remotes, profile_host, profile_build, graph_lock)
        else:  # a public node already exist with this name
            print("Closing a loop from ", node, "=>", prev_node)
            up_shared = str(prev_node.conanfile.options.get_safe("shared"))
            if up_shared == "True":
                require.run = True
            elif up_shared == "False":
                require.run = False

            graph.add_edge(node, prev_node, require)
            node.propagate_closing_loop(require, prev_node)
=======

            override_reqs = node.get_override_reqs(new_node, require)

            # RECURSION, keep expanding (depth-first) the new node
            return self._expand_node(new_node, graph, override_reqs, node.ref, new_options,
                                     check_updates,
                                     update, remotes, profile_host, profile_build, graph_lock)
        else:  # a public node already exist with this name
            previous, base_previous = previous

            if previous == base_previous:  # Loop
                loop_node = Node(require.ref, None, context=context)
                loop_node.conflict = (GraphError.LOOP, previous)
                graph.add_node(loop_node)
                graph.add_edge(node, loop_node, require)
                raise DepsGraphBuilder.StopRecursion("Loop found")

            # self._resolve_cached_alias([require], graph)
            # As we are closing a diamond, there can be conflicts. This will raise if conflicts
            conflict = self._conflicting_references(previous, require.ref, node.ref)
            if conflict:  # It is possible to get conflict from alias, try to resolve it
                result = self._resolve_recipe(node, graph, require.ref, check_updates,
                                              update, remotes, profile_host, graph_lock)
                _, dep_conanfile, recipe_status, _, _ = result
                # Maybe it was an ALIAS, so we can check conflict again
                conflict = self._conflicting_references(previous, require.ref, node.ref)
                if conflict:
                    conflict_node = Node(require.ref, dep_conanfile, context=context)
                    conflict_node.recipe = recipe_status
                    graph.add_node(conflict_node)
                    graph.add_edge(node, conflict_node, require)
                    base_previous.conflict = (GraphError.VERSION_CONFLICT, [previous, conflict_node])
                    raise DepsGraphBuilder.StopRecursion("Unresolved reference")

            graph.add_edge(node, previous, require)

            node.propagate_downstream(require, previous)
            for prev_relation, prev_node in previous.transitive_deps.items():
                # TODO: possibly optimize in a bulk propagate
                node.propagate_downstream_existing(prev_relation, prev_node)

            """# Recursion is only necessary if the inputs conflict with the current "previous"
            # configuration of upstream versions and options
            # recursion can stop if there is a graph_lock not relaxed
            lock_recurse = not (graph_lock and not graph_lock.relaxed)
            if lock_recurse and self._recurse(previous.public_closure, new_reqs, new_options,
                                              previous.context):
                self._expand_node(previous, graph, new_reqs, node.ref, new_options, check_updates,
                                  update, remotes, profile_host, profile_build, graph_lock)
            """
>>>>>>> c51825e1

    @staticmethod
    def _conflicting_references(previous, new_ref, consumer_ref=None):
        if previous.ref.copy_clear_rev() != new_ref.copy_clear_rev():
            if consumer_ref:
                return ("Conflict in %s:\n"
                        "    '%s' requires '%s' while '%s' requires '%s'.\n"
                        "    To fix this conflict you need to override the package '%s' "
                        "in your root package."
                        % (consumer_ref, consumer_ref, new_ref, next(iter(previous.dependants)).src,
                           previous.ref, new_ref.name))
            return True
        # Computed node, if is Editable, has revision=None
        # If new_ref.revision is None we cannot assume any conflict, the user hasn't specified
        # a revision, so it's ok any previous_ref
        if previous.ref.revision and new_ref.revision and previous.ref.revision != new_ref.revision:
            if consumer_ref:
                raise ConanException("Conflict in %s\n"
                                     "    Different revisions of %s has been requested"
                                     % (consumer_ref, new_ref))
            return True
        return False

    @staticmethod
    def _config_node(node, down_ref, down_options):
        """ update settings and option in the current ConanFile, computing actual
        requirement values, cause they can be overridden by downstream requires
        param settings: dict of settings values => {"os": "windows"}
        """
        conanfile, ref = node.conanfile, node.ref

        run_configure_method(conanfile, down_options, down_ref, ref)

        # Update requirements (overwrites), computing new upstream
        if hasattr(conanfile, "requirements"):
            with conanfile_exception_formatter(str(conanfile), "requirements"):
                conanfile.requirements()

<<<<<<< HEAD
        # TODO: Maybe this could be integrated in one single requirements() method
        # Update requirements (overwrites), computing new upstream
        if hasattr(conanfile, "build_requirements"):
            with conanfile_exception_formatter(str(conanfile), "build_requirements"):
                # This calls "self.build_requires("")
                conanfile.build_requires = BuildRequirements(conanfile.requires)
                conanfile.build_requirements()

=======
>>>>>>> c51825e1
        new_options = conanfile.options.deps_package_values
        return new_options

    def _resolve_recipe(self, current_node, dep_graph, ref, check_updates,
                        update, remotes, profile, graph_lock, original_ref=None):
        result = self._proxy.get_recipe(ref, check_updates, update, remotes)
        conanfile_path, recipe_status, remote, new_ref = result

        # TODO locked_id = requirement.locked_id
        locked_id = None
        lock_py_requires = graph_lock.python_requires(locked_id) if locked_id is not None else None
        dep_conanfile = self._loader.load_conanfile(conanfile_path, profile, ref=ref,
                                                    lock_python_requires=lock_py_requires)
        if recipe_status == RECIPE_EDITABLE:
            dep_conanfile.in_local_cache = False
            dep_conanfile.develop = True

        if getattr(dep_conanfile, "alias", None):
            new_ref_norev = new_ref.copy_clear_rev()
            pointed_ref = ConanFileReference.loads(dep_conanfile.alias)
            dep_graph.aliased[new_ref_norev] = pointed_ref  # Caching the alias
            if original_ref:  # So transitive alias resolve to the latest in the chain
                dep_graph.aliased[original_ref] = pointed_ref
            return self._resolve_recipe(current_node, dep_graph, pointed_ref, check_updates,
                                        update, remotes, profile, graph_lock, original_ref)

        return new_ref, dep_conanfile, recipe_status, remote, locked_id

    def _create_new_node(self, current_node, dep_conanfile, requirement, new_ref, context,
                         recipe_status, remote, locked_id, profile_host, profile_build,
<<<<<<< HEAD
                         populate_settings_target):
=======
                         context_switch, populate_settings_target):
>>>>>>> c51825e1
        # If there is a context_switch, it is because it is a BR-build

        # Assign the profiles depending on the context
        if profile_build:  # Keep existing behavior (and conanfile members) if no profile_build
            dep_conanfile.settings_build = profile_build.processed_settings.copy()
            context_switch = (current_node.context == CONTEXT_HOST and requirement.build)
            if not context_switch:
                if populate_settings_target:
                    # TODO: Check this, getting the settings from current doesn't seem right
                    dep_conanfile.settings_target = current_node.conanfile.settings_target
                else:
                    dep_conanfile.settings_target = None
            else:
                if current_node.context == CONTEXT_HOST:
                    dep_conanfile.settings_target = profile_host.processed_settings.copy()
                else:
                    dep_conanfile.settings_target = profile_build.processed_settings.copy()

        new_node = Node(new_ref, dep_conanfile, context=context)
        new_node.revision_pinned = requirement.ref.revision is not None
        new_node.recipe = recipe_status
        new_node.remote = remote

        if locked_id is not None:
            new_node.id = locked_id

        return new_node<|MERGE_RESOLUTION|>--- conflicted
+++ resolved
@@ -1,20 +1,12 @@
-<<<<<<< HEAD
 import fnmatch
 
 from conans.client.conanfile.configure import run_configure_method
 from conans.client.graph.graph import DepsGraph, Node, RECIPE_EDITABLE, CONTEXT_HOST, CONTEXT_BUILD, \
-    RECIPE_MISSING, RECIPE_CONSUMER
+    RECIPE_MISSING, RECIPE_CONSUMER, GraphError
+
 from conans.errors import ConanException, conanfile_exception_formatter
 from conans.model.ref import ConanFileReference
 from conans.model.requires import BuildRequirements
-=======
-from conans.client.conanfile.configure import run_configure_method
-from conans.client.graph.graph import DepsGraph, Node, RECIPE_EDITABLE, CONTEXT_HOST, CONTEXT_BUILD, \
-    RECIPE_MISSING, GraphError
-from conans.errors import ConanException, conanfile_exception_formatter
-from conans.model.ref import ConanFileReference
-from conans.model.requires import Requirements
->>>>>>> c51825e1
 
 
 class DepsGraphBuilder(object):
@@ -74,12 +66,12 @@
 
         # enter recursive computation
         try:
-<<<<<<< HEAD
             self._expand_node(root_node, dep_graph, None, None, check_updates,
                               update, remotes, profile_host, profile_build, graph_lock)
         except DepsGraphBuilder.StopRecursion:
             dep_graph.error = True
-
+        else:
+            self._check_provides(dep_graph)
         return dep_graph
 
     def _add_profile_build_requires(self, node, profile_host, profile_build):
@@ -94,36 +86,23 @@
                 for build_require in build_requires:  # Do the override
                     # FIXME: converting back to string?
                     node.conanfile.requires(str(build_require), build_require=True)
-=======
-            self._expand_node(root_node, dep_graph, Requirements(), None, None, check_updates,
-                              update, remotes, profile_host, profile_build, graph_lock)
-        except DepsGraphBuilder.StopRecursion:
-            dep_graph.error = True
-        else:
-            self._check_provides(dep_graph)
-        return dep_graph
 
     @staticmethod
     def _check_provides(dep_graph):
         for node in dep_graph.nodes:
             provides = {}
-            for req, n in node.transitive_deps.items():
-                for p in n.conanfile.provides:
+            for n in node.transitive_deps.values():
+                for p in n.node.conanfile.provides:
                     provides.setdefault(p, []).append(n)
-            for p, nodes in provides.items():
-                if len(nodes) > 1:
-                    node.conflict = (GraphError.PROVIDE_CONFLICT, nodes)
+            for p, transitive in provides.items():
+                if len(transitive) > 1:
+                    node.conflict = (GraphError.PROVIDE_CONFLICT, [t.node for t in transitive])
                     dep_graph.error = True
                     return
-
-    def _expand_node(self, node, graph, override_reqs, down_ref, down_options, check_updates, update,
-                     remotes, profile_host, profile_build, graph_lock):
->>>>>>> c51825e1
 
     def _prepare_node(self, node, profile_host, profile_build, graph_lock, down_ref, down_options):
         if graph_lock:
             graph_lock.pre_lock_node(node)
-<<<<<<< HEAD
             # basic node configuration: calling configure() and requirements()
         new_options = self._config_node(node, down_ref, down_options)
 
@@ -149,39 +128,14 @@
         # Add existing requires to the transitive_deps, so they are there for overrides
         for require in node.conanfile.requires.values():
             node.transitive_deps.set_empty(require)
-=======
-        # basic node configuration: calling configure() and requirements()
-        new_options = self._config_node(node, down_ref, down_options)
-
-        # Alias that are cached should be replaced here, bc next requires.update() will warn if not
-        # TODO: self._resolve_cached_alias(node.conanfile.requires.values(), graph)
-
-        if graph_lock:  # No need to evaluate, they are hardcoded in lockfile
-            graph_lock.lock_node(node, node.conanfile.requires.values())
-
-        # propagation of requirements can be necessary if some nodes are not locked
-        # OVERRIDES!!!
-        node.override_reqs(override_reqs, self._output, node.ref, down_ref)
->>>>>>> c51825e1
-
-        # if there are version-ranges, resolve them before expanding each of the requirements
-        # Resolve possible version ranges of the current node requirements
-        # new_reqs is a shallow copy of what is propagated upstream, so changes done by the
-        # RangeResolver are also done in new_reqs, and then propagated!
-        conanfile = node.conanfile
-        scope = conanfile.display_name
+
         # Expand each one of the current requirements
         for require in node.conanfile.requires.values():
             # TODO: if require.override:
             #     continue
             self._expand_require(require, node, graph, check_updates, update, remotes,
-<<<<<<< HEAD
                                  profile_host, profile_build,
                                  graph_lock, down_ref, down_options)
-=======
-                                 profile_host, profile_build, new_options,
-                                 graph_lock, context_switch=False)
->>>>>>> c51825e1
 
     def _resolve_ranges(self, graph, requires, consumer, update, remotes):
         for require in requires:
@@ -199,17 +153,12 @@
                     require.ref = alias
 
     def _expand_require(self, require, node, graph, check_updates, update, remotes, profile_host,
-<<<<<<< HEAD
                         profile_build, graph_lock, down_ref, down_options,
-=======
-                        profile_build, new_options, graph_lock, context_switch,
->>>>>>> c51825e1
                         populate_settings_target=True):
         # Handle a requirement of a node. There are 2 possibilities
         #    node -(require)-> new_node (creates a new node in the graph)
         #    node -(require)-> previous (creates a diamond with a previously existing node)
 
-<<<<<<< HEAD
         # TODO: allow bootstrapping, use references instead of names
         print("  Expanding require ", node, "->", require)
         # If the requirement is found in the node public dependencies, it is a diamond
@@ -221,7 +170,7 @@
 
             if prev_require is None:  # Loop
                 loop_node = Node(require.ref, None, context=prev_node.context)
-                loop_node.conflict = prev_node
+                loop_node.conflict = GraphError.LOOP, prev_node
                 graph.add_node(loop_node)
                 graph.add_edge(node, loop_node, require)
                 raise DepsGraphBuilder.StopRecursion("Loop found")
@@ -243,8 +192,8 @@
                     if conflict:
                         conflict_node = Node(require.ref, dep_conanfile, context=prev_node.context)
                         conflict_node.recipe = recipe_status
-                        conflict_node.conflict = prev_node
-                        prev_node.conflict = conflict_node
+                        base_previous.conflict = GraphError.VERSION_CONFLICT, [prev_node,
+                                                                               conflict_node]
                         graph.add_node(conflict_node)
                         graph.add_edge(node, conflict_node, require)
                         raise DepsGraphBuilder.StopRecursion("Unresolved reference")
@@ -252,18 +201,6 @@
         if prev_node is None:
             # new node, must be added and expanded (node -> new_node)
             if require.build:
-=======
-        # If the required is found in the node ancestors a loop is being closed
-        context = CONTEXT_BUILD if context_switch else node.context
-        # TODO: allow bootstrapping, use references instead of names
-
-        # If the requirement is found in the node public dependencies, it is a diamond
-        previous = node.check_downstream_exists(require)
-
-        if previous is None:
-            # new node, must be added and expanded (node -> new_node)
-            if context_switch:
->>>>>>> c51825e1
                 profile = profile_build
                 context = CONTEXT_BUILD
             else:
@@ -290,7 +227,6 @@
             new_ref, dep_conanfile, recipe_status, remote, locked_id = resolved
             new_node = self._create_new_node(node, dep_conanfile, require, new_ref, context,
                                              recipe_status, remote, locked_id, profile_host,
-<<<<<<< HEAD
                                              profile_build, populate_settings_target)
 
             new_options = self._prepare_node(new_node, profile_host, profile_build, graph_lock,
@@ -301,15 +237,10 @@
                 require.run = True
             elif up_shared == "False":
                 require.run = False
-=======
-                                             profile_build,
-                                             context_switch, populate_settings_target)
->>>>>>> c51825e1
 
             graph.add_node(new_node)
             graph.add_edge(node, new_node, require)
             node.propagate_downstream(require, new_node)
-<<<<<<< HEAD
 
             # RECURSION, keep expanding (depth-first) the new node
             return self._expand_node(new_node, graph, node.ref, new_options, check_updates,
@@ -324,58 +255,6 @@
 
             graph.add_edge(node, prev_node, require)
             node.propagate_closing_loop(require, prev_node)
-=======
-
-            override_reqs = node.get_override_reqs(new_node, require)
-
-            # RECURSION, keep expanding (depth-first) the new node
-            return self._expand_node(new_node, graph, override_reqs, node.ref, new_options,
-                                     check_updates,
-                                     update, remotes, profile_host, profile_build, graph_lock)
-        else:  # a public node already exist with this name
-            previous, base_previous = previous
-
-            if previous == base_previous:  # Loop
-                loop_node = Node(require.ref, None, context=context)
-                loop_node.conflict = (GraphError.LOOP, previous)
-                graph.add_node(loop_node)
-                graph.add_edge(node, loop_node, require)
-                raise DepsGraphBuilder.StopRecursion("Loop found")
-
-            # self._resolve_cached_alias([require], graph)
-            # As we are closing a diamond, there can be conflicts. This will raise if conflicts
-            conflict = self._conflicting_references(previous, require.ref, node.ref)
-            if conflict:  # It is possible to get conflict from alias, try to resolve it
-                result = self._resolve_recipe(node, graph, require.ref, check_updates,
-                                              update, remotes, profile_host, graph_lock)
-                _, dep_conanfile, recipe_status, _, _ = result
-                # Maybe it was an ALIAS, so we can check conflict again
-                conflict = self._conflicting_references(previous, require.ref, node.ref)
-                if conflict:
-                    conflict_node = Node(require.ref, dep_conanfile, context=context)
-                    conflict_node.recipe = recipe_status
-                    graph.add_node(conflict_node)
-                    graph.add_edge(node, conflict_node, require)
-                    base_previous.conflict = (GraphError.VERSION_CONFLICT, [previous, conflict_node])
-                    raise DepsGraphBuilder.StopRecursion("Unresolved reference")
-
-            graph.add_edge(node, previous, require)
-
-            node.propagate_downstream(require, previous)
-            for prev_relation, prev_node in previous.transitive_deps.items():
-                # TODO: possibly optimize in a bulk propagate
-                node.propagate_downstream_existing(prev_relation, prev_node)
-
-            """# Recursion is only necessary if the inputs conflict with the current "previous"
-            # configuration of upstream versions and options
-            # recursion can stop if there is a graph_lock not relaxed
-            lock_recurse = not (graph_lock and not graph_lock.relaxed)
-            if lock_recurse and self._recurse(previous.public_closure, new_reqs, new_options,
-                                              previous.context):
-                self._expand_node(previous, graph, new_reqs, node.ref, new_options, check_updates,
-                                  update, remotes, profile_host, profile_build, graph_lock)
-            """
->>>>>>> c51825e1
 
     @staticmethod
     def _conflicting_references(previous, new_ref, consumer_ref=None):
@@ -414,7 +293,6 @@
             with conanfile_exception_formatter(str(conanfile), "requirements"):
                 conanfile.requirements()
 
-<<<<<<< HEAD
         # TODO: Maybe this could be integrated in one single requirements() method
         # Update requirements (overwrites), computing new upstream
         if hasattr(conanfile, "build_requirements"):
@@ -423,8 +301,6 @@
                 conanfile.build_requires = BuildRequirements(conanfile.requires)
                 conanfile.build_requirements()
 
-=======
->>>>>>> c51825e1
         new_options = conanfile.options.deps_package_values
         return new_options
 
@@ -455,11 +331,7 @@
 
     def _create_new_node(self, current_node, dep_conanfile, requirement, new_ref, context,
                          recipe_status, remote, locked_id, profile_host, profile_build,
-<<<<<<< HEAD
                          populate_settings_target):
-=======
-                         context_switch, populate_settings_target):
->>>>>>> c51825e1
         # If there is a context_switch, it is because it is a BR-build
 
         # Assign the profiles depending on the context
