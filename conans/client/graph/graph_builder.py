--- conflicted
+++ resolved
@@ -4,22 +4,12 @@
 from conans.client.output import ScopedOutput
 from conans.errors import (ConanException, ConanExceptionInUserConanfileMethod,
                            conanfile_exception_formatter)
-from conans.model.conan_file import get_env_context_manager
+from conans.model.conan_file import get_env_context_manager, ConanFileEditable
 from conans.model.ref import ConanFileReference
-<<<<<<< HEAD
-from conans.errors import (ConanException, conanfile_exception_formatter,
-                           ConanExceptionInUserConanfileMethod)
-from conans.client.output import ScopedOutput
-from conans.util.log import logger
-from conans.client.graph.graph import DepsGraph, Node, RECIPE_WORKSPACE, RECIPE_EDITABLE
-from conans.model.workspace import WORKSPACE_FILE
-from conans.model.conan_file import ConanFileEditable
-
-=======
 from conans.model.requires import Requirements
 from conans.model.workspace import WORKSPACE_FILE
 from conans.util.log import logger
->>>>>>> f19f9af8
+
 
 REFERENCE_CONFLICT, REVISION_CONFLICT = 1, 2
 
