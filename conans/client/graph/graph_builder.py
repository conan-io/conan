import time
from collections import OrderedDict

from conans.client.graph.graph import DepsGraph, Node, RECIPE_EDITABLE
from conans.errors import (ConanException, ConanExceptionInUserConanfileMethod,
                           conanfile_exception_formatter)
from conans.model.conan_file import get_env_context_manager
from conans.model.ref import ConanFileReference
from conans.model.requires import Requirements, Requirement
from conans.util.log import logger


class DepsGraphBuilder(object):
    """
    This is a summary, in pseudo-code of the execution and structure of the graph
    resolution algorithm

    load_graph(root_node)
        init root_node
        expand_node(root_node)
            # 1. Evaluate requirements(), overrides, and version ranges
            get_node_requirements(node)
                node.conanfile.requirements()                         # call the requirements()
                resolve_cached_alias(node.conanfile.requires)         # replace cached alias
                update_requires_from_downstream(down_requires)        # process overrides
                resolve_ranges(node)                                  # resolve version-ranges
                    resolve_cached_alias(node.conanfile.requires)     # replace cached alias again

            # 2. Process each requires of this node
            for req in node.conanfile.requires:
                expand_require(req)
                    if req.name not in graph:                         # New node
                        new_node = create_new_node(req)               # fetch and load conanfile.py
                            if alias => create_new_node(alias)        # recurse alias
                        expand_node(new_node)                         # recursion
                    else:                                             # Node exists, closing diamond
                        resolve_cached_alias(req)
                        check_conflicts(req)                          # diamonds can cause conflicts
                        if need_recurse:                              # check for conflicts upstream
                            expand_node(previous_node)                # recursion
    """

    def __init__(self, proxy, output, loader, resolver, recorder):
        self._proxy = proxy
        self._output = output
        self._loader = loader
        self._resolver = resolver
        self._recorder = recorder

    def load_graph(self, root_node, check_updates, update, remotes, profile_host, graph_lock=None):
        check_updates = check_updates or update
        initial = graph_lock.initial_counter if graph_lock else None
        dep_graph = DepsGraph(initial_node_id=initial)
        # compute the conanfile entry point for this dependency graph
        name = root_node.name
        root_node.public_closure = OrderedDict([(name, root_node)])
        root_node.transitive_closure = OrderedDict([(name, root_node)])
        root_node.public_deps = {name: root_node}
        root_node.ancestors = set()
        dep_graph.add_node(root_node)

        # enter recursive computation
        t1 = time.time()
        self._expand_node(root_node, dep_graph, Requirements(), None, None, check_updates,
                          update, remotes, profile_host, graph_lock)
        logger.debug("GRAPH: Time to load deps %s" % (time.time() - t1))
        return dep_graph

    def extend_build_requires(self, graph, node, build_requires_refs, check_updates, update,
                              remotes, profile_host, graph_lock):
        # The options that will be defined in the node will be the real options values that have
        # been already propagated downstream from the dependency graph. This will override any
        # other possible option in the build_requires dependency graph. This means that in theory
        # an option conflict while expanding the build_requires is impossible
        node.conanfile.build_requires_options.clear_unscoped_options()
        new_options = node.conanfile.build_requires_options._reqs_options
        new_reqs = Requirements()

        conanfile = node.conanfile
        scope = conanfile.display_name
        requires = [Requirement(ref) for ref in build_requires_refs]
        for r in requires:
            r.build_require = True

        if graph_lock:
            graph_lock.pre_lock_node(node)
            graph_lock.lock_node(node, requires, build_requires=True)

        self._resolve_ranges(graph, requires, scope, update, remotes)

        for require in requires:
            self._expand_require(require, node, graph, check_updates, update,
                                 remotes, profile_host, new_reqs, new_options, graph_lock)

        new_nodes = set(n for n in graph.nodes if n.package_id is None)
        # This is to make sure that build_requires have precedence over the normal requires
        ordered_closure = list(node.public_closure.items())
        ordered_closure.sort(key=lambda x: x[1] not in new_nodes)
        node.public_closure = OrderedDict(ordered_closure)
        return new_nodes

    def _expand_node(self, node, graph, down_reqs, down_ref, down_options,
                     check_updates, update, remotes, profile_host, graph_lock):
        """ expands the dependencies of the node, recursively

        param node: Node object to be expanded in this step
        down_reqs: the Requirements as coming from downstream, which can overwrite current
                    values
        param down_ref: ConanFileReference of who is depending on current node for this expansion
        """
        # basic node configuration: calling configure() and requirements() and version-ranges
        new_options, new_reqs = self._get_node_requirements(node, graph, down_ref, down_options,
                                                            down_reqs, graph_lock, update, remotes)

        # Expand each one of the current requirements
        for require in node.conanfile.requires.values():
            if require.override:
                continue
            self._expand_require(require, node, graph, check_updates, update,
                                 remotes, profile_host, new_reqs, new_options, graph_lock)

    def _resolve_ranges(self, graph, requires, consumer, update, remotes):
        for require in requires:
            self._resolver.resolve(require, consumer, update, remotes)
        self._resolve_cached_alias(requires, graph)

    @staticmethod
    def _resolve_cached_alias(requires, graph):
        if graph.aliased:
            for require in requires:
                alias = graph.aliased.get(require.ref)
                if alias:
                    require.ref = alias

    def _get_node_requirements(self, node, graph, down_ref, down_options, down_reqs, graph_lock,
                               update, remotes):
        """ compute the requirements of a node, evaluating requirements(), propagating
         the downstream requirements and overrides and solving version-ranges
        """
        # basic node configuration: calling configure() and requirements()
        if graph_lock:
            graph_lock.pre_lock_node(node)
        new_options = self._config_node(node, down_ref, down_options)
        # Alias that are cached should be replaced here, bc next requires.update() will warn if not
        self._resolve_cached_alias(node.conanfile.requires.values(), graph)

        if graph_lock:  # No need to evaluate, they are hardcoded in lockfile
            graph_lock.lock_node(node, node.conanfile.requires.values())
            new_reqs = None
        else:
            # propagation of requirements only necessary if not locked
            new_reqs = node.conanfile.requires.update(down_reqs, self._output, node.ref, down_ref)
            # if there are version-ranges, resolve them before expanding each of the requirements
            # Resolve possible version ranges of the current node requirements
            # new_reqs is a shallow copy of what is propagated upstream, so changes done by the
            # RangeResolver are also done in new_reqs, and then propagated!
            conanfile = node.conanfile
            scope = conanfile.display_name
            self._resolve_ranges(graph, conanfile.requires.values(), scope, update, remotes)

            if not hasattr(conanfile, "_conan_evaluated_requires"):
                conanfile._conan_evaluated_requires = conanfile.requires.copy()
            elif conanfile.requires != conanfile._conan_evaluated_requires:
                raise ConanException("%s: Incompatible requirements obtained in different "
                                     "evaluations of 'requirements'\n"
                                     "    Previous requirements: %s\n"
                                     "    New requirements: %s"
                                     % (scope, list(conanfile._conan_evaluated_requires.values()),
                                        list(conanfile.requires.values())))

        return new_options, new_reqs

    def _expand_require(self, require, node, graph, check_updates, update,
                        remotes, profile_host, new_reqs, new_options, graph_lock):
        # Handle a requirement of a node. There are 2 possibilities
        #    node -(require)-> new_node (creates a new node in the graph)
        #    node -(require)-> previous (creates a diamond with a previously existing node)

        # If the required is found in the node ancestors a loop is being closed
        # TODO: allow bootstrapping, use references instead of names
        name = require.ref.name
        if name in node.ancestors or name == node.name:
            raise ConanException("Loop detected: '%s' requires '%s' which is an ancestor too"
                                 % (node.ref, require.ref))

        # If the requirement is found in the node public dependencies, it is a diamond
        previous = node.public_deps.get(name)
        previous_closure = node.public_closure.get(name)
        # build_requires and private will create a new node if it is not in the current closure
        if not previous or ((require.build_require or require.private) and not previous_closure):
            # new node, must be added and expanded (node -> new_node)
            new_node = self._create_new_node(node, graph, require, check_updates, update,
                                             remotes, profile_host, graph_lock)

            # The closure of a new node starts with just itself
            new_node.public_closure = OrderedDict([(name, new_node)])
            new_node.transitive_closure = OrderedDict([(name, new_node)])
            # The new created node is connected to the parent one
            node.connect_closure(new_node)

            if require.private or require.build_require:
                # If the requirement is private (or build_require), a new public_deps is defined
                # the new_node doesn't propagate downstream the "node" consumer, so its public_deps
                # will be a copy of the node.public_closure, i.e. it can only cause conflicts in the
                # new_node.public_closure.
                new_node.public_deps = node.public_closure.copy()
                new_node.public_deps[name] = new_node
            else:
                node.transitive_closure[name] = new_node
                # Normal requires propagate and can conflict with the parent "node.public_deps" too
                new_node.public_deps = node.public_deps.copy()
                new_node.public_deps[name] = new_node

                # All the dependents of "node" are also connected now to "new_node"
                for dep_node in node.inverse_closure:
                    dep_node.connect_closure(new_node)

            # RECURSION, keep expanding (depth-first) the new node
            self._expand_node(new_node, graph, new_reqs, node.ref, new_options, check_updates,
                              update, remotes, profile_host, graph_lock)
            if not require.private and not require.build_require:
                node.transitive_closure.update(new_node.transitive_closure)

        else:  # a public node already exist with this name
            self._resolve_cached_alias([require], graph)
            # As we are closing a diamond, there can be conflicts. This will raise if conflicts
<<<<<<< HEAD
            self._conflicting_references(previous, require.ref, node.ref)
=======
            conflict = self._conflicting_references(previous.ref, require.ref, node.ref)
            if conflict:  # It is possible to get conflict from alias, try to resolve it
                self._resolve_recipe(node, graph, require, check_updates,
                                     update, remotes, profile_host, graph_lock)
                # Maybe it was an ALIAS, so we can check conflict again
                conflict = self._conflicting_references(previous.ref, require.ref, node.ref)
                if conflict:
                    raise ConanException(conflict)
>>>>>>> 84814fd1

            # Add current ancestors to the previous node and upstream deps
            union = node.ancestors.union([node.name])
            for n in previous.public_closure.values():
                n.ancestors.update(union)

            node.connect_closure(previous)
            graph.add_edge(node, previous, require)
            if not require.private and not require.build_require:
                node.transitive_closure.update(previous.transitive_closure)

                # All the upstream dependencies (public_closure) of the previously existing node
                # now will be also connected to the node and to all its dependants
                for name, n in previous.transitive_closure.items():
                    node.connect_closure(n)
                    for dep_node in node.inverse_closure:
                        dep_node.connect_closure(n)

            # Recursion is only necessary if the inputs conflict with the current "previous"
            # configuration of upstream versions and options
            if not graph_lock and self._recurse(previous.public_closure, new_reqs, new_options):
                self._expand_node(previous, graph, new_reqs, node.ref, new_options, check_updates,
                                  update, remotes, profile_host, graph_lock)

    @staticmethod
    def _conflicting_references(previous, new_ref, consumer_ref=None):
        if previous.ref.copy_clear_rev() != new_ref.copy_clear_rev():
            if consumer_ref:
<<<<<<< HEAD
                raise ConanException("Conflict in %s\n"
                                     "    Requirement %s conflicts with already defined %s in %s\n"
                                     "    To change it, override it in your base requirements"
                                     % (consumer_ref, new_ref, previous.ref,
                                        next(iter(previous.dependants)).src))
=======
                return ("Conflict in %s\n"
                        "    Requirement %s conflicts with already defined %s\n"
                        "    To change it, override it in your base requirements"
                        % (consumer_ref, new_ref, previous_ref))
>>>>>>> 84814fd1
            return True
        # Computed node, if is Editable, has revision=None
        # If new_ref.revision is None we cannot assume any conflict, the user hasn't specified
        # a revision, so it's ok any previous_ref
        if previous.ref.revision and new_ref.revision and previous.ref.revision != new_ref.revision:
            if consumer_ref:
                raise ConanException("Conflict in %s\n"
                                     "    Different revisions of %s has been requested"
                                     % (consumer_ref, new_ref))
            return True
        return False

    def _recurse(self, closure, new_reqs, new_options):
        """ For a given closure, if some requirements or options coming from downstream
        is incompatible with the current closure, then it is necessary to recurse
        then, incompatibilities will be raised as usually"""
        for req in new_reqs.values():
            n = closure.get(req.ref.name)
            if n and self._conflicting_references(n, req.ref):
                return True
        for pkg_name, options_values in new_options.items():
            n = closure.get(pkg_name)
            if n:
                options = n.conanfile.options
                for option, value in options_values.items():
                    if getattr(options, option) != value:
                        return True
        return False

    @staticmethod
    def _config_node(node, down_ref, down_options):
        """ update settings and option in the current ConanFile, computing actual
        requirement values, cause they can be overridden by downstream requires
        param settings: dict of settings values => {"os": "windows"}
        """
        conanfile, ref = node.conanfile, node.ref
        try:
            # Avoid extra time manipulating the sys.path for python
            with get_env_context_manager(conanfile, without_python=True):
                if hasattr(conanfile, "config"):
                    if not ref:
                        conanfile.output.warn("config() has been deprecated."
                                              " Use config_options and configure")
                    with conanfile_exception_formatter(str(conanfile), "config"):
                        conanfile.config()
                with conanfile_exception_formatter(str(conanfile), "config_options"):
                    conanfile.config_options()
                conanfile.options.propagate_upstream(down_options, down_ref, ref)
                if hasattr(conanfile, "config"):
                    with conanfile_exception_formatter(str(conanfile), "config"):
                        conanfile.config()

                with conanfile_exception_formatter(str(conanfile), "configure"):
                    conanfile.configure()

                conanfile.settings.validate()  # All has to be ok!
                conanfile.options.validate()

                # Update requirements (overwrites), computing new upstream
                if hasattr(conanfile, "requirements"):
                    # If re-evaluating the recipe, in a diamond graph, with different options,
                    # it could happen that one execution path of requirements() defines a package
                    # and another one a different package raising Duplicate dependency error
                    # Or the two consecutive calls, adding 2 different dependencies for the 2 paths
                    # So it is necessary to save the "requires" state and restore it before a second
                    # execution of requirements(). It is a shallow copy, if first iteration is
                    # RequireResolve'd or overridden, the inner requirements are modified
                    if not hasattr(conanfile, "_conan_original_requires"):
                        conanfile._conan_original_requires = conanfile.requires.copy()
                    else:
                        conanfile.requires = conanfile._conan_original_requires.copy()

                    with conanfile_exception_formatter(str(conanfile), "requirements"):
                        conanfile.requirements()

                new_options = conanfile.options.deps_package_values
        except ConanExceptionInUserConanfileMethod:
            raise
        except ConanException as e:
            raise ConanException("%s: %s" % (ref or "Conanfile", str(e)))
        except Exception as e:
            raise ConanException(e)

        return new_options

    def _resolve_recipe(self, current_node, dep_graph, requirement, check_updates,
                        update, remotes, profile, graph_lock, original_ref=None):
        try:
            result = self._proxy.get_recipe(requirement.ref, check_updates, update,
                                            remotes, self._recorder)
        except ConanException as e:
            if current_node.ref:
                self._output.error("Failed requirement '%s' from '%s'"
                                   % (requirement.ref, current_node.conanfile.display_name))
            raise e
        conanfile_path, recipe_status, remote, new_ref = result

        locked_id = requirement.locked_id
        lock_py_requires = graph_lock.python_requires(locked_id) if locked_id is not None else None
        dep_conanfile = self._loader.load_conanfile(conanfile_path, profile, ref=requirement.ref,
                                                    lock_python_requires=lock_py_requires)
        if recipe_status == RECIPE_EDITABLE:
            dep_conanfile.in_local_cache = False
            dep_conanfile.develop = True

        if getattr(dep_conanfile, "alias", None):
            new_ref_norev = new_ref.copy_clear_rev()
            pointed_ref = ConanFileReference.loads(dep_conanfile.alias)
            dep_graph.aliased[new_ref_norev] = pointed_ref  # Caching the alias
            requirement.ref = pointed_ref
            if original_ref:  # So transitive alias resolve to the latest in the chain
                dep_graph.aliased[original_ref] = pointed_ref
            return self._resolve_recipe(current_node, dep_graph, requirement, check_updates,
                                        update, remotes, profile, graph_lock, original_ref)

        return new_ref, dep_conanfile, recipe_status, remote, locked_id

    def _create_new_node(self, current_node, dep_graph, requirement, check_updates,
                         update, remotes, profile, graph_lock):

        result = self._resolve_recipe(current_node, dep_graph, requirement, check_updates, update,
                                      remotes, profile, graph_lock)
        new_ref, dep_conanfile, recipe_status, remote, locked_id = result

        logger.debug("GRAPH: new_node: %s" % str(new_ref))
        new_node = Node(new_ref, dep_conanfile)
        new_node.revision_pinned = requirement.ref.revision is not None
        new_node.recipe = recipe_status
        new_node.remote = remote
        # Ancestors are a copy of the parent, plus the parent itself
        new_node.ancestors = current_node.ancestors.copy()
        new_node.ancestors.add(current_node.name)

        if locked_id is not None:
            new_node.id = locked_id

        dep_graph.add_node(new_node)
        dep_graph.add_edge(current_node, new_node, requirement)
        return new_node<|MERGE_RESOLUTION|>--- conflicted
+++ resolved
@@ -224,18 +224,14 @@
         else:  # a public node already exist with this name
             self._resolve_cached_alias([require], graph)
             # As we are closing a diamond, there can be conflicts. This will raise if conflicts
-<<<<<<< HEAD
-            self._conflicting_references(previous, require.ref, node.ref)
-=======
-            conflict = self._conflicting_references(previous.ref, require.ref, node.ref)
+            conflict = self._conflicting_references(previous, require.ref, node.ref)
             if conflict:  # It is possible to get conflict from alias, try to resolve it
                 self._resolve_recipe(node, graph, require, check_updates,
                                      update, remotes, profile_host, graph_lock)
                 # Maybe it was an ALIAS, so we can check conflict again
-                conflict = self._conflicting_references(previous.ref, require.ref, node.ref)
+                conflict = self._conflicting_references(previous, require.ref, node.ref)
                 if conflict:
                     raise ConanException(conflict)
->>>>>>> 84814fd1
 
             # Add current ancestors to the previous node and upstream deps
             union = node.ancestors.union([node.name])
@@ -264,18 +260,11 @@
     def _conflicting_references(previous, new_ref, consumer_ref=None):
         if previous.ref.copy_clear_rev() != new_ref.copy_clear_rev():
             if consumer_ref:
-<<<<<<< HEAD
-                raise ConanException("Conflict in %s\n"
-                                     "    Requirement %s conflicts with already defined %s in %s\n"
-                                     "    To change it, override it in your base requirements"
-                                     % (consumer_ref, new_ref, previous.ref,
-                                        next(iter(previous.dependants)).src))
-=======
-                return ("Conflict in %s\n"
-                        "    Requirement %s conflicts with already defined %s\n"
-                        "    To change it, override it in your base requirements"
-                        % (consumer_ref, new_ref, previous_ref))
->>>>>>> 84814fd1
+                raise ConanException ("Conflict in %s\n"
+                                      "    Requirement %s conflicts with already defined %s in %s\n"
+                                      "    To change it, override it in your base requirements"
+                                      % (consumer_ref, new_ref, previous.ref,
+                                      next(iter(previous.dependants)).src))
             return True
         # Computed node, if is Editable, has revision=None
         # If new_ref.revision is None we cannot assume any conflict, the user hasn't specified
