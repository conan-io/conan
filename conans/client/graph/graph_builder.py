import copy
<<<<<<< HEAD
import os
=======
>>>>>>> aef27f18
from collections import deque

from conan.internal.cache.conan_reference_layout import BasicLayout
from conans.client.conanfile.configure import run_configure_method
from conans.client.graph.graph import DepsGraph, Node, CONTEXT_HOST, \
    CONTEXT_BUILD, TransitiveRequirement, RECIPE_VIRTUAL
from conans.client.graph.graph import RECIPE_PLATFORM
from conans.client.graph.graph_error import GraphLoopError, GraphConflictError, GraphMissingError, \
    GraphRuntimeError, GraphError
from conans.client.graph.profile_node_definer import initialize_conanfile_profile
from conans.client.graph.provides import check_graph_provides
from conans.errors import ConanException
from conans.model.conan_file import ConanFile
from conans.model.graph_lock import Lockfile
from conans.model.options import Options
from conans.model.recipe_ref import RecipeReference, ref_matches
from conans.model.requires import Requirement


class DepsGraphBuilder(object):

    def __init__(self, proxy, loader, resolver, cache, remotes, update, check_update, global_conf):
        self._proxy = proxy
        self._loader = loader
        self._resolver = resolver
        self._cache = cache
        self._remotes = remotes  # TODO: pass as arg to load_graph()
        self._update = update
        self._check_update = check_update
        self._resolve_prereleases = global_conf.get('core.version_ranges:resolve_prereleases')

    def load_graph(self, root_node, profile_host, profile_build, graph_lock=None):
        assert profile_host is not None
        assert profile_build is not None
        assert isinstance(profile_host.options, Options)
        assert isinstance(profile_build.options, Options)
        # print("Loading graph")
        dep_graph = DepsGraph()

        self._prepare_node(root_node, profile_host, profile_build, Options())
        self._initialize_requires(root_node, dep_graph, graph_lock, profile_build, profile_host)
        dep_graph.add_node(root_node)

        open_requires = deque((r, root_node) for r in root_node.conanfile.requires.values())
        try:
            while open_requires:
                # Fetch the first waiting to be expanded (depth-first)
                (require, node) = open_requires.popleft()
                if require.override:
                    continue
                result = self._expand_require(require, node, dep_graph, profile_host,
                                              profile_build, graph_lock)
                if result:
                    new_node, graph_lock = result
                    self._initialize_requires(new_node, dep_graph, graph_lock, profile_build,
                                              profile_host)
                    open_requires.extendleft((r, new_node)
                                             for r in reversed(new_node.conanfile.requires.values()))
            self._remove_overrides(dep_graph)
            check_graph_provides(dep_graph)
        except GraphError as e:
            dep_graph.error = e
        dep_graph.resolved_ranges = self._resolver.resolved_ranges
        return dep_graph

    def _expand_require(self, require, node, graph, profile_host, profile_build, graph_lock):
        # Handle a requirement of a node. There are 2 possibilities
        #    node -(require)-> new_node (creates a new node in the graph)
        #    node -(require)-> previous (creates a diamond with a previously existing node)
        # TODO: allow bootstrapping, use references instead of names
        # print("  Expanding require ", node, "->", require)
        previous = node.check_downstream_exists(require)
        prev_node = None
        if previous is not None:
            prev_require, prev_node, base_previous = previous
            # print("  Existing previous requirements from ", base_previous, "=>", prev_require)

            if prev_require is None:
                raise GraphLoopError(node, require, prev_node)

            prev_ref = prev_node.ref if prev_node else prev_require.ref
            if prev_require.force or prev_require.override:  # override
                require.overriden_ref = require.ref  # Store that the require has been overriden
                require.override_ref = prev_ref
                require.ref = prev_ref
            else:
                self._conflicting_version(require, node, prev_require, prev_node,
                                          prev_ref, base_previous, self._resolve_prereleases)

        if prev_node is None:
            # new node, must be added and expanded (node -> new_node)
            new_node, graph_lock = self._create_new_node(node, require, graph, profile_host,
                                                         profile_build, graph_lock)
            return new_node, graph_lock
        else:
            # print("Closing a loop from ", node, "=>", prev_node)
            # Keep previous "test" status only if current is also test
            prev_node.test = prev_node.test and (node.test or require.test)
            require.process_package_type(node, prev_node)
            graph.add_edge(node, prev_node, require)
            node.propagate_closing_loop(require, prev_node)

    @staticmethod
    def _conflicting_version(require, node,
                             prev_require, prev_node, prev_ref, base_previous, resolve_prereleases):
        version_range = require.version_range
        prev_version_range = prev_require.version_range if prev_node is None else None
        if version_range:
            # TODO: Check user/channel conflicts first
            if prev_version_range is not None:
                # It it is not conflicting, but range can be incompatible, restrict range
                restricted_version_range = version_range.intersection(prev_version_range)
                if restricted_version_range is None:
                    raise GraphConflictError(node, require, prev_node, prev_require, base_previous)
                require.ref.version = restricted_version_range.version()
            else:
                if version_range.contains(prev_ref.version, resolve_prereleases):
                    require.ref = prev_ref
                else:
                    raise GraphConflictError(node, require, prev_node, prev_require, base_previous)

        elif prev_version_range is not None:
            # TODO: Check user/channel conflicts first
            if not prev_version_range.contains(require.ref.version, resolve_prereleases):
                raise GraphConflictError(node, require, prev_node, prev_require, base_previous)
        else:
            def _conflicting_refs(ref1, ref2):
                ref1_norev = copy.copy(ref1)
                ref1_norev.revision = None
                ref2_norev = copy.copy(ref2)
                ref2_norev.revision = None
                if ref2_norev != ref1_norev:
                    return True
                # Computed node, if is Editable, has revision=None
                # If new_ref.revision is None we cannot assume any conflict, user hasn't specified
                # a revision, so it's ok any previous_ref
                if ref1.revision and ref2.revision and ref1.revision != ref2.revision:
                    return True

            # As we are closing a diamond, there can be conflicts. This will raise if so
            conflict = _conflicting_refs(prev_ref, require.ref)
            if conflict:  # It is possible to get conflict from alias, try to resolve it
                raise GraphConflictError(node, require, prev_node, prev_require, base_previous)

    @staticmethod
    def _prepare_node(node, profile_host, profile_build, down_options):

        # basic node configuration: calling configure() and requirements()
        conanfile, ref = node.conanfile, node.ref

        profile_options = profile_host.options if node.context == CONTEXT_HOST else profile_build.options
        assert isinstance(profile_options, Options), type(profile_options)
        run_configure_method(conanfile, down_options, profile_options, ref)

        # Apply build_tools_requires from profile, overriding the declared ones
        profile = profile_host if node.context == CONTEXT_HOST else profile_build
        for pattern, tool_requires in profile.tool_requires.items():
            if ref_matches(ref, pattern, is_consumer=conanfile._conan_is_consumer):
                for tool_require in tool_requires:  # Do the override
                    if str(tool_require) == str(ref):  # FIXME: Ugly str comparison
                        continue  # avoid self-loop of build-requires in build context
                    node.conanfile.requires.tool_require(tool_require.repr_notime(),
                                                         raise_if_duplicated=False)

    def _initialize_requires(self, node, graph, graph_lock, profile_build, profile_host):
        for require in node.conanfile.requires.values():
            alias = require.alias  # alias needs to be processed this early
            if alias is not None:
                resolved = False
                if graph_lock is not None:
                    resolved = graph_lock.replace_alias(require, alias)
                # if partial, we might still need to resolve the alias
                if not resolved:
                    self._resolve_alias(node, require, alias, graph)
            self._resolve_replace_requires(node, require, profile_build, profile_host, graph)
            node.transitive_deps[require] = TransitiveRequirement(require, node=None)

    def _resolve_alias(self, node, require, alias, graph):
        # First try cached
        cached = graph.aliased.get(alias)
        if cached is not None:
            while True:
                new_cached = graph.aliased.get(cached)
                if new_cached is None:
                    break
                else:
                    cached = new_cached
            require.ref = cached
            return

        while alias is not None:
            # if not cached, then resolve
            try:
                result = self._proxy.get_recipe(alias, self._remotes, self._update,
                                                self._check_update)
                layout, recipe_status, remote = result
            except ConanException as e:
                raise GraphMissingError(node, require, str(e))

            conanfile_path = layout.conanfile()
            dep_conanfile = self._loader.load_basic(conanfile_path)
            try:
                pointed_ref = RecipeReference.loads(dep_conanfile.alias)
            except Exception as e:
                raise ConanException(f"Alias definition error in {alias}: {str(e)}")

            # UPDATE THE REQUIREMENT!
            require.ref = pointed_ref
            graph.aliased[alias] = pointed_ref  # Caching the alias
            new_req = Requirement(pointed_ref)  # FIXME: Ugly temp creation just for alias check
            alias = new_req.alias

    def _resolve_recipe(self, ref, graph_lock):
        result = self._proxy.get_recipe(ref, self._remotes, self._update, self._check_update)
<<<<<<< HEAD
        conanfile_path, recipe_status, remote, new_ref = result
        # We check if the recipe exported a "conan.lock", and if it is there, use it
        exported_lock = os.path.join(os.path.dirname(conanfile_path), "conan.lock")
        if os.path.isfile(exported_lock):
            exported_lockfile = Lockfile.load(exported_lock)
            exported_lockfile.partial = True
            if graph_lock is not None:
                graph_lock.merge(exported_lockfile)
            else:
                graph_lock = exported_lockfile

        dep_conanfile = self._loader.load_conanfile(conanfile_path, ref=ref, graph_lock=graph_lock,
                                                    remotes=self._remotes, update=self._update,
                                                    check_update=self._check_update)
        return new_ref, dep_conanfile, recipe_status, remote, graph_lock
=======
        layout, recipe_status, remote = result
        conanfile_path = layout.conanfile()
        dep_conanfile = self._loader.load_conanfile(conanfile_path, ref=ref, graph_lock=graph_lock,
                                                    remotes=self._remotes, update=self._update,
                                                    check_update=self._check_update)
        return layout, dep_conanfile, recipe_status, remote
>>>>>>> aef27f18

    @staticmethod
    def _resolved_system(node, require, profile_build, profile_host, resolve_prereleases):
        profile = profile_build if node.context == CONTEXT_BUILD else profile_host
        dep_type = "platform_tool_requires" if require.build else "platform_requires"
        system_reqs = getattr(profile, dep_type)
        if system_reqs:
            version_range = require.version_range
            for d in system_reqs:
                if require.ref.name == d.name:
                    if version_range:
                        if version_range.contains(d.version, resolve_prereleases):
                            require.ref.version = d.version  # resolved range is replaced by exact
                            layout = BasicLayout(require.ref, None)
                            return layout, ConanFile(str(d)), RECIPE_PLATFORM, None
                    elif require.ref.version == d.version:
                        if d.revision is None or require.ref.revision is None or \
                                d.revision == require.ref.revision:
                            require.ref.revision = d.revision
                            layout = BasicLayout(require.ref, None)
                            return layout, ConanFile(str(d)), RECIPE_PLATFORM, None

    def _resolve_replace_requires(self, node, require, profile_build, profile_host, graph):
        profile = profile_build if node.context == CONTEXT_BUILD else profile_host
        replacements = profile.replace_tool_requires if require.build else profile.replace_requires
        if not replacements:
            return

        for pattern, alternative_ref in replacements.items():
            if pattern.name != require.ref.name:
                continue  # no match in name
            if pattern.version != "*":  # we need to check versions
                rrange = require.version_range
                valid = rrange.contains(pattern.version, self._resolve_prereleases) if rrange else \
                    require.ref.version == pattern.version
                if not valid:
                    continue
            if pattern.user != "*" and pattern.user != require.ref.user:
                continue
            if pattern.channel != "*" and pattern.channel != require.ref.channel:
                continue
            original_require = repr(require.ref)
            if alternative_ref.version != "*":
                require.ref.version = alternative_ref.version
            if alternative_ref.user != "*":
                require.ref.user = alternative_ref.user
            if alternative_ref.channel != "*":
                require.ref.channel = alternative_ref.channel
            if alternative_ref.revision != "*":
                require.ref.revision = alternative_ref.revision
            if require.ref.name != alternative_ref.name:  # This requires re-doing dict!
                node.conanfile.requires.reindex(require, alternative_ref.name)
            require.ref.name = alternative_ref.name
            graph.replaced_requires[original_require] = repr(require.ref)
            break  # First match executes the alternative and finishes checking others

    def _create_new_node(self, node, require, graph, profile_host, profile_build, graph_lock):
        require_version = str(require.ref.version)
        if require_version.startswith("<host_version") and require_version.endswith(">"):
            if not require.build or require.visible:
                raise ConanException(f"{node.ref} require '{require.ref}': 'host_version' can only "
                                     "be used for non-visible tool_requires")
            tracking_ref = require_version.split(':', 1)
            ref = require.ref
            if len(tracking_ref) > 1:
                ref = RecipeReference.loads(str(node.ref))
                ref.name = tracking_ref[1][:-1]  # Remove the trailing >
            req = Requirement(ref, headers=True, libs=True, visible=True)
            transitive = node.transitive_deps.get(req)
            if transitive is None:
                raise ConanException(f"{node.ref} require '{ref}': didn't find a matching "
                                     "host dependency")
            require.ref.version = transitive.require.ref.version

        resolved = self._resolved_system(node, require, profile_build, profile_host,
                                         self._resolve_prereleases)
        if graph_lock is not None:
            # Here is when the ranges and revisions are resolved
            graph_lock.resolve_locked(node, require, self._resolve_prereleases)

        if resolved is None:
            try:
                # TODO: If it is locked not resolve range
                # TODO: This range-resolve might resolve in a given remote or cache
                # Make sure next _resolve_recipe use it
                self._resolver.resolve(require, str(node.ref), self._remotes, self._update)
                resolved = self._resolve_recipe(require.ref, graph_lock)
            except ConanException as e:
                raise GraphMissingError(node, require, str(e))
            new_ref, dep_conanfile, recipe_status, remote, graph_lock = resolved
        else:
            new_ref, dep_conanfile, recipe_status, remote = resolved

<<<<<<< HEAD
        # TODO: Proxy could return the recipe_layout() and it can be reused
        # TODO: Recipe layout could be cached from this point in Node to avoid re-reading it
        if recipe_status == RECIPE_EDITABLE:
            recipe_metadata = os.path.join(dep_conanfile.recipe_folder, "metadata")
            dep_conanfile.folders.set_base_recipe_metadata(recipe_metadata)
        elif recipe_status != RECIPE_PLATFORM:
            recipe_metadata = self._cache.recipe_layout(new_ref).metadata()
            dep_conanfile.folders.set_base_recipe_metadata(recipe_metadata)
=======
        layout, dep_conanfile, recipe_status, remote = resolved
        new_ref = layout.reference
        dep_conanfile.folders.set_base_recipe_metadata(layout.metadata())  # None for platform_xxx
>>>>>>> aef27f18
        # If the node is virtual or a test package, the require is also "root"
        is_test_package = getattr(node.conanfile, "tested_reference_str", False)
        if node.conanfile._conan_is_consumer and (node.recipe == RECIPE_VIRTUAL or is_test_package):
            dep_conanfile._conan_is_consumer = True
        initialize_conanfile_profile(dep_conanfile, profile_build, profile_host, node.context,
                                     require.build, new_ref, parent=node.conanfile)

        context = CONTEXT_BUILD if require.build else node.context
        new_node = Node(new_ref, dep_conanfile, context=context, test=require.test or node.test)
        new_node.recipe = recipe_status
        new_node.remote = remote

        # The consumer "up_options" are the options that come from downstream to this node
        if require.options is not None:
            # If the consumer has specified "requires(options=xxx)", we need to use it
            # It will have less priority than downstream consumers
            down_options = Options(options_values=require.options)
            down_options.scope(new_ref)
            # At the moment, the behavior is the most restrictive one: default_options and
            # options["dep"].opt=value only propagate to visible and host dependencies
            # we will evaluate if necessary a potential "build_options", but recall that it is
            # now possible to do "self.build_requires(..., options={k:v})" to specify it
            if require.visible:
                # Only visible requirements in the host context propagate options from downstream
                down_options.update_options(node.conanfile.up_options)
        else:
            if require.visible:
                down_options = node.conanfile.up_options
            elif not require.build:  # for requires in "host", like test_requires, pass myoptions
                down_options = node.conanfile.private_up_options
            else:
                down_options = Options(options_values=node.conanfile.default_build_options)

        self._prepare_node(new_node, profile_host, profile_build, down_options)
        require.process_package_type(node, new_node)
        graph.add_node(new_node)
        graph.add_edge(node, new_node, require)
        if node.propagate_downstream(require, new_node):
            raise GraphRuntimeError(node, new_node)

        # This is necessary to prevent infinite loops even when visibility is False
        ancestor = node.check_loops(new_node)
        if ancestor is not None:
            raise GraphLoopError(new_node, require, ancestor)

        return new_node, graph_lock

    @staticmethod
    def _remove_overrides(dep_graph):
        for node in dep_graph.nodes:
            to_remove = [r for r in node.transitive_deps if r.override]
            for r in to_remove:
                node.transitive_deps.pop(r)<|MERGE_RESOLUTION|>--- conflicted
+++ resolved
@@ -1,8 +1,6 @@
 import copy
-<<<<<<< HEAD
 import os
-=======
->>>>>>> aef27f18
+
 from collections import deque
 
 from conan.internal.cache.conan_reference_layout import BasicLayout
@@ -217,8 +215,8 @@
 
     def _resolve_recipe(self, ref, graph_lock):
         result = self._proxy.get_recipe(ref, self._remotes, self._update, self._check_update)
-<<<<<<< HEAD
-        conanfile_path, recipe_status, remote, new_ref = result
+        layout, recipe_status, remote = result
+        conanfile_path = layout.conanfile()
         # We check if the recipe exported a "conan.lock", and if it is there, use it
         exported_lock = os.path.join(os.path.dirname(conanfile_path), "conan.lock")
         if os.path.isfile(exported_lock):
@@ -232,15 +230,7 @@
         dep_conanfile = self._loader.load_conanfile(conanfile_path, ref=ref, graph_lock=graph_lock,
                                                     remotes=self._remotes, update=self._update,
                                                     check_update=self._check_update)
-        return new_ref, dep_conanfile, recipe_status, remote, graph_lock
-=======
-        layout, recipe_status, remote = result
-        conanfile_path = layout.conanfile()
-        dep_conanfile = self._loader.load_conanfile(conanfile_path, ref=ref, graph_lock=graph_lock,
-                                                    remotes=self._remotes, update=self._update,
-                                                    check_update=self._check_update)
-        return layout, dep_conanfile, recipe_status, remote
->>>>>>> aef27f18
+        return layout, dep_conanfile, recipe_status, remote, graph_lock
 
     @staticmethod
     def _resolved_system(node, require, profile_build, profile_host, resolve_prereleases):
@@ -330,24 +320,12 @@
                 resolved = self._resolve_recipe(require.ref, graph_lock)
             except ConanException as e:
                 raise GraphMissingError(node, require, str(e))
-            new_ref, dep_conanfile, recipe_status, remote, graph_lock = resolved
+            layout, dep_conanfile, recipe_status, remote, graph_lock = resolved
         else:
-            new_ref, dep_conanfile, recipe_status, remote = resolved
-
-<<<<<<< HEAD
-        # TODO: Proxy could return the recipe_layout() and it can be reused
-        # TODO: Recipe layout could be cached from this point in Node to avoid re-reading it
-        if recipe_status == RECIPE_EDITABLE:
-            recipe_metadata = os.path.join(dep_conanfile.recipe_folder, "metadata")
-            dep_conanfile.folders.set_base_recipe_metadata(recipe_metadata)
-        elif recipe_status != RECIPE_PLATFORM:
-            recipe_metadata = self._cache.recipe_layout(new_ref).metadata()
-            dep_conanfile.folders.set_base_recipe_metadata(recipe_metadata)
-=======
-        layout, dep_conanfile, recipe_status, remote = resolved
+            layout, dep_conanfile, recipe_status, remote = resolved
         new_ref = layout.reference
         dep_conanfile.folders.set_base_recipe_metadata(layout.metadata())  # None for platform_xxx
->>>>>>> aef27f18
+
         # If the node is virtual or a test package, the require is also "root"
         is_test_package = getattr(node.conanfile, "tested_reference_str", False)
         if node.conanfile._conan_is_consumer and (node.recipe == RECIPE_VIRTUAL or is_test_package):
