import time

from conans.client.graph.graph import DepsGraph, Node, RECIPE_EDITABLE, CONTEXT_HOST, CONTEXT_BUILD
from conans.errors import (ConanException, ConanExceptionInUserConanfileMethod,
                           conanfile_exception_formatter)
from conans.model.conan_file import get_env_context_manager
from conans.model.ref import ConanFileReference
from conans.model.requires import Requirements, Requirement
from conans.util.conan_v2_mode import conan_v2_behavior
from conans.util.log import logger


class DepsGraphBuilder(object):
    """
    This is a summary, in pseudo-code of the execution and structure of the graph
    resolution algorithm

    load_graph(root_node)
        init root_node
        expand_node(root_node)
            # 1. Evaluate requirements(), overrides, and version ranges
            get_node_requirements(node)
                node.conanfile.requirements()                         # call the requirements()
                resolve_cached_alias(node.conanfile.requires)         # replace cached alias
                update_requires_from_downstream(down_requires)        # process overrides
                resolve_ranges(node)                                  # resolve version-ranges
                    resolve_cached_alias(node.conanfile.requires)     # replace cached alias again

            # 2. Process each requires of this node
            for req in node.conanfile.requires:
                expand_require(req)
                    if req.name not in graph:                         # New node
                        new_node = create_new_node(req)               # fetch and load conanfile.py
                            if alias => create_new_node(alias)        # recurse alias
                        expand_node(new_node)                         # recursion
                    else:                                             # Node exists, closing diamond
                        resolve_cached_alias(req)
                        check_conflicts(req)                          # diamonds can cause conflicts
                        if need_recurse:                              # check for conflicts upstream
                            expand_node(previous_node)                # recursion
    """

    def __init__(self, proxy, output, loader, resolver, recorder):
        self._proxy = proxy
        self._output = output
        self._loader = loader
        self._resolver = resolver
        self._recorder = recorder

    def load_graph(self, root_node, check_updates, update, remotes, profile_host, profile_build,
                   graph_lock=None):
        check_updates = check_updates or update
        initial = graph_lock.initial_counter if graph_lock else None
        dep_graph = DepsGraph(initial_node_id=initial)
        # compute the conanfile entry point for this dependency graph
        root_node.public_closure.add(root_node)
        root_node.public_deps.add(root_node)
        root_node.transitive_closure[root_node.name] = root_node
        if profile_build:
            root_node.conanfile.settings_build = profile_build.processed_settings.copy()
            root_node.conanfile.settings_target = None
        dep_graph.add_node(root_node)

        # enter recursive computation
        t1 = time.time()
        self._expand_node(root_node, dep_graph, Requirements(), None, None, check_updates,
                          update, remotes, profile_host, profile_build, graph_lock)
        logger.debug("GRAPH: Time to load deps %s" % (time.time() - t1))
        return dep_graph

    def extend_build_requires(self, graph, node, build_requires_refs, check_updates, update,
                              remotes, profile_host, profile_build, graph_lock):
        # The options that will be defined in the node will be the real options values that have
        # been already propagated downstream from the dependency graph. This will override any
        # other possible option in the build_requires dependency graph. This means that in theory
        # an option conflict while expanding the build_requires is impossible
        node.conanfile.build_requires_options.clear_unscoped_options()
        new_options = node.conanfile.build_requires_options._reqs_options
        new_reqs = Requirements()

        conanfile = node.conanfile
        scope = conanfile.display_name

        build_requires = []
        for ref, context in build_requires_refs:
            r = Requirement(ref)
            r.build_require = True
            r.build_require_context = context
            build_requires.append(r)

        if graph_lock:
            graph_lock.pre_lock_node(node)
            # TODO: Add info about context?
            graph_lock.lock_node(node, build_requires, build_requires=True)

        self._resolve_ranges(graph, build_requires, scope, update, remotes)

        for br in build_requires:
            context_switch = bool(br.build_require_context == CONTEXT_BUILD)
<<<<<<< HEAD
            self._expand_require(br, node, graph, check_updates, update,
                                 remotes, profile_host, profile_build, new_reqs, new_options,
                                 graph_lock, context_switch=context_switch)
=======
            populate_settings_target = context_switch  # Avoid 'settings_target' for BR-host
            self._expand_require(br, node, graph, check_updates, update,
                                 remotes, profile_host, profile_build, new_reqs, new_options,
                                 graph_lock, context_switch=context_switch,
                                 populate_settings_target=populate_settings_target)
>>>>>>> e17f0528

        new_nodes = set(n for n in graph.nodes if n.package_id is None)
        # This is to make sure that build_requires have precedence over the normal requires
        node.public_closure.sort(key_fn=lambda x: x not in new_nodes)
        return new_nodes

    def _expand_node(self, node, graph, down_reqs, down_ref, down_options, check_updates, update,
                     remotes, profile_host, profile_build, graph_lock):
        """ expands the dependencies of the node, recursively

        param node: Node object to be expanded in this step
        down_reqs: the Requirements as coming from downstream, which can overwrite current
                    values
        param down_ref: ConanFileReference of who is depending on current node for this expansion
        """
        # basic node configuration: calling configure() and requirements() and version-ranges
        new_options, new_reqs = self._get_node_requirements(node, graph, down_ref, down_options,
                                                            down_reqs, graph_lock, update, remotes)

        # Expand each one of the current requirements
        for require in node.conanfile.requires.values():
            if require.override:
                continue
            self._expand_require(require, node, graph, check_updates, update, remotes, profile_host,
                                 profile_build, new_reqs, new_options, graph_lock,
                                 context_switch=False)

    def _resolve_ranges(self, graph, requires, consumer, update, remotes):
        for require in requires:
            if require.locked_id:  # if it is locked, nothing to resolved
                continue
            self._resolver.resolve(require, consumer, update, remotes)
        self._resolve_cached_alias(requires, graph)

    @staticmethod
    def _resolve_cached_alias(requires, graph):
        if graph.aliased:
            for require in requires:
                alias = graph.aliased.get(require.ref)
                if alias:
                    require.ref = alias

    def _get_node_requirements(self, node, graph, down_ref, down_options, down_reqs, graph_lock,
                               update, remotes):
        """ compute the requirements of a node, evaluating requirements(), propagating
         the downstream requirements and overrides and solving version-ranges
        """
        # basic node configuration: calling configure() and requirements()
        if graph_lock:
            graph_lock.pre_lock_node(node)
        new_options = self._config_node(node, down_ref, down_options)
        # Alias that are cached should be replaced here, bc next requires.update() will warn if not
        self._resolve_cached_alias(node.conanfile.requires.values(), graph)

        if graph_lock:  # No need to evaluate, they are hardcoded in lockfile
            graph_lock.lock_node(node, node.conanfile.requires.values())

        # propagation of requirements can be necessary if some nodes are not locked
        new_reqs = node.conanfile.requires.update(down_reqs, self._output, node.ref, down_ref)
        # if there are version-ranges, resolve them before expanding each of the requirements
        # Resolve possible version ranges of the current node requirements
        # new_reqs is a shallow copy of what is propagated upstream, so changes done by the
        # RangeResolver are also done in new_reqs, and then propagated!
        conanfile = node.conanfile
        scope = conanfile.display_name
        self._resolve_ranges(graph, conanfile.requires.values(), scope, update, remotes)

        if not hasattr(conanfile, "_conan_evaluated_requires"):
            conanfile._conan_evaluated_requires = conanfile.requires.copy()
        elif conanfile.requires != conanfile._conan_evaluated_requires:
            raise ConanException("%s: Incompatible requirements obtained in different "
                                 "evaluations of 'requirements'\n"
                                 "    Previous requirements: %s\n"
                                 "    New requirements: %s"
                                 % (scope, list(conanfile._conan_evaluated_requires.values()),
                                    list(conanfile.requires.values())))

        return new_options, new_reqs

    def _expand_require(self, require, node, graph, check_updates, update, remotes, profile_host,
<<<<<<< HEAD
                        profile_build, new_reqs, new_options, graph_lock, context_switch):
=======
                        profile_build, new_reqs, new_options, graph_lock, context_switch,
                        populate_settings_target=True):
>>>>>>> e17f0528
        # Handle a requirement of a node. There are 2 possibilities
        #    node -(require)-> new_node (creates a new node in the graph)
        #    node -(require)-> previous (creates a diamond with a previously existing node)

        # If the required is found in the node ancestors a loop is being closed
        context = CONTEXT_BUILD if context_switch else node.context
        name = require.ref.name  # TODO: allow bootstrapping, use references instead of names
        if node.ancestors.get(name, context) or (name == node.name and context == node.context):
            raise ConanException("Loop detected in context %s: '%s' requires '%s'"
                                 " which is an ancestor too" % (context, node.ref, require.ref))

        # If the requirement is found in the node public dependencies, it is a diamond
        previous = node.public_deps.get(name, context=context)
        previous_closure = node.public_closure.get(name, context=context)
        # build_requires and private will create a new node if it is not in the current closure
        if not previous or ((require.build_require or require.private) and not previous_closure):
            # new node, must be added and expanded (node -> new_node)
            new_node = self._create_new_node(node, graph, require, check_updates, update,
                                             remotes, profile_host, profile_build, graph_lock,
<<<<<<< HEAD
                                             context_switch=context_switch)
=======
                                             context_switch=context_switch,
                                             populate_settings_target=populate_settings_target)
>>>>>>> e17f0528

            # The closure of a new node starts with just itself
            new_node.public_closure.add(new_node)
            new_node.transitive_closure[new_node.name] = new_node
            # The new created node is connected to the parent one
            node.connect_closure(new_node)

            if require.private or require.build_require:
                # If the requirement is private (or build_require), a new public_deps is defined
                # the new_node doesn't propagate downstream the "node" consumer, so its public_deps
                # will be a copy of the node.public_closure, i.e. it can only cause conflicts in the
                # new_node.public_closure.
                new_node.public_deps.assign(node.public_closure)
                new_node.public_deps.add(new_node)
            else:
                node.transitive_closure[new_node.name] = new_node
                # Normal requires propagate and can conflict with the parent "node.public_deps" too
                new_node.public_deps.assign(node.public_deps)
                new_node.public_deps.add(new_node)

                # All the dependents of "node" are also connected now to "new_node"
                for dep_node in node.inverse_closure:
                    dep_node.connect_closure(new_node)

            # RECURSION, keep expanding (depth-first) the new node
            self._expand_node(new_node, graph, new_reqs, node.ref, new_options, check_updates,
                              update, remotes, profile_host, profile_build, graph_lock)
            if not require.private and not require.build_require:
                for name, n in new_node.transitive_closure.items():
                    node.transitive_closure[name] = n

        else:  # a public node already exist with this name
            self._resolve_cached_alias([require], graph)
            # As we are closing a diamond, there can be conflicts. This will raise if conflicts
            conflict = self._conflicting_references(previous, require.ref, node.ref)
            if conflict:  # It is possible to get conflict from alias, try to resolve it
                self._resolve_recipe(node, graph, require, check_updates,
                                     update, remotes, profile_host, graph_lock)
                # Maybe it was an ALIAS, so we can check conflict again
                conflict = self._conflicting_references(previous, require.ref, node.ref)
                if conflict:
                    raise ConanException(conflict)

            # Add current ancestors to the previous node and upstream deps
            for n in previous.public_closure:
                n.ancestors.add(node)
                for item in node.ancestors:
                    n.ancestors.add(item)

            node.connect_closure(previous)
            graph.add_edge(node, previous, require)
            if not require.private and not require.build_require:
                for name, n in previous.transitive_closure.items():
                    node.transitive_closure[name] = n

                # All the upstream dependencies (public_closure) of the previously existing node
                # now will be also connected to the node and to all its dependants
                for n in previous.transitive_closure.values():
                    node.connect_closure(n)
                    for dep_node in node.inverse_closure:
                        dep_node.connect_closure(n)

            # Recursion is only necessary if the inputs conflict with the current "previous"
            # configuration of upstream versions and options
            if not graph_lock and self._recurse(previous.public_closure, new_reqs, new_options,
                                                previous.context):
                self._expand_node(previous, graph, new_reqs, node.ref, new_options, check_updates,
                                  update, remotes, profile_host, profile_build, graph_lock)

    @staticmethod
    def _conflicting_references(previous, new_ref, consumer_ref=None):
        if previous.ref.copy_clear_rev() != new_ref.copy_clear_rev():
            if consumer_ref:
                return ("Conflict in %s:\n"
                        "    '%s' requires '%s' while '%s' requires '%s'.\n"
                        "    To fix this conflict you need to override the package '%s' "
                        "in your root package."
                        % (consumer_ref, consumer_ref, new_ref, next(iter(previous.dependants)).src,
                           previous.ref, new_ref.name))
            return True
        # Computed node, if is Editable, has revision=None
        # If new_ref.revision is None we cannot assume any conflict, the user hasn't specified
        # a revision, so it's ok any previous_ref
        if previous.ref.revision and new_ref.revision and previous.ref.revision != new_ref.revision:
            if consumer_ref:
                raise ConanException("Conflict in %s\n"
                                     "    Different revisions of %s has been requested"
                                     % (consumer_ref, new_ref))
            return True
        return False

    def _recurse(self, closure, new_reqs, new_options, context):
        """ For a given closure, if some requirements or options coming from downstream
        is incompatible with the current closure, then it is necessary to recurse
        then, incompatibilities will be raised as usually"""
        for req in new_reqs.values():
            n = closure.get(req.ref.name, context=context)
            if n and self._conflicting_references(n, req.ref):
                return True
        for pkg_name, options_values in new_options.items():
            n = closure.get(pkg_name, context=context)
            if n:
                options = n.conanfile.options
                for option, value in options_values.items():
                    if getattr(options, option) != value:
                        return True
        return False

    @staticmethod
    def _config_node(node, down_ref, down_options):
        """ update settings and option in the current ConanFile, computing actual
        requirement values, cause they can be overridden by downstream requires
        param settings: dict of settings values => {"os": "windows"}
        """
        conanfile, ref = node.conanfile, node.ref
        try:
            # Avoid extra time manipulating the sys.path for python
            with get_env_context_manager(conanfile, without_python=True):
                if hasattr(conanfile, "config"):
                    conan_v2_behavior("config() has been deprecated. "
                                      "Use config_options() and configure()",
                                      v1_behavior=conanfile.output.warn)
                    with conanfile_exception_formatter(str(conanfile), "config"):
                        conanfile.config()
                with conanfile_exception_formatter(str(conanfile), "config_options"):
                    conanfile.config_options()
                conanfile.options.propagate_upstream(down_options, down_ref, ref)
                if hasattr(conanfile, "config"):
                    with conanfile_exception_formatter(str(conanfile), "config"):
                        conanfile.config()

                with conanfile_exception_formatter(str(conanfile), "configure"):
                    conanfile.configure()

                conanfile.settings.validate()  # All has to be ok!
                conanfile.options.validate()

                # Update requirements (overwrites), computing new upstream
                if hasattr(conanfile, "requirements"):
                    # If re-evaluating the recipe, in a diamond graph, with different options,
                    # it could happen that one execution path of requirements() defines a package
                    # and another one a different package raising Duplicate dependency error
                    # Or the two consecutive calls, adding 2 different dependencies for the 2 paths
                    # So it is necessary to save the "requires" state and restore it before a second
                    # execution of requirements(). It is a shallow copy, if first iteration is
                    # RequireResolve'd or overridden, the inner requirements are modified
                    if not hasattr(conanfile, "_conan_original_requires"):
                        conanfile._conan_original_requires = conanfile.requires.copy()
                    else:
                        conanfile.requires = conanfile._conan_original_requires.copy()

                    with conanfile_exception_formatter(str(conanfile), "requirements"):
                        conanfile.requirements()

                new_options = conanfile.options.deps_package_values
        except ConanExceptionInUserConanfileMethod:
            raise
        except ConanException as e:
            raise ConanException("%s: %s" % (ref or "Conanfile", str(e)))
        except Exception as e:
            raise ConanException(e)

        return new_options

    def _resolve_recipe(self, current_node, dep_graph, requirement, check_updates,
                        update, remotes, profile, graph_lock, original_ref=None):
        try:
            result = self._proxy.get_recipe(requirement.ref, check_updates, update,
                                            remotes, self._recorder)
        except ConanException as e:
            if current_node.ref:
                self._output.error("Failed requirement '%s' from '%s'"
                                   % (requirement.ref, current_node.conanfile.display_name))
            raise e
        conanfile_path, recipe_status, remote, new_ref = result

        locked_id = requirement.locked_id
        lock_py_requires = graph_lock.python_requires(locked_id) if locked_id is not None else None
        dep_conanfile = self._loader.load_conanfile(conanfile_path, profile, ref=requirement.ref,
                                                    lock_python_requires=lock_py_requires)
        if recipe_status == RECIPE_EDITABLE:
            dep_conanfile.in_local_cache = False
            dep_conanfile.develop = True

        if getattr(dep_conanfile, "alias", None):
            new_ref_norev = new_ref.copy_clear_rev()
            pointed_ref = ConanFileReference.loads(dep_conanfile.alias)
            dep_graph.aliased[new_ref_norev] = pointed_ref  # Caching the alias
            requirement.ref = pointed_ref
            if original_ref:  # So transitive alias resolve to the latest in the chain
                dep_graph.aliased[original_ref] = pointed_ref
            return self._resolve_recipe(current_node, dep_graph, requirement, check_updates,
                                        update, remotes, profile, graph_lock, original_ref)

        return new_ref, dep_conanfile, recipe_status, remote, locked_id

    def _create_new_node(self, current_node, dep_graph, requirement, check_updates,
<<<<<<< HEAD
                         update, remotes, profile_host, profile_build, graph_lock, context_switch):
=======
                         update, remotes, profile_host, profile_build, graph_lock, context_switch,
                         populate_settings_target):
>>>>>>> e17f0528
        # If there is a context_switch, it is because it is a BR-build
        if context_switch:
            profile = profile_build
            context = CONTEXT_BUILD
        else:
            profile = profile_host if current_node.context == CONTEXT_HOST else profile_build
            context = current_node.context

        result = self._resolve_recipe(current_node, dep_graph, requirement, check_updates, update,
                                      remotes, profile, graph_lock)
        new_ref, dep_conanfile, recipe_status, remote, locked_id = result

        # Assign the profiles depending on the context
        if profile_build:  # Keep existing behavior (and conanfile members) if no profile_build
            dep_conanfile.settings_build = profile_build.processed_settings.copy()
            if not context_switch:
<<<<<<< HEAD
                dep_conanfile.settings_target = current_node.conanfile.settings_target
=======
                if populate_settings_target:
                    dep_conanfile.settings_target = current_node.conanfile.settings_target
                else:
                    dep_conanfile.settings_target = None
>>>>>>> e17f0528
            else:
                if current_node.context == CONTEXT_HOST:
                    dep_conanfile.settings_target = profile_host.processed_settings.copy()
                else:
                    dep_conanfile.settings_target = profile_build.processed_settings.copy()

        logger.debug("GRAPH: new_node: %s" % str(new_ref))
        new_node = Node(new_ref, dep_conanfile, context=context)
        new_node.revision_pinned = requirement.ref.revision is not None
        new_node.recipe = recipe_status
        new_node.remote = remote
        # Ancestors are a copy of the parent, plus the parent itself
        new_node.ancestors.assign(current_node.ancestors)
        new_node.ancestors.add(current_node)

        if locked_id is not None:
            new_node.id = locked_id

        dep_graph.add_node(new_node)
        dep_graph.add_edge(current_node, new_node, requirement)
        return new_node<|MERGE_RESOLUTION|>--- conflicted
+++ resolved
@@ -97,17 +97,11 @@
 
         for br in build_requires:
             context_switch = bool(br.build_require_context == CONTEXT_BUILD)
-<<<<<<< HEAD
-            self._expand_require(br, node, graph, check_updates, update,
-                                 remotes, profile_host, profile_build, new_reqs, new_options,
-                                 graph_lock, context_switch=context_switch)
-=======
             populate_settings_target = context_switch  # Avoid 'settings_target' for BR-host
             self._expand_require(br, node, graph, check_updates, update,
                                  remotes, profile_host, profile_build, new_reqs, new_options,
                                  graph_lock, context_switch=context_switch,
                                  populate_settings_target=populate_settings_target)
->>>>>>> e17f0528
 
         new_nodes = set(n for n in graph.nodes if n.package_id is None)
         # This is to make sure that build_requires have precedence over the normal requires
@@ -188,12 +182,8 @@
         return new_options, new_reqs
 
     def _expand_require(self, require, node, graph, check_updates, update, remotes, profile_host,
-<<<<<<< HEAD
-                        profile_build, new_reqs, new_options, graph_lock, context_switch):
-=======
                         profile_build, new_reqs, new_options, graph_lock, context_switch,
                         populate_settings_target=True):
->>>>>>> e17f0528
         # Handle a requirement of a node. There are 2 possibilities
         #    node -(require)-> new_node (creates a new node in the graph)
         #    node -(require)-> previous (creates a diamond with a previously existing node)
@@ -213,12 +203,8 @@
             # new node, must be added and expanded (node -> new_node)
             new_node = self._create_new_node(node, graph, require, check_updates, update,
                                              remotes, profile_host, profile_build, graph_lock,
-<<<<<<< HEAD
-                                             context_switch=context_switch)
-=======
                                              context_switch=context_switch,
                                              populate_settings_target=populate_settings_target)
->>>>>>> e17f0528
 
             # The closure of a new node starts with just itself
             new_node.public_closure.add(new_node)
@@ -416,12 +402,8 @@
         return new_ref, dep_conanfile, recipe_status, remote, locked_id
 
     def _create_new_node(self, current_node, dep_graph, requirement, check_updates,
-<<<<<<< HEAD
-                         update, remotes, profile_host, profile_build, graph_lock, context_switch):
-=======
                          update, remotes, profile_host, profile_build, graph_lock, context_switch,
                          populate_settings_target):
->>>>>>> e17f0528
         # If there is a context_switch, it is because it is a BR-build
         if context_switch:
             profile = profile_build
@@ -438,14 +420,10 @@
         if profile_build:  # Keep existing behavior (and conanfile members) if no profile_build
             dep_conanfile.settings_build = profile_build.processed_settings.copy()
             if not context_switch:
-<<<<<<< HEAD
-                dep_conanfile.settings_target = current_node.conanfile.settings_target
-=======
                 if populate_settings_target:
                     dep_conanfile.settings_target = current_node.conanfile.settings_target
                 else:
                     dep_conanfile.settings_target = None
->>>>>>> e17f0528
             else:
                 if current_node.context == CONTEXT_HOST:
                     dep_conanfile.settings_target = profile_host.processed_settings.copy()
