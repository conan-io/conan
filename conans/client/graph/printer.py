--- conflicted
+++ resolved
@@ -1,12 +1,8 @@
 from collections import OrderedDict
 
-<<<<<<< HEAD
+
 from conans.client.graph.graph import BINARY_SKIP, RECIPE_CONSUMER, RECIPE_VIRTUAL,\
     RECIPE_EDITABLE
-=======
-from conans.client.graph.graph import BINARY_SKIP, RECIPE_CONSUMER,\
-    RECIPE_VIRTUAL, RECIPE_EDITABLE
->>>>>>> 5e4e2585
 from conans.client.output import Color
 from conans.model.ref import PackageReference
 
@@ -39,13 +35,7 @@
         for _, list_nodes in nodes.items():
             node = list_nodes[0]  # For printing recipes, we can use the first one
             if node.recipe == RECIPE_EDITABLE:
-<<<<<<< HEAD
-                from_text = "from user"
-=======
                 from_text = "from user folder"
-            elif node.remote == WORKSPACE_FILE:
-                from_text = "from '%s'" % WORKSPACE_FILE
->>>>>>> 5e4e2585
             else:
                 from_text = "from local cache" if not node.remote else "from '%s'" % node.remote.name
             out.writeln("    %s %s - %s" % (repr(node.ref), from_text, node.recipe),
