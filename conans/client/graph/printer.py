--- conflicted
+++ resolved
@@ -23,11 +23,7 @@
         python_requires.update(_get_python_requires(node.conanfile))
         if node.recipe in (RECIPE_CONSUMER, RECIPE_VIRTUAL):
             continue
-<<<<<<< HEAD
-        pref = PackageReference(node.ref, node.bid)
-=======
         pref = PackageReference(node.ref, node.package_id)
->>>>>>> 1d032d26
         if node.build_require:
             build_requires.setdefault(pref, []).append(node)
         else:
