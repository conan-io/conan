--- conflicted
+++ resolved
@@ -25,11 +25,7 @@
         if node.recipe in (RECIPE_CONSUMER, RECIPE_VIRTUAL):
             continue
         pref = PackageReference(node.ref, node.package_id)
-<<<<<<< HEAD
-        if node.build_require:  # TODO: May use build_require_host information
-=======
-        if node in build_time_nodes:
->>>>>>> 486a67a4
+        if node in build_time_nodes:  # TODO: May use build_require_host information
             build_requires.setdefault(pref, []).append(node)
         else:
             requires.setdefault(pref, []).append(node)
