--- conflicted
+++ resolved
@@ -147,13 +147,8 @@
 
 
 class ConanPythonRequire(object):
-<<<<<<< HEAD
-    def __init__(self, proxy, range_resolver, generators=None):
-        self._generators = generators
-=======
     def __init__(self, proxy, range_resolver, generator_manager=None):
         self._generator_manager = generator_manager
->>>>>>> 96c3db68
         self._cached_requires = {}  # {reference: PythonRequire}
         self._proxy = proxy
         self._range_resolver = range_resolver
@@ -191,11 +186,7 @@
                                             recorder=ActionRecorder())
             path, _, _, new_ref = result
             module, conanfile = parse_conanfile(conanfile_path=path, python_requires=self,
-<<<<<<< HEAD
-                                                generators=self._generators)
-=======
                                                 generators=self._generator_manager)
->>>>>>> 96c3db68
 
             # Check for alias
             if getattr(conanfile, "alias", None):
