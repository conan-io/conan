from collections import namedtuple
from contextlib import contextmanager

from conans.client.loader import parse_conanfile
from conans.client.recorder.action_recorder import ActionRecorder
from conans.model.ref import ConanFileReference
from conans.model.requires import Requirement
from conans.errors import ConanException

PythonRequire = namedtuple("PythonRequire", "ref module conanfile")


class ConanPythonRequire(object):
    def __init__(self, proxy, range_resolver):
        self._cached_requires = {}  # {reference: PythonRequire}
        self._proxy = proxy
        self._range_resolver = range_resolver
        self._remotes = range_resolver._cache.registry.load_remotes()
        self._requires = None
        self.valid = True
        self._check_updates = False
        self._update = False
        self._remote_name = None

    def enable_remotes(self, check_updates=False, update=False, remote_name=None):
        self._check_updates = check_updates
        self._update = update
        self._remote_name = remote_name

    def invalidate_caches(self):
        self._cached_requires = {}
        self.check_updates = False
        self.update = False

    @contextmanager
    def capture_requires(self):
        old_requires = self._requires
        self._requires = []
        yield self._requires
        self._requires = old_requires

    def _look_for_require(self, require):
        try:
            python_require = self._cached_requires[require]
        except KeyError:
            ref = ConanFileReference.loads(require)
            requirement = Requirement(ref)
            self._range_resolver.resolve(requirement, "python_require", update=False,
                                         remote=None)
            ref = requirement.ref
<<<<<<< HEAD
            result = self._proxy.get_recipe(ref, False, False, remotes=self._remotes,
=======
            result = self._proxy.get_recipe(ref, self._check_updates, self._update,
                                            remote_name=self._remote_name,
>>>>>>> 5a108f2d
                                            recorder=ActionRecorder())
            path, _, _, new_ref = result
            module, conanfile = parse_conanfile(conanfile_path=path, python_requires=self)

            # Check for alias
            if getattr(conanfile, "alias", None):
                # Will register also the aliased
                python_require = self._look_for_require(conanfile.alias)
            else:
                python_require = PythonRequire(new_ref, module, conanfile)
            self._cached_requires[require] = python_require

        return python_require

    def __call__(self, require):
        if not self.valid:
            raise ConanException("Invalid use of python_requires(%s)" % require)
        python_req = self._look_for_require(require)
        self._requires.append(python_req)
        return python_req.module<|MERGE_RESOLUTION|>--- conflicted
+++ resolved
@@ -15,17 +15,16 @@
         self._cached_requires = {}  # {reference: PythonRequire}
         self._proxy = proxy
         self._range_resolver = range_resolver
-        self._remotes = range_resolver._cache.registry.load_remotes()
         self._requires = None
         self.valid = True
         self._check_updates = False
         self._update = False
         self._remote_name = None
 
-    def enable_remotes(self, check_updates=False, update=False, remote_name=None):
+    def enable_remotes(self, check_updates=False, update=False, remotes=None):
         self._check_updates = check_updates
         self._update = update
-        self._remote_name = remote_name
+        self._remotes = remotes
 
     def invalidate_caches(self):
         self._cached_requires = {}
@@ -46,14 +45,11 @@
             ref = ConanFileReference.loads(require)
             requirement = Requirement(ref)
             self._range_resolver.resolve(requirement, "python_require", update=False,
-                                         remote=None)
+                                         remotes=self._remotes)
             ref = requirement.ref
-<<<<<<< HEAD
-            result = self._proxy.get_recipe(ref, False, False, remotes=self._remotes,
-=======
+
             result = self._proxy.get_recipe(ref, self._check_updates, self._update,
-                                            remote_name=self._remote_name,
->>>>>>> 5a108f2d
+                                            remotes=self._remotes,
                                             recorder=ActionRecorder())
             path, _, _, new_ref = result
             module, conanfile = parse_conanfile(conanfile_path=path, python_requires=self)
