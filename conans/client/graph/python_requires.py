import os
from contextlib import contextmanager

from conans.client.recorder.action_recorder import ActionRecorder
from conans.errors import ConanException
from conans.model.ref import ConanFileReference
from conans.model.requires import Requirement


class PyRequire(object):
    def __init__(self, module, conanfile, ref, path):
        self.module = module
        self.conanfile = conanfile
        self.ref = ref
        self.path = path


class PyRequires(object):
    """ this is the object that replaces the declared conanfile.py_requires"""
    def __init__(self):
        self._pyrequires = {}  # {pkg-name: PythonRequire}
        self._transitive = {}

    def update_transitive(self, conanfile):
        transitive = getattr(conanfile, "python_requires", None)
        if not transitive:
            return
        for name, transitive_py_require in transitive.all_items():
            existing = self._pyrequires.get(name)
            if existing and existing.ref != transitive_py_require.ref:
                raise ConanException("Conflict in py_requires %s - %s"
                                     % (existing.ref, transitive_py_require.ref))
            self._transitive[name] = transitive_py_require

    def all_items(self):
        new_dict = self._pyrequires.copy()
        new_dict.update(self._transitive)
        return new_dict.items()

    def all_refs(self):
        return ([r.ref for r in self._pyrequires.values()] +
                [r.ref for r in self._transitive.values()])

    def items(self):
        return self._pyrequires.items()

    def __getitem__(self, item):
        try:
            return self._pyrequires[item]
        except KeyError:
            # https://github.com/conan-io/conan/issues/8546
            # Transitive pyrequires are accessed by inheritance derived classes
            try:
                return self._transitive[item]
            except KeyError:
                raise ConanException("'%s' is not a python_require" % item)

    def __setitem__(self, key, value):
        # single item assignment, direct
        existing = self._pyrequires.get(key)
        if existing:
            raise ConanException("The python_require '%s' already exists" % key)
        self._pyrequires[key] = value


class PyRequireLoader(object):
    def __init__(self, proxy, range_resolver):
        self._proxy = proxy
        self._range_resolver = range_resolver
        self._cached_py_requires = {}

    def enable_remotes(self, check_updates=False, update=False, remotes=None):
        self._check_updates = check_updates
        self._update = update
        self._remotes = remotes

    @contextmanager
    def capture_requires(self):
        # DO nothing, just to stay compatible with the interface of python_requires
        yield []

    def load_py_requires(self, conanfile, lock_python_requires, loader):
        if not hasattr(conanfile, "python_requires") or isinstance(conanfile.python_requires, dict):
            return
        py_requires_refs = conanfile.python_requires
        if isinstance(py_requires_refs, str):
            py_requires_refs = [py_requires_refs, ]

        py_requires = self._resolve_py_requires(py_requires_refs, lock_python_requires, loader)
        if hasattr(conanfile, "python_requires_extend"):
            py_requires_extend = conanfile.python_requires_extend
            if isinstance(py_requires_extend, str):
                py_requires_extend = [py_requires_extend, ]
            for p in py_requires_extend:
                pkg_name, base_class_name = p.rsplit(".", 1)
                base_class = getattr(py_requires[pkg_name].module, base_class_name)
                conanfile.__bases__ = (base_class,) + conanfile.__bases__
        conanfile.python_requires = py_requires

    def _resolve_py_requires(self, py_requires_refs, lock_python_requires, loader):
        result = PyRequires()
        for py_requires_ref in py_requires_refs:
            py_requires_ref = self._resolve_ref(py_requires_ref, lock_python_requires)
            try:
                py_require = self._cached_py_requires[py_requires_ref]
            except KeyError:
                conanfile, module, new_ref, path = self._load_pyreq_conanfile(loader,
                                                                              lock_python_requires,
                                                                              py_requires_ref)
                py_require = PyRequire(module, conanfile, new_ref, path)
                self._cached_py_requires[py_requires_ref] = py_require
            result[py_require.ref.name] = py_require
            # Update transitive and check conflicts
            result.update_transitive(py_require.conanfile)
        return result

    def _resolve_ref(self, py_requires_ref, lock_python_requires):
        ref = ConanFileReference.loads(py_requires_ref)
        if lock_python_requires:
            locked = {r.name: r for r in lock_python_requires}[ref.name]
            ref = locked
        else:
            requirement = Requirement(ref)
<<<<<<< HEAD
            resolved_ref = self._range_resolver.resolve(requirement, "py_require", update=self._update,
                                         remotes=self._remotes)
            ref = resolved_ref
=======
            alias = requirement.alias
            if alias is not None:
                ref = alias
            else:
                self._range_resolver.resolve(requirement, "py_require", update=self._update,
                                             remotes=self._remotes)
                ref = requirement.ref
>>>>>>> dacfec97
        return ref

    def _load_pyreq_conanfile(self, loader, lock_python_requires, ref):
        recipe = self._proxy.get_recipe(ref, self._check_updates, self._update,
                                        remotes=self._remotes)
        path, _, _, new_ref = recipe
        conanfile, module = loader.load_basic_module(path, lock_python_requires)
        conanfile.name = new_ref.name
        # FIXME Conan 2.0 version should be a string, not a Version object
        conanfile.version = new_ref.version
        conanfile.user = new_ref.user
        # TODO: Is tihs really necessary?
        conanfile.channel = new_ref.channel

        if getattr(conanfile, "alias", None):
            ref = ConanFileReference.loads(conanfile.alias)
            requirement = Requirement(ref)
            alias = requirement.alias
            if alias is not None:
                ref = alias
            conanfile, module, new_ref, path = self._load_pyreq_conanfile(loader,
                                                                          lock_python_requires,
                                                                          ref)
        return conanfile, module, new_ref, os.path.dirname(path)<|MERGE_RESOLUTION|>--- conflicted
+++ resolved
@@ -121,19 +121,14 @@
             ref = locked
         else:
             requirement = Requirement(ref)
-<<<<<<< HEAD
-            resolved_ref = self._range_resolver.resolve(requirement, "py_require", update=self._update,
-                                         remotes=self._remotes)
-            ref = resolved_ref
-=======
             alias = requirement.alias
             if alias is not None:
                 ref = alias
             else:
-                self._range_resolver.resolve(requirement, "py_require", update=self._update,
-                                             remotes=self._remotes)
-                ref = requirement.ref
->>>>>>> dacfec97
+                resolved_ref = self._range_resolver.resolve(requirement, "py_require",
+                                                            update=self._update,
+                                                            remotes=self._remotes)
+                ref = resolved_ref
         return ref
 
     def _load_pyreq_conanfile(self, loader, lock_python_requires, ref):
