--- conflicted
+++ resolved
@@ -37,15 +37,10 @@
                                             recorder=ActionRecorder())
             path, _, _, reference = result
             try:
-<<<<<<< HEAD
                 dirname = os.path.dirname(path)
                 sys.path.append(dirname)
-                module = imp.load_source(str(r), path)
-=======
-                sys.path.append(os.path.dirname(path))
                 # replace avoid warnings in Py2 with dots
                 module = imp.load_source(str(r).replace(".", "*"), path)
->>>>>>> 9c61b00a
             finally:
                 sys.path.pop()
             python_require = PythonRequire(reference, module, dirname)
