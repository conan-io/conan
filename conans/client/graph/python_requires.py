--- conflicted
+++ resolved
@@ -40,8 +40,8 @@
         yield self._requires
         self._requires = old_requires
 
-    def _look_for_require(self, require):
-        ref = ConanFileReference.loads(require)
+    def _look_for_require(self, reference):
+        ref = ConanFileReference.loads(reference)
         ref = self.locked_versions[ref.name] if self.locked_versions is not None else ref
         try:
             python_require = self._cached_requires[ref]
@@ -61,26 +61,21 @@
                 # Will register also the aliased
                 python_require = self._look_for_require(conanfile.alias)
             else:
-<<<<<<< HEAD
-                python_require = PythonRequire(new_ref, module, conanfile)
-            self._cached_requires[ref] = python_require
-=======
                 package_layout = self._proxy._cache.package_layout(new_ref, conanfile.short_paths)
                 exports_sources_folder = package_layout.export_sources()
                 exports_folder = package_layout.export()
                 python_require = PythonRequire(new_ref, module, conanfile,
                                                exports_folder, exports_sources_folder)
-            self._cached_requires[require] = python_require
->>>>>>> 5bb2fee4
+            self._cached_requires[ref] = python_require
 
         return python_require
 
-    def __call__(self, require):
+    def __call__(self, reference):
         if not self.valid:
-            raise ConanException("Invalid use of python_requires(%s)" % require)
+            raise ConanException("Invalid use of python_requires(%s)" % reference)
         try:
-            python_req = self._look_for_require(require)
+            python_req = self._look_for_require(reference)
             self._requires.append(python_req)
             return python_req.module
         except NotFoundException:
-            raise ConanException('Unable to find python_requires("{}") in remotes'.format(require))+            raise ConanException('Unable to find python_requires("{}") in remotes'.format(reference))