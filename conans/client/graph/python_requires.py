import os

from conans.errors import ConanException
from conans.model.ref import ConanFileReference
from conans.model.requires import Requirement


class PyRequire(object):
    def __init__(self, module, conanfile, ref, path):
        self.module = module
        self.conanfile = conanfile
        self.ref = ref
        self.path = path


class PyRequires(object):
    """ this is the object that replaces the declared conanfile.py_requires"""
    def __init__(self):
        self._pyrequires = {}  # {pkg-name: PythonRequire}

    def all_refs(self):
        return [r.ref for r in self._pyrequires.values()]

    def items(self):
        return self._pyrequires.items()

    def __getitem__(self, item):
        try:
            return self._pyrequires[item]
        except KeyError:
            raise ConanException("'%s' is not a python_require" % item)

    def add_pyrequire(self, py_require):
        key = py_require.ref.name
        # single item assignment, direct
        existing = self._pyrequires.get(key)
        if existing:
            raise ConanException("The python_require '%s' already exists" % key)
        self._pyrequires[key] = py_require

        transitive = getattr(py_require.conanfile, "python_requires", None)
        if transitive is None:
            return
        for name, transitive_py_require in transitive.items():
            existing = self._pyrequires.get(name)
            if existing and existing.ref != transitive_py_require.ref:
                raise ConanException("Conflict in py_requires %s - %s"
                                     % (existing.ref, transitive_py_require.ref))
            self._pyrequires[name] = transitive_py_require


class PyRequireLoader(object):
    def __init__(self, proxy, range_resolver):
        self._proxy = proxy
        self._range_resolver = range_resolver
        self._cached_py_requires = {}

<<<<<<< HEAD
    def load_py_requires(self, conanfile, lock_python_requires, loader):
=======
    def enable_remotes(self, check_updates=False, update=False, remotes=None):
        self._check_updates = check_updates
        self._update = update
        self._remotes = remotes

    def load_py_requires(self, conanfile, loader, graph_lock=None):
>>>>>>> 146280e0
        py_requires_refs = getattr(conanfile, "python_requires", None)
        if py_requires_refs is None:
            return
        if isinstance(py_requires_refs, str):
            py_requires_refs = [py_requires_refs, ]

        py_requires = self._resolve_py_requires(py_requires_refs, graph_lock, loader)
        if hasattr(conanfile, "python_requires_extend"):
            py_requires_extend = conanfile.python_requires_extend
            if isinstance(py_requires_extend, str):
                py_requires_extend = [py_requires_extend, ]
            for p in py_requires_extend:
                pkg_name, base_class_name = p.rsplit(".", 1)
                base_class = getattr(py_requires[pkg_name].module, base_class_name)
                conanfile.__bases__ = (base_class,) + conanfile.__bases__
        conanfile.python_requires = py_requires

    def _resolve_py_requires(self, py_requires_refs, graph_lock, loader):
        result = PyRequires()
        for py_requires_ref in py_requires_refs:
            py_requires_ref = self._resolve_ref(py_requires_ref, graph_lock)
            try:
                py_require = self._cached_py_requires[py_requires_ref]
            except KeyError:
                conanfile, module, new_ref, path = self._load_pyreq_conanfile(loader,
                                                                              graph_lock,
                                                                              py_requires_ref)
                py_require = PyRequire(module, conanfile, new_ref, path)
                self._cached_py_requires[py_requires_ref] = py_require
            result.add_pyrequire(py_require)
        return result

    def _resolve_ref(self, py_requires_ref, graph_lock):
        ref = ConanFileReference.loads(py_requires_ref)
        requirement = Requirement(ref)
        if graph_lock:
            graph_lock.resolve_locked_pyrequires(requirement)
            # FIXME: Matching by name is not enough, should resolve ranges, etc.
            ref = requirement.ref
        else:
            alias = requirement.alias
            if alias is not None:
                ref = alias
            else:
                resolved_ref = self._range_resolver.resolve(requirement, "py_require")
                ref = resolved_ref
        return ref

<<<<<<< HEAD
    def _load_pyreq_conanfile(self, loader, lock_python_requires, ref):
        recipe = self._proxy.get_recipe(ref)
=======
    def _load_pyreq_conanfile(self, loader, graph_lock, ref):
        recipe = self._proxy.get_recipe(ref, self._check_updates, self._update,
                                        remotes=self._remotes)
>>>>>>> 146280e0
        path, _, _, new_ref = recipe
        conanfile, module = loader.load_basic_module(path, graph_lock)
        conanfile.name = new_ref.name
        # FIXME Conan 2.0 version should be a string, not a Version object
        conanfile.version = new_ref.version
        conanfile.user = new_ref.user
        # TODO: Is tihs really necessary?
        conanfile.channel = new_ref.channel

        if getattr(conanfile, "alias", None):
            ref = ConanFileReference.loads(conanfile.alias)
            requirement = Requirement(ref)
            alias = requirement.alias
            if alias is not None:
                ref = alias
            conanfile, module, new_ref, path = self._load_pyreq_conanfile(loader,
                                                                          graph_lock,
                                                                          ref)
        return conanfile, module, new_ref, os.path.dirname(path)<|MERGE_RESOLUTION|>--- conflicted
+++ resolved
@@ -55,16 +55,7 @@
         self._range_resolver = range_resolver
         self._cached_py_requires = {}
 
-<<<<<<< HEAD
-    def load_py_requires(self, conanfile, lock_python_requires, loader):
-=======
-    def enable_remotes(self, check_updates=False, update=False, remotes=None):
-        self._check_updates = check_updates
-        self._update = update
-        self._remotes = remotes
-
     def load_py_requires(self, conanfile, loader, graph_lock=None):
->>>>>>> 146280e0
         py_requires_refs = getattr(conanfile, "python_requires", None)
         if py_requires_refs is None:
             return
@@ -113,14 +104,8 @@
                 ref = resolved_ref
         return ref
 
-<<<<<<< HEAD
-    def _load_pyreq_conanfile(self, loader, lock_python_requires, ref):
+    def _load_pyreq_conanfile(self, loader, graph_lock, ref):
         recipe = self._proxy.get_recipe(ref)
-=======
-    def _load_pyreq_conanfile(self, loader, graph_lock, ref):
-        recipe = self._proxy.get_recipe(ref, self._check_updates, self._update,
-                                        remotes=self._remotes)
->>>>>>> 146280e0
         path, _, _, new_ref = recipe
         conanfile, module = loader.load_basic_module(path, graph_lock)
         conanfile.name = new_ref.name
