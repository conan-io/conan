from collections import OrderedDict

from conans.model.ref import PackageReference

RECIPE_DOWNLOADED = "Downloaded"
RECIPE_INCACHE = "Cache"  # The previously installed recipe in cache is being used
RECIPE_UPDATED = "Updated"
RECIPE_NEWER = "Newer"  # The local recipe is  modified and newer timestamp than server
RECIPE_NOT_IN_REMOTE = "Not in remote"
RECIPE_UPDATEABLE = "Update available"  # The update of recipe is available (only in conan info)
RECIPE_NO_REMOTE = "No remote"
RECIPE_EDITABLE = "Editable"
RECIPE_CONSUMER = "Consumer"  # A conanfile from the user
RECIPE_VIRTUAL = "Virtual"  # A virtual conanfile (dynamic in memory conanfile)
RECIPE_MISSING = "Missing recipe"  # Impossible to find a recipe for this reference

BINARY_CACHE = "Cache"
BINARY_DOWNLOAD = "Download"
BINARY_UPDATE = "Update"
BINARY_BUILD = "Build"
BINARY_MISSING = "Missing"
BINARY_SKIP = "Skip"
BINARY_EDITABLE = "Editable"
BINARY_UNKNOWN = "Unknown"
BINARY_INVALID = "Invalid"
BINARY_ERROR = "ConfigurationError"

CONTEXT_HOST = "host"
CONTEXT_BUILD = "build"


class TransitiveRequirement:
    def __init__(self, require, node):
        self.require = require
        self.node = node

    def __repr__(self):
        return "Require: {}, Node: {}".format(repr(self.require), repr(self.node))


class Node(object):
    def __init__(self, ref, conanfile, context, recipe=None, path=None):
        self.ref = ref
        self.path = path  # path to the consumer conanfile.xx for consumer, None otherwise
        self._package_id = None
        self.prev = None
        if conanfile is not None:
            conanfile._conan_node = self  # Reference to self, to access data
        self.conanfile = conanfile

        self.binary = None
        self.recipe = recipe
        self.remote = None
        self.binary_remote = None
        self.context = context

        self.id = None  # Unique ID (incremental integer assigned by Graph) of a node in the graph
        self.graph_lock_node = None  # the locking information can be None

        # real graph model
        self.transitive_deps = OrderedDict()  # of _TransitiveRequirement
        self.dependencies = []  # Ordered Edges
        self.dependants = []  # Edges
        self.error = None

    def __lt__(self, other):
        # TODO: Remove this order, shouldn't be necessary
        return str(self.ref) < str(other.ref)

    def propagate_closing_loop(self, require, prev_node):
        self.propagate_downstream(require, prev_node)
        # List to avoid mutating the dict
        for transitive in list(prev_node.transitive_deps.values()):
            # TODO: possibly optimize in a bulk propagate
            prev_node.propagate_downstream(transitive.require, transitive.node, self)

    def propagate_downstream(self, require, node, src_node=None):
        # print("  Propagating downstream ", self, "<-", require)
        assert node is not None
        # This sets the transitive_deps node if it was None (overrides)
        # Take into account that while propagating we can find RUNTIME shared conflicts we
        # didn't find at check_downstream_exist, because we didn't know the shared/static
        existing = self.transitive_deps.get(require)
        if existing is not None and existing.require is not require:
            if existing.node is not None and existing.node.ref != node.ref:
                # print("  +++++Runtime conflict!", require, "with", node.ref)
                return True
            require.aggregate(existing.require)

        # TODO: Might need to move to an update() for performance
        self.transitive_deps.pop(require, None)
        self.transitive_deps[require] = TransitiveRequirement(require, node)

        # Check if need to propagate downstream
        if not self.dependants:
            return

        if src_node is not None:  # This happens when closing a loop, and we need to know the edge
            d = [d for d in self.dependants if d.src is src_node][0]  # TODO: improve ugly
        else:
            assert len(self.dependants) == 1
            d = self.dependants[0]

        down_require = d.require.transform_downstream(self.conanfile.package_type, require,
                                                      node.conanfile.package_type)
        if down_require is None:
            return

        return d.src.propagate_downstream(down_require, node)

    def check_downstream_exists(self, require):
        # First, a check against self, could be a loop-conflict
        # This is equivalent as the Requirement hash and eq methods
        # TODO: Make self.ref always exist, but with name=None if name not defined
        if self.ref is not None and require.ref.name == self.ref.name:
            if require.build and require.ref.version != self.ref.version:
                pass  # Allow bootstrapping
            else:
                return None, self, self  # First is the require, as it is a loop => None

        # First do a check against the current node dependencies
        prev = self.transitive_deps.get(require)
        # print("    Transitive deps", self.transitive_deps)
        # ("    THERE IS A PREV ", prev, "in node ", self, " for require ", require)
        # Overrides: The existing require could be itself, that was just added
        if prev and (prev.require is not require or prev.node is not None):
            return prev.require, prev.node, self

        # Check if need to propagate downstream
        # Then propagate downstream

        # Seems the algrithm depth-first, would only have 1 dependant at most to propagate down
        # at any given time
        if not self.dependants:
            return
        assert len(self.dependants) == 1
        d = self.dependants[0]

        # TODO: Implement an optimization where the requires is checked against a graph global
        # print("    Lets check_downstream one more")
        down_require = d.require.transform_downstream(self.conanfile.package_type, require, None)

        if down_require is None:
            # print("    No need to check dowstream more")
            return

        source_node = d.src
        return source_node.check_downstream_exists(down_require)

    @property
    def package_id(self):
        return self._package_id

    @package_id.setter
    def package_id(self, pkg_id):
        assert self._package_id is None, "Trying to override an existing package_id"
        self._package_id = pkg_id

    @property
    def name(self):
        return self.ref.name if self.ref else None

    @property
    def pref(self):
        assert self.ref is not None and self.package_id is not None, "Node %s" % self.recipe
        return PackageReference(self.ref, self.package_id, self.prev)

    def add_edge(self, edge):
        if edge.src == self:
            assert edge not in self.dependencies
            self.dependencies.append(edge)
        else:
            self.dependants.append(edge)

    def neighbors(self):
        return [edge.dst for edge in self.dependencies]

    def private_neighbors(self):
        return [edge.dst for edge in self.dependencies if edge.private]

    def inverse_neighbors(self):
        return [edge.src for edge in self.dependants]

    def __repr__(self):
        return repr(self.conanfile)


class Edge(object):
    def __init__(self, src, dst, require):
        self.src = src
        self.dst = dst
        self.require = require


class DepsGraph(object):
    def __init__(self, initial_node_id=None):
        self.nodes = []
        self.aliased = {}
<<<<<<< HEAD
        self.error = False
=======
        self.new_aliased = {}
>>>>>>> dacfec97
        self._node_counter = initial_node_id if initial_node_id is not None else -1

    def __repr__(self):
        return "\n".join((repr(n) for n in self.nodes))

    @property
    def root(self):
        return self.nodes[0] if self.nodes else None

    def add_node(self, node):
        if node.id is None:
            self._node_counter += 1
            node.id = str(self._node_counter)
        self.nodes.append(node)

    def add_edge(self, src, dst, require):
        assert src in self.nodes and dst in self.nodes
        edge = Edge(src, dst, require)
        src.add_edge(edge)
        dst.add_edge(edge)

    def ordered_iterate(self, nodes_subset=None):
        ordered = self.by_levels(nodes_subset)
        for level in ordered:
            for node in level:
                yield node

    def nodes_to_build(self):
        ret = []
        for node in self.ordered_iterate():
            if node.binary == BINARY_BUILD:
                if node.ref.copy_clear_rev() not in ret:
                    ret.append(node.ref.copy_clear_rev())
        return ret

    def by_levels(self, nodes_subset=None):
        return self._order_levels(True, nodes_subset)

    def inverse_levels(self):
        return self._order_levels(False)

    def _order_levels(self, direct, nodes_subset=None):
        """ order by node degree. The first level will be the one which nodes dont have
        dependencies. Second level will be with nodes that only have dependencies to
        first level nodes, and so on
        return [[node1, node34], [node3], [node23, node8],...]
        """
        result = []
        opened = nodes_subset if nodes_subset is not None else set(self.nodes)
        while opened:
            current_level = []
            for o in opened:
                o_neighs = o.neighbors() if direct else o.inverse_neighbors()
                if not any(n in opened for n in o_neighs):
                    current_level.append(o)

            # TODO: SORTING seems only necessary for test order
            current_level.sort()
            result.append(current_level)
            # now initialize new level
            opened = opened.difference(current_level)

        return result

    def build_time_nodes(self):
        """ return all the nodes in the graph that are build-requires (either directly or
        transitively). Nodes that are both in requires and build_requires will not be returned.
        This is used just for output purposes, printing deps, HTML graph, etc.
        """
        return [n for n in self.nodes if n.context == CONTEXT_BUILD]

    def report_graph_error(self):
        if self.error:
            raise self.error<|MERGE_RESOLUTION|>--- conflicted
+++ resolved
@@ -196,11 +196,8 @@
     def __init__(self, initial_node_id=None):
         self.nodes = []
         self.aliased = {}
-<<<<<<< HEAD
         self.error = False
-=======
         self.new_aliased = {}
->>>>>>> dacfec97
         self._node_counter = initial_node_id if initial_node_id is not None else -1
 
     def __repr__(self):
