--- conflicted
+++ resolved
@@ -11,6 +11,7 @@
 RECIPE_NOT_IN_REMOTE = "Not in remote"
 RECIPE_UPDATEABLE = "Update available"  # The update of the recipe is available (only in conan info)
 RECIPE_NO_REMOTE = "No remote"
+RECIPE_WORKSPACE = "Workspace"
 
 BINARY_CACHE = "Cache"
 BINARY_DOWNLOAD = "Download"
@@ -18,6 +19,7 @@
 BINARY_BUILD = "Build"
 BINARY_MISSING = "Missing"
 BINARY_SKIP = "Skip"
+BINARY_WORKSPACE = "Workspace"
 
 
 class Node(object):
@@ -170,15 +172,8 @@
                     conanfile.package_id()
         return ordered
 
-<<<<<<< HEAD
-    def closure(self, node, private=False):
-=======
-    def direct_requires(self):
-        nodes_by_level = self.inverse_levels()
-        open_nodes = nodes_by_level[1]
-        return open_nodes
-
     def full_closure(self, node):
+        # Needed to propagate correctly the cpp_info even with privates
         closure = OrderedDict()
         current = node.neighbors()
         while current:
@@ -193,7 +188,6 @@
         return closure
 
     def closure(self, node):
->>>>>>> 0f5ccd1f
         closure = OrderedDict()
         current = node.neighbors()
         while current:
@@ -201,7 +195,7 @@
             for n in current:
                 closure[n.conan_ref.name] = n
             for n in current:
-                neighs = n.neighbors() if private else n.public_neighbors()
+                neighs = n.public_neighbors()
                 for neigh in neighs:
                     if neigh not in new_current and neigh.conan_ref.name not in closure:
                         new_current.append(neigh)
