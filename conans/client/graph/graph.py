--- conflicted
+++ resolved
@@ -41,43 +41,6 @@
 
     def pop(self, key, build_context):
         return self._nodes.pop((key, build_context))
-
-    def sort(self, key_fn):
-        """ It will sort the nodes according to the value returned from key_fn """
-        sorted_d = sorted(self._nodes.items(), key=lambda x: key_fn(x[1]))
-        self._nodes = OrderedDict(sorted_d)
-
-    def copy(self):
-        ret = _NodeOrderedDict()
-        ret._nodes = self._nodes.copy()
-        return ret
-
-    def prepend(self, other):
-        items = other._nodes.copy()
-        items.update(self._nodes)
-        self._nodes = items
-
-    def __iter__(self):
-        for _, item in self._nodes.items():
-            yield item
-
-
-class _NodeOrderedDict(object):
-    def __init__(self, key=lambda n: n.name):
-        self._nodes = OrderedDict()
-        self._key = key
-
-    def add(self, node):
-        key = self._key(node)
-        inserted = key not in self._nodes
-        self._nodes[key] = node
-        return inserted
-
-    def get(self, key):
-        return self._nodes.get(key)
-
-    def pop(self, key):
-        return self._nodes.pop(key)
 
     def sort(self, key_fn):
         """ It will sort the nodes according to the value returned from key_fn """
@@ -115,31 +78,16 @@
         self.private = False
         self.revision_pinned = False  # The revision has been specified by the user
 
-<<<<<<< HEAD
         assert build_context in [CONTEXT_BUILD, CONTEXT_HOST],\
             "Invalid build context: '{}' for node '{}'".format(build_context, self.ref)
         self._build_context = build_context
-
-        # The dependencies that can conflict to downstream consumers
-=======
         # A subset of the graph that will conflict by package name
->>>>>>> 724984ab
         self._public_deps = _NodeOrderedDict()  # {ref.name: Node}
         # all the public deps only in the closure of this node
         # The dependencies that will be part of deps_cpp_info, can't conflict
         self._public_closure = _NodeOrderedDict()  # {ref.name: Node}
         self.inverse_closure = set()  # set of nodes that have this one in their public
         self.ancestors = None  # set{ref.name}
-
-    @property
-    def public_deps(self):
-        # Hide it as an attribute so it cannot be set
-        return self._public_deps
-
-    @property
-    def public_closure(self):
-        # Hide it as an attribute so it cannot be set
-        return self._public_closure
 
     @property
     def build_context(self):
