from collections import OrderedDict

from conans.model.ref import PackageReference

RECIPE_DOWNLOADED = "Downloaded"
RECIPE_INCACHE = "Cache"  # The previously installed recipe in cache is being used
RECIPE_UPDATED = "Updated"
RECIPE_NEWER = "Newer"  # The local recipe is  modified and newer timestamp than server
RECIPE_NOT_IN_REMOTE = "Not in remote"
RECIPE_UPDATEABLE = "Update available"  # The update of recipe is available (only in conan info)
RECIPE_NO_REMOTE = "No remote"
RECIPE_EDITABLE = "Editable"
RECIPE_CONSUMER = "Consumer"  # A conanfile from the user
RECIPE_VIRTUAL = "Virtual"  # A virtual conanfile (dynamic in memory conanfile)

BINARY_CACHE = "Cache"
BINARY_DOWNLOAD = "Download"
BINARY_UPDATE = "Update"
BINARY_BUILD = "Build"
BINARY_MISSING = "Missing"
BINARY_SKIP = "Skip"
BINARY_EDITABLE = "Editable"


class _NodeOrderedDict(object):
    def __init__(self, key=lambda n: n.name):
        self._nodes = OrderedDict()
        self._key = key

    def add(self, node):
        key = self._key(node)
        inserted = key not in self._nodes
        self._nodes[key] = node
        return inserted

    def get(self, key):
        return self._nodes.get(key)

    def pop(self, key):
        return self._nodes.pop(key)

    def sort(self, key_fn):
        """ It will sort the nodes according to the value returned from key_fn """
        sorted_d = sorted(self._nodes.items(), key=lambda x: key_fn(x[1]))
        self._nodes = OrderedDict(sorted_d)

    def copy(self):
        ret = _NodeOrderedDict()
        ret._nodes = self._nodes.copy()
        return ret

    def prepend(self, other):
        items = other._nodes.copy()
        items.update(self._nodes)
        self._nodes = items

    def __iter__(self):
        for _, item in self._nodes.items():
            yield item


class Node(object):
    def __init__(self, ref, conanfile, recipe=None):
        self.ref = ref
        self._package_id = None
        self.prev = None
        self.conanfile = conanfile
        self.dependencies = []  # Ordered Edges
        self.dependants = set()  # Edges
        self.binary = None
        self.recipe = recipe
        self.remote = None
        self.binary_remote = None
        self.build_require = False
        self.private = False
        self.revision_pinned = False  # The revision has been specified by the user

<<<<<<< HEAD
        # The dependencies that can conflict to downstream consumers
        self._public_deps = _NodeOrderedDict()  # {ref.name: Node}
=======
        # A subset of the graph that will conflict by package name
        self.public_deps = None  # {ref.name: Node}
>>>>>>> e7087c26
        # all the public deps only in the closure of this node
        # The dependencies that will be part of deps_cpp_info, can't conflict
        self._public_closure = _NodeOrderedDict()  # {ref.name: Node}
        self.inverse_closure = set()  # set of nodes that have this one in their public
        self.ancestors = None  # set{ref.name}

    @property
    def public_deps(self):
        # Hide it as an attribute so it cannot be set
        return self._public_deps

    @property
    def public_closure(self):
        # Hide it as an attribute so it cannot be set
        return self._public_closure

    @property
    def package_id(self):
        return self._package_id

    @package_id.setter
    def package_id(self, pkg_id):
        assert self._package_id is None, "Trying to override an existing package_id"
        self._package_id = pkg_id

    @property
    def name(self):
        return self.ref.name if self.ref else None

    @property
    def pref(self):
        return PackageReference(self.ref, self.package_id, self.prev)

    def partial_copy(self):
        # Used for collapse_graph
        result = Node(self.ref, self.conanfile)
        result.dependants = set()
        result.dependencies = []
        result.binary = self.binary
        result.recipe = self.recipe
        result.remote = self.remote
        result.binary_remote = self.binary_remote
        result.build_require = self.build_require
        return result

    def add_edge(self, edge):
        if edge.src == self:
            if edge not in self.dependencies:
                self.dependencies.append(edge)
        else:
            self.dependants.add(edge)

    def neighbors(self):
        return [edge.dst for edge in self.dependencies]

    def private_neighbors(self):
        return [edge.dst for edge in self.dependencies if edge.private]

    def make_public(self):
        self.private = False
        for edge in self.dependencies:
            if not edge.private:
                edge.dst.make_public()

    def connect_closure(self, other_node):
        # When 2 nodes of the graph become connected, their closures information has
        # has to remain consistent. This method manages this.
        name = other_node.name
        self.public_closure[name] = other_node
        self.public_deps[name] = other_node
        other_node.inverse_closure.add(self)

    def inverse_neighbors(self):
        return [edge.src for edge in self.dependants]

    def __eq__(self, other):
        return (self.ref == other.ref and
                self.conanfile == other.conanfile)

    def __ne__(self, other):
        return not self.__eq__(other)

    def __hash__(self):
        return hash((self.ref, self.conanfile))

    def __repr__(self):
        return repr(self.conanfile)

    def __cmp__(self, other):
        if other is None:
            return -1
        elif self.ref is None:
            return 0 if other.ref is None else -1
        elif other.ref is None:
            return 1

        if self.ref == other.ref:
            return 0

        # Cannot compare None with str
        if self.ref.revision is None and other.ref.revision is not None:
            return 1

        if self.ref.revision is not None and other.ref.revision is None:
            return -1

        if self.recipe in (RECIPE_CONSUMER, RECIPE_VIRTUAL):
            return 1
        if other.recipe in (RECIPE_CONSUMER, RECIPE_VIRTUAL):
            return -1
        if self.ref < other.ref:
            return -1

        return 1

    def __gt__(self, other):
        return self.__cmp__(other) == 1

    def __lt__(self, other):
        return self.__cmp__(other) == -1

    def __le__(self, other):
        return self.__cmp__(other) in [0, -1]

    def __ge__(self, other):
        return self.__cmp__(other) in [0, 1]


class Edge(object):
    def __init__(self, src, dst, private=False, build_require=False):
        self.src = src
        self.dst = dst
        self.private = private
        self.build_require = build_require

    def __eq__(self, other):
        return self.src == self.src and self.dst == other.dst

    def __ne__(self, other):
        return not self.__eq__(other)

    def __hash__(self):
        return hash((self.src, self.dst))


class DepsGraph(object):
    def __init__(self):
        self.nodes = set()
        self.root = None
        self.aliased = {}
        # These are the nodes with pref (not including PREV) that have been evaluated
        self.evaluated = {}  # {pref: [nodes]}

    def add_node(self, node):
        if not self.nodes:
            self.root = node
        self.nodes.add(node)

    def add_edge(self, src, dst, private=False, build_require=False):
        assert src in self.nodes and dst in self.nodes
        edge = Edge(src, dst, private, build_require)
        src.add_edge(edge)
        dst.add_edge(edge)

    def ordered_iterate(self):
        ordered = self.by_levels()
        for level in ordered:
            for node in level:
                yield node

    def _inverse_closure(self, references):
        closure = set()
        current = [n for n in self.nodes if str(n.ref) in references or "ALL" in references]
        closure.update(current)
        while current:
            new_current = set()
            for n in current:
                closure.add(n)
                new_neighs = n.inverse_neighbors()
                to_add = set(new_neighs).difference(current)
                new_current.update(to_add)
            current = new_current
        return closure

    def collapse_graph(self):
        """Computes and return a new graph, that doesn't have duplicated nodes with the same
        PackageReference. This is the case for build_requires and private requirements
        """
        result = DepsGraph()
        result.add_node(self.root.partial_copy())
        unique_nodes = {}  # {PackageReference: Node (result, unique)}
        nodes_map = {self.root: result.root}  # {Origin Node: Result Node}
        # Add the nodes, without repetition. THe "node.partial_copy()" copies the nodes
        # without Edges
        for node in self.nodes:
            if node.recipe in (RECIPE_CONSUMER, RECIPE_VIRTUAL):
                continue
            pref = PackageReference(node.ref, node.package_id)
            if pref not in unique_nodes:
                result_node = node.partial_copy()
                result.add_node(result_node)
                unique_nodes[pref] = result_node
            else:
                result_node = unique_nodes[pref]
            nodes_map[node] = result_node

        # Compute the new edges of the graph
        for node in self.nodes:
            result_node = nodes_map[node]
            for dep in node.dependencies:
                src = result_node
                dst = nodes_map[dep.dst]
                result.add_edge(src, dst, dep.private, dep.build_require)
            for dep in node.dependants:
                src = nodes_map[dep.src]
                dst = result_node
                result.add_edge(src, dst, dep.private, dep.build_require)

        return result

    def build_order(self, references):
        new_graph = self.collapse_graph()
        levels = new_graph.inverse_levels()
        closure = new_graph._inverse_closure(references)
        result = []
        for level in reversed(levels):
            new_level = [n.ref for n in level
                         if (n in closure and n.recipe not in (RECIPE_CONSUMER, RECIPE_VIRTUAL))]
            if new_level:
                result.append(new_level)
        return result

    def nodes_to_build(self):
        ret = []
        for node in self.ordered_iterate():
            if node.binary == BINARY_BUILD:
                if node.ref.copy_clear_rev() not in ret:
                    ret.append(node.ref.copy_clear_rev())
        return ret

    def by_levels(self):
        return self._order_levels(True)

    def inverse_levels(self):
        return self._order_levels(False)

    def _order_levels(self, direct):
        """ order by node degree. The first level will be the one which nodes dont have
        dependencies. Second level will be with nodes that only have dependencies to
        first level nodes, and so on
        return [[node1, node34], [node3], [node23, node8],...]
        """
        result = []
        opened = self.nodes
        while opened:
            current_level = []
            for o in opened:
                o_neighs = o.neighbors() if direct else o.inverse_neighbors()
                if not any(n in opened for n in o_neighs):
                    current_level.append(o)

            current_level.sort()
            result.append(current_level)
            # now initialize new level
            opened = opened.difference(current_level)

        return result<|MERGE_RESOLUTION|>--- conflicted
+++ resolved
@@ -75,13 +75,8 @@
         self.private = False
         self.revision_pinned = False  # The revision has been specified by the user
 
-<<<<<<< HEAD
-        # The dependencies that can conflict to downstream consumers
+        # A subset of the graph that will conflict by package name
         self._public_deps = _NodeOrderedDict()  # {ref.name: Node}
-=======
-        # A subset of the graph that will conflict by package name
-        self.public_deps = None  # {ref.name: Node}
->>>>>>> e7087c26
         # all the public deps only in the closure of this node
         # The dependencies that will be part of deps_cpp_info, can't conflict
         self._public_closure = _NodeOrderedDict()  # {ref.name: Node}
