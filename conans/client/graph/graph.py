--- conflicted
+++ resolved
@@ -70,8 +70,10 @@
         # TODO: Implement an optimization where the requires is checked against a graph global
         # Seems the algrithm depth-first, would only have 1 dependant at most to propagate down
         # at any given time
-        assert len(self.dependants) in (0, 1)
-        for d in self.dependants:
+        if not self.dependants:
+            return
+        assert len(self.dependants) == 1
+        d =
 
 
 
@@ -93,25 +95,6 @@
         assert self.ref is not None and self.package_id is not None, "Node %s" % self.recipe
         return PackageReference(self.ref, self.package_id, self.prev)
 
-<<<<<<< HEAD
-=======
-    @property
-    def public_deps(self):
-        return self._public_deps
-
-    @property
-    def public_closure(self):
-        return self._public_closure
-
-    @property
-    def transitive_closure(self):
-        return self._transitive_closure
-
-    @property
-    def ancestors(self):
-        return self._ancestors
-
->>>>>>> 76adc9be
     def add_edge(self, edge):
         if edge.src == self:
             if edge not in self.dependencies:
@@ -148,14 +131,6 @@
         self.src = src
         self.dst = dst
         self.require = require
-
-    @property
-    def private(self):
-        return self.require.private
-
-    @property
-    def build_require(self):
-        return self.require.build_require
 
     def __eq__(self, other):
         return self.src == self.src and self.dst == other.dst
