from conans.model.ref import PackageReference
from conans.model.info import ConanInfo
from conans.errors import conanfile_exception_formatter
from collections import OrderedDict


class Node(object):
    def __init__(self, conan_ref, conanfile):
        self.conan_ref = conan_ref
        self.conanfile = conanfile
        self.dependencies = []  # Ordered Edges
        self.dependants = set()  # Edges
        self.binary = None
        self.remote = None

    def add_edge(self, edge):
        if edge.src == self:
            if edge not in self.dependencies:
                self.dependencies.append(edge)
        else:
            self.dependants.add(edge)

    def neighbors(self):
        return [edge.dst for edge in self.dependencies]

    def public_neighbors(self):
        return [edge.dst for edge in self.dependencies if not edge.private]

    def inverse_neighbors(self):
        return [edge.src for edge in self.dependants]

    def __eq__(self, other):
        return (self.conan_ref == other.conan_ref and
                self.conanfile == other.conanfile)

    def __ne__(self, other):
        return not self.__eq__(other)

    def __hash__(self):
        return hash((self.conan_ref, self.conanfile))

    def __repr__(self):
        return repr(self.conanfile)

    def __cmp__(self, other):
        if other is None:
            return -1
        elif self.conan_ref is None:
            return 0 if other.conan_ref is None else -1
        elif other.conan_ref is None:
            return 1

        if self.conan_ref == other.conan_ref:
            return 0
        if self.conan_ref < other.conan_ref:
            return -1

        return 1

    def __gt__(self, other):
        return self.__cmp__(other) == 1

    def __lt__(self, other):
        return self.__cmp__(other) == -1

    def __le__(self, other):
        return self.__cmp__(other) in [0, -1]

    def __ge__(self, other):
        return self.__cmp__(other) in [0, 1]


class Edge(object):
    def __init__(self, src, dst, private=False):
        self.src = src
        self.dst = dst
        self.private = private

    def __eq__(self, other):
        return self.src == self.src and self.dst == other.dst

    def __ne__(self, other):
        return not self.__eq__(other)

    def __hash__(self):
        return hash((self.src, self.dst))


class DepsGraph(object):
    def __init__(self):
        self.nodes = set()
        self.root = None

    def add_node(self, node):
        if not self.nodes:
            self.root = node
        self.nodes.add(node)

    def add_edge(self, src, dst, private=False):
        assert src in self.nodes and dst in self.nodes
        edge = Edge(src, dst, private)
        src.add_edge(edge)
        dst.add_edge(edge)

    def compute_packages_ids(self):
        ordered = self.by_levels()
        for level in ordered:
            for node in level:
                conanfile = node.conanfile
                neighbors = node.neighbors()
                direct_reqs = []  # of PackageReference
                indirect_reqs = set()   # of PackageReference, avoid duplicates
                for neighbor in neighbors:
                    nref, nconan = neighbor.conan_ref, neighbor.conanfile
                    package_id = nconan.info.package_id()
                    package_reference = PackageReference(nref, package_id)
                    direct_reqs.append(package_reference)
                    indirect_reqs.update(nconan.info.requires.refs())
                    conanfile.options.propagate_downstream(nref, nconan.info.full_options)
                    # Might be never used, but update original requirement, just in case
                    conanfile.requires[nref.name].conan_reference = nref

                # Make sure not duplicated
                indirect_reqs.difference_update(direct_reqs)
                # There might be options that are not upstream, backup them, might be
                # for build-requires
                conanfile.build_requires_options = conanfile.options.values
                conanfile.options.clear_unused(indirect_reqs.union(direct_reqs))

                conanfile.info = ConanInfo.create(conanfile.settings.values,
                                                  conanfile.options.values,
                                                  direct_reqs,
                                                  indirect_reqs)

                # Once we are done, call package_id() to narrow and change possible values
                with conanfile_exception_formatter(str(conanfile), "package_id"):
                    conanfile.package_id()
        return ordered

    def direct_requires(self):
        nodes_by_level = self.inverse_levels()
        open_nodes = nodes_by_level[1]
        return open_nodes

    def closure(self, node):
        closure = OrderedDict()
        current = node.neighbors()
        while current:
            new_current = []
            for n in current:
                closure[n.conan_ref.name] = n
            for n in current:
                for neigh in n.public_neighbors():
                    if neigh not in new_current and neigh.conan_ref.name not in closure:
                        new_current.append(neigh)
            current = new_current
        return closure

    def _inverse_closure(self, references):
        closure = set()
        current = [n for n in self.nodes if str(n.conan_ref) in references or "ALL" in references]
        closure.update(current)
        while current:
            new_current = set()
            for n in current:
                closure.add(n)
                new_neighs = n.inverse_neighbors()
                to_add = set(new_neighs).difference(current)
                new_current.update(to_add)
            current = new_current
        return closure

    def build_order(self, references):
        levels = self.inverse_levels()
        closure = self._inverse_closure(references)
        result = []
        for level in reversed(levels):
            new_level = [n.conan_ref for n in level if (n in closure and n.conan_ref)]
            if new_level:
                result.append(new_level)
        return result

    def by_levels(self):
        return self._order_levels(True)

    def inverse_levels(self):
        return self._order_levels(False)

    def _order_levels(self, direct):
        """ order by node degree. The first level will be the one which nodes dont have
        dependencies. Second level will be with nodes that only have dependencies to
        first level nodes, and so on
        return [[node1, node34], [node3], [node23, node8],...]
        """
        current_level = []
        result = [current_level]
        opened = self.nodes.copy()
        while opened:
            current = opened.copy()
            for o in opened:
                o_neighs = o.neighbors() if direct else o.inverse_neighbors()
                if not any(n in opened for n in o_neighs):
                    current_level.append(o)
                    current.discard(o)
            current_level.sort()
            # now initialize new level
            opened = current
            if opened:
                current_level = []
                result.append(current_level)

<<<<<<< HEAD
=======
        return result

    def private_nodes(self, built_private_nodes):
        """ computes a list of nodes living in the private zone of the deps graph,
        together with the list of nodes that privately require it
        """
        closure = set()
        open_nodes = [self.root]
        closure.update(open_nodes)
        while open_nodes:
            new_open_nodes = set()
            for node in open_nodes:
                if node in built_private_nodes:
                    neighbors = node.public_neighbors()
                else:
                    neighbors = node.neighbors()
                new_open_nodes.update(set(neighbors).difference(closure))
                closure.update(neighbors)
            open_nodes = new_open_nodes

        private_nodes = self.nodes.difference(closure)
        result = []
        for node in private_nodes:
            result.append(node)
>>>>>>> 111b74b5
        return result<|MERGE_RESOLUTION|>--- conflicted
+++ resolved
@@ -209,31 +209,4 @@
                 current_level = []
                 result.append(current_level)
 
-<<<<<<< HEAD
-=======
-        return result
-
-    def private_nodes(self, built_private_nodes):
-        """ computes a list of nodes living in the private zone of the deps graph,
-        together with the list of nodes that privately require it
-        """
-        closure = set()
-        open_nodes = [self.root]
-        closure.update(open_nodes)
-        while open_nodes:
-            new_open_nodes = set()
-            for node in open_nodes:
-                if node in built_private_nodes:
-                    neighbors = node.public_neighbors()
-                else:
-                    neighbors = node.neighbors()
-                new_open_nodes.update(set(neighbors).difference(closure))
-                closure.update(neighbors)
-            open_nodes = new_open_nodes
-
-        private_nodes = self.nodes.difference(closure)
-        result = []
-        for node in private_nodes:
-            result.append(node)
->>>>>>> 111b74b5
         return result