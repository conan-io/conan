from collections import OrderedDict

from conans.model.package_ref import PkgReference
from conans.model.recipe_ref import RecipeReference

RECIPE_DOWNLOADED = "Downloaded"
RECIPE_INCACHE = "Cache"  # The previously installed recipe in cache is being used
RECIPE_UPDATED = "Updated"
RECIPE_INCACHE_DATE_UPDATED = "Cache (Updated date)"
RECIPE_NEWER = "Newer"  # The local recipe is  modified and newer timestamp than server
RECIPE_NOT_IN_REMOTE = "Not in remote"
RECIPE_UPDATEABLE = "Update available"  # The update of recipe is available (only in conan info)
RECIPE_NO_REMOTE = "No remote"
RECIPE_EDITABLE = "Editable"
RECIPE_CONSUMER = "Consumer"  # A conanfile from the user
RECIPE_VIRTUAL = "Cli"  # A virtual conanfile (dynamic in memory conanfile)
RECIPE_MISSING = "Missing recipe"  # Impossible to find a recipe for this reference
RECIPE_SYSTEM_TOOL = "System tool"

BINARY_CACHE = "Cache"
BINARY_DOWNLOAD = "Download"
BINARY_UPDATE = "Update"
BINARY_BUILD = "Build"
BINARY_MISSING = "Missing"
BINARY_SKIP = "Skip"
BINARY_EDITABLE = "Editable"
BINARY_EDITABLE_BUILD = "EditableBuild"
BINARY_INVALID = "Invalid"
BINARY_SYSTEM_TOOL = "System tool"

CONTEXT_HOST = "host"
CONTEXT_BUILD = "build"


class TransitiveRequirement:
    def __init__(self, require, node):
        self.require = require
        self.node = node

    def __repr__(self):
        return "Require: {}, Node: {}".format(repr(self.require), repr(self.node))


class Node(object):
    def __init__(self, ref, conanfile, context, recipe=None, path=None, test=False):
        self.ref = ref
        self.path = path  # path to the consumer conanfile.xx for consumer, None otherwise
        self._package_id = None
        self.prev = None
        self.pref_timestamp = None
        if conanfile is not None:
            conanfile._conan_node = self  # Reference to self, to access data
        self.conanfile = conanfile

        self.binary = None
        self.recipe = recipe
        self.remote = None
        self.binary_remote = None
        self.context = context
        self.test = test
        self.test_package = False  # True if it is a test_package only package

        # real graph model
        self.transitive_deps = OrderedDict()  # of _TransitiveRequirement
        self.dependencies = []  # Ordered Edges
        self.dependants = []  # Edges
        self.error = None
        self.cant_build = False  # It will set to a str with a reason if the validate_build() fails
        self.should_build = False  # If the --build or policy wants to build this binary

    def __lt__(self, other):
        """
        @type other: Node
        """
        # TODO: Remove this order, shouldn't be necessary
        return (str(self.ref), self._package_id) < (str(other.ref), other._package_id)

    def propagate_closing_loop(self, require, prev_node):
        self.propagate_downstream(require, prev_node)
        # List to avoid mutating the dict
        for transitive in list(prev_node.transitive_deps.values()):
            # TODO: possibly optimize in a bulk propagate
            if transitive.require.override:
                continue
            prev_node.propagate_downstream(transitive.require, transitive.node, self)

    def propagate_downstream(self, require, node, src_node=None):
        # print("  Propagating downstream ", self, "<-", require)
        assert node is not None
        # This sets the transitive_deps node if it was None (overrides)
        # Take into account that while propagating we can find RUNTIME shared conflicts we
        # didn't find at check_downstream_exist, because we didn't know the shared/static
        existing = self.transitive_deps.get(require)
        if existing is not None and existing.require is not require:
            if existing.node is not None and existing.node.ref != node.ref:
                # print("  +++++Runtime conflict!", require, "with", node.ref)
                return True
            require.aggregate(existing.require)

        assert not require.version_range  # No ranges slip into transitive_deps definitions
        # TODO: Might need to move to an update() for performance
        self.transitive_deps.pop(require, None)
        self.transitive_deps[require] = TransitiveRequirement(require, node)

        # Check if need to propagate downstream
        if not self.dependants:
            return

        if src_node is not None:  # This happens when closing a loop, and we need to know the edge
            d = [d for d in self.dependants if d.src is src_node][0]  # TODO: improve ugly
        else:
            assert len(self.dependants) == 1
            d = self.dependants[0]

        down_require = d.require.transform_downstream(self.conanfile.package_type, require,
                                                      node.conanfile.package_type)
        if down_require is None:
            return

        return d.src.propagate_downstream(down_require, node)

    def check_downstream_exists(self, require):
        # First, a check against self, could be a loop-conflict
        # This is equivalent as the Requirement hash and eq methods
        # TODO: Make self.ref always exist, but with name=None if name not defined
        if self.ref is not None and require.ref.name == self.ref.name:
            if require.build and (self.context == CONTEXT_HOST or  # switch context
                                  require.ref.version != self.ref.version):  # or different version
                pass
            else:
                return None, self, self  # First is the require, as it is a loop => None

        # First do a check against the current node dependencies
        prev = self.transitive_deps.get(require)
        # print("    Transitive deps", self.transitive_deps)
        # ("    THERE IS A PREV ", prev, "in node ", self, " for require ", require)
        # Overrides: The existing require could be itself, that was just added
        result = None
        if prev and (prev.require is not require or prev.node is not None):
            result = prev.require, prev.node, self
            # Do not return yet, keep checking downstream, because downstream overrides or forces
            # have priority

        # Check if need to propagate downstream
        # Then propagate downstream

        # Seems the algrithm depth-first, would only have 1 dependant at most to propagate down
        # at any given time
        if not self.dependants:
            return result
        assert len(self.dependants) == 1
        dependant = self.dependants[0]

        # TODO: Implement an optimization where the requires is checked against a graph global
        # print("    Lets check_downstream one more")
        down_require = dependant.require.transform_downstream(self.conanfile.package_type,
                                                              require, None)

        if down_require is None:
            # print("    No need to check downstream more")
            return result

        source_node = dependant.src
        return source_node.check_downstream_exists(down_require) or result

    def check_loops(self, new_node):
        if self.ref == new_node.ref and self.context == new_node.context:
            return self
        if not self.dependants:
            return
        assert len(self.dependants) == 1
        dependant = self.dependants[0]
        source_node = dependant.src
        return source_node.check_loops(new_node)

    @property
    def package_id(self):
        return self._package_id

    @package_id.setter
    def package_id(self, pkg_id):
        assert self._package_id is None, "Trying to override an existing package_id"
        self._package_id = pkg_id

    @property
    def name(self):
        return self.ref.name if self.ref else None

    @property
    def pref(self):
        assert self.ref is not None and self.package_id is not None, "Node %s" % self.recipe
        return PkgReference(self.ref, self.package_id, self.prev, self.pref_timestamp)

    def add_edge(self, edge):
        if edge.src == self:
            assert edge not in self.dependencies
            self.dependencies.append(edge)
        else:
            self.dependants.append(edge)

    def neighbors(self):
        return [edge.dst for edge in self.dependencies]

    def inverse_neighbors(self):
        return [edge.src for edge in self.dependants]

    def __repr__(self):
        return repr(self.conanfile)

    def serialize(self):
        result = OrderedDict()
        result["ref"] = self.ref.repr_notime() if self.ref is not None else "conanfile"
        result["id"] = getattr(self, "id")  # Must be assigned by graph.serialize()
        result["recipe"] = self.recipe
        result["package_id"] = self.package_id
        result["prev"] = self.prev
        from conans.client.installer import build_id
        result["build_id"] = build_id(self.conanfile)
        result["binary"] = self.binary
        # TODO: This doesn't match the model, check it
        result["invalid_build"] = self.cant_build
        # Adding the conanfile information: settings, options, etc
        result.update(self.conanfile.serialize())
        result["context"] = self.context
        result["test"] = self.test
        result["requires"] = {n.id: n.ref.repr_notime() for n in self.neighbors()}
        return result

    def overrides(self):
<<<<<<< HEAD

=======
>>>>>>> 825d02ba
        def transitive_subgraph():
            result = set()
            opened = {self}
            while opened:
                new_opened = set()
                for o in opened:
                    result.add(o)
                    new_opened.update(set(o.neighbors()).difference(result))
                opened = new_opened

            return result

<<<<<<< HEAD
        subgraph = transitive_subgraph()
        result_overrides = Overrides()
        for node in subgraph:
            reqs = node.conanfile.requires.values()
            for r in reqs:
                result_overrides.add(r)
        result_overrides.reduce()
        return result_overrides
=======
        nodes = transitive_subgraph()
        return Overrides.create(nodes)
>>>>>>> 825d02ba


class Edge(object):
    def __init__(self, src, dst, require):
        self.src = src
        self.dst = dst
        self.require = require


class Overrides:
    def __init__(self):
        self._overrides = {}  # {require_ref: {override_ref1, override_ref2}}

    def __bool__(self):
        return bool(self._overrides)

<<<<<<< HEAD
    def add(self, require):
        if require.overriden_ref:
            self._overrides.setdefault(require.overriden_ref, set()).add(require.ref)
        else:
            self._overrides.setdefault(require.ref, set()).add(None)
=======
    @staticmethod
    def create(nodes):
        overrides = {}
        for n in nodes:
            for r in n.conanfile.requires.values():
                if r.override:
                    continue
                if r.overriden_ref and not r.force:
                    overrides.setdefault(r.overriden_ref, set()).add(r.ref)
                else:
                    overrides.setdefault(r.ref, set()).add(None)

        # reduce, eliminate those overrides definitions that only override to None, that is, not
        # really an override
        result = Overrides()
        for require, override_info in overrides.items():
            if len(override_info) != 1 or None not in override_info:
                result._overrides[require] = override_info
        return result
>>>>>>> 825d02ba

    def get(self, require):
        return self._overrides.get(require)

<<<<<<< HEAD
    def reduce(self):
        """ eliminate those overrides definitions that only override to None, that is, not
        really an override
        """
        result = {}
        for require, override_info in self._overrides.items():
            if len(override_info) != 1 or None not in override_info:
                result[require] = override_info
        self._overrides = result

=======
>>>>>>> 825d02ba
    def update(self, other):
        """
        @type other: Overrides
        """
        for require, override_info in other._overrides.items():
            self._overrides.setdefault(require, set()).update(override_info)

    def items(self):
        return self._overrides.items()

    def serialize(self):
<<<<<<< HEAD
        return {repr(k): [repr(e) if e else None for e in v] for k, v in self._overrides.items()}
=======
        return {k.repr_notime(): [e.repr_notime() if e else None for e in v]
                for k, v in self._overrides.items()}
>>>>>>> 825d02ba

    @staticmethod
    def deserialize(data):
        result = Overrides()
        result._overrides = {RecipeReference.loads(k):
                             set([RecipeReference.loads(e) if e else None for e in v])
                             for k, v in data.items()}
        return result


class DepsGraph(object):
    def __init__(self):
        self.nodes = []
        self.aliased = {}
        self.resolved_ranges = {}
        self.error = False

    def overrides(self):
        return Overrides.create(self.nodes)

    def __repr__(self):
        return "\n".join((repr(n) for n in self.nodes))

    @property
    def root(self):
        return self.nodes[0] if self.nodes else None

    def add_node(self, node):
        self.nodes.append(node)

    def add_edge(self, src, dst, require):
        assert src in self.nodes and dst in self.nodes
        edge = Edge(src, dst, require)
        src.add_edge(edge)
        dst.add_edge(edge)

    def ordered_iterate(self):
        ordered = self.by_levels()
        for level in ordered:
            for node in level:
                yield node

    def by_levels(self):
        """ order by node degree. The first level will be the one which nodes dont have
        dependencies. Second level will be with nodes that only have dependencies to
        first level nodes, and so on
        return [[node1, node34], [node3], [node23, node8],...]
        """
        result = []
        # We make it a dict to preserve insertion order and be deterministic, s
        # sets are not deterministic order. dict is fast for look up operations
        opened = dict.fromkeys(self.nodes)
        while opened:
            current_level = []
            for o in opened:
                o_neighs = o.neighbors()
                if not any(n in opened for n in o_neighs):
                    current_level.append(o)

            # TODO: SORTING seems only necessary for test order
            current_level.sort()
            result.append(current_level)
            # now start new level, removing the current level items
            for item in current_level:
                opened.pop(item)

        return result

    def build_time_nodes(self):
        """ return all the nodes in the graph that are build-requires (either directly or
        transitively). Nodes that are both in requires and build_requires will not be returned.
        This is used just for output purposes, printing deps, HTML graph, etc.
        """
        return [n for n in self.nodes if n.context == CONTEXT_BUILD]

    def report_graph_error(self):
        if self.error:
            raise self.error

    def serialize(self):
        for i, n in enumerate(self.nodes):
            n.id = i
        result = OrderedDict()
        result["nodes"] = [n.serialize() for n in self.nodes]
        result["root"] = {self.root.id: repr(self.root.ref)}  # TODO: ref of consumer/virtual
        return result<|MERGE_RESOLUTION|>--- conflicted
+++ resolved
@@ -227,10 +227,7 @@
         return result
 
     def overrides(self):
-<<<<<<< HEAD
-
-=======
->>>>>>> 825d02ba
+
         def transitive_subgraph():
             result = set()
             opened = {self}
@@ -243,19 +240,8 @@
 
             return result
 
-<<<<<<< HEAD
-        subgraph = transitive_subgraph()
-        result_overrides = Overrides()
-        for node in subgraph:
-            reqs = node.conanfile.requires.values()
-            for r in reqs:
-                result_overrides.add(r)
-        result_overrides.reduce()
-        return result_overrides
-=======
         nodes = transitive_subgraph()
         return Overrides.create(nodes)
->>>>>>> 825d02ba
 
 
 class Edge(object):
@@ -272,13 +258,6 @@
     def __bool__(self):
         return bool(self._overrides)
 
-<<<<<<< HEAD
-    def add(self, require):
-        if require.overriden_ref:
-            self._overrides.setdefault(require.overriden_ref, set()).add(require.ref)
-        else:
-            self._overrides.setdefault(require.ref, set()).add(None)
-=======
     @staticmethod
     def create(nodes):
         overrides = {}
@@ -298,24 +277,10 @@
             if len(override_info) != 1 or None not in override_info:
                 result._overrides[require] = override_info
         return result
->>>>>>> 825d02ba
 
     def get(self, require):
         return self._overrides.get(require)
 
-<<<<<<< HEAD
-    def reduce(self):
-        """ eliminate those overrides definitions that only override to None, that is, not
-        really an override
-        """
-        result = {}
-        for require, override_info in self._overrides.items():
-            if len(override_info) != 1 or None not in override_info:
-                result[require] = override_info
-        self._overrides = result
-
-=======
->>>>>>> 825d02ba
     def update(self, other):
         """
         @type other: Overrides
@@ -327,12 +292,8 @@
         return self._overrides.items()
 
     def serialize(self):
-<<<<<<< HEAD
-        return {repr(k): [repr(e) if e else None for e in v] for k, v in self._overrides.items()}
-=======
         return {k.repr_notime(): [e.repr_notime() if e else None for e in v]
                 for k, v in self._overrides.items()}
->>>>>>> 825d02ba
 
     @staticmethod
     def deserialize(data):
