--- conflicted
+++ resolved
@@ -72,12 +72,11 @@
         self.recipe = recipe
         self.remote = None
         self.binary_remote = None
-<<<<<<< HEAD
-        self.build_require = False
-        self.build_require_host = False
-        self.private = False
-=======
->>>>>>> 486a67a4
+
+        #self.build_require = False
+        #self.build_require_host = False
+        #self.private = False
+
         self.revision_pinned = False  # The revision has been specified by the user
         self.context = context
 
@@ -85,14 +84,10 @@
         self._public_deps = _NodeOrderedDict()  # {ref.name: Node}
         # all the public deps only in the closure of this node
         # The dependencies that will be part of deps_cpp_info, can't conflict
-<<<<<<< HEAD
         self._public_closure = _NodeOrderedDict()  # {ref.name: Node}
-=======
-        self.public_closure = None  # {ref.name: Node}
         # The dependencies of this node that will be propagated to consumers when they depend
         # on this node. It includes regular (not private and not build requires) dependencies
-        self.transitive_closure = None  # {ref.name: Node}
->>>>>>> 486a67a4
+        self.transitive_closure = None  # {ref.name: Node}  # TODO: Do we need info about context here?
         self.inverse_closure = set()  # set of nodes that have this one in their public
         self.ancestors = None  # set{ref.name}
         self._id = None  # Unique ID (uuid at the moment) of a node in the graph
@@ -142,11 +137,10 @@
         result.binary = self.binary
         result.remote = self.remote
         result.binary_remote = self.binary_remote
-<<<<<<< HEAD
-        result.build_require = self.build_require
-        result.build_require_host = self.build_require_host
-=======
->>>>>>> 486a67a4
+
+        #result.build_require = self.build_require
+        #result.build_require_host = self.build_require_host
+
         return result
 
     def add_edge(self, edge):
