from collections import OrderedDict

from conans.model.ref import PackageReference

RECIPE_DOWNLOADED = "Downloaded"
RECIPE_INCACHE = "Cache"  # The previously installed recipe in cache is being used
RECIPE_UPDATED = "Updated"
RECIPE_NEWER = "Newer"  # The local recipe is  modified and newer timestamp than server
RECIPE_NOT_IN_REMOTE = "Not in remote"
RECIPE_UPDATEABLE = "Update available"  # The update of recipe is available (only in conan info)
RECIPE_NO_REMOTE = "No remote"
RECIPE_EDITABLE = "Editable"
RECIPE_CONSUMER = "Consumer"  # A conanfile from the user
RECIPE_VIRTUAL = "Virtual"  # A virtual conanfile (dynamic in memory conanfile)

BINARY_CACHE = "Cache"
BINARY_DOWNLOAD = "Download"
BINARY_UPDATE = "Update"
BINARY_BUILD = "Build"
BINARY_MISSING = "Missing"
BINARY_SKIP = "Skip"
BINARY_EDITABLE = "Editable"


class _NodeOrderedDict(object):
    def __init__(self, key=lambda n: n.name):
        self._nodes = OrderedDict()
        self._key = key

    def add(self, node):
        key = self._key(node)
        inserted = key not in self._nodes
        self._nodes[key] = node
        return inserted

    def get(self, key):
        return self._nodes.get(key)

    def pop(self, key):
        return self._nodes.pop(key)

    def sort(self, key_fn):
        """ It will sort the nodes according to the value returned from key_fn """
        sorted_d = sorted(self._nodes.items(), key=lambda x: key_fn(x[1]))
        self._nodes = OrderedDict(sorted_d)

    def copy(self):
        ret = _NodeOrderedDict()
        ret._nodes = self._nodes.copy()
        return ret

    def prepend(self, other):
        items = other._nodes.copy()
        items.update(self._nodes)
        self._nodes = items

    def __iter__(self):
        for _, item in self._nodes.items():
            yield item


class Node(object):
    def __init__(self, ref, conanfile, build_context, recipe=None):
        self.ref = ref
        self._package_id = None
        self.prev = None
        self.conanfile = conanfile
        self.dependencies = []  # Ordered Edges
        self.dependants = set()  # Edges
        self.binary = None
        self.recipe = recipe
        self.remote = None
        self.binary_remote = None
        self.build_require = False
        self.private = False
        self.revision_pinned = False  # The revision has been specified by the user

        assert build_context in ["build", "host"], "Invalid build context: '{}'" \
                                                   " for node '{}'".format(build_context, self.ref)
        self._build_context = build_context

        # The dependencies that can conflict to downstream consumers
<<<<<<< HEAD
        self.public_deps = None  # {(ref.name, build_context): Node}
=======
        self._public_deps = _NodeOrderedDict()  # {ref.name: Node}
>>>>>>> ec421d39
        # all the public deps only in the closure of this node
        # The dependencies that will be part of deps_cpp_info, can't conflict
        self._public_closure = _NodeOrderedDict()  # {ref.name: Node}
        self.inverse_closure = set()  # set of nodes that have this one in their public
        self.ancestors = None  # set{ref.name}

    def update_ancestors(self, ancestors):
        # When a diamond is closed, it is necessary to update all upstream ancestors, recursively
        self.ancestors.update(ancestors)
        for n in self.neighbors():
            n.update_ancestors(ancestors)

    @property
<<<<<<< HEAD
    def build_context(self):
        assert self._build_context, "build_context not initialized for node '{}'".format(self.ref)
        return self._build_context
=======
    def public_deps(self):
        # Hide it as an attribute so it cannot be set
        return self._public_deps

    @property
    def public_closure(self):
        # Hide it as an attribute so it cannot be set
        return self._public_closure
>>>>>>> ec421d39

    @property
    def package_id(self):
        return self._package_id

    @package_id.setter
    def package_id(self, pkg_id):
        assert self._package_id is None, "Trying to override an existing package_id"
        self._package_id = pkg_id

    @property
    def name(self):
        return self.ref.name if self.ref else None

    @property
    def pref(self):
        return PackageReference(self.ref, self.package_id, self.prev)

    def partial_copy(self):
        # Used for collapse_graph
        result = Node(self.ref, self.conanfile, build_context=self.build_context)
        result.dependants = set()
        result.dependencies = []
        result.binary = self.binary
        result.recipe = self.recipe
        result.remote = self.remote
        result.binary_remote = self.binary_remote
        result.build_require = self.build_require
        return result

    def add_edge(self, edge):
        if edge.src == self:
            if edge not in self.dependencies:
                self.dependencies.append(edge)
        else:
            self.dependants.add(edge)

    def neighbors(self):
        return [edge.dst for edge in self.dependencies]

    def private_neighbors(self):
        return [edge.dst for edge in self.dependencies if edge.private]

    def make_public(self):
        self.private = False
        for edge in self.dependencies:
            if not edge.private:
                edge.dst.make_public()

    def inverse_neighbors(self):
        return [edge.src for edge in self.dependants]

    def __eq__(self, other):
        return (self.ref == other.ref and
                self.build_context == other.build_context and
                self.conanfile == other.conanfile)

    def __ne__(self, other):
        return not self.__eq__(other)

    def __hash__(self):
        return hash((self.ref, self.build_context, self.conanfile))

    def __repr__(self):
        return repr(self.conanfile)

    def __cmp__(self, other):
        if other is None:
            return -1
        elif self.ref is None:
            return 0 if other.ref is None else -1
        elif other.ref is None:
            return 1

        if self.ref == other.ref:
            return 0

        # Cannot compare None with str
        if self.ref.revision is None and other.ref.revision is not None:
            return 1

        if self.ref.revision is not None and other.ref.revision is None:
            return -1

        if self.recipe in (RECIPE_CONSUMER, RECIPE_VIRTUAL):
            return 1
        if other.recipe in (RECIPE_CONSUMER, RECIPE_VIRTUAL):
            return -1
        if self.ref < other.ref:
            return -1

        return 1

    def __gt__(self, other):
        return self.__cmp__(other) == 1

    def __lt__(self, other):
        return self.__cmp__(other) == -1

    def __le__(self, other):
        return self.__cmp__(other) in [0, -1]

    def __ge__(self, other):
        return self.__cmp__(other) in [0, 1]


class Edge(object):
    def __init__(self, src, dst, private=False, build_require=False):
        self.src = src
        self.dst = dst
        self.private = private
        self.build_require = build_require

    def __eq__(self, other):
        return self.src == self.src and self.dst == other.dst

    def __ne__(self, other):
        return not self.__eq__(other)

    def __hash__(self):
        return hash((self.src, self.dst))


class DepsGraph(object):
    def __init__(self):
        self.nodes = set()
        self.root = None
        self.aliased = {}
        # These are the nodes with pref (not including PREV) that have been evaluated
        self.evaluated = {}  # {pref: [nodes]}

    def add_node(self, node):
        if not self.nodes:
            self.root = node
        self.nodes.add(node)

    def add_edge(self, src, dst, private=False, build_require=False):
        assert src in self.nodes and dst in self.nodes
        edge = Edge(src, dst, private, build_require)
        src.add_edge(edge)
        dst.add_edge(edge)

    def ordered_iterate(self):
        ordered = self.by_levels()
        for level in ordered:
            for node in level:
                yield node

    def _inverse_closure(self, references):
        closure = set()
        current = [n for n in self.nodes if str(n.ref) in references or "ALL" in references]
        closure.update(current)
        while current:
            new_current = set()
            for n in current:
                closure.add(n)
                new_neighs = n.inverse_neighbors()
                to_add = set(new_neighs).difference(current)
                new_current.update(to_add)
            current = new_current
        return closure

    def collapse_graph(self):
        """Computes and return a new graph, that doesn't have duplicated nodes with the same
        PackageReference. This is the case for build_requires and private requirements
        """
        result = DepsGraph()
        result.add_node(self.root.partial_copy())
        unique_nodes = {}  # {PackageReference: Node (result, unique)}
        nodes_map = {self.root: result.root}  # {Origin Node: Result Node}
        # Add the nodes, without repetition. THe "node.partial_copy()" copies the nodes
        # without Edges
        for node in self.nodes:
            if node.recipe in (RECIPE_CONSUMER, RECIPE_VIRTUAL):
                continue
            pref = PackageReference(node.ref, node.package_id)
            if pref not in unique_nodes:
                result_node = node.partial_copy()
                result.add_node(result_node)
                unique_nodes[pref] = result_node
            else:
                result_node = unique_nodes[pref]
            nodes_map[node] = result_node

        # Compute the new edges of the graph
        for node in self.nodes:
            result_node = nodes_map[node]
            for dep in node.dependencies:
                src = result_node
                dst = nodes_map[dep.dst]
                result.add_edge(src, dst, dep.private, dep.build_require)
            for dep in node.dependants:
                src = nodes_map[dep.src]
                dst = result_node
                result.add_edge(src, dst, dep.private, dep.build_require)

        return result

    def build_order(self, references):
        new_graph = self.collapse_graph()
        levels = new_graph.inverse_levels()
        closure = new_graph._inverse_closure(references)
        result = []
        for level in reversed(levels):
            new_level = [n.ref for n in level
                         if (n in closure and n.recipe not in (RECIPE_CONSUMER, RECIPE_VIRTUAL))]
            if new_level:
                result.append(new_level)
        return result

    def nodes_to_build(self):
        ret = []
        for node in self.ordered_iterate():
            if node.binary == BINARY_BUILD:
                if node.ref.copy_clear_rev() not in ret:
                    ret.append(node.ref.copy_clear_rev())
        return ret

    def by_levels(self):
        return self._order_levels(True)

    def inverse_levels(self):
        return self._order_levels(False)

    def _order_levels(self, direct):
        """ order by node degree. The first level will be the one which nodes dont have
        dependencies. Second level will be with nodes that only have dependencies to
        first level nodes, and so on
        return [[node1, node34], [node3], [node23, node8],...]
        """
        current_level = []
        result = [current_level]
        opened = self.nodes.copy()
        while opened:
            current = opened.copy()
            for o in opened:
                o_neighs = o.neighbors() if direct else o.inverse_neighbors()
                if not any(n in opened for n in o_neighs):
                    current_level.append(o)
                    current.discard(o)
            current_level.sort()
            # now initialize new level
            opened = current
            if opened:
                current_level = []
                result.append(current_level)

        return result<|MERGE_RESOLUTION|>--- conflicted
+++ resolved
@@ -23,7 +23,7 @@
 
 
 class _NodeOrderedDict(object):
-    def __init__(self, key=lambda n: n.name):
+    def __init__(self, key=lambda n: (n.name, n._build_context)):
         self._nodes = OrderedDict()
         self._key = key
 
@@ -80,11 +80,7 @@
         self._build_context = build_context
 
         # The dependencies that can conflict to downstream consumers
-<<<<<<< HEAD
-        self.public_deps = None  # {(ref.name, build_context): Node}
-=======
         self._public_deps = _NodeOrderedDict()  # {ref.name: Node}
->>>>>>> ec421d39
         # all the public deps only in the closure of this node
         # The dependencies that will be part of deps_cpp_info, can't conflict
         self._public_closure = _NodeOrderedDict()  # {ref.name: Node}
@@ -98,11 +94,11 @@
             n.update_ancestors(ancestors)
 
     @property
-<<<<<<< HEAD
     def build_context(self):
         assert self._build_context, "build_context not initialized for node '{}'".format(self.ref)
         return self._build_context
-=======
+
+    @property
     def public_deps(self):
         # Hide it as an attribute so it cannot be set
         return self._public_deps
@@ -111,7 +107,6 @@
     def public_closure(self):
         # Hide it as an attribute so it cannot be set
         return self._public_closure
->>>>>>> ec421d39
 
     @property
     def package_id(self):
