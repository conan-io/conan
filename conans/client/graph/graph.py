from conans.model.ref import PackageReference
from conans.model.info import ConanInfo
from conans.errors import conanfile_exception_formatter
from collections import OrderedDict


RECIPE_DOWNLOADED = "Downloaded"
RECIPE_INCACHE = "Cache"  # The previously installed recipe in cache is being used
RECIPE_UPDATED = "Updated"
RECIPE_NEWER = "Newer"  # The local recipe is  modified and newer timestamp than server
RECIPE_NOT_IN_REMOTE = "Not in remote"
RECIPE_UPDATEABLE = "Update available"  # The update of the recipe is available (only in conan info)
RECIPE_NO_REMOTE = "No remote"
RECIPE_WORKSPACE = "Workspace"

BINARY_CACHE = "Cache"
BINARY_DOWNLOAD = "Download"
BINARY_UPDATE = "Update"
BINARY_BUILD = "Build"
BINARY_MISSING = "Missing"
BINARY_SKIP = "Skip"
BINARY_WORKSPACE = "Workspace"


class Node(object):
    def __init__(self, conan_ref, conanfile):
        self.conan_ref = conan_ref
        self.conanfile = conanfile
        self.dependencies = []  # Ordered Edges
        self.dependants = set()  # Edges
        self.binary = None
        self.recipe = None
        self.remote = None
        self.binary_remote = None
        self.build_require = False
<<<<<<< HEAD
        self._id = None

    @property
    def id(self):
        if self._id is None:
            self._id = str(id(self))
        return self._id

    @id.setter
    def id(self, id_):
        self._id = id_
=======
        self.revision_pinned = False  # The revision has been specified by the user
>>>>>>> ccbe41c1

    def partial_copy(self):
        result = Node(self.conan_ref, self.conanfile)
        result.dependants = set()
        result.dependencies = []
        result.binary = self.binary
        result.recipe = self.recipe
        result.remote = self.remote
        result.binary_remote = self.binary_remote
        result.build_require = self.build_require
        result._id = self._id
        return result

    def add_edge(self, edge):
        if edge.src == self:
            if edge not in self.dependencies:
                self.dependencies.append(edge)
        else:
            self.dependants.add(edge)

    def neighbors(self):
        return [edge.dst for edge in self.dependencies]

    def public_neighbors(self):
        return [edge.dst for edge in self.dependencies
                if not edge.private and not edge.build_require]

    def private_neighbors(self):
        return [edge.dst for edge in self.dependencies if edge.private or edge.build_require]

    def inverse_neighbors(self):
        return [edge.src for edge in self.dependants]

    def __eq__(self, other):
        return (self.conan_ref == other.conan_ref and
                self.conanfile == other.conanfile)

    def __ne__(self, other):
        return not self.__eq__(other)

    def __hash__(self):
        return hash((self.conan_ref, self.conanfile))

    def __repr__(self):
        return repr(self.conanfile)

    def __cmp__(self, other):
        if other is None:
            return -1
        elif self.conan_ref is None:
            return 0 if other.conan_ref is None else -1
        elif other.conan_ref is None:
            return 1

        if self.conan_ref == other.conan_ref:
            return 0

        # Cannot compare None with str
        if self.conan_ref.revision is None and other.conan_ref.revision is not None:
            return 1

        if self.conan_ref.revision is not None and other.conan_ref.revision is None:
            return -1

        if self.conan_ref < other.conan_ref:
            return -1

        return 1

    def __gt__(self, other):
        return self.__cmp__(other) == 1

    def __lt__(self, other):
        return self.__cmp__(other) == -1

    def __le__(self, other):
        return self.__cmp__(other) in [0, -1]

    def __ge__(self, other):
        return self.__cmp__(other) in [0, 1]


class Edge(object):
    def __init__(self, src, dst, private=False, build_require=False):
        self.src = src
        self.dst = dst
        self.private = private
        self.build_require = build_require

    def __eq__(self, other):
        return self.src == self.src and self.dst == other.dst

    def __ne__(self, other):
        return not self.__eq__(other)

    def __hash__(self):
        return hash((self.src, self.dst))


class DepsGraph(object):
    def __init__(self):
        self.nodes = set()
        self.root = None

    def add_graph(self, node, graph, build_require=False):
        for n in graph.nodes:
            if n != graph.root:
                n.build_require = build_require
                self.add_node(n)

        for e in graph.root.dependencies:
            e.src = node
            e.build_require = build_require

        node.dependencies = graph.root.dependencies + node.dependencies

    def add_node(self, node):
        if not self.nodes:
            self.root = node
        self.nodes.add(node)

    def add_edge(self, src, dst, private=False, build_require=False):
        assert src in self.nodes and dst in self.nodes
        edge = Edge(src, dst, private, build_require)
        src.add_edge(edge)
        dst.add_edge(edge)

    def compute_package_ids(self):
        ordered = self.by_levels()
        for level in ordered:
            for node in level:
                conanfile = node.conanfile
                neighbors = node.neighbors()
                direct_reqs = []  # of PackageReference
                indirect_reqs = set()   # of PackageReference, avoid duplicates
                for neighbor in neighbors:
                    nref, nconan = neighbor.conan_ref, neighbor.conanfile
                    package_id = nconan.info.package_id()
                    package_reference = PackageReference(nref, package_id)
                    direct_reqs.append(package_reference)
                    indirect_reqs.update(nconan.info.requires.refs())
                    conanfile.options.propagate_downstream(nref, nconan.info.full_options)
                    # Might be never used, but update original requirement, just in case
                    conanfile.requires[nref.name].conan_reference = nref

                # Make sure not duplicated
                indirect_reqs.difference_update(direct_reqs)
                # There might be options that are not upstream, backup them, might be
                # for build-requires
                conanfile.build_requires_options = conanfile.options.values
                conanfile.options.clear_unused(indirect_reqs.union(direct_reqs))

                conanfile.info = ConanInfo.create(conanfile.settings.values,
                                                  conanfile.options.values,
                                                  direct_reqs,
                                                  indirect_reqs)

                # Once we are done, call package_id() to narrow and change possible values
                with conanfile_exception_formatter(str(conanfile), "package_id"):
                    conanfile.package_id()
        return ordered

    def full_closure(self, node, private=False):
        # Needed to propagate correctly the cpp_info even with privates
        closure = OrderedDict()
        current = node.neighbors()
        while current:
            new_current = []
            for n in current:
                closure[n] = n
            for n in current:
                neighbors = n.public_neighbors() if not private else n.neighbors()
                for neigh in neighbors:
                    if neigh not in new_current and neigh not in closure:
                        new_current.append(neigh)
            current = new_current
        return closure

    def closure(self, node):
        closure = OrderedDict()
        current = node.neighbors()
        while current:
            new_current = []
            for n in current:
                closure[n.conan_ref.name] = n
            for n in current:
                neighs = n.public_neighbors()
                for neigh in neighs:
                    if neigh not in new_current and neigh.conan_ref.name not in closure:
                        new_current.append(neigh)
            current = new_current
        return closure

    def _inverse_closure(self, references):
        closure = set()
        current = [n for n in self.nodes if str(n.conan_ref) in references or "ALL" in references]
        closure.update(current)
        while current:
            new_current = set()
            for n in current:
                closure.add(n)
                new_neighs = n.inverse_neighbors()
                to_add = set(new_neighs).difference(current)
                new_current.update(to_add)
            current = new_current
        return closure

    def collapse_graph(self):
        """Computes and return a new graph, that doesn't have duplicated nodes with the same
        PackageReference. This is the case for build_requires and private requirements
        """
        result = DepsGraph()
        result.add_node(self.root.partial_copy())
        unique_nodes = {}  # {PackageReference: Node (result, unique)}
        nodes_map = {self.root: result.root}  # {Origin Node: Result Node}
        # Add the nodes, without repetition. THe "node.partial_copy()" copies the nodes
        # without Edges
        for node in self.nodes:
            if not node.conan_ref:
                continue
            package_ref = PackageReference(node.conan_ref, node.conanfile.info.package_id())
            if package_ref not in unique_nodes:
                result_node = node.partial_copy()
                result.add_node(result_node)
                unique_nodes[package_ref] = result_node
            else:
                result_node = unique_nodes[package_ref]
            nodes_map[node] = result_node

        # Compute the new edges of the graph
        for node in self.nodes:
            result_node = nodes_map[node]
            for dep in node.dependencies:
                src = result_node
                dst = nodes_map[dep.dst]
                result.add_edge(src, dst, dep.private, dep.build_require)
            for dep in node.dependants:
                src = nodes_map[dep.src]
                dst = result_node
                result.add_edge(src, dst, dep.private, dep.build_require)

        return result

    def build_order(self, references):
        new_graph = self.collapse_graph()
        levels = new_graph.inverse_levels()
        closure = new_graph._inverse_closure(references)
        result = []
        for level in reversed(levels):
            new_level = [n.conan_ref for n in level if (n in closure and n.conan_ref)]
            if new_level:
                result.append(new_level)
        return result

    def nodes_to_build(self):
        ret = []
        for level in self.by_levels():
            for node in level:
                if node.binary == BINARY_BUILD:
                    if node.conan_ref.copy_clear_rev() not in ret:
                        ret.append(node.conan_ref.copy_clear_rev())
        return ret

    def by_levels(self):
        return self._order_levels(True)

    def inverse_levels(self):
        return self._order_levels(False)

    def _order_levels(self, direct):
        """ order by node degree. The first level will be the one which nodes dont have
        dependencies. Second level will be with nodes that only have dependencies to
        first level nodes, and so on
        return [[node1, node34], [node3], [node23, node8],...]
        """
        current_level = []
        result = [current_level]
        opened = self.nodes.copy()
        while opened:
            current = opened.copy()
            for o in opened:
                o_neighs = o.neighbors() if direct else o.inverse_neighbors()
                if not any(n in opened for n in o_neighs):
                    current_level.append(o)
                    current.discard(o)
            current_level.sort()
            # now initialize new level
            opened = current
            if opened:
                current_level = []
                result.append(current_level)

        return result<|MERGE_RESOLUTION|>--- conflicted
+++ resolved
@@ -33,8 +33,8 @@
         self.remote = None
         self.binary_remote = None
         self.build_require = False
-<<<<<<< HEAD
         self._id = None
+        self.revision_pinned = False  # The revision has been specified by the user
 
     @property
     def id(self):
@@ -45,9 +45,6 @@
     @id.setter
     def id(self, id_):
         self._id = id_
-=======
-        self.revision_pinned = False  # The revision has been specified by the user
->>>>>>> ccbe41c1
 
     def partial_copy(self):
         result = Node(self.conan_ref, self.conanfile)
