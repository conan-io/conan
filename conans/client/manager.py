import fnmatch
import os
from collections import Counter

from conans.client import packager
from conans.client.build_requires import BuildRequires
from conans.client.client_cache import ClientCache
from conans.client.cmd.export import cmd_export, _execute_export
from conans.client.deps_builder import DepsGraphBuilder
from conans.client.generators import write_generators
from conans.client.generators.text import TXTGenerator
from conans.client.importer import run_imports, undo_imports, run_deploy
from conans.client.installer import ConanInstaller, call_system_requirements
from conans.client.loader import ConanFileLoader
from conans.client.manifest_manager import ManifestManager
from conans.client.output import ScopedOutput, Color
from conans.client.printer import Printer
from conans.client.profile_loader import read_conaninfo_profile
from conans.client.proxy import ConanProxy
from conans.client.remover import ConanRemover
from conans.client.require_resolver import RequireResolver
from conans.client.source import config_source_local
from conans.client.tools import cross_building, get_cross_building_settings
from conans.client.userio import UserIO
from conans.errors import NotFoundException, ConanException, conanfile_exception_formatter
from conans.model.conan_file import get_env_context_manager
from conans.model.manifest import FileTreeManifest
from conans.model.ref import ConanFileReference, PackageReference
from conans.paths import CONANFILE, CONANINFO, CONANFILE_TXT, CONAN_MANIFEST, BUILD_INFO
from conans.util.files import save, rmdir, normalize, mkdir, load
from conans.util.log import logger
from conans.model.project import ConanProject
from conans.client.loader_parse import load_conanfile_class


class BuildMode(object):
    """ build_mode => ["*"] if user wrote "--build"
                   => ["hello*", "bye*"] if user wrote "--build hello --build bye"
                   => False if user wrote "never"
                   => True if user wrote "missing"
                   => "outdated" if user wrote "--build outdated"
    """
    def __init__(self, params, output):
        self._out = output
        self.outdated = False
        self.missing = False
        self.never = False
        self.patterns = []
        self._unused_patterns = []
        self.all = False
        if params is None:
            return

        assert isinstance(params, list)
        if len(params) == 0:
            self.all = True
        else:
            for param in params:
                if param == "outdated":
                    self.outdated = True
                elif param == "missing":
                    self.missing = True
                elif param == "never":
                    self.never = True
                else:
                    self.patterns.append("%s" % param)

            if self.never and (self.outdated or self.missing or self.patterns):
                raise ConanException("--build=never not compatible with other options")
        self._unused_patterns = list(self.patterns)

    def forced(self, conan_file, reference):
        if self.never:
            return False
        if self.all:
            return True

        if conan_file.build_policy_always:
            out = ScopedOutput(str(reference), self._out)
            out.info("Building package from source as defined by build_policy='always'")
            return True

        ref = reference.name
        # Patterns to match, if package matches pattern, build is forced
        force_build = any([fnmatch.fnmatch(ref, pattern) for pattern in self.patterns])
        return force_build

    def allowed(self, conan_file, reference):
        return (self.missing or self.outdated or self.forced(conan_file, reference) or
                conan_file.build_policy_missing)

    def check_matches(self, references):
        for pattern in list(self._unused_patterns):
            matched = any(fnmatch.fnmatch(ref, pattern) for ref in references)
            if matched:
                self._unused_patterns.remove(pattern)

    def report_matches(self):
        for pattern in self._unused_patterns:
            self._out.error("No package matching '%s' pattern" % pattern)


class ConanManager(object):
    """ Manage all the commands logic  The main entry point for all the client
    business logic
    """
    def __init__(self, client_cache, user_io, runner, remote_manager, search_manager,
                 settings_preprocessor, recorder, registry):
        assert isinstance(user_io, UserIO)
        assert isinstance(client_cache, ClientCache)
        self._client_cache = client_cache
        self._user_io = user_io
        self._runner = runner
        self._remote_manager = remote_manager
        self._search_manager = search_manager
        self._settings_preprocessor = settings_preprocessor
        self._recorder = recorder
        self._registry = registry

    def _load_consumer_conanfile(self, conanfile_path, info_folder, output,
                                 deps_info_required=False):
        """loads a conanfile for local flow: source, imports, package, build
        """
        profile = read_conaninfo_profile(info_folder) or self._client_cache.default_profile
        loader = self.get_loader(profile, local=True)
        if conanfile_path.endswith(".py"):
            conanfile = loader.load_conan(conanfile_path, output, consumer=True, local=True)
        else:
            conanfile = loader.load_conan_txt(conanfile_path, output)

        _load_deps_info(info_folder, conanfile, required=deps_info_required)

        return conanfile

    def _load_install_conanfile(self, loader, reference_or_path):
        """loads a conanfile for installation: install, info
        """
        if isinstance(reference_or_path, ConanFileReference):
            conanfile = loader.load_virtual([reference_or_path])
        else:
            output = ScopedOutput("PROJECT", self._user_io.out)
            if reference_or_path.endswith(".py"):
                conanfile = loader.load_conan(reference_or_path, output, consumer=True)
            else:
                conanfile = loader.load_conan_txt(reference_or_path, output)
        return conanfile

    def get_loader(self, profile, local=False):
        """ When local=True it means that the state is being recovered from installed files
        conaninfo.txt, conanbuildinfo.txt, and only local methods as build() are being executed.
        Thus, it is necessary to restore settings from that info, as configure() is not called,
        being necessary to remove those settings that doesn't have a value
        """
        cache_settings = self._client_cache.settings.copy()
        cache_settings.values = profile.settings_values
        if local:
            cache_settings.remove_undefined()
        else:
            self._settings_preprocessor.preprocess(cache_settings)
        return ConanFileLoader(self._runner, cache_settings, profile)

    def export(self, conanfile_path, name, version, user, channel,  keep_source=False):
        cmd_export(conanfile_path, name, version, user, channel, keep_source,
                   self._user_io.out, self._client_cache)

    def get_proxy(self, remote_name=None, manifest_manager=None):
        remote_proxy = ConanProxy(self._client_cache, self._user_io, self._remote_manager,
                                  remote_name=remote_name, recorder=self._recorder, registry=self._registry,
                                  manifest_manager=manifest_manager)
        return remote_proxy

    def export_pkg(self, reference, source_folder, build_folder, package_folder, install_folder, profile, force):

        conan_file_path = self._client_cache.conanfile(reference)
        if not os.path.exists(conan_file_path):
            raise ConanException("Package recipe '%s' does not exist" % str(reference))

        remote_proxy = self.get_proxy()

        loader = self.get_loader(profile)
        conanfile = loader.load_virtual([reference], scope_options=True)
        if install_folder and existing_info_files(install_folder):
            _load_deps_info(install_folder, conanfile, required=True)

        graph_builder = self._get_graph_builder(loader, False, remote_proxy)
        deps_graph = graph_builder.load_graph(conanfile, check_updates=False, update=False)

        # this is a bit tricky, but works. The loading of a cache package makes the referenced
        # one, the first of the first level, always existing
        nodes = deps_graph.direct_requires()
        _, conanfile = nodes[0]
        pkg_id = conanfile.info.package_id()
        self._user_io.out.info("Packaging to %s" % pkg_id)
        pkg_reference = PackageReference(reference, pkg_id)
        dest_package_folder = self._client_cache.package(pkg_reference,
                                                         short_paths=conanfile.short_paths)

        if os.path.exists(dest_package_folder):
            if force:
                rmdir(dest_package_folder)
            else:
                raise ConanException("Package already exists. Please use --force, -f to "
                                     "overwrite it")

        recipe_hash = self._client_cache.load_manifest(reference).summary_hash
        conanfile.info.recipe_hash = recipe_hash
        conanfile.develop = True
        package_output = ScopedOutput(str(reference), self._user_io.out)
        if package_folder:
            packager.export_pkg(conanfile, package_folder, dest_package_folder, package_output)
        else:
            packager.create_package(conanfile, source_folder, build_folder, dest_package_folder,
                                    install_folder, package_output, local=True)

    def download(self, reference, package_ids, remote_name, recipe):
        """ Download conanfile and specified packages to local repository
        @param reference: ConanFileReference
        @param package_ids: Package ids or empty for download all
        @param remote: install only from that remote
        @param only_recipe: download only the recipe
        """
        assert(isinstance(reference, ConanFileReference))
        remote_proxy = self.get_proxy(remote_name=remote_name)
        remote, _ = remote_proxy._get_remote()
        package = self._remote_manager.search_recipes(remote, reference, None)
        if not package:  # Search the reference first, and raise if it doesn't exist
            raise ConanException("'%s' not found in remote" % str(reference))

        # First of all download package recipe
        remote_proxy.get_recipe(reference, check_updates=True, update=True)

        if recipe:
            return

        # Download the sources too, don't be lazy
        conan_file_path = self._client_cache.conanfile(reference)
        conanfile = load_conanfile_class(conan_file_path)
        remote_proxy.complete_recipe_sources(conanfile, reference,
                                             short_paths=conanfile.short_paths)

        if package_ids:
            remote_proxy.download_packages(reference, package_ids)
        else:
            self._user_io.out.info("Getting the complete package list "
                                   "from '%s'..." % str(reference))
            packages_props = self._remote_manager.search_packages(remote, reference, None)
            if not packages_props:
                output = ScopedOutput(str(reference), self._user_io.out)
                output.warn("No remote binary packages found in remote")
            else:
                remote_proxy.download_packages(reference, list(packages_props.keys()))

    @staticmethod
    def _inject_require(conanfile, inject_require):
        """ test_package functionality requires injecting the tested package as requirement
        before running the install
        """
        require = conanfile.requires.get(inject_require.name)
        if require:
            require.conan_reference = require.range_reference = inject_require
        else:
            conanfile.requires(str(inject_require))
        conanfile._user = inject_require.user
        conanfile._channel = inject_require.channel

    def _get_graph_builder(self, loader, update, remote_proxy):
        local_search = self._search_manager
        resolver = RequireResolver(self._user_io.out, local_search, remote_proxy, update=update)
        graph_builder = DepsGraphBuilder(remote_proxy, self._user_io.out, loader, resolver)
        return graph_builder

    def _get_deps_graph(self, reference, profile, remote_proxy, check_updates, update):
        loader = self.get_loader(profile)
        conanfile = self._load_install_conanfile(loader, reference)
        graph_builder = self._get_graph_builder(loader, False, remote_proxy)
        deps_graph = graph_builder.load_graph(conanfile, check_updates, update)
        return deps_graph, graph_builder, conanfile

    def info_build_order(self, reference, profile, build_order, remote_name, check_updates):
        remote_proxy = self.get_proxy(remote_name=remote_name)
        deps_graph, _, _ = self._get_deps_graph(reference, profile, remote_proxy, update=False,
                                                check_updates=check_updates)
        result = deps_graph.build_order(build_order)
        return result

    def info_nodes_to_build(self, reference, profile, build_modes, remote_name, check_updates):
        remote_proxy = self.get_proxy(remote_name=remote_name)
        deps_graph, _, conanfile = self._get_deps_graph(reference, profile, remote_proxy, update=False,
                                                        check_updates=check_updates)
        build_mode = BuildMode(build_modes, self._user_io.out)
        installer = ConanInstaller(self._client_cache, self._user_io.out, remote_proxy, build_mode,
                                   None, recorder=self._recorder)
        nodes = installer.nodes_to_build(deps_graph)
        counter = Counter(ref.conan.name for ref, _ in nodes)
        ret = [ref if counter[ref.conan.name] > 1 else str(ref.conan) for ref, _ in nodes]
        return ret, self._get_project_reference(reference, conanfile)

    def _get_project_reference(self, reference, conanfile):
        if isinstance(reference, ConanFileReference):
            project_reference = None
        else:
            project_reference = str(conanfile)

        return project_reference

    def info_get_graph(self, reference, profile, remote_name=None, check_updates=False):
        """ Fetch and build all dependencies for the given reference
        @param reference: ConanFileReference or path to user space conanfile
        @param remote: install only from that remote
        """
        remote_proxy = self.get_proxy(remote_name=remote_name)
        deps_graph, graph_builder, conanfile = self._get_deps_graph(reference, profile, remote_proxy,
                                                                    update=False, check_updates=check_updates)

        if check_updates:
            graph_updates_info = graph_builder.get_graph_updates_info(deps_graph)
        else:
            graph_updates_info = {}

        return deps_graph, graph_updates_info, self._get_project_reference(reference, conanfile)

    def install(self, reference, install_folder, profile, remote_name=None, build_modes=None,
                update=False, manifest_folder=None, manifest_verify=False,
                manifest_interactive=False, generators=None, no_imports=False, inject_require=None,
                install_reference=False, keep_build=False):
        """ Fetch and build all dependencies for the given reference
        @param reference: ConanFileReference or path to user space conanfile
        @param install_folder: where the output files will be saved
        @param remote: install only from that remote
        @param profile: Profile object with both the -s introduced options and profile read values
        @param build_modes: List of build_modes specified
        @param update: Check for updated in the upstream remotes (and update)
        @param manifest_folder: Folder to install the manifests
        @param manifest_verify: Verify dependencies manifests against stored ones
        @param manifest_interactive: Install deps manifests in folder for later verify, asking user
        for confirmation
        @param generators: List of generators from command line. If False, no generator will be
        written
        @param no_imports: Install specified packages but avoid running imports
        @param inject_require: Reference to add as a requirement to the conanfile
        """

        conan_project = ConanProject.get_conan_project(reference)
        if conan_project:
            self._user_io.out.success("Using conan-project.yml file from %s" % conan_project._base_folder)

        if generators is not False:
            generators = set(generators) if generators else set()
            generators.add("txt")  # Add txt generator by default

        manifest_manager = ManifestManager(manifest_folder, user_io=self._user_io,
                                           client_cache=self._client_cache,
                                           verify=manifest_verify,
                                           interactive=manifest_interactive) if manifest_folder else None
        remote_proxy = self.get_proxy(remote_name=remote_name, manifest_manager=manifest_manager)

        loader = self.get_loader(profile)
        if not install_reference:
            if isinstance(reference, ConanFileReference):  # is a create
                loader.dev_reference = reference
            elif inject_require:
                loader.dev_reference = inject_require
        conanfile = self._load_install_conanfile(loader, reference)
        if inject_require:
            self._inject_require(conanfile, inject_require)
        graph_builder = self._get_graph_builder(loader, update, remote_proxy)
<<<<<<< HEAD
        graph_builder._conan_project = conan_project
        deps_graph = graph_builder.load(conanfile)

        registry = RemoteRegistry(self._client_cache.registry, self._user_io.out)
=======
        deps_graph = graph_builder.load_graph(conanfile, False, update)
>>>>>>> ced46ecb

        if not isinstance(reference, ConanFileReference):
            output = ScopedOutput(("%s (test package)" % str(inject_require)) if inject_require else "PROJECT",
                                  self._user_io.out)
            output.highlight("Installing %s" % reference)
        else:
            output = ScopedOutput(str(reference), self._user_io.out)
            output.highlight("Installing package")
        Printer(self._user_io.out).print_graph(deps_graph, self._registry)

        try:
            if cross_building(loader._settings):
                b_os, b_arch, h_os, h_arch = get_cross_building_settings(loader._settings)
                message = "Cross-build from '%s:%s' to '%s:%s'" % (b_os, b_arch, h_os, h_arch)
                self._user_io.out.writeln(message, Color.BRIGHT_MAGENTA)
        except ConanException:  # Setting os doesn't exist
            pass

        build_mode = BuildMode(build_modes, self._user_io.out)
        build_requires = BuildRequires(loader, graph_builder, self._registry)
        installer = ConanInstaller(self._client_cache, output, remote_proxy, build_mode,
                                   build_requires, recorder=self._recorder)

        installer._conan_project = conan_project

        # Apply build_requires to consumer conanfile
        if not isinstance(reference, ConanFileReference):
            build_requires.install("", conanfile, installer, profile.build_requires, output, update)

<<<<<<< HEAD
        installer.install(deps_graph, profile.build_requires, keep_build)

=======
        installer.install(deps_graph, profile.build_requires, keep_build, update=update)
>>>>>>> ced46ecb
        build_mode.report_matches()

        if conan_project:
            conan_project.generate()

        if install_folder:
            # Write generators
            if generators is not False:
                tmp = list(conanfile.generators)  # Add the command line specified generators
                tmp.extend([g for g in generators if g not in tmp])
                conanfile.generators = tmp
                write_generators(conanfile, install_folder, output)
            if not isinstance(reference, ConanFileReference):
                # Write conaninfo
                content = normalize(conanfile.info.dumps())
                save(os.path.join(install_folder, CONANINFO), content)
                output.info("Generated %s" % CONANINFO)
            if not no_imports:
                run_imports(conanfile, install_folder, output)
            call_system_requirements(conanfile, output)

            if install_reference:
                # The conanfile loaded is really a virtual one. The one with the deploy is the first level one
                deploy_conanfile = deps_graph.inverse_levels()[1][0].conanfile
                if hasattr(deploy_conanfile, "deploy") and callable(deploy_conanfile.deploy):
                    run_deploy(deploy_conanfile, install_folder, output)

        if manifest_manager:
            manifest_manager.print_log()

    def source(self, conanfile_path, source_folder, info_folder):
        """
        :param conanfile_path: Absolute path to a conanfile
        :param source_folder: Absolute path where to put the files
        :param info_folder: Absolute path where to read the info files
        :param package_folder: Absolute path to the package_folder, only to have the var present
        :return:
        """
        output = ScopedOutput("PROJECT", self._user_io.out)
        # only infos if exist
        conanfile = self._load_consumer_conanfile(conanfile_path, info_folder, output)
        conanfile_folder = os.path.dirname(conanfile_path)
        if conanfile_folder != source_folder:
            output.info("Executing exports to: %s" % source_folder)
            _execute_export(conanfile_path, conanfile, source_folder,
                            source_folder, output)
        config_source_local(source_folder, conanfile, output)

    def imports_undo(self, current_path):
        undo_imports(current_path, self._user_io.out)

    def imports(self, conan_file_path, dest_folder, info_folder):
        """
        :param conan_file_path: Abs path to a conanfile
        :param dest_folder:  Folder where to put the files
        :param info_folder: Folder containing the conaninfo/conanbuildinfo.txt files
        :return:
        """

        output = ScopedOutput("PROJECT", self._user_io.out)
        conanfile = self._load_consumer_conanfile(conan_file_path, info_folder,
                                                  output, deps_info_required=True)

        run_imports(conanfile, dest_folder, output)

    def local_package(self, package_folder, conanfile_path, build_folder, source_folder,
                      install_folder):
        if package_folder == build_folder:
            raise ConanException("Cannot 'conan package' to the build folder. "
                                 "--build-folder and package folder can't be the same")
        output = ScopedOutput("PROJECT", self._user_io.out)
        conanfile = self._load_consumer_conanfile(conanfile_path, install_folder, output,
                                                  deps_info_required=True)
        packager.create_package(conanfile, source_folder, build_folder, package_folder,
                                install_folder, output, local=True, copy_info=True)

    def build(self, conanfile_path, source_folder, build_folder, package_folder, install_folder,
              test=False, should_configure=True, should_build=True, should_install=True):
        """ Call to build() method saved on the conanfile.py
        param conanfile_path: path to a conanfile.py
        """
        logger.debug("Building in %s" % build_folder)
        logger.debug("Conanfile in %s" % conanfile_path)

        try:
            # Append env_vars to execution environment and clear when block code ends
            output = ScopedOutput(("%s (test package)" % test) if test else "Project",
                                  self._user_io.out)
            conan_file = self._load_consumer_conanfile(conanfile_path, install_folder, output,
                                                       deps_info_required=True)
        except NotFoundException:
            # TODO: Auto generate conanfile from requirements file
            raise ConanException("'%s' file is needed for build.\n"
                                 "Create a '%s' and move manually the "
                                 "requirements and generators from '%s' file"
                                 % (CONANFILE, CONANFILE, CONANFILE_TXT))

        if test:
            try:
                conan_file.requires.add(test)
            except ConanException:
                pass

        conan_file.should_configure = should_configure
        conan_file.should_build = should_build
        conan_file.should_install = should_install

        try:
            mkdir(build_folder)
            os.chdir(build_folder)
            conan_file.build_folder = build_folder
            conan_file.source_folder = source_folder
            conan_file.package_folder = package_folder
            conan_file.install_folder = install_folder
            with get_env_context_manager(conan_file):
                output.highlight("Running build()")
                with conanfile_exception_formatter(str(conan_file), "build"):
                    conan_file.build()
                if test:
                    output.highlight("Running test()")
                    with conanfile_exception_formatter(str(conan_file), "test"):
                        conan_file.test()
        except ConanException:
            raise  # Raise but not let to reach the Exception except (not print traceback)
        except Exception:
            import traceback
            trace = traceback.format_exc().split('\n')
            raise ConanException("Unable to build it successfully\n%s" % '\n'.join(trace[3:]))

    def remove(self, pattern, src=False, build_ids=None, package_ids_filter=None, force=False,
               remote_name=None, packages_query=None, outdated=False):
        """ Remove conans and/or packages
        @param pattern: string to match packages
        @param src: Remove src folder
        @param package_ids_filter: list of ids or [] for all list
        @param build_ids: list of ids or [] for all list
        @param remote: search on another origin to get packages info
        @param force: if True, it will be deleted without requesting anything
        @param packages_query: Only if src is a reference. Query settings and options
        """
        remote_proxy = self.get_proxy(remote_name=remote_name)
        remover = ConanRemover(self._client_cache, self._remote_manager, self._user_io, remote_proxy,
                               self._registry)
        remover.remove(pattern, remote_name, src, build_ids, package_ids_filter, force=force,
                       packages_query=packages_query, outdated=outdated)

    def get_path(self, reference, package_id=None, path=None, remote_name=None):
        remote_proxy = self.get_proxy(remote_name=remote_name)
        if not path and not package_id:
            path = "conanfile.py"
        elif not path and package_id:
            path = "conaninfo.txt"
        return remote_proxy.get_path(reference, package_id, path), path

    def export_alias(self, reference, target_reference):

        conanfile = """
from conans import ConanFile

class AliasConanfile(ConanFile):
    alias = "%s"
""" % str(target_reference)

        export_path = self._client_cache.export(reference)
        mkdir(export_path)
        save(os.path.join(export_path, CONANFILE), conanfile)
        mkdir(self._client_cache.export_sources(reference))
        digest = FileTreeManifest.create(export_path)
        save(os.path.join(export_path, CONAN_MANIFEST), str(digest))


def _load_deps_info(current_path, conanfile, required):

    def get_forbidden_access_object(field_name):
        class InfoObjectNotDefined(object):
            def __getitem__(self, item):
                raise ConanException("self.%s not defined. If you need it for a "
                                     "local command run 'conan install'" % field_name)
            __getattr__ = __getitem__

        return InfoObjectNotDefined()

    if not current_path:
        return
    info_file_path = os.path.join(current_path, BUILD_INFO)
    try:
        deps_cpp_info, deps_user_info, deps_env_info = TXTGenerator.loads(load(info_file_path))
        conanfile.deps_cpp_info = deps_cpp_info
        conanfile.deps_user_info = deps_user_info
        conanfile.deps_env_info = deps_env_info
    except IOError:
        if required:
            raise ConanException("%s file not found in %s\nIt is required for this command\n"
                                 "You can generate it using 'conan install'"
                                 % (BUILD_INFO, current_path))
        conanfile.deps_cpp_info = get_forbidden_access_object("deps_cpp_info")
        conanfile.deps_user_info = get_forbidden_access_object("deps_user_info")
    except ConanException:
        raise ConanException("Parse error in '%s' file in %s" % (BUILD_INFO, current_path))


def existing_info_files(folder):
    return os.path.exists(os.path.join(folder, CONANINFO)) and  \
           os.path.exists(os.path.join(folder, BUILD_INFO))<|MERGE_RESOLUTION|>--- conflicted
+++ resolved
@@ -364,14 +364,9 @@
         if inject_require:
             self._inject_require(conanfile, inject_require)
         graph_builder = self._get_graph_builder(loader, update, remote_proxy)
-<<<<<<< HEAD
+
         graph_builder._conan_project = conan_project
-        deps_graph = graph_builder.load(conanfile)
-
-        registry = RemoteRegistry(self._client_cache.registry, self._user_io.out)
-=======
         deps_graph = graph_builder.load_graph(conanfile, False, update)
->>>>>>> ced46ecb
 
         if not isinstance(reference, ConanFileReference):
             output = ScopedOutput(("%s (test package)" % str(inject_require)) if inject_require else "PROJECT",
@@ -401,12 +396,7 @@
         if not isinstance(reference, ConanFileReference):
             build_requires.install("", conanfile, installer, profile.build_requires, output, update)
 
-<<<<<<< HEAD
-        installer.install(deps_graph, profile.build_requires, keep_build)
-
-=======
         installer.install(deps_graph, profile.build_requires, keep_build, update=update)
->>>>>>> ced46ecb
         build_mode.report_matches()
 
         if conan_project:
