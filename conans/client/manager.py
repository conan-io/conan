import os
import time
from collections import OrderedDict

from conans.paths import (CONANFILE, CONANINFO, CONANFILE_TXT, BUILD_INFO, CONANENV)
from conans.client.loader import ConanFileLoader
from conans.client.export import export_conanfile
from conans.client.deps_builder import DepsBuilder
from conans.client.userio import UserIO
from conans.client.installer import ConanInstaller
from conans.util.files import save, load, rmdir, normalize
from conans.util.log import logger
from conans.client.uploader import ConanUploader
from conans.client.printer import Printer
from conans.errors import NotFoundException, ConanException
from conans.client.generators import write_generators
from conans.client.importer import FileImporter
from conans.model.ref import ConanFileReference, PackageReference
from conans.client.remover import ConanRemover
from conans.model.info import ConanInfo
from conans.model.values import Values
from conans.model.options import OptionsValues
from conans.model.build_info import DepsCppInfo, CppInfo
from conans.client import packager
from conans.client.detect import detected_os
from conans.client.package_copier import PackageCopier
from conans.client.output import ScopedOutput
from conans.client.proxy import ConanProxy
from conans.client.remote_registry import RemoteRegistry
from conans.client.file_copier import report_copied_files
from conans.model.scope import Scopes
from conans.client.client_cache import ClientCache
from conans.client.source import config_source, config_source_local
from conans.client.manifest_manager import ManifestManager
from conans.model.env_info import EnvInfo, DepsEnvInfo
from conans.tools import environment_append


def get_user_channel(text):
    tokens = text.split('/')
    try:
        user = tokens[0]
        channel = tokens[1]
    except IndexError:
        channel = "testing"
    return user, channel


class ConanManager(object):
    """ Manage all the commands logic  The main entry point for all the client
    business logic
    """
    def __init__(self, client_cache, user_io, runner, remote_manager, search_manager):
        assert isinstance(user_io, UserIO)
        assert isinstance(client_cache, ClientCache)
        self._client_cache = client_cache
        self._user_io = user_io
        self._runner = runner
        self._remote_manager = remote_manager
        self._current_scopes = None
        self._search_manager = search_manager

    def _loader(self, current_path=None, user_settings_values=None, user_options_values=None,
                scopes=None):

        # The disk settings definition, already including the default disk values
        settings = self._client_cache.settings

        options = OptionsValues()
        conaninfo_scopes = Scopes()

        if current_path:
            conan_info_path = os.path.join(current_path, CONANINFO)
            if os.path.exists(conan_info_path):
                existing_info = ConanInfo.load_file(conan_info_path)
                settings.values = existing_info.full_settings
                options = existing_info.full_options  # Take existing options from conaninfo.txt
                conaninfo_scopes = existing_info.scope

        if user_settings_values:
            aux_values = Values.from_list(user_settings_values)
            settings.values = aux_values

        if user_options_values is not None:  # Install will pass an empty list []
            # Install OVERWRITES options, existing options in CONANINFO are not taken
            # into account, just those from CONANFILE + user command line
            options = OptionsValues.from_list(user_options_values)

        if scopes:
            conaninfo_scopes.update_scope(scopes)

        self._current_scopes = conaninfo_scopes
        return ConanFileLoader(self._runner, settings, options=options, scopes=conaninfo_scopes)

    def export(self, user, conan_file_path, keep_source=False):
        """ Export the conans
        param conanfile_path: the original source directory of the user containing a
                           conanfile.py
        param user: user under this package will be exported
        param channel: string (stable, testing,...)
        """
        assert conan_file_path
        logger.debug("Exporting %s" % conan_file_path)
        user_name, channel = get_user_channel(user)
        conan_file = self._loader().load_class(os.path.join(conan_file_path, CONANFILE))
        url = getattr(conan_file, "url", None)
        license_ = getattr(conan_file, "license", None)
        if not url:
            self._user_io.out.warn("Conanfile doesn't have 'url'.\n"
                                   "It is recommended to add your repo URL as attribute")
        if not license_:
            self._user_io.out.warn("Conanfile doesn't have a 'license'.\n"
                                   "It is recommended to add the package license as attribute")

        conan_ref = ConanFileReference(conan_file.name, conan_file.version, user_name, channel)
        conan_ref_str = str(conan_ref)
        # Maybe a platform check could be added, but depends on disk partition
        refs = self._search_manager.search(conan_ref_str, ignorecase=True)
        if refs and conan_ref not in refs:
            raise ConanException("Cannot export package with same name but different case\n"
                                 "You exported '%s' but already existing '%s'"
                                 % (conan_ref_str, " ".join(str(s) for s in refs)))
        output = ScopedOutput(str(conan_ref), self._user_io.out)
        export_conanfile(output, self._client_cache, conan_file.exports, conan_file_path,
                         conan_ref, conan_file.short_paths, keep_source)

    def download(self, reference, package_ids, remote=None):
        """ Download conanfile and specified packages to local repository
        @param reference: ConanFileReference
        @param package_ids: Package ids or empty for download all
        @param remote: install only from that remote
        """
        assert(isinstance(reference, ConanFileReference))
        remote_proxy = ConanProxy(self._client_cache, self._user_io, self._remote_manager, remote)

        if package_ids:
            remote_proxy.download_packages(reference, package_ids)
        else:  # Not specified packages, download all
            packages_props = remote_proxy.search_packages(reference, None)
            if not packages_props:  # No filter by properties
                raise ConanException("'%s' not found in remote" % str(reference))

            remote_proxy.download_packages(reference, list(packages_props.keys()))

    def _get_graph(self, reference, current_path, remote, options, settings, filename, update,
                   check_updates, manifest_manager, scopes):

        loader = self._loader(current_path, settings, options, scopes)
        # Not check for updates for info command, it'll be checked when dep graph is built

        remote_proxy = ConanProxy(self._client_cache, self._user_io, self._remote_manager, remote,
                                  update=update, check_updates=check_updates,
                                  manifest_manager=manifest_manager)

        if isinstance(reference, ConanFileReference):
            project_reference = None
            conanfile = loader.load_virtual(reference, current_path)
            is_txt = True
        else:
            conanfile_path = reference
            project_reference = "PROJECT"
            output = ScopedOutput(project_reference, self._user_io.out)
            try:
                if filename and filename.endswith(".txt"):
                    raise NotFoundException("")
                conan_file_path = os.path.join(conanfile_path, filename or CONANFILE)
                conanfile = loader.load_conan(conan_file_path, output, consumer=True)
                is_txt = False
                if conanfile.name is not None and conanfile.version is not None:
                    project_reference = "%s/%s@" % (conanfile.name, conanfile.version)
                    project_reference += "PROJECT"
            except NotFoundException:  # Load requirements.txt
                conan_path = os.path.join(conanfile_path, filename or CONANFILE_TXT)
                conanfile = loader.load_conan_txt(conan_path, output)
                is_txt = True
        # build deps graph and install it
        builder = DepsBuilder(remote_proxy, self._user_io.out, loader)
        deps_graph = builder.load(None, conanfile)
        # These lines are so the conaninfo stores the correct complete info
        if is_txt:
            conanfile.info.settings = loader._settings.values
        conanfile.info.full_settings = loader._settings.values
        conanfile.info.scope = self._current_scopes
        conanfile.cpp_info = CppInfo(current_path)
        conanfile.env_info = EnvInfo(current_path)
        registry = RemoteRegistry(self._client_cache.registry, self._user_io.out)
        return (builder, deps_graph, project_reference, registry, conanfile,
                remote_proxy, loader)

    def info(self, reference, current_path, remote=None, options=None, settings=None,
             info=None, filename=None, update=False, check_updates=False, scopes=None,
             build_order=None):
        """ Fetch and build all dependencies for the given reference
        @param reference: ConanFileReference or path to user space conanfile
        @param current_path: where the output files will be saved
        @param remote: install only from that remote
        @param options: list of tuples: [(optionname, optionvalue), (optionname, optionvalue)...]
        @param settings: list of tuples: [(settingname, settingvalue), (settingname, value)...]
        """
        objects = self._get_graph(reference, current_path, remote, options, settings, filename,
                                  update, check_updates, None, scopes)
        (builder, deps_graph, project_reference, registry, _, _, _) = objects

        if build_order:
            result = deps_graph.build_order(build_order)
            self._user_io.out.info(", ".join(str(s) for s in result))
            return
        if check_updates:
            graph_updates_info = builder.get_graph_updates_info(deps_graph)
        else:
            graph_updates_info = {}
        Printer(self._user_io.out).print_info(deps_graph, project_reference,
                                              info, registry, graph_updates_info,
                                              remote)

    def _read_profile(self, profile_name):
        if profile_name:
            try:
                profile = self._client_cache.load_profile(profile_name)
                return profile
            except ConanException as exc:
                raise ConanException("Error reading '%s' profile: %s" % (profile_name, exc))

        return None

    def _mix_settings_and_profile(self, settings, profile):
        '''Mix the specified settings with the specified profile.
        Specified settings are prioritized to profile'''
        if profile:
            profile.update_settings(dict(settings))
            return profile.settings.items()
        return settings

    def _mix_scopes_and_profile(self, scopes, profile):
        if profile:
            profile.update_scopes(scopes)
            return profile.scopes
        return scopes

    def _read_profile_env_vars(self, profile):
        if profile:
            return profile.env
        return {}

    def install(self, reference, current_path, remote=None, options=None, settings=None,
                build_mode=False, filename=None, update=False, check_updates=False,
                manifest_folder=None, manifest_verify=False, manifest_interactive=False,
                scopes=None, generators=None, profile_name=None, no_imports=False):
        """ Fetch and build all dependencies for the given reference
        @param reference: ConanFileReference or path to user space conanfile
        @param current_path: where the output files will be saved
        @param remote: install only from that remote
        @param options: list of tuples: [(optionname, optionvalue), (optionname, optionvalue)...]
        @param settings: list of tuples: [(settingname, settingvalue), (settingname, value)...]
        @param profile: name of the profile to use
        """
        generators = generators or []

        if manifest_folder:
            manifest_manager = ManifestManager(manifest_folder, user_io=self._user_io,
                                               client_cache=self._client_cache,
                                               verify=manifest_verify,
                                               interactive=manifest_interactive)
        else:
            manifest_manager = None

        profile = self._read_profile(profile_name)
        settings = self._mix_settings_and_profile(settings, profile)
        scopes = self._mix_scopes_and_profile(scopes, profile)
        env_vars = self._read_profile_env_vars(profile)

        objects = self._get_graph(reference, current_path, remote, options, settings, filename,
                                  update, check_updates, manifest_manager, scopes)
        (_, deps_graph, _, registry, conanfile, remote_proxy, loader) = objects

        Printer(self._user_io.out).print_graph(deps_graph, registry)
        # Warn if os doesn't match
        try:
            if detected_os() != loader._settings.os:
                message = '''You are building this package with settings.os='%s' on a '%s' system.
If this is your intention, you can ignore this message.
If not:
     - Check the passed settings (-s)
     - Check your global settings in ~/.conan/conan.conf
     - Remove conaninfo.txt to avoid bad cached settings
''' % (loader._settings.os, detected_os())
                self._user_io.out.warn(message)
        except ConanException:  # Setting os doesn't exist
            pass

        installer = ConanInstaller(self._client_cache, self._user_io, remote_proxy)

        # Append env_vars to execution environment and clear when block code ends
        with environment_append(env_vars):
            installer.install(deps_graph, build_mode)

        prefix = "PROJECT" if not isinstance(reference, ConanFileReference) else str(reference)
        output = ScopedOutput(prefix, self._user_io.out)

        # Write generators
        tmp = list(conanfile.generators)  # Add the command line specified generators
        tmp.extend(generators)
        conanfile.generators = tmp
        write_generators(conanfile, current_path, output)

        if not isinstance(reference, ConanFileReference):
            content = normalize(conanfile.info.dumps())
            save(os.path.join(current_path, CONANINFO), content)
            output.info("Generated %s" % CONANINFO)
<<<<<<< HEAD
            local_installer = FileImporter(conanfile, current_path)
            conanfile.copy = local_installer
            conanfile.imports()
            copied_files = local_installer.execute()
            import_output = ScopedOutput("%s imports()" % output.scope, output)
            report_copied_files(copied_files, import_output)
=======
            if not no_imports:
                local_installer = FileImporter(deps_graph, self._client_cache, current_path)
                conanfile.copy = local_installer
                conanfile.imports()
                copied_files = local_installer.execute()
                import_output = ScopedOutput("%s imports()" % output.scope, output)
                report_copied_files(copied_files, import_output)
>>>>>>> e70befa4

        if manifest_manager:
            manifest_manager.print_log()

    def _load_deps_info(self, current_path, conanfile, output, for_imports=False):
        build_info_file = os.path.join(current_path, BUILD_INFO)
        if os.path.exists(build_info_file):
            try:
                deps_cpp_info = DepsCppInfo.loads(load(build_info_file))
                conanfile.deps_cpp_info = deps_cpp_info
            except:
                output.error("Parse error in '%s' file in %s" % (BUILD_INFO, current_path))
        else:
            if not for_imports:
                output.warn("%s file not found in %s\nIt is recommended for source, build and package "
                            "commands\nYou can generate it using 'conan install -g env -g txt'"
                            % (BUILD_INFO, current_path))
            else:
                output.error("%s file not found in %s\nIt is required for imports "
                             "command\nYou can generate it using 'conan install -g txt'"
                             % (BUILD_INFO, current_path))

        if not for_imports:
            env_file = os.path.join(current_path, CONANENV)
            if os.path.exists(env_file):
                try:
                    deps_env_info = DepsEnvInfo.loads(load(env_file))
                    conanfile.deps_env_info = deps_env_info
                except:
                    output.error("Parse error in '%s' file in %s" % (CONANENV, current_path))
            else:
                output.warn("%s file not found in %s\nIt is recommended for source, build and package "
                            "commands\nYou can generate it using 'conan install -g env -g txt'"
                            % (CONANENV, current_path))

    def source(self, current_path, reference, force):
        if not isinstance(reference, ConanFileReference):
            output = ScopedOutput("PROJECT", self._user_io.out)
            conan_file_path = os.path.join(reference, CONANFILE)
            conanfile = self._loader().load_conan(conan_file_path, output, consumer=True)
            self._load_deps_info(current_path, conanfile, output)
            export_folder = reference
            config_source_local(export_folder, current_path, conanfile, output)
        else:
            output = ScopedOutput(str(reference), self._user_io.out)
            conan_file_path = self._client_cache.conanfile(reference)
            conanfile = self._loader().load_conan(conan_file_path, output)
            self._load_deps_info(current_path, conanfile, output)
            src_folder = self._client_cache.source(reference, conanfile.short_paths)
            export_folder = self._client_cache.export(reference)
            config_source(export_folder, src_folder, conanfile, output, force)

    def imports(self, current_path, reference, conan_file_path, dest_folder):
        if not isinstance(reference, ConanFileReference):
            output = ScopedOutput("PROJECT", self._user_io.out)
            if conan_file_path:
                if conan_file_path.endswith(".txt"):
                    conanfile = self._loader().load_conan_txt(conan_file_path, output)
                else:
                    conanfile = self._loader().load_conan(conan_file_path, output, consumer=True)
            else:
                conan_file_path = os.path.join(reference, CONANFILE)
                if os.path.exists(conan_file_path):
                    conanfile = self._loader().load_conan(conan_file_path, output, consumer=True)
                else:
                    conan_file_path = os.path.join(reference, CONANFILE_TXT)
                    conanfile = self._loader().load_conan_txt(conan_file_path, output)
        else:
            output = ScopedOutput(str(reference), self._user_io.out)
            conan_file_path = self._client_cache.conanfile(reference)
            conanfile = self._loader().load_conan(conan_file_path, output)

        self._load_deps_info(current_path, conanfile, output, for_imports=True)
        local_installer = FileImporter(conanfile, dest_folder or current_path)
        conanfile.copy = local_installer
        conanfile.imports()
        copied_files = local_installer.execute()
        import_output = ScopedOutput("%s imports()" % output.scope, output)
        report_copied_files(copied_files, import_output)

    def local_package(self, current_path, build_folder):
        if current_path == build_folder:
            raise ConanException("Cannot 'conan package' to the build folder. "
                                 "Please move to another folder and try again")
        output = ScopedOutput("PROJECT", self._user_io.out)
        conan_file_path = os.path.join(build_folder, CONANFILE)
        conanfile = self._loader().load_conan(conan_file_path, output, consumer=True)
        self._load_deps_info(build_folder, conanfile, output)
        packager.create_package(conanfile, build_folder, current_path, output, local=True)

    def package(self, reference, package_id):
        # Package paths
        conan_file_path = self._client_cache.conanfile(reference)
        if not os.path.exists(conan_file_path):
            raise ConanException("Package recipe '%s' does not exist" % str(reference))

        if not package_id:
            packages = [PackageReference(reference, packid)
                        for packid in self._client_cache.conan_builds(reference)]
            if not packages:
                raise NotFoundException("%s: Package recipe has not been built locally\n"
                                        "Please read the 'conan package' command help\n"
                                        "Use 'conan install' or 'conan test_package' to build and "
                                        "create binaries" % str(reference))
        else:
            packages = [PackageReference(reference, package_id)]

        for package_reference in packages:
            build_folder = self._client_cache.build(package_reference, short_paths=None)
            if not os.path.exists(build_folder):
                raise NotFoundException("%s: Package binary '%s' folder doesn't exist\n"
                                        "Please read the 'conan package' command help\n"
                                        "Use 'conan install' or 'conan test_package' to build and "
                                        "create binaries"
                                        % (str(reference), package_reference.package_id))
            # The package already exist, we can use short_paths if they were defined
            package_folder = self._client_cache.package(package_reference, short_paths=None)
            # Will read current conaninfo with specified options and load conanfile with them
            output = ScopedOutput(str(reference), self._user_io.out)
            output.info("Re-packaging %s" % package_reference.package_id)
            loader = self._loader(build_folder)
            conanfile = loader.load_conan(conan_file_path, self._user_io.out)
            self._load_deps_info(build_folder, conanfile, output)
            rmdir(package_folder)
            packager.create_package(conanfile, build_folder, package_folder, output)

    def build(self, conanfile_path, current_path, test=False, filename=None, profile_name=None):
        """ Call to build() method saved on the conanfile.py
        param conanfile_path: the original source directory of the user containing a
                            conanfile.py
        """
        logger.debug("Building in %s" % current_path)
        logger.debug("Conanfile in %s" % conanfile_path)

        if filename and filename.endswith(".txt"):
            raise ConanException("A conanfile.py is needed to call 'conan build'")

        conanfile_file = os.path.join(conanfile_path, filename or CONANFILE)

        try:
            output = ScopedOutput("Project", self._user_io.out)
            conan_file = self._loader(current_path).load_conan(conanfile_file, output,
                                                               consumer=True)
        except NotFoundException:
            # TODO: Auto generate conanfile from requirements file
            raise ConanException("'%s' file is needed for build.\n"
                                 "Create a '%s' and move manually the "
                                 "requirements and generators from '%s' file"
                                 % (CONANFILE, CONANFILE, CONANFILE_TXT))
        try:
            self._load_deps_info(current_path, conan_file, output)

            os.chdir(current_path)
            conan_file._conanfile_directory = conanfile_path
            # Append env_vars to execution environment and clear when block code ends
            profile = self._read_profile(profile_name)
            env_vars = self._read_profile_env_vars(profile)
            with environment_append(env_vars):
                conan_file.build()

            if test:
                conan_file.test()
        except ConanException:
            raise  # Raise but not let to reach the Exception except (not print traceback)
        except Exception:
            import traceback
            trace = traceback.format_exc().split('\n')
            raise ConanException("Unable to build it successfully\n%s" % '\n'.join(trace[3:]))

    def upload(self, conan_reference, package_id=None, remote=None, all_packages=None,
               force=False):

        t1 = time.time()
        remote_proxy = ConanProxy(self._client_cache, self._user_io, self._remote_manager, remote)
        uploader = ConanUploader(self._client_cache, self._user_io, remote_proxy)

        # Load conanfile to check if the build policy is set to always
        try:
            conanfile_path = self._client_cache.conanfile(conan_reference)
            conan_file = self._loader().load_class(conanfile_path)
        except NotFoundException:
            raise NotFoundException("There is no local conanfile exported as %s"
                                    % str(conan_reference))

        # Can't use build_policy_always here because it's not loaded (only load_class)
        if conan_file.build_policy == "always" and (all_packages or package_id):
            raise ConanException("Conanfile has build_policy='always', "
                                 "no packages can be uploaded")

        if package_id:  # Upload package
            uploader.upload_package(PackageReference(conan_reference, package_id))
        else:  # Upload conans
            uploader.upload_conan(conan_reference, all_packages=all_packages, force=force)

        logger.debug("====> Time manager upload: %f" % (time.time() - t1))

    def search(self, pattern_or_reference=None, remote=None, ignorecase=True, packages_query=None):
        """ Print the single information saved in conan.vars about all the packages
            or the packages which match with a pattern

            Attributes:
                pattern = string to match packages
                remote = search on another origin to get packages info
                packages_pattern = String query with binary
                                   packages properties: "arch=x86 AND os=Windows"
        """
        printer = Printer(self._user_io.out)

        if remote:
            remote_proxy = ConanProxy(self._client_cache, self._user_io, self._remote_manager,
                                      remote)
            adapter = remote_proxy
        else:
            adapter = self._search_manager
        if isinstance(pattern_or_reference, ConanFileReference):
            packages_props = adapter.search_packages(pattern_or_reference, packages_query)
            ordered_packages = OrderedDict(sorted(packages_props.items()))
            try:
                recipe_hash = self._client_cache.load_manifest(pattern_or_reference).summary_hash
            except IOError:  # It could not exist in local
                recipe_hash = None
            printer.print_search_packages(ordered_packages, pattern_or_reference,
                                          recipe_hash, packages_query)
        else:
            references = adapter.search(pattern_or_reference, ignorecase)
            printer.print_search_recipes(references, pattern_or_reference)

    def copy(self, reference, package_ids, username, channel, force=False):
        """ Copy or move conanfile (exported) and packages to another user and or channel
        @param reference: ConanFileReference containing the packages to be moved
        @param package_ids: list of ids or [] for all list
        @param username: Destination username
        @param channel: Destination channel
        @param remote: install only from that remote
        """
        output = ScopedOutput(str(reference), self._user_io.out)
        conan_file_path = self._client_cache.conanfile(reference)
        conanfile = self._loader().load_conan(conan_file_path, output)
        copier = PackageCopier(self._client_cache, self._user_io, conanfile.short_paths)
        if not package_ids:
            packages = self._client_cache.packages(reference)
            if os.path.exists(packages):
                package_ids = os.listdir(packages)
            else:
                package_ids = []
        copier.copy(reference, package_ids, username, channel, force)

    def remove(self, pattern, src=False, build_ids=None, package_ids_filter=None, force=False,
               remote=None):
        """ Remove conans and/or packages
        @param pattern: string to match packages
        @param package_ids: list of ids or [] for all list
        @param remote: search on another origin to get packages info
        @param force: if True, it will be deleted without requesting anything
        """
        remote_proxy = ConanProxy(self._client_cache, self._user_io, self._remote_manager, remote)
        remover = ConanRemover(self._client_cache, self._search_manager, self._user_io,
                               remote_proxy)
        remover.remove(pattern, src, build_ids, package_ids_filter, force=force)

    def user(self, remote=None, name=None, password=None):
        remote_proxy = ConanProxy(self._client_cache, self._user_io, self._remote_manager, remote)
        return remote_proxy.authenticate(name, password)<|MERGE_RESOLUTION|>--- conflicted
+++ resolved
@@ -307,22 +307,13 @@
             content = normalize(conanfile.info.dumps())
             save(os.path.join(current_path, CONANINFO), content)
             output.info("Generated %s" % CONANINFO)
-<<<<<<< HEAD
-            local_installer = FileImporter(conanfile, current_path)
-            conanfile.copy = local_installer
-            conanfile.imports()
-            copied_files = local_installer.execute()
-            import_output = ScopedOutput("%s imports()" % output.scope, output)
-            report_copied_files(copied_files, import_output)
-=======
             if not no_imports:
-                local_installer = FileImporter(deps_graph, self._client_cache, current_path)
+                local_installer = FileImporter(conanfile, current_path)
                 conanfile.copy = local_installer
                 conanfile.imports()
                 copied_files = local_installer.execute()
                 import_output = ScopedOutput("%s imports()" % output.scope, output)
                 report_copied_files(copied_files, import_output)
->>>>>>> e70befa4
 
         if manifest_manager:
             manifest_manager.print_log()
