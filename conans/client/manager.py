--- conflicted
+++ resolved
@@ -199,13 +199,8 @@
         return (builder, deps_graph, project_reference, registry, conanfile,
                 remote_proxy, loader)
 
-<<<<<<< HEAD
-    def info(self, reference, current_path, remote=None, options=None, settings=None,
-             info=None, filter=None, filename=None, update=False, check_updates=False, scopes=None,
-=======
     def info(self, reference, current_path, graph_filename, remote=None, options=None, settings=None,
-             info=None, filename=None, update=False, check_updates=False, scopes=None,
->>>>>>> f229a8cc
+             info=None, filter = None, filename=None, update=False, check_updates=False, scopes=None,
              build_order=None, build_mode=None, package_settings=None, env_values=None,
              profile_name=None):
         """ Fetch and build all dependencies for the given reference
@@ -255,19 +250,13 @@
         else:
             graph_updates_info = {}
 
-<<<<<<< HEAD
-        Printer(self._user_io.out).print_info(deps_graph, project_reference,
-                                              info, registry, graph_updates_info,
-                                              remote, read_dates(deps_graph), self._client_cache, filter)
-=======
         if graph_filename:
             grapher = ConanGrapher(project_reference, deps_graph)
             grapher.graph(graph_filename)
         else:
             Printer(self._user_io.out).print_info(deps_graph, project_reference,
                                                   info, registry, graph_updates_info,
-                                                  remote, read_dates(deps_graph))
->>>>>>> f229a8cc
+                                                  remote, read_dates(deps_graph), self._client_cache, filter)
 
     def read_profile(self, profile_name, cwd):
         if not profile_name:
