import os

from conans.client.generators import write_generators
from conans.client.graph.graph import RECIPE_CONSUMER, RECIPE_VIRTUAL
from conans.client.graph.printer import print_graph
from conans.client.importer import run_deploy, run_imports
from conans.client.installer import BinaryInstaller, call_system_requirements
from conans.client.manifest_manager import ManifestManager
from conans.client.output import Color
from conans.client.source import complete_recipe_sources
from conans.client.tools import cross_building, get_cross_building_settings
from conans.errors import ConanException
from conans.model.ref import ConanFileReference
from conans.paths import CONANINFO
from conans.util.files import normalize, save


def deps_install(app, ref_or_path, install_folder, graph_info, remotes=None, build_modes=None,
                 update=False, manifest_folder=None, manifest_verify=False,
                 manifest_interactive=False, generators=None, no_imports=False,
                 create_reference=None, keep_build=False, use_lock=False, recorder=None):
    """ Fetch and build all dependencies for the given reference
    :param app: The ConanApp instance with all collaborators
    @param ref_or_path: ConanFileReference or path to user space conanfile
    @param install_folder: where the output files will be saved
    @param build_modes: List of build_modes specified
    @param update: Check for updated in the upstream remotes (and update)
    @param manifest_folder: Folder to install the manifests
    @param manifest_verify: Verify dependencies manifests against stored ones
    @param manifest_interactive: Install deps manifests in folder for later verify, asking user
    for confirmation
    @param generators: List of generators from command line. If False, no generator will be
    written
    @param no_imports: Install specified packages but avoid running imports

    """
    out, user_io, graph_manager, cache = app.out, app.user_io, app.graph_manager, app.cache
    remote_manager, hook_manager = app.remote_manager, app.hook_manager
    if generators is not False:
        generators = set(generators) if generators else set()
        generators.add("txt")  # Add txt generator by default

<<<<<<< HEAD
        if generators is not False:
            generators = set(generators) if generators else set()
            generators.add("txt")  # Add txt generator by default

        self._user_io.out.info("Configuration:")
        self._user_io.out.writeln(graph_info.profile_host.dumps())
        result = self._graph_manager.load_graph(ref_or_path, create_reference, graph_info,
                                                build_modes, False, update, remotes,
                                                self._recorder)
        deps_graph, conanfile = result
=======
    out.info("Configuration:")
    out.writeln(graph_info.profile.dumps())
    result = graph_manager.load_graph(ref_or_path, create_reference, graph_info, build_modes,
                                      False, update, remotes, recorder)
    deps_graph, conanfile = result
>>>>>>> c15779cb

    if conanfile.display_name == "virtual":
        out.highlight("Installing package: %s" % str(ref_or_path))
    else:
        conanfile.output.highlight("Installing package")
    print_graph(deps_graph, out)

<<<<<<< HEAD
        try:
            if cross_building(graph_info.profile_host.processed_settings):
                settings = get_cross_building_settings(graph_info.profile_host.processed_settings)
                message = "Cross-build from '%s:%s' to '%s:%s'" % settings
                self._user_io.out.writeln(message, Color.BRIGHT_MAGENTA)
        except ConanException:  # Setting os doesn't exist
            pass
=======
    try:
        if cross_building(graph_info.profile.processed_settings):
            settings = get_cross_building_settings(graph_info.profile.processed_settings)
            message = "Cross-build from '%s:%s' to '%s:%s'" % settings
            out.writeln(message, Color.BRIGHT_MAGENTA)
    except ConanException:  # Setting os doesn't exist
        pass
>>>>>>> c15779cb

    installer = BinaryInstaller(cache, out, remote_manager, recorder=recorder,
                                hook_manager=hook_manager)

    installer.install(deps_graph, remotes, keep_build=keep_build, graph_info=graph_info)
    if graph_info.graph_lock:
        graph_info.graph_lock.update_check_graph(deps_graph, out)

    if manifest_folder:
        manifest_manager = ManifestManager(manifest_folder, user_io=user_io, cache=cache)
        for node in deps_graph.nodes:
            if node.recipe in (RECIPE_CONSUMER, RECIPE_VIRTUAL):
                continue
            complete_recipe_sources(remote_manager, cache, node.conanfile, node.ref,
                                    remotes)
        manifest_manager.check_graph(deps_graph, verify=manifest_verify,
                                     interactive=manifest_interactive)
        manifest_manager.print_log()

    if install_folder:
        conanfile.install_folder = install_folder
        # Write generators
        output = conanfile.output if conanfile.display_name != "virtual" else out
        if generators is not False:
            tmp = list(conanfile.generators)  # Add the command line specified generators
            tmp.extend([g for g in generators if g not in tmp])
            conanfile.generators = tmp
            write_generators(conanfile, install_folder, output)
        if not isinstance(ref_or_path, ConanFileReference) or use_lock:
            # Write conaninfo
            content = normalize(conanfile.info.dumps())
            save(os.path.join(install_folder, CONANINFO), content)
            output.info("Generated %s" % CONANINFO)
            graph_info.save(install_folder)
            output.info("Generated graphinfo")
        if not no_imports:
            run_imports(conanfile, install_folder)
        call_system_requirements(conanfile, conanfile.output)

        if not create_reference and isinstance(ref_or_path, ConanFileReference):
            # The conanfile loaded is a virtual one. The one w deploy is the first level one
            neighbours = deps_graph.root.neighbors()
            deploy_conanfile = neighbours[0].conanfile
            if hasattr(deploy_conanfile, "deploy") and callable(deploy_conanfile.deploy):
                run_deploy(deploy_conanfile, install_folder)<|MERGE_RESOLUTION|>--- conflicted
+++ resolved
@@ -40,24 +40,11 @@
         generators = set(generators) if generators else set()
         generators.add("txt")  # Add txt generator by default
 
-<<<<<<< HEAD
-        if generators is not False:
-            generators = set(generators) if generators else set()
-            generators.add("txt")  # Add txt generator by default
-
-        self._user_io.out.info("Configuration:")
-        self._user_io.out.writeln(graph_info.profile_host.dumps())
-        result = self._graph_manager.load_graph(ref_or_path, create_reference, graph_info,
-                                                build_modes, False, update, remotes,
-                                                self._recorder)
-        deps_graph, conanfile = result
-=======
     out.info("Configuration:")
-    out.writeln(graph_info.profile.dumps())
+    out.writeln(graph_info.profile_host.dumps())
     result = graph_manager.load_graph(ref_or_path, create_reference, graph_info, build_modes,
                                       False, update, remotes, recorder)
     deps_graph, conanfile = result
->>>>>>> c15779cb
 
     if conanfile.display_name == "virtual":
         out.highlight("Installing package: %s" % str(ref_or_path))
@@ -65,23 +52,13 @@
         conanfile.output.highlight("Installing package")
     print_graph(deps_graph, out)
 
-<<<<<<< HEAD
-        try:
-            if cross_building(graph_info.profile_host.processed_settings):
-                settings = get_cross_building_settings(graph_info.profile_host.processed_settings)
-                message = "Cross-build from '%s:%s' to '%s:%s'" % settings
-                self._user_io.out.writeln(message, Color.BRIGHT_MAGENTA)
-        except ConanException:  # Setting os doesn't exist
-            pass
-=======
     try:
-        if cross_building(graph_info.profile.processed_settings):
-            settings = get_cross_building_settings(graph_info.profile.processed_settings)
+        if cross_building(graph_info.profile_host.processed_settings):
+            settings = get_cross_building_settings(graph_info.profile_host.processed_settings)
             message = "Cross-build from '%s:%s' to '%s:%s'" % settings
             out.writeln(message, Color.BRIGHT_MAGENTA)
     except ConanException:  # Setting os doesn't exist
         pass
->>>>>>> c15779cb
 
     installer = BinaryInstaller(cache, out, remote_manager, recorder=recorder,
                                 hook_manager=hook_manager)
