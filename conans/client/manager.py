import os

from conans.client import packager
from conans.client.client_cache import ClientCache
from conans.client.cmd.export import _execute_export
from conans.client.generators import write_generators
from conans.client.generators.text import TXTGenerator
from conans.client.importer import run_imports, run_deploy
from conans.client.installer import ConanInstaller, call_system_requirements
from conans.client.loader import ConanFileLoader
from conans.client.manifest_manager import ManifestManager
from conans.client.output import ScopedOutput, Color
from conans.client.profile_loader import read_conaninfo_profile
from conans.client.proxy import ConanProxy
from conans.client.graph.range_resolver import RangeResolver
from conans.client.source import config_source_local, complete_recipe_sources
from conans.client.tools import cross_building, get_cross_building_settings
from conans.client.userio import UserIO
from conans.errors import NotFoundException, ConanException, conanfile_exception_formatter
from conans.model.conan_file import get_env_context_manager
from conans.model.ref import ConanFileReference, PackageReference
from conans.paths import CONANFILE, CONANINFO, CONANFILE_TXT, BUILD_INFO
from conans.util.files import save, rmdir, normalize, mkdir, load
from conans.util.log import logger
<<<<<<< HEAD
from conans.client.loader_parse import load_conanfile_class
from conans.client.cmd.download import download_binaries
from conans.client.graph.graph_manager import GraphManager
from conans.client.graph.printer import print_graph
=======
>>>>>>> 26ddf94b
from conans.client.graph.build_mode import BuildMode
from conans.client.graph.printer import print_graph


class ConanManager(object):
    """ Manage all the commands logic  The main entry point for all the client
    business logic
    """
    def __init__(self, client_cache, user_io, runner, remote_manager,
                 settings_preprocessor, recorder, registry):
        assert isinstance(user_io, UserIO)
        assert isinstance(client_cache, ClientCache)
        self._client_cache = client_cache
        self._user_io = user_io
        self._runner = runner
        self._remote_manager = remote_manager
        self._settings_preprocessor = settings_preprocessor
        self._recorder = recorder
        self._registry = registry

    def _load_consumer_conanfile(self, conanfile_path, info_folder, output,
                                 deps_info_required=False):
        """loads a conanfile for local flow: source, imports, package, build
        """
        profile = read_conaninfo_profile(info_folder) or self._client_cache.default_profile
        loader = self.get_loader(profile, local=True)
        if conanfile_path.endswith(".py"):
            conanfile = loader.load_conan(conanfile_path, output, consumer=True, local=True)
        else:
            conanfile = loader.load_conan_txt(conanfile_path, output)

        _load_deps_info(info_folder, conanfile, required=deps_info_required)

        return conanfile

    def _load_install_conanfile(self, loader, reference_or_path):
        """loads a conanfile for installation: install, info
        """
        if isinstance(reference_or_path, ConanFileReference):
            conanfile = loader.load_virtual([reference_or_path])
        else:
            output = ScopedOutput("PROJECT", self._user_io.out)
            if reference_or_path.endswith(".py"):
                conanfile = loader.load_conan(reference_or_path, output, consumer=True)
            else:
                conanfile = loader.load_conan_txt(reference_or_path, output)
        return conanfile

    def get_loader(self, profile, local=False):
        """ When local=True it means that the state is being recovered from installed files
        conaninfo.txt, conanbuildinfo.txt, and only local methods as build() are being executed.
        Thus, it is necessary to restore settings from that info, as configure() is not called,
        being necessary to remove those settings that doesn't have a value
        """
        cache_settings = self._client_cache.settings.copy()
        cache_settings.values = profile.settings_values
        if local:
            cache_settings.remove_undefined()
        else:
            self._settings_preprocessor.preprocess(cache_settings)
        return ConanFileLoader(self._runner, cache_settings, profile)

    def get_proxy(self, remote_name=None):
        remote_proxy = ConanProxy(self._client_cache, self._user_io, self._remote_manager,
                                  remote_name=remote_name, recorder=self._recorder, registry=self._registry)
        return remote_proxy

    def export_pkg(self, reference, source_folder, build_folder, package_folder, install_folder, profile, force):

        conan_file_path = self._client_cache.conanfile(reference)
        if not os.path.exists(conan_file_path):
            raise ConanException("Package recipe '%s' does not exist" % str(reference))

        remote_proxy = self.get_proxy()

        loader = self.get_loader(profile)
        conanfile = loader.load_virtual([reference], scope_options=True)
        graph_builder = self._get_graph_builder(loader, remote_proxy)
        deps_graph = graph_builder.load_graph(conanfile, check_updates=False, update=False,
                                              build_mode=None)

        # this is a bit tricky, but works. The root (virtual), has only 1 neighbor,
        # which is the exported pkg
        nodes = deps_graph.root.neighbors()
        conanfile = nodes[0].conanfile
        if install_folder and existing_info_files(install_folder):
            _load_deps_info(install_folder, conanfile, required=True)
        pkg_id = conanfile.info.package_id()
        self._user_io.out.info("Packaging to %s" % pkg_id)
        pkg_reference = PackageReference(reference, pkg_id)
        dest_package_folder = self._client_cache.package(pkg_reference,
                                                         short_paths=conanfile.short_paths)

        if os.path.exists(dest_package_folder):
            if force:
                rmdir(dest_package_folder)
            else:
                raise ConanException("Package already exists. Please use --force, -f to "
                                     "overwrite it")

        recipe_hash = self._client_cache.load_manifest(reference).summary_hash
        conanfile.info.recipe_hash = recipe_hash
        conanfile.develop = True
        package_output = ScopedOutput(str(reference), self._user_io.out)
        if package_folder:
            packager.export_pkg(conanfile, pkg_id, package_folder, dest_package_folder,
                                package_output)
        else:
            packager.create_package(conanfile, pkg_id, source_folder, build_folder,
                                    dest_package_folder, install_folder, package_output, local=True)

<<<<<<< HEAD
    def download(self, reference, package_ids, remote_name, recipe):
        """ Download conanfile and specified packages to local repository
        @param reference: ConanFileReference
        @param package_ids: Package ids or empty for download all
        @param remote: install only from that remote
        @param only_recipe: download only the recipe
        """
        assert(isinstance(reference, ConanFileReference))
        output = ScopedOutput(str(reference), self._user_io.out)
        remote = self._registry.remote(remote_name) if remote_name else self._registry.default_remote
        package = self._remote_manager.search_recipes(remote, reference, None)
        if not package:  # Search the reference first, and raise if it doesn't exist
            raise ConanException("'%s' not found in remote" % str(reference))

        # First of all download package recipe
        self._remote_manager.get_recipe(reference, remote)
        self._registry.set_ref(reference, remote)

        if recipe:
            return

        # Download the sources too, don't be lazy
        conan_file_path = self._client_cache.conanfile(reference)
        conanfile = load_conanfile_class(conan_file_path)
        complete_recipe_sources(self._remote_manager, self._client_cache, self._registry,
                                conanfile, reference)

        if package_ids:
            download_binaries(reference, package_ids, self._client_cache, self._remote_manager,
                              remote, output, self._recorder)
        else:
            output.info("Getting the complete package list "
                        "from '%s'..." % str(reference))
            packages_props = self._remote_manager.search_packages(remote, reference, None)
            if not packages_props:
                output.warn("No remote binary packages found in remote")
            else:
                download_binaries(reference, list(packages_props.keys()), self._client_cache,
                                  self._remote_manager, remote, output, self._recorder)

=======
>>>>>>> 26ddf94b
    @staticmethod
    def _inject_require(conanfile, inject_require):
        """ test_package functionality requires injecting the tested package as requirement
        before running the install
        """
        require = conanfile.requires.get(inject_require.name)
        if require:
            require.conan_reference = require.range_reference = inject_require
        else:
            conanfile.requires(str(inject_require))
        conanfile._user = inject_require.user
        conanfile._channel = inject_require.channel

    def _get_graph_builder(self, loader, remote_proxy):
        resolver = RangeResolver(self._user_io.out, self._client_cache, remote_proxy)
        graph_builder = GraphManager(remote_proxy, self._user_io.out, loader, resolver,
                                     self._client_cache, self._registry, self._remote_manager)
        return graph_builder

    def _get_deps_graph(self, reference, profile, remote_proxy, check_updates, update, build_mode):
        loader = self.get_loader(profile)
        conanfile = self._load_install_conanfile(loader, reference)
        graph_builder = self._get_graph_builder(loader, remote_proxy)
        build_mode = BuildMode(build_mode, self._user_io.out)
        deps_graph = graph_builder.load_graph(conanfile, check_updates, update,
                                              build_mode=build_mode)
        return deps_graph, conanfile

    def info_build_order(self, reference, profile, build_order, remote_name, check_updates):
        remote_proxy = self.get_proxy(remote_name=remote_name)
        deps_graph, _ = self._get_deps_graph(reference, profile, remote_proxy, update=False,
                                             check_updates=check_updates, build_mode=["missing"])
        result = deps_graph.build_order(build_order)
        return result

    def info_nodes_to_build(self, reference, profile, build_mode, remote_name, check_updates):
        remote_proxy = self.get_proxy(remote_name=remote_name)
        deps_graph, conanfile = self._get_deps_graph(reference, profile, remote_proxy, update=False,
                                                     check_updates=check_updates, build_mode=build_mode)
        ret = []
        for level in deps_graph.by_levels():
            for node in level:
                if node.binary == "BUILD":
                    if node.conan_ref not in ret:
                        ret.append(node.conan_ref)
        return ret, self._get_project_reference(reference, conanfile)

    def _get_project_reference(self, reference, conanfile):
        if isinstance(reference, ConanFileReference):
            project_reference = None
        else:
            project_reference = str(conanfile)

        return project_reference

    def info_get_graph(self, reference, profile, remote_name=None, check_updates=False, build_mode=None):
        """ Fetch and build all dependencies for the given reference
        @param reference: ConanFileReference or path to user space conanfile
        @param remote: install only from that remote
        """
        remote_proxy = self.get_proxy(remote_name=remote_name)
        deps_graph, conanfile = self._get_deps_graph(reference, profile, remote_proxy,
                                                     update=False, check_updates=check_updates,
                                                     build_mode=build_mode)

        return deps_graph, self._get_project_reference(reference, conanfile)

    def install(self, reference, install_folder, profile, remote_name=None, build_modes=None,
                update=False, manifest_folder=None, manifest_verify=False,
                manifest_interactive=False, generators=None, no_imports=False, inject_require=None,
                install_reference=False, keep_build=False):
        """ Fetch and build all dependencies for the given reference
        @param reference: ConanFileReference or path to user space conanfile
        @param install_folder: where the output files will be saved
        @param remote: install only from that remote
        @param profile: Profile object with both the -s introduced options and profile read values
        @param build_modes: List of build_modes specified
        @param update: Check for updated in the upstream remotes (and update)
        @param manifest_folder: Folder to install the manifests
        @param manifest_verify: Verify dependencies manifests against stored ones
        @param manifest_interactive: Install deps manifests in folder for later verify, asking user
        for confirmation
        @param generators: List of generators from command line. If False, no generator will be
        written
        @param no_imports: Install specified packages but avoid running imports
        @param inject_require: Reference to add as a requirement to the conanfile
        """

        if generators is not False:
            generators = set(generators) if generators else set()
            generators.add("txt")  # Add txt generator by default

        remote_proxy = self.get_proxy(remote_name=remote_name)

        loader = self.get_loader(profile)
        if not install_reference:
            if isinstance(reference, ConanFileReference):  # is a create
                loader.dev_reference = reference
            elif inject_require:
                loader.dev_reference = inject_require
        conanfile = self._load_install_conanfile(loader, reference)
        if inject_require:
            self._inject_require(conanfile, inject_require)
        graph_builder = self._get_graph_builder(loader, remote_proxy)

        build_mode = BuildMode(build_modes, self._user_io.out)
        deps_graph = graph_builder.load_graph(conanfile, False, update, build_mode, remote_name,
                                              profile.build_requires)

        if not isinstance(reference, ConanFileReference):
            output = ScopedOutput(("%s (test package)" % str(inject_require)) if inject_require else "PROJECT",
                                  self._user_io.out)
            output.highlight("Installing %s" % reference)
        else:
            output = ScopedOutput(str(reference), self._user_io.out)
            output.highlight("Installing package")
        print_graph(deps_graph, self._user_io.out)
        build_mode.report_matches()

        try:
            if cross_building(loader._settings):
                b_os, b_arch, h_os, h_arch = get_cross_building_settings(loader._settings)
                message = "Cross-build from '%s:%s' to '%s:%s'" % (b_os, b_arch, h_os, h_arch)
                self._user_io.out.writeln(message, Color.BRIGHT_MAGENTA)
        except ConanException:  # Setting os doesn't exist
            pass

        installer = ConanInstaller(self._client_cache, output, self._remote_manager,
                                   self._registry, recorder=self._recorder)
        installer.install(deps_graph, keep_build)

        if manifest_folder:
            manifest_manager = ManifestManager(manifest_folder, user_io=self._user_io,
                                               client_cache=self._client_cache)
            for node in deps_graph.nodes:
                if not node.conan_ref:
                    continue
                conanfile = node.conanfile
                complete_recipe_sources(self._remote_manager, self._client_cache, self._registry,
                                        conanfile, node.conan_ref)
            manifest_manager.check_graph(deps_graph,
                                         verify=manifest_verify,
                                         interactive=manifest_interactive)
            manifest_manager.print_log()

        if install_folder:
            # Write generators
            if generators is not False:
                tmp = list(conanfile.generators)  # Add the command line specified generators
                tmp.extend([g for g in generators if g not in tmp])
                conanfile.generators = tmp
                write_generators(conanfile, install_folder, output)
            if not isinstance(reference, ConanFileReference):
                # Write conaninfo
                content = normalize(conanfile.info.dumps())
                save(os.path.join(install_folder, CONANINFO), content)
                output.info("Generated %s" % CONANINFO)
            if not no_imports:
                run_imports(conanfile, install_folder, output)
            call_system_requirements(conanfile, output)

            if install_reference:
                # The conanfile loaded is really a virtual one. The one with the deploy is the first level one
                deploy_conanfile = deps_graph.inverse_levels()[1][0].conanfile
                if hasattr(deploy_conanfile, "deploy") and callable(deploy_conanfile.deploy):
                    run_deploy(deploy_conanfile, install_folder, output)

    def source(self, conanfile_path, source_folder, info_folder):
        """
        :param conanfile_path: Absolute path to a conanfile
        :param source_folder: Absolute path where to put the files
        :param info_folder: Absolute path where to read the info files
        :param package_folder: Absolute path to the package_folder, only to have the var present
        :return:
        """
        output = ScopedOutput("PROJECT", self._user_io.out)
        # only infos if exist
        conanfile = self._load_consumer_conanfile(conanfile_path, info_folder, output)
        conanfile_folder = os.path.dirname(conanfile_path)
        if conanfile_folder != source_folder:
            output.info("Executing exports to: %s" % source_folder)
            _execute_export(conanfile_path, conanfile, source_folder, source_folder, output)
        config_source_local(source_folder, conanfile, conanfile_folder, output)

    def imports(self, conan_file_path, dest_folder, info_folder):
        """
        :param conan_file_path: Abs path to a conanfile
        :param dest_folder:  Folder where to put the files
        :param info_folder: Folder containing the conaninfo/conanbuildinfo.txt files
        :return:
        """

        output = ScopedOutput("PROJECT", self._user_io.out)
        conanfile = self._load_consumer_conanfile(conan_file_path, info_folder,
                                                  output, deps_info_required=True)

        run_imports(conanfile, dest_folder, output)

    def local_package(self, package_folder, conanfile_path, build_folder, source_folder,
                      install_folder):
        if package_folder == build_folder:
            raise ConanException("Cannot 'conan package' to the build folder. "
                                 "--build-folder and package folder can't be the same")
        output = ScopedOutput("PROJECT", self._user_io.out)
        conanfile = self._load_consumer_conanfile(conanfile_path, install_folder, output,
                                                  deps_info_required=True)
        packager.create_package(conanfile, None, source_folder, build_folder, package_folder,
                                install_folder, output, local=True, copy_info=True)

    def build(self, conanfile_path, source_folder, build_folder, package_folder, install_folder,
              test=False, should_configure=True, should_build=True, should_install=True):
        """ Call to build() method saved on the conanfile.py
        param conanfile_path: path to a conanfile.py
        """
        logger.debug("Building in %s" % build_folder)
        logger.debug("Conanfile in %s" % conanfile_path)

        try:
            # Append env_vars to execution environment and clear when block code ends
            output = ScopedOutput(("%s (test package)" % test) if test else "Project",
                                  self._user_io.out)
            conan_file = self._load_consumer_conanfile(conanfile_path, install_folder, output,
                                                       deps_info_required=True)
        except NotFoundException:
            # TODO: Auto generate conanfile from requirements file
            raise ConanException("'%s' file is needed for build.\n"
                                 "Create a '%s' and move manually the "
                                 "requirements and generators from '%s' file"
                                 % (CONANFILE, CONANFILE, CONANFILE_TXT))

        if test:
            try:
                conan_file.requires.add(test)
            except ConanException:
                pass

        conan_file.should_configure = should_configure
        conan_file.should_build = should_build
        conan_file.should_install = should_install

        try:
            mkdir(build_folder)
            os.chdir(build_folder)
            conan_file.build_folder = build_folder
            conan_file.source_folder = source_folder
            conan_file.package_folder = package_folder
            conan_file.install_folder = install_folder
            with get_env_context_manager(conan_file):
                output.highlight("Running build()")
                with conanfile_exception_formatter(str(conan_file), "build"):
                    conan_file.build()
                if test:
                    output.highlight("Running test()")
                    with conanfile_exception_formatter(str(conan_file), "test"):
                        conan_file.test()
        except ConanException:
            raise  # Raise but not let to reach the Exception except (not print traceback)
        except Exception:
            import traceback
            trace = traceback.format_exc().split('\n')
            raise ConanException("Unable to build it successfully\n%s" % '\n'.join(trace[3:]))


def _load_deps_info(current_path, conanfile, required):

    def get_forbidden_access_object(field_name):
        class InfoObjectNotDefined(object):
            def __getitem__(self, item):
                raise ConanException("self.%s not defined. If you need it for a "
                                     "local command run 'conan install'" % field_name)
            __getattr__ = __getitem__

        return InfoObjectNotDefined()

    if not current_path:
        return
    info_file_path = os.path.join(current_path, BUILD_INFO)
    try:
        deps_cpp_info, deps_user_info, deps_env_info = TXTGenerator.loads(load(info_file_path))
        conanfile.deps_cpp_info = deps_cpp_info
        conanfile.deps_user_info = deps_user_info
        conanfile.deps_env_info = deps_env_info
    except IOError:
        if required:
            raise ConanException("%s file not found in %s\nIt is required for this command\n"
                                 "You can generate it using 'conan install'"
                                 % (BUILD_INFO, current_path))
        conanfile.deps_cpp_info = get_forbidden_access_object("deps_cpp_info")
        conanfile.deps_user_info = get_forbidden_access_object("deps_user_info")
    except ConanException:
        raise ConanException("Parse error in '%s' file in %s" % (BUILD_INFO, current_path))


def existing_info_files(folder):
    return os.path.exists(os.path.join(folder, CONANINFO)) and  \
           os.path.exists(os.path.join(folder, BUILD_INFO))<|MERGE_RESOLUTION|>--- conflicted
+++ resolved
@@ -22,13 +22,7 @@
 from conans.paths import CONANFILE, CONANINFO, CONANFILE_TXT, BUILD_INFO
 from conans.util.files import save, rmdir, normalize, mkdir, load
 from conans.util.log import logger
-<<<<<<< HEAD
-from conans.client.loader_parse import load_conanfile_class
-from conans.client.cmd.download import download_binaries
 from conans.client.graph.graph_manager import GraphManager
-from conans.client.graph.printer import print_graph
-=======
->>>>>>> 26ddf94b
 from conans.client.graph.build_mode import BuildMode
 from conans.client.graph.printer import print_graph
 
@@ -140,49 +134,6 @@
             packager.create_package(conanfile, pkg_id, source_folder, build_folder,
                                     dest_package_folder, install_folder, package_output, local=True)
 
-<<<<<<< HEAD
-    def download(self, reference, package_ids, remote_name, recipe):
-        """ Download conanfile and specified packages to local repository
-        @param reference: ConanFileReference
-        @param package_ids: Package ids or empty for download all
-        @param remote: install only from that remote
-        @param only_recipe: download only the recipe
-        """
-        assert(isinstance(reference, ConanFileReference))
-        output = ScopedOutput(str(reference), self._user_io.out)
-        remote = self._registry.remote(remote_name) if remote_name else self._registry.default_remote
-        package = self._remote_manager.search_recipes(remote, reference, None)
-        if not package:  # Search the reference first, and raise if it doesn't exist
-            raise ConanException("'%s' not found in remote" % str(reference))
-
-        # First of all download package recipe
-        self._remote_manager.get_recipe(reference, remote)
-        self._registry.set_ref(reference, remote)
-
-        if recipe:
-            return
-
-        # Download the sources too, don't be lazy
-        conan_file_path = self._client_cache.conanfile(reference)
-        conanfile = load_conanfile_class(conan_file_path)
-        complete_recipe_sources(self._remote_manager, self._client_cache, self._registry,
-                                conanfile, reference)
-
-        if package_ids:
-            download_binaries(reference, package_ids, self._client_cache, self._remote_manager,
-                              remote, output, self._recorder)
-        else:
-            output.info("Getting the complete package list "
-                        "from '%s'..." % str(reference))
-            packages_props = self._remote_manager.search_packages(remote, reference, None)
-            if not packages_props:
-                output.warn("No remote binary packages found in remote")
-            else:
-                download_binaries(reference, list(packages_props.keys()), self._client_cache,
-                                  self._remote_manager, remote, output, self._recorder)
-
-=======
->>>>>>> 26ddf94b
     @staticmethod
     def _inject_require(conanfile, inject_require):
         """ test_package functionality requires injecting the tested package as requirement
