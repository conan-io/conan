--- conflicted
+++ resolved
@@ -51,17 +51,13 @@
         self._current_scopes = None
         self._search_manager = search_manager
 
-<<<<<<< HEAD
-    def export(self, user, channel, conan_file_path, keep_source=False, filename=None):
-=======
     def _profile_with_defaults(self, profile):
         # Get the defaults, and apply on it the profile
         tmp_profile = copy.copy(self._client_cache.default_profile)
         tmp_profile.update(profile)
         return tmp_profile
 
-    def export(self, user, conan_file_path, keep_source=False, filename=None):
->>>>>>> f51a18f1
+    def export(self, user, channel, conan_file_path, keep_source=False, filename=None):
         """ Export the conans
         param conanfile_path: the original source directory of the user containing a
                            conanfile.py
@@ -104,7 +100,8 @@
                                   remote_name=None, update=False, check_updates=False,
                                   manifest_manager=None)
 
-        loader = ConanFileLoader(self._runner, self._client_cache.settings, self._profile_with_defaults(profile))
+        loader = ConanFileLoader(self._runner, self._client_cache.settings,
+                                 self._profile_with_defaults(profile))
         conanfile = loader.load_virtual([reference], current_path)
         graph_builder = self._get_graph_builder(loader, False, remote_proxy)
         deps_graph = graph_builder.load(conanfile)
