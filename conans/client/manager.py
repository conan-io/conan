import os
import time
from collections import OrderedDict, Counter

from conans.client import packager
from conans.client.client_cache import ClientCache
from conans.client.deps_builder import DepsGraphBuilder
from conans.client.detect import detected_os
from conans.client.export import export_conanfile
from conans.client.generators import write_generators
from conans.client.grapher import ConanGrapher
from conans.client.importer import run_imports, undo_imports
from conans.client.installer import ConanInstaller
from conans.client.loader import ConanFileLoader
from conans.client.manifest_manager import ManifestManager
from conans.client.output import ScopedOutput
from conans.client.package_copier import PackageCopier
from conans.client.printer import Printer
from conans.client.proxy import ConanProxy
from conans.client.remote_registry import RemoteRegistry
from conans.client.remover import ConanRemover
from conans.client.require_resolver import RequireResolver
from conans.client.source import config_source, config_source_local
from conans.client.uploader import ConanUploader
from conans.client.userio import UserIO
from conans.errors import NotFoundException, ConanException
from conans.model.build_info import DepsCppInfo, CppInfo
from conans.model.env_info import EnvInfo
from conans.model.ref import ConanFileReference, PackageReference
from conans.paths import (CONANFILE, CONANINFO, CONANFILE_TXT, BUILD_INFO)
from conans.tools import environment_append
from conans.util.files import save, load, rmdir, normalize, mkdir
from conans.util.log import logger
from conans.model.profile import Profile
from conans.model.info import ConanInfo


def get_user_channel(text):
    tokens = text.split('/')
    try:
        user = tokens[0]
        channel = tokens[1]
    except IndexError:
        channel = "testing"
    return user, channel


class ConanManager(object):
    """ Manage all the commands logic  The main entry point for all the client
    business logic
    """
    def __init__(self, client_cache, user_io, runner, remote_manager, search_manager):
        assert isinstance(user_io, UserIO)
        assert isinstance(client_cache, ClientCache)
        self._client_cache = client_cache
        self._user_io = user_io
        self._runner = runner
        self._remote_manager = remote_manager
        self._current_scopes = None
        self._search_manager = search_manager

    def _loader(self, current_path=None, profile=None):
        # The disk settings definition, already including the default disk values
        settings = self._client_cache.settings
        mixed_profile = Profile()
        if profile is None:
            if current_path:
                conan_info_path = os.path.join(current_path, CONANINFO)
                if os.path.exists(conan_info_path):
                    existing_info = ConanInfo.load_file(conan_info_path)
                    settings.values = existing_info.full_settings
                    mixed_profile.options = existing_info.full_options
                    mixed_profile.scopes = existing_info.scope
                    mixed_profile.env_values = existing_info.env_values
        else:
            mixed_profile.env_values.update(profile.env_values)
            settings.values = profile.settings_values
            if profile.scopes:
                mixed_profile.scopes.update_scope(profile.scopes)
            mixed_profile.options.update(profile.options)
            for pkg, pkg_settings in profile.package_settings.items():
                mixed_profile.package_settings[pkg].update(pkg_settings)

        self._current_scopes = mixed_profile.scopes
        return ConanFileLoader(self._runner, settings=settings,
                               package_settings=mixed_profile.package_settings_values,
                               options=mixed_profile.options, scopes=mixed_profile.scopes,
                               env_values=mixed_profile.env_values)

    def export(self, user, conan_file_path, keep_source=False):
        """ Export the conans
        param conanfile_path: the original source directory of the user containing a
                           conanfile.py
        param user: user under this package will be exported
        param channel: string (stable, testing,...)
        """
        assert conan_file_path
        logger.debug("Exporting %s" % conan_file_path)
        user_name, channel = get_user_channel(user)
        conan_file = self._loader().load_class(os.path.join(conan_file_path, CONANFILE))
        for field in ["url", "license", "description"]:
            field_value = getattr(conan_file, field, None)
            if not field_value:
                self._user_io.out.warn("Conanfile doesn't have '%s'.\n"
                                       "It is recommended to add it as attribute" % field)
        if getattr(conan_file, "conan_info", None):
            self._user_io.out.warn("conan_info() method is deprecated, use package_id() instead")

        conan_ref = ConanFileReference(conan_file.name, conan_file.version, user_name, channel)
        conan_ref_str = str(conan_ref)
        # Maybe a platform check could be added, but depends on disk partition
        refs = self._search_manager.search(conan_ref_str, ignorecase=True)
        if refs and conan_ref not in refs:
            raise ConanException("Cannot export package with same name but different case\n"
                                 "You exported '%s' but already existing '%s'"
                                 % (conan_ref_str, " ".join(str(s) for s in refs)))
        output = ScopedOutput(str(conan_ref), self._user_io.out)
        export_conanfile(output, self._client_cache, conan_file, conan_file_path,
                         conan_ref, conan_file.short_paths, keep_source)

    def download(self, reference, package_ids, remote=None):
        """ Download conanfile and specified packages to local repository
        @param reference: ConanFileReference
        @param package_ids: Package ids or empty for download all
        @param remote: install only from that remote
        """
        assert(isinstance(reference, ConanFileReference))
        remote_proxy = ConanProxy(self._client_cache, self._user_io, self._remote_manager, remote)

        package = remote_proxy.search(reference, None)
        if not package:  # Search the reference first, and raise if it doesn't exist
            raise ConanException("'%s' not found in remote" % str(reference))

        if package_ids:
            remote_proxy.download_packages(reference, package_ids)
        else:
            packages_props = remote_proxy.search_packages(reference, None)
            if not packages_props:
                output = ScopedOutput(str(reference), self._user_io.out)
                output.warn("No remote binary packages found in remote")
            else:
                remote_proxy.download_packages(reference, list(packages_props.keys()))

    def _get_graph(self, reference, current_path, profile, remote, filename, update,
                   check_updates, manifest_manager):

        loader = self._loader(current_path, profile)
        # Not check for updates for info command, it'll be checked when dep graph is built

        remote_proxy = ConanProxy(self._client_cache, self._user_io, self._remote_manager, remote,
                                  update=update, check_updates=check_updates,
                                  manifest_manager=manifest_manager)

        if isinstance(reference, ConanFileReference):
            project_reference = None
            conanfile = loader.load_virtual(reference, current_path)
            is_txt = True
        else:
            conanfile_path = reference
            project_reference = "PROJECT"
            output = ScopedOutput(project_reference, self._user_io.out)
            try:
                if filename and filename.endswith(".txt"):
                    raise NotFoundException("")
                conan_file_path = os.path.join(conanfile_path, filename or CONANFILE)
                conanfile = loader.load_conan(conan_file_path, output, consumer=True)
                is_txt = False
                if conanfile.name is not None and conanfile.version is not None:
                    project_reference = "%s/%s@" % (conanfile.name, conanfile.version)
                    project_reference += "PROJECT"
            except NotFoundException:  # Load conanfile.txt
                conan_path = os.path.join(conanfile_path, filename or CONANFILE_TXT)
                conanfile = loader.load_conan_txt(conan_path, output)
                is_txt = True
        # build deps graph and install it
        local_search = None if update else self._search_manager
        resolver = RequireResolver(self._user_io.out, local_search, remote_proxy)
        builder = DepsGraphBuilder(remote_proxy, self._user_io.out, loader, resolver)
        deps_graph = builder.load(None, conanfile)
        # These lines are so the conaninfo stores the correct complete info
        if is_txt:
            conanfile.info.settings = loader._settings.values
        conanfile.info.full_settings = loader._settings.values
        conanfile.info.scope = self._current_scopes
        conanfile.cpp_info = CppInfo(current_path)
        conanfile.env_info = EnvInfo(current_path)
        registry = RemoteRegistry(self._client_cache.registry, self._user_io.out)
        return (builder, deps_graph, project_reference, registry, conanfile,
                remote_proxy, loader)

<<<<<<< HEAD
    def info(self, reference, current_path, profile, remote=None,
             info=None, filename=None, update=False, check_updates=False,
             build_order=None, build_mode=None):
=======
    def info(self, reference, current_path, graph_filename, remote=None, options=None, settings=None,
             info=None, filename=None, update=False, check_updates=False, scopes=None,
             build_order=None, build_mode=None, package_settings=None, env_values=None,
             profile_name=None):
>>>>>>> f229a8cc
        """ Fetch and build all dependencies for the given reference
        @param reference: ConanFileReference or path to user space conanfile
        @param current_path: where the output files will be saved
        @param remote: install only from that remote
        @param options: list of tuples: [(optionname, optionvalue), (optionname, optionvalue)...]
        @param settings: list of tuples: [(settingname, settingvalue), (settingname, value)...]
        @param package_settings: dict name=> settings: {"zlib": [(settingname, settingvalue), ...]}
        """

        objects = self._get_graph(reference, current_path, profile, remote, filename,
                                  update, check_updates, None)

        (builder, deps_graph, project_reference, registry, _, remote_proxy, _) = objects

        if build_order:
            result = deps_graph.build_order(build_order)
            self._user_io.out.info(", ".join(str(s) for s in result))
            return

        if build_mode is not None:  # sim_install is a policy or list of names (same as install build param)
            installer = ConanInstaller(self._client_cache, self._user_io, remote_proxy)
            nodes = installer.nodes_to_build(deps_graph, build_mode)
            counter = Counter(ref.conan.name for ref, _ in nodes)
            self._user_io.out.info(", ".join((str(ref)
                                              if counter[ref.conan.name] > 1 else str(ref.conan))
                                             for ref, _ in nodes))
            return

        if check_updates:
            graph_updates_info = builder.get_graph_updates_info(deps_graph)
        else:
            graph_updates_info = {}

<<<<<<< HEAD
        def read_dates(deps_graph):
            ret = {}
            for ref, _ in sorted(deps_graph.nodes):
                if ref:
                    manifest = self._client_cache.load_manifest(ref)
                    ret[ref] = manifest.time_str
            return ret

        Printer(self._user_io.out).print_info(deps_graph, project_reference,
                                              info, registry, graph_updates_info,
                                              remote, read_dates(deps_graph))

    def install(self, reference, current_path, profile, remote=None,
                build_mode=False, filename=None, update=False, check_updates=False,
=======
        if graph_filename:
            grapher = ConanGrapher(project_reference, deps_graph)
            grapher.graph(graph_filename)
        else:
            Printer(self._user_io.out).print_info(deps_graph, project_reference,
                                                  info, registry, graph_updates_info,
                                                  remote, read_dates(deps_graph))

    def read_profile(self, profile_name, cwd):
        if not profile_name:
            return None

        if os.path.isabs(profile_name):
            profile_path = profile_name
            folder = os.path.dirname(profile_name)
        elif profile_name.startswith("."):  # relative path name
            profile_path = os.path.abspath(os.path.join(cwd, profile_name))
            folder = os.path.dirname(profile_path)
        else:
            folder = self._client_cache.profiles_path
            profile_path = self._client_cache.profile_path(profile_name)

        try:
            text = load(profile_path)
        except Exception:
            if os.path.exists(folder):
                profiles = [name for name in os.listdir(folder) if not os.path.isdir(name)]
            else:
                profiles = []
            current_profiles = ", ".join(profiles) or "[]"
            raise ConanException("Specified profile '%s' doesn't exist.\nExisting profiles: "
                                 "%s" % (profile_name, current_profiles))

        try:
            return Profile.loads(text)
        except ConanException as exc:
            raise ConanException("Error reading '%s' profile: %s" % (profile_name, exc))

    def install(self, reference, current_path, remote=None, options=None, settings=None,
                build_mode=None, filename=None, update=False, check_updates=False,
>>>>>>> f229a8cc
                manifest_folder=None, manifest_verify=False, manifest_interactive=False,
                generators=None, no_imports=False):
        """ Fetch and build all dependencies for the given reference
        @param reference: ConanFileReference or path to user space conanfile
        @param current_path: where the output files will be saved
        @param remote: install only from that remote
        @param options: list of tuples: [(optionname, optionvalue), (optionname, optionvalue)...]
        @param settings: list of tuples: [(settingname, settingvalue), (settingname, value)...]
        @param package_settings: dict name=> settings: {"zlib": [(settingname, settingvalue), ...]}
        @param profile: name of the profile to use
        @param env: list of tuples for environment vars: [(var, value), (var2, value2)...]
        @param package_env: package dict of list of tuples: {"package_name": [(var, value), (var2, value2)...]}
        """
        generators = generators or []

        if manifest_folder:
            manifest_manager = ManifestManager(manifest_folder, user_io=self._user_io,
                                               client_cache=self._client_cache,
                                               verify=manifest_verify,
                                               interactive=manifest_interactive)
        else:
            manifest_manager = None

        objects = self._get_graph(reference, current_path, profile, remote, filename,
                                  update, check_updates, manifest_manager)
        (_, deps_graph, _, registry, conanfile, remote_proxy, loader) = objects

        Printer(self._user_io.out).print_graph(deps_graph, registry)
        # Warn if os doesn't match
        try:
            if detected_os() != loader._settings.os:
                message = '''You are building this package with settings.os='%s' on a '%s' system.
If this is your intention, you can ignore this message.
If not:
     - Check the passed settings (-s)
     - Check your global settings in ~/.conan/conan.conf
     - Remove conaninfo.txt to avoid bad cached settings
''' % (loader._settings.os, detected_os())
                self._user_io.out.warn(message)
        except ConanException:  # Setting os doesn't exist
            pass

        installer = ConanInstaller(self._client_cache, self._user_io, remote_proxy)
        installer.install(deps_graph, build_mode)

        prefix = "PROJECT" if not isinstance(reference, ConanFileReference) else str(reference)
        output = ScopedOutput(prefix, self._user_io.out)

        # Write generators
        tmp = list(conanfile.generators)  # Add the command line specified generators
        tmp.extend(generators)
        conanfile.generators = tmp
        write_generators(conanfile, current_path, output)

        if not isinstance(reference, ConanFileReference):
            content = normalize(conanfile.info.dumps())
            save(os.path.join(current_path, CONANINFO), content)
            output.info("Generated %s" % CONANINFO)
            if not no_imports:
                run_imports(conanfile, current_path, output)
            installer.call_system_requirements(conanfile, output)

        if manifest_manager:
            manifest_manager.print_log()

    def source(self, current_path, reference, force):
        if not isinstance(reference, ConanFileReference):
            output = ScopedOutput("PROJECT", self._user_io.out)
            conan_file_path = os.path.join(reference, CONANFILE)
            conanfile = self._loader(current_path).load_conan(conan_file_path, output, consumer=True)
            _load_info_file(current_path, conanfile, output)
            export_folder = reference
            config_source_local(export_folder, current_path, conanfile, output)
        else:
            output = ScopedOutput(str(reference), self._user_io.out)
            conan_file_path = self._client_cache.conanfile(reference)
            conanfile = self._loader(current_path).load_conan(conan_file_path, output, reference=reference)
            _load_info_file(current_path, conanfile, output)
            src_folder = self._client_cache.source(reference, conanfile.short_paths)
            export_folder = self._client_cache.export(reference)
            config_source(export_folder, src_folder, conanfile, output, force)

    def imports_undo(self, current_path):
        undo_imports(current_path, self._user_io.out)

    def imports(self, current_path, reference, conan_file_path, dest_folder):
        if not isinstance(reference, ConanFileReference):
            output = ScopedOutput("PROJECT", self._user_io.out)
            if not conan_file_path:
                conan_file_path = os.path.join(reference, CONANFILE)
                if not os.path.exists(conan_file_path):
                    conan_file_path = os.path.join(reference, CONANFILE_TXT)

            if conan_file_path.endswith(".txt"):
                conanfile = self._loader().load_conan_txt(conan_file_path, output)
            else:
                conanfile = self._loader().load_conan(conan_file_path, output, consumer=True)
        else:
            output = ScopedOutput(str(reference), self._user_io.out)
            conan_file_path = self._client_cache.conanfile(reference)
            conanfile = self._loader().load_conan(conan_file_path, output, reference=reference)

        _load_info_file(current_path, conanfile, output, error=True)
        if dest_folder:
            if not os.path.isabs(dest_folder):
                dest_folder = os.path.normpath(os.path.join(current_path, dest_folder))
            mkdir(dest_folder)
        else:
            dest_folder = current_path
        run_imports(conanfile, dest_folder, output)

    def local_package(self, current_path, build_folder):
        if current_path == build_folder:
            raise ConanException("Cannot 'conan package' to the build folder. "
                                 "Please move to another folder and try again")
        output = ScopedOutput("PROJECT", self._user_io.out)
        conan_file_path = os.path.join(build_folder, CONANFILE)
        conanfile = self._loader().load_conan(conan_file_path, output, consumer=True)
        _load_info_file(build_folder, conanfile, output)
        packager.create_package(conanfile, build_folder, current_path, output, local=True)

    def package(self, reference, package_id):
        # Package paths
        conan_file_path = self._client_cache.conanfile(reference)
        if not os.path.exists(conan_file_path):
            raise ConanException("Package recipe '%s' does not exist" % str(reference))

        loader = self._loader()
        conanfile = loader.load_conan(conan_file_path, self._user_io.out, reference=reference)
        if hasattr(conanfile, "build_id"):
            raise ConanException("package command does not support recipes with 'build_id'\n"
                                 "To repackage them use 'conan install'")

        if not package_id:
            packages = [PackageReference(reference, packid)
                        for packid in self._client_cache.conan_builds(reference)]
            if not packages:
                raise NotFoundException("%s: Package recipe has not been built locally\n"
                                        "Please read the 'conan package' command help\n"
                                        "Use 'conan install' or 'conan test_package' to build and "
                                        "create binaries" % str(reference))
        else:
            packages = [PackageReference(reference, package_id)]

        for package_reference in packages:
            build_folder = self._client_cache.build(package_reference, short_paths=None)
            if not os.path.exists(build_folder):
                raise NotFoundException("%s: Package binary '%s' folder doesn't exist\n"
                                        "Please read the 'conan package' command help\n"
                                        "Use 'conan install' or 'conan test_package' to build and "
                                        "create binaries"
                                        % (str(reference), package_reference.package_id))
            # The package already exist, we can use short_paths if they were defined
            package_folder = self._client_cache.package(package_reference, short_paths=None)
            # Will read current conaninfo with specified options and load conanfile with them
            output = ScopedOutput(str(reference), self._user_io.out)
            output.info("Re-packaging %s" % package_reference.package_id)
            loader = self._loader(build_folder)

            conanfile = loader.load_conan(conan_file_path, self._user_io.out, reference=reference)
            _load_info_file(build_folder, conanfile, output)
            rmdir(package_folder)
            with environment_append(conanfile.env):
                packager.create_package(conanfile, build_folder, package_folder, output)

    def build(self, conanfile_path, current_path, test=False, filename=None):
        """ Call to build() method saved on the conanfile.py
        param conanfile_path: the original source directory of the user containing a
                            conanfile.py
        """
        logger.debug("Building in %s" % current_path)
        logger.debug("Conanfile in %s" % conanfile_path)

        if filename and filename.endswith(".txt"):
            raise ConanException("A conanfile.py is needed to call 'conan build'")

        conanfile_file = os.path.join(conanfile_path, filename or CONANFILE)

        try:
            # Append env_vars to execution environment and clear when block code ends
            output = ScopedOutput("Project", self._user_io.out)
            loader = self._loader(current_path)
            conan_file = loader.load_conan(conanfile_file, output, consumer=True)
        except NotFoundException:
            # TODO: Auto generate conanfile from requirements file
            raise ConanException("'%s' file is needed for build.\n"
                                 "Create a '%s' and move manually the "
                                 "requirements and generators from '%s' file"
                                 % (CONANFILE, CONANFILE, CONANFILE_TXT))
        try:
            _load_info_file(current_path, conan_file, output)
            os.chdir(current_path)
            conan_file._conanfile_directory = conanfile_path
            with environment_append(conan_file.env):
                conan_file.build()

            if test:
                conan_file.test()
        except ConanException:
            raise  # Raise but not let to reach the Exception except (not print traceback)
        except Exception:
            import traceback
            trace = traceback.format_exc().split('\n')
            raise ConanException("Unable to build it successfully\n%s" % '\n'.join(trace[3:]))

    def upload(self, conan_reference_or_pattern, package_id=None, remote=None, all_packages=None,
               force=False, confirm=False, retry=0, retry_wait=0, skip_upload=False):
        """If package_id is provided, conan_reference_or_pattern is a ConanFileReference"""
        t1 = time.time()
        remote_proxy = ConanProxy(self._client_cache, self._user_io, self._remote_manager,
                                  remote)
        uploader = ConanUploader(self._client_cache, self._user_io, remote_proxy,
                                 self._search_manager, self._loader())

        if package_id:  # Upload package
            ref = ConanFileReference.loads(conan_reference_or_pattern)
            uploader.check_reference(ref)
            uploader.upload_package(PackageReference(ref, package_id), retry=retry,
                                    retry_wait=retry_wait, skip_upload=skip_upload)
        else:  # Upload conans
            uploader.upload(conan_reference_or_pattern, all_packages=all_packages,
                            force=force, confirm=confirm,
                            retry=retry, retry_wait=retry_wait, skip_upload=skip_upload)

        logger.debug("====> Time manager upload: %f" % (time.time() - t1))

    def search(self, pattern_or_reference=None, remote=None, ignorecase=True, packages_query=None):
        """ Print the single information saved in conan.vars about all the packages
            or the packages which match with a pattern

            Attributes:
                pattern = string to match packages
                remote = search on another origin to get packages info
                packages_pattern = String query with binary
                                   packages properties: "arch=x86 AND os=Windows"
        """
        printer = Printer(self._user_io.out)

        if remote:
            remote_proxy = ConanProxy(self._client_cache, self._user_io, self._remote_manager,
                                      remote)
            adapter = remote_proxy
        else:
            adapter = self._search_manager
        if isinstance(pattern_or_reference, ConanFileReference):
            packages_props = adapter.search_packages(pattern_or_reference, packages_query)
            ordered_packages = OrderedDict(sorted(packages_props.items()))
            try:
                recipe_hash = self._client_cache.load_manifest(pattern_or_reference).summary_hash
            except IOError:  # It could not exist in local
                recipe_hash = None
            printer.print_search_packages(ordered_packages, pattern_or_reference,
                                          recipe_hash, packages_query)
        else:
            references = adapter.search(pattern_or_reference, ignorecase)
            printer.print_search_recipes(references, pattern_or_reference)

    def copy(self, reference, package_ids, username, channel, force=False):
        """ Copy or move conanfile (exported) and packages to another user and or channel
        @param reference: ConanFileReference containing the packages to be moved
        @param package_ids: list of ids or [] for all list
        @param username: Destination username
        @param channel: Destination channel
        @param remote: install only from that remote
        """
        # It is necessary to make sure the sources are complete before proceeding
        remote_proxy = ConanProxy(self._client_cache, self._user_io, self._remote_manager, None)
        remote_proxy.complete_recipe_sources(reference)

        # Now we can actually copy
        output = ScopedOutput(str(reference), self._user_io.out)
        conan_file_path = self._client_cache.conanfile(reference)
        conanfile = self._loader().load_conan(conan_file_path, output)
        copier = PackageCopier(self._client_cache, self._user_io, conanfile.short_paths)
        if not package_ids:
            packages = self._client_cache.packages(reference)
            if os.path.exists(packages):
                package_ids = os.listdir(packages)
            else:
                package_ids = []
        copier.copy(reference, package_ids, username, channel, force)

    def remove(self, pattern, src=False, build_ids=None, package_ids_filter=None, force=False,
               remote=None):
        """ Remove conans and/or packages
        @param pattern: string to match packages
        @param package_ids: list of ids or [] for all list
        @param remote: search on another origin to get packages info
        @param force: if True, it will be deleted without requesting anything
        """
        remote_proxy = ConanProxy(self._client_cache, self._user_io, self._remote_manager, remote)
        remover = ConanRemover(self._client_cache, self._search_manager, self._user_io,
                               remote_proxy)
        remover.remove(pattern, src, build_ids, package_ids_filter, force=force)

    def user(self, remote=None, name=None, password=None):
        remote_proxy = ConanProxy(self._client_cache, self._user_io, self._remote_manager, remote)
        return remote_proxy.authenticate(name, password)


def _load_info_file(current_path, conanfile, output, error=False):
    class_, attr, gen = DepsCppInfo, "deps_cpp_info", "txt"

    info_file_path = os.path.join(current_path, BUILD_INFO)
    try:
        deps_info = class_.loads(load(info_file_path))
        setattr(conanfile, attr, deps_info)
    except IOError:
        error_msg = ("%s file not found in %s\nIt is %s for this command\n"
                     "You can generate it using 'conan install -g %s'"
                     % (BUILD_INFO, current_path, "required" if error else "recommended", gen))
        if not error:
            output.warn(error_msg)
        else:
            raise ConanException(error_msg)
    except ConanException:
        raise ConanException("Parse error in '%s' file in %s" % (BUILD_INFO, current_path))<|MERGE_RESOLUTION|>--- conflicted
+++ resolved
@@ -59,19 +59,17 @@
         self._current_scopes = None
         self._search_manager = search_manager
 
-    def _loader(self, current_path=None, profile=None):
+    def _loader(self, conan_info_path=None, profile=None):
         # The disk settings definition, already including the default disk values
         settings = self._client_cache.settings
         mixed_profile = Profile()
         if profile is None:
-            if current_path:
-                conan_info_path = os.path.join(current_path, CONANINFO)
-                if os.path.exists(conan_info_path):
-                    existing_info = ConanInfo.load_file(conan_info_path)
-                    settings.values = existing_info.full_settings
-                    mixed_profile.options = existing_info.full_options
-                    mixed_profile.scopes = existing_info.scope
-                    mixed_profile.env_values = existing_info.env_values
+            if conan_info_path and os.path.exists(conan_info_path):
+                existing_info = ConanInfo.load_file(conan_info_path)
+                settings.values = existing_info.full_settings
+                mixed_profile.options = existing_info.full_options
+                mixed_profile.scopes = existing_info.scope
+                mixed_profile.env_values = existing_info.env_values
         else:
             mixed_profile.env_values.update(profile.env_values)
             settings.values = profile.settings_values
@@ -143,8 +141,8 @@
 
     def _get_graph(self, reference, current_path, profile, remote, filename, update,
                    check_updates, manifest_manager):
-
-        loader = self._loader(current_path, profile)
+        conan_info_path = os.path.join(current_path, CONANINFO)
+        loader = self._loader(conan_info_path, profile)
         # Not check for updates for info command, it'll be checked when dep graph is built
 
         remote_proxy = ConanProxy(self._client_cache, self._user_io, self._remote_manager, remote,
@@ -188,16 +186,9 @@
         return (builder, deps_graph, project_reference, registry, conanfile,
                 remote_proxy, loader)
 
-<<<<<<< HEAD
     def info(self, reference, current_path, profile, remote=None,
              info=None, filename=None, update=False, check_updates=False,
-             build_order=None, build_mode=None):
-=======
-    def info(self, reference, current_path, graph_filename, remote=None, options=None, settings=None,
-             info=None, filename=None, update=False, check_updates=False, scopes=None,
-             build_order=None, build_mode=None, package_settings=None, env_values=None,
-             profile_name=None):
->>>>>>> f229a8cc
+             build_order=None, build_mode=None, graph_filename=None):
         """ Fetch and build all dependencies for the given reference
         @param reference: ConanFileReference or path to user space conanfile
         @param current_path: where the output files will be saved
@@ -217,7 +208,7 @@
             self._user_io.out.info(", ".join(str(s) for s in result))
             return
 
-        if build_mode is not None:  # sim_install is a policy or list of names (same as install build param)
+        if build_mode is not None:
             installer = ConanInstaller(self._client_cache, self._user_io, remote_proxy)
             nodes = installer.nodes_to_build(deps_graph, build_mode)
             counter = Counter(ref.conan.name for ref, _ in nodes)
@@ -231,7 +222,6 @@
         else:
             graph_updates_info = {}
 
-<<<<<<< HEAD
         def read_dates(deps_graph):
             ret = {}
             for ref, _ in sorted(deps_graph.nodes):
@@ -240,13 +230,6 @@
                     ret[ref] = manifest.time_str
             return ret
 
-        Printer(self._user_io.out).print_info(deps_graph, project_reference,
-                                              info, registry, graph_updates_info,
-                                              remote, read_dates(deps_graph))
-
-    def install(self, reference, current_path, profile, remote=None,
-                build_mode=False, filename=None, update=False, check_updates=False,
-=======
         if graph_filename:
             grapher = ConanGrapher(project_reference, deps_graph)
             grapher.graph(graph_filename)
@@ -285,9 +268,8 @@
         except ConanException as exc:
             raise ConanException("Error reading '%s' profile: %s" % (profile_name, exc))
 
-    def install(self, reference, current_path, remote=None, options=None, settings=None,
+    def install(self, reference, current_path, profile, remote=None,
                 build_mode=None, filename=None, update=False, check_updates=False,
->>>>>>> f229a8cc
                 manifest_folder=None, manifest_verify=False, manifest_interactive=False,
                 generators=None, no_imports=False):
         """ Fetch and build all dependencies for the given reference
@@ -354,17 +336,20 @@
             manifest_manager.print_log()
 
     def source(self, current_path, reference, force):
+        conan_info_path = os.path.join(current_path, CONANINFO)
         if not isinstance(reference, ConanFileReference):
             output = ScopedOutput("PROJECT", self._user_io.out)
             conan_file_path = os.path.join(reference, CONANFILE)
-            conanfile = self._loader(current_path).load_conan(conan_file_path, output, consumer=True)
+            conanfile = self._loader(conan_info_path).load_conan(conan_file_path, output,
+                                                                 consumer=True)
             _load_info_file(current_path, conanfile, output)
             export_folder = reference
             config_source_local(export_folder, current_path, conanfile, output)
         else:
             output = ScopedOutput(str(reference), self._user_io.out)
             conan_file_path = self._client_cache.conanfile(reference)
-            conanfile = self._loader(current_path).load_conan(conan_file_path, output, reference=reference)
+            conanfile = self._loader(conan_info_path).load_conan(conan_file_path, output,
+                                                                 reference=reference)
             _load_info_file(current_path, conanfile, output)
             src_folder = self._client_cache.source(reference, conanfile.short_paths)
             export_folder = self._client_cache.export(reference)
@@ -445,7 +430,8 @@
             # Will read current conaninfo with specified options and load conanfile with them
             output = ScopedOutput(str(reference), self._user_io.out)
             output.info("Re-packaging %s" % package_reference.package_id)
-            loader = self._loader(build_folder)
+            conan_info_path = os.path.join(build_folder, CONANINFO)
+            loader = self._loader(conan_info_path)
 
             conanfile = loader.load_conan(conan_file_path, self._user_io.out, reference=reference)
             _load_info_file(build_folder, conanfile, output)
@@ -469,7 +455,8 @@
         try:
             # Append env_vars to execution environment and clear when block code ends
             output = ScopedOutput("Project", self._user_io.out)
-            loader = self._loader(current_path)
+            conan_info_path = os.path.join(current_path, CONANINFO)
+            loader = self._loader(conan_info_path)
             conan_file = loader.load_conan(conanfile_file, output, consumer=True)
         except NotFoundException:
             # TODO: Auto generate conanfile from requirements file
