--- conflicted
+++ resolved
@@ -62,10 +62,7 @@
 
     installer = BinaryInstaller(app, recorder=recorder)
     installer.install(deps_graph, remotes, keep_build=keep_build, graph_info=graph_info)
-<<<<<<< HEAD
-=======
     # GraphLock always != None here (because of graph_manager.load_graph)
->>>>>>> fd80aed3
     graph_info.graph_lock.update_check_graph(deps_graph, out)
 
     if manifest_folder:
