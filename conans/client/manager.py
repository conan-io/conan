import os
import time
from collections import OrderedDict, Counter

from conans.client import packager
from conans.client.client_cache import ClientCache
from conans.client.deps_builder import DepsGraphBuilder
from conans.client.detect import detected_os
from conans.client.export import export_conanfile
from conans.client.generators import write_generators
from conans.client.importer import run_imports, undo_imports
from conans.client.installer import ConanInstaller
from conans.client.loader import ConanFileLoader
from conans.client.manifest_manager import ManifestManager
from conans.client.output import ScopedOutput
from conans.client.package_copier import PackageCopier
from conans.client.printer import Printer
from conans.client.proxy import ConanProxy
from conans.client.remote_registry import RemoteRegistry
from conans.client.remover import ConanRemover
from conans.client.require_resolver import RequireResolver
from conans.client.source import config_source, config_source_local
from conans.client.uploader import ConanUploader
from conans.client.userio import UserIO
from conans.errors import NotFoundException, ConanException
from conans.model.build_info import DepsCppInfo, CppInfo
from conans.model.env_info import EnvInfo, EnvValues
from conans.model.info import ConanInfo
from conans.model.options import OptionsValues
from conans.model.profile import Profile
from conans.model.ref import ConanFileReference, PackageReference
from conans.model.scope import Scopes
from conans.model.values import Values
from conans.paths import (CONANFILE, CONANINFO, CONANFILE_TXT, BUILD_INFO)
from conans.tools import environment_append
from conans.util.files import save, load, rmdir, normalize
from conans.util.log import logger


def get_user_channel(text):
    tokens = text.split('/')
    try:
        user = tokens[0]
        channel = tokens[1]
    except IndexError:
        channel = "testing"
    return user, channel


class ConanManager(object):
    """ Manage all the commands logic  The main entry point for all the client
    business logic
    """
    def __init__(self, client_cache, user_io, runner, remote_manager, search_manager):
        assert isinstance(user_io, UserIO)
        assert isinstance(client_cache, ClientCache)
        self._client_cache = client_cache
        self._user_io = user_io
        self._runner = runner
        self._remote_manager = remote_manager
        self._current_scopes = None
        self._search_manager = search_manager

    def _loader(self, current_path=None, user_settings_values=None, package_settings=None,
                user_options_values=None, scopes=None, env_values=None):

        # The disk settings definition, already including the default disk values
        settings = self._client_cache.settings

        conaninfo_scopes = Scopes()
        user_options = OptionsValues(user_options_values)
        mixed_env_values = EnvValues()
        mixed_env_values.update(env_values)

        if current_path:
            conan_info_path = os.path.join(current_path, CONANINFO)
            if os.path.exists(conan_info_path):
                existing_info = ConanInfo.load_file(conan_info_path)
                settings.values = existing_info.full_settings
                options = existing_info.full_options  # Take existing options from conaninfo.txt
                options.update(user_options)
                user_options = options
                conaninfo_scopes = existing_info.scope
                # Update with info (prioritize user input)
                mixed_env_values.update(existing_info.env_values)

        if user_settings_values:
            aux_values = Values.from_list(user_settings_values)
            settings.values = aux_values

        if scopes:
            conaninfo_scopes.update_scope(scopes)

        self._current_scopes = conaninfo_scopes
        return ConanFileLoader(self._runner, settings, package_settings=package_settings,
                               options=user_options, scopes=conaninfo_scopes,
                               env_values=mixed_env_values)

    def export(self, user, conan_file_path, keep_source=False):
        """ Export the conans
        param conanfile_path: the original source directory of the user containing a
                           conanfile.py
        param user: user under this package will be exported
        param channel: string (stable, testing,...)
        """
        assert conan_file_path
        logger.debug("Exporting %s" % conan_file_path)
        user_name, channel = get_user_channel(user)
        conan_file = self._loader().load_class(os.path.join(conan_file_path, CONANFILE))
        for field in ["url", "license", "description"]:
            field_value = getattr(conan_file, field, None)
            if not field_value:
                self._user_io.out.warn("Conanfile doesn't have '%s'.\n"
                                       "It is recommended to add it as attribute" % field)
        if getattr(conan_file, "conan_info", None):
            self._user_io.out.warn("conan_info() method is deprecated, use package_id() instead")

        conan_ref = ConanFileReference(conan_file.name, conan_file.version, user_name, channel)
        conan_ref_str = str(conan_ref)
        # Maybe a platform check could be added, but depends on disk partition
        refs = self._search_manager.search(conan_ref_str, ignorecase=True)
        if refs and conan_ref not in refs:
            raise ConanException("Cannot export package with same name but different case\n"
                                 "You exported '%s' but already existing '%s'"
                                 % (conan_ref_str, " ".join(str(s) for s in refs)))
        output = ScopedOutput(str(conan_ref), self._user_io.out)
        export_conanfile(output, self._client_cache, conan_file, conan_file_path,
                         conan_ref, conan_file.short_paths, keep_source)

    def download(self, reference, package_ids, remote=None):
        """ Download conanfile and specified packages to local repository
        @param reference: ConanFileReference
        @param package_ids: Package ids or empty for download all
        @param remote: install only from that remote
        """
        assert(isinstance(reference, ConanFileReference))
        remote_proxy = ConanProxy(self._client_cache, self._user_io, self._remote_manager, remote)

        package = remote_proxy.search(reference, None)
        if not package:  # Search the reference first, and raise if it doesn't exist
            raise ConanException("'%s' not found in remote" % str(reference))

        if package_ids:
            remote_proxy.download_packages(reference, package_ids)
        else:
            packages_props = remote_proxy.search_packages(reference, None)
            if not packages_props:
                output = ScopedOutput(str(reference), self._user_io.out)
                output.warn("No remote binary packages found in remote")
            else:
                remote_proxy.download_packages(reference, list(packages_props.keys()))

    def _get_graph(self, reference, current_path, remote, options, settings, filename, update,
                   check_updates, manifest_manager, scopes, package_settings, env_values):

        loader = self._loader(current_path, settings, package_settings, options, scopes, env_values)
        # Not check for updates for info command, it'll be checked when dep graph is built

        remote_proxy = ConanProxy(self._client_cache, self._user_io, self._remote_manager, remote,
                                  update=update, check_updates=check_updates,
                                  manifest_manager=manifest_manager)

        if isinstance(reference, ConanFileReference):
            project_reference = None
            conanfile = loader.load_virtual(reference, current_path)
            is_txt = True
        else:
            conanfile_path = reference
            project_reference = "PROJECT"
            output = ScopedOutput(project_reference, self._user_io.out)
            try:
                if filename and filename.endswith(".txt"):
                    raise NotFoundException("")
                conan_file_path = os.path.join(conanfile_path, filename or CONANFILE)
                conanfile = loader.load_conan(conan_file_path, output, consumer=True)
                is_txt = False
                if conanfile.name is not None and conanfile.version is not None:
                    project_reference = "%s/%s@" % (conanfile.name, conanfile.version)
                    project_reference += "PROJECT"
            except NotFoundException:  # Load conanfile.txt
                conan_path = os.path.join(conanfile_path, filename or CONANFILE_TXT)
                conanfile = loader.load_conan_txt(conan_path, output)
                is_txt = True
        # build deps graph and install it
        local_search = None if update else self._search_manager
        resolver = RequireResolver(self._user_io.out, local_search, remote_proxy)
        builder = DepsGraphBuilder(remote_proxy, self._user_io.out, loader, resolver)
        deps_graph = builder.load(None, conanfile)
        # These lines are so the conaninfo stores the correct complete info
        if is_txt:
            conanfile.info.settings = loader._settings.values
        conanfile.info.full_settings = loader._settings.values
        conanfile.info.scope = self._current_scopes
        conanfile.cpp_info = CppInfo(current_path)
        conanfile.env_info = EnvInfo(current_path)
        registry = RemoteRegistry(self._client_cache.registry, self._user_io.out)
        return (builder, deps_graph, project_reference, registry, conanfile,
                remote_proxy, loader)

    def info(self, reference, current_path, remote=None, options=None, settings=None,
             info=None, filename=None, update=False, check_updates=False, scopes=None,
             build_order=None, build_mode=None, package_settings=None):
        """ Fetch and build all dependencies for the given reference
        @param reference: ConanFileReference or path to user space conanfile
        @param current_path: where the output files will be saved
        @param remote: install only from that remote
        @param options: list of tuples: [(optionname, optionvalue), (optionname, optionvalue)...]
        @param settings: list of tuples: [(settingname, settingvalue), (settingname, value)...]
        @param package_settings: dict name=> settings: {"zlib": [(settingname, settingvalue), ...]}
        """

        def read_dates(deps_graph):
            ret = {}
            for ref, _ in sorted(deps_graph.nodes):
                if ref:
                    manifest = self._client_cache.load_manifest(ref)
                    ret[ref] = manifest.time_str
            return ret

        # !! FIXE: Missing env variables, same as install, from profiles etc
        objects = self._get_graph(reference, current_path, remote, options, settings, filename,
                                  update, check_updates, None, scopes, package_settings, None)
        (builder, deps_graph, project_reference, registry, _, remote_proxy, _) = objects

        if build_order:
            result = deps_graph.build_order(build_order)
            self._user_io.out.info(", ".join(str(s) for s in result))
            return

        if build_mode is not False:  # sim_install is a policy or list of names (same as install build param)
            installer = ConanInstaller(self._client_cache, self._user_io, remote_proxy)
            nodes = installer.nodes_to_build(deps_graph, build_mode)
            counter = Counter(ref.conan.name for ref, _ in nodes)
            self._user_io.out.info(", ".join((str(ref)
                                              if counter[ref.conan.name] > 1 else str(ref.conan))
                                             for ref, _ in nodes))
            return

        if check_updates:
            graph_updates_info = builder.get_graph_updates_info(deps_graph)
        else:
            graph_updates_info = {}

        Printer(self._user_io.out).print_info(deps_graph, project_reference,
                                              info, registry, graph_updates_info,
                                              remote, read_dates(deps_graph))

    def read_profile(self, profile_name, cwd):
        if not profile_name:
            return None

        if os.path.isabs(profile_name):
            profile_path = profile_name
            folder = os.path.dirname(profile_name)
        elif profile_name.startswith("."):  # relative path name
            profile_path = os.path.abspath(os.path.join(cwd, profile_name))
            folder = os.path.dirname(profile_path)
        else:
            folder = self._client_cache.profiles_path
            profile_path = self._client_cache.profile_path(profile_name)

        try:
            text = load(profile_path)
        except Exception:
            if os.path.exists(folder):
                profiles = [name for name in os.listdir(folder) if not os.path.isdir(name)]
            else:
                profiles = []
            current_profiles = ", ".join(profiles) or "[]"
            raise ConanException("Specified profile '%s' doesn't exist.\nExisting profiles: "
                                 "%s" % (profile_name, current_profiles))

        try:
            return Profile.loads(text)
        except ConanException as exc:
            raise ConanException("Error reading '%s' profile: %s" % (profile_name, exc))

    def install(self, reference, current_path, remote=None, options=None, settings=None,
                build_mode=False, filename=None, update=False, check_updates=False,
                manifest_folder=None, manifest_verify=False, manifest_interactive=False,
                scopes=None, generators=None, profile_name=None, package_settings=None,
                env_values=None, no_imports=False):
        """ Fetch and build all dependencies for the given reference
        @param reference: ConanFileReference or path to user space conanfile
        @param current_path: where the output files will be saved
        @param remote: install only from that remote
        @param options: list of tuples: [(optionname, optionvalue), (optionname, optionvalue)...]
        @param settings: list of tuples: [(settingname, settingvalue), (settingname, value)...]
        @param package_settings: dict name=> settings: {"zlib": [(settingname, settingvalue), ...]}
        @param profile: name of the profile to use
        @param env: list of tuples for environment vars: [(var, value), (var2, value2)...]
        @param package_env: package dict of list of tuples: {"package_name": [(var, value), (var2, value2)...]}
        """
        generators = generators or []

        if manifest_folder:
            manifest_manager = ManifestManager(manifest_folder, user_io=self._user_io,
                                               client_cache=self._client_cache,
                                               verify=manifest_verify,
                                               interactive=manifest_interactive)
        else:
            manifest_manager = None

        profile = self.read_profile(profile_name, current_path)

        # Mix Settings, Env vars and scopes between profile and command line
        if profile:
            # Settings
            profile.update_settings(settings)
            profile.update_package_settings(package_settings)
            settings = profile.settings
            package_settings = profile.package_settings
            # Environment
            env_values.update(profile.env_values)
            # Scopes
            profile.update_scopes(scopes)
            scopes = profile.scopes

        objects = self._get_graph(reference, current_path, remote, options, settings, filename,
                                  update, check_updates, manifest_manager, scopes, package_settings,
                                  env_values)
        (_, deps_graph, _, registry, conanfile, remote_proxy, loader) = objects

        Printer(self._user_io.out).print_graph(deps_graph, registry)
        # Warn if os doesn't match
        try:
            if detected_os() != loader._settings.os:
                message = '''You are building this package with settings.os='%s' on a '%s' system.
If this is your intention, you can ignore this message.
If not:
     - Check the passed settings (-s)
     - Check your global settings in ~/.conan/conan.conf
     - Remove conaninfo.txt to avoid bad cached settings
''' % (loader._settings.os, detected_os())
                self._user_io.out.warn(message)
        except ConanException:  # Setting os doesn't exist
            pass

        installer = ConanInstaller(self._client_cache, self._user_io, remote_proxy)
        installer.install(deps_graph, build_mode)

        prefix = "PROJECT" if not isinstance(reference, ConanFileReference) else str(reference)
        output = ScopedOutput(prefix, self._user_io.out)

        # Write generators
        tmp = list(conanfile.generators)  # Add the command line specified generators
        tmp.extend(generators)
        conanfile.generators = tmp
        write_generators(conanfile, current_path, output)

        if not isinstance(reference, ConanFileReference):
            content = normalize(conanfile.info.dumps())
            save(os.path.join(current_path, CONANINFO), content)
            output.info("Generated %s" % CONANINFO)
            if not no_imports:
                run_imports(conanfile, current_path, output)
            installer.call_system_requirements(conanfile, output)

        if manifest_manager:
            manifest_manager.print_log()

    def _load_info_file(self, current_path, conanfile, output, error=False):
        class_, attr, gen = DepsCppInfo, "deps_cpp_info", "txt"

        info_file_path = os.path.join(current_path, BUILD_INFO)
        try:
            deps_info = class_.loads(load(info_file_path))
            setattr(conanfile, attr, deps_info)
        except IOError:
            error_msg = ("%s file not found in %s\nIt is %s for this command\n"
                         "You can generate it using 'conan install -g %s'"
                         % (BUILD_INFO, current_path, "required" if error else "recommended", gen))
            if not error:
                output.warn(error_msg)
            else:
                raise ConanException(error_msg)
        except ConanException:
            raise ConanException("Parse error in '%s' file in %s" % (BUILD_INFO, current_path))

    def source(self, current_path, reference, force):
        if not isinstance(reference, ConanFileReference):
            output = ScopedOutput("PROJECT", self._user_io.out)
            conan_file_path = os.path.join(reference, CONANFILE)
            conanfile = self._loader(current_path).load_conan(conan_file_path, output, consumer=True)
            self._load_info_file(current_path, conanfile, output)
            export_folder = reference
            config_source_local(export_folder, current_path, conanfile, output)
        else:
            output = ScopedOutput(str(reference), self._user_io.out)
            conan_file_path = self._client_cache.conanfile(reference)
            conanfile = self._loader(current_path).load_conan(conan_file_path, output, reference=reference)
            self._load_info_file(current_path, conanfile, output)
            src_folder = self._client_cache.source(reference, conanfile.short_paths)
            export_folder = self._client_cache.export(reference)
            config_source(export_folder, src_folder, conanfile, output, force)

    def imports_undo(self, current_path):
        undo_imports(current_path, self._user_io.out)

    def imports(self, current_path, reference, conan_file_path, dest_folder):
        if not isinstance(reference, ConanFileReference):
            output = ScopedOutput("PROJECT", self._user_io.out)
            if not conan_file_path:
                conan_file_path = os.path.join(reference, CONANFILE)
                if not os.path.exists(conan_file_path):
                    conan_file_path = os.path.join(reference, CONANFILE_TXT)

            if conan_file_path.endswith(".txt"):
                conanfile = self._loader().load_conan_txt(conan_file_path, output)
            else:
                conanfile = self._loader().load_conan(conan_file_path, output, consumer=True)
        else:
            output = ScopedOutput(str(reference), self._user_io.out)
            conan_file_path = self._client_cache.conanfile(reference)
            conanfile = self._loader().load_conan(conan_file_path, output, reference=reference)

        self._load_info_file(current_path, conanfile, output, error=True)
        run_imports(conanfile, dest_folder or current_path, output)

    def local_package(self, current_path, build_folder):
        if current_path == build_folder:
            raise ConanException("Cannot 'conan package' to the build folder. "
                                 "Please move to another folder and try again")
        output = ScopedOutput("PROJECT", self._user_io.out)
        conan_file_path = os.path.join(build_folder, CONANFILE)
        conanfile = self._loader().load_conan(conan_file_path, output, consumer=True)
        self._load_info_file(build_folder, conanfile, output)
        packager.create_package(conanfile, build_folder, current_path, output, local=True)

    def package(self, reference, package_id):
        # Package paths
        conan_file_path = self._client_cache.conanfile(reference)
        if not os.path.exists(conan_file_path):
            raise ConanException("Package recipe '%s' does not exist" % str(reference))

        loader = self._loader()
        conanfile = loader.load_conan(conan_file_path, self._user_io.out, reference=reference)
        if hasattr(conanfile, "build_id"):
            raise ConanException("package command does not support recipes with 'build_id'\n"
                                 "To repackage them use 'conan install'")

        if not package_id:
            packages = [PackageReference(reference, packid)
                        for packid in self._client_cache.conan_builds(reference)]
            if not packages:
                raise NotFoundException("%s: Package recipe has not been built locally\n"
                                        "Please read the 'conan package' command help\n"
                                        "Use 'conan install' or 'conan test_package' to build and "
                                        "create binaries" % str(reference))
        else:
            packages = [PackageReference(reference, package_id)]

        for package_reference in packages:
            build_folder = self._client_cache.build(package_reference, short_paths=None)
            if not os.path.exists(build_folder):
                raise NotFoundException("%s: Package binary '%s' folder doesn't exist\n"
                                        "Please read the 'conan package' command help\n"
                                        "Use 'conan install' or 'conan test_package' to build and "
                                        "create binaries"
                                        % (str(reference), package_reference.package_id))
            # The package already exist, we can use short_paths if they were defined
            package_folder = self._client_cache.package(package_reference, short_paths=None)
            # Will read current conaninfo with specified options and load conanfile with them
            output = ScopedOutput(str(reference), self._user_io.out)
            output.info("Re-packaging %s" % package_reference.package_id)
            loader = self._loader(build_folder)
<<<<<<< HEAD
            conanfile = loader.load_conan(conan_file_path, self._user_io.out, reference=reference)
            self._load_deps_info(build_folder, conanfile, output)
=======
            conanfile = loader.load_conan(conan_file_path, self._user_io.out,
                                          reference=package_reference.conan)
            self._load_info_file(build_folder, conanfile, output)
>>>>>>> 412d9d10
            rmdir(package_folder)

            with environment_append(conanfile.env):
                packager.create_package(conanfile, build_folder, package_folder, output)

    def build(self, conanfile_path, current_path, test=False, filename=None):
        """ Call to build() method saved on the conanfile.py
        param conanfile_path: the original source directory of the user containing a
                            conanfile.py
        """
        logger.debug("Building in %s" % current_path)
        logger.debug("Conanfile in %s" % conanfile_path)

        if filename and filename.endswith(".txt"):
            raise ConanException("A conanfile.py is needed to call 'conan build'")

        conanfile_file = os.path.join(conanfile_path, filename or CONANFILE)

        try:
            # Append env_vars to execution environment and clear when block code ends
            output = ScopedOutput("Project", self._user_io.out)
            loader = self._loader(current_path)
            conan_file = loader.load_conan(conanfile_file, output, consumer=True)
        except NotFoundException:
            # TODO: Auto generate conanfile from requirements file
            raise ConanException("'%s' file is needed for build.\n"
                                 "Create a '%s' and move manually the "
                                 "requirements and generators from '%s' file"
                                 % (CONANFILE, CONANFILE, CONANFILE_TXT))
        try:
            self._load_info_file(current_path, conan_file, output)
            os.chdir(current_path)
            conan_file._conanfile_directory = conanfile_path
            with environment_append(conan_file.env):
                conan_file.build()

            if test:
                conan_file.test()
        except ConanException:
            raise  # Raise but not let to reach the Exception except (not print traceback)
        except Exception:
            import traceback
            trace = traceback.format_exc().split('\n')
            raise ConanException("Unable to build it successfully\n%s" % '\n'.join(trace[3:]))

    def upload(self, conan_reference_or_pattern, package_id=None, remote=None, all_packages=None,
               force=False, confirm=False, retry=0, retry_wait=0):
        """If package_id is provided, conan_reference_or_pattern is a ConanFileReference"""

        t1 = time.time()
        remote_proxy = ConanProxy(self._client_cache, self._user_io, self._remote_manager,
                                  remote)
        uploader = ConanUploader(self._client_cache, self._user_io, remote_proxy,
                                 self._search_manager, self._loader())

        if package_id:  # Upload package
            ref = ConanFileReference.loads(conan_reference_or_pattern)
            uploader.check_reference(ref)
            uploader.upload_package(PackageReference(ref, package_id), retry=retry,
                                    retry_wait=retry_wait)
        else:  # Upload conans
            uploader.upload_conan(conan_reference_or_pattern, all_packages=all_packages,
                                  force=force, confirm=confirm,
                                  retry=retry, retry_wait=retry_wait)

        logger.debug("====> Time manager upload: %f" % (time.time() - t1))

    def search(self, pattern_or_reference=None, remote=None, ignorecase=True, packages_query=None):
        """ Print the single information saved in conan.vars about all the packages
            or the packages which match with a pattern

            Attributes:
                pattern = string to match packages
                remote = search on another origin to get packages info
                packages_pattern = String query with binary
                                   packages properties: "arch=x86 AND os=Windows"
        """
        printer = Printer(self._user_io.out)

        if remote:
            remote_proxy = ConanProxy(self._client_cache, self._user_io, self._remote_manager,
                                      remote)
            adapter = remote_proxy
        else:
            adapter = self._search_manager
        if isinstance(pattern_or_reference, ConanFileReference):
            packages_props = adapter.search_packages(pattern_or_reference, packages_query)
            ordered_packages = OrderedDict(sorted(packages_props.items()))
            try:
                recipe_hash = self._client_cache.load_manifest(pattern_or_reference).summary_hash
            except IOError:  # It could not exist in local
                recipe_hash = None
            printer.print_search_packages(ordered_packages, pattern_or_reference,
                                          recipe_hash, packages_query)
        else:
            references = adapter.search(pattern_or_reference, ignorecase)
            printer.print_search_recipes(references, pattern_or_reference)

    def copy(self, reference, package_ids, username, channel, force=False):
        """ Copy or move conanfile (exported) and packages to another user and or channel
        @param reference: ConanFileReference containing the packages to be moved
        @param package_ids: list of ids or [] for all list
        @param username: Destination username
        @param channel: Destination channel
        @param remote: install only from that remote
        """
        # It is necessary to make sure the sources are complete before proceeding
        remote_proxy = ConanProxy(self._client_cache, self._user_io, self._remote_manager, None)
        remote_proxy.complete_recipe_sources(reference)

        # Now we can actually copy
        output = ScopedOutput(str(reference), self._user_io.out)
        conan_file_path = self._client_cache.conanfile(reference)
        conanfile = self._loader().load_conan(conan_file_path, output)
        copier = PackageCopier(self._client_cache, self._user_io, conanfile.short_paths)
        if not package_ids:
            packages = self._client_cache.packages(reference)
            if os.path.exists(packages):
                package_ids = os.listdir(packages)
            else:
                package_ids = []
        copier.copy(reference, package_ids, username, channel, force)

    def remove(self, pattern, src=False, build_ids=None, package_ids_filter=None, force=False,
               remote=None):
        """ Remove conans and/or packages
        @param pattern: string to match packages
        @param package_ids: list of ids or [] for all list
        @param remote: search on another origin to get packages info
        @param force: if True, it will be deleted without requesting anything
        """
        remote_proxy = ConanProxy(self._client_cache, self._user_io, self._remote_manager, remote)
        remover = ConanRemover(self._client_cache, self._search_manager, self._user_io,
                               remote_proxy)
        remover.remove(pattern, src, build_ids, package_ids_filter, force=force)

    def user(self, remote=None, name=None, password=None):
        remote_proxy = ConanProxy(self._client_cache, self._user_io, self._remote_manager, remote)
        return remote_proxy.authenticate(name, password)<|MERGE_RESOLUTION|>--- conflicted
+++ resolved
@@ -464,14 +464,8 @@
             output = ScopedOutput(str(reference), self._user_io.out)
             output.info("Re-packaging %s" % package_reference.package_id)
             loader = self._loader(build_folder)
-<<<<<<< HEAD
             conanfile = loader.load_conan(conan_file_path, self._user_io.out, reference=reference)
-            self._load_deps_info(build_folder, conanfile, output)
-=======
-            conanfile = loader.load_conan(conan_file_path, self._user_io.out,
-                                          reference=package_reference.conan)
             self._load_info_file(build_folder, conanfile, output)
->>>>>>> 412d9d10
             rmdir(package_folder)
 
             with environment_append(conanfile.env):
