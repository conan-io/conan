--- conflicted
+++ resolved
@@ -12,19 +12,11 @@
 from conans.model.ref import ConanFileReference
 
 
-<<<<<<< HEAD
 def deps_install(app, ref_or_path, install_folder, base_folder, profile_host, profile_build,
                  graph_lock, root_ref, remotes=None, build_modes=None, update=False, generators=None,
                  no_imports=False, create_reference=None, lockfile_node_id=None,
-                 is_build_require=False, require_overrides=None):
-=======
-def deps_install(app, ref_or_path, install_folder, base_folder, graph_info, remotes=None,
-                 build_modes=None, update=False, manifest_folder=None, manifest_verify=False,
-                 manifest_interactive=False, generators=None, no_imports=False,
-                 create_reference=None, keep_build=False, recorder=None, lockfile_node_id=None,
-                 is_build_require=False, add_txt_generator=True, require_overrides=None,
+                 is_build_require=False, require_overrides=None,
                  conanfile_path=None, test=None):
->>>>>>> 9a5da4bd
 
     """ Fetch and build all dependencies for the given reference
     @param app: The ConanApp instance with all collaborators
@@ -71,21 +63,6 @@
 
     graph_lock.complete_matching_prevs()
 
-<<<<<<< HEAD
-    conanfile.folders.set_base_install(install_folder)
-    conanfile.folders.set_base_imports(install_folder)
-    conanfile.folders.set_base_generators(base_folder)
-=======
-    if manifest_folder:
-        manifest_manager = ManifestManager(manifest_folder, user_io=user_io, cache=cache)
-        for node in deps_graph.nodes:
-            if node.recipe in (RECIPE_CONSUMER, RECIPE_VIRTUAL):
-                continue
-            retrieve_exports_sources(remote_manager, cache, node.conanfile, node.ref, remotes)
-        manifest_manager.check_graph(deps_graph, verify=manifest_verify,
-                                     interactive=manifest_interactive)
-        manifest_manager.print_log()
-
     if hasattr(conanfile, "layout") and not test:
         conanfile.folders.set_base_install(conanfile_path)
         conanfile.folders.set_base_imports(conanfile_path)
@@ -94,7 +71,6 @@
         conanfile.folders.set_base_install(install_folder)
         conanfile.folders.set_base_imports(install_folder)
         conanfile.folders.set_base_generators(base_folder)
->>>>>>> 9a5da4bd
 
     if install_folder:
         # Write generators
