import os

from conans.client.client_cache import ClientCache
from conans.client.generators import write_generators
from conans.client.graph.printer import print_graph
from conans.client.importer import run_deploy, run_imports
from conans.client.installer import ConanInstaller, call_system_requirements
from conans.client.manifest_manager import ManifestManager
from conans.client.output import Color, ScopedOutput
from conans.client.source import complete_recipe_sources
from conans.client.tools import cross_building, get_cross_building_settings
from conans.client.userio import UserIO
from conans.errors import ConanException
from conans.model.ref import ConanFileReference
from conans.paths import CONANINFO
from conans.paths.package_layouts.package_editable_layout import CONAN_PACKAGE_LAYOUT_FILE
from conans.util.files import normalize, save


class ConanManager(object):
    def __init__(self, client_cache, user_io, remote_manager,
                 recorder, graph_manager, hook_manager):
        assert isinstance(user_io, UserIO)
        assert isinstance(client_cache, ClientCache)
        self._client_cache = client_cache
        self._user_io = user_io
        self._remote_manager = remote_manager
        self._recorder = recorder
        self._graph_manager = graph_manager
        self._hook_manager = hook_manager

    def install_workspace(self, graph_info, workspace, remote_name, build_modes, update):
        references = [ConanFileReference(v, "root", "project", "develop") for v in workspace.root]
        deps_graph, _, _ = self._graph_manager.load_graph(references, None, graph_info, build_modes,
                                                          False, update, remote_name, self._recorder,
                                                          workspace)

        output = ScopedOutput(str("Workspace"), self._user_io.out)
        output.highlight("Installing...")
        print_graph(deps_graph, self._user_io.out)

        installer = ConanInstaller(self._client_cache, output, self._remote_manager,
                                   recorder=self._recorder, workspace=workspace,
                                   hook_manager=self._hook_manager)
        installer.install(deps_graph, keep_build=False, graph_info=graph_info)
        workspace.generate()

    def install(self, reference, install_folder, graph_info, remote_name=None, build_modes=None,
                update=False, manifest_folder=None, manifest_verify=False,
                manifest_interactive=False, generators=None, no_imports=False, create_reference=None,
                keep_build=False, editable=None):
        """ Fetch and build all dependencies for the given reference
        @param reference: ConanFileReference or path to user space conanfile
        @param install_folder: where the output files will be saved
        @param remote_name: install only from that remote
        @param profile: Profile object with both the -s introduced options and profile read values
        @param build_modes: List of build_modes specified
        @param update: Check for updated in the upstream remotes (and update)
        @param manifest_folder: Folder to install the manifests
        @param manifest_verify: Verify dependencies manifests against stored ones
        @param manifest_interactive: Install deps manifests in folder for later verify, asking user
        for confirmation
        @param generators: List of generators from command line. If False, no generator will be
        written
        @param no_imports: Install specified packages but avoid running imports
        @param inject_require: Reference to add as a requirement to the conanfile
        @param editable: Path to conanfile in the working copy to be linked as editable package
        """

        # Ensure some consistency for editable packages
        if editable:
            # TODO: Should we make all checks closer to the command line parameters?
            if not isinstance(reference, ConanFileReference):
                raise ConanException("In order to link one package as editable, you should "
                                     "provide a full reference (a path is not valid).")
            target_conanfile = self._graph_manager._loader.load_basic(editable, output=self._user_io)
            if (target_conanfile.name and target_conanfile.name != reference.name) or \
               (target_conanfile.version and target_conanfile.version != reference.version):
                raise ConanException("Name and version from reference ({}) and target "
                                     "conanfile.py ({}/{}) must match".
                                     format(reference, target_conanfile.name,
                                            target_conanfile.version))

            package_layout_file = os.path.join(os.path.dirname(editable), CONAN_PACKAGE_LAYOUT_FILE)
            if not os.path.exists(package_layout_file):
                raise ConanException("In order to link a package in editable mode, it is required "
                                     "a '{}' file next to the 'conanfile.py'. Find more info "
                                     "at https://".  # TODO: Add URL to docs
                                     format(CONAN_PACKAGE_LAYOUT_FILE))

            if not os.path.exists(self._client_cache.conan(reference)):
                raise ConanException("In order to link a package in editable mode, its recipe must "
                                     "be already exported to the cache")

            # Mark it as editable, so it won't care about binaries being available or not
            self._client_cache.install_as_editable(reference, os.path.dirname(editable))
        else:
            try:
                ref = ConanFileReference.loads(reference, validate=True) \
                    if not isinstance(reference, ConanFileReference) else reference
            except (ValueError, ConanException):
                pass  # Keep previous behavior (do nothing)
            else:
                if self._client_cache.installed_as_editable(ref):
                    self._client_cache.remove_editable(ref)
                    self._user_io.out.info("Removed '{}' as editable package".format(ref))

        if generators is not False:
            generators = set(generators) if generators else set()
            generators.add("txt")  # Add txt generator by default

        self._user_io.out.info("Configuration:")
<<<<<<< HEAD
        self._user_io.out.writeln(profile.dumps())
=======
        self._user_io.out.writeln(graph_info.profile.dumps())
        result = self._graph_manager.load_graph(reference, create_reference, graph_info,
                                                build_modes, False, update, remote_name,
                                                self._recorder, None)
        deps_graph, conanfile, cache_settings = result

        if not isinstance(reference, ConanFileReference):
            output = ScopedOutput(("%s (test package)" % str(create_reference))
                                  if create_reference else "PROJECT",
                                  self._user_io.out)
            output.highlight("Installing %s" % reference)
        else:
            output = ScopedOutput(str(reference), self._user_io.out)
            output.highlight("Installing package")
        print_graph(deps_graph, self._user_io.out)

>>>>>>> e250f738
        try:
            result = self._graph_manager.load_graph(reference, create_reference, profile,
                                                    build_modes, False, update, remote_name,
                                                    self._recorder, None)
            deps_graph, conanfile, cache_settings = result

<<<<<<< HEAD
            if not isinstance(reference, ConanFileReference):
                output = ScopedOutput(("%s (test package)" % str(create_reference))
                                      if create_reference else "PROJECT",
                                      self._user_io.out)
                output.highlight("Installing %s" % reference)
            else:
                output = ScopedOutput(str(reference), self._user_io.out)
                output.highlight("Installing package")
            print_graph(deps_graph, self._user_io.out)

            try:
                if cross_building(cache_settings):
                    b_os, b_arch, h_os, h_arch = get_cross_building_settings(cache_settings)
                    message = "Cross-build from '%s:%s' to '%s:%s'" % (b_os, b_arch, h_os, h_arch)
                    self._user_io.out.writeln(message, Color.BRIGHT_MAGENTA)
            except ConanException:  # Setting os doesn't exist
                pass

            installer = ConanInstaller(self._client_cache, output, self._remote_manager,
                                       self._registry, recorder=self._recorder, workspace=None,
                                       hook_manager=self._hook_manager)
            installer.install(deps_graph, keep_build)

            if manifest_folder:
                manifest_manager = ManifestManager(manifest_folder, user_io=self._user_io,
                                                   client_cache=self._client_cache)
                for node in deps_graph.nodes:
                    if not node.conan_ref:
                        continue
                    complete_recipe_sources(self._remote_manager, self._client_cache, self._registry,
                                            node.conanfile, node.conan_ref)
                manifest_manager.check_graph(deps_graph,
                                             verify=manifest_verify,
                                             interactive=manifest_interactive)
                manifest_manager.print_log()

            if install_folder:
                # Write generators
                if generators is not False:
                    tmp = list(conanfile.generators)  # Add the command line specified generators
                    tmp.extend([g for g in generators if g not in tmp])
                    conanfile.generators = tmp
                    write_generators(conanfile, install_folder, output)
                if not isinstance(reference, ConanFileReference):
                    # Write conaninfo
                    content = normalize(conanfile.info.dumps())
                    save(os.path.join(install_folder, CONANINFO), content)
                    output.info("Generated %s" % CONANINFO)
                if not no_imports:
                    run_imports(conanfile, install_folder, output)
                call_system_requirements(conanfile, output)

                if not create_reference and isinstance(reference, ConanFileReference):
                    # The conanfile loaded is a virtual one. The one w deploy is the first level one
                    neighbours = deps_graph.root.neighbors()
                    deploy_conanfile = neighbours[0].conanfile
                    if hasattr(deploy_conanfile, "deploy") and callable(deploy_conanfile.deploy):
                        run_deploy(deploy_conanfile, install_folder, output)

        except Exception:
            if editable:
                self._client_cache.remove_editable(reference)
            raise
=======
        installer = ConanInstaller(self._client_cache, output, self._remote_manager,
                                   recorder=self._recorder, workspace=None,
                                   hook_manager=self._hook_manager)
        installer.install(deps_graph, keep_build)

        if manifest_folder:
            manifest_manager = ManifestManager(manifest_folder, user_io=self._user_io,
                                               client_cache=self._client_cache)
            for node in deps_graph.nodes:
                if not node.conan_ref:
                    continue
                complete_recipe_sources(self._remote_manager, self._client_cache,
                                        node.conanfile, node.conan_ref)
            manifest_manager.check_graph(deps_graph,
                                         verify=manifest_verify,
                                         interactive=manifest_interactive)
            manifest_manager.print_log()

        if install_folder:
            # Write generators
            if generators is not False:
                tmp = list(conanfile.generators)  # Add the command line specified generators
                tmp.extend([g for g in generators if g not in tmp])
                conanfile.generators = tmp
                write_generators(conanfile, install_folder, output)
            if not isinstance(reference, ConanFileReference):
                # Write conaninfo
                content = normalize(conanfile.info.dumps())
                save(os.path.join(install_folder, CONANINFO), content)
                output.info("Generated %s" % CONANINFO)
                graph_info.save(install_folder)
                output.info("Generated graphinfo")
            if not no_imports:
                run_imports(conanfile, install_folder, output)
            call_system_requirements(conanfile, output)

            if not create_reference and isinstance(reference, ConanFileReference):
                # The conanfile loaded is a virtual one. The one w deploy is the first level one
                neighbours = deps_graph.root.neighbors()
                deploy_conanfile = neighbours[0].conanfile
                if hasattr(deploy_conanfile, "deploy") and callable(deploy_conanfile.deploy):
                    run_deploy(deploy_conanfile, install_folder, output)
>>>>>>> e250f738
<|MERGE_RESOLUTION|>--- conflicted
+++ resolved
@@ -110,33 +110,14 @@
             generators.add("txt")  # Add txt generator by default
 
         self._user_io.out.info("Configuration:")
-<<<<<<< HEAD
-        self._user_io.out.writeln(profile.dumps())
-=======
         self._user_io.out.writeln(graph_info.profile.dumps())
-        result = self._graph_manager.load_graph(reference, create_reference, graph_info,
-                                                build_modes, False, update, remote_name,
-                                                self._recorder, None)
-        deps_graph, conanfile, cache_settings = result
 
-        if not isinstance(reference, ConanFileReference):
-            output = ScopedOutput(("%s (test package)" % str(create_reference))
-                                  if create_reference else "PROJECT",
-                                  self._user_io.out)
-            output.highlight("Installing %s" % reference)
-        else:
-            output = ScopedOutput(str(reference), self._user_io.out)
-            output.highlight("Installing package")
-        print_graph(deps_graph, self._user_io.out)
-
->>>>>>> e250f738
         try:
-            result = self._graph_manager.load_graph(reference, create_reference, profile,
+            result = self._graph_manager.load_graph(reference, create_reference, graph_info,
                                                     build_modes, False, update, remote_name,
                                                     self._recorder, None)
             deps_graph, conanfile, cache_settings = result
 
-<<<<<<< HEAD
             if not isinstance(reference, ConanFileReference):
                 output = ScopedOutput(("%s (test package)" % str(create_reference))
                                       if create_reference else "PROJECT",
@@ -156,7 +137,7 @@
                 pass
 
             installer = ConanInstaller(self._client_cache, output, self._remote_manager,
-                                       self._registry, recorder=self._recorder, workspace=None,
+                                       recorder=self._recorder, workspace=None,
                                        hook_manager=self._hook_manager)
             installer.install(deps_graph, keep_build)
 
@@ -166,7 +147,7 @@
                 for node in deps_graph.nodes:
                     if not node.conan_ref:
                         continue
-                    complete_recipe_sources(self._remote_manager, self._client_cache, self._registry,
+                    complete_recipe_sources(self._remote_manager, self._client_cache,
                                             node.conanfile, node.conan_ref)
                 manifest_manager.check_graph(deps_graph,
                                              verify=manifest_verify,
@@ -185,6 +166,8 @@
                     content = normalize(conanfile.info.dumps())
                     save(os.path.join(install_folder, CONANINFO), content)
                     output.info("Generated %s" % CONANINFO)
+                    graph_info.save(install_folder)
+                    output.info("Generated graphinfo")
                 if not no_imports:
                     run_imports(conanfile, install_folder, output)
                 call_system_requirements(conanfile, output)
@@ -199,48 +182,4 @@
         except Exception:
             if editable:
                 self._client_cache.remove_editable(reference)
-            raise
-=======
-        installer = ConanInstaller(self._client_cache, output, self._remote_manager,
-                                   recorder=self._recorder, workspace=None,
-                                   hook_manager=self._hook_manager)
-        installer.install(deps_graph, keep_build)
-
-        if manifest_folder:
-            manifest_manager = ManifestManager(manifest_folder, user_io=self._user_io,
-                                               client_cache=self._client_cache)
-            for node in deps_graph.nodes:
-                if not node.conan_ref:
-                    continue
-                complete_recipe_sources(self._remote_manager, self._client_cache,
-                                        node.conanfile, node.conan_ref)
-            manifest_manager.check_graph(deps_graph,
-                                         verify=manifest_verify,
-                                         interactive=manifest_interactive)
-            manifest_manager.print_log()
-
-        if install_folder:
-            # Write generators
-            if generators is not False:
-                tmp = list(conanfile.generators)  # Add the command line specified generators
-                tmp.extend([g for g in generators if g not in tmp])
-                conanfile.generators = tmp
-                write_generators(conanfile, install_folder, output)
-            if not isinstance(reference, ConanFileReference):
-                # Write conaninfo
-                content = normalize(conanfile.info.dumps())
-                save(os.path.join(install_folder, CONANINFO), content)
-                output.info("Generated %s" % CONANINFO)
-                graph_info.save(install_folder)
-                output.info("Generated graphinfo")
-            if not no_imports:
-                run_imports(conanfile, install_folder, output)
-            call_system_requirements(conanfile, output)
-
-            if not create_reference and isinstance(reference, ConanFileReference):
-                # The conanfile loaded is a virtual one. The one w deploy is the first level one
-                neighbours = deps_graph.root.neighbors()
-                deploy_conanfile = neighbours[0].conanfile
-                if hasattr(deploy_conanfile, "deploy") and callable(deploy_conanfile.deploy):
-                    run_deploy(deploy_conanfile, install_folder, output)
->>>>>>> e250f738
+            raise