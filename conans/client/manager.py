import os

<<<<<<< HEAD
from conans.cli.output import Color, ConanOutput
from conans.client.generators import write_toolchain
=======
from conans.client.generators import write_generators
>>>>>>> fe0d6c45
from conans.client.graph.build_mode import BuildMode
from conans.client.graph.graph import RECIPE_VIRTUAL
from conans.client.graph.printer import print_graph
from conans.client.importer import run_deploy, run_imports
from conans.client.installer import BinaryInstaller, call_system_requirements
from conans.client.tools import cross_building, get_cross_building_settings
from conans.errors import ConanException
from conans.model.conan_file import ConanFile
from conans.model.graph_lock import GraphLockFile, GraphLock
from conans.model.ref import ConanFileReference


def deps_install(app, ref_or_path, install_folder, base_folder, profile_host, profile_build,
                 graph_lock, root_ref, remotes=None, build_modes=None, update=False, generators=None,
                 no_imports=False, create_reference=None, recorder=None, lockfile_node_id=None,
                 is_build_require=False, require_overrides=None):

    """ Fetch and build all dependencies for the given reference
    @param app: The ConanApp instance with all collaborators
    @param ref_or_path: ConanFileReference or path to user space conanfile
    @param install_folder: where the output files will be saved
    @param build_modes: List of build_modes specified
    @param update: Check for updated in the upstream remotes (and update)
    @param generators: List of generators from command line.
    @param no_imports: Install specified packages but avoid running imports
    """
    assert profile_host is not None
    assert profile_build is not None

    graph_manager, cache = app.graph_manager, app.cache

    out = ConanOutput()
    out.info("Configuration (profile_host):")
    out.info(profile_host.dumps())
    out.info("Configuration (profile_build):")
    out.info(profile_build.dumps())

    deps_graph = graph_manager.load_graph(ref_or_path, create_reference, profile_host, profile_build,
                                          graph_lock, root_ref, build_modes, False, update, remotes,
                                          recorder, lockfile_node_id=lockfile_node_id,
                                          is_build_require=is_build_require,
                                          require_overrides=require_overrides)

    deps_graph.report_graph_error()

    graph_lock = graph_lock or GraphLock(deps_graph)  # After the graph is loaded it is defined
    root_node = deps_graph.root
    conanfile = root_node.conanfile
    if root_node.recipe == RECIPE_VIRTUAL:
        out.highlight("Installing package: %s" % str(ref_or_path))
    else:
        conanfile.output.highlight("Installing package")
    print_graph(deps_graph)

    installer = BinaryInstaller(app, recorder=recorder)
    # TODO: Extract this from the GraphManager, reuse same object, check args earlier
    build_modes = BuildMode(build_modes)
    installer.install(deps_graph, remotes, build_modes, update, profile_host, profile_build,
                      graph_lock)

    graph_lock.complete_matching_prevs()

    conanfile.folders.set_base_install(install_folder)
    conanfile.folders.set_base_imports(install_folder)
    conanfile.folders.set_base_generators(base_folder)

    if install_folder:
        # Write generators
        tmp = list(conanfile.generators)  # Add the command line specified generators
        generators = set(generators) if generators else set()
        tmp.extend([g for g in generators if g not in tmp])
        conanfile.generators = tmp
<<<<<<< HEAD
        app.generator_manager.write_generators(conanfile, install_folder,
                                               conanfile.generators_folder)
        write_toolchain(conanfile)
=======
        write_generators(conanfile, output)
>>>>>>> fe0d6c45

        if not isinstance(ref_or_path, ConanFileReference):
            graph_lock_file = GraphLockFile(profile_host, profile_build, graph_lock)
            graph_lock_file.save(os.path.join(install_folder, "conan.lock"))
        if not no_imports:
            run_imports(conanfile)
        if type(conanfile).system_requirements != ConanFile.system_requirements:
            call_system_requirements(conanfile)

        if not create_reference and isinstance(ref_or_path, ConanFileReference):
            # The conanfile loaded is a virtual one. The one w deploy is the first level one
            neighbours = deps_graph.root.neighbors()
            deploy_conanfile = neighbours[0].conanfile
            if hasattr(deploy_conanfile, "deploy") and callable(deploy_conanfile.deploy):
                run_deploy(deploy_conanfile, install_folder)

    return deps_graph<|MERGE_RESOLUTION|>--- conflicted
+++ resolved
@@ -1,18 +1,12 @@
 import os
 
-<<<<<<< HEAD
-from conans.cli.output import Color, ConanOutput
-from conans.client.generators import write_toolchain
-=======
+from conans.cli.output import ConanOutput
 from conans.client.generators import write_generators
->>>>>>> fe0d6c45
 from conans.client.graph.build_mode import BuildMode
 from conans.client.graph.graph import RECIPE_VIRTUAL
 from conans.client.graph.printer import print_graph
 from conans.client.importer import run_deploy, run_imports
 from conans.client.installer import BinaryInstaller, call_system_requirements
-from conans.client.tools import cross_building, get_cross_building_settings
-from conans.errors import ConanException
 from conans.model.conan_file import ConanFile
 from conans.model.graph_lock import GraphLockFile, GraphLock
 from conans.model.ref import ConanFileReference
@@ -78,13 +72,7 @@
         generators = set(generators) if generators else set()
         tmp.extend([g for g in generators if g not in tmp])
         conanfile.generators = tmp
-<<<<<<< HEAD
-        app.generator_manager.write_generators(conanfile, install_folder,
-                                               conanfile.generators_folder)
-        write_toolchain(conanfile)
-=======
-        write_generators(conanfile, output)
->>>>>>> fe0d6c45
+        write_generators(conanfile)
 
         if not isinstance(ref_or_path, ConanFileReference):
             graph_lock_file = GraphLockFile(profile_host, profile_build, graph_lock)
