--- conflicted
+++ resolved
@@ -36,10 +36,7 @@
     @param generators: List of generators from command line. If False, no generator will be
     written
     @param no_imports: Install specified packages but avoid running imports
-<<<<<<< HEAD
     @param build_exclude: package references to be excluded from build_mode
-=======
->>>>>>> 4dc6c8e9
     """
 
     out, user_io, graph_manager, cache = app.out, app.user_io, app.graph_manager, app.cache
