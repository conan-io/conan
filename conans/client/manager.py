import fnmatch
import os
from collections import Counter

from conans.client import packager
from conans.client.client_cache import ClientCache
from conans.client.cmd.export import _execute_export
from conans.client.generators import write_generators
from conans.client.generators.text import TXTGenerator
from conans.client.importer import run_imports, run_deploy
from conans.client.installer import ConanInstaller, call_system_requirements
from conans.client.loader import ConanFileLoader
from conans.client.manifest_manager import ManifestManager
from conans.client.output import ScopedOutput, Color
from conans.client.printer import Printer
from conans.client.profile_loader import read_conaninfo_profile
from conans.client.proxy import ConanProxy
from conans.client.graph.range_resolver import RangeResolver
from conans.client.source import config_source_local, complete_recipe_sources
from conans.client.tools import cross_building, get_cross_building_settings
from conans.client.userio import UserIO
from conans.errors import NotFoundException, ConanException, conanfile_exception_formatter
from conans.model.conan_file import get_env_context_manager
from conans.model.ref import ConanFileReference, PackageReference
from conans.paths import CONANFILE, CONANINFO, CONANFILE_TXT, BUILD_INFO
from conans.util.files import save, rmdir, normalize, mkdir, load
from conans.util.log import logger
from conans.client.loader_parse import load_conanfile_class
from conans.client.cmd.download import download_binaries
from conans.client.graph.graph_manager import GraphManager
from conans.client.graph.printer import print_graph


class BuildMode(object):
    """ build_mode => ["*"] if user wrote "--build"
                   => ["hello*", "bye*"] if user wrote "--build hello --build bye"
                   => False if user wrote "never"
                   => True if user wrote "missing"
                   => "outdated" if user wrote "--build outdated"
    """
    def __init__(self, params, output):
        self._out = output
        self.outdated = False
        self.missing = False
        self.never = False
        self.patterns = []
        self._unused_patterns = []
        self.all = False
        if params is None:
            return

        assert isinstance(params, list)
        if len(params) == 0:
            self.all = True
        else:
            for param in params:
                if param == "outdated":
                    self.outdated = True
                elif param == "missing":
                    self.missing = True
                elif param == "never":
                    self.never = True
                else:
                    self.patterns.append("%s" % param)

            if self.never and (self.outdated or self.missing or self.patterns):
                raise ConanException("--build=never not compatible with other options")
        self._unused_patterns = list(self.patterns)

    def forced(self, conan_file, reference):
        if self.never:
            return False
        if self.all:
            return True

        if conan_file.build_policy_always:
            out = ScopedOutput(str(reference), self._out)
            out.info("Building package from source as defined by build_policy='always'")
            return True

        ref = reference.name
        # Patterns to match, if package matches pattern, build is forced
        for pattern in self.patterns:
            if fnmatch.fnmatch(ref, pattern):
                try:
                    self._unused_patterns.remove(pattern)
                except:
                    pass
                return True
        return False

    def allowed(self, conan_file):
        return self.missing or conan_file.build_policy_missing

    def report_matches(self):
        for pattern in self._unused_patterns:
            self._out.error("No package matching '%s' pattern" % pattern)


class ConanManager(object):
    """ Manage all the commands logic  The main entry point for all the client
    business logic
    """
    def __init__(self, client_cache, user_io, runner, remote_manager,
                 settings_preprocessor, recorder, registry):
        assert isinstance(user_io, UserIO)
        assert isinstance(client_cache, ClientCache)
        self._client_cache = client_cache
        self._user_io = user_io
        self._runner = runner
        self._remote_manager = remote_manager
        self._settings_preprocessor = settings_preprocessor
        self._recorder = recorder
        self._registry = registry

    def _load_consumer_conanfile(self, conanfile_path, info_folder, output,
                                 deps_info_required=False):
        """loads a conanfile for local flow: source, imports, package, build
        """
        profile = read_conaninfo_profile(info_folder) or self._client_cache.default_profile
        loader = self.get_loader(profile, local=True)
        if conanfile_path.endswith(".py"):
            conanfile = loader.load_conan(conanfile_path, output, consumer=True, local=True)
        else:
            conanfile = loader.load_conan_txt(conanfile_path, output)

        _load_deps_info(info_folder, conanfile, required=deps_info_required)

        return conanfile

    def _load_install_conanfile(self, loader, reference_or_path):
        """loads a conanfile for installation: install, info
        """
        if isinstance(reference_or_path, ConanFileReference):
            conanfile = loader.load_virtual([reference_or_path])
        else:
            output = ScopedOutput("PROJECT", self._user_io.out)
            if reference_or_path.endswith(".py"):
                conanfile = loader.load_conan(reference_or_path, output, consumer=True)
            else:
                conanfile = loader.load_conan_txt(reference_or_path, output)
        return conanfile

    def get_loader(self, profile, local=False):
        """ When local=True it means that the state is being recovered from installed files
        conaninfo.txt, conanbuildinfo.txt, and only local methods as build() are being executed.
        Thus, it is necessary to restore settings from that info, as configure() is not called,
        being necessary to remove those settings that doesn't have a value
        """
        cache_settings = self._client_cache.settings.copy()
        cache_settings.values = profile.settings_values
        if local:
            cache_settings.remove_undefined()
        else:
            self._settings_preprocessor.preprocess(cache_settings)
        return ConanFileLoader(self._runner, cache_settings, profile)

    def get_proxy(self, remote_name=None):
        remote_proxy = ConanProxy(self._client_cache, self._user_io, self._remote_manager,
                                  remote_name=remote_name, recorder=self._recorder,
                                  registry=self._registry)
        return remote_proxy

    def export_pkg(self, reference, source_folder, build_folder, package_folder, install_folder, profile, force):

        conan_file_path = self._client_cache.conanfile(reference)
        if not os.path.exists(conan_file_path):
            raise ConanException("Package recipe '%s' does not exist" % str(reference))

        remote_proxy = self.get_proxy()

        loader = self.get_loader(profile)
        conanfile = loader.load_virtual([reference], scope_options=True)
        if install_folder and existing_info_files(install_folder):
            _load_deps_info(install_folder, conanfile, required=True)

        graph_builder = self._get_graph_builder(loader, remote_proxy)
        deps_graph = graph_builder.load_graph(conanfile, check_updates=False, update=False,
                                              build_mode=None)

        # this is a bit tricky, but works. The root (virtual), has only 1 neighbor,
        # which is the exported pkg
        nodes = deps_graph.root.neighbors()
        conanfile = nodes[0].conanfile
        pkg_id = conanfile.info.package_id()
        self._user_io.out.info("Packaging to %s" % pkg_id)
        pkg_reference = PackageReference(reference, pkg_id)
        dest_package_folder = self._client_cache.package(pkg_reference,
                                                         short_paths=conanfile.short_paths)

        if os.path.exists(dest_package_folder):
            if force:
                rmdir(dest_package_folder)
            else:
                raise ConanException("Package already exists. Please use --force, -f to "
                                     "overwrite it")

        recipe_hash = self._client_cache.load_manifest(reference).summary_hash
        conanfile.info.recipe_hash = recipe_hash
        conanfile.develop = True
        package_output = ScopedOutput(str(reference), self._user_io.out)
        if package_folder:
            packager.export_pkg(conanfile, package_folder, dest_package_folder, package_output)
        else:
            packager.create_package(conanfile, source_folder, build_folder, dest_package_folder,
                                    install_folder, package_output, local=True)

    def download(self, reference, package_ids, remote_name, recipe):
        """ Download conanfile and specified packages to local repository
        @param reference: ConanFileReference
        @param package_ids: Package ids or empty for download all
        @param remote: install only from that remote
        @param only_recipe: download only the recipe
        """
        assert(isinstance(reference, ConanFileReference))
        output = ScopedOutput(str(reference), self._user_io.out)
        remote_proxy = self.get_proxy(remote_name=remote_name)
        remote, _ = remote_proxy._get_remote()
        package = self._remote_manager.search_recipes(remote, reference, None)
        if not package:  # Search the reference first, and raise if it doesn't exist
            raise ConanException("'%s' not found in remote" % str(reference))

        # First of all download package recipe
        remote_proxy.get_recipe(reference, check_updates=True, update=True)

        if recipe:
            return

        # Download the sources too, don't be lazy
        conan_file_path = self._client_cache.conanfile(reference)
        conanfile = load_conanfile_class(conan_file_path)
        complete_recipe_sources(self._remote_manager, self._client_cache, self._registry,
                                conanfile, reference)

        if package_ids:
            download_binaries(reference, package_ids, self._client_cache, self._remote_manager,
                              remote, output, self._recorder)
        else:
            output.info("Getting the complete package list "
                        "from '%s'..." % str(reference))
            packages_props = self._remote_manager.search_packages(remote, reference, None)
            if not packages_props:
                output.warn("No remote binary packages found in remote")
            else:
                download_binaries(reference, list(packages_props.keys()), self._client_cache,
                                  self._remote_manager, remote, output, self._recorder)

    @staticmethod
    def _inject_require(conanfile, inject_require):
        """ test_package functionality requires injecting the tested package as requirement
        before running the install
        """
        require = conanfile.requires.get(inject_require.name)
        if require:
            require.conan_reference = require.range_reference = inject_require
        else:
            conanfile.requires(str(inject_require))
        conanfile._user = inject_require.user
        conanfile._channel = inject_require.channel

    def _get_graph_builder(self, loader, remote_proxy):
<<<<<<< HEAD
        local_search = self._search_manager
        resolver = RequireResolver(self._user_io.out, local_search, remote_proxy)
        graph_builder = GraphManager(remote_proxy, self._user_io.out, loader, resolver,
                                     self._client_cache, self._registry, self._remote_manager)
=======
        resolver = RangeResolver(self._user_io.out, self._client_cache, remote_proxy)
        graph_builder = DepsGraphBuilder(remote_proxy, self._user_io.out, loader, resolver)
>>>>>>> 41a85c5a
        return graph_builder

    def _get_deps_graph(self, reference, profile, remote_proxy, check_updates, update, build_mode):
        loader = self.get_loader(profile)
        conanfile = self._load_install_conanfile(loader, reference)
        graph_builder = self._get_graph_builder(loader, remote_proxy)
        build_mode = BuildMode(build_mode, self._user_io.out)
        deps_graph = graph_builder.load_graph(conanfile, check_updates, update,
                                              build_mode=build_mode)
        return deps_graph, conanfile

    def info_build_order(self, reference, profile, build_order, remote_name, check_updates):
        remote_proxy = self.get_proxy(remote_name=remote_name)
        deps_graph, _ = self._get_deps_graph(reference, profile, remote_proxy, update=False,
                                             check_updates=check_updates, build_mode=["missing"])
        result = deps_graph.build_order(build_order)
        return result

    def info_nodes_to_build(self, reference, profile, build_mode, remote_name, check_updates):
        remote_proxy = self.get_proxy(remote_name=remote_name)
        deps_graph, conanfile = self._get_deps_graph(reference, profile, remote_proxy, update=False,
                                                     check_updates=check_updates, build_mode=build_mode)
        ret = []
        for level in deps_graph.by_levels():
            for node in level:
                if node.binary == "BUILD":
                    if node.conan_ref not in ret:
                        ret.append(node.conan_ref)
        return ret, self._get_project_reference(reference, conanfile)

    def _get_project_reference(self, reference, conanfile):
        if isinstance(reference, ConanFileReference):
            project_reference = None
        else:
            project_reference = str(conanfile)

        return project_reference

    def info_get_graph(self, reference, profile, remote_name=None, check_updates=False, build_mode=None):
        """ Fetch and build all dependencies for the given reference
        @param reference: ConanFileReference or path to user space conanfile
        @param remote: install only from that remote
        """
        remote_proxy = self.get_proxy(remote_name=remote_name)
        deps_graph, conanfile = self._get_deps_graph(reference, profile, remote_proxy,
                                                     update=True, check_updates=check_updates,
                                                     build_mode=build_mode)

        return deps_graph, self._get_project_reference(reference, conanfile)

    def install(self, reference, install_folder, profile, remote_name=None, build_modes=None,
                update=False, manifest_folder=None, manifest_verify=False,
                manifest_interactive=False, generators=None, no_imports=False, inject_require=None,
                install_reference=False, keep_build=False):
        """ Fetch and build all dependencies for the given reference
        @param reference: ConanFileReference or path to user space conanfile
        @param install_folder: where the output files will be saved
        @param remote: install only from that remote
        @param profile: Profile object with both the -s introduced options and profile read values
        @param build_modes: List of build_modes specified
        @param update: Check for updated in the upstream remotes (and update)
        @param manifest_folder: Folder to install the manifests
        @param manifest_verify: Verify dependencies manifests against stored ones
        @param manifest_interactive: Install deps manifests in folder for later verify, asking user
        for confirmation
        @param generators: List of generators from command line. If False, no generator will be
        written
        @param no_imports: Install specified packages but avoid running imports
        @param inject_require: Reference to add as a requirement to the conanfile
        """

        if generators is not False:
            generators = set(generators) if generators else set()
            generators.add("txt")  # Add txt generator by default

        remote_proxy = self.get_proxy(remote_name=remote_name)

        loader = self.get_loader(profile)
        if not install_reference:
            if isinstance(reference, ConanFileReference):  # is a create
                loader.dev_reference = reference
            elif inject_require:
                loader.dev_reference = inject_require
        conanfile = self._load_install_conanfile(loader, reference)
        if inject_require:
            self._inject_require(conanfile, inject_require)
        graph_builder = self._get_graph_builder(loader, remote_proxy)

        build_mode = BuildMode(build_modes, self._user_io.out)
        deps_graph = graph_builder.load_graph(conanfile, False, update, build_mode, remote_name,
                                              profile.build_requires)

        if not isinstance(reference, ConanFileReference):
            output = ScopedOutput(("%s (test package)" % str(inject_require)) if inject_require else "PROJECT",
                                  self._user_io.out)
            output.highlight("Installing %s" % reference)
        else:
            output = ScopedOutput(str(reference), self._user_io.out)
            output.highlight("Installing package")
        print_graph(deps_graph, self._user_io.out)
        build_mode.report_matches()

        try:
            if cross_building(loader._settings):
                b_os, b_arch, h_os, h_arch = get_cross_building_settings(loader._settings)
                message = "Cross-build from '%s:%s' to '%s:%s'" % (b_os, b_arch, h_os, h_arch)
                self._user_io.out.writeln(message, Color.BRIGHT_MAGENTA)
        except ConanException:  # Setting os doesn't exist
            pass

        installer = ConanInstaller(self._client_cache, output, self._remote_manager,
                                   self._registry, recorder=self._recorder)
        installer.install(deps_graph, keep_build)

        if manifest_folder:
            manifest_manager = ManifestManager(manifest_folder, user_io=self._user_io,
                                               client_cache=self._client_cache)
            for node in deps_graph.nodes:
                if not node.conan_ref:
                    continue
                conanfile = node.conanfile
                complete_recipe_sources(self._remote_manager, self._client_cache, self._registry,
                                        conanfile, node.conan_ref)
            manifest_manager.check_graph(deps_graph,
                                         verify=manifest_verify,
                                         interactive=manifest_interactive)
            manifest_manager.print_log()

        if install_folder:
            # Write generators
            if generators is not False:
                tmp = list(conanfile.generators)  # Add the command line specified generators
                tmp.extend([g for g in generators if g not in tmp])
                conanfile.generators = tmp
                write_generators(conanfile, install_folder, output)
            if not isinstance(reference, ConanFileReference):
                # Write conaninfo
                content = normalize(conanfile.info.dumps())
                save(os.path.join(install_folder, CONANINFO), content)
                output.info("Generated %s" % CONANINFO)
            if not no_imports:
                run_imports(conanfile, install_folder, output)
            call_system_requirements(conanfile, output)

            if install_reference:
                # The conanfile loaded is really a virtual one. The one with the deploy is the first level one
                deploy_conanfile = deps_graph.inverse_levels()[1][0].conanfile
                if hasattr(deploy_conanfile, "deploy") and callable(deploy_conanfile.deploy):
                    run_deploy(deploy_conanfile, install_folder, output)

    def source(self, conanfile_path, source_folder, info_folder):
        """
        :param conanfile_path: Absolute path to a conanfile
        :param source_folder: Absolute path where to put the files
        :param info_folder: Absolute path where to read the info files
        :param package_folder: Absolute path to the package_folder, only to have the var present
        :return:
        """
        output = ScopedOutput("PROJECT", self._user_io.out)
        # only infos if exist
        conanfile = self._load_consumer_conanfile(conanfile_path, info_folder, output)
        conanfile_folder = os.path.dirname(conanfile_path)
        if conanfile_folder != source_folder:
            output.info("Executing exports to: %s" % source_folder)
            _execute_export(conanfile_path, conanfile, source_folder,
                            source_folder, output)
        config_source_local(source_folder, conanfile, output)

    def imports(self, conan_file_path, dest_folder, info_folder):
        """
        :param conan_file_path: Abs path to a conanfile
        :param dest_folder:  Folder where to put the files
        :param info_folder: Folder containing the conaninfo/conanbuildinfo.txt files
        :return:
        """

        output = ScopedOutput("PROJECT", self._user_io.out)
        conanfile = self._load_consumer_conanfile(conan_file_path, info_folder,
                                                  output, deps_info_required=True)

        run_imports(conanfile, dest_folder, output)

    def local_package(self, package_folder, conanfile_path, build_folder, source_folder,
                      install_folder):
        if package_folder == build_folder:
            raise ConanException("Cannot 'conan package' to the build folder. "
                                 "--build-folder and package folder can't be the same")
        output = ScopedOutput("PROJECT", self._user_io.out)
        conanfile = self._load_consumer_conanfile(conanfile_path, install_folder, output,
                                                  deps_info_required=True)
        packager.create_package(conanfile, source_folder, build_folder, package_folder,
                                install_folder, output, local=True, copy_info=True)

    def build(self, conanfile_path, source_folder, build_folder, package_folder, install_folder,
              test=False, should_configure=True, should_build=True, should_install=True):
        """ Call to build() method saved on the conanfile.py
        param conanfile_path: path to a conanfile.py
        """
        logger.debug("Building in %s" % build_folder)
        logger.debug("Conanfile in %s" % conanfile_path)

        try:
            # Append env_vars to execution environment and clear when block code ends
            output = ScopedOutput(("%s (test package)" % test) if test else "Project",
                                  self._user_io.out)
            conan_file = self._load_consumer_conanfile(conanfile_path, install_folder, output,
                                                       deps_info_required=True)
        except NotFoundException:
            # TODO: Auto generate conanfile from requirements file
            raise ConanException("'%s' file is needed for build.\n"
                                 "Create a '%s' and move manually the "
                                 "requirements and generators from '%s' file"
                                 % (CONANFILE, CONANFILE, CONANFILE_TXT))

        if test:
            try:
                conan_file.requires.add(test)
            except ConanException:
                pass

        conan_file.should_configure = should_configure
        conan_file.should_build = should_build
        conan_file.should_install = should_install

        try:
            mkdir(build_folder)
            os.chdir(build_folder)
            conan_file.build_folder = build_folder
            conan_file.source_folder = source_folder
            conan_file.package_folder = package_folder
            conan_file.install_folder = install_folder
            with get_env_context_manager(conan_file):
                output.highlight("Running build()")
                with conanfile_exception_formatter(str(conan_file), "build"):
                    conan_file.build()
                if test:
                    output.highlight("Running test()")
                    with conanfile_exception_formatter(str(conan_file), "test"):
                        conan_file.test()
        except ConanException:
            raise  # Raise but not let to reach the Exception except (not print traceback)
        except Exception:
            import traceback
            trace = traceback.format_exc().split('\n')
            raise ConanException("Unable to build it successfully\n%s" % '\n'.join(trace[3:]))


def _load_deps_info(current_path, conanfile, required):

    def get_forbidden_access_object(field_name):
        class InfoObjectNotDefined(object):
            def __getitem__(self, item):
                raise ConanException("self.%s not defined. If you need it for a "
                                     "local command run 'conan install'" % field_name)
            __getattr__ = __getitem__

        return InfoObjectNotDefined()

    if not current_path:
        return
    info_file_path = os.path.join(current_path, BUILD_INFO)
    try:
        deps_cpp_info, deps_user_info, deps_env_info = TXTGenerator.loads(load(info_file_path))
        conanfile.deps_cpp_info = deps_cpp_info
        conanfile.deps_user_info = deps_user_info
        conanfile.deps_env_info = deps_env_info
    except IOError:
        if required:
            raise ConanException("%s file not found in %s\nIt is required for this command\n"
                                 "You can generate it using 'conan install'"
                                 % (BUILD_INFO, current_path))
        conanfile.deps_cpp_info = get_forbidden_access_object("deps_cpp_info")
        conanfile.deps_user_info = get_forbidden_access_object("deps_user_info")
    except ConanException:
        raise ConanException("Parse error in '%s' file in %s" % (BUILD_INFO, current_path))


def existing_info_files(folder):
    return os.path.exists(os.path.join(folder, CONANINFO)) and  \
           os.path.exists(os.path.join(folder, BUILD_INFO))<|MERGE_RESOLUTION|>--- conflicted
+++ resolved
@@ -1,6 +1,5 @@
 import fnmatch
 import os
-from collections import Counter
 
 from conans.client import packager
 from conans.client.client_cache import ClientCache
@@ -12,7 +11,6 @@
 from conans.client.loader import ConanFileLoader
 from conans.client.manifest_manager import ManifestManager
 from conans.client.output import ScopedOutput, Color
-from conans.client.printer import Printer
 from conans.client.profile_loader import read_conaninfo_profile
 from conans.client.proxy import ConanProxy
 from conans.client.graph.range_resolver import RangeResolver
@@ -259,15 +257,9 @@
         conanfile._channel = inject_require.channel
 
     def _get_graph_builder(self, loader, remote_proxy):
-<<<<<<< HEAD
-        local_search = self._search_manager
-        resolver = RequireResolver(self._user_io.out, local_search, remote_proxy)
+        resolver = RangeResolver(self._user_io.out, self._client_cache, remote_proxy)
         graph_builder = GraphManager(remote_proxy, self._user_io.out, loader, resolver,
                                      self._client_cache, self._registry, self._remote_manager)
-=======
-        resolver = RangeResolver(self._user_io.out, self._client_cache, remote_proxy)
-        graph_builder = DepsGraphBuilder(remote_proxy, self._user_io.out, loader, resolver)
->>>>>>> 41a85c5a
         return graph_builder
 
     def _get_deps_graph(self, reference, profile, remote_proxy, check_updates, update, build_mode):
