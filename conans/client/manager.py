import os

from conans.client.graph.build_mode import BuildMode
from conans.client.graph.graph import RECIPE_VIRTUAL, GraphError
from conans.client.graph.printer import print_graph
from conans.client.importer import run_deploy, run_imports
from conans.client.installer import BinaryInstaller, call_system_requirements
from conans.client.output import Color
from conans.client.generators import write_toolchain
from conans.client.tools import cross_building, get_cross_building_settings
from conans.errors import ConanException
from conans.model.conan_file import ConanFile
from conans.model.ref import ConanFileReference
from conans.model.graph_lock import GraphLockFile, GraphLock


def deps_install(app, ref_or_path, install_folder, base_folder, profile_host, profile_build,
                 graph_lock, root_ref, remotes=None, build_modes=None, update=False, generators=None,
                 no_imports=False, create_reference=None, recorder=None, lockfile_node_id=None):
    """ Fetch and build all dependencies for the given reference
    @param app: The ConanApp instance with all collaborators
    @param ref_or_path: ConanFileReference or path to user space conanfile
    @param install_folder: where the output files will be saved
    @param build_modes: List of build_modes specified
    @param update: Check for updated in the upstream remotes (and update)
    @param generators: List of generators from command line.
    @param no_imports: Install specified packages but avoid running imports
    """
    assert profile_host is not None
    assert profile_build is not None

    out, user_io, graph_manager, cache = app.out, app.user_io, app.graph_manager, app.cache

    out.info("Configuration (profile_host):")
    out.writeln(profile_host.dumps())
    out.info("Configuration (profile_build):")
    out.writeln(profile_build.dumps())

    deps_graph = graph_manager.load_graph(ref_or_path, create_reference, profile_host, profile_build,
                                          graph_lock, root_ref, build_modes, False, update, remotes,
                                          recorder, lockfile_node_id=lockfile_node_id)

    deps_graph.report_graph_error()
    graph_lock = graph_lock or GraphLock(deps_graph)  # After the graph is loaded it is defined
    root_node = deps_graph.root
    conanfile = root_node.conanfile
    if root_node.recipe == RECIPE_VIRTUAL:
        out.highlight("Installing package: %s" % str(ref_or_path))
    else:
        conanfile.output.highlight("Installing package")

    print_graph(deps_graph, out)

    try:
        if cross_building(conanfile):
            settings = get_cross_building_settings(conanfile)
            message = "Cross-build from '%s:%s' to '%s:%s'" % settings
            out.writeln(message, Color.BRIGHT_MAGENTA)
    except ConanException:  # Setting os doesn't exist
        pass

    installer = BinaryInstaller(app, recorder=recorder)
    # TODO: Extract this from the GraphManager, reuse same object, check args earlier
    build_modes = BuildMode(build_modes, out)
    installer.install(deps_graph, remotes, build_modes, update, profile_host, profile_build,
                      graph_lock)

    graph_lock.complete_matching_prevs()

<<<<<<< HEAD
    # FIXME: Report non matches not working now
    # build_modes.report_matches()
=======
    conanfile.folders.set_base_install(install_folder)
    conanfile.folders.set_base_imports(install_folder)
    conanfile.folders.set_base_generators(base_folder)

    output = conanfile.output if root_node.recipe != RECIPE_VIRTUAL else out
>>>>>>> a7831636

    if install_folder:
        # Write generators
        tmp = list(conanfile.generators)  # Add the command line specified generators
        generators = set(generators) if generators else set()
        tmp.extend([g for g in generators if g not in tmp])
        conanfile.generators = tmp
        app.generator_manager.write_generators(conanfile, install_folder,
                                               conanfile.generators_folder,
                                               output)
        write_toolchain(conanfile, conanfile.generators_folder, output)

        if not isinstance(ref_or_path, ConanFileReference):
            graph_lock_file = GraphLockFile(profile_host, profile_build, graph_lock)
            graph_lock_file.save(os.path.join(install_folder, "conan.lock"))
        if not no_imports:
            run_imports(conanfile)
        if type(conanfile).system_requirements != ConanFile.system_requirements:
            call_system_requirements(conanfile, conanfile.output)

        if not create_reference and isinstance(ref_or_path, ConanFileReference):
            # The conanfile loaded is a virtual one. The one w deploy is the first level one
            neighbours = deps_graph.root.neighbors()
            deploy_conanfile = neighbours[0].conanfile
            if hasattr(deploy_conanfile, "deploy") and callable(deploy_conanfile.deploy):
                run_deploy(deploy_conanfile, install_folder)

    return deps_graph<|MERGE_RESOLUTION|>--- conflicted
+++ resolved
@@ -67,16 +67,14 @@
 
     graph_lock.complete_matching_prevs()
 
-<<<<<<< HEAD
     # FIXME: Report non matches not working now
     # build_modes.report_matches()
-=======
+
     conanfile.folders.set_base_install(install_folder)
     conanfile.folders.set_base_imports(install_folder)
     conanfile.folders.set_base_generators(base_folder)
 
     output = conanfile.output if root_node.recipe != RECIPE_VIRTUAL else out
->>>>>>> a7831636
 
     if install_folder:
         # Write generators
