--- conflicted
+++ resolved
@@ -229,12 +229,8 @@
     def install(self, reference, current_path, remote=None, options=None, settings=None,
                 build_mode=False, filename=None, update=False, check_updates=False,
                 manifest_folder=None, manifest_verify=False, manifest_interactive=False,
-<<<<<<< HEAD
                 scopes=None, generators=None, profile_name=None, package_settings=None,
-                env=None, package_env=None):
-=======
-                scopes=None, generators=None, profile_name=None, no_imports=False):
->>>>>>> e70befa4
+                env=None, package_env=None, no_imports=False):
         """ Fetch and build all dependencies for the given reference
         @param reference: ConanFileReference or path to user space conanfile
         @param current_path: where the output files will be saved
