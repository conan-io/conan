--- conflicted
+++ resolved
@@ -21,12 +21,8 @@
 def deps_install(app, ref_or_path, install_folder, graph_info, remotes=None, build_modes=None,
                  update=False, manifest_folder=None, manifest_verify=False,
                  manifest_interactive=False, generators=None, no_imports=False,
-<<<<<<< HEAD
-                 create_reference=None, keep_build=False, use_lock=False, recorder=None,
-                 local_install=None):
-=======
-                 create_reference=None, keep_build=False, lockfile=None, recorder=None):
->>>>>>> a04efb05
+                 create_reference=None, keep_build=False, lockfile=None, recorder=None,
+                 local_install=None)
     """ Fetch and build all dependencies for the given reference
     @param app: The ConanApp instance with all collaborators
     @param ref_or_path: ConanFileReference or path to user space conanfile
