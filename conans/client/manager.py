--- conflicted
+++ resolved
@@ -13,12 +13,7 @@
 from conans.errors import ConanException
 from conans.model.ref import ConanFileReference
 from conans.paths import CONANINFO
-<<<<<<< HEAD
-from conans.util.files import save, normalize
-from conans.client.graph.printer import print_graph
-=======
 from conans.util.files import normalize, save
->>>>>>> 922e890c
 
 
 class ConanManager(object):
