--- conflicted
+++ resolved
@@ -288,13 +288,10 @@
         conanfile = self._load_install_conanfile(loader, reference)
         if inject_require:
             self._inject_require(conanfile, inject_require)
-<<<<<<< HEAD
-        graph_builder = self._get_graph_builder(loader, update, remote_proxy)
-
+
+        graph_builder = self._get_graph_builder(loader, remote_proxy)
         graph_builder._conan_project = conan_project
-=======
-        graph_builder = self._get_graph_builder(loader, remote_proxy)
->>>>>>> 70184191
+
         deps_graph = graph_builder.load_graph(conanfile, False, update)
 
         if not isinstance(reference, ConanFileReference):
