--- conflicted
+++ resolved
@@ -45,16 +45,7 @@
                                           require_overrides=require_overrides)
 
     deps_graph.report_graph_error()
-<<<<<<< HEAD
-    if graph_lock is None:
-        graph_lock = GraphLock(deps_graph)
-    else:
-        graph_lock.update(deps_graph)
-
-=======
-
     graph_lock = graph_lock or GraphLock(deps_graph)  # After the graph is loaded it is defined
->>>>>>> 2a5d614d
     root_node = deps_graph.root
     conanfile = root_node.conanfile
     if root_node.recipe == RECIPE_VIRTUAL:
