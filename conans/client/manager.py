import os

from conans.client import packager, settings_preprocessor
from conans.client.client_cache import ClientCache
from conans.client.cmd.export import _execute_export
from conans.client.generators import write_generators
from conans.client.importer import run_imports, run_deploy
from conans.client.installer import ConanInstaller, call_system_requirements
from conans.client.manifest_manager import ManifestManager
from conans.client.output import ScopedOutput, Color
from conans.client.source import config_source_local, complete_recipe_sources
from conans.client.tools import cross_building, get_cross_building_settings
from conans.client.userio import UserIO
from conans.errors import NotFoundException, ConanException, conanfile_exception_formatter
from conans.model.conan_file import get_env_context_manager
from conans.model.ref import ConanFileReference, PackageReference
from conans.paths import CONANFILE, CONANINFO, CONANFILE_TXT, BUILD_INFO
from conans.util.files import save, rmdir, normalize, mkdir
from conans.util.log import logger
from conans.client.graph.graph_manager import load_deps_info
from conans.client.graph.printer import print_graph


class ConanManager(object):
    """ Manage all the commands logic  The main entry point for all the client
    business logic
    """
    def __init__(self, client_cache, user_io, runner, remote_manager,
<<<<<<< HEAD
                 recorder, registry, graph_manager):
=======
                 recorder, registry):
>>>>>>> ec72f408
        assert isinstance(user_io, UserIO)
        assert isinstance(client_cache, ClientCache)
        self._client_cache = client_cache
        self._user_io = user_io
        self._runner = runner
        self._remote_manager = remote_manager
        self._recorder = recorder
        self._registry = registry
<<<<<<< HEAD
        self._graph_manager = graph_manager
=======

    def _load_consumer_conanfile(self, conanfile_path, info_folder, output,
                                 deps_info_required=False):
        """loads a conanfile for local flow: source, imports, package, build
        """
        profile = read_conaninfo_profile(info_folder) or self._client_cache.default_profile
        loader = self.get_loader(profile, local=True)
        if conanfile_path.endswith(".py"):
            conanfile = loader.load_conan(conanfile_path, output, consumer=True, local=True)
        else:
            conanfile = loader.load_conan_txt(conanfile_path, output)

        _load_deps_info(info_folder, conanfile, required=deps_info_required)

        return conanfile

    def _load_install_conanfile(self, loader, reference_or_path):
        """loads a conanfile for installation: install, info
        """
        if isinstance(reference_or_path, ConanFileReference):
            conanfile = loader.load_virtual([reference_or_path])
        else:
            output = ScopedOutput("PROJECT", self._user_io.out)
            if reference_or_path.endswith(".py"):
                conanfile = loader.load_conan(reference_or_path, output, consumer=True)
            else:
                conanfile = loader.load_conan_txt(reference_or_path, output)
        return conanfile

    def get_loader(self, profile, local=False):
        """ When local=True it means that the state is being recovered from installed files
        conaninfo.txt, conanbuildinfo.txt, and only local methods as build() are being executed.
        Thus, it is necessary to restore settings from that info, as configure() is not called,
        being necessary to remove those settings that doesn't have a value
        """
        cache_settings = self._client_cache.settings.copy()
        cache_settings.values = profile.settings_values
        if local:
            cache_settings.remove_undefined()
        else:
            settings_preprocessor.preprocess(cache_settings)
        return ConanFileLoader(self._runner, cache_settings, profile)
>>>>>>> ec72f408

    def export_pkg(self, reference, source_folder, build_folder, package_folder, install_folder, profile, force):

        conan_file_path = self._client_cache.conanfile(reference)
        if not os.path.exists(conan_file_path):
            raise ConanException("Package recipe '%s' does not exist" % str(reference))

        deps_graph, _, _ = self._graph_manager.load_graph(reference, None, profile,
                                                          build_mode=None, check_updates=False, update=False,
                                                          remote_name=None)

        # this is a bit tricky, but works. The root (virtual), has only 1 neighbor,
        # which is the exported pkg
        nodes = deps_graph.root.neighbors()
        conanfile = nodes[0].conanfile
        if install_folder and existing_info_files(install_folder):
            load_deps_info(install_folder, conanfile, required=True)
        pkg_id = conanfile.info.package_id()
        self._user_io.out.info("Packaging to %s" % pkg_id)
        pkg_reference = PackageReference(reference, pkg_id)
        dest_package_folder = self._client_cache.package(pkg_reference,
                                                         short_paths=conanfile.short_paths)

        if os.path.exists(dest_package_folder):
            if force:
                rmdir(dest_package_folder)
            else:
                raise ConanException("Package already exists. Please use --force, -f to "
                                     "overwrite it")

        recipe_hash = self._client_cache.load_manifest(reference).summary_hash
        conanfile.info.recipe_hash = recipe_hash
        conanfile.develop = True
        package_output = ScopedOutput(str(reference), self._user_io.out)
        if package_folder:
            packager.export_pkg(conanfile, pkg_id, package_folder, dest_package_folder,
                                package_output)
        else:
            packager.create_package(conanfile, pkg_id, source_folder, build_folder,
                                    dest_package_folder, install_folder, package_output, local=True)

    def install_workspace(self, profile, workspace, remote_name, build_modes, update):
        references = [ConanFileReference(v, "root", "project", "develop") for v in workspace.root]
        deps_graph, _, _ = self._graph_manager.load_graph(references, None, profile, build_modes,
                                                          False, update, remote_name)

        output = ScopedOutput(str("Workspace"), self._user_io.out)
        output.highlight("Installing...")
        print_graph(deps_graph, self._user_io.out)

        installer = ConanInstaller(self._client_cache, output, self._remote_manager,
                                   self._registry, recorder=self._recorder, workspace=workspace)
        installer.install(deps_graph, keep_build=False)
        workspace.generate()

    def install(self, reference, install_folder, profile, remote_name=None, build_modes=None,
                update=False, manifest_folder=None, manifest_verify=False,
                manifest_interactive=False, generators=None, no_imports=False, create_reference=None,
                keep_build=False):
        """ Fetch and build all dependencies for the given reference
        @param reference: ConanFileReference or path to user space conanfile
        @param install_folder: where the output files will be saved
        @param remote: install only from that remote
        @param profile: Profile object with both the -s introduced options and profile read values
        @param build_modes: List of build_modes specified
        @param update: Check for updated in the upstream remotes (and update)
        @param manifest_folder: Folder to install the manifests
        @param manifest_verify: Verify dependencies manifests against stored ones
        @param manifest_interactive: Install deps manifests in folder for later verify, asking user
        for confirmation
        @param generators: List of generators from command line. If False, no generator will be
        written
        @param no_imports: Install specified packages but avoid running imports
        @param inject_require: Reference to add as a requirement to the conanfile
        """

        if generators is not False:
            generators = set(generators) if generators else set()
            generators.add("txt")  # Add txt generator by default

        result = self._graph_manager.load_graph(reference, create_reference, profile,
                                                build_modes, False, update, remote_name)
        deps_graph, conanfile, cache_settings = result

        if not isinstance(reference, ConanFileReference):
            output = ScopedOutput(("%s (test package)" % str(create_reference)) if create_reference else "PROJECT",
                                  self._user_io.out)
            output.highlight("Installing %s" % reference)
        else:
            output = ScopedOutput(str(reference), self._user_io.out)
            output.highlight("Installing package")
        print_graph(deps_graph, self._user_io.out)

        try:
            if cross_building(cache_settings):
                b_os, b_arch, h_os, h_arch = get_cross_building_settings(cache_settings)
                message = "Cross-build from '%s:%s' to '%s:%s'" % (b_os, b_arch, h_os, h_arch)
                self._user_io.out.writeln(message, Color.BRIGHT_MAGENTA)
        except ConanException:  # Setting os doesn't exist
            pass

        installer = ConanInstaller(self._client_cache, output, self._remote_manager,
                                   self._registry, recorder=self._recorder, workspace=None)
        installer.install(deps_graph, keep_build)

        if manifest_folder:
            manifest_manager = ManifestManager(manifest_folder, user_io=self._user_io,
                                               client_cache=self._client_cache)
            for node in deps_graph.nodes:
                if not node.conan_ref:
                    continue
                complete_recipe_sources(self._remote_manager, self._client_cache, self._registry,
                                        node.conanfile, node.conan_ref)
            manifest_manager.check_graph(deps_graph,
                                         verify=manifest_verify,
                                         interactive=manifest_interactive)
            manifest_manager.print_log()

        if install_folder:
            # Write generators
            if generators is not False:
                tmp = list(conanfile.generators)  # Add the command line specified generators
                tmp.extend([g for g in generators if g not in tmp])
                conanfile.generators = tmp
                write_generators(conanfile, install_folder, output)
            if not isinstance(reference, ConanFileReference):
                # Write conaninfo
                content = normalize(conanfile.info.dumps())
                save(os.path.join(install_folder, CONANINFO), content)
                output.info("Generated %s" % CONANINFO)
            if not no_imports:
                run_imports(conanfile, install_folder, output)
            call_system_requirements(conanfile, output)

            if not create_reference and isinstance(reference, ConanFileReference):
                # The conanfile loaded is really a virtual one. The one with the deploy is the first level one
                neighbours = deps_graph.root.neighbors()
                deploy_conanfile = neighbours[0].conanfile
                if hasattr(deploy_conanfile, "deploy") and callable(deploy_conanfile.deploy):
                    run_deploy(deploy_conanfile, install_folder, output)

    def source(self, conanfile_path, source_folder, info_folder):
        """
        :param conanfile_path: Absolute path to a conanfile
        :param source_folder: Absolute path where to put the files
        :param info_folder: Absolute path where to read the info files
        :param package_folder: Absolute path to the package_folder, only to have the var present
        :return:
        """
        output = ScopedOutput("PROJECT", self._user_io.out)
        # only infos if exist
        conanfile = self._graph_manager.load_consumer_conanfile(conanfile_path, info_folder, output)
        conanfile_folder = os.path.dirname(conanfile_path)
        if conanfile_folder != source_folder:
            output.info("Executing exports to: %s" % source_folder)
            _execute_export(conanfile_path, conanfile, source_folder, source_folder, output)
        config_source_local(source_folder, conanfile, conanfile_folder, output)

    def imports(self, conan_file_path, dest_folder, info_folder):
        """
        :param conan_file_path: Abs path to a conanfile
        :param dest_folder:  Folder where to put the files
        :param info_folder: Folder containing the conaninfo/conanbuildinfo.txt files
        :return:
        """

        output = ScopedOutput("PROJECT", self._user_io.out)
        conanfile = self._graph_manager.load_consumer_conanfile(conan_file_path, info_folder, output,
                                                                deps_info_required=True)
        run_imports(conanfile, dest_folder, output)

    def local_package(self, package_folder, conanfile_path, build_folder, source_folder,
                      install_folder):
        if package_folder == build_folder:
            raise ConanException("Cannot 'conan package' to the build folder. "
                                 "--build-folder and package folder can't be the same")
        output = ScopedOutput("PROJECT", self._user_io.out)
        conanfile = self._graph_manager.load_consumer_conanfile(conanfile_path, install_folder, output,
                                                                deps_info_required=True)
        packager.create_package(conanfile, None, source_folder, build_folder, package_folder,
                                install_folder, output, local=True, copy_info=True)

    def build(self, conanfile_path, source_folder, build_folder, package_folder, install_folder,
              test=False, should_configure=True, should_build=True, should_install=True,
              should_test=True):
        """ Call to build() method saved on the conanfile.py
        param conanfile_path: path to a conanfile.py
        """
        logger.debug("Building in %s" % build_folder)
        logger.debug("Conanfile in %s" % conanfile_path)

        try:
            # Append env_vars to execution environment and clear when block code ends
            output = ScopedOutput(("%s (test package)" % test) if test else "Project",
                                  self._user_io.out)
            conan_file = self._graph_manager.load_consumer_conanfile(conanfile_path, install_folder,
                                                                     output, deps_info_required=True)
        except NotFoundException:
            # TODO: Auto generate conanfile from requirements file
            raise ConanException("'%s' file is needed for build.\n"
                                 "Create a '%s' and move manually the "
                                 "requirements and generators from '%s' file"
                                 % (CONANFILE, CONANFILE, CONANFILE_TXT))

        if test:
            try:
                conan_file.requires.add(test)
            except ConanException:
                pass

        conan_file.should_configure = should_configure
        conan_file.should_build = should_build
        conan_file.should_install = should_install
        conan_file.should_test = should_test

        try:
            mkdir(build_folder)
            os.chdir(build_folder)
            conan_file.build_folder = build_folder
            conan_file.source_folder = source_folder
            conan_file.package_folder = package_folder
            conan_file.install_folder = install_folder
            with get_env_context_manager(conan_file):
                output.highlight("Running build()")
                with conanfile_exception_formatter(str(conan_file), "build"):
                    conan_file.build()
                if test:
                    output.highlight("Running test()")
                    with conanfile_exception_formatter(str(conan_file), "test"):
                        conan_file.test()
        except ConanException:
            raise  # Raise but not let to reach the Exception except (not print traceback)
        except Exception:
            import traceback
            trace = traceback.format_exc().split('\n')
            raise ConanException("Unable to build it successfully\n%s" % '\n'.join(trace[3:]))


def existing_info_files(folder):
    return os.path.exists(os.path.join(folder, CONANINFO)) and  \
           os.path.exists(os.path.join(folder, BUILD_INFO))<|MERGE_RESOLUTION|>--- conflicted
+++ resolved
@@ -26,11 +26,7 @@
     business logic
     """
     def __init__(self, client_cache, user_io, runner, remote_manager,
-<<<<<<< HEAD
                  recorder, registry, graph_manager):
-=======
-                 recorder, registry):
->>>>>>> ec72f408
         assert isinstance(user_io, UserIO)
         assert isinstance(client_cache, ClientCache)
         self._client_cache = client_cache
@@ -39,24 +35,7 @@
         self._remote_manager = remote_manager
         self._recorder = recorder
         self._registry = registry
-<<<<<<< HEAD
         self._graph_manager = graph_manager
-=======
-
-    def _load_consumer_conanfile(self, conanfile_path, info_folder, output,
-                                 deps_info_required=False):
-        """loads a conanfile for local flow: source, imports, package, build
-        """
-        profile = read_conaninfo_profile(info_folder) or self._client_cache.default_profile
-        loader = self.get_loader(profile, local=True)
-        if conanfile_path.endswith(".py"):
-            conanfile = loader.load_conan(conanfile_path, output, consumer=True, local=True)
-        else:
-            conanfile = loader.load_conan_txt(conanfile_path, output)
-
-        _load_deps_info(info_folder, conanfile, required=deps_info_required)
-
-        return conanfile
 
     def _load_install_conanfile(self, loader, reference_or_path):
         """loads a conanfile for installation: install, info
@@ -70,21 +49,6 @@
             else:
                 conanfile = loader.load_conan_txt(reference_or_path, output)
         return conanfile
-
-    def get_loader(self, profile, local=False):
-        """ When local=True it means that the state is being recovered from installed files
-        conaninfo.txt, conanbuildinfo.txt, and only local methods as build() are being executed.
-        Thus, it is necessary to restore settings from that info, as configure() is not called,
-        being necessary to remove those settings that doesn't have a value
-        """
-        cache_settings = self._client_cache.settings.copy()
-        cache_settings.values = profile.settings_values
-        if local:
-            cache_settings.remove_undefined()
-        else:
-            settings_preprocessor.preprocess(cache_settings)
-        return ConanFileLoader(self._runner, cache_settings, profile)
->>>>>>> ec72f408
 
     def export_pkg(self, reference, source_folder, build_folder, package_folder, install_folder, profile, force):
 
