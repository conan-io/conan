--- conflicted
+++ resolved
@@ -194,63 +194,6 @@
                                                   remote, read_dates(deps_graph),
                                                   self._client_cache, package_filter, show_paths)
 
-<<<<<<< HEAD
-    def _install_build_requires(self, loader, remote_proxy, requires, current_path):
-        self._user_io.out.info("---------- Installing build_requires -------------")
-        conanfile = loader.load_virtual(requires, current_path)
-        conanfile.cpp_info = CppInfo(current_path)
-        conanfile.env_info = EnvInfo(current_path)
-
-        # FIXME: Forced update=True, build_mode, Where to define it?
-        update = True
-        build_modes = ["missing"]
-
-        graph_builder = self._get_graph_builder(loader, update, remote_proxy)
-        deps_graph = graph_builder.load(conanfile)
-
-        registry = RemoteRegistry(self._client_cache.registry, self._user_io.out)
-        Printer(self._user_io.out).print_graph(deps_graph, registry)
-
-        installer = ConanInstaller(self._client_cache, self._user_io, remote_proxy)
-        installer.install(deps_graph, build_modes)
-        self._user_io.out.info("-------------------------------------------------\n")
-        return deps_graph
-
-    def _install_build_requires_and_get_infos(self, profile, loader, remote_proxy, current_path):
-        # Build the graph and install the build_require dependency tree
-        deps_graph = self._install_build_requires(loader, remote_proxy, profile.all_requires, current_path)
-        # Build a dict with
-        # {"zlib": {"cmake/2.8@lasote/stable": (deps_cpp_info, deps_env_info),
-        #           "other_tool/3.2@lasote/stable": (deps_cpp_info, deps_env_info)}
-        #  "None": {"cmake/3.1@lasote/stable": (deps_cpp_info, deps_env_info)}
-        # taking into account the package level requires
-        refs_objects = {}
-        requires_nodes = deps_graph.direct_requires()
-        # We have all the cpp_info and env_info in the virtual conanfile, but we need those info objects at
-        # requires level to filter later (profiles allow to filter targeting a library in the real deps tree)
-        for node in requires_nodes:
-            deps_cpp_info = DepsCppInfo()
-            deps_cpp_info.public_deps = []
-            deps_cpp_info.update(node.conanfile.cpp_info, node.conan_ref)
-            deps_cpp_info.update(node.conanfile.deps_cpp_info, node.conan_ref)
-
-            deps_env_info = DepsEnvInfo()
-            deps_env_info.update(node.conanfile.env_info, node.conan_ref)
-            deps_env_info.update(node.conanfile.deps_env_info, node.conan_ref)
-
-            refs_objects[node.conan_ref] = (deps_cpp_info, deps_env_info)
-
-        build_dep_infos = defaultdict(dict)
-        for dest_package, references in profile.package_requires.items():  # Package level ones
-            for ref in references:
-                build_dep_infos[dest_package][ref] = refs_objects[ref]
-        for global_reference in profile.requires:
-            build_dep_infos[None][global_reference] = refs_objects[global_reference]
-
-        return build_dep_infos
-
-=======
->>>>>>> feff1011
     def install(self, reference, current_path, profile, remote=None,
                 build_modes=None, filename=None, update=False,
                 manifest_folder=None, manifest_verify=False, manifest_interactive=False,
