--- conflicted
+++ resolved
@@ -15,7 +15,6 @@
 from conans.util.files import save, normalize
 
 from conans.client.graph.printer import print_graph
-from conans.client.cmd.export import export_source, export_recipe
 
 
 class ConanManager(object):
@@ -136,116 +135,4 @@
                 neighbours = deps_graph.root.neighbors()
                 deploy_conanfile = neighbours[0].conanfile
                 if hasattr(deploy_conanfile, "deploy") and callable(deploy_conanfile.deploy):
-<<<<<<< HEAD
-                    run_deploy(deploy_conanfile, install_folder, output)
-
-    def source(self, conanfile_path, source_folder, info_folder):
-        """
-        :param conanfile_path: Absolute path to a conanfile
-        :param source_folder: Absolute path where to put the files
-        :param info_folder: Absolute path where to read the info files
-        :param package_folder: Absolute path to the package_folder, only to have the var present
-        :return:
-        """
-        output = ScopedOutput("PROJECT", self._user_io.out)
-        # only infos if exist
-        conanfile = self._graph_manager.load_consumer_conanfile(conanfile_path, info_folder, output)
-        conanfile_folder = os.path.dirname(conanfile_path)
-        if conanfile_folder != source_folder:
-            output.info("Executing exports to: %s" % source_folder)
-            export_recipe(conanfile, conanfile_folder, source_folder, output)
-            export_source(conanfile, conanfile_folder, source_folder, output)
-        config_source_local(source_folder, conanfile, conanfile_folder, output, conanfile_path,
-                            self._plugin_manager)
-
-    def imports(self, conan_file_path, dest_folder, info_folder):
-        """
-        :param conan_file_path: Abs path to a conanfile
-        :param dest_folder:  Folder where to put the files
-        :param info_folder: Folder containing the conaninfo/conanbuildinfo.txt files
-        :return:
-        """
-
-        output = ScopedOutput("PROJECT", self._user_io.out)
-        conanfile = self._graph_manager.load_consumer_conanfile(conan_file_path, info_folder, output,
-                                                                deps_info_required=True)
-        run_imports(conanfile, dest_folder, output)
-
-    def local_package(self, package_folder, conanfile_path, build_folder, source_folder,
-                      install_folder):
-        if package_folder == build_folder:
-            raise ConanException("Cannot 'conan package' to the build folder. "
-                                 "--build-folder and package folder can't be the same")
-        output = ScopedOutput("PROJECT", self._user_io.out)
-        conanfile = self._graph_manager.load_consumer_conanfile(conanfile_path, install_folder,
-                                                                output, deps_info_required=True)
-        packager.create_package(conanfile, None, source_folder, build_folder, package_folder,
-                                install_folder, output, self._plugin_manager, conanfile_path, None,
-                                local=True, copy_info=True)
-
-    def build(self, conanfile_path, source_folder, build_folder, package_folder, install_folder,
-              test=False, should_configure=True, should_build=True, should_install=True,
-              should_test=True):
-        """ Call to build() method saved on the conanfile.py
-        param conanfile_path: path to a conanfile.py
-        """
-        logger.debug("Building in %s" % build_folder)
-        logger.debug("Conanfile in %s" % conanfile_path)
-
-        try:
-            # Append env_vars to execution environment and clear when block code ends
-            output = ScopedOutput(("%s (test package)" % test) if test else "Project",
-                                  self._user_io.out)
-            conan_file = self._graph_manager.load_consumer_conanfile(conanfile_path, install_folder,
-                                                                     output, deps_info_required=True)
-        except NotFoundException:
-            # TODO: Auto generate conanfile from requirements file
-            raise ConanException("'%s' file is needed for build.\n"
-                                 "Create a '%s' and move manually the "
-                                 "requirements and generators from '%s' file"
-                                 % (CONANFILE, CONANFILE, CONANFILE_TXT))
-
-        if test:
-            try:
-                conan_file.requires.add(test)
-            except ConanException:
-                pass
-
-        conan_file.should_configure = should_configure
-        conan_file.should_build = should_build
-        conan_file.should_install = should_install
-        conan_file.should_test = should_test
-
-        try:
-            mkdir(build_folder)
-            os.chdir(build_folder)
-            conan_file.build_folder = build_folder
-            conan_file.source_folder = source_folder
-            conan_file.package_folder = package_folder
-            conan_file.install_folder = install_folder
-            self._plugin_manager.execute("pre_build", conanfile=conan_file,
-                                         conanfile_path=conanfile_path)
-            with get_env_context_manager(conan_file):
-                output.highlight("Running build()")
-                with conanfile_exception_formatter(str(conan_file), "build"):
-                    conan_file.build()
-                self._plugin_manager.execute("post_build", conanfile=conan_file,
-                                             conanfile_path=conanfile_path)
-                if test:
-                    output.highlight("Running test()")
-                    with conanfile_exception_formatter(str(conan_file), "test"):
-                        conan_file.test()
-        except ConanException:
-            raise  # Raise but not let to reach the Exception except (not print traceback)
-        except Exception:
-            import traceback
-            trace = traceback.format_exc().split('\n')
-            raise ConanException("Unable to build it successfully\n%s" % '\n'.join(trace[3:]))
-
-
-def existing_info_files(folder):
-    return os.path.exists(os.path.join(folder, CONANINFO)) and  \
-           os.path.exists(os.path.join(folder, BUILD_INFO))
-=======
-                    run_deploy(deploy_conanfile, install_folder, output)
->>>>>>> 3cd31dc8
+                    run_deploy(deploy_conanfile, install_folder, output)