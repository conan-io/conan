import os
import time
from collections import OrderedDict, Counter, defaultdict

from conans.client import packager
from conans.client.client_cache import ClientCache
from conans.client.deps_builder import DepsGraphBuilder
from conans.client.detect import detected_os
from conans.client.export import export_conanfile, load_export_conanfile
from conans.client.generators import write_generators
from conans.client.grapher import ConanGrapher, ConanHTMLGrapher
from conans.client.importer import run_imports, undo_imports
from conans.client.installer import ConanInstaller
from conans.client.loader import load_consumer_conanfile, ConanFileLoader
from conans.client.manifest_manager import ManifestManager
from conans.client.output import ScopedOutput, Color
from conans.client.package_copier import PackageCopier
from conans.client.printer import Printer
from conans.client.proxy import ConanProxy
from conans.client.remote_registry import RemoteRegistry
from conans.client.remover import ConanRemover
from conans.client.require_resolver import RequireResolver
from conans.client.source import config_source, config_source_local
from conans.client.uploader import ConanUploader
from conans.client.userio import UserIO
from conans.errors import NotFoundException, ConanException
from conans.model.build_info import DepsCppInfo, CppInfo
from conans.model.env_info import EnvInfo, DepsEnvInfo
from conans.model.ref import ConanFileReference, PackageReference
from conans.paths import CONANFILE, CONANINFO, CONANFILE_TXT
from conans.tools import environment_append
from conans.util.files import save,  rmdir, normalize, mkdir
from conans.util.log import logger
from conans.client.loader_parse import load_conanfile_class


class ConanManager(object):
    """ Manage all the commands logic  The main entry point for all the client
    business logic
    """
    def __init__(self, client_cache, user_io, runner, remote_manager, search_manager):
        assert isinstance(user_io, UserIO)
        assert isinstance(client_cache, ClientCache)
        self._client_cache = client_cache
        self._user_io = user_io
        self._runner = runner
        self._remote_manager = remote_manager
        self._current_scopes = None
        self._search_manager = search_manager

    def export(self, user, conan_file_path, keep_source=False):
        """ Export the conans
        param conanfile_path: the original source directory of the user containing a
                           conanfile.py
        param user: user under this package will be exported
        param channel: string (stable, testing,...)
        """
        assert conan_file_path
        logger.debug("Exporting %s" % conan_file_path)
        try:
            user_name, channel = user.split("/")
        except:
            user_name, channel = user, "testing"

        src_folder = conan_file_path
        conan_file_path = os.path.join(conan_file_path, CONANFILE)
        conanfile = load_export_conanfile(conan_file_path, self._user_io.out)
        conan_ref = ConanFileReference(conanfile.name, conanfile.version, user_name, channel)
        conan_ref_str = str(conan_ref)
        # Maybe a platform check could be added, but depends on disk partition
        refs = self._search_manager.search(conan_ref_str, ignorecase=True)
        if refs and conan_ref not in refs:
            raise ConanException("Cannot export package with same name but different case\n"
                                 "You exported '%s' but already existing '%s'"
                                 % (conan_ref_str, " ".join(str(s) for s in refs)))
        output = ScopedOutput(str(conan_ref), self._user_io.out)
        export_conanfile(output, self._client_cache, conanfile, src_folder, conan_ref, keep_source)

    def download(self, reference, package_ids, remote=None):
        """ Download conanfile and specified packages to local repository
        @param reference: ConanFileReference
        @param package_ids: Package ids or empty for download all
        @param remote: install only from that remote
        """
        assert(isinstance(reference, ConanFileReference))
        remote_proxy = ConanProxy(self._client_cache, self._user_io, self._remote_manager, remote)

        package = remote_proxy.search(reference, None)
        if not package:  # Search the reference first, and raise if it doesn't exist
            raise ConanException("'%s' not found in remote" % str(reference))

        if package_ids:
            remote_proxy.download_packages(reference, package_ids)
        else:
            packages_props = remote_proxy.search_packages(reference, None)
            if not packages_props:
                output = ScopedOutput(str(reference), self._user_io.out)
                output.warn("No remote binary packages found in remote")
            else:
                remote_proxy.download_packages(reference, list(packages_props.keys()))

    def _get_conanfile_object(self, loader, reference_or_path, conanfile_filename, current_path):
        if isinstance(reference_or_path, ConanFileReference):
            conanfile = loader.load_virtual([reference_or_path], current_path)
        else:
            output = ScopedOutput("PROJECT", self._user_io.out)
            try:
                if conanfile_filename and conanfile_filename.endswith(".txt"):
                    raise NotFoundException("")
                conan_file_path = os.path.join(reference_or_path, conanfile_filename or CONANFILE)
                conanfile = loader.load_conan(conan_file_path, output, consumer=True)
            except NotFoundException:  # Load conanfile.txt
                conan_path = os.path.join(reference_or_path, conanfile_filename or CONANFILE_TXT)
                conanfile = loader.load_conan_txt(conan_path, output)
        conanfile.cpp_info = CppInfo(current_path)
        conanfile.env_info = EnvInfo(current_path)

        return conanfile

    def _get_graph_builder(self, loader, update, remote_proxy):
        local_search = None if update else self._search_manager
        resolver = RequireResolver(self._user_io.out, local_search, remote_proxy)
        graph_builder = DepsGraphBuilder(remote_proxy, self._user_io.out, loader, resolver)
        return graph_builder

    def info(self, reference, current_path, profile, remote=None,
             info=None, filename=None, check_updates=False,
             build_order=None, build_modes=None, graph_filename=None, package_filter=None,
             show_paths=False):
        """ Fetch and build all dependencies for the given reference
        @param reference: ConanFileReference or path to user space conanfile
        @param current_path: where the output files will be saved
        @param remote: install only from that remote
        @param profile: Profile object with both the -s introduced options and profile readed values
        @param build_modes: List of build_modes specified
        @param filename: Optional filename of the conanfile

        """

        remote_proxy = ConanProxy(self._client_cache, self._user_io, self._remote_manager, remote,
                                  update=False, check_updates=check_updates)

        loader = ConanFileLoader(self._runner, self._client_cache.settings, profile)
        conanfile = self._get_conanfile_object(loader, reference, filename, current_path)
        graph_builder = self._get_graph_builder(loader, False, remote_proxy)
        deps_graph = graph_builder.load(conanfile)

        if build_order:
            result = deps_graph.build_order(build_order)
            self._user_io.out.info(", ".join(str(s) for s in result))
            return

        if build_modes is not None:
            installer = ConanInstaller(self._client_cache, self._user_io, remote_proxy)
            nodes = installer.nodes_to_build(deps_graph, build_modes)
            counter = Counter(ref.conan.name for ref, _ in nodes)
            self._user_io.out.info(", ".join((str(ref)
                                              if counter[ref.conan.name] > 1 else str(ref.conan))
                                             for ref, _ in nodes))
            return

        if check_updates:
            graph_updates_info = graph_builder.get_graph_updates_info(deps_graph)
        else:
            graph_updates_info = {}

        def read_dates(deps_graph):
            ret = {}
            for ref, _ in sorted(deps_graph.nodes):
                if ref:
                    manifest = self._client_cache.load_manifest(ref)
                    ret[ref] = manifest.time_str
            return ret

        # Get project reference
        project_reference = None
        if isinstance(reference, ConanFileReference):
            project_reference = None
        else:
            if conanfile.name is not None and conanfile.version is not None:
                project_reference = "%s/%s@" % (conanfile.name, conanfile.version)
                project_reference += "PROJECT"
            else:
                project_reference = "PROJECT"

        # Print results
        if graph_filename:
            if graph_filename.endswith(".html"):
                grapher = ConanHTMLGrapher(project_reference, deps_graph)
            else:
                grapher = ConanGrapher(project_reference, deps_graph)
            grapher.graph_file(graph_filename)
        else:
            registry = RemoteRegistry(self._client_cache.registry, self._user_io.out)
            Printer(self._user_io.out).print_info(deps_graph, project_reference,
                                                  info, registry, graph_updates_info,
                                                  remote, read_dates(deps_graph),
                                                  self._client_cache, package_filter, show_paths)

    def _install_build_requires(self, loader, remote_proxy, requires, current_path):
        self._user_io.out.info("---------- Installing build_requires -------------")
        conanfile = loader.load_virtual(requires, current_path)
        conanfile.cpp_info = CppInfo(current_path)
        conanfile.env_info = EnvInfo(current_path)

        # FIXME: Forced update=True, build_mode, Where to define it?
        update = True
        build_modes = ["missing"]

        graph_builder = self._get_graph_builder(loader, update, remote_proxy)
        deps_graph = graph_builder.load(conanfile)

        registry = RemoteRegistry(self._client_cache.registry, self._user_io.out)
        Printer(self._user_io.out).print_graph(deps_graph, registry)

        installer = ConanInstaller(self._client_cache, self._user_io, remote_proxy)
        installer.install(deps_graph, build_modes)
        self._user_io.out.info("-------------------------------------------------\n")
        return deps_graph

    def _install_build_requires_and_get_infos(self, profile, loader, remote_proxy, current_path):
        # Build the graph and install the build_require dependency tree
        deps_graph = self._install_build_requires(loader, remote_proxy, profile.all_requires, current_path)
        # Build a dict with
        # {"zlib": {"cmake/2.8@lasote/stable": (deps_cpp_info, deps_env_info),
        #           "other_tool/3.2@lasote/stable": (deps_cpp_info, deps_env_info)}
        #  "None": {"cmake/3.1@lasote/stable": (deps_cpp_info, deps_env_info)}
        # taking into account the package level requires
        refs_objects = {}
        requires_nodes = deps_graph.direct_requires()
        # We have all the cpp_info and env_info in the virtual conanfile, but we need those info objects at
        # requires level to filter later (profiles allow to filter targeting a library in the real deps tree)
        for node in requires_nodes:
            deps_cpp_info = DepsCppInfo()
<<<<<<< HEAD
            deps_cpp_info.public_deps = []
=======
            deps_cpp_info.public_deps = []  # FIXME: spaguetti
>>>>>>> 5b70b92f
            deps_cpp_info.update(node.conanfile.cpp_info, node.conan_ref)
            deps_cpp_info.update(node.conanfile.deps_cpp_info, node.conan_ref)

            deps_env_info = DepsEnvInfo()
            deps_env_info.update(node.conanfile.env_info, node.conan_ref)
            deps_env_info.update(node.conanfile.deps_env_info, node.conan_ref)

            refs_objects[node.conan_ref] = (deps_cpp_info, deps_env_info)

        build_dep_infos = defaultdict(dict)
        for dest_package, references in profile.package_requires.items():  # Package level ones
            for ref in references:
                build_dep_infos[dest_package][ref] = refs_objects[ref]
        for global_reference in profile.requires:
            build_dep_infos[None][global_reference] = refs_objects[global_reference]

        return build_dep_infos

    def install(self, reference, current_path, profile, remote=None,
                build_modes=None, filename=None, update=False,
                manifest_folder=None, manifest_verify=False, manifest_interactive=False,
                generators=None, no_imports=False):
        """ Fetch and build all dependencies for the given reference
        @param reference: ConanFileReference or path to user space conanfile
        @param current_path: where the output files will be saved
        @param remote: install only from that remote
        @param profile: Profile object with both the -s introduced options and profile readed values
        @param build_modes: List of build_modes specified
        @param filename: Optional filename of the conanfile
        @param update: Check for updated in the upstream remotes (and update)
        @param manifest_folder: Folder to install the manifests
        @param manifest_verify: Verify dependencies manifests against stored ones
        @param manifest_interactive: Install deps manifests in folder for later verify, asking user for confirmation
        @param generators: List of generators from command line
        @param no_imports: Install specified packages but avoid running imports
        """
        generators = generators or []
        manifest_manager = ManifestManager(manifest_folder, user_io=self._user_io,
                                           client_cache=self._client_cache,
                                           verify=manifest_verify,
                                           interactive=manifest_interactive) if manifest_folder else None
        remote_proxy = ConanProxy(self._client_cache, self._user_io, self._remote_manager, remote,
                                  update=update, check_updates=False, manifest_manager=manifest_manager)
        loader = ConanFileLoader(self._runner, self._client_cache.settings, profile)

        # Install the build_requires and get the info objets
        build_dep_infos = None
        if profile.all_requires:
            # {"zlib": {"cmake/2.8@lasote/stable": (deps_cpp_info, deps_env_info),
            #           "other_tool/3.2@lasote/stable": (deps_cpp_info, deps_env_info)}
            #  "None": {"cmake/3.1@lasote/stable": (deps_cpp_info, deps_env_info)}
            build_dep_infos = self._install_build_requires_and_get_infos(profile, loader, remote_proxy, current_path)
            loader.initial_deps_infos = build_dep_infos

        # Build the graph for the real dependency tree
        conanfile = self._get_conanfile_object(loader, reference, filename, current_path)
        graph_builder = self._get_graph_builder(loader, update, remote_proxy)
        deps_graph = graph_builder.load(conanfile)

        # This line is so the conaninfo stores the correct complete info
        conanfile.info.scope = profile.scopes

        registry = RemoteRegistry(self._client_cache.registry, self._user_io.out)

        Printer(self._user_io.out).print_graph(deps_graph, registry)

        try:
            if detected_os() != loader._settings.os:
                message = "Cross-platform from '%s' to '%s'" % (detected_os(), loader._settings.os)
                self._user_io.out.writeln(message, Color.BRIGHT_MAGENTA)
        except ConanException:  # Setting os doesn't exist
            pass

        installer = ConanInstaller(self._client_cache, self._user_io, remote_proxy)

        installer.install(deps_graph, build_modes)

        prefix = "PROJECT" if not isinstance(reference, ConanFileReference) else str(reference)
        output = ScopedOutput(prefix, self._user_io.out)

        # Write generators
        tmp = list(conanfile.generators)  # Add the command line specified generators
        tmp.extend(generators)
        conanfile.generators = tmp
        write_generators(conanfile, current_path, output)

        if not isinstance(reference, ConanFileReference):
            content = normalize(conanfile.info.dumps())
            save(os.path.join(current_path, CONANINFO), content)
            output.info("Generated %s" % CONANINFO)
            if not no_imports:
                run_imports(conanfile, current_path, output)
            installer.call_system_requirements(conanfile, output)

        if manifest_manager:
            manifest_manager.print_log()

    def source(self, current_path, reference, force):
        if not isinstance(reference, ConanFileReference):
            output = ScopedOutput("PROJECT", self._user_io.out)
            conanfile_path = os.path.join(reference, CONANFILE)
            conanfile = load_consumer_conanfile(conanfile_path, current_path,
                                                self._client_cache.settings, self._runner,
                                                output)
            export_folder = reference
            config_source_local(export_folder, current_path, conanfile, output)
        else:
            output = ScopedOutput(str(reference), self._user_io.out)
            conanfile_path = self._client_cache.conanfile(reference)
            conanfile = load_consumer_conanfile(conanfile_path, current_path,
                                                self._client_cache.settings, self._runner,
                                                output, reference)
            src_folder = self._client_cache.source(reference, conanfile.short_paths)
            export_folder = self._client_cache.export(reference)
            config_source(export_folder, src_folder, conanfile, output, force)

    def imports_undo(self, current_path):
        undo_imports(current_path, self._user_io.out)

    def imports(self, current_path, reference, conan_file_path, dest_folder):
        if not isinstance(reference, ConanFileReference):
            output = ScopedOutput("PROJECT", self._user_io.out)
            if not conan_file_path:
                conan_file_path = os.path.join(reference, CONANFILE)
                if not os.path.exists(conan_file_path):
                    conan_file_path = os.path.join(reference, CONANFILE_TXT)
            reference = None
        else:
            output = ScopedOutput(str(reference), self._user_io.out)
            conan_file_path = self._client_cache.conanfile(reference)

        conanfile = load_consumer_conanfile(conan_file_path, current_path,
                                            self._client_cache.settings,
                                            self._runner, output, reference, error=True)

        if dest_folder:
            if not os.path.isabs(dest_folder):
                dest_folder = os.path.normpath(os.path.join(current_path, dest_folder))
            mkdir(dest_folder)
        else:
            dest_folder = current_path
        run_imports(conanfile, dest_folder, output)

    def local_package(self, current_path, build_folder):
        if current_path == build_folder:
            raise ConanException("Cannot 'conan package' to the build folder. "
                                 "Please move to another folder and try again")
        output = ScopedOutput("PROJECT", self._user_io.out)
        conan_file_path = os.path.join(build_folder, CONANFILE)
        conanfile = load_consumer_conanfile(conan_file_path, current_path,
                                            self._client_cache.settings,
                                            self._runner, output)
        packager.create_package(conanfile, build_folder, current_path, output, local=True)

    def package(self, reference, package_id):
        # Package paths
        conan_file_path = self._client_cache.conanfile(reference)
        if not os.path.exists(conan_file_path):
            raise ConanException("Package recipe '%s' does not exist" % str(reference))

        conanfile = load_conanfile_class(conan_file_path)
        if hasattr(conanfile, "build_id"):
            raise ConanException("package command does not support recipes with 'build_id'\n"
                                 "To repackage them use 'conan install'")

        if not package_id:
            packages = [PackageReference(reference, packid)
                        for packid in self._client_cache.conan_builds(reference)]
            if not packages:
                raise NotFoundException("%s: Package recipe has not been built locally\n"
                                        "Please read the 'conan package' command help\n"
                                        "Use 'conan install' or 'conan test_package' to build and "
                                        "create binaries" % str(reference))
        else:
            packages = [PackageReference(reference, package_id)]

        for package_reference in packages:
            build_folder = self._client_cache.build(package_reference, short_paths=None)
            if not os.path.exists(build_folder):
                raise NotFoundException("%s: Package binary '%s' folder doesn't exist\n"
                                        "Please read the 'conan package' command help\n"
                                        "Use 'conan install' or 'conan test_package' to build and "
                                        "create binaries"
                                        % (str(reference), package_reference.package_id))
            # The package already exist, we can use short_paths if they were defined
            package_folder = self._client_cache.package(package_reference, short_paths=None)
            # Will read current conaninfo with specified options and load conanfile with them
            output = ScopedOutput(str(reference), self._user_io.out)
            output.info("Re-packaging %s" % package_reference.package_id)
            conanfile = load_consumer_conanfile(conan_file_path, build_folder,
                                                self._client_cache.settings,
                                                self._runner, output, reference)
            rmdir(package_folder)
            with environment_append(conanfile.env):
                packager.create_package(conanfile, build_folder, package_folder, output)

    def build(self, conanfile_path, current_path, test=False, filename=None):
        """ Call to build() method saved on the conanfile.py
        param conanfile_path: the original source directory of the user containing a
                            conanfile.py
        """
        logger.debug("Building in %s" % current_path)
        logger.debug("Conanfile in %s" % conanfile_path)

        if filename and filename.endswith(".txt"):
            raise ConanException("A conanfile.py is needed to call 'conan build'")

        conan_file_path = os.path.join(conanfile_path, filename or CONANFILE)

        try:
            # Append env_vars to execution environment and clear when block code ends
            output = ScopedOutput("Project", self._user_io.out)
            conan_file = load_consumer_conanfile(conan_file_path, current_path,
                                                 self._client_cache.settings,
                                                 self._runner, output)
        except NotFoundException:
            # TODO: Auto generate conanfile from requirements file
            raise ConanException("'%s' file is needed for build.\n"
                                 "Create a '%s' and move manually the "
                                 "requirements and generators from '%s' file"
                                 % (CONANFILE, CONANFILE, CONANFILE_TXT))
        try:
            os.chdir(current_path)
            conan_file._conanfile_directory = conanfile_path
            with environment_append(conan_file.env):
                conan_file.build()

            if test:
                conan_file.test()
        except ConanException:
            raise  # Raise but not let to reach the Exception except (not print traceback)
        except Exception:
            import traceback
            trace = traceback.format_exc().split('\n')
            raise ConanException("Unable to build it successfully\n%s" % '\n'.join(trace[3:]))

    def upload(self, conan_reference_or_pattern, package_id=None, remote=None, all_packages=None,
               force=False, confirm=False, retry=0, retry_wait=0, skip_upload=False):
        """If package_id is provided, conan_reference_or_pattern is a ConanFileReference"""
        t1 = time.time()
        remote_proxy = ConanProxy(self._client_cache, self._user_io, self._remote_manager,
                                  remote)
        uploader = ConanUploader(self._client_cache, self._user_io, remote_proxy,
                                 self._search_manager)

        if package_id:  # Upload package
            ref = ConanFileReference.loads(conan_reference_or_pattern)
            uploader.check_reference(ref)
            uploader.upload_package(PackageReference(ref, package_id), retry=retry,
                                    retry_wait=retry_wait, skip_upload=skip_upload)
        else:  # Upload conans
            uploader.upload(conan_reference_or_pattern, all_packages=all_packages,
                            force=force, confirm=confirm,
                            retry=retry, retry_wait=retry_wait, skip_upload=skip_upload)

        logger.debug("====> Time manager upload: %f" % (time.time() - t1))

    def search(self, pattern_or_reference=None, remote=None, ignorecase=True, packages_query=None):
        """ Print the single information saved in conan.vars about all the packages
            or the packages which match with a pattern

            Attributes:
                pattern = string to match packages
                remote = search on another origin to get packages info
                packages_pattern = String query with binary
                                   packages properties: "arch=x86 AND os=Windows"
        """
        printer = Printer(self._user_io.out)

        if remote:
            remote_proxy = ConanProxy(self._client_cache, self._user_io, self._remote_manager,
                                      remote)
            adapter = remote_proxy
        else:
            adapter = self._search_manager
        if isinstance(pattern_or_reference, ConanFileReference):
            packages_props = adapter.search_packages(pattern_or_reference, packages_query)
            ordered_packages = OrderedDict(sorted(packages_props.items()))
            try:
                recipe_hash = self._client_cache.load_manifest(pattern_or_reference).summary_hash
            except IOError:  # It could not exist in local
                recipe_hash = None
            printer.print_search_packages(ordered_packages, pattern_or_reference,
                                          recipe_hash, packages_query)
        else:
            references = adapter.search(pattern_or_reference, ignorecase)
            printer.print_search_recipes(references, pattern_or_reference)

    def copy(self, reference, package_ids, username, channel, force=False):
        """ Copy or move conanfile (exported) and packages to another user and or channel
        @param reference: ConanFileReference containing the packages to be moved
        @param package_ids: list of ids or [] for all list
        @param username: Destination username
        @param channel: Destination channel
        @param remote: install only from that remote
        """
        # It is necessary to make sure the sources are complete before proceeding
        remote_proxy = ConanProxy(self._client_cache, self._user_io, self._remote_manager, None)
        remote_proxy.complete_recipe_sources(reference)

        # Now we can actually copy
        conan_file_path = self._client_cache.conanfile(reference)
        conanfile = load_conanfile_class(conan_file_path)
        copier = PackageCopier(self._client_cache, self._user_io, conanfile.short_paths)
        if not package_ids:
            packages = self._client_cache.packages(reference)
            if os.path.exists(packages):
                package_ids = os.listdir(packages)
            else:
                package_ids = []
        copier.copy(reference, package_ids, username, channel, force)

    def remove(self, pattern, src=False, build_ids=None, package_ids_filter=None, force=False,
               remote=None, packages_query=None):
        """ Remove conans and/or packages
        @param pattern: string to match packages
        @param src: Remove src folder
        @param package_ids_filter: list of ids or [] for all list
        @param build_ids: list of ids or [] for all list
        @param remote: search on another origin to get packages info
        @param force: if True, it will be deleted without requesting anything
        @param packages_query: Only if src is a reference. Query settings and options
        """
        remote_proxy = ConanProxy(self._client_cache, self._user_io, self._remote_manager, remote)
        remover = ConanRemover(self._client_cache, self._search_manager, self._user_io,
                               remote_proxy)
        remover.remove(pattern, src, build_ids, package_ids_filter, force=force, packages_query=packages_query)

    def user(self, remote=None, name=None, password=None):
        remote_proxy = ConanProxy(self._client_cache, self._user_io, self._remote_manager, remote)
        return remote_proxy.authenticate(name, password)<|MERGE_RESOLUTION|>--- conflicted
+++ resolved
@@ -232,11 +232,7 @@
         # requires level to filter later (profiles allow to filter targeting a library in the real deps tree)
         for node in requires_nodes:
             deps_cpp_info = DepsCppInfo()
-<<<<<<< HEAD
             deps_cpp_info.public_deps = []
-=======
-            deps_cpp_info.public_deps = []  # FIXME: spaguetti
->>>>>>> 5b70b92f
             deps_cpp_info.update(node.conanfile.cpp_info, node.conan_ref)
             deps_cpp_info.update(node.conanfile.deps_cpp_info, node.conan_ref)
 
