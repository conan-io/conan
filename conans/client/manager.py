--- conflicted
+++ resolved
@@ -77,14 +77,4 @@
     if type(conanfile).system_requirements != ConanFile.system_requirements:
         call_system_requirements(conanfile)
 
-<<<<<<< HEAD
-=======
-    if not create_reference and isinstance(ref_or_path, RecipeReference):
-        # The conanfile loaded is a virtual one. The one w deploy is the first level one
-        neighbours = deps_graph.root.neighbors()
-        deploy_conanfile = neighbours[0].conanfile
-        if hasattr(deploy_conanfile, "deploy") and callable(deploy_conanfile.deploy):
-            run_deploy(deploy_conanfile, output_folder or conanfile_path)
-
->>>>>>> 3de56cbf
     return deps_graph