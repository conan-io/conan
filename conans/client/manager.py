--- conflicted
+++ resolved
@@ -447,15 +447,8 @@
 
             conanfile = loader.load_conan(conan_file_path, self._user_io.out, reference=reference)
             _load_info_file(build_folder, conanfile, output)
-<<<<<<< HEAD
             rmdir(package_folder)
             with environment_append(conanfile.env):
-=======
-
-            rmdir(package_folder)
-            simple_env_vars, multiple_env_vars = conanfile.env_values_dicts
-            with environment_append(simple_env_vars, multiple_env_vars):
->>>>>>> d8a41df8
                 packager.create_package(conanfile, build_folder, package_folder, output)
 
     def build(self, conanfile_path, current_path, test=False, filename=None):
@@ -486,12 +479,7 @@
             _load_info_file(current_path, conan_file, output)
             os.chdir(current_path)
             conan_file._conanfile_directory = conanfile_path
-<<<<<<< HEAD
             with environment_append(conan_file.env):
-=======
-            simple_env_vars, multiple_env_vars = conan_file.env_values_dicts
-            with environment_append(simple_env_vars, multiple_env_vars):
->>>>>>> d8a41df8
                 conan_file.build()
 
             if test:
