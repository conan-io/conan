import os

from conans.cli.output import ConanOutput
from conans.client.generators import write_generators
from conans.client.graph.build_mode import BuildMode
from conans.client.graph.graph import RECIPE_VIRTUAL
from conans.client.graph.printer import print_graph
from conans.client.importer import run_deploy, run_imports
from conans.client.installer import BinaryInstaller, call_system_requirements
from conans.model.conan_file import ConanFile
from conans.model.graph_lock import GraphLockFile, GraphLock
from conans.model.ref import ConanFileReference


def deps_install(app, ref_or_path, install_folder, base_folder, profile_host, profile_build,
                 graph_lock, root_ref, remotes=None, build_modes=None, update=False, generators=None,
<<<<<<< HEAD
                 no_imports=False, create_reference=None, recorder=None,
                 is_build_require=False, require_overrides=None):
=======
                 no_imports=False, create_reference=None, lockfile_node_id=None,
                 is_build_require=False, require_overrides=None,
                 conanfile_path=None, test=None):
>>>>>>> 841c93ce

    """ Fetch and build all dependencies for the given reference
    @param app: The ConanApp instance with all collaborators
    @param ref_or_path: ConanFileReference or path to user space conanfile
    @param install_folder: where the output files will be saved
    @param build_modes: List of build_modes specified
    @param update: Check for updated in the upstream remotes (and update)
    @param generators: List of generators from command line.
    @param no_imports: Install specified packages but avoid running imports
    """
    assert profile_host is not None
    assert profile_build is not None

    graph_manager, cache = app.graph_manager, app.cache

    out = ConanOutput()
    out.info("Configuration (profile_host):")
    out.info(profile_host.dumps())
    out.info("Configuration (profile_build):")
    out.info(profile_build.dumps())

    deps_graph = graph_manager.load_graph(ref_or_path, create_reference, profile_host, profile_build,
                                          graph_lock, root_ref, build_modes, False, update, remotes,
<<<<<<< HEAD
                                          recorder,
=======
                                          lockfile_node_id=lockfile_node_id,
>>>>>>> 841c93ce
                                          is_build_require=is_build_require,
                                          require_overrides=require_overrides)

    deps_graph.report_graph_error()

    if graph_lock:
        graph_lock.update_lock(deps_graph)
    else:
        graph_lock = GraphLock(deps_graph)

    root_node = deps_graph.root
    conanfile = root_node.conanfile
    if root_node.recipe == RECIPE_VIRTUAL:
        out.highlight("Installing package: %s" % str(ref_or_path))
    else:
        conanfile.output.highlight("Installing package")
    print_graph(deps_graph)

    installer = BinaryInstaller(app)
    # TODO: Extract this from the GraphManager, reuse same object, check args earlier
    build_modes = BuildMode(build_modes)
    installer.install(deps_graph, remotes, build_modes, update)

    # graph_lock.complete_matching_prevs()

    if hasattr(conanfile, "layout") and not test:
        conanfile.folders.set_base_install(conanfile_path)
        conanfile.folders.set_base_imports(conanfile_path)
        conanfile.folders.set_base_generators(conanfile_path)
    else:
        conanfile.folders.set_base_install(install_folder)
        conanfile.folders.set_base_imports(install_folder)
        conanfile.folders.set_base_generators(base_folder)

    if install_folder:
        # Write generators
        tmp = list(conanfile.generators)  # Add the command line specified generators
        generators = set(generators) if generators else set()
        tmp.extend([g for g in generators if g not in tmp])
        conanfile.generators = tmp
        write_generators(conanfile)

        #if not isinstance(ref_or_path, ConanFileReference):
        #    graph_lock_file = GraphLockFile(profile_host, profile_build, graph_lock)
        #    graph_lock_file.save(os.path.join(install_folder, "conan.lock"))
        if not no_imports:
            run_imports(conanfile)
        if type(conanfile).system_requirements != ConanFile.system_requirements:
            call_system_requirements(conanfile)

        if not create_reference and isinstance(ref_or_path, ConanFileReference):
            # The conanfile loaded is a virtual one. The one w deploy is the first level one
            neighbours = deps_graph.root.neighbors()
            deploy_conanfile = neighbours[0].conanfile
            if hasattr(deploy_conanfile, "deploy") and callable(deploy_conanfile.deploy):
                run_deploy(deploy_conanfile, install_folder)

    return deps_graph<|MERGE_RESOLUTION|>--- conflicted
+++ resolved
@@ -14,14 +14,9 @@
 
 def deps_install(app, ref_or_path, install_folder, base_folder, profile_host, profile_build,
                  graph_lock, root_ref, remotes=None, build_modes=None, update=False, generators=None,
-<<<<<<< HEAD
-                 no_imports=False, create_reference=None, recorder=None,
-                 is_build_require=False, require_overrides=None):
-=======
-                 no_imports=False, create_reference=None, lockfile_node_id=None,
+                 no_imports=False, create_reference=None,
                  is_build_require=False, require_overrides=None,
                  conanfile_path=None, test=None):
->>>>>>> 841c93ce
 
     """ Fetch and build all dependencies for the given reference
     @param app: The ConanApp instance with all collaborators
@@ -45,11 +40,6 @@
 
     deps_graph = graph_manager.load_graph(ref_or_path, create_reference, profile_host, profile_build,
                                           graph_lock, root_ref, build_modes, False, update, remotes,
-<<<<<<< HEAD
-                                          recorder,
-=======
-                                          lockfile_node_id=lockfile_node_id,
->>>>>>> 841c93ce
                                           is_build_require=is_build_require,
                                           require_overrides=require_overrides)
 
