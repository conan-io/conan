import os
from collections import Counter

from conans.client import packager
from conans.client.graph.build_requires import BuildRequires
from conans.client.client_cache import ClientCache
from conans.client.cmd.export import _execute_export
from conans.client.graph.graph_builder import DepsGraphBuilder
from conans.client.generators import write_generators
from conans.client.generators.text import TXTGenerator
from conans.client.importer import run_imports, run_deploy
from conans.client.installer import ConanInstaller, call_system_requirements
from conans.client.loader import ConanFileLoader
from conans.client.manifest_manager import ManifestManager
from conans.client.output import ScopedOutput, Color
from conans.client.profile_loader import read_conaninfo_profile
from conans.client.proxy import ConanProxy
from conans.client.graph.range_resolver import RangeResolver
from conans.client.source import config_source_local, complete_recipe_sources
from conans.client.tools import cross_building, get_cross_building_settings
from conans.client.userio import UserIO
from conans.errors import NotFoundException, ConanException, conanfile_exception_formatter
from conans.model.conan_file import get_env_context_manager
from conans.model.ref import ConanFileReference, PackageReference
from conans.paths import CONANFILE, CONANINFO, CONANFILE_TXT, BUILD_INFO
from conans.util.files import save, rmdir, normalize, mkdir, load
from conans.util.log import logger
from conans.model.project import ConanProject
from conans.client.loader_parse import load_conanfile_class
from conans.client.graph.build_mode import BuildMode
from conans.client.cmd.download import download_binaries
from conans.client.graph.printer import print_graph


class ConanManager(object):
    """ Manage all the commands logic  The main entry point for all the client
    business logic
    """
    def __init__(self, client_cache, user_io, runner, remote_manager,
                 settings_preprocessor, recorder, registry):
        assert isinstance(user_io, UserIO)
        assert isinstance(client_cache, ClientCache)
        self._client_cache = client_cache
        self._user_io = user_io
        self._runner = runner
        self._remote_manager = remote_manager
        self._settings_preprocessor = settings_preprocessor
        self._recorder = recorder
        self._registry = registry

    def _load_consumer_conanfile(self, conanfile_path, info_folder, output,
                                 deps_info_required=False):
        """loads a conanfile for local flow: source, imports, package, build
        """
        profile = read_conaninfo_profile(info_folder) or self._client_cache.default_profile
        loader = self.get_loader(profile, local=True)
        if conanfile_path.endswith(".py"):
            conanfile = loader.load_conan(conanfile_path, output, consumer=True, local=True)
        else:
            conanfile = loader.load_conan_txt(conanfile_path, output)

        _load_deps_info(info_folder, conanfile, required=deps_info_required)

        return conanfile

    def _load_install_conanfile(self, loader, reference_or_path):
        """loads a conanfile for installation: install, info
        """
        if isinstance(reference_or_path, ConanFileReference):
            conanfile = loader.load_virtual([reference_or_path])
        else:
            output = ScopedOutput("PROJECT", self._user_io.out)
            if reference_or_path.endswith(".py"):
                conanfile = loader.load_conan(reference_or_path, output, consumer=True)
            else:
                conanfile = loader.load_conan_txt(reference_or_path, output)
        return conanfile

    def get_loader(self, profile, local=False):
        """ When local=True it means that the state is being recovered from installed files
        conaninfo.txt, conanbuildinfo.txt, and only local methods as build() are being executed.
        Thus, it is necessary to restore settings from that info, as configure() is not called,
        being necessary to remove those settings that doesn't have a value
        """
        cache_settings = self._client_cache.settings.copy()
        cache_settings.values = profile.settings_values
        if local:
            cache_settings.remove_undefined()
        else:
            self._settings_preprocessor.preprocess(cache_settings)
        return ConanFileLoader(self._runner, cache_settings, profile)

    def get_proxy(self, remote_name=None):
        remote_proxy = ConanProxy(self._client_cache, self._user_io, self._remote_manager,
                                  remote_name=remote_name, recorder=self._recorder, registry=self._registry)
        return remote_proxy

    def export_pkg(self, reference, source_folder, build_folder, package_folder, install_folder, profile, force):

        conan_file_path = self._client_cache.conanfile(reference)
        if not os.path.exists(conan_file_path):
            raise ConanException("Package recipe '%s' does not exist" % str(reference))

        remote_proxy = self.get_proxy()

        loader = self.get_loader(profile)
        conanfile = loader.load_virtual([reference], scope_options=True)
        graph_builder = self._get_graph_builder(loader, remote_proxy)
        deps_graph = graph_builder.load_graph(conanfile, check_updates=False, update=False)

        # this is a bit tricky, but works. The root (virtual), has only 1 neighbor,
        # which is the exported pkg
        nodes = deps_graph.root.neighbors()
        conanfile = nodes[0].conanfile
        if install_folder and existing_info_files(install_folder):
            _load_deps_info(install_folder, conanfile, required=True)
        pkg_id = conanfile.info.package_id()
        self._user_io.out.info("Packaging to %s" % pkg_id)
        pkg_reference = PackageReference(reference, pkg_id)
        dest_package_folder = self._client_cache.package(pkg_reference,
                                                         short_paths=conanfile.short_paths)

        if os.path.exists(dest_package_folder):
            if force:
                rmdir(dest_package_folder)
            else:
                raise ConanException("Package already exists. Please use --force, -f to "
                                     "overwrite it")

        recipe_hash = self._client_cache.load_manifest(reference).summary_hash
        conanfile.info.recipe_hash = recipe_hash
        conanfile.develop = True
        package_output = ScopedOutput(str(reference), self._user_io.out)
        if package_folder:
            packager.export_pkg(conanfile, pkg_id, package_folder, dest_package_folder,
                                package_output)
        else:
            packager.create_package(conanfile, pkg_id, source_folder, build_folder,
                                    dest_package_folder, install_folder, package_output, local=True)

    def download(self, reference, package_ids, remote_name, recipe):
        """ Download conanfile and specified packages to local repository
        @param reference: ConanFileReference
        @param package_ids: Package ids or empty for download all
        @param remote: install only from that remote
        @param only_recipe: download only the recipe
        """
        assert(isinstance(reference, ConanFileReference))
        output = ScopedOutput(str(reference), self._user_io.out)
        remote = self._registry.remote(remote_name) if remote_name else self._registry.default_remote
        package = self._remote_manager.search_recipes(remote, reference, None)
        if not package:  # Search the reference first, and raise if it doesn't exist
            raise ConanException("'%s' not found in remote" % str(reference))

        # First of all download package recipe
        self._remote_manager.get_recipe(reference, remote)
        self._registry.set_ref(reference, remote)

        if recipe:
            return

        # Download the sources too, don't be lazy
        conan_file_path = self._client_cache.conanfile(reference)
        conanfile = load_conanfile_class(conan_file_path)
        complete_recipe_sources(self._remote_manager, self._client_cache, self._registry,
                                conanfile, reference)

        if package_ids:
            download_binaries(reference, package_ids, self._client_cache, self._remote_manager,
                              remote, output, self._recorder)
        else:
            output.info("Getting the complete package list "
                        "from '%s'..." % str(reference))
            packages_props = self._remote_manager.search_packages(remote, reference, None)
            if not packages_props:
                output = ScopedOutput(str(reference), self._user_io.out)
                output.warn("No remote binary packages found in remote")
            else:
                download_binaries(reference, list(packages_props.keys()), self._client_cache,
                                  self._remote_manager, remote, output, self._recorder)

    @staticmethod
    def _inject_require(conanfile, inject_require):
        """ test_package functionality requires injecting the tested package as requirement
        before running the install
        """
        require = conanfile.requires.get(inject_require.name)
        if require:
            require.conan_reference = require.range_reference = inject_require
        else:
            conanfile.requires(str(inject_require))
        conanfile._user = inject_require.user
        conanfile._channel = inject_require.channel

    def _get_graph_builder(self, loader, remote_proxy):
        resolver = RangeResolver(self._user_io.out, self._client_cache, remote_proxy)
        graph_builder = DepsGraphBuilder(remote_proxy, self._user_io.out, loader, resolver)
        return graph_builder

    def _get_deps_graph(self, reference, profile, remote_proxy, check_updates, update):
        loader = self.get_loader(profile)
        conanfile = self._load_install_conanfile(loader, reference)
        graph_builder = self._get_graph_builder(loader, remote_proxy)
        deps_graph = graph_builder.load_graph(conanfile, check_updates, update)
        return deps_graph, graph_builder, conanfile

    def info_build_order(self, reference, profile, build_order, remote_name, check_updates):
        remote_proxy = self.get_proxy(remote_name=remote_name)
        deps_graph, _, _ = self._get_deps_graph(reference, profile, remote_proxy, update=False,
                                                check_updates=check_updates)
        result = deps_graph.build_order(build_order)
        return result

    def info_nodes_to_build(self, reference, profile, build_modes, remote_name, check_updates):
        remote_proxy = self.get_proxy(remote_name=remote_name)
        deps_graph, _, conanfile = self._get_deps_graph(reference, profile, remote_proxy, update=False,
                                                        check_updates=check_updates)
        build_mode = BuildMode(build_modes, self._user_io.out)
        installer = ConanInstaller(self._client_cache, self._user_io.out, remote_proxy, build_mode,
                                   None, recorder=self._recorder)
        nodes = installer.nodes_to_build(deps_graph)
        counter = Counter(ref.conan.name for ref, _ in nodes)
        ret = [ref if counter[ref.conan.name] > 1 else str(ref.conan) for ref, _ in nodes]
        return ret, self._get_project_reference(reference, conanfile)

    def _get_project_reference(self, reference, conanfile):
        if isinstance(reference, ConanFileReference):
            project_reference = None
        else:
            project_reference = str(conanfile)

        return project_reference

    def info_get_graph(self, reference, profile, remote_name=None, check_updates=False):
        """ Fetch and build all dependencies for the given reference
        @param reference: ConanFileReference or path to user space conanfile
        @param remote: install only from that remote
        """
        remote_proxy = self.get_proxy(remote_name=remote_name)
        deps_graph, graph_builder, conanfile = self._get_deps_graph(reference, profile, remote_proxy,
                                                                    update=False, check_updates=check_updates)

        if check_updates:
            graph_updates_info = graph_builder.get_graph_updates_info(deps_graph)
        else:
            graph_updates_info = {}

        return deps_graph, graph_updates_info, self._get_project_reference(reference, conanfile)

    def install(self, reference, install_folder, profile, remote_name=None, build_modes=None,
                update=False, manifest_folder=None, manifest_verify=False,
                manifest_interactive=False, generators=None, no_imports=False, inject_require=None,
                install_reference=False, keep_build=False):
        """ Fetch and build all dependencies for the given reference
        @param reference: ConanFileReference or path to user space conanfile
        @param install_folder: where the output files will be saved
        @param remote: install only from that remote
        @param profile: Profile object with both the -s introduced options and profile read values
        @param build_modes: List of build_modes specified
        @param update: Check for updated in the upstream remotes (and update)
        @param manifest_folder: Folder to install the manifests
        @param manifest_verify: Verify dependencies manifests against stored ones
        @param manifest_interactive: Install deps manifests in folder for later verify, asking user
        for confirmation
        @param generators: List of generators from command line. If False, no generator will be
        written
        @param no_imports: Install specified packages but avoid running imports
        @param inject_require: Reference to add as a requirement to the conanfile
        """

        conan_project = ConanProject.get_conan_project(reference)
        if conan_project:
            self._user_io.out.success("Using conan-project.yml file from %s" % conan_project._base_folder)

        if generators is not False:
            generators = set(generators) if generators else set()
            generators.add("txt")  # Add txt generator by default

        remote_proxy = self.get_proxy(remote_name=remote_name)

        loader = self.get_loader(profile)
        if not install_reference:
            if isinstance(reference, ConanFileReference):  # is a create
                loader.dev_reference = reference
            elif inject_require:
                loader.dev_reference = inject_require
        conanfile = self._load_install_conanfile(loader, reference)
        if inject_require:
            self._inject_require(conanfile, inject_require)

        graph_builder = self._get_graph_builder(loader, remote_proxy)
        graph_builder._conan_project = conan_project

        deps_graph = graph_builder.load_graph(conanfile, False, update)

        if not isinstance(reference, ConanFileReference):
            output = ScopedOutput(("%s (test package)" % str(inject_require)) if inject_require else "PROJECT",
                                  self._user_io.out)
            output.highlight("Installing %s" % reference)
        else:
            output = ScopedOutput(str(reference), self._user_io.out)
            output.highlight("Installing package")
        print_graph(deps_graph, self._user_io.out)

        try:
            if cross_building(loader._settings):
                b_os, b_arch, h_os, h_arch = get_cross_building_settings(loader._settings)
                message = "Cross-build from '%s:%s' to '%s:%s'" % (b_os, b_arch, h_os, h_arch)
                self._user_io.out.writeln(message, Color.BRIGHT_MAGENTA)
        except ConanException:  # Setting os doesn't exist
            pass

        build_mode = BuildMode(build_modes, self._user_io.out)
        build_requires = BuildRequires(loader, graph_builder, self._registry)
        installer = ConanInstaller(self._client_cache, output, remote_proxy, build_mode,
                                   build_requires, recorder=self._recorder)

        installer._conan_project = conan_project

        # Apply build_requires to consumer conanfile
        if not isinstance(reference, ConanFileReference):
            build_requires.install("", conanfile, installer, profile.build_requires, output, update)

        installer.install(deps_graph, profile.build_requires, keep_build, update=update)
        build_mode.report_matches()

<<<<<<< HEAD
        if conan_project:
            conan_project.generate(conanfile)
=======
        if manifest_folder:
            manifest_manager = ManifestManager(manifest_folder, user_io=self._user_io,
                                               client_cache=self._client_cache)
            for node in deps_graph.nodes:
                if not node.conan_ref:
                    continue
                conanfile = node.conanfile
                complete_recipe_sources(self._remote_manager, self._client_cache, self._registry,
                                        conanfile, node.conan_ref)
            manifest_manager.check_graph(deps_graph,
                                         verify=manifest_verify,
                                         interactive=manifest_interactive)
            manifest_manager.print_log()
>>>>>>> 4d012e35

        if install_folder:
            # Write generators
            if generators is not False:
                tmp = list(conanfile.generators)  # Add the command line specified generators
                tmp.extend([g for g in generators if g not in tmp])
                conanfile.generators = tmp
                write_generators(conanfile, install_folder, output)
            if not isinstance(reference, ConanFileReference):
                # Write conaninfo
                content = normalize(conanfile.info.dumps())
                save(os.path.join(install_folder, CONANINFO), content)
                output.info("Generated %s" % CONANINFO)
            if not no_imports:
                run_imports(conanfile, install_folder, output)
            call_system_requirements(conanfile, output)

            if install_reference:
                # The conanfile loaded is really a virtual one. The one with the deploy is the first level one
                deploy_conanfile = deps_graph.inverse_levels()[1][0].conanfile
                if hasattr(deploy_conanfile, "deploy") and callable(deploy_conanfile.deploy):
                    run_deploy(deploy_conanfile, install_folder, output)

    def source(self, conanfile_path, source_folder, info_folder):
        """
        :param conanfile_path: Absolute path to a conanfile
        :param source_folder: Absolute path where to put the files
        :param info_folder: Absolute path where to read the info files
        :param package_folder: Absolute path to the package_folder, only to have the var present
        :return:
        """
        output = ScopedOutput("PROJECT", self._user_io.out)
        # only infos if exist
        conanfile = self._load_consumer_conanfile(conanfile_path, info_folder, output)
        conanfile_folder = os.path.dirname(conanfile_path)
        if conanfile_folder != source_folder:
            output.info("Executing exports to: %s" % source_folder)
            _execute_export(conanfile_path, conanfile, source_folder,
                            source_folder, output)
        config_source_local(source_folder, conanfile, output)

    def imports(self, conan_file_path, dest_folder, info_folder):
        """
        :param conan_file_path: Abs path to a conanfile
        :param dest_folder:  Folder where to put the files
        :param info_folder: Folder containing the conaninfo/conanbuildinfo.txt files
        :return:
        """

        output = ScopedOutput("PROJECT", self._user_io.out)
        conanfile = self._load_consumer_conanfile(conan_file_path, info_folder,
                                                  output, deps_info_required=True)

        run_imports(conanfile, dest_folder, output)

    def local_package(self, package_folder, conanfile_path, build_folder, source_folder,
                      install_folder):
        if package_folder == build_folder:
            raise ConanException("Cannot 'conan package' to the build folder. "
                                 "--build-folder and package folder can't be the same")
        output = ScopedOutput("PROJECT", self._user_io.out)
        conanfile = self._load_consumer_conanfile(conanfile_path, install_folder, output,
                                                  deps_info_required=True)
        packager.create_package(conanfile, None, source_folder, build_folder, package_folder,
                                install_folder, output, local=True, copy_info=True)

    def build(self, conanfile_path, source_folder, build_folder, package_folder, install_folder,
              test=False, should_configure=True, should_build=True, should_install=True):
        """ Call to build() method saved on the conanfile.py
        param conanfile_path: path to a conanfile.py
        """
        logger.debug("Building in %s" % build_folder)
        logger.debug("Conanfile in %s" % conanfile_path)

        try:
            # Append env_vars to execution environment and clear when block code ends
            output = ScopedOutput(("%s (test package)" % test) if test else "Project",
                                  self._user_io.out)
            conan_file = self._load_consumer_conanfile(conanfile_path, install_folder, output,
                                                       deps_info_required=True)
        except NotFoundException:
            # TODO: Auto generate conanfile from requirements file
            raise ConanException("'%s' file is needed for build.\n"
                                 "Create a '%s' and move manually the "
                                 "requirements and generators from '%s' file"
                                 % (CONANFILE, CONANFILE, CONANFILE_TXT))

        if test:
            try:
                conan_file.requires.add(test)
            except ConanException:
                pass

        conan_file.should_configure = should_configure
        conan_file.should_build = should_build
        conan_file.should_install = should_install

        try:
            mkdir(build_folder)
            os.chdir(build_folder)
            conan_file.build_folder = build_folder
            conan_file.source_folder = source_folder
            conan_file.package_folder = package_folder
            conan_file.install_folder = install_folder
            with get_env_context_manager(conan_file):
                output.highlight("Running build()")
                with conanfile_exception_formatter(str(conan_file), "build"):
                    conan_file.build()
                if test:
                    output.highlight("Running test()")
                    with conanfile_exception_formatter(str(conan_file), "test"):
                        conan_file.test()
        except ConanException:
            raise  # Raise but not let to reach the Exception except (not print traceback)
        except Exception:
            import traceback
            trace = traceback.format_exc().split('\n')
            raise ConanException("Unable to build it successfully\n%s" % '\n'.join(trace[3:]))


def _load_deps_info(current_path, conanfile, required):

    def get_forbidden_access_object(field_name):
        class InfoObjectNotDefined(object):
            def __getitem__(self, item):
                raise ConanException("self.%s not defined. If you need it for a "
                                     "local command run 'conan install'" % field_name)
            __getattr__ = __getitem__

        return InfoObjectNotDefined()

    if not current_path:
        return
    info_file_path = os.path.join(current_path, BUILD_INFO)
    try:
        deps_cpp_info, deps_user_info, deps_env_info = TXTGenerator.loads(load(info_file_path))
        conanfile.deps_cpp_info = deps_cpp_info
        conanfile.deps_user_info = deps_user_info
        conanfile.deps_env_info = deps_env_info
    except IOError:
        if required:
            raise ConanException("%s file not found in %s\nIt is required for this command\n"
                                 "You can generate it using 'conan install'"
                                 % (BUILD_INFO, current_path))
        conanfile.deps_cpp_info = get_forbidden_access_object("deps_cpp_info")
        conanfile.deps_user_info = get_forbidden_access_object("deps_user_info")
    except ConanException:
        raise ConanException("Parse error in '%s' file in %s" % (BUILD_INFO, current_path))


def existing_info_files(folder):
    return os.path.exists(os.path.join(folder, CONANINFO)) and  \
           os.path.exists(os.path.join(folder, BUILD_INFO))<|MERGE_RESOLUTION|>--- conflicted
+++ resolved
@@ -324,10 +324,9 @@
         installer.install(deps_graph, profile.build_requires, keep_build, update=update)
         build_mode.report_matches()
 
-<<<<<<< HEAD
         if conan_project:
             conan_project.generate(conanfile)
-=======
+
         if manifest_folder:
             manifest_manager = ManifestManager(manifest_folder, user_io=self._user_io,
                                                client_cache=self._client_cache)
@@ -341,7 +340,6 @@
                                          verify=manifest_verify,
                                          interactive=manifest_interactive)
             manifest_manager.print_log()
->>>>>>> 4d012e35
 
         if install_folder:
             # Write generators
