--- conflicted
+++ resolved
@@ -30,11 +30,8 @@
 from conans.paths import CONANFILE, CONANINFO, CONANFILE_TXT, CONAN_MANIFEST, BUILD_INFO
 from conans.util.files import save, rmdir, normalize, mkdir, load
 from conans.util.log import logger
-<<<<<<< HEAD
 from conans.model.project import ConanProject
-=======
 from conans.client.loader_parse import load_conanfile_class
->>>>>>> bb3e9af6
 
 
 class BuildMode(object):
@@ -344,7 +341,6 @@
         @param inject_require: Reference to add as a requirement to the conanfile
         """
 
-<<<<<<< HEAD
         try:
             base_folder = os.path.dirname(reference)
             path = os.path.join(base_folder, "conan-project.txt")
@@ -352,11 +348,9 @@
             conan_project = ConanProject(base_folder)
             conan_project.loads(text)
         except Exception as e:
-            print "SOMETHING WRONT!!!!! ", e
+            print "SOMETHING WRONG!!!!! ", e
             conan_project = None
 
-=======
->>>>>>> bb3e9af6
         if generators is not False:
             generators = set(generators) if generators else set()
             generators.add("txt")  # Add txt generator by default
