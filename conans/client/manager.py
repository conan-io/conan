import os
import time
from collections import OrderedDict, Counter

from conans.client import packager
from conans.client.client_cache import ClientCache
from conans.client.deps_builder import DepsGraphBuilder
from conans.client.detect import detected_os
from conans.client.export import export_conanfile
from conans.client.generators import write_generators
from conans.client.importer import run_imports, undo_imports
from conans.client.installer import ConanInstaller
from conans.client.loader import ConanFileLoader
from conans.client.manifest_manager import ManifestManager
from conans.client.output import ScopedOutput
from conans.client.package_copier import PackageCopier
from conans.client.printer import Printer
from conans.client.proxy import ConanProxy
from conans.client.remote_registry import RemoteRegistry
from conans.client.remover import ConanRemover
from conans.client.require_resolver import RequireResolver
from conans.client.source import config_source, config_source_local
from conans.client.uploader import ConanUploader
from conans.client.userio import UserIO
from conans.errors import NotFoundException, ConanException
from conans.model.build_info import DepsCppInfo, CppInfo
from conans.model.env_info import EnvInfo, EnvValues
from conans.model.info import ConanInfo
from conans.model.options import OptionsValues
from conans.model.profile import Profile
from conans.model.ref import ConanFileReference, PackageReference
from conans.model.scope import Scopes
from conans.model.values import Values
from conans.paths import (CONANFILE, CONANINFO, CONANFILE_TXT, BUILD_INFO)
from conans.tools import environment_append
from conans.util.files import save, load, rmdir, normalize
from conans.util.log import logger


def get_user_channel(text):
    tokens = text.split('/')
    try:
        user = tokens[0]
        channel = tokens[1]
    except IndexError:
        channel = "testing"
    return user, channel


class ConanManager(object):
    """ Manage all the commands logic  The main entry point for all the client
    business logic
    """
    def __init__(self, client_cache, user_io, runner, remote_manager, search_manager):
        assert isinstance(user_io, UserIO)
        assert isinstance(client_cache, ClientCache)
        self._client_cache = client_cache
        self._user_io = user_io
        self._runner = runner
        self._remote_manager = remote_manager
        self._current_scopes = None
        self._search_manager = search_manager

    def _loader(self, current_path=None, user_settings_values=None, package_settings=None,
                user_options_values=None, scopes=None, env_values=None):

        # The disk settings definition, already including the default disk values
        settings = self._client_cache.settings

        conaninfo_scopes = Scopes()
        user_options = OptionsValues(user_options_values)
        mixed_env_values = EnvValues()
        mixed_env_values.update(env_values)

        if current_path:
            conan_info_path = os.path.join(current_path, CONANINFO)
            if os.path.exists(conan_info_path):
                existing_info = ConanInfo.load_file(conan_info_path)
                settings.values = existing_info.full_settings
                options = existing_info.full_options  # Take existing options from conaninfo.txt
                options.update(user_options)
                user_options = options
                conaninfo_scopes = existing_info.scope
                # Update with info (prioritize user input)
                mixed_env_values.update(existing_info.env_values)

        if user_settings_values:
            aux_values = Values.from_list(user_settings_values)
            settings.values = aux_values

        if scopes:
            conaninfo_scopes.update_scope(scopes)

        self._current_scopes = conaninfo_scopes
        return ConanFileLoader(self._runner, settings, package_settings=package_settings,
                               options=user_options, scopes=conaninfo_scopes,
                               env_values=mixed_env_values)

    def export(self, user, conan_file_path, keep_source=False):
        """ Export the conans
        param conanfile_path: the original source directory of the user containing a
                           conanfile.py
        param user: user under this package will be exported
        param channel: string (stable, testing,...)
        """
        assert conan_file_path
        logger.debug("Exporting %s" % conan_file_path)
        user_name, channel = get_user_channel(user)
        conan_file = self._loader().load_class(os.path.join(conan_file_path, CONANFILE))
        for field in ["url", "license", "description"]:
            field_value = getattr(conan_file, field, None)
            if not field_value:
                self._user_io.out.warn("Conanfile doesn't have '%s'.\n"
                                       "It is recommended to add it as attribute" % field)
        if getattr(conan_file, "conan_info", None):
            self._user_io.out.warn("conan_info() method is deprecated, use package_id() instead")

        conan_ref = ConanFileReference(conan_file.name, conan_file.version, user_name, channel)
        conan_ref_str = str(conan_ref)
        # Maybe a platform check could be added, but depends on disk partition
        refs = self._search_manager.search(conan_ref_str, ignorecase=True)
        if refs and conan_ref not in refs:
            raise ConanException("Cannot export package with same name but different case\n"
                                 "You exported '%s' but already existing '%s'"
                                 % (conan_ref_str, " ".join(str(s) for s in refs)))
        output = ScopedOutput(str(conan_ref), self._user_io.out)
        export_conanfile(output, self._client_cache, conan_file, conan_file_path,
                         conan_ref, conan_file.short_paths, keep_source)

    def download(self, reference, package_ids, remote=None):
        """ Download conanfile and specified packages to local repository
        @param reference: ConanFileReference
        @param package_ids: Package ids or empty for download all
        @param remote: install only from that remote
        """
        assert(isinstance(reference, ConanFileReference))
        remote_proxy = ConanProxy(self._client_cache, self._user_io, self._remote_manager, remote)

        package = remote_proxy.search(reference, None)
        if not package:  # Search the reference first, and raise if it doesn't exist
            raise ConanException("'%s' not found in remote" % str(reference))

        if package_ids:
            remote_proxy.download_packages(reference, package_ids)
        else:
            packages_props = remote_proxy.search_packages(reference, None)
            if not packages_props:
                output = ScopedOutput(str(reference), self._user_io.out)
                output.warn("No remote binary packages found in remote")
            else:
                remote_proxy.download_packages(reference, list(packages_props.keys()))

    def _get_graph(self, reference, current_path, remote, options, settings, filename, update,
                   check_updates, manifest_manager, scopes, package_settings, env_values):

        loader = self._loader(current_path, settings, package_settings, options, scopes, env_values)
        # Not check for updates for info command, it'll be checked when dep graph is built

        remote_proxy = ConanProxy(self._client_cache, self._user_io, self._remote_manager, remote,
                                  update=update, check_updates=check_updates,
                                  manifest_manager=manifest_manager)

        if isinstance(reference, ConanFileReference):
            project_reference = None
            conanfile = loader.load_virtual(reference, current_path)
            is_txt = True
        else:
            conanfile_path = reference
            project_reference = "PROJECT"
            output = ScopedOutput(project_reference, self._user_io.out)
            try:
                if filename and filename.endswith(".txt"):
                    raise NotFoundException("")
                conan_file_path = os.path.join(conanfile_path, filename or CONANFILE)
                conanfile = loader.load_conan(conan_file_path, output, consumer=True)
                is_txt = False
                if conanfile.name is not None and conanfile.version is not None:
                    project_reference = "%s/%s@" % (conanfile.name, conanfile.version)
                    project_reference += "PROJECT"
            except NotFoundException:  # Load conanfile.txt
                conan_path = os.path.join(conanfile_path, filename or CONANFILE_TXT)
                conanfile = loader.load_conan_txt(conan_path, output)
                is_txt = True
        # build deps graph and install it
        local_search = None if update else self._search_manager
        resolver = RequireResolver(self._user_io.out, local_search, remote_proxy)
        builder = DepsGraphBuilder(remote_proxy, self._user_io.out, loader, resolver)
        deps_graph = builder.load(None, conanfile)
        # These lines are so the conaninfo stores the correct complete info
        if is_txt:
            conanfile.info.settings = loader._settings.values
        conanfile.info.full_settings = loader._settings.values
        conanfile.info.scope = self._current_scopes
        conanfile.cpp_info = CppInfo(current_path)
        conanfile.env_info = EnvInfo(current_path)
        registry = RemoteRegistry(self._client_cache.registry, self._user_io.out)
        return (builder, deps_graph, project_reference, registry, conanfile,
                remote_proxy, loader)

    def info(self, reference, current_path, remote=None, options=None, settings=None,
             info=None, filename=None, update=False, check_updates=False, scopes=None,
             build_order=None, build_mode=None, package_settings=None, env_values=None,
             profile_name=None):
        """ Fetch and build all dependencies for the given reference
        @param reference: ConanFileReference or path to user space conanfile
        @param current_path: where the output files will be saved
        @param remote: install only from that remote
        @param options: list of tuples: [(optionname, optionvalue), (optionname, optionvalue)...]
        @param settings: list of tuples: [(settingname, settingvalue), (settingname, value)...]
        @param package_settings: dict name=> settings: {"zlib": [(settingname, settingvalue), ...]}
        """

        def read_dates(deps_graph):
            ret = {}
            for ref, _ in sorted(deps_graph.nodes):
                if ref:
                    manifest = self._client_cache.load_manifest(ref)
                    ret[ref] = manifest.time_str
            return ret

        profile = self.read_profile(profile_name, current_path)

        # Mix Settings, Env vars and scopes between profile and command line
        settings, package_settings, scopes, env_values = _mix_with_profile(profile, settings, package_settings,
                                                                           scopes, env_values)

        objects = self._get_graph(reference, current_path, remote, options, settings, filename,
                                  update, check_updates, None, scopes, package_settings, env_values)

        (builder, deps_graph, project_reference, registry, _, remote_proxy, _) = objects

        if build_order:
            result = deps_graph.build_order(build_order)
            self._user_io.out.info(", ".join(str(s) for s in result))
            return

        if build_mode is not False:  # sim_install is a policy or list of names (same as install build param)
            installer = ConanInstaller(self._client_cache, self._user_io, remote_proxy)
            nodes = installer.nodes_to_build(deps_graph, build_mode)
            counter = Counter(ref.conan.name for ref, _ in nodes)
            self._user_io.out.info(", ".join((str(ref)
                                              if counter[ref.conan.name] > 1 else str(ref.conan))
                                             for ref, _ in nodes))
            return

        if check_updates:
            graph_updates_info = builder.get_graph_updates_info(deps_graph)
        else:
            graph_updates_info = {}

        Printer(self._user_io.out).print_info(deps_graph, project_reference,
                                              info, registry, graph_updates_info,
                                              remote, read_dates(deps_graph))

    def read_profile(self, profile_name, cwd):
        if not profile_name:
            return None

        if os.path.isabs(profile_name):
            profile_path = profile_name
            folder = os.path.dirname(profile_name)
        elif profile_name.startswith("."):  # relative path name
            profile_path = os.path.abspath(os.path.join(cwd, profile_name))
            folder = os.path.dirname(profile_path)
        else:
            folder = self._client_cache.profiles_path
            profile_path = self._client_cache.profile_path(profile_name)

        try:
            text = load(profile_path)
        except Exception:
            if os.path.exists(folder):
                profiles = [name for name in os.listdir(folder) if not os.path.isdir(name)]
            else:
                profiles = []
            current_profiles = ", ".join(profiles) or "[]"
            raise ConanException("Specified profile '%s' doesn't exist.\nExisting profiles: "
                                 "%s" % (profile_name, current_profiles))

        try:
            return Profile.loads(text)
        except ConanException as exc:
            raise ConanException("Error reading '%s' profile: %s" % (profile_name, exc))

    def install(self, reference, current_path, remote=None, options=None, settings=None,
                build_mode=False, filename=None, update=False, check_updates=False,
                manifest_folder=None, manifest_verify=False, manifest_interactive=False,
                scopes=None, generators=None, profile_name=None, package_settings=None,
                env_values=None, no_imports=False):
        """ Fetch and build all dependencies for the given reference
        @param reference: ConanFileReference or path to user space conanfile
        @param current_path: where the output files will be saved
        @param remote: install only from that remote
        @param options: list of tuples: [(optionname, optionvalue), (optionname, optionvalue)...]
        @param settings: list of tuples: [(settingname, settingvalue), (settingname, value)...]
        @param package_settings: dict name=> settings: {"zlib": [(settingname, settingvalue), ...]}
        @param profile: name of the profile to use
        @param env: list of tuples for environment vars: [(var, value), (var2, value2)...]
        @param package_env: package dict of list of tuples: {"package_name": [(var, value), (var2, value2)...]}
        """
        generators = generators or []

        if manifest_folder:
            manifest_manager = ManifestManager(manifest_folder, user_io=self._user_io,
                                               client_cache=self._client_cache,
                                               verify=manifest_verify,
                                               interactive=manifest_interactive)
        else:
            manifest_manager = None

        profile = self.read_profile(profile_name, current_path)

        # Mix Settings, Env vars and scopes between profile and command line
        settings, package_settings, scopes, env_values = _mix_with_profile(profile, settings, package_settings,
                                                                           scopes, env_values)

        objects = self._get_graph(reference, current_path, remote, options, settings, filename,
                                  update, check_updates, manifest_manager, scopes, package_settings,
                                  env_values)
        (_, deps_graph, _, registry, conanfile, remote_proxy, loader) = objects

        Printer(self._user_io.out).print_graph(deps_graph, registry)
        # Warn if os doesn't match
        try:
            if detected_os() != loader._settings.os:
                message = '''You are building this package with settings.os='%s' on a '%s' system.
If this is your intention, you can ignore this message.
If not:
     - Check the passed settings (-s)
     - Check your global settings in ~/.conan/conan.conf
     - Remove conaninfo.txt to avoid bad cached settings
''' % (loader._settings.os, detected_os())
                self._user_io.out.warn(message)
        except ConanException:  # Setting os doesn't exist
            pass

        installer = ConanInstaller(self._client_cache, self._user_io, remote_proxy)
        installer.install(deps_graph, build_mode)

        prefix = "PROJECT" if not isinstance(reference, ConanFileReference) else str(reference)
        output = ScopedOutput(prefix, self._user_io.out)

        # Write generators
        tmp = list(conanfile.generators)  # Add the command line specified generators
        tmp.extend(generators)
        conanfile.generators = tmp
        write_generators(conanfile, current_path, output)

        if not isinstance(reference, ConanFileReference):
            content = normalize(conanfile.info.dumps())
            save(os.path.join(current_path, CONANINFO), content)
            output.info("Generated %s" % CONANINFO)
            if not no_imports:
                run_imports(conanfile, current_path, output)
            installer.call_system_requirements(conanfile, output)

        if manifest_manager:
            manifest_manager.print_log()

    def source(self, current_path, reference, force):
        if not isinstance(reference, ConanFileReference):
            output = ScopedOutput("PROJECT", self._user_io.out)
            conan_file_path = os.path.join(reference, CONANFILE)
            conanfile = self._loader(current_path).load_conan(conan_file_path, output, consumer=True)
            _load_info_file(current_path, conanfile, output)
            export_folder = reference
            config_source_local(export_folder, current_path, conanfile, output)
        else:
            output = ScopedOutput(str(reference), self._user_io.out)
            conan_file_path = self._client_cache.conanfile(reference)
            conanfile = self._loader(current_path).load_conan(conan_file_path, output, reference=reference)
            _load_info_file(current_path, conanfile, output)
            src_folder = self._client_cache.source(reference, conanfile.short_paths)
            export_folder = self._client_cache.export(reference)
            config_source(export_folder, src_folder, conanfile, output, force)

    def imports_undo(self, current_path):
        undo_imports(current_path, self._user_io.out)

    def imports(self, current_path, reference, conan_file_path, dest_folder):
        if not isinstance(reference, ConanFileReference):
            output = ScopedOutput("PROJECT", self._user_io.out)
            if not conan_file_path:
                conan_file_path = os.path.join(reference, CONANFILE)
                if not os.path.exists(conan_file_path):
                    conan_file_path = os.path.join(reference, CONANFILE_TXT)

            if conan_file_path.endswith(".txt"):
                conanfile = self._loader().load_conan_txt(conan_file_path, output)
            else:
                conanfile = self._loader().load_conan(conan_file_path, output, consumer=True)
        else:
            output = ScopedOutput(str(reference), self._user_io.out)
            conan_file_path = self._client_cache.conanfile(reference)
            conanfile = self._loader().load_conan(conan_file_path, output, reference=reference)

        _load_info_file(current_path, conanfile, output, error=True)
        run_imports(conanfile, dest_folder or current_path, output)

    def local_package(self, current_path, build_folder):
        if current_path == build_folder:
            raise ConanException("Cannot 'conan package' to the build folder. "
                                 "Please move to another folder and try again")
        output = ScopedOutput("PROJECT", self._user_io.out)
        conan_file_path = os.path.join(build_folder, CONANFILE)
        conanfile = self._loader().load_conan(conan_file_path, output, consumer=True)
        _load_info_file(build_folder, conanfile, output)
        packager.create_package(conanfile, build_folder, current_path, output, local=True)

    def package(self, reference, package_id):
        # Package paths
        conan_file_path = self._client_cache.conanfile(reference)
        if not os.path.exists(conan_file_path):
            raise ConanException("Package recipe '%s' does not exist" % str(reference))

        loader = self._loader()
        conanfile = loader.load_conan(conan_file_path, self._user_io.out, reference=reference)
        if hasattr(conanfile, "build_id"):
            raise ConanException("package command does not support recipes with 'build_id'\n"
                                 "To repackage them use 'conan install'")

        if not package_id:
            packages = [PackageReference(reference, packid)
                        for packid in self._client_cache.conan_builds(reference)]
            if not packages:
                raise NotFoundException("%s: Package recipe has not been built locally\n"
                                        "Please read the 'conan package' command help\n"
                                        "Use 'conan install' or 'conan test_package' to build and "
                                        "create binaries" % str(reference))
        else:
            packages = [PackageReference(reference, package_id)]

        for package_reference in packages:
            build_folder = self._client_cache.build(package_reference, short_paths=None)
            if not os.path.exists(build_folder):
                raise NotFoundException("%s: Package binary '%s' folder doesn't exist\n"
                                        "Please read the 'conan package' command help\n"
                                        "Use 'conan install' or 'conan test_package' to build and "
                                        "create binaries"
                                        % (str(reference), package_reference.package_id))
            # The package already exist, we can use short_paths if they were defined
            package_folder = self._client_cache.package(package_reference, short_paths=None)
            # Will read current conaninfo with specified options and load conanfile with them
            output = ScopedOutput(str(reference), self._user_io.out)
            output.info("Re-packaging %s" % package_reference.package_id)
            loader = self._loader(build_folder)
<<<<<<< HEAD
            conanfile = loader.load_conan(conan_file_path, self._user_io.out, reference=reference)
            self._load_info_file(build_folder, conanfile, output)
=======
            conanfile = loader.load_conan(conan_file_path, self._user_io.out,
                                          reference=package_reference.conan)
            _load_info_file(build_folder, conanfile, output)
>>>>>>> 6b160bba
            rmdir(package_folder)

            with environment_append(*conanfile.env_values_dicts):
                packager.create_package(conanfile, build_folder, package_folder, output)

    def build(self, conanfile_path, current_path, test=False, filename=None):
        """ Call to build() method saved on the conanfile.py
        param conanfile_path: the original source directory of the user containing a
                            conanfile.py
        """
        logger.debug("Building in %s" % current_path)
        logger.debug("Conanfile in %s" % conanfile_path)

        if filename and filename.endswith(".txt"):
            raise ConanException("A conanfile.py is needed to call 'conan build'")

        conanfile_file = os.path.join(conanfile_path, filename or CONANFILE)

        try:
            # Append env_vars to execution environment and clear when block code ends
            output = ScopedOutput("Project", self._user_io.out)
            loader = self._loader(current_path)
            conan_file = loader.load_conan(conanfile_file, output, consumer=True)
        except NotFoundException:
            # TODO: Auto generate conanfile from requirements file
            raise ConanException("'%s' file is needed for build.\n"
                                 "Create a '%s' and move manually the "
                                 "requirements and generators from '%s' file"
                                 % (CONANFILE, CONANFILE, CONANFILE_TXT))
        try:
            _load_info_file(current_path, conan_file, output)
            os.chdir(current_path)
            conan_file._conanfile_directory = conanfile_path
            with environment_append(*conan_file.env_values_dicts):
                conan_file.build()

            if test:
                conan_file.test()
        except ConanException:
            raise  # Raise but not let to reach the Exception except (not print traceback)
        except Exception:
            import traceback
            trace = traceback.format_exc().split('\n')
            raise ConanException("Unable to build it successfully\n%s" % '\n'.join(trace[3:]))

    def upload(self, conan_reference_or_pattern, package_id=None, remote=None, all_packages=None,
               force=False, confirm=False, retry=0, retry_wait=0):
        """If package_id is provided, conan_reference_or_pattern is a ConanFileReference"""

        t1 = time.time()
        remote_proxy = ConanProxy(self._client_cache, self._user_io, self._remote_manager,
                                  remote)
        uploader = ConanUploader(self._client_cache, self._user_io, remote_proxy,
                                 self._search_manager, self._loader())

        if package_id:  # Upload package
            ref = ConanFileReference.loads(conan_reference_or_pattern)
            uploader.check_reference(ref)
            uploader.upload_package(PackageReference(ref, package_id), retry=retry,
                                    retry_wait=retry_wait)
        else:  # Upload conans
            uploader.upload_conan(conan_reference_or_pattern, all_packages=all_packages,
                                  force=force, confirm=confirm,
                                  retry=retry, retry_wait=retry_wait)

        logger.debug("====> Time manager upload: %f" % (time.time() - t1))

    def search(self, pattern_or_reference=None, remote=None, ignorecase=True, packages_query=None):
        """ Print the single information saved in conan.vars about all the packages
            or the packages which match with a pattern

            Attributes:
                pattern = string to match packages
                remote = search on another origin to get packages info
                packages_pattern = String query with binary
                                   packages properties: "arch=x86 AND os=Windows"
        """
        printer = Printer(self._user_io.out)

        if remote:
            remote_proxy = ConanProxy(self._client_cache, self._user_io, self._remote_manager,
                                      remote)
            adapter = remote_proxy
        else:
            adapter = self._search_manager
        if isinstance(pattern_or_reference, ConanFileReference):
            packages_props = adapter.search_packages(pattern_or_reference, packages_query)
            ordered_packages = OrderedDict(sorted(packages_props.items()))
            try:
                recipe_hash = self._client_cache.load_manifest(pattern_or_reference).summary_hash
            except IOError:  # It could not exist in local
                recipe_hash = None
            printer.print_search_packages(ordered_packages, pattern_or_reference,
                                          recipe_hash, packages_query)
        else:
            references = adapter.search(pattern_or_reference, ignorecase)
            printer.print_search_recipes(references, pattern_or_reference)

    def copy(self, reference, package_ids, username, channel, force=False):
        """ Copy or move conanfile (exported) and packages to another user and or channel
        @param reference: ConanFileReference containing the packages to be moved
        @param package_ids: list of ids or [] for all list
        @param username: Destination username
        @param channel: Destination channel
        @param remote: install only from that remote
        """
        # It is necessary to make sure the sources are complete before proceeding
        remote_proxy = ConanProxy(self._client_cache, self._user_io, self._remote_manager, None)
        remote_proxy.complete_recipe_sources(reference)

        # Now we can actually copy
        output = ScopedOutput(str(reference), self._user_io.out)
        conan_file_path = self._client_cache.conanfile(reference)
        conanfile = self._loader().load_conan(conan_file_path, output)
        copier = PackageCopier(self._client_cache, self._user_io, conanfile.short_paths)
        if not package_ids:
            packages = self._client_cache.packages(reference)
            if os.path.exists(packages):
                package_ids = os.listdir(packages)
            else:
                package_ids = []
        copier.copy(reference, package_ids, username, channel, force)

    def remove(self, pattern, src=False, build_ids=None, package_ids_filter=None, force=False,
               remote=None):
        """ Remove conans and/or packages
        @param pattern: string to match packages
        @param package_ids: list of ids or [] for all list
        @param remote: search on another origin to get packages info
        @param force: if True, it will be deleted without requesting anything
        """
        remote_proxy = ConanProxy(self._client_cache, self._user_io, self._remote_manager, remote)
        remover = ConanRemover(self._client_cache, self._search_manager, self._user_io,
                               remote_proxy)
        remover.remove(pattern, src, build_ids, package_ids_filter, force=force)

    def user(self, remote=None, name=None, password=None):
        remote_proxy = ConanProxy(self._client_cache, self._user_io, self._remote_manager, remote)
        return remote_proxy.authenticate(name, password)


def _mix_with_profile(profile, settings, package_settings, scopes, env_values):
    if profile:
        # Settings
        profile.update_settings(settings)
        profile.update_package_settings(package_settings)
        # Scopes
        profile.update_scopes(scopes)
        env_values.update(profile.env_values)
        return profile.settings, profile.package_settings, profile.scopes, env_values

    return settings, package_settings, scopes, env_values


def _load_info_file(current_path, conanfile, output, error=False):
    class_, attr, gen = DepsCppInfo, "deps_cpp_info", "txt"

    info_file_path = os.path.join(current_path, BUILD_INFO)
    try:
        deps_info = class_.loads(load(info_file_path))
        setattr(conanfile, attr, deps_info)
    except IOError:
        error_msg = ("%s file not found in %s\nIt is %s for this command\n"
                     "You can generate it using 'conan install -g %s'"
                     % (BUILD_INFO, current_path, "required" if error else "recommended", gen))
        if not error:
            output.warn(error_msg)
        else:
            raise ConanException(error_msg)
    except ConanException:
        raise ConanException("Parse error in '%s' file in %s" % (BUILD_INFO, current_path))<|MERGE_RESOLUTION|>--- conflicted
+++ resolved
@@ -444,14 +444,10 @@
             output = ScopedOutput(str(reference), self._user_io.out)
             output.info("Re-packaging %s" % package_reference.package_id)
             loader = self._loader(build_folder)
-<<<<<<< HEAD
+
             conanfile = loader.load_conan(conan_file_path, self._user_io.out, reference=reference)
-            self._load_info_file(build_folder, conanfile, output)
-=======
-            conanfile = loader.load_conan(conan_file_path, self._user_io.out,
-                                          reference=package_reference.conan)
             _load_info_file(build_folder, conanfile, output)
->>>>>>> 6b160bba
+
             rmdir(package_folder)
 
             with environment_append(*conanfile.env_values_dicts):
