import fnmatch
import os
import time
from collections import OrderedDict, Counter

import copy

from conans.client import packager
from conans.client.client_cache import ClientCache
from conans.client.deps_builder import DepsGraphBuilder
from conans.client.detect import detected_os
from conans.client.export import export_conanfile, load_export_conanfile
from conans.client.generators import write_generators
from conans.client.generators.text import TXTGenerator
from conans.client.importer import run_imports, undo_imports, run_deploy
from conans.client.installer import ConanInstaller, call_system_requirements
from conans.client.loader import ConanFileLoader
from conans.client.manifest_manager import ManifestManager
from conans.client.output import ScopedOutput, Color
from conans.client.package_copier import PackageCopier
from conans.client.printer import Printer
from conans.client.profile_loader import read_conaninfo_profile
from conans.client.proxy import ConanProxy
from conans.client.remote_registry import RemoteRegistry
from conans.client.remover import ConanRemover
from conans.client.require_resolver import RequireResolver
from conans.client.source import config_source_local
from conans.client.uploader import ConanUploader
from conans.client.userio import UserIO
from conans.errors import NotFoundException, ConanException, conanfile_exception_formatter
from conans.model.ref import ConanFileReference, PackageReference
from conans.paths import CONANFILE, CONANINFO, CONANFILE_TXT, CONAN_MANIFEST, BUILD_INFO
from conans.tools import environment_append
from conans.util.files import save,  rmdir, normalize, mkdir, load
from conans.util.log import logger
from conans.model.manifest import FileTreeManifest
from conans.client.loader_parse import load_conanfile_class
from conans.client.build_requires import BuildRequires
from conans.client.linter import conan_linter
from conans.search.search import filter_outdated


class BuildMode(object):
    def __init__(self, params, output):
        self._out = output
        self.outdated = False
        self.missing = False
        self.patterns = []
        self._unused_patterns = []
        self.all = False
        if params is None:
            return

        assert isinstance(params, list)
        if len(params) == 0:
            self.all = True
        else:
            never = False
            for param in params:
                if param == "outdated":
                    self.outdated = True
                elif param == "missing":
                    self.missing = True
                elif param == "never":
                    never = True
                else:
                    self.patterns.append("%s" % param)

            if never and (self.outdated or self.missing or self.patterns):
                raise ConanException("--build=never not compatible with other options")
        self._unused_patterns = list(self.patterns)

    def forced(self, conan_file, reference):
        if self.all:
            return True

        if conan_file.build_policy_always:
            out = ScopedOutput(str(reference), self._out)
            out.info("Building package from source as defined by build_policy='always'")
            return True

        ref = reference.name
        # Patterns to match, if package matches pattern, build is forced
        force_build = any([fnmatch.fnmatch(ref, pattern) for pattern in self.patterns])
        return force_build

    def allowed(self, conan_file, reference):
        return (self.missing or self.outdated or self.forced(conan_file, reference) or
                conan_file.build_policy_missing)

    def check_matches(self, references):
        for pattern in list(self._unused_patterns):
            matched = any(fnmatch.fnmatch(ref, pattern) for ref in references)
            if matched:
                self._unused_patterns.remove(pattern)

    def report_matches(self):
        for pattern in self._unused_patterns:
            self._out.error("No package matching '%s' pattern" % pattern)


class ConanManager(object):
    """ Manage all the commands logic  The main entry point for all the client
    business logic
    """
    def __init__(self, client_cache, user_io, runner, remote_manager, search_manager,
                 settings_preprocessor):
        assert isinstance(user_io, UserIO)
        assert isinstance(client_cache, ClientCache)
        self._client_cache = client_cache
        self._user_io = user_io
        self._runner = runner
        self._remote_manager = remote_manager
        self._current_scopes = None
        self._search_manager = search_manager
        self._settings_preprocessor = settings_preprocessor

    def load_consumer_conanfile(self, conanfile_path, info_folder, output, reference=None,
                                deps_info_required=False):

        profile = read_conaninfo_profile(info_folder) or self._client_cache.default_profile
        loader = self.get_loader(profile)
        if conanfile_path.endswith(".py"):
            consumer = not reference
            conanfile = loader.load_conan(conanfile_path, output, consumer, reference)
        else:
            conanfile = loader.load_conan_txt(conanfile_path, output)
        if deps_info_required is not None:
            _load_deps_info(info_folder, conanfile, required=deps_info_required)

        return conanfile

    def get_loader(self, profile):
        return ConanFileLoader(self._runner, self._get_settings(profile),
                               self._profile_with_defaults(profile))

    def _get_settings(self, profile):
        self._client_cache.settings.values = self._profile_with_defaults(profile).settings_values
        # Settings preprocessor
        self._settings_preprocessor.preprocess(self._client_cache.settings)
        return self._client_cache.settings

    def _profile_with_defaults(self, profile):
        # Get the defaults, and apply on it the profile
        tmp_profile = copy.copy(self._client_cache.default_profile)
        tmp_profile.update(profile)
        return tmp_profile

    def export(self, user, channel, conan_file_path, keep_source=False, filename=None, name=None,
               version=None):
        """ Export the conans
        param conanfile_path: the original source directory of the user containing a
                           conanfile.py
        param user: user under this package will be exported
        param channel: string (stable, testing,...)
        """
        assert conan_file_path
        logger.debug("Exporting %s" % conan_file_path)

        src_folder = conan_file_path
        conanfile_name = filename or CONANFILE
        conan_file_path = os.path.join(conan_file_path, conanfile_name)
        if ((os.path.exists(conan_file_path) and conanfile_name not in os.listdir(src_folder)) or
                (conanfile_name != "conanfile.py" and conanfile_name.lower() == "conanfile.py")):
            raise ConanException("Wrong '%s' case" % conanfile_name)
        conan_linter(conan_file_path, self._user_io.out)
        conanfile = load_export_conanfile(conan_file_path, self._user_io.out, name, version)
        conan_ref = ConanFileReference(conanfile.name, conanfile.version, user, channel)
        conan_ref_str = str(conan_ref)
        # Maybe a platform check could be added, but depends on disk partition
        refs = self._search_manager.search(conan_ref_str, ignorecase=True)
        if refs and conan_ref not in refs:
            raise ConanException("Cannot export package with same name but different case\n"
                                 "You exported '%s' but already existing '%s'"
                                 % (conan_ref_str, " ".join(str(s) for s in refs)))
        output = ScopedOutput(str(conan_ref), self._user_io.out)
        with self._client_cache.conanfile_write_lock(conan_ref):
            export_conanfile(output, self._client_cache, conanfile, src_folder, conan_ref, keep_source,
                             filename)

    def export_pkg(self, reference, source_folder, build_folder, profile, force):

        conan_file_path = self._client_cache.conanfile(reference)
        if not os.path.exists(conan_file_path):
            raise ConanException("Package recipe '%s' does not exist" % str(reference))

        remote_proxy = ConanProxy(self._client_cache, self._user_io, self._remote_manager,
                                  remote_name=None, update=False, check_updates=False,
                                  manifest_manager=None)

        loader = self.get_loader(profile)
        conanfile = loader.load_virtual([reference], None)
        graph_builder = self._get_graph_builder(loader, False, remote_proxy)
        deps_graph = graph_builder.load(conanfile)

        # this is a bit tricky, but works. The loading of a cache package makes the referenced
        # one, the first of the first level, always existing
        nodes = deps_graph.direct_requires()
        _, conanfile = nodes[0]
        pkg_id = conanfile.info.package_id()
        self._user_io.out.info("Packaging to %s" % pkg_id)
        pkg_reference = PackageReference(reference, pkg_id)
        dest_package_folder = self._client_cache.package(pkg_reference,
                                                         short_paths=conanfile.short_paths)

        if os.path.exists(dest_package_folder):
            if force:
                rmdir(dest_package_folder)
            else:
                raise ConanException("Package already exists. Please use --force, -f to overwrite it")

        recipe_hash = self._client_cache.load_manifest(reference).summary_hash
        conanfile.info.recipe_hash = recipe_hash
        if source_folder or build_folder:
            package_output = ScopedOutput(str(reference), self._user_io.out)
            packager.create_package(conanfile, source_folder, build_folder, dest_package_folder,
                                    package_output, local=True)

    def download(self, reference, package_ids, remote=None):
        """ Download conanfile and specified packages to local repository
        @param reference: ConanFileReference
        @param package_ids: Package ids or empty for download all
        @param remote: install only from that remote
        """
        assert(isinstance(reference, ConanFileReference))
        remote_proxy = ConanProxy(self._client_cache, self._user_io, self._remote_manager, remote)

        package = remote_proxy.search(reference, None)
        if not package:  # Search the reference first, and raise if it doesn't exist
            raise ConanException("'%s' not found in remote" % str(reference))

        if package_ids:
            remote_proxy.download_packages(reference, package_ids)
        else:
            self._user_io.out.info("Getting the complete package list "
                                   "from '%s'..." % str(reference))
            packages_props = remote_proxy.search_packages(reference, None)
            if not packages_props:
                output = ScopedOutput(str(reference), self._user_io.out)
                output.warn("No remote binary packages found in remote")
            else:
                remote_proxy.download_packages(reference, list(packages_props.keys()))

    def _get_conanfile_object(self, loader, reference_or_path, conanfile_filename, cwd=None):
        """cwd only used for virtuals, to pass it the current directory and make available the
        conanfile.conanfile_directory (smell)"""
        if isinstance(reference_or_path, ConanFileReference):
            conanfile = loader.load_virtual([reference_or_path], cwd)
        else:
            output = ScopedOutput("PROJECT", self._user_io.out)
            try:
                if conanfile_filename and conanfile_filename.endswith(".txt"):
                    raise NotFoundException("")
                conan_file_path = os.path.join(reference_or_path, conanfile_filename or CONANFILE)
                conanfile = loader.load_conan(conan_file_path, output, consumer=True)
            except NotFoundException:  # Load conanfile.txt
                conan_path = os.path.join(reference_or_path, conanfile_filename or CONANFILE_TXT)
                conanfile = loader.load_conan_txt(conan_path, output)

        return conanfile

    @staticmethod
    def _inject_require(conanfile, inject_require):
        """ test_package functionality requires injecting the tested package as requirement
        before running the install
        """
        require = conanfile.requires.get(inject_require.name)
        if require:
            require.conan_reference = require.range_reference = inject_require
        else:
            conanfile.requires(str(inject_require))

    def _get_graph_builder(self, loader, update, remote_proxy):
        local_search = None if update else self._search_manager
        resolver = RequireResolver(self._user_io.out, local_search, remote_proxy)
        graph_builder = DepsGraphBuilder(remote_proxy, self._user_io.out, loader, resolver)
        return graph_builder

    def _get_deps_graph(self, reference, profile, filename, remote_proxy):
        loader = self.get_loader(profile)
        conanfile = self._get_conanfile_object(loader, reference, filename)
        graph_builder = self._get_graph_builder(loader, False, remote_proxy)
        deps_graph = graph_builder.load(conanfile)
        return deps_graph, graph_builder, conanfile

    def info_build_order(self, reference, profile, filename, build_order, remote, check_updates):
        remote_proxy = ConanProxy(self._client_cache, self._user_io, self._remote_manager, remote,
                                  update=False, check_updates=check_updates)
        deps_graph, _, _ = self._get_deps_graph(reference, profile, filename, remote_proxy)
        result = deps_graph.build_order(build_order)
        return result

    def info_nodes_to_build(self, reference, profile, filename, build_modes, remote, check_updates):
        remote_proxy = ConanProxy(self._client_cache, self._user_io, self._remote_manager, remote,
                                  update=False, check_updates=check_updates)
        deps_graph, _, conanfile = self._get_deps_graph(reference, profile, filename, remote_proxy)
        build_mode = BuildMode(build_modes, self._user_io.out)
        installer = ConanInstaller(self._client_cache, self._user_io.out, remote_proxy, build_mode,
                                   None)
        nodes = installer.nodes_to_build(deps_graph)
        counter = Counter(ref.conan.name for ref, _ in nodes)
        ret = [ref if counter[ref.conan.name] > 1 else str(ref.conan) for ref, _ in nodes]
        return ret, self._get_project_reference(reference, conanfile)

    def _get_project_reference(self, reference, conanfile):
        if isinstance(reference, ConanFileReference):
            project_reference = None
        else:
            project_reference = str(conanfile)

        return project_reference

    def info_get_graph(self, reference, profile, remote=None, filename=None, check_updates=False):
        """ Fetch and build all dependencies for the given reference
        @param reference: ConanFileReference or path to user space conanfile
        @param current_path: where the output files will be saved
        @param remote: install only from that remote
        @param profile: Profile object with both the -s introduced options and profile readed values
        @param build_modes: List of build_modes specified
        @param filename: Optional filename of the conanfile
        """

        remote_proxy = ConanProxy(self._client_cache, self._user_io, self._remote_manager, remote,
                                  update=False, check_updates=check_updates)

        deps_graph, graph_builder, conanfile = self._get_deps_graph(reference, profile, filename, remote_proxy)

        if check_updates:
            graph_updates_info = graph_builder.get_graph_updates_info(deps_graph)
        else:
            graph_updates_info = {}

        return deps_graph, graph_updates_info, self._get_project_reference(reference, conanfile)

    def install(self, reference, build_folder, profile, remote=None,
                build_modes=None, filename=None, update=False,
                manifest_folder=None, manifest_verify=False, manifest_interactive=False,
<<<<<<< HEAD
                generators=None, no_imports=False, inject_require=None, deploy=False):
=======
                generators=None, no_imports=False, inject_require=None, cwd=None):
>>>>>>> 3b6fcc10
        """ Fetch and build all dependencies for the given reference
        @param reference: ConanFileReference or path to user space conanfile
        @param build_folder: where the output files will be saved
        @param remote: install only from that remote
        @param profile: Profile object with both the -s introduced options and profile read values
        @param build_modes: List of build_modes specified
        @param filename: Optional filename of the conanfile
        @param update: Check for updated in the upstream remotes (and update)
        @param manifest_folder: Folder to install the manifests
        @param manifest_verify: Verify dependencies manifests against stored ones
        @param manifest_interactive: Install deps manifests in folder for later verify, asking user
        for confirmation
        @param generators: List of generators from command line. If False, no generator will be
        written
        @param no_imports: Install specified packages but avoid running imports
        @param inject_require: Reference to add as a requirement to the conanfile
        @param cwd: Only used in case of reference, to get a conanfile_directory to a virtual SMELL
        """
        if generators is not False:
            generators = set(generators) if generators else set()
            generators.add("txt")  # Add txt generator by default

        manifest_manager = ManifestManager(manifest_folder, user_io=self._user_io,
                                           client_cache=self._client_cache,
                                           verify=manifest_verify,
                                           interactive=manifest_interactive) if manifest_folder else None
        remote_proxy = ConanProxy(self._client_cache, self._user_io, self._remote_manager, remote,
                                  update=update, manifest_manager=manifest_manager)

        loader = self.get_loader(profile)
        conanfile = self._get_conanfile_object(loader, reference, filename, cwd=cwd)
        if inject_require:
            self._inject_require(conanfile, inject_require)
        graph_builder = self._get_graph_builder(loader, update, remote_proxy)
        deps_graph = graph_builder.load(conanfile)

        # This line is so the conaninfo stores the correct complete info
        conanfile.info.scope = profile.scopes

        registry = RemoteRegistry(self._client_cache.registry, self._user_io.out)

        if inject_require:
            output = ScopedOutput("%s test package" % str(inject_require), self._user_io.out)
            output.info("Installing dependencies")
        else:
            if not isinstance(reference, ConanFileReference):
                output = ScopedOutput("PROJECT", self._user_io.out)
                output.highlight("Installing %s" % reference)
            else:
                output = ScopedOutput(str(reference), self._user_io.out)
                output.highlight("Installing package")
            Printer(self._user_io.out).print_graph(deps_graph, registry)

        try:
            if loader._settings.os and detected_os() != loader._settings.os:
                message = "Cross-platform from '%s' to '%s'" % (detected_os(), loader._settings.os)
                self._user_io.out.writeln(message, Color.BRIGHT_MAGENTA)
        except ConanException:  # Setting os doesn't exist
            pass

        build_mode = BuildMode(build_modes, self._user_io.out)
        build_requires = BuildRequires(loader, graph_builder, registry, output,
                                       profile.build_requires)
        installer = ConanInstaller(self._client_cache, output, remote_proxy, build_mode,
                                   build_requires)

        # Apply build_requires to consumer conanfile
        if not isinstance(reference, ConanFileReference):
            build_requires.install("", conanfile, installer)

        installer.install(deps_graph)
        build_mode.report_matches()

        if build_folder:
            # Write generators
            if generators is not False:
                tmp = list(conanfile.generators)  # Add the command line specified generators
                tmp.extend([g for g in generators if g not in tmp])
                conanfile.generators = tmp
                write_generators(conanfile, build_folder, output)
            # Write conaninfo
            content = normalize(conanfile.info.dumps())
            save(os.path.join(build_folder, CONANINFO), content)
            output.info("Generated %s" % CONANINFO)
            if not no_imports:
                run_imports(conanfile, build_folder, output)
            call_system_requirements(conanfile, output)
        elif deploy:
            # The conanfile loaded is really a virtual one. The one with the deploy is the first level one
            deploy_conanfile = deps_graph.inverse_levels()[1][0].conanfile
            if hasattr(deploy_conanfile, "deploy") and callable(deploy_conanfile.deploy):
                run_deploy(deploy_conanfile, build_folder, output)

        if manifest_manager:
            manifest_manager.print_log()

    def source(self, conanfile_path, source_folder, info_folder):
        """
        :param conanfile_path: Absolute path to a conanfile
        :param source_folder: Absolute path where to put the files
        :param info_folder: Absolute path where to read the info files
        :param package_folder: Absolute path to the package_folder, only to have the var present
        :return:
        """
        output = ScopedOutput("PROJECT", self._user_io.out)
        # only infos if exist
        conanfile = self.load_consumer_conanfile(conanfile_path, info_folder, output)
        config_source_local(source_folder, conanfile, output)

    def imports_undo(self, current_path):
        undo_imports(current_path, self._user_io.out)

    def imports(self, conan_file_path, dest_folder, info_folder):
        """
        :param conan_file_path: Abs path to a conanfile
        :param dest_folder:  Folder where to put the files
        :param info_folder: Folder containing the conaninfo/conanbuildinfo.txt files
        :return:
        """

        output = ScopedOutput("PROJECT", self._user_io.out)
        conanfile = self.load_consumer_conanfile(conan_file_path, info_folder,
                                                 output, deps_info_required=True)

        run_imports(conanfile, dest_folder, output)

    def local_package(self, package_folder, recipe_folder, build_folder, source_folder):
        if package_folder == build_folder:
            raise ConanException("Cannot 'conan package' to the build folder. "
                                 "--build_folder and package folder can't be the same")
        output = ScopedOutput("PROJECT", self._user_io.out)
        conan_file_path = os.path.join(recipe_folder, CONANFILE)
        conanfile = self.load_consumer_conanfile(conan_file_path, build_folder, output,
                                                 deps_info_required=True)
        packager.create_package(conanfile, source_folder, build_folder, package_folder, output,
                                local=True, copy_info=True)

    def build(self, conanfile_path, source_folder, build_folder, package_folder, test=False):
        """ Call to build() method saved on the conanfile.py
        param conanfile_path: path to a conanfile.py
        """
        logger.debug("Building in %s" % build_folder)
        logger.debug("Conanfile in %s" % conanfile_path)

        try:
            # Append env_vars to execution environment and clear when block code ends
            output = ScopedOutput(("%s test package" % test) if test else "Project",
                                  self._user_io.out)
            conan_file = self.load_consumer_conanfile(conanfile_path, build_folder, output,
                                                      deps_info_required=True)
        except NotFoundException:
            # TODO: Auto generate conanfile from requirements file
            raise ConanException("'%s' file is needed for build.\n"
                                 "Create a '%s' and move manually the "
                                 "requirements and generators from '%s' file"
                                 % (CONANFILE, CONANFILE, CONANFILE_TXT))

        if test:
            try:
                conan_file.requires.add(test)
            except ConanException:
                pass

        try:
            mkdir(build_folder)
            os.chdir(build_folder)
            conan_file.conanfile_directory = source_folder
            conan_file.build_folder = build_folder
            conan_file.source_folder = source_folder
            conan_file.package_folder = package_folder
            with environment_append(conan_file.env):
                output.highlight("Running build()")
                with conanfile_exception_formatter(str(conan_file), "build"):
                    conan_file.build()
                if test:
                    output.highlight("Running test()")
                    with conanfile_exception_formatter(str(conan_file), "test"):
                        conan_file.test()
        except ConanException:
            raise  # Raise but not let to reach the Exception except (not print traceback)
        except Exception:
            import traceback
            trace = traceback.format_exc().split('\n')
            raise ConanException("Unable to build it successfully\n%s" % '\n'.join(trace[3:]))

    def upload(self, conan_reference_or_pattern, package_id=None, remote=None, all_packages=None,
               force=False, confirm=False, retry=0, retry_wait=0, skip_upload=False,
               integrity_check=False):
        """If package_id is provided, conan_reference_or_pattern is a ConanFileReference"""
        t1 = time.time()
        remote_proxy = ConanProxy(self._client_cache, self._user_io, self._remote_manager,
                                  remote)
        uploader = ConanUploader(self._client_cache, self._user_io, remote_proxy,
                                 self._search_manager)

        if package_id:  # Upload package
            ref = ConanFileReference.loads(conan_reference_or_pattern)
            uploader.check_reference(ref)
            uploader.upload_package(PackageReference(ref, package_id), retry=retry,
                                    retry_wait=retry_wait, skip_upload=skip_upload,
                                    integrity_check=integrity_check)
        else:  # Upload conans
            uploader.upload(conan_reference_or_pattern, all_packages=all_packages,
                            force=force, confirm=confirm,
                            retry=retry, retry_wait=retry_wait, skip_upload=skip_upload,
                            integrity_check=integrity_check)

        logger.debug("====> Time manager upload: %f" % (time.time() - t1))

    def _get_search_adapter(self, remote):
        if remote:
            remote_proxy = ConanProxy(self._client_cache, self._user_io, self._remote_manager, remote)
            adapter = remote_proxy
        else:
            adapter = self._search_manager

        return adapter

    def search_recipes(self, pattern, remote, ignorecase):
        references = self._get_search_adapter(remote).search(pattern, ignorecase)
        return references

    def search_packages(self, reference=None, remote=None, packages_query=None, outdated=False):
        """ Return the single information saved in conan.vars about all the packages
            or the packages which match with a pattern

            Attributes:
                pattern = string to match packages
                remote = search on another origin to get packages info
                packages_pattern = String query with binary
                                   packages properties: "arch=x86 AND os=Windows"
        """
        packages_props = self._get_search_adapter(remote).search_packages(reference, packages_query)
        ordered_packages = OrderedDict(sorted(packages_props.items()))
        if remote:
            remote_proxy = ConanProxy(self._client_cache, self._user_io, self._remote_manager, remote)
            remote = remote_proxy.registry.remote(remote)
            manifest = self._remote_manager.get_conan_digest(reference, remote)
            recipe_hash = manifest.summary_hash
        else:
            try:
                recipe_hash = self._client_cache.load_manifest(reference).summary_hash
            except IOError:  # It could not exist in local
                recipe_hash = None
        if outdated and recipe_hash:
            ordered_packages = filter_outdated(ordered_packages, recipe_hash)

        return ordered_packages, reference, recipe_hash, packages_query

    def copy(self, reference, package_ids, username, channel, force=False):
        """ Copy or move conanfile (exported) and packages to another user and or channel
        @param reference: ConanFileReference containing the packages to be moved
        @param package_ids: list of ids or [] for all list
        @param username: Destination username
        @param channel: Destination channel
        @param remote: install only from that remote
        """
        # It is necessary to make sure the sources are complete before proceeding
        remote_proxy = ConanProxy(self._client_cache, self._user_io, self._remote_manager, None)

        # Now we can actually copy
        conan_file_path = self._client_cache.conanfile(reference)
        conanfile = load_conanfile_class(conan_file_path)
        remote_proxy.complete_recipe_sources(reference, short_paths=conanfile.short_paths)
        copier = PackageCopier(self._client_cache, self._user_io, conanfile.short_paths)
        if not package_ids:
            packages = self._client_cache.packages(reference)
            if os.path.exists(packages):
                package_ids = os.listdir(packages)
            else:
                package_ids = []
        copier.copy(reference, package_ids, username, channel, force)

    def remove(self, pattern, src=False, build_ids=None, package_ids_filter=None, force=False,
               remote=None, packages_query=None, outdated=False):
        """ Remove conans and/or packages
        @param pattern: string to match packages
        @param src: Remove src folder
        @param package_ids_filter: list of ids or [] for all list
        @param build_ids: list of ids or [] for all list
        @param remote: search on another origin to get packages info
        @param force: if True, it will be deleted without requesting anything
        @param packages_query: Only if src is a reference. Query settings and options
        """
        remote_proxy = ConanProxy(self._client_cache, self._user_io, self._remote_manager, remote)
        remover = ConanRemover(self._client_cache, self._search_manager, self._user_io,
                               remote_proxy)
        remover.remove(pattern, src, build_ids, package_ids_filter, force=force,
                       packages_query=packages_query, outdated=outdated)

    def user(self, remote=None, name=None, password=None):
        remote_proxy = ConanProxy(self._client_cache, self._user_io, self._remote_manager, remote)
        return remote_proxy.authenticate(name, password)

    def get_path(self, reference, package_id=None, path=None, remote=None):
        remote_proxy = ConanProxy(self._client_cache, self._user_io, self._remote_manager, remote)
        if not path and not package_id:
            path = "conanfile.py"
        elif not path and package_id:
            path = "conaninfo.txt"
        return remote_proxy.get_path(reference, package_id, path), path

    def export_alias(self, reference, target_reference):

        conanfile = """
from conans import ConanFile

class AliasConanfile(ConanFile):
    alias = "%s"
""" % str(target_reference)

        export_path = self._client_cache.export(reference)
        mkdir(export_path)
        save(os.path.join(export_path, CONANFILE), conanfile)
        mkdir(self._client_cache.export_sources(reference))
        digest = FileTreeManifest.create(export_path)
        save(os.path.join(export_path, CONAN_MANIFEST), str(digest))


def _load_deps_info(current_path, conanfile, required):

    def get_forbidden_access_object(field_name):
        class InfoObjectNotDefined(object):
            def __getitem__(self, item):
                raise ConanException("self.%s not defined. If you need it for a "
                                     "local command run 'conan install'" % field_name)
            __getattr__ = __getitem__

        return InfoObjectNotDefined()

    if not current_path:
        return
    info_file_path = os.path.join(current_path, BUILD_INFO)
    try:
        deps_cpp_info, deps_user_info, deps_env_info = TXTGenerator.loads(load(info_file_path))
        conanfile.deps_cpp_info = deps_cpp_info
        conanfile.deps_user_info = deps_user_info
        conanfile.deps_env_info = deps_env_info
    except IOError:
        if required:
            raise ConanException("%s file not found in %s\nIt is required for this command\n"
                                 "You can generate it using 'conan install'"
                                 % (BUILD_INFO, current_path))
        conanfile.deps_cpp_info = get_forbidden_access_object("deps_cpp_info")
        conanfile.deps_user_info = get_forbidden_access_object("deps_user_info")
    except ConanException:
        raise ConanException("Parse error in '%s' file in %s" % (BUILD_INFO, current_path))<|MERGE_RESOLUTION|>--- conflicted
+++ resolved
@@ -335,11 +335,7 @@
     def install(self, reference, build_folder, profile, remote=None,
                 build_modes=None, filename=None, update=False,
                 manifest_folder=None, manifest_verify=False, manifest_interactive=False,
-<<<<<<< HEAD
-                generators=None, no_imports=False, inject_require=None, deploy=False):
-=======
-                generators=None, no_imports=False, inject_require=None, cwd=None):
->>>>>>> 3b6fcc10
+                generators=None, no_imports=False, inject_require=None, cwd=None, deploy=False):
         """ Fetch and build all dependencies for the given reference
         @param reference: ConanFileReference or path to user space conanfile
         @param build_folder: where the output files will be saved
