--- conflicted
+++ resolved
@@ -23,79 +23,10 @@
 from conans.util.files import save, rmdir, normalize, mkdir, load
 from conans.util.log import logger
 from conans.client.loader_parse import load_conanfile_class
-<<<<<<< HEAD
 from conans.client.cmd.download import download_binaries
 from conans.client.graph.graph_manager import GraphManager
 from conans.client.graph.printer import print_graph
-
-
-class BuildMode(object):
-    """ build_mode => ["*"] if user wrote "--build"
-                   => ["hello*", "bye*"] if user wrote "--build hello --build bye"
-                   => False if user wrote "never"
-                   => True if user wrote "missing"
-                   => "outdated" if user wrote "--build outdated"
-    """
-    def __init__(self, params, output):
-        self._out = output
-        self.outdated = False
-        self.missing = False
-        self.never = False
-        self.patterns = []
-        self._unused_patterns = []
-        self.all = False
-        if params is None:
-            return
-
-        assert isinstance(params, list)
-        if len(params) == 0:
-            self.all = True
-        else:
-            for param in params:
-                if param == "outdated":
-                    self.outdated = True
-                elif param == "missing":
-                    self.missing = True
-                elif param == "never":
-                    self.never = True
-                else:
-                    self.patterns.append("%s" % param)
-
-            if self.never and (self.outdated or self.missing or self.patterns):
-                raise ConanException("--build=never not compatible with other options")
-        self._unused_patterns = list(self.patterns)
-
-    def forced(self, conan_file, reference):
-        if self.never:
-            return False
-        if self.all:
-            return True
-
-        if conan_file.build_policy_always:
-            out = ScopedOutput(str(reference), self._out)
-            out.info("Building package from source as defined by build_policy='always'")
-            return True
-
-        ref = reference.name
-        # Patterns to match, if package matches pattern, build is forced
-        for pattern in self.patterns:
-            if fnmatch.fnmatch(ref, pattern):
-                try:
-                    self._unused_patterns.remove(pattern)
-                except:
-                    pass
-                return True
-        return False
-
-    def allowed(self, conan_file):
-        return self.missing or conan_file.build_policy_missing
-
-    def report_matches(self):
-        for pattern in self._unused_patterns:
-            self._out.error("No package matching '%s' pattern" % pattern)
-=======
 from conans.client.graph.build_mode import BuildMode
->>>>>>> 2113cae8
 
 
 class ConanManager(object):
@@ -261,12 +192,8 @@
 
     def _get_graph_builder(self, loader, remote_proxy):
         resolver = RangeResolver(self._user_io.out, self._client_cache, remote_proxy)
-<<<<<<< HEAD
         graph_builder = GraphManager(remote_proxy, self._user_io.out, loader, resolver,
                                      self._client_cache, self._registry, self._remote_manager)
-=======
-        graph_builder = DepsGraphBuilder(remote_proxy, self._user_io.out, loader, resolver)
->>>>>>> 2113cae8
         return graph_builder
 
     def _get_deps_graph(self, reference, profile, remote_proxy, check_updates, update, build_mode):
