import os
import time
from collections import OrderedDict, Counter

from conans.client import packager
from conans.client.client_cache import ClientCache
from conans.client.deps_builder import DepsGraphBuilder
from conans.client.detect import detected_os
from conans.client.export import export_conanfile, load_export_conanfile
from conans.client.generators import write_generators
from conans.client.grapher import ConanGrapher, ConanHTMLGrapher
from conans.client.importer import run_imports, undo_imports
from conans.client.installer import ConanInstaller
from conans.client.loader import load_consumer_conanfile, ConanFileLoader
from conans.client.manifest_manager import ManifestManager
from conans.client.output import ScopedOutput, Color
from conans.client.package_copier import PackageCopier
from conans.client.printer import Printer
from conans.client.proxy import ConanProxy
from conans.client.remote_registry import RemoteRegistry
from conans.client.remover import ConanRemover
from conans.client.require_resolver import RequireResolver
from conans.client.source import config_source, config_source_local
from conans.client.uploader import ConanUploader
from conans.client.userio import UserIO
from conans.errors import NotFoundException, ConanException
from conans.model.ref import ConanFileReference, PackageReference
<<<<<<< HEAD
from conans.paths import (CONANFILE, CONANINFO, CONANFILE_TXT, BUILD_INFO, CONAN_MANIFEST)
=======
from conans.paths import CONANFILE, CONANINFO, CONANFILE_TXT
>>>>>>> feff1011
from conans.tools import environment_append
from conans.util.files import save,  rmdir, normalize, mkdir
from conans.util.log import logger
<<<<<<< HEAD
from conans.model.profile import Profile
from conans.model.info import ConanInfo
from conans.model.manifest import FileTreeManifest
import shutil


def get_user_channel(text):
    tokens = text.split('/')
    try:
        user = tokens[0]
        channel = tokens[1]
    except IndexError:
        channel = "testing"
    return user, channel
=======
from conans.client.loader_parse import load_conanfile_class
from conans.client.build_requires import BuildRequires
>>>>>>> feff1011


class ConanManager(object):
    """ Manage all the commands logic  The main entry point for all the client
    business logic
    """
    def __init__(self, client_cache, user_io, runner, remote_manager, search_manager):
        assert isinstance(user_io, UserIO)
        assert isinstance(client_cache, ClientCache)
        self._client_cache = client_cache
        self._user_io = user_io
        self._runner = runner
        self._remote_manager = remote_manager
        self._current_scopes = None
        self._search_manager = search_manager

    def export(self, user, conan_file_path, keep_source=False):
        """ Export the conans
        param conanfile_path: the original source directory of the user containing a
                           conanfile.py
        param user: user under this package will be exported
        param channel: string (stable, testing,...)
        """
        assert conan_file_path
        logger.debug("Exporting %s" % conan_file_path)
        try:
            user_name, channel = user.split("/")
        except:
            user_name, channel = user, "testing"

        src_folder = conan_file_path
        conan_file_path = os.path.join(conan_file_path, CONANFILE)
        conanfile = load_export_conanfile(conan_file_path, self._user_io.out)
        conan_ref = ConanFileReference(conanfile.name, conanfile.version, user_name, channel)
        conan_ref_str = str(conan_ref)
        # Maybe a platform check could be added, but depends on disk partition
        refs = self._search_manager.search(conan_ref_str, ignorecase=True)
        if refs and conan_ref not in refs:
            raise ConanException("Cannot export package with same name but different case\n"
                                 "You exported '%s' but already existing '%s'"
                                 % (conan_ref_str, " ".join(str(s) for s in refs)))
        output = ScopedOutput(str(conan_ref), self._user_io.out)
        export_conanfile(output, self._client_cache, conanfile, src_folder, conan_ref, keep_source)

    def package_files(self, reference, path, profile):
        """ Bundle pre-existing binaries
        @param reference: ConanFileReference
        """
        conan_file_path = self._client_cache.conanfile(reference)
        if not os.path.exists(conan_file_path):
            raise ConanException("Package recipe '%s' does not exist" % str(reference))

        current_path = path  # FIXME: Is not used!
        objects = self._get_graph(reference, current_path, profile, remote=None, filename=None,
                                  update=False, check_updates=False, manifest_manager=None)

        (_, deps_graph, _, _, _, _, _) = objects

        # this is a bit tricky, but works. The loading of a cache package makes the referenced
        # one, the first of the first level, always existing
        nodes = deps_graph.by_levels()
        _, conanfile = nodes[0][0]
        packages_folder = self._client_cache.packages(reference)
        package_folder = os.path.join(packages_folder, conanfile.info.package_id())
        shutil.copytree(path, package_folder)
        save(os.path.join(package_folder, CONANINFO), conanfile.info.dumps())
        # Create the digest for the package
        digest = FileTreeManifest.create(package_folder)
        save(os.path.join(package_folder, CONAN_MANIFEST), str(digest))

    def download(self, reference, package_ids, remote=None):
        """ Download conanfile and specified packages to local repository
        @param reference: ConanFileReference
        @param package_ids: Package ids or empty for download all
        @param remote: install only from that remote
        """
        assert(isinstance(reference, ConanFileReference))
        remote_proxy = ConanProxy(self._client_cache, self._user_io, self._remote_manager, remote)

        package = remote_proxy.search(reference, None)
        if not package:  # Search the reference first, and raise if it doesn't exist
            raise ConanException("'%s' not found in remote" % str(reference))

        if package_ids:
            remote_proxy.download_packages(reference, package_ids)
        else:
            packages_props = remote_proxy.search_packages(reference, None)
            if not packages_props:
                output = ScopedOutput(str(reference), self._user_io.out)
                output.warn("No remote binary packages found in remote")
            else:
                remote_proxy.download_packages(reference, list(packages_props.keys()))

    def _get_conanfile_object(self, loader, reference_or_path, conanfile_filename, current_path):
        if isinstance(reference_or_path, ConanFileReference):
            conanfile = loader.load_virtual(reference_or_path, current_path)
        else:
            output = ScopedOutput("PROJECT", self._user_io.out)
            try:
                if conanfile_filename and conanfile_filename.endswith(".txt"):
                    raise NotFoundException("")
                conan_file_path = os.path.join(reference_or_path, conanfile_filename or CONANFILE)
                conanfile = loader.load_conan(conan_file_path, output, consumer=True)
            except NotFoundException:  # Load conanfile.txt
                conan_path = os.path.join(reference_or_path, conanfile_filename or CONANFILE_TXT)
                conanfile = loader.load_conan_txt(conan_path, output)

        return conanfile

    def _get_graph_builder(self, loader, update, remote_proxy):
        local_search = None if update else self._search_manager
        resolver = RequireResolver(self._user_io.out, local_search, remote_proxy)
        graph_builder = DepsGraphBuilder(remote_proxy, self._user_io.out, loader, resolver)
        return graph_builder

    def info(self, reference, current_path, profile, remote=None,
             info=None, filename=None, check_updates=False,
             build_order=None, build_modes=None, graph_filename=None, package_filter=None,
             show_paths=False):
        """ Fetch and build all dependencies for the given reference
        @param reference: ConanFileReference or path to user space conanfile
        @param current_path: where the output files will be saved
        @param remote: install only from that remote
        @param profile: Profile object with both the -s introduced options and profile readed values
        @param build_modes: List of build_modes specified
        @param filename: Optional filename of the conanfile

        """

        remote_proxy = ConanProxy(self._client_cache, self._user_io, self._remote_manager, remote,
                                  update=False, check_updates=check_updates)

        loader = ConanFileLoader(self._runner, self._client_cache.settings, profile)
        conanfile = self._get_conanfile_object(loader, reference, filename, current_path)
        graph_builder = self._get_graph_builder(loader, False, remote_proxy)
        deps_graph = graph_builder.load(conanfile)

        if build_order:
            result = deps_graph.build_order(build_order)
            self._user_io.out.info(", ".join(str(s) for s in result))
            return

        if build_modes is not None:
            installer = ConanInstaller(self._client_cache, self._user_io.out, remote_proxy, None)
            nodes = installer.nodes_to_build(deps_graph, build_modes)
            counter = Counter(ref.conan.name for ref, _ in nodes)
            self._user_io.out.info(", ".join((str(ref)
                                              if counter[ref.conan.name] > 1 else str(ref.conan))
                                             for ref, _ in nodes))
            return

        if check_updates:
            graph_updates_info = graph_builder.get_graph_updates_info(deps_graph)
        else:
            graph_updates_info = {}

        def read_dates(deps_graph):
            ret = {}
            for ref, _ in sorted(deps_graph.nodes):
                if ref:
                    manifest = self._client_cache.load_manifest(ref)
                    ret[ref] = manifest.time_str
            return ret

        # Get project reference
        project_reference = None
        if isinstance(reference, ConanFileReference):
            project_reference = None
        else:
            if conanfile.name is not None and conanfile.version is not None:
                project_reference = "%s/%s@" % (conanfile.name, conanfile.version)
                project_reference += "PROJECT"
            else:
                project_reference = "PROJECT"

        # Print results
        if graph_filename:
            if graph_filename.endswith(".html"):
                grapher = ConanHTMLGrapher(project_reference, deps_graph)
            else:
                grapher = ConanGrapher(project_reference, deps_graph)
            grapher.graph_file(graph_filename)
        else:
            registry = RemoteRegistry(self._client_cache.registry, self._user_io.out)
            Printer(self._user_io.out).print_info(deps_graph, project_reference,
                                                  info, registry, graph_updates_info,
                                                  remote, read_dates(deps_graph),
                                                  self._client_cache, package_filter, show_paths)

    def install(self, reference, current_path, profile, remote=None,
                build_modes=None, filename=None, update=False,
                manifest_folder=None, manifest_verify=False, manifest_interactive=False,
                generators=None, no_imports=False):
        """ Fetch and build all dependencies for the given reference
        @param reference: ConanFileReference or path to user space conanfile
        @param current_path: where the output files will be saved
        @param remote: install only from that remote
        @param profile: Profile object with both the -s introduced options and profile readed values
        @param build_modes: List of build_modes specified
        @param filename: Optional filename of the conanfile
        @param update: Check for updated in the upstream remotes (and update)
        @param manifest_folder: Folder to install the manifests
        @param manifest_verify: Verify dependencies manifests against stored ones
        @param manifest_interactive: Install deps manifests in folder for later verify, asking user for confirmation
        @param generators: List of generators from command line
        @param no_imports: Install specified packages but avoid running imports
        """
        generators = generators or []
        manifest_manager = ManifestManager(manifest_folder, user_io=self._user_io,
                                           client_cache=self._client_cache,
                                           verify=manifest_verify,
                                           interactive=manifest_interactive) if manifest_folder else None
        remote_proxy = ConanProxy(self._client_cache, self._user_io, self._remote_manager, remote,
                                  update=update, check_updates=False, manifest_manager=manifest_manager)
        loader = ConanFileLoader(self._runner, self._client_cache.settings, profile)
        conanfile = self._get_conanfile_object(loader, reference, filename, current_path)
        graph_builder = self._get_graph_builder(loader, update, remote_proxy)
        deps_graph = graph_builder.load(conanfile)

        # This line is so the conaninfo stores the correct complete info
        conanfile.info.scope = profile.scopes

        registry = RemoteRegistry(self._client_cache.registry, self._user_io.out)

        Printer(self._user_io.out).print_graph(deps_graph, registry)

        try:
            if detected_os() != loader._settings.os:
                message = "Cross-platform from '%s' to '%s'" % (detected_os(), loader._settings.os)
                self._user_io.out.writeln(message, Color.BRIGHT_MAGENTA)
        except ConanException:  # Setting os doesn't exist
            pass

        build_requires = BuildRequires(loader, remote_proxy, self._user_io.out, self._client_cache,
                                       self._search_manager, profile.build_requires, current_path)
        installer = ConanInstaller(self._client_cache, self._user_io.out, remote_proxy,
                                   build_requires)

        installer.install(deps_graph, build_modes, current_path)

        prefix = "PROJECT" if not isinstance(reference, ConanFileReference) else str(reference)
        output = ScopedOutput(prefix, self._user_io.out)

        # Write generators
        tmp = list(conanfile.generators)  # Add the command line specified generators
        tmp.extend(generators)
        conanfile.generators = tmp
        write_generators(conanfile, current_path, output)

        if not isinstance(reference, ConanFileReference):
            content = normalize(conanfile.info.dumps())
            save(os.path.join(current_path, CONANINFO), content)
            output.info("Generated %s" % CONANINFO)
            if not no_imports:
                run_imports(conanfile, current_path, output)
            installer.call_system_requirements(conanfile, output)

        if manifest_manager:
            manifest_manager.print_log()

    def source(self, current_path, reference, force):
        if not isinstance(reference, ConanFileReference):
            output = ScopedOutput("PROJECT", self._user_io.out)
            conanfile_path = os.path.join(reference, CONANFILE)
            conanfile = load_consumer_conanfile(conanfile_path, current_path,
                                                self._client_cache.settings, self._runner,
                                                output)
            export_folder = reference
            config_source_local(export_folder, current_path, conanfile, output)
        else:
            output = ScopedOutput(str(reference), self._user_io.out)
            conanfile_path = self._client_cache.conanfile(reference)
            conanfile = load_consumer_conanfile(conanfile_path, current_path,
                                                self._client_cache.settings, self._runner,
                                                output, reference)
            src_folder = self._client_cache.source(reference, conanfile.short_paths)
            export_folder = self._client_cache.export(reference)
            config_source(export_folder, src_folder, conanfile, output, force)

    def imports_undo(self, current_path):
        undo_imports(current_path, self._user_io.out)

    def imports(self, current_path, reference, conan_file_path, dest_folder):
        if not isinstance(reference, ConanFileReference):
            output = ScopedOutput("PROJECT", self._user_io.out)
            if not conan_file_path:
                conan_file_path = os.path.join(reference, CONANFILE)
                if not os.path.exists(conan_file_path):
                    conan_file_path = os.path.join(reference, CONANFILE_TXT)
            reference = None
        else:
            output = ScopedOutput(str(reference), self._user_io.out)
            conan_file_path = self._client_cache.conanfile(reference)

        conanfile = load_consumer_conanfile(conan_file_path, current_path,
                                            self._client_cache.settings,
                                            self._runner, output, reference, error=True)

        if dest_folder:
            if not os.path.isabs(dest_folder):
                dest_folder = os.path.normpath(os.path.join(current_path, dest_folder))
            mkdir(dest_folder)
        else:
            dest_folder = current_path
        run_imports(conanfile, dest_folder, output)

    def local_package(self, current_path, build_folder):
        if current_path == build_folder:
            raise ConanException("Cannot 'conan package' to the build folder. "
                                 "Please move to another folder and try again")
        output = ScopedOutput("PROJECT", self._user_io.out)
        conan_file_path = os.path.join(build_folder, CONANFILE)
        conanfile = load_consumer_conanfile(conan_file_path, current_path,
                                            self._client_cache.settings,
                                            self._runner, output)
        packager.create_package(conanfile, build_folder, current_path, output, local=True)

    def package(self, reference, package_id):
        # Package paths
        conan_file_path = self._client_cache.conanfile(reference)
        if not os.path.exists(conan_file_path):
            raise ConanException("Package recipe '%s' does not exist" % str(reference))

        conanfile = load_conanfile_class(conan_file_path)
        if hasattr(conanfile, "build_id"):
            raise ConanException("package command does not support recipes with 'build_id'\n"
                                 "To repackage them use 'conan install'")

        if not package_id:
            packages = [PackageReference(reference, packid)
                        for packid in self._client_cache.conan_builds(reference)]
            if not packages:
                raise NotFoundException("%s: Package recipe has not been built locally\n"
                                        "Please read the 'conan package' command help\n"
                                        "Use 'conan install' or 'conan test_package' to build and "
                                        "create binaries" % str(reference))
        else:
            packages = [PackageReference(reference, package_id)]

        for package_reference in packages:
            build_folder = self._client_cache.build(package_reference, short_paths=None)
            if not os.path.exists(build_folder):
                raise NotFoundException("%s: Package binary '%s' folder doesn't exist\n"
                                        "Please read the 'conan package' command help\n"
                                        "Use 'conan install' or 'conan test_package' to build and "
                                        "create binaries"
                                        % (str(reference), package_reference.package_id))
            # The package already exist, we can use short_paths if they were defined
            package_folder = self._client_cache.package(package_reference, short_paths=None)
            # Will read current conaninfo with specified options and load conanfile with them
            output = ScopedOutput(str(reference), self._user_io.out)
            output.info("Re-packaging %s" % package_reference.package_id)
            conanfile = load_consumer_conanfile(conan_file_path, build_folder,
                                                self._client_cache.settings,
                                                self._runner, output, reference)
            rmdir(package_folder)
            with environment_append(conanfile.env):
                packager.create_package(conanfile, build_folder, package_folder, output)

    def build(self, conanfile_path, current_path, test=False, filename=None):
        """ Call to build() method saved on the conanfile.py
        param conanfile_path: the original source directory of the user containing a
                            conanfile.py
        """
        logger.debug("Building in %s" % current_path)
        logger.debug("Conanfile in %s" % conanfile_path)

        if filename and filename.endswith(".txt"):
            raise ConanException("A conanfile.py is needed to call 'conan build'")

        conan_file_path = os.path.join(conanfile_path, filename or CONANFILE)

        try:
            # Append env_vars to execution environment and clear when block code ends
            output = ScopedOutput("Project", self._user_io.out)
            conan_file = load_consumer_conanfile(conan_file_path, current_path,
                                                 self._client_cache.settings,
                                                 self._runner, output)
        except NotFoundException:
            # TODO: Auto generate conanfile from requirements file
            raise ConanException("'%s' file is needed for build.\n"
                                 "Create a '%s' and move manually the "
                                 "requirements and generators from '%s' file"
                                 % (CONANFILE, CONANFILE, CONANFILE_TXT))
        try:
            os.chdir(current_path)
            conan_file._conanfile_directory = conanfile_path
            with environment_append(conan_file.env):
                conan_file.build()

            if test:
                conan_file.test()
        except ConanException:
            raise  # Raise but not let to reach the Exception except (not print traceback)
        except Exception:
            import traceback
            trace = traceback.format_exc().split('\n')
            raise ConanException("Unable to build it successfully\n%s" % '\n'.join(trace[3:]))

    def upload(self, conan_reference_or_pattern, package_id=None, remote=None, all_packages=None,
               force=False, confirm=False, retry=0, retry_wait=0, skip_upload=False):
        """If package_id is provided, conan_reference_or_pattern is a ConanFileReference"""
        t1 = time.time()
        remote_proxy = ConanProxy(self._client_cache, self._user_io, self._remote_manager,
                                  remote)
        uploader = ConanUploader(self._client_cache, self._user_io, remote_proxy,
                                 self._search_manager)

        if package_id:  # Upload package
            ref = ConanFileReference.loads(conan_reference_or_pattern)
            uploader.check_reference(ref)
            uploader.upload_package(PackageReference(ref, package_id), retry=retry,
                                    retry_wait=retry_wait, skip_upload=skip_upload)
        else:  # Upload conans
            uploader.upload(conan_reference_or_pattern, all_packages=all_packages,
                            force=force, confirm=confirm,
                            retry=retry, retry_wait=retry_wait, skip_upload=skip_upload)

        logger.debug("====> Time manager upload: %f" % (time.time() - t1))

    def search(self, pattern_or_reference=None, remote=None, ignorecase=True, packages_query=None):
        """ Print the single information saved in conan.vars about all the packages
            or the packages which match with a pattern

            Attributes:
                pattern = string to match packages
                remote = search on another origin to get packages info
                packages_pattern = String query with binary
                                   packages properties: "arch=x86 AND os=Windows"
        """
        printer = Printer(self._user_io.out)

        if remote:
            remote_proxy = ConanProxy(self._client_cache, self._user_io, self._remote_manager,
                                      remote)
            adapter = remote_proxy
        else:
            adapter = self._search_manager
        if isinstance(pattern_or_reference, ConanFileReference):
            packages_props = adapter.search_packages(pattern_or_reference, packages_query)
            ordered_packages = OrderedDict(sorted(packages_props.items()))
            try:
                recipe_hash = self._client_cache.load_manifest(pattern_or_reference).summary_hash
            except IOError:  # It could not exist in local
                recipe_hash = None
            printer.print_search_packages(ordered_packages, pattern_or_reference,
                                          recipe_hash, packages_query)
        else:
            references = adapter.search(pattern_or_reference, ignorecase)
            printer.print_search_recipes(references, pattern_or_reference)

    def copy(self, reference, package_ids, username, channel, force=False):
        """ Copy or move conanfile (exported) and packages to another user and or channel
        @param reference: ConanFileReference containing the packages to be moved
        @param package_ids: list of ids or [] for all list
        @param username: Destination username
        @param channel: Destination channel
        @param remote: install only from that remote
        """
        # It is necessary to make sure the sources are complete before proceeding
        remote_proxy = ConanProxy(self._client_cache, self._user_io, self._remote_manager, None)
        remote_proxy.complete_recipe_sources(reference)

        # Now we can actually copy
        conan_file_path = self._client_cache.conanfile(reference)
        conanfile = load_conanfile_class(conan_file_path)
        copier = PackageCopier(self._client_cache, self._user_io, conanfile.short_paths)
        if not package_ids:
            packages = self._client_cache.packages(reference)
            if os.path.exists(packages):
                package_ids = os.listdir(packages)
            else:
                package_ids = []
        copier.copy(reference, package_ids, username, channel, force)

    def remove(self, pattern, src=False, build_ids=None, package_ids_filter=None, force=False,
               remote=None, packages_query=None):
        """ Remove conans and/or packages
        @param pattern: string to match packages
        @param src: Remove src folder
        @param package_ids_filter: list of ids or [] for all list
        @param build_ids: list of ids or [] for all list
        @param remote: search on another origin to get packages info
        @param force: if True, it will be deleted without requesting anything
        @param packages_query: Only if src is a reference. Query settings and options
        """
        remote_proxy = ConanProxy(self._client_cache, self._user_io, self._remote_manager, remote)
        remover = ConanRemover(self._client_cache, self._search_manager, self._user_io,
                               remote_proxy)
        remover.remove(pattern, src, build_ids, package_ids_filter, force=force, packages_query=packages_query)

    def user(self, remote=None, name=None, password=None):
        remote_proxy = ConanProxy(self._client_cache, self._user_io, self._remote_manager, remote)
        return remote_proxy.authenticate(name, password)<|MERGE_RESOLUTION|>--- conflicted
+++ resolved
@@ -1,5 +1,6 @@
 import os
 import time
+import shutil
 from collections import OrderedDict, Counter
 
 from conans.client import packager
@@ -25,33 +26,13 @@
 from conans.client.userio import UserIO
 from conans.errors import NotFoundException, ConanException
 from conans.model.ref import ConanFileReference, PackageReference
-<<<<<<< HEAD
-from conans.paths import (CONANFILE, CONANINFO, CONANFILE_TXT, BUILD_INFO, CONAN_MANIFEST)
-=======
-from conans.paths import CONANFILE, CONANINFO, CONANFILE_TXT
->>>>>>> feff1011
+from conans.paths import CONANFILE, CONANINFO, CONANFILE_TXT, CONAN_MANIFEST
 from conans.tools import environment_append
 from conans.util.files import save,  rmdir, normalize, mkdir
 from conans.util.log import logger
-<<<<<<< HEAD
-from conans.model.profile import Profile
-from conans.model.info import ConanInfo
 from conans.model.manifest import FileTreeManifest
-import shutil
-
-
-def get_user_channel(text):
-    tokens = text.split('/')
-    try:
-        user = tokens[0]
-        channel = tokens[1]
-    except IndexError:
-        channel = "testing"
-    return user, channel
-=======
 from conans.client.loader_parse import load_conanfile_class
 from conans.client.build_requires import BuildRequires
->>>>>>> feff1011
 
 
 class ConanManager(object):
@@ -104,16 +85,19 @@
         if not os.path.exists(conan_file_path):
             raise ConanException("Package recipe '%s' does not exist" % str(reference))
 
-        current_path = path  # FIXME: Is not used!
-        objects = self._get_graph(reference, current_path, profile, remote=None, filename=None,
-                                  update=False, check_updates=False, manifest_manager=None)
-
-        (_, deps_graph, _, _, _, _, _) = objects
+        current_path = path
+        remote_proxy = ConanProxy(self._client_cache, self._user_io, self._remote_manager,
+                                  remote_name=None, update=False, check_updates=False,
+                                  manifest_manager=None)
+        loader = ConanFileLoader(self._runner, self._client_cache.settings, profile)
+        conanfile = loader.load_virtual(reference, current_path)
+        graph_builder = self._get_graph_builder(loader, False, remote_proxy)
+        deps_graph = graph_builder.load(conanfile)
 
         # this is a bit tricky, but works. The loading of a cache package makes the referenced
         # one, the first of the first level, always existing
-        nodes = deps_graph.by_levels()
-        _, conanfile = nodes[0][0]
+        nodes = deps_graph.direct_requires()
+        _, conanfile = nodes[0]
         packages_folder = self._client_cache.packages(reference)
         package_folder = os.path.join(packages_folder, conanfile.info.package_id())
         shutil.copytree(path, package_folder)
