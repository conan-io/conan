--- conflicted
+++ resolved
@@ -56,14 +56,8 @@
 
     installer = BinaryInstaller(app)
     # TODO: Extract this from the GraphManager, reuse same object, check args earlier
-<<<<<<< HEAD
-    build_modes = BuildMode(build_modes, out)
+    build_modes = BuildMode(build_modes)
     installer.install(deps_graph, remotes, build_modes, update)
-=======
-    build_modes = BuildMode(build_modes)
-    installer.install(deps_graph, remotes, build_modes, update, profile_host, profile_build,
-                      graph_lock)
->>>>>>> a1ca0fdf
 
     graph_lock.complete_matching_prevs()
 
