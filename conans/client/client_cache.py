--- conflicted
+++ resolved
@@ -12,11 +12,7 @@
 from conans.model.profile import Profile
 from conans.model.ref import ConanFileReference
 from conans.model.settings import Settings
-<<<<<<< HEAD
-from conans.paths import SimplePaths, CONANINFO, PUT_HEADERS, _check_ref_case,\
-=======
 from conans.paths import SimplePaths, CONANINFO, PUT_HEADERS, check_ref_case,\
->>>>>>> 0b937a69
     CONAN_MANIFEST
 from conans.util.files import save, load, normalize, list_folder_subdirs
 from conans.util.locks import SimpleLock, ReadLock, WriteLock, NoLock, Lock
@@ -220,11 +216,7 @@
         """conan_id = sha(zip file)"""
         assert isinstance(conan_reference, ConanFileReference)
         export_folder = self.export(conan_reference)
-<<<<<<< HEAD
-        _check_ref_case(conan_reference, export_folder, self.store)
-=======
         check_ref_case(conan_reference, export_folder, self.store)
->>>>>>> 0b937a69
         return FileTreeManifest.load(export_folder)
 
     def load_package_manifest(self, package_reference):
@@ -241,11 +233,7 @@
     def conan_manifests(self, conan_reference):
         assert isinstance(conan_reference, ConanFileReference)
         export_folder = self.export(conan_reference)
-<<<<<<< HEAD
-        _check_ref_case(conan_reference, export_folder, self.store)
-=======
         check_ref_case(conan_reference, export_folder, self.store)
->>>>>>> 0b937a69
         if not os.path.exists(os.path.join(export_folder, CONAN_MANIFEST)):
             return None, None
         export_sources_path = self.export_sources(conan_reference, short_paths=None)
