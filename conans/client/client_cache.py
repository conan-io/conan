import os
import shutil
from collections import OrderedDict
from contextlib import contextmanager
from os.path import join, normpath

from conans.client.conf import ConanClientConfigParser, default_client_conf, default_settings_yml
from conans.client.conf.detect import detect_defaults_settings
from conans.client.output import Color
from conans.client.profile_loader import read_profile
from conans.client.remote_registry import default_remotes, dump_registry, migrate_registry_file,\
    RemoteRegistry
from conans.errors import ConanException
from conans.model.manifest import FileTreeManifest
from conans.model.package_metadata import PackageMetadata
from conans.model.profile import Profile
from conans.model.ref import ConanFileReference
from conans.model.settings import Settings
from conans.paths import CONAN_MANIFEST, PUT_HEADERS
from conans.paths.simple_paths import SimplePaths
from conans.unicode import get_cwd
from conans.util.files import list_folder_subdirs, load, normalize, save
from conans.util.locks import Lock, NoLock, ReadLock, SimpleLock, WriteLock

CONAN_CONF = 'conan.conf'
CONAN_SETTINGS = "settings.yml"
LOCALDB = ".conan.db"
REGISTRY = "registry.txt"
REGISTRY_JSON = "registry.json"
PROFILES_FOLDER = "profiles"
HOOKS_FOLDER = "hooks"
LAYOUTS_FOLDER = 'layouts'

DEFAULT_LAYOUT_FILE = "default"

# Client certificates
CLIENT_CERT = "client.crt"
CLIENT_KEY = "client.key"

# Server authorities file
CACERT_FILE = "cacert.pem"


class ClientCache(SimplePaths):
    """ Class to represent/store/compute all the paths involved in the execution
    of conans commands. Accesses to real disk and reads/write things. (OLD client ConanPaths)
    """

    def __init__(self, base_folder, store_folder, output):
        self.conan_folder = join(base_folder, ".conan")
        self._conan_config = None
        self._output = output
        self._store_folder = store_folder or self.conan_config.storage_path or self.conan_folder
        self._no_lock = None
        self.client_cert_path = normpath(join(self.conan_folder, CLIENT_CERT))
        self.client_cert_key_path = normpath(join(self.conan_folder, CLIENT_KEY))
        self._registry = None

        super(ClientCache, self).__init__(self._store_folder)

    @property
    def registry(self):
        if not self._registry:
            self._registry = RemoteRegistry(self.registry_path, self._output)
        return self._registry

    @property
    def cacert_path(self):
        return normpath(join(self.conan_folder, CACERT_FILE))

    def _no_locks(self):
        if self._no_lock is None:
            self._no_lock = self.conan_config.cache_no_locks
        return self._no_lock

    def conanfile_read_lock(self, conan_ref):
        if self._no_locks():
            return NoLock()
        return ReadLock(self.conan(conan_ref), conan_ref, self._output)

    def conanfile_write_lock(self, conan_ref):
        if self._no_locks():
            return NoLock()
        return WriteLock(self.conan(conan_ref), conan_ref, self._output)

    def conanfile_lock_files(self, conan_ref):
        # Used in ConanRemover
        if self._no_locks():
            return ()
        return WriteLock(self.conan(conan_ref), conan_ref, self._output).files

    def package_lock(self, package_ref):
        if self._no_locks():
            return NoLock()
        return SimpleLock(join(self.conan(package_ref.ref), "locks",
                               package_ref.package_id))

    @property
    def put_headers_path(self):
        return join(self.conan_folder, PUT_HEADERS)

    def read_put_headers(self):
        ret = {}
        if not os.path.exists(self.put_headers_path):
            save(self.put_headers_path, "")
            return ret
        try:
            contents = load(self.put_headers_path)
            for line in contents.splitlines():
                if line and not line.strip().startswith("#"):
                    tmp = line.split("=", 1)
                    if len(tmp) != 2:
                        raise Exception()
                    name = tmp[0].strip()
                    value = tmp[1].strip()
                    ret[str(name)] = str(value)
            return ret
        except Exception:
            raise ConanException("Invalid %s file!" % self.put_headers_path)

    @property
    def registry_path(self):
        reg_json_path = join(self.conan_folder, REGISTRY_JSON)
        if not os.path.exists(reg_json_path):
            # Load the txt if exists and convert to json
            reg_txt = join(self.conan_folder, REGISTRY)
            if os.path.exists(reg_txt):
                migrate_registry_file(reg_txt, reg_json_path)
            else:
                self._output.warn("Remotes registry file missing, "
                                  "creating default one in %s" % reg_json_path)
                save(reg_json_path, dump_registry(default_remotes, {}, {}))
        return reg_json_path

    @property
    def conan_config(self):
        if not self._conan_config:
            if not os.path.exists(self.conan_conf_path):
                save(self.conan_conf_path, normalize(default_client_conf))

            self._conan_config = ConanClientConfigParser(self.conan_conf_path)
        return self._conan_config

    @property
    def localdb(self):
        return join(self.conan_folder, LOCALDB)

    @property
    def conan_conf_path(self):
        return join(self.conan_folder, CONAN_CONF)

    @property
    def profiles_path(self):
        return join(self.conan_folder, PROFILES_FOLDER)

    @property
    def settings_path(self):
        return join(self.conan_folder, CONAN_SETTINGS)

    @property
    def default_profile_path(self):
        if os.path.isabs(self.conan_config.default_profile):
            return self.conan_config.default_profile
        else:
            return join(self.conan_folder, PROFILES_FOLDER,
                        self.conan_config.default_profile)

    @property
    def default_editable_path(self):
        return os.path.join(self.conan_folder, LAYOUTS_FOLDER, DEFAULT_LAYOUT_FILE)

    @property
    def hooks_path(self):
        """
        :return: Hooks folder in client cache
        """
        return join(self.conan_folder, HOOKS_FOLDER)

    @property
    def default_profile(self):
        if not os.path.exists(self.default_profile_path):
            self._output.writeln("Auto detecting your dev setup to initialize the "
                                 "default profile (%s)" % self.default_profile_path,
                                 Color.BRIGHT_YELLOW)

            default_settings = detect_defaults_settings(self._output)
            self._output.writeln("Default settings", Color.BRIGHT_YELLOW)
            self._output.writeln("\n".join(["\t%s=%s" % (k, v) for (k, v) in default_settings]),
                                 Color.BRIGHT_YELLOW)
            self._output.writeln("*** You can change them in %s ***" % self.default_profile_path,
                                 Color.BRIGHT_MAGENTA)
            self._output.writeln("*** Or override with -s compiler='other' -s ...s***\n\n",
                                 Color.BRIGHT_MAGENTA)

            default_profile = Profile()
            tmp = OrderedDict(default_settings)
            default_profile.update_settings(tmp)
            save(self.default_profile_path, default_profile.dumps())
        else:
            default_profile, _ = read_profile(self.default_profile_path, get_cwd(),
                                              self.profiles_path)

        # Mix profile settings with environment
        mixed_settings = _mix_settings_with_env(default_profile.settings)
        default_profile.settings = mixed_settings
        return default_profile

    @property
    def settings(self):
        """Returns {setting: [value, ...]} defining all the possible
           settings without values"""

        if not os.path.exists(self.settings_path):
            save(self.settings_path, normalize(default_settings_yml))
            settings = Settings.loads(default_settings_yml)
        else:
            content = load(self.settings_path)
            settings = Settings.loads(content)

        return settings

    @property
    def hooks(self):
        """Returns a list of hooks inside the hooks folder"""
        hooks = []
        for hook_name in os.listdir(self.hooks_path):
            if os.path.isfile(hook_name) and hook_name.endswith(".py"):
                hooks.append(hook_name[:-3])
        return hooks

    def conan_packages(self, ref):
        """ Returns a list of package_id from a local cache package folder """
        assert isinstance(ref, ConanFileReference)
        packages_dir = self.packages(ref)
        try:
            packages = [dirname for dirname in os.listdir(packages_dir)
                        if os.path.isdir(join(packages_dir, dirname))]
        except OSError:  # if there isn't any package folder
            packages = []
        return packages

    def conan_builds(self, ref):
        """ Returns a list of package ids from a local cache build folder """
        assert isinstance(ref, ConanFileReference)
        builds_dir = self.builds(ref)
        try:
            builds = [dirname for dirname in os.listdir(builds_dir)
                      if os.path.isdir(join(builds_dir, dirname))]
        except OSError:  # if there isn't any package folder
            builds = []
        return builds

    def load_manifest(self, ref):
        """conan_id = sha(zip file)"""
<<<<<<< HEAD
        assert isinstance(ref, ConanFileReference)
        export_folder = self.export(ref)
        check_ref_case(ref, export_folder, self.store)
=======
        assert isinstance(conan_reference, ConanFileReference)
        export_folder = self.export(conan_reference)
>>>>>>> be6121dc
        return FileTreeManifest.load(export_folder)

    def load_package_manifest(self, pref):
        """conan_id = sha(zip file)"""
        package_folder = self.package(pref, short_paths=None)
        return FileTreeManifest.load(package_folder)

    def package_manifests(self, pref):
        package_folder = self.package(pref, short_paths=None)
        if not os.path.exists(os.path.join(package_folder, CONAN_MANIFEST)):
            return None, None
        return self._digests(package_folder)

    @staticmethod
    def _digests(folder, exports_sources_folder=None):
        readed_digest = FileTreeManifest.load(folder)
        expected_digest = FileTreeManifest.create(folder, exports_sources_folder)
        return readed_digest, expected_digest

    def delete_empty_dirs(self, deleted_refs):
        for ref in deleted_refs:
            ref_path = self.conan(ref)
            for _ in range(4):
                if os.path.exists(ref_path):
                    try:  # Take advantage that os.rmdir does not delete non-empty dirs
                        os.rmdir(ref_path)
                    except OSError:
                        break  # not empty
                ref_path = os.path.dirname(ref_path)

    def remove_locks(self):
        folders = list_folder_subdirs(self._store_folder, 4)
        for folder in folders:
            conan_folder = os.path.join(self._store_folder, folder)
            Lock.clean(conan_folder)
            shutil.rmtree(os.path.join(conan_folder, "locks"), ignore_errors=True)

    def remove_package_locks(self, reference):
        conan_folder = self.conan(reference)
        Lock.clean(conan_folder)
        shutil.rmtree(os.path.join(conan_folder, "locks"), ignore_errors=True)

    def invalidate(self):
        self._conan_config = None
        self._no_lock = None

    # Metadata
    def load_metadata(self, conan_reference):
        try:
            text = load(self.package_metadata(conan_reference))
            return PackageMetadata.loads(text)
        except IOError:
            return PackageMetadata()

    @contextmanager
    def update_metadata(self, conan_reference):
        metadata = self.load_metadata(conan_reference)
        yield metadata
        save(self.package_metadata(conan_reference), metadata.dumps())

    # Revisions
    def package_summary_hash(self, package_ref):
        package_folder = self.package(package_ref, short_paths=None)
        readed_digest = FileTreeManifest.load(package_folder)
        return readed_digest.summary_hash

    def install_as_editable(self, conan_reference, target_path):
        linked_folder_sentinel = self._build_path_to_linked_folder_sentinel(conan_reference)
        save(linked_folder_sentinel, content=target_path)

    def remove_editable(self, conan_reference):
        if self.installed_as_editable(conan_reference):
            linked_folder_sentinel = self._build_path_to_linked_folder_sentinel(conan_reference)
            os.remove(linked_folder_sentinel)
            return True
        return False


def _mix_settings_with_env(settings):
    """Reads CONAN_ENV_XXXX variables from environment
    and if it's defined uses these value instead of the default
    from conf file. If you specify a compiler with ENV variable you
    need to specify all the subsettings, the file defaulted will be
    ignored"""

    def get_env_value(name):
        env_name = "CONAN_ENV_%s" % name.upper().replace(".", "_")
        return os.getenv(env_name, None)

    def get_setting_name(env_name):
        return env_name[10:].lower().replace("_", ".")

    ret = OrderedDict()
    for name, value in settings.items():
        if get_env_value(name):
            ret[name] = get_env_value(name)
        else:
            # being a subsetting, if parent exist in env discard this, because
            # env doesn't define this setting. EX: env=>Visual Studio but
            # env doesn't define compiler.libcxx
            if "." not in name or not get_env_value(name.split(".")[0]):
                ret[name] = value
    # Now read if there are more env variables
    for env, value in sorted(os.environ.items()):
        if env.startswith("CONAN_ENV_") and get_setting_name(env) not in ret:
            ret[get_setting_name(env)] = value
    return ret<|MERGE_RESOLUTION|>--- conflicted
+++ resolved
@@ -8,7 +8,7 @@
 from conans.client.conf.detect import detect_defaults_settings
 from conans.client.output import Color
 from conans.client.profile_loader import read_profile
-from conans.client.remote_registry import default_remotes, dump_registry, migrate_registry_file,\
+from conans.client.remote_registry import default_remotes, dump_registry, migrate_registry_file, \
     RemoteRegistry
 from conans.errors import ConanException
 from conans.model.manifest import FileTreeManifest
@@ -252,14 +252,8 @@
 
     def load_manifest(self, ref):
         """conan_id = sha(zip file)"""
-<<<<<<< HEAD
         assert isinstance(ref, ConanFileReference)
         export_folder = self.export(ref)
-        check_ref_case(ref, export_folder, self.store)
-=======
-        assert isinstance(conan_reference, ConanFileReference)
-        export_folder = self.export(conan_reference)
->>>>>>> be6121dc
         return FileTreeManifest.load(export_folder)
 
     def load_package_manifest(self, pref):
