--- conflicted
+++ resolved
@@ -73,11 +73,8 @@
         self._copied.extend(files_to_copy)
         return copied_files
 
-<<<<<<< HEAD
-    def _filter_files(self, src, pattern, excludes=None):
-=======
     def _filter_files(self, src, pattern, links, excludes=None):
->>>>>>> b808b448
+
         """ return a list of the files matching the patterns
         The list will be relative path names wrt to the root src folder
         """
@@ -87,13 +84,11 @@
             if root in self._excluded:
                 subfolders[:] = []
                 continue
-<<<<<<< HEAD
-=======
+
             if links and os.path.islink(root):
                 linked_folders.append(root)
                 subfolders[:] = []
                 continue
->>>>>>> b808b448
             basename = os.path.basename(root)
             # Skip git or svn subfolders
             if basename in [".git", ".svn"]:
