--- conflicted
+++ resolved
@@ -94,11 +94,7 @@
 
         files_to_copy = fnmatch.filter(filenames, pattern)
         if excludes:
-<<<<<<< HEAD
-            if not isinstance(excludes, tuple):
-=======
             if not isinstance(excludes, (tuple, list)):
->>>>>>> cb0b6fbd
                 excludes = (excludes, )
             for exclude in excludes:
                 files_to_copy = [f for f in files_to_copy if not fnmatch.fnmatch(f, exclude)]
