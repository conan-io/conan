import json
import os
import sys
from collections import OrderedDict
from collections import namedtuple

from conans import __version__ as client_version
from conans.cli.api.conan_api import api_method
from conans.cli.conan_app import ConanApp
from conans.cli.output import ConanOutput
from conans.client.cmd.build import cmd_build
from conans.client.cmd.create import create
from conans.client.cmd.download import download
from conans.client.cmd.export import cmd_export, export_alias
from conans.client.cmd.export_pkg import export_pkg
from conans.client.cmd.profile import (cmd_profile_create, cmd_profile_delete_key, cmd_profile_get,
                                       cmd_profile_list, cmd_profile_update)
from conans.client.cmd.test import install_build_and_test
from conans.client.cmd.uploader import CmdUpload
from conans.client.cmd.user import user_set, users_clean, users_list, token_present
from conans.client.conf.required_version import check_required_conan_version
from conans.client.graph.printer import print_graph
from conans.client.importer import run_imports, undo_imports
from conans.client.manager import deps_install
from conans.client.migrations import ClientMigrator
from conans.client.profile_loader import profile_from_args, read_profile
from conans.client.remover import ConanRemover
from conans.client.source import config_source_local
from conans.client.userio import UserInput
from conans.errors import (ConanException, RecipeNotFoundException,
                           PackageNotFoundException, NotFoundException)
from conans.model.graph_lock import GraphLockFile, LOCKFILE, GraphLock
from conans.model.lock_bundle import LockBundle
from conans.model.manifest import discarded_file
from conans.model.ref import ConanFileReference, PackageReference, check_valid_ref
from conans.model.version import Version
from conans.paths import get_conan_user_home
from conans.search.search import search_recipes
from conans.util.conan_v2_mode import conan_v2_error
from conans.util.files import mkdir, save_files, load, save


class ProfileData(namedtuple("ProfileData", ["profiles", "settings", "options", "env", "conf"])):
    def __bool__(self):
        return bool(self.profiles or self.settings or self.options or self.env or self.conf)
    __nonzero__ = __bool__


def _make_abs_path(path, cwd=None, default=None):
    """convert 'path' to absolute if necessary (could be already absolute)
    if not defined (empty, or None), will return 'default' one or 'cwd'
    """
    cwd = cwd or os.getcwd()
    if not path:
        abs_path = default or cwd
    elif os.path.isabs(path):
        abs_path = path
    else:
        abs_path = os.path.normpath(os.path.join(cwd, path))
    return abs_path


def _get_conanfile_path(path, cwd, py):
    """
    param py= True: Must be .py, False: Must be .txt, None: Try .py, then .txt
    """
    candidate_paths = list()
    path = _make_abs_path(path, cwd)

    if os.path.isdir(path):  # Can be a folder
        if py:
            path = os.path.join(path, "conanfile.py")
            candidate_paths.append(path)
        elif py is False:
            path = os.path.join(path, "conanfile.txt")
            candidate_paths.append(path)
        else:
            path_py = os.path.join(path, "conanfile.py")
            candidate_paths.append(path_py)
            if os.path.exists(path_py):
                path = path_py
            else:
                path = os.path.join(path, "conanfile.txt")
                candidate_paths.append(path)
    else:
        candidate_paths.append(path)

    if not os.path.isfile(path):  # Must exist
        raise ConanException("Conanfile not found at %s" % " or ".join(candidate_paths))

    if py and not path.endswith(".py"):
        raise ConanException("A conanfile.py is needed, " + path + " is not acceptable")

    return path


class ConanAPIV1(object):

    def __init__(self, cache_folder=None):
        self.cache_folder = cache_folder or get_conan_user_home()
        # Migration system
        migrator = ClientMigrator(self.cache_folder, Version(client_version))
        migrator.migrate()
        check_required_conan_version(self.cache_folder)
        python_folder = os.path.join(self.cache_folder, "python")
        conan_v2_error("Using code from cache/python not allowed", os.path.isdir(python_folder))
        sys.path.append(python_folder)

    @api_method
    def new(self, name, header=False, pure_c=False, test=False, exports_sources=False, bare=False,
            cwd=None, template=None, defines=None, gitignore=None):
        from conans.client.cmd.new import cmd_new
        app = ConanApp(self.cache_folder)
        cwd = os.path.abspath(cwd or os.getcwd())
        files = cmd_new(name, header=header, pure_c=pure_c, test=test,
                        exports_sources=exports_sources, bare=bare, gitignore=gitignore,
                        template=template, cache=app.cache, defines=defines)

        save_files(cwd, files)
        for f in sorted(files):
            ConanOutput().success("File saved: %s" % f)

    @api_method
    def inspect(self, path, attributes, remote_name=None):
        app = ConanApp(self.cache_folder)
        remotes = app.load_remotes(remote_name=remote_name)
        try:
            ref = ConanFileReference.loads(path)
        except ConanException:
            conanfile_path = _get_conanfile_path(path, os.getcwd(), py=True)
            conanfile = app.loader.load_named(conanfile_path, None, None, None, None)
        else:
            if remote_name:
                remotes = app.load_remotes()
                remote = remotes.get_remote(remote_name)
                try:
                    if not ref.revision:
                        ref, _ = app.remote_manager.get_latest_recipe_revision(ref, remote)
                except NotFoundException:
                    raise RecipeNotFoundException(ref)
                else:
                    if not app.cache.exists_rrev(ref):
                        ref, _ = app.remote_manager.get_recipe(ref, remote)

            result = app.proxy.get_recipe(ref, False, False, remotes)
            conanfile_path, _, _, ref = result
            conanfile = app.loader.load_basic(conanfile_path)
            conanfile.name = ref.name
            # FIXME: Conan 2.0, this should be a string, not a Version object
            conanfile.version = ref.version

        result = OrderedDict()
        if not attributes:
            attributes = ['name', 'version', 'url', 'homepage', 'license', 'author',
                          'description', 'topics', 'generators', 'exports', 'exports_sources',
                          'short_paths', 'build_policy', 'revision_mode', 'settings',
                          'options', 'default_options', 'deprecated']
        # TODO: Change this in Conan 2.0, cli stdout should display only fields with values,
        # json should contain all values for easy automation
        for attribute in attributes:
            try:
                attr = getattr(conanfile, attribute)
                result[attribute] = attr
            except AttributeError:
                result[attribute] = ''
        return result

    @api_method
    def test(self, path, reference, profile_names=None, settings=None, options=None, env=None,
             remote_name=None, update=False, build_modes=None, cwd=None, test_build_folder=None,
             lockfile=None, profile_build=None, conf=None):
        app = ConanApp(self.cache_folder)
        profile_host = ProfileData(profiles=profile_names, settings=settings, options=options,
                                   env=env, conf=conf)

        remotes = app.load_remotes(remote_name=remote_name, update=update)
        conanfile_path = _get_conanfile_path(path, cwd, py=True)
        cwd = cwd or os.getcwd()
        lockfile = _make_abs_path(lockfile, cwd) if lockfile else None
        profile_host, profile_build, graph_lock, root_ref = get_graph_info(profile_host,
                                                                           profile_build, cwd,
                                                                           app.cache,
                                                                           lockfile=lockfile)
        ref = ConanFileReference.loads(reference)
        install_build_and_test(app, conanfile_path, ref, profile_host,
                               profile_build, graph_lock, root_ref, remotes, update,
                               build_modes=build_modes, test_build_folder=test_build_folder)

    @api_method
    def create(self, conanfile_path, name=None, version=None, user=None, channel=None,
               profile_names=None, settings=None,
               options=None, env=None, test_folder=None,
               build_modes=None, remote_name=None, update=False, cwd=None, test_build_folder=None,
               lockfile=None, lockfile_out=None, ignore_dirty=False, profile_build=None,
               is_build_require=False, conf=None, require_overrides=None):
        """
        API method to create a conan package

        test_folder default None   - looks for default 'test' or 'test_package' folder),
                                    string - test_folder path
                                    False  - disabling tests
        """
        app = ConanApp(self.cache_folder)
        profile_host = ProfileData(profiles=profile_names, settings=settings, options=options,
                                   env=env, conf=conf)
        cwd = cwd or os.getcwd()

        try:
            conanfile_path = _get_conanfile_path(conanfile_path, cwd, py=True)

            remotes = app.load_remotes(remote_name=remote_name, update=update)
            lockfile = _make_abs_path(lockfile, cwd) if lockfile else None
            profile_host, profile_build, graph_lock, root_ref = get_graph_info(profile_host,
                                                                               profile_build, cwd,
                                                                               app.cache,
                                                                               lockfile=lockfile)

            new_ref = cmd_export(app, conanfile_path, name, version, user, channel,
                                 graph_lock=graph_lock,
                                 ignore_dirty=ignore_dirty)

            app.range_resolver.clear_output()  # invalidate version range output

            if build_modes is None:  # Not specified, force build the tested library
                build_modes = [new_ref.name]

            # FIXME: Dirty hack: remove the root for the test_package/conanfile.py consumer
            root_ref = ConanFileReference(None, None, None, None, validate=False)
            create(app, new_ref, profile_host, profile_build,
                   graph_lock, root_ref, remotes, update, build_modes,
                   test_build_folder, test_folder, conanfile_path,
                   is_build_require=is_build_require, require_overrides=require_overrides)

            if lockfile_out:
                lockfile_out = _make_abs_path(lockfile_out, cwd)
                graph_lock_file = GraphLockFile(graph_lock)
                graph_lock_file.save(lockfile_out)
        except ConanException as exc:
            raise

    @api_method
    def export_pkg(self, conanfile_path, name, channel, source_folder=None, build_folder=None,
                   package_folder=None, profile_names=None, settings=None,
                   options=None, env=None, force=False, user=None, version=None, cwd=None,
                   lockfile=None, lockfile_out=None, ignore_dirty=False, profile_build=None,
                   conf=None):
        profile_host = ProfileData(profiles=profile_names, settings=settings, options=options,
                                   env=env, conf=conf)
        app = ConanApp(self.cache_folder)
        remotes = app.load_remotes()
        cwd = cwd or os.getcwd()


        try:
            conanfile_path = _get_conanfile_path(conanfile_path, cwd, py=True)

            if package_folder:
                if build_folder or source_folder:
                    raise ConanException("package folder definition incompatible with build "
                                         "and source folders")
                package_folder = _make_abs_path(package_folder, cwd)

            build_folder = _make_abs_path(build_folder, cwd)

            source_folder = _make_abs_path(source_folder, cwd,
                                           default=os.path.dirname(conanfile_path))

            for folder, path in {"source": source_folder, "build": build_folder,
                                 "package": package_folder}.items():
                if path and not os.path.exists(path):
                    raise ConanException("The {} folder '{}' does not exist."
                                         .format(folder, path))

            lockfile = _make_abs_path(lockfile, cwd) if lockfile else None
            # Checks that no both settings and info files are specified
            profile_host, profile_build, graph_lock, root_ref = get_graph_info(profile_host,
                                                                               profile_build, cwd,
                                                                               app.cache,
                                                                               lockfile=lockfile)

            new_ref = cmd_export(app, conanfile_path, name, version, user, channel,
                                 graph_lock=graph_lock, ignore_dirty=ignore_dirty)
            ref = new_ref.copy_clear_rev()
            # new_ref has revision
            export_pkg(app, new_ref, source_folder=source_folder,
                       build_folder=build_folder, package_folder=package_folder,
                       profile_host=profile_host, profile_build=profile_build,
                       graph_lock=graph_lock, root_ref=root_ref, force=force,
                       remotes=remotes, source_conanfile_path=conanfile_path)
            if lockfile_out:
                lockfile_out = _make_abs_path(lockfile_out, cwd)
                graph_lock_file = GraphLockFile(profile_host, profile_build, graph_lock)
                graph_lock_file.save(lockfile_out)
        except ConanException as exc:
            raise

    @api_method
    def download(self, reference, remote_name=None, packages=None, recipe=False):
        app = ConanApp(self.cache_folder)
        if packages and recipe:
            raise ConanException("recipe parameter cannot be used together with packages")
        # Install packages without settings (fixed ids or all)
        if check_valid_ref(reference):
            ref = ConanFileReference.loads(reference)
            if packages and ref.revision is None:
                for package_id in packages:
                    if "#" in package_id:
                        raise ConanException("It is needed to specify the recipe revision if you "
                                             "specify a package revision")
            remotes = app.load_remotes(remote_name=remote_name)
            remote = remotes.get_remote(remote_name)

            download(app, ref, packages, remote, recipe, remotes=remotes)
        else:
            raise ConanException("Provide a valid full reference without wildcards.")

    @api_method
    def install_reference(self, reference, settings=None, options=None, env=None,
                          remote_name=None, build=None, profile_names=None,
                          update=False, generators=None, install_folder=None, cwd=None,
                          lockfile=None, lockfile_out=None, profile_build=None,
                          is_build_require=False, conf=None,
                          require_overrides=None):
        app = ConanApp(self.cache_folder)
        profile_host = ProfileData(profiles=profile_names, settings=settings, options=options,
                                   env=env, conf=conf)

        cwd = cwd or os.getcwd()
        try:
            lockfile = _make_abs_path(lockfile, cwd) if lockfile else None
            profile_host, profile_build, graph_lock, root_ref = get_graph_info(profile_host,
                                                                               profile_build, cwd,
                                                                               app.cache,
                                                                               lockfile=lockfile)

            install_folder = _make_abs_path(install_folder, cwd)

            mkdir(install_folder)
            remotes = app.load_remotes(remote_name=remote_name, update=update)
            deps_install(app, ref_or_path=reference, install_folder=install_folder, base_folder=cwd,
                         remotes=remotes, profile_host=profile_host, profile_build=profile_build,
                         graph_lock=graph_lock, root_ref=root_ref, build_modes=build,
<<<<<<< HEAD
                         update=update, generators=generators, recorder=recorder,
=======
                         update=update, generators=generators,
                         lockfile_node_id=lockfile_node_id,
>>>>>>> 841c93ce
                         is_build_require=is_build_require,
                         require_overrides=require_overrides)

            if lockfile_out:
                lockfile_out = _make_abs_path(lockfile_out, cwd)
                graph_lock_file = GraphLockFile(graph_lock)
                graph_lock_file.save(lockfile_out)
        except ConanException as exc:
            raise

    @api_method
    def install(self, path="", name=None, version=None, user=None, channel=None,
                settings=None, options=None, env=None,
                remote_name=None, build=None, profile_names=None,
                update=False, generators=None, no_imports=False, install_folder=None, cwd=None,
                lockfile=None, lockfile_out=None, profile_build=None, conf=None,
                require_overrides=None):
        app = ConanApp(self.cache_folder)
        profile_host = ProfileData(profiles=profile_names, settings=settings, options=options,
                                   env=env, conf=conf)

        cwd = cwd or os.getcwd()
        try:
            lockfile = _make_abs_path(lockfile, cwd) if lockfile else None
            profile_host, profile_build, graph_lock, root_ref = get_graph_info(profile_host,
                                                                               profile_build, cwd,
                                                                               app.cache,
                                                                               name=name,
                                                                               version=version,
                                                                               user=user,
                                                                               channel=channel,
                                                                               lockfile=lockfile)

            install_folder = _make_abs_path(install_folder, cwd)
            conanfile_path = _get_conanfile_path(path, cwd, py=None)

            remotes = app.load_remotes(remote_name=remote_name, update=update)
            deps_install(app=app,
                         ref_or_path=conanfile_path,
                         install_folder=install_folder,
                         base_folder=cwd,
                         remotes=remotes,
                         profile_host=profile_host,
                         profile_build=profile_build,
                         graph_lock=graph_lock,
                         root_ref=root_ref,
                         build_modes=build,
                         update=update,
                         generators=generators,
                         no_imports=no_imports,
                         require_overrides=require_overrides,
                         conanfile_path=os.path.dirname(conanfile_path))

            if lockfile_out:
                lockfile_out = _make_abs_path(lockfile_out, cwd)
                graph_lock_file = GraphLockFile(graph_lock)
                graph_lock_file.save(lockfile_out)
        except ConanException as exc:
            raise

    @api_method
    def config_install_list(self):
        app = ConanApp(self.cache_folder)
        if not os.path.isfile(app.cache.config_install_file):
            return []
        return json.loads(load(app.cache.config_install_file))

    @api_method
    def config_install_remove(self, index):
        app = ConanApp(self.cache_folder)
        if not os.path.isfile(app.cache.config_install_file):
            raise ConanException("There is no config data. Need to install config first.")
        configs = json.loads(load(app.cache.config_install_file))
        try:
            configs.pop(index)
        except Exception as e:
            raise ConanException("Config %s can't be removed: %s" % (index, str(e)))
        save(app.cache.config_install_file, json.dumps(configs))

    @api_method
    def config_install(self, path_or_url, verify_ssl, config_type=None, args=None,
                       source_folder=None, target_folder=None):
        from conans.client.conf.config_installer import configuration_install
        app = ConanApp(self.cache_folder)
        return configuration_install(app, path_or_url, verify_ssl,
                                     config_type=config_type, args=args,
                                     source_folder=source_folder, target_folder=target_folder)

    @api_method
    def config_home(self):
        return self.cache_folder

    @api_method
    def config_init(self, force=False):
        app = ConanApp(self.cache_folder)
        app.cache.reset_default_profile()
        if force:
            app.cache.reset_config()
            app.cache.registry.reset_remotes()
            app.cache.reset_settings()
        else:
            app.cache.initialize_config()
            app.cache.registry.initialize_remotes()
            app.cache.initialize_settings()

    def _info_args(self, app, reference_or_path, profile_host, profile_build,
                   name=None, version=None, user=None, channel=None, lockfile=None):
        cwd = os.getcwd()
        if check_valid_ref(reference_or_path):
            ref = ConanFileReference.loads(reference_or_path)
        else:
            ref = _get_conanfile_path(reference_or_path, cwd=None, py=None)

        lockfile = _make_abs_path(lockfile, cwd) if lockfile else None
        profile_host, profile_build, graph_lock, root_ref = get_graph_info(profile_host,
                                                                           profile_build,
                                                                           cwd,
                                                                           app.cache,
                                                                           name=name,
                                                                           version=version,
                                                                           user=user,
                                                                           channel=channel,
                                                                           lockfile=lockfile)

        return ref, profile_host, profile_build, graph_lock, root_ref

    @api_method
    def info(self, reference_or_path, remote_name=None, settings=None, options=None, env=None,
             profile_names=None, update=False, build=None, lockfile=None,
             profile_build=None, name=None, version=None, user=None, channel=None, conf=None):
        profile_host = ProfileData(profiles=profile_names, settings=settings, options=options,
                                   env=env, conf=conf)
        app = ConanApp(self.cache_folder)
        reference, profile_host, profile_build, graph_lock, root_ref = \
            self._info_args(app, reference_or_path, profile_host,
                            profile_build, name=name, version=version,
                            user=user, channel=channel, lockfile=lockfile)

        # FIXME: Using update as check_update?
        remotes = app.load_remotes(remote_name=remote_name, check_updates=update)
        deps_graph = app.graph_manager.load_graph(reference, None, profile_host,
                                                       profile_build, graph_lock,
                                                       root_ref, build,
                                                       update, False, remotes)
        return deps_graph, deps_graph.root.conanfile

    @api_method
    def build(self, conanfile_path, name=None, version=None, user=None, channel=None,
              source_folder=None, package_folder=None, build_folder=None,
              install_folder=None, cwd=None, settings=None, options=None, env=None,
              remote_name=None, build=None, profile_names=None,
              update=False, generators=None, no_imports=False,
              lockfile=None, lockfile_out=None, profile_build=None, conf=None):

        app = ConanApp(self.cache_folder)
        profile_host = ProfileData(profiles=profile_names, settings=settings, options=options,
                                   env=env, conf=conf)

        cwd = cwd or os.getcwd()

        conanfile_path = _get_conanfile_path(conanfile_path, cwd, py=True)
        build_folder = _make_abs_path(build_folder, cwd)
        install_folder = _make_abs_path(install_folder, cwd, default=build_folder)
        source_folder = _make_abs_path(source_folder, cwd, default=os.path.dirname(conanfile_path))
        default_pkg_folder = os.path.join(build_folder, "package")
        package_folder = _make_abs_path(package_folder, cwd, default=default_pkg_folder)

        try:
            lockfile = _make_abs_path(lockfile, cwd) if lockfile else None
            profile_host, profile_build, graph_lock, root_ref = \
                get_graph_info(profile_host, profile_build, cwd,
                               app.cache,
                               name=name, version=version, user=user, channel=channel,
                               lockfile=lockfile)

            remotes = app.load_remotes(remote_name=remote_name, update=update)

            deps_info = deps_install(app=app,
                                     ref_or_path=conanfile_path,
                                     install_folder=install_folder,
                                     base_folder=cwd,
                                     remotes=remotes,
                                     profile_host=profile_host,
                                     profile_build=profile_build,
                                     graph_lock=graph_lock,
                                     root_ref=root_ref,
                                     build_modes=build,
                                     update=update,
                                     generators=generators,
                                     no_imports=no_imports,
                                     conanfile_path=os.path.dirname(conanfile_path))

            if lockfile_out:
                lockfile_out = _make_abs_path(lockfile_out, cwd)
                graph_lock_file = GraphLockFile(graph_lock)
                graph_lock_file.save(lockfile_out)

            conanfile = deps_info.root.conanfile
            cmd_build(app, conanfile_path, conanfile, base_path=cwd,
                      source_folder=source_folder, build_folder=build_folder,
                      package_folder=package_folder, install_folder=install_folder)
        except ConanException as exc:
            raise

    @api_method
    def source(self, path, source_folder=None, cwd=None):
        app = ConanApp(self.cache_folder)
        app.load_remotes()

        cwd = cwd or os.getcwd()
        conanfile_path = _get_conanfile_path(path, cwd, py=True)
        source_folder = _make_abs_path(source_folder, cwd)

        mkdir(source_folder)

        # only infos if exist
        conanfile = app.graph_manager.load_consumer_conanfile(conanfile_path)
        conanfile.folders.set_base_source(source_folder)
        conanfile.folders.set_base_build(None)
        conanfile.folders.set_base_package(None)

        config_source_local(conanfile, conanfile_path, app.hook_manager)

    @api_method
    def imports(self, conanfile_path, dest=None, cwd=None, settings=None,
                options=None, env=None, profile_names=None, profile_build=None, lockfile=None,
                conf=None):
        """
        :param path: Path to the conanfile
        :param dest: Dir to put the imported files. (Abs path or relative to cwd)
        :param cwd: Current working directory
        :return: None
        """
        app = ConanApp(self.cache_folder)
        cwd = cwd or os.getcwd()
        dest = _make_abs_path(dest, cwd)

        mkdir(dest)
        profile_host = ProfileData(profiles=profile_names, settings=settings, options=options,
                                   env=env, conf=conf)
        conanfile_path = _get_conanfile_path(conanfile_path, cwd, py=None)

        try:
            lockfile = _make_abs_path(lockfile, cwd) if lockfile else None
            profile_host, profile_build, graph_lock, root_ref = \
                get_graph_info(profile_host, profile_build, cwd,
                               app.cache, lockfile=lockfile)

            remotes = app.load_remotes(remote_name=None, update=False)
            deps_info = deps_install(app=app,
                                     ref_or_path=conanfile_path,
                                     install_folder=None,
                                     base_folder=cwd,
                                     profile_host=profile_host,
                                     profile_build=profile_build,
                                     graph_lock=graph_lock,
                                     root_ref=root_ref,
                                     remotes=remotes)
            conanfile = deps_info.root.conanfile
            conanfile.folders.set_base_imports(dest)
            return run_imports(conanfile)
        except ConanException as exc:
            raise

    @api_method
    def imports_undo(self, manifest_path):
        cwd = os.getcwd()
        manifest_path = _make_abs_path(manifest_path, cwd)
        undo_imports(manifest_path)

    @api_method
    def export(self, path, name, version, user, channel, cwd=None,
               lockfile=None, lockfile_out=None, ignore_dirty=False):

        app = ConanApp(self.cache_folder)
        conanfile_path = _get_conanfile_path(path, cwd, py=True)
        graph_lock, graph_lock_file = None, None
        if lockfile:
            lockfile = _make_abs_path(lockfile, cwd)
            graph_lock_file = GraphLockFile.load(lockfile)
            graph_lock = graph_lock_file.graph_lock
            ConanOutput().info("Using lockfile: '{}'".format(lockfile))

        app.load_remotes()
        cmd_export(app, conanfile_path, name, version, user, channel,
                   graph_lock=graph_lock, ignore_dirty=ignore_dirty)

        if lockfile_out and graph_lock_file:
            lockfile_out = _make_abs_path(lockfile_out, cwd)
            graph_lock_file.save(lockfile_out)

    @api_method
    def remove(self, pattern, query=None, packages=None, builds=None, src=False, force=False,
               remote_name=None):
        app = ConanApp(self.cache_folder)
        remotes = app.cache.registry.load_remotes()
        remover = ConanRemover(app.cache, app.remote_manager, remotes)
        remover.remove(pattern, remote_name, src, builds, packages, force=force,
                       packages_query=query)

    @api_method
    def authenticate(self, name, password, remote_name, skip_auth=False):
        # FIXME: 2.0 rename "name" to "user".
        # FIXME: 2.0 probably we should return also if we have been authenticated or not (skipped)
        # FIXME: 2.0 remove the skip_auth argument, that behavior will be done by:
        #      "conan user USERNAME -r remote" that will use the local credentials (
        #      and verify that are valid)
        #      against the server. Currently it only "associate" the USERNAME with the remote
        #      without checking anything else
        app = ConanApp(self.cache_folder)
        remote = self.get_remote_by_name(remote_name)

        if skip_auth and token_present(app.cache.localdb, remote, name):
            return remote.name, name, name
        if not password:
            name, password = UserInput(app.cache.config.non_interactive).request_login(remote_name=remote_name, username=name)

        remote_name, prev_user, user = app.remote_manager.authenticate(remote, name, password)
        return remote_name, prev_user, user

    @api_method
    def user_set(self, user, remote_name=None):
        app = ConanApp(self.cache_folder)
        remote = (self.get_default_remote() if not remote_name
                  else self.get_remote_by_name(remote_name))
        return user_set(app.cache.localdb, user, remote)

    @api_method
    def users_clean(self):
        app = ConanApp(self.cache_folder)
        users_clean(app.cache.localdb)

    @api_method
    def users_list(self, remote_name=None):
        app = ConanApp(self.cache_folder)
        info = {"error": False, "remotes": []}
        remotes = [self.get_remote_by_name(remote_name)] if remote_name else self.remote_list()
        try:
            info["remotes"] = users_list(app.cache.localdb, remotes)
            return info
        except ConanException as exc:
            info["error"] = True
            exc.info = info
            raise

    @api_method
    def upload(self, pattern, package=None, remote_name=None, all_packages=False, confirm=False,
               retry=None, retry_wait=None, integrity_check=False, policy=None, query=None,
               parallel_upload=False):
        """ Uploads a package recipe and the generated binary packages to a specified remote
        """
        app = ConanApp(self.cache_folder)
        uploader = CmdUpload(app.cache, app.remote_manager, app.loader,
                             app.hook_manager)
        remotes = app.load_remotes(remote_name=remote_name)
        uploader.upload(pattern, remotes, package, all_packages, confirm,
                        retry, retry_wait, integrity_check, policy, query=query,
                        parallel_upload=parallel_upload)

    @api_method
    def remote_list(self):
        app = ConanApp(self.cache_folder)
        return list(app.cache.registry.load_remotes().all_values())

    @api_method
    def remote_add(self, remote_name, url, verify_ssl=True, insert=None, force=None):
        app = ConanApp(self.cache_folder)
        return app.cache.registry.add(remote_name, url, verify_ssl, insert, force)

    @api_method
    def remote_remove(self, remote_name):
        app = ConanApp(self.cache_folder)
        return app.cache.registry.remove(remote_name)

    @api_method
    def remote_set_disabled_state(self, remote_name, state):
        app = ConanApp(self.cache_folder)
        return app.cache.registry.set_disabled_state(remote_name, state)

    @api_method
    def remote_update(self, remote_name, url, verify_ssl=True, insert=None):
        app = ConanApp(self.cache_folder)
        return app.cache.registry.update(remote_name, url, verify_ssl, insert)

    @api_method
    def remote_rename(self, remote_name, new_new_remote):
        app = ConanApp(self.cache_folder)
        return app.cache.registry.rename(remote_name, new_new_remote)

    @api_method
    def remove_system_reqs(self, reference):
        try:
            app = ConanApp(self.cache_folder)
            ref = ConanFileReference.loads(reference)
            app.cache.get_pkg_layout(ref).remove_system_reqs()
            ConanOutput().info("Cache system_reqs from %s has been removed" % repr(ref))
        except Exception as error:
            raise ConanException("Unable to remove system_reqs: %s" % error)

    @api_method
    def remove_system_reqs_by_pattern(self, pattern):
        app = ConanApp(self.cache_folder)
        for ref in search_recipes(app.cache, pattern=pattern):
            self.remove_system_reqs(repr(ref))

    @api_method
    def remove_locks(self):
        app = ConanApp(self.cache_folder)
        app.cache.remove_locks()

    @api_method
    def profile_list(self):
        app = ConanApp(self.cache_folder)
        return cmd_profile_list(app.cache.profiles_path)

    @api_method
    def create_profile(self, profile_name, detect=False, force=False):
        app = ConanApp(self.cache_folder)
        return cmd_profile_create(profile_name, app.cache.profiles_path, detect, force)

    @api_method
    def update_profile(self, profile_name, key, value):
        app = ConanApp(self.cache_folder)
        return cmd_profile_update(profile_name, key, value, app.cache.profiles_path)

    @api_method
    def get_profile_key(self, profile_name, key):
        app = ConanApp(self.cache_folder)
        return cmd_profile_get(profile_name, key, app.cache.profiles_path)

    @api_method
    def delete_profile_key(self, profile_name, key):
        app = ConanApp(self.cache_folder)
        return cmd_profile_delete_key(profile_name, key, app.cache.profiles_path)

    @api_method
    def read_profile(self, profile=None):
        app = ConanApp(self.cache_folder)
        p, _ = read_profile(profile, os.getcwd(), app.cache.profiles_path)
        return p

    @api_method
    def get_path(self, reference, package_id=None, path=None, remote_name=None):
        app = ConanApp(self.cache_folder)
        def get_path(cache, ref, path, package_id):
            """ Return the contents for the given `path` inside current layout, it can
                be a single file or the list of files in a directory

                :param package_id: will retrieve the contents from the package directory
                :param path: path relative to the cache reference or package folder
            """
            assert not os.path.isabs(path)

            latest_rrev = cache.get_latest_rrev(ref)

            if package_id is None:  # Get the file in the exported files
                folder = cache.ref_layout(latest_rrev).export()
            else:
                latest_pref = cache.get_latest_prev(PackageReference(latest_rrev, package_id))
                folder = cache.get_pkg_layout(latest_pref).package()

            abs_path = os.path.join(folder, path)

            if not os.path.exists(abs_path):
                raise NotFoundException("The specified path doesn't exist")

            if os.path.isdir(abs_path):
                return sorted([path_ for path_ in os.listdir(abs_path)
                               if not discarded_file(path)])
            else:
                return load(abs_path)

        ref = ConanFileReference.loads(reference)
        if not path:
            path = "conanfile.py" if not package_id else "conaninfo.txt"

        if not remote_name:
            return get_path(app.cache, ref, path, package_id), path
        else:
            remote = self.get_remote_by_name(remote_name)
            if not ref.revision:
                ref, _ = app.remote_manager.get_latest_recipe_revision(ref, remote)
            if package_id:
                pref = PackageReference(ref, package_id)
                if not pref.revision:
                    pref, _ = app.remote_manager.get_latest_package_revision(pref, remote)
                return app.remote_manager.get_package_path(pref, path, remote), path
            else:
                return app.remote_manager.get_recipe_path(ref, path, remote), path

    @api_method
    def export_alias(self, reference, target_reference):
        app = ConanApp(self.cache_folder)
        app.load_remotes()

        ref = ConanFileReference.loads(reference)
        target_ref = ConanFileReference.loads(target_reference)

        if ref.name != target_ref.name:
            raise ConanException("An alias can only be defined to a package with the same name")

        # Do not allow to create an alias of a recipe that already has revisions
        # with that name
        latest_rrev = app.cache.get_latest_rrev(ref)
        if latest_rrev:
            alias_conanfile_path = app.cache.ref_layout(latest_rrev).conanfile()
            if os.path.exists(alias_conanfile_path):
                conanfile = app.loader.load_basic(alias_conanfile_path)
                if not getattr(conanfile, 'alias', None):
                    raise ConanException("Reference '{}' is already a package, remove it before "
                                         "creating and alias with the same name".format(ref))

        return export_alias(ref, target_ref, app.cache)

    @api_method
    def get_default_remote(self):
        app = ConanApp(self.cache_folder)
        return app.cache.registry.load_remotes().default

    @api_method
    def get_remote_by_name(self, remote_name):
        app = ConanApp(self.cache_folder)
        return app.cache.registry.load_remotes()[remote_name]

    @api_method
    def get_package_revisions(self, reference, remote_name=None):
        app = ConanApp(self.cache_folder)
        pref = PackageReference.loads(reference, validate=True)
        if not pref.ref.revision:
            raise ConanException("Specify a recipe reference with revision")
        if pref.revision:
            raise ConanException("Cannot list the revisions of a specific package revision")

        # TODO: cache2.0 we get the latest package revision for the recipe revision and package id
        pkg_revs = app.cache.get_package_revisions(pref, only_latest_prev=True)
        pkg_rev = pkg_revs[0] if pkg_revs else None
        if not remote_name:
            if not pkg_rev:
                raise PackageNotFoundException(pref)

            remote = app.cache.registry.load_remotes()[remote_name] if remote_name else None
            rev_time = None
            if remote:
                try:
                    revisions = app.remote_manager.get_package_revisions(pref, remote)
                except RecipeNotFoundException:
                    pass
                except NotFoundException:
                    rev_time = None
                else:
                    tmp = {r["revision"]: r["time"] for r in revisions}
                    rev_time = tmp.get(pkg_rev.revision)

            return [{"revision": pkg_rev.revision, "time": rev_time}]
        else:
            remote = self.get_remote_by_name(remote_name)
            return app.remote_manager.get_package_revisions(pref, remote=remote)

    @api_method
    def editable_add(self, path, reference, cwd):
        app = ConanApp(self.cache_folder)
        # Retrieve conanfile.py from target_path
        target_path = _get_conanfile_path(path=path, cwd=cwd, py=True)

        app.load_remotes()

        # Check the conanfile is there, and name/version matches
        ref = ConanFileReference.loads(reference, validate=True)
        target_conanfile = app.loader.load_basic(target_path)
        if (target_conanfile.name and target_conanfile.name != ref.name) or \
                (target_conanfile.version and target_conanfile.version != ref.version):
            raise ConanException("Name and version from reference ({}) and target "
                                 "conanfile.py ({}/{}) must match".
                                 format(ref, target_conanfile.name, target_conanfile.version))

        app.cache.editable_packages.add(ref, target_path)

    @api_method
    def editable_remove(self, reference):
        app = ConanApp(self.cache_folder)
        ref = ConanFileReference.loads(reference, validate=True)
        return app.cache.editable_packages.remove(ref)

    @api_method
    def editable_list(self):
        app = ConanApp(self.cache_folder)
        return {str(k): v for k, v in app.cache.editable_packages.edited_refs.items()}

    @api_method
<<<<<<< HEAD
=======
    def lock_update(self, old_lockfile, new_lockfile, cwd=None):
        cwd = cwd or os.getcwd()
        old_lockfile = _make_abs_path(old_lockfile, cwd)
        old_lock = GraphLockFile.load(old_lockfile)
        new_lockfile = _make_abs_path(new_lockfile, cwd)
        new_lock = GraphLockFile.load(new_lockfile)
        if old_lock.profile_host.dumps() != new_lock.profile_host.dumps():
            raise ConanException("Profiles of lockfiles are different\n%s:\n%s\n%s:\n%s"
                                 % (old_lockfile, old_lock.profile_host.dumps(),
                                    new_lockfile, new_lock.profile_host.dumps()))
        old_lock.graph_lock.update_lock(new_lock.graph_lock)
        old_lock.save(old_lockfile)

    @api_method
    def lock_build_order(self, lockfile, cwd=None):
        cwd = cwd or os.getcwd()
        lockfile = _make_abs_path(lockfile, cwd)

        graph_lock_file = GraphLockFile.load(lockfile)
        if graph_lock_file.profile_host is None:
            raise ConanException("Lockfiles with --base do not contain profile information, "
                                 "cannot be used. Create a full lockfile")

        graph_lock = graph_lock_file.graph_lock
        build_order = graph_lock.build_order()
        return build_order

    @api_method
    def lock_clean_modified(self, lockfile, cwd=None):
        cwd = cwd or os.getcwd()
        lockfile = _make_abs_path(lockfile, cwd)

        graph_lock_file = GraphLockFile.load(lockfile)
        graph_lock = graph_lock_file.graph_lock
        graph_lock.clean_modified()
        graph_lock_file.save(lockfile)

    @api_method
    def lock_install(self, lockfile, remote_name=None, build=None,
                     generators=None, install_folder=None, cwd=None,
                     lockfile_out=None, recipes=None):
        app = ConanApp(self.cache_folder)
        lockfile = _make_abs_path(lockfile, cwd) if lockfile else None
        graph_info = get_graph_info(None, None, cwd,
                                    app.cache, lockfile=lockfile)
        phost, pbuild, graph_lock, root_ref = graph_info

        if not generators:  # We don't want the default txt
            generators = False

        install_folder = _make_abs_path(install_folder, cwd)

        mkdir(install_folder)
        remotes = app.load_remotes(remote_name=remote_name)

        root_id = graph_lock.root_node_id()
        reference = graph_lock.nodes[root_id].ref
        if recipes:
            graph = app.graph_manager.load_graph(reference, create_reference=None,
                                                 profile_host=phost, profile_build=pbuild,
                                                 graph_lock=graph_lock,
                                                 root_ref=root_ref,
                                                 build_mode=None,
                                                 check_updates=False, update=None,
                                                 remotes=remotes,
                                                 lockfile_node_id=root_id)
            print_graph(graph)
        else:
            deps_install(app, ref_or_path=reference, install_folder=install_folder,
                         base_folder=cwd,
                         profile_host=phost, profile_build=pbuild, graph_lock=graph_lock,
                         root_ref=root_ref, remotes=remotes, build_modes=build,
                         generators=generators, lockfile_node_id=root_id)

        if lockfile_out:
            lockfile_out = _make_abs_path(lockfile_out, cwd)
            graph_lock_file = GraphLockFile(phost, pbuild, graph_lock)
            graph_lock_file.save(lockfile_out)

    @api_method
>>>>>>> 841c93ce
    def lock_bundle_create(self, lockfiles, lockfile_out, cwd=None):
        cwd = cwd or os.getcwd()
        result = LockBundle.create(lockfiles, cwd)
        lockfile_out = _make_abs_path(lockfile_out, cwd)
        save(lockfile_out, result.dumps())

    @api_method
    def lock_bundle_build_order(self, lockfile, cwd=None):
        cwd = cwd or os.getcwd()
        lockfile = _make_abs_path(lockfile, cwd)
        lock_bundle = LockBundle()
        lock_bundle.loads(load(lockfile))
        build_order = lock_bundle.build_order()
        return build_order

    @api_method
    def lock_bundle_update(self, lock_bundle_path, cwd=None):
        cwd = cwd or os.getcwd()
        lock_bundle_path = _make_abs_path(lock_bundle_path, cwd)
        LockBundle.update_bundle(lock_bundle_path)

    @api_method
    def lock_bundle_clean_modified(self, lock_bundle_path, cwd=None):
        cwd = cwd or os.getcwd()
        lock_bundle_path = _make_abs_path(lock_bundle_path, cwd)
        LockBundle.clean_modified(lock_bundle_path)

    @api_method
    def lock_merge(self, lockfiles, lockfile_out):
        result = GraphLock(None)
        for lockfile in lockfiles:
            lockfile = _make_abs_path(lockfile)
            graph_lock_file = GraphLockFile.load(lockfile)
            graph_lock = graph_lock_file.graph_lock
            result.merge(graph_lock)

        graph_lock_file = GraphLockFile(result)
        lockfile_out = _make_abs_path(lockfile_out)
        graph_lock_file.save(lockfile_out)
        self.app.out.info("Generated lockfile: %s" % lockfile_out)

    @api_method
    def lock_create(self, path, lockfile_out,
                    reference=None, name=None, version=None, user=None, channel=None,
                    profile_host=None, profile_build=None, remote_name=None, update=None, build=None,
<<<<<<< HEAD
                    lockfile=None, clean=False):
=======
                    base=None, lockfile=None):
        app = ConanApp(self.cache_folder)
>>>>>>> 841c93ce
        # profile_host is mandatory
        profile_host = profile_host or ProfileData(None, None, None, None, None)
        profile_build = profile_build or ProfileData(None, None, None, None, None)
        cwd = os.getcwd()

        if path and reference:
            raise ConanException("Both path and reference arguments were provided. Please provide "
                                 "only one of them")

        if path:
            ref_or_path = _make_abs_path(path, cwd)
            if os.path.isdir(ref_or_path):
                raise ConanException("Path argument must include filename "
                                     "like 'conanfile.py' or 'path/conanfile.py'")
            if not os.path.isfile(ref_or_path):
                raise ConanException("Conanfile does not exist in %s" % ref_or_path)
        else:  # reference
            ref_or_path = ConanFileReference.loads(reference)

        graph_lock = None
        if lockfile:
            lockfile = _make_abs_path(lockfile, cwd)
            graph_lock_file = GraphLockFile.load(lockfile)
            graph_lock = graph_lock_file.graph_lock

<<<<<<< HEAD
        phost = profile_from_args(profile_host.profiles, profile_host.settings,
                                  profile_host.options, profile_host.env, profile_host.conf,
                                  cwd, self.app.cache)

        # Only work on the profile_build if something is provided
        pbuild = profile_from_args(profile_build.profiles, profile_build.settings,
                                   profile_build.options, profile_build.env, profile_build.conf,
                                   cwd, self.app.cache, build_profile=True)

        root_ref = ConanFileReference(name, version, user, channel, validate=False)
        phost.process_settings(self.app.cache)
        pbuild.process_settings(self.app.cache)
=======
        if not phost:
            phost = profile_from_args(profile_host.profiles, profile_host.settings,
                                      profile_host.options, profile_host.env, profile_host.conf,
                                      cwd, app.cache)

        if not pbuild:
            # Only work on the profile_build if something is provided
            pbuild = profile_from_args(profile_build.profiles, profile_build.settings,
                                       profile_build.options, profile_build.env, profile_build.conf,
                                       cwd, app.cache, build_profile=True)

        root_ref = ConanFileReference(name, version, user, channel, validate=False)
        phost.process_settings(app.cache)
        if pbuild:
            pbuild.process_settings(app.cache)
>>>>>>> 841c93ce

        # FIXME: Using update as check_update?
        remotes = app.load_remotes(remote_name=remote_name, check_updates=update)
        deps_graph = app.graph_manager.load_graph(ref_or_path, None, phost,
                                                       pbuild, graph_lock, root_ref, build, update,
<<<<<<< HEAD
                                                       update, remotes, recorder)
        if deps_graph.error:
            raise deps_graph.error
        print_graph(deps_graph, self.app.out)
=======
                                                       update, remotes)
        print_graph(deps_graph)
>>>>>>> 841c93ce

        # The computed graph-lock by the graph expansion

        if lockfile is None or clean:
            graph_lock = GraphLock(deps_graph)
        else:
            graph_lock.update_lock(deps_graph)

        graph_lock_file = GraphLockFile(graph_lock)

        lockfile_out = _make_abs_path(lockfile_out or "conan.lock")
        graph_lock_file.save(lockfile_out)
        ConanOutput().info("Generated lockfile: %s" % lockfile_out)

    def get_template_path(self, template_name, user_overrides=False):
        app = ConanApp(self.cache_folder)
        return app.cache.get_template(template_name, user_overrides=user_overrides)


def get_graph_info(profile_host, profile_build, cwd, cache,
                   name=None, version=None, user=None, channel=None, lockfile=None):

    root_ref = ConanFileReference(name, version, user, channel, validate=False)

    graph_lock = None
    if lockfile:
        lockfile = lockfile if os.path.isfile(lockfile) else os.path.join(lockfile, LOCKFILE)
        graph_lock_file = GraphLockFile.load(lockfile)
        graph_lock = graph_lock_file.graph_lock
<<<<<<< HEAD
        output.info("Using lockfile: '{}'".format(lockfile))
=======
        ConanOutput().info("Using lockfile: '{}'".format(lockfile))
        return profile_host, profile_build, graph_lock, root_ref
>>>>>>> 841c93ce

    phost = profile_from_args(profile_host.profiles, profile_host.settings,
                              profile_host.options, profile_host.env, profile_host.conf,
                              cwd, cache)
    phost.process_settings(cache)

    # Only work on the profile_build if something is provided
    pbuild = profile_from_args(profile_build.profiles, profile_build.settings,
                               profile_build.options, profile_build.env, profile_build.conf,
                               cwd, cache, build_profile=True)
    pbuild.process_settings(cache)

    # Apply the new_config to the profiles the global one, so recipes get it too
    # TODO: This means lockfiles contain whole copy of the config here?
    # FIXME: Apply to locked graph-info as well
    phost.conf.rebase_conf_definition(cache.new_config)
    pbuild.conf.rebase_conf_definition(cache.new_config)
    return phost, pbuild, graph_lock, root_ref<|MERGE_RESOLUTION|>--- conflicted
+++ resolved
@@ -340,12 +340,7 @@
             deps_install(app, ref_or_path=reference, install_folder=install_folder, base_folder=cwd,
                          remotes=remotes, profile_host=profile_host, profile_build=profile_build,
                          graph_lock=graph_lock, root_ref=root_ref, build_modes=build,
-<<<<<<< HEAD
-                         update=update, generators=generators, recorder=recorder,
-=======
                          update=update, generators=generators,
-                         lockfile_node_id=lockfile_node_id,
->>>>>>> 841c93ce
                          is_build_require=is_build_require,
                          require_overrides=require_overrides)
 
@@ -935,89 +930,6 @@
         return {str(k): v for k, v in app.cache.editable_packages.edited_refs.items()}
 
     @api_method
-<<<<<<< HEAD
-=======
-    def lock_update(self, old_lockfile, new_lockfile, cwd=None):
-        cwd = cwd or os.getcwd()
-        old_lockfile = _make_abs_path(old_lockfile, cwd)
-        old_lock = GraphLockFile.load(old_lockfile)
-        new_lockfile = _make_abs_path(new_lockfile, cwd)
-        new_lock = GraphLockFile.load(new_lockfile)
-        if old_lock.profile_host.dumps() != new_lock.profile_host.dumps():
-            raise ConanException("Profiles of lockfiles are different\n%s:\n%s\n%s:\n%s"
-                                 % (old_lockfile, old_lock.profile_host.dumps(),
-                                    new_lockfile, new_lock.profile_host.dumps()))
-        old_lock.graph_lock.update_lock(new_lock.graph_lock)
-        old_lock.save(old_lockfile)
-
-    @api_method
-    def lock_build_order(self, lockfile, cwd=None):
-        cwd = cwd or os.getcwd()
-        lockfile = _make_abs_path(lockfile, cwd)
-
-        graph_lock_file = GraphLockFile.load(lockfile)
-        if graph_lock_file.profile_host is None:
-            raise ConanException("Lockfiles with --base do not contain profile information, "
-                                 "cannot be used. Create a full lockfile")
-
-        graph_lock = graph_lock_file.graph_lock
-        build_order = graph_lock.build_order()
-        return build_order
-
-    @api_method
-    def lock_clean_modified(self, lockfile, cwd=None):
-        cwd = cwd or os.getcwd()
-        lockfile = _make_abs_path(lockfile, cwd)
-
-        graph_lock_file = GraphLockFile.load(lockfile)
-        graph_lock = graph_lock_file.graph_lock
-        graph_lock.clean_modified()
-        graph_lock_file.save(lockfile)
-
-    @api_method
-    def lock_install(self, lockfile, remote_name=None, build=None,
-                     generators=None, install_folder=None, cwd=None,
-                     lockfile_out=None, recipes=None):
-        app = ConanApp(self.cache_folder)
-        lockfile = _make_abs_path(lockfile, cwd) if lockfile else None
-        graph_info = get_graph_info(None, None, cwd,
-                                    app.cache, lockfile=lockfile)
-        phost, pbuild, graph_lock, root_ref = graph_info
-
-        if not generators:  # We don't want the default txt
-            generators = False
-
-        install_folder = _make_abs_path(install_folder, cwd)
-
-        mkdir(install_folder)
-        remotes = app.load_remotes(remote_name=remote_name)
-
-        root_id = graph_lock.root_node_id()
-        reference = graph_lock.nodes[root_id].ref
-        if recipes:
-            graph = app.graph_manager.load_graph(reference, create_reference=None,
-                                                 profile_host=phost, profile_build=pbuild,
-                                                 graph_lock=graph_lock,
-                                                 root_ref=root_ref,
-                                                 build_mode=None,
-                                                 check_updates=False, update=None,
-                                                 remotes=remotes,
-                                                 lockfile_node_id=root_id)
-            print_graph(graph)
-        else:
-            deps_install(app, ref_or_path=reference, install_folder=install_folder,
-                         base_folder=cwd,
-                         profile_host=phost, profile_build=pbuild, graph_lock=graph_lock,
-                         root_ref=root_ref, remotes=remotes, build_modes=build,
-                         generators=generators, lockfile_node_id=root_id)
-
-        if lockfile_out:
-            lockfile_out = _make_abs_path(lockfile_out, cwd)
-            graph_lock_file = GraphLockFile(phost, pbuild, graph_lock)
-            graph_lock_file.save(lockfile_out)
-
-    @api_method
->>>>>>> 841c93ce
     def lock_bundle_create(self, lockfiles, lockfile_out, cwd=None):
         cwd = cwd or os.getcwd()
         result = LockBundle.create(lockfiles, cwd)
@@ -1063,12 +975,8 @@
     def lock_create(self, path, lockfile_out,
                     reference=None, name=None, version=None, user=None, channel=None,
                     profile_host=None, profile_build=None, remote_name=None, update=None, build=None,
-<<<<<<< HEAD
                     lockfile=None, clean=False):
-=======
-                    base=None, lockfile=None):
-        app = ConanApp(self.cache_folder)
->>>>>>> 841c93ce
+        app = ConanApp(self.cache_folder)
         # profile_host is mandatory
         profile_host = profile_host or ProfileData(None, None, None, None, None)
         profile_build = profile_build or ProfileData(None, None, None, None, None)
@@ -1094,7 +1002,7 @@
             graph_lock_file = GraphLockFile.load(lockfile)
             graph_lock = graph_lock_file.graph_lock
 
-<<<<<<< HEAD
+
         phost = profile_from_args(profile_host.profiles, profile_host.settings,
                                   profile_host.options, profile_host.env, profile_host.conf,
                                   cwd, self.app.cache)
@@ -1107,40 +1015,18 @@
         root_ref = ConanFileReference(name, version, user, channel, validate=False)
         phost.process_settings(self.app.cache)
         pbuild.process_settings(self.app.cache)
-=======
-        if not phost:
-            phost = profile_from_args(profile_host.profiles, profile_host.settings,
-                                      profile_host.options, profile_host.env, profile_host.conf,
-                                      cwd, app.cache)
-
-        if not pbuild:
-            # Only work on the profile_build if something is provided
-            pbuild = profile_from_args(profile_build.profiles, profile_build.settings,
-                                       profile_build.options, profile_build.env, profile_build.conf,
-                                       cwd, app.cache, build_profile=True)
-
-        root_ref = ConanFileReference(name, version, user, channel, validate=False)
-        phost.process_settings(app.cache)
-        if pbuild:
-            pbuild.process_settings(app.cache)
->>>>>>> 841c93ce
 
         # FIXME: Using update as check_update?
         remotes = app.load_remotes(remote_name=remote_name, check_updates=update)
         deps_graph = app.graph_manager.load_graph(ref_or_path, None, phost,
                                                        pbuild, graph_lock, root_ref, build, update,
-<<<<<<< HEAD
-                                                       update, remotes, recorder)
+                                                       update, remotes,)
         if deps_graph.error:
             raise deps_graph.error
-        print_graph(deps_graph, self.app.out)
-=======
-                                                       update, remotes)
+
         print_graph(deps_graph)
->>>>>>> 841c93ce
 
         # The computed graph-lock by the graph expansion
-
         if lockfile is None or clean:
             graph_lock = GraphLock(deps_graph)
         else:
@@ -1167,12 +1053,8 @@
         lockfile = lockfile if os.path.isfile(lockfile) else os.path.join(lockfile, LOCKFILE)
         graph_lock_file = GraphLockFile.load(lockfile)
         graph_lock = graph_lock_file.graph_lock
-<<<<<<< HEAD
-        output.info("Using lockfile: '{}'".format(lockfile))
-=======
         ConanOutput().info("Using lockfile: '{}'".format(lockfile))
         return profile_host, profile_build, graph_lock, root_ref
->>>>>>> 841c93ce
 
     phost = profile_from_args(profile_host.profiles, profile_host.settings,
                               profile_host.options, profile_host.env, profile_host.conf,
