import os
import sys
from collections import OrderedDict
from collections import namedtuple

import conans
from conans import __version__ as client_version
from conans.client import packager, tools
from conans.client.cache.cache import ClientCache
from conans.client.cmd.build import build
from conans.client.cmd.create import create
from conans.client.cmd.download import download
from conans.client.cmd.export import cmd_export, export_alias
from conans.client.cmd.export_pkg import export_pkg
from conans.client.cmd.profile import (cmd_profile_create, cmd_profile_delete_key, cmd_profile_get,
                                       cmd_profile_list, cmd_profile_update)
from conans.client.cmd.search import Search
from conans.client.cmd.test import PackageTester
from conans.client.cmd.uploader import CmdUpload
from conans.client.cmd.user import user_set, users_clean, users_list
from conans.client.conf import ConanClientConfigParser
from conans.client.graph.graph import RECIPE_EDITABLE
from conans.client.graph.graph_manager import GraphManager
from conans.client.graph.printer import print_graph
from conans.client.graph.proxy import ConanProxy
from conans.client.graph.python_requires import ConanPythonRequire
from conans.client.graph.range_resolver import RangeResolver
from conans.client.hook_manager import HookManager
from conans.client.importer import run_imports, undo_imports
from conans.client.installer import BinaryInstaller
from conans.client.loader import ConanFileLoader
from conans.client.manager import ConanManager
from conans.client.migrations import ClientMigrator
from conans.client.output import ConanOutput, colorama_initialize
from conans.client.profile_loader import profile_from_args, read_profile
from conans.client.recorder.action_recorder import ActionRecorder
from conans.client.recorder.search_recorder import SearchRecorder
from conans.client.recorder.upload_recoder import UploadRecorder
from conans.client.remote_manager import RemoteManager
from conans.client.remover import ConanRemover
from conans.client.rest.auth_manager import ConanApiAuthManager
from conans.client.rest.conan_requester import ConanRequester
from conans.client.rest.rest_client import RestApiClient
from conans.client.runner import ConanRunner
from conans.client.source import config_source_local
from conans.client.store.localdb import LocalDB
from conans.client.userio import UserIO
from conans.errors import (ConanException, RecipeNotFoundException,
                           PackageNotFoundException, NoRestV2Available, NotFoundException)
from conans.model.conan_file import get_env_context_manager
from conans.model.editable_layout import get_editable_abs_path
from conans.model.graph_info import GraphInfo, GRAPH_INFO_FILE
from conans.model.ref import ConanFileReference, PackageReference, check_valid_ref
from conans.model.version import Version
from conans.model.workspace import Workspace
from conans.paths import BUILD_INFO, CONANINFO, get_conan_user_home
from conans.search.search import search_recipes
from conans.tools import set_global_instances
from conans.unicode import get_cwd
from conans.util.files import exception_message_safe, mkdir, save_files
from conans.util.log import configure_logger
from conans.util.tracer import log_command, log_exception
from conans.util.env_reader import get_env

default_manifest_folder = '.conan_manifests'


def api_method(f):
    def wrapper(*args, **kwargs):
        api = args[0]
        api.invalidate_caches()
        try:
            curdir = get_cwd()
            log_command(f.__name__, kwargs)
            with tools.environment_append(api._cache.config.env_vars):
                # Patch the globals in tools
                return f(*args, **kwargs)
        except Exception as exc:
            msg = exception_message_safe(exc)
            try:
                log_exception(exc, msg)
            except BaseException:
                pass
            raise
        finally:
            os.chdir(curdir)
    return wrapper


def _make_abs_path(path, cwd=None, default=None):
    """convert 'path' to absolute if necessary (could be already absolute)
    if not defined (empty, or None), will return 'default' one or 'cwd'
    """
    cwd = cwd or get_cwd()
    if not path:
        abs_path = default or cwd
    elif os.path.isabs(path):
        abs_path = path
    else:
        abs_path = os.path.normpath(os.path.join(cwd, path))
    return abs_path


def _get_conanfile_path(path, cwd, py):
    """
    param py= True: Must be .py, False: Must be .txt, None: Try .py, then .txt
    """
    candidate_paths = list()
    path = _make_abs_path(path, cwd)

    if os.path.isdir(path):  # Can be a folder
        if py:
            path = os.path.join(path, "conanfile.py")
            candidate_paths.append(path)
        elif py is False:
            path = os.path.join(path, "conanfile.txt")
            candidate_paths.append(path)
        else:
            path_py = os.path.join(path, "conanfile.py")
            candidate_paths.append(path_py)
            if os.path.exists(path_py):
                path = path_py
            else:
                path = os.path.join(path, "conanfile.txt")
                candidate_paths.append(path)
    else:
        candidate_paths.append(path)

    if not os.path.isfile(path):  # Must exist
        raise ConanException("Conanfile not found at %s" % " or ".join(candidate_paths))

    if py and not path.endswith(".py"):
        raise ConanException("A conanfile.py is needed, " + path + " is not acceptable")

    return path


class ConanAPIV1(object):

    @staticmethod
    def factory(interactive=None):
        """Factory"""
        # Respect color env setting or check tty if unset
        color = colorama_initialize()
        out = ConanOutput(sys.stdout, sys.stderr, color)
        user_io = UserIO(out=out)

        user_home = get_conan_user_home()
        base_folder = os.path.join(user_home, ".conan")

        cache = ClientCache(base_folder, out)
        # Migration system
        migrator = ClientMigrator(cache, Version(client_version), out)
        migrator.migrate()

        sys.path.append(os.path.join(base_folder, "python"))

        config = cache.config
        # Adjust CONAN_LOGGING_LEVEL with the env readed
        conans.util.log.logger = configure_logger(config.logging_level, config.logging_file)
        conans.util.log.logger.debug("INIT: Using config '%s'" % cache.conan_conf_path)

        hook_manager = HookManager(cache.hooks_path, config.hooks, user_io.out)
        # Wraps an http_requester to inject proxies, certs, etc
        requester = ConanRequester(config)
        # To handle remote connections
        put_headers = cache.read_put_headers()
        rest_api_client = RestApiClient(user_io.out, requester,
                                        revisions_enabled=config.revisions_enabled,
                                        put_headers=put_headers)
        # To store user and token
        localdb = LocalDB.create(cache.localdb)
        # Wraps RestApiClient to add authentication support (same interface)
        auth_manager = ConanApiAuthManager(rest_api_client, user_io, localdb)
        # Handle remote connections
        remote_manager = RemoteManager(cache, auth_manager, user_io.out, hook_manager)

        # Adjust global tool variables
        set_global_instances(out, requester)

        # Settings preprocessor
        if interactive is None:
            interactive = config.non_interactive

        runner = ConanRunner(config.print_commands_to_output, config.generate_run_log_file,
                             config.log_run_to_output)

        conan = ConanAPIV1(cache, user_io, runner, remote_manager,
                           hook_manager, requester, interactive=interactive)

        return conan, cache, user_io

    def __init__(self, cache, user_io, runner, remote_manager, hook_manager, requester,
                 interactive=True):
        assert isinstance(user_io, UserIO)
        assert isinstance(cache, ClientCache)
        self._cache = cache
        self._user_io = user_io
        self._runner = runner
        self._remote_manager = remote_manager
        self._requester = requester
        if not interactive:
            self._user_io.disable_input()

        self._proxy = ConanProxy(cache, self._user_io.out, remote_manager)
        resolver = RangeResolver(cache, remote_manager)
        self._python_requires = ConanPythonRequire(self._proxy, resolver)
        self._loader = ConanFileLoader(self._runner, self._user_io.out, self._python_requires)

        self._graph_manager = GraphManager(self._user_io.out, self._cache,
                                           self._remote_manager, self._loader, self._proxy,
                                           resolver)
        self._hook_manager = hook_manager

    def invalidate_caches(self):
        self._loader.invalidate_caches()
        self._cache.invalidate()

    def _init_manager(self, action_recorder):
        """Every api call gets a new recorder and new manager"""
        return ConanManager(self._cache, self._user_io,
                            self._remote_manager, action_recorder,
                            self._graph_manager, self._hook_manager)

    @api_method
    def new(self, name, header=False, pure_c=False, test=False, exports_sources=False, bare=False,
            cwd=None, visual_versions=None, linux_gcc_versions=None, linux_clang_versions=None,
            osx_clang_versions=None, shared=None, upload_url=None, gitignore=None,
            gitlab_gcc_versions=None, gitlab_clang_versions=None,
            circleci_gcc_versions=None, circleci_clang_versions=None, circleci_osx_versions=None,
            template=None):
        from conans.client.cmd.new import cmd_new
        cwd = os.path.abspath(cwd or get_cwd())
        files = cmd_new(name, header=header, pure_c=pure_c, test=test,
                        exports_sources=exports_sources, bare=bare,
                        visual_versions=visual_versions,
                        linux_gcc_versions=linux_gcc_versions,
                        linux_clang_versions=linux_clang_versions,
                        osx_clang_versions=osx_clang_versions, shared=shared,
                        upload_url=upload_url, gitignore=gitignore,
                        gitlab_gcc_versions=gitlab_gcc_versions,
                        gitlab_clang_versions=gitlab_clang_versions,
                        circleci_gcc_versions=circleci_gcc_versions,
                        circleci_clang_versions=circleci_clang_versions,
                        circleci_osx_versions=circleci_osx_versions,
                        template=template, cache=self._cache)

        save_files(cwd, files)
        for f in sorted(files):
            self._user_io.out.success("File saved: %s" % f)

    @api_method
    def inspect(self, path, attributes, remote_name=None):
        remotes = self._cache.registry.load_remotes()
        remotes.select(remote_name)
        self._python_requires.enable_remotes(remotes=remotes)
        try:
            ref = ConanFileReference.loads(path)
        except ConanException:
            conanfile_path = _get_conanfile_path(path, get_cwd(), py=True)
            ref = os.path.basename(conanfile_path)
            conanfile_class = self._loader.load_class(conanfile_path)
        else:
            update = True if remote_name else False
            result = self._proxy.get_recipe(ref, update, update, remotes, ActionRecorder())
            conanfile_path, _, _, ref = result
            conanfile_class = self._loader.load_class(conanfile_path)
            conanfile_class.name = ref.name
            conanfile_class.version = ref.version
        conanfile = conanfile_class(self._user_io.out, None, str(ref))

        result = OrderedDict()
        if not attributes:
            attributes = ['name', 'version', 'url', 'homepage', 'license', 'author',
                          'description', 'topics', 'generators', 'exports', 'exports_sources',
                          'short_paths', 'apply_env', 'build_policy', 'revision_mode', 'settings',
                          'options', 'default_options']
        for attribute in attributes:
            try:
                attr = getattr(conanfile, attribute)
                result[attribute] = attr
            except AttributeError as e:
                raise ConanException(str(e))
        return result

    @api_method
    def test(self, path, reference, profile_host, profile_build, remote_name=None, update=False,
             build_modes=None, cwd=None, test_build_folder=None):

        remotes = self._cache.registry.load_remotes()
        remotes.select(remote_name)
        self._python_requires.enable_remotes(update=update, remotes=remotes)

        conanfile_path = _get_conanfile_path(path, cwd, py=True)
        cwd = cwd or get_cwd()
        graph_info = get_graph_info(profile_build, profile_host, cwd, None,
                                    self._cache, self._user_io.out)
        ref = ConanFileReference.loads(reference)
        recorder = ActionRecorder()
        manager = self._init_manager(recorder)
        pt = PackageTester(manager, self._user_io)
        pt.install_build_and_test(conanfile_path, ref, graph_info, remotes,
                                  update, build_modes=build_modes,
                                  test_build_folder=test_build_folder)

    @api_method
    def create(self, conanfile_path, name, version, user, channel,
               profile_build, profile_host,
               test_folder=None, not_export=False,
               build_modes=None,
               keep_source=False, keep_build=False, verify=None,
               manifests=None, manifests_interactive=None,
               remote_name=None, update=False, cwd=None, test_build_folder=None):
        """
        API method to create a conan package

        :param test_folder: default None   - looks for default 'test' or 'test_package' folder),
                                    string - test_folder path
                                    False  - disabling tests
        """
        try:
            cwd = cwd or os.getcwd()
            recorder = ActionRecorder()
            conanfile_path = _get_conanfile_path(conanfile_path, cwd, py=True)

            remotes = self._cache.registry.load_remotes()
            remotes.select(remote_name)
            self._python_requires.enable_remotes(update=update, remotes=remotes)

            # Make sure keep_source is set for keep_build
            keep_source = keep_source or keep_build
            new_ref = cmd_export(conanfile_path, name, version, user, channel, keep_source,
                                 self._cache.config.revisions_enabled, self._user_io.out,
                                 self._hook_manager, self._loader, self._cache, not not_export)
            # The new_ref contains the revision
            # To not break existing things, that they used this ref without revision
            ref = new_ref.copy_clear_rev()
            recorder.recipe_exported(new_ref)

            if build_modes is None:  # Not specified, force build the tested library
                build_modes = [ref.name]

            manifests = _parse_manifests_arguments(verify, manifests, manifests_interactive, cwd)
            manifest_folder, manifest_interactive, manifest_verify = manifests
            graph_info = get_graph_info(profile_build=profile_build,
                                        profile_host=profile_host,
                                        cwd=cwd, install_folder=None, cache=self._cache,
                                        output=self._user_io.out)

            manager = self._init_manager(recorder)
            recorder.add_recipe_being_developed(ref)
            create(ref, manager, self._user_io, graph_info, remotes, update, build_modes,
                   manifest_folder, manifest_verify, manifest_interactive, keep_build,
                   test_build_folder, test_folder, conanfile_path)

            return recorder.get_info(self._cache.config.revisions_enabled)

        except ConanException as exc:
            recorder.error = True
            exc.info = recorder.get_info(self._cache.config.revisions_enabled)
            raise

    @api_method
    def export_pkg(self, conanfile_path, name, channel, source_folder=None, build_folder=None,
                   package_folder=None, install_folder=None, profile_build=None, profile_host=None,
                   force=False, user=None, version=None, cwd=None):

        remotes = self._cache.registry.load_remotes()
<<<<<<< HEAD
        self.python_requires.enable_remotes(remotes=remotes)
=======
        self._python_requires.enable_remotes(remotes=remotes)
        settings = settings or []
        options = options or []
        env = env or []
>>>>>>> 5cb958e9
        cwd = cwd or get_cwd()

        try:
            recorder = ActionRecorder()
            conanfile_path = _get_conanfile_path(conanfile_path, cwd, py=True)

            if package_folder:
                if build_folder or source_folder:
                    raise ConanException("package folder definition incompatible with build "
                                         "and source folders")
                package_folder = _make_abs_path(package_folder, cwd)

            build_folder = _make_abs_path(build_folder, cwd)
            if install_folder:
                install_folder = _make_abs_path(install_folder, cwd)
            else:
                # FIXME: This is a hack for old UI, need to be fixed in Conan 2.0
                if os.path.exists(os.path.join(build_folder, GRAPH_INFO_FILE)):
                    install_folder = build_folder
            source_folder = _make_abs_path(source_folder, cwd,
                                           default=os.path.dirname(conanfile_path))

            # Checks that no both settings and info files are specified
            graph_info = get_graph_info(profile_build=profile_build, profile_host=profile_host,
                                        cwd=cwd, install_folder=install_folder, cache=self._cache,
                                        output=self._user_io.out)

            new_ref = cmd_export(conanfile_path, name, version, user, channel, True,
                                 self._cache.config.revisions_enabled, self._user_io.out,
                                 self._hook_manager, self._loader, self._cache)
            ref = new_ref.copy_clear_rev()
            # new_ref has revision
            recorder.recipe_exported(new_ref)
            recorder.add_recipe_being_developed(ref)
            remotes = self._cache.registry.load_remotes()
            export_pkg(self._cache, self._graph_manager, self._hook_manager, recorder,
                       self._user_io.out,
                       ref, source_folder=source_folder, build_folder=build_folder,
                       package_folder=package_folder, install_folder=install_folder,
                       graph_info=graph_info, force=force, remotes=remotes)
            return recorder.get_info(self._cache.config.revisions_enabled)
        except ConanException as exc:
            recorder.error = True
            exc.info = recorder.get_info(self._cache.config.revisions_enabled)
            raise

    @api_method
    def download(self, reference, remote_name=None, package=None, recipe=False):
        # FIXME: The "package" parameter name is very bad, it is a list of package_ids
        if package and recipe:
            raise ConanException("recipe parameter cannot be used together with package")
        # Install packages without settings (fixed ids or all)
        ref = ConanFileReference.loads(reference)
        if check_valid_ref(ref, allow_pattern=False):
            if package and ref.revision is None:
                for package_id in package:
                    if "#" in package_id:
                        raise ConanException("It is needed to specify the recipe revision if you "
                                             "specify a package revision")
            remotes = self._cache.registry.load_remotes()
            remotes.select(remote_name)
            self._python_requires.enable_remotes(remotes=remotes)
            remote = remotes.get_remote(remote_name)
            recorder = ActionRecorder()
            download(ref, package, remote, recipe, self._remote_manager,
                     self._cache, self._user_io.out, recorder, self._loader,
                     self._hook_manager, remotes=remotes)
        else:
            raise ConanException("Provide a valid full reference without wildcards.")

    @api_method
    def workspace_install(self, path, profile_build, profile_host, remote_name=None, build=None,
                          update=False, cwd=None, install_folder=None):
        cwd = cwd or get_cwd()
        abs_path = os.path.normpath(os.path.join(cwd, path))

        remotes = self._cache.registry.load_remotes()
        remotes.select(remote_name)
        self._python_requires.enable_remotes(update=update, remotes=remotes)

        workspace = Workspace(abs_path, self._cache)
        graph_info = get_graph_info(profile_build=profile_build, profile_host=profile_host, cwd=cwd,
                                    install_folder=None, cache=self._cache, output=self._user_io.out)

        self._user_io.out.info("Configuration:")
        self._user_io.out.writeln(graph_info.profile.dumps())

        self._cache.editable_packages.override(workspace.get_editable_dict())

        recorder = ActionRecorder()
        deps_graph, _ = self._graph_manager.load_graph(workspace.root, None, graph_info, build,
                                                       False, update, remotes, recorder)

        print_graph(deps_graph, self._user_io.out)

        # Inject the generators before installing
        for node in deps_graph.nodes:
            if node.recipe == RECIPE_EDITABLE:
                generators = workspace[node.ref].generators
                if generators is not None:
                    tmp = list(node.conanfile.generators)
                    tmp.extend([g for g in generators if g not in tmp])
                    node.conanfile.generators = tmp

        installer = BinaryInstaller(self._cache, self._user_io.out, self._remote_manager,
                                    recorder=recorder, hook_manager=self._hook_manager)
        installer.install(deps_graph, remotes, keep_build=False, graph_info=graph_info)

        install_folder = install_folder or cwd
        workspace.generate(install_folder, deps_graph, self._user_io.out)

    @api_method
    def install_reference(self, reference, profile_build=None, profile_host=None,
                          remote_name=None, verify=None, manifests=None,
                          manifests_interactive=None, build=None,
                          update=False, generators=None, install_folder=None, cwd=None):

        try:
            recorder = ActionRecorder()
            cwd = cwd or os.getcwd()
            install_folder = _make_abs_path(install_folder, cwd)

            manifests = _parse_manifests_arguments(verify, manifests, manifests_interactive, cwd)
            manifest_folder, manifest_interactive, manifest_verify = manifests

            graph_info = get_graph_info(profile_build=profile_build, profile_host=profile_host,
                                        cwd=cwd, install_folder=None, cache=self._cache,
                                        output=self._user_io.out)

            if not generators:  # We don't want the default txt
                generators = False

            mkdir(install_folder)
            remotes = self._cache.registry.load_remotes()
            remotes.select(remote_name)
            self._python_requires.enable_remotes(update=update, remotes=remotes)
            manager = self._init_manager(recorder)
            manager.install(ref_or_path=reference, install_folder=install_folder,
                            remotes=remotes, graph_info=graph_info, build_modes=build,
                            update=update, manifest_folder=manifest_folder,
                            manifest_verify=manifest_verify,
                            manifest_interactive=manifest_interactive,
                            generators=generators)
            return recorder.get_info(self._cache.config.revisions_enabled)
        except ConanException as exc:
            recorder.error = True
            exc.info = recorder.get_info(self._cache.config.revisions_enabled)
            raise

    @api_method
    def install(self, path="", name=None, version=None, user=None, channel=None,
                profile_build=None, profile_host=None,
                remote_name=None, verify=None, manifests=None,
                manifests_interactive=None, build=None,
                update=False, generators=None, no_imports=False, install_folder=None, cwd=None):

        try:
            recorder = ActionRecorder()
            cwd = cwd or os.getcwd()
            manifests = _parse_manifests_arguments(verify, manifests, manifests_interactive, cwd)
            manifest_folder, manifest_interactive, manifest_verify = manifests

            graph_info = get_graph_info(profile_build=profile_build, profile_host=profile_host,
                                        cwd=cwd, install_folder=None, cache=self._cache,
                                        output=self._user_io.out,
                                        name=name, version=version, user=user, channel=channel)

            install_folder = _make_abs_path(install_folder, cwd)
            conanfile_path = _get_conanfile_path(path, cwd, py=None)

            remotes = self._cache.registry.load_remotes()
            remotes.select(remote_name)
            self._python_requires.enable_remotes(update=update, remotes=remotes)
            manager = self._init_manager(recorder)
            manager.install(ref_or_path=conanfile_path,
                            install_folder=install_folder,
                            remotes=remotes,
                            graph_info=graph_info,
                            build_modes=build,
                            update=update,
                            manifest_folder=manifest_folder,
                            manifest_verify=manifest_verify,
                            manifest_interactive=manifest_interactive,
                            generators=generators,
                            no_imports=no_imports)
            return recorder.get_info(self._cache.config.revisions_enabled)
        except ConanException as exc:
            recorder.error = True
            exc.info = recorder.get_info(self._cache.config.revisions_enabled)
            raise

    @api_method
    def config_get(self, item):
        config_parser = ConanClientConfigParser(self._cache.conan_conf_path)
        self._user_io.out.info(config_parser.get_item(item))
        return config_parser.get_item(item)

    @api_method
    def config_set(self, item, value):
        config_parser = ConanClientConfigParser(self._cache.conan_conf_path)
        config_parser.set_item(item, value)
        self._cache.invalidate()

    @api_method
    def config_rm(self, item):
        config_parser = ConanClientConfigParser(self._cache.conan_conf_path)
        config_parser.rm_item(item)
        self._cache.invalidate()

    @api_method
    def config_install(self, path_or_url, verify_ssl, config_type=None, args=None,
                       source_folder=None, target_folder=None):
        from conans.client.conf.config_installer import configuration_install
        return configuration_install(path_or_url, self._cache, self._user_io.out, verify_ssl,
                                     requester=self._requester, config_type=config_type, args=args,
                                     source_folder=source_folder, target_folder=target_folder)

    def _info_args(self, reference_or_path, install_folder, profile_build, profile_host):
        cwd = get_cwd()
        try:
            ref = ConanFileReference.loads(reference_or_path)
            install_folder = None
        except ConanException:
            ref = _get_conanfile_path(reference_or_path, cwd=None, py=None)

            if install_folder:
                install_folder = _make_abs_path(install_folder, cwd)
            else:
                # FIXME: This is a hack for old UI, need to be fixed in Conan 2.0
                if os.path.exists(os.path.join(cwd, GRAPH_INFO_FILE)):
                    install_folder = cwd

        graph_info = get_graph_info(profile_build=profile_build, profile_host=profile_host, cwd=cwd,
                                    install_folder=install_folder, cache=self._cache,
                                    output=self._user_io.out)

        return ref, graph_info

    @api_method
    def info_build_order(self, reference, profile_build=None, profile_host=None,
                         remote_name=None, build_order=None, check_updates=None,
                         install_folder=None):
        reference, graph_info = self._info_args(reference, install_folder,
                                                profile_build, profile_host)
        recorder = ActionRecorder()
        remotes = self._cache.registry.load_remotes()
        remotes.select(remote_name)
        self._python_requires.enable_remotes(check_updates=check_updates, remotes=remotes)
        deps_graph, _ = self._graph_manager.load_graph(reference, None, graph_info, ["missing"],
                                                       check_updates, False, remotes,
                                                       recorder)
        return deps_graph.build_order(build_order)

    @api_method
    def info_nodes_to_build(self, reference, build_modes, profile_build=None, profile_host=None,
                            remote_name=None, check_updates=None, install_folder=None):
        reference, graph_info = self._info_args(reference, install_folder,
                                                profile_build=profile_build,
                                                profile_host=profile_host)
        recorder = ActionRecorder()
        remotes = self._cache.registry.load_remotes()
        remotes.select(remote_name)
        self._python_requires.enable_remotes(check_updates=check_updates, remotes=remotes)
        deps_graph, conanfile = self._graph_manager.load_graph(reference, None, graph_info,
                                                               build_modes, check_updates,
                                                               False, remotes, recorder)
        nodes_to_build = deps_graph.nodes_to_build()
        return nodes_to_build, conanfile

    @api_method
    def info(self, reference, remote_name=None, profile_build=None, profile_host=None,
             update=False, install_folder=None, build=None):
        reference, graph_info = self._info_args(reference, install_folder,
                                                profile_build=profile_build,
                                                profile_host=profile_host)
        recorder = ActionRecorder()
        remotes = self._cache.registry.load_remotes()
        remotes.select(remote_name)
        # FIXME: Using update as check_update?
        self._python_requires.enable_remotes(check_updates=update, remotes=remotes)
        deps_graph, conanfile = self._graph_manager.load_graph(reference, None, graph_info, build,
                                                               update, False, remotes,
                                                               recorder)
        return deps_graph, conanfile

    @api_method
    def build(self, conanfile_path, source_folder=None, package_folder=None, build_folder=None,
              install_folder=None, should_configure=True, should_build=True, should_install=True,
              should_test=True, cwd=None):

        remotes = self._cache.registry.load_remotes()
        self._python_requires.enable_remotes(remotes=remotes)
        cwd = cwd or get_cwd()
        conanfile_path = _get_conanfile_path(conanfile_path, cwd, py=True)
        build_folder = _make_abs_path(build_folder, cwd)
        install_folder = _make_abs_path(install_folder, cwd, default=build_folder)
        source_folder = _make_abs_path(source_folder, cwd, default=os.path.dirname(conanfile_path))
        default_pkg_folder = os.path.join(build_folder, "package")
        package_folder = _make_abs_path(package_folder, cwd, default=default_pkg_folder)

        build(self._graph_manager, self._hook_manager, conanfile_path,
              source_folder, build_folder, package_folder, install_folder,
              should_configure=should_configure, should_build=should_build,
              should_install=should_install, should_test=should_test)

    @api_method
    def package(self, path, build_folder, package_folder, source_folder=None, install_folder=None,
                cwd=None):
        remotes = self._cache.registry.load_remotes()
        self._python_requires.enable_remotes(remotes=remotes)

        cwd = cwd or get_cwd()
        conanfile_path = _get_conanfile_path(path, cwd, py=True)
        build_folder = _make_abs_path(build_folder, cwd)
        install_folder = _make_abs_path(install_folder, cwd, default=build_folder)
        source_folder = _make_abs_path(source_folder, cwd, default=os.path.dirname(conanfile_path))
        default_pkg_folder = os.path.join(build_folder, "package")
        package_folder = _make_abs_path(package_folder, cwd, default=default_pkg_folder)

        if package_folder == build_folder:
            raise ConanException("Cannot 'conan package' to the build folder. "
                                 "--build-folder and package folder can't be the same")
        conanfile = self._graph_manager.load_consumer_conanfile(conanfile_path, install_folder,
                                                                deps_info_required=True)
        with get_env_context_manager(conanfile):
            packager.create_package(conanfile, None, source_folder, build_folder, package_folder,
                                    install_folder, self._hook_manager, conanfile_path, None,
                                    local=True, copy_info=True)

    @api_method
    def source(self, path, source_folder=None, info_folder=None, cwd=None):
        remotes = self._cache.registry.load_remotes()
        self._python_requires.enable_remotes(remotes=remotes)

        cwd = cwd or get_cwd()
        conanfile_path = _get_conanfile_path(path, cwd, py=True)
        source_folder = _make_abs_path(source_folder, cwd)
        info_folder = _make_abs_path(info_folder, cwd)

        mkdir(source_folder)
        if not os.path.exists(info_folder):
            raise ConanException("Specified info-folder doesn't exist")

        # only infos if exist
        conanfile = self._graph_manager.load_consumer_conanfile(conanfile_path, info_folder)
        config_source_local(source_folder, conanfile, conanfile_path, self._hook_manager)

    @api_method
    def imports(self, path, dest=None, info_folder=None, cwd=None):
        """
        :param path: Path to the conanfile
        :param dest: Dir to put the imported files. (Abs path or relative to cwd)
        :param info_folder: Dir where the conaninfo.txt and conanbuildinfo.txt files are
        :param cwd: Current working directory
        :return: None
        """
        cwd = cwd or get_cwd()
        info_folder = _make_abs_path(info_folder, cwd)
        dest = _make_abs_path(dest, cwd)

        remotes = self._cache.registry.load_remotes()
        self._python_requires.enable_remotes(remotes=remotes)
        mkdir(dest)
        conanfile_abs_path = _get_conanfile_path(path, cwd, py=None)
        conanfile = self._graph_manager.load_consumer_conanfile(conanfile_abs_path, info_folder,
                                                                deps_info_required=True)
        run_imports(conanfile, dest)

    @api_method
    def imports_undo(self, manifest_path):
        cwd = get_cwd()
        manifest_path = _make_abs_path(manifest_path, cwd)
        undo_imports(manifest_path, self._user_io.out)

    @api_method
    def export(self, path, name, version, user, channel, keep_source=False, cwd=None):
        conanfile_path = _get_conanfile_path(path, cwd, py=True)
        remotes = self._cache.registry.load_remotes()
        self._python_requires.enable_remotes(remotes=remotes)
        cmd_export(conanfile_path, name, version, user, channel, keep_source,
                   self._cache.config.revisions_enabled, self._user_io.out,
                   self._hook_manager, self._loader, self._cache)

    @api_method
    def remove(self, pattern, query=None, packages=None, builds=None, src=False, force=False,
               remote_name=None, outdated=False):
        remotes = self._cache.registry.load_remotes()
        remover = ConanRemover(self._cache, self._remote_manager, self._user_io, remotes)
        remover.remove(pattern, remote_name, src, builds, packages, force=force,
                       packages_query=query, outdated=outdated)

    @api_method
    def copy(self, reference, user_channel, force=False, packages=None):
        """
        param packages: None=No binaries, True=All binaries, else list of IDs
        """
        from conans.client.cmd.copy import cmd_copy
        remotes = self._cache.registry.load_remotes()
        self._python_requires.enable_remotes(remotes=remotes)
        # FIXME: conan copy does not support short-paths in Windows
        ref = ConanFileReference.loads(reference)
        cmd_copy(ref, user_channel, packages, self._cache,
                 self._user_io, self._remote_manager, self._loader, remotes, force=force)

    @api_method
    def authenticate(self, name, password, remote_name):
        if not password:
            name, password = self._user_io.request_login(remote_name=remote_name, username=name)
        remote = self.get_remote_by_name(remote_name)
        _, remote_name, prev_user, user = self._remote_manager.authenticate(remote, name, password)
        return remote_name, prev_user, user

    @api_method
    def user_set(self, user, remote_name=None):
        remote = (self.get_default_remote() if not remote_name
                  else self.get_remote_by_name(remote_name))
        return user_set(self._cache.localdb, user, remote)

    @api_method
    def users_clean(self):
        users_clean(self._cache.localdb)

    @api_method
    def users_list(self, remote_name=None):
        info = {"error": False, "remotes": []}
        remotes = [self.get_remote_by_name(remote_name)] if remote_name else self.remote_list()
        try:
            info["remotes"] = users_list(self._cache.localdb, remotes)
            return info
        except ConanException as exc:
            info["error"] = True
            exc.info = info
            raise

    @api_method
    def search_recipes(self, pattern, remote_name=None, case_sensitive=False):
        search_recorder = SearchRecorder()
        remotes = self._cache.registry.load_remotes()
        search = Search(self._cache, self._remote_manager, remotes)

        try:
            references = search.search_recipes(pattern, remote_name, case_sensitive)
        except ConanException as exc:
            search_recorder.error = True
            exc.info = search_recorder.get_info()
            raise

        for remote_name, refs in references.items():
            for ref in refs:
                search_recorder.add_recipe(remote_name, ref, with_packages=False)
        return search_recorder.get_info()

    @api_method
    def search_packages(self, reference, query=None, remote_name=None, outdated=False):
        search_recorder = SearchRecorder()
        remotes = self._cache.registry.load_remotes()
        search = Search(self._cache, self._remote_manager, remotes)

        try:
            ref = ConanFileReference.loads(reference)
            references = search.search_packages(ref, remote_name, query=query, outdated=outdated)
        except ConanException as exc:
            search_recorder.error = True
            exc.info = search_recorder.get_info()
            raise

        for remote_name, remote_ref in references.items():
            search_recorder.add_recipe(remote_name, ref)
            if remote_ref.ordered_packages:
                for package_id, properties in remote_ref.ordered_packages.items():
                    package_recipe_hash = properties.get("recipe_hash", None)
                    search_recorder.add_package(remote_name, ref,
                                                package_id, properties.get("options", []),
                                                properties.get("settings", []),
                                                properties.get("full_requires", []),
                                                remote_ref.recipe_hash != package_recipe_hash)
        return search_recorder.get_info()

    @api_method
    def upload(self, pattern, package=None, remote_name=None, all_packages=False, confirm=False,
               retry=None, retry_wait=None, integrity_check=False, policy=None, query=None):
        """ Uploads a package recipe and the generated binary packages to a specified remote
        """
        if retry is None:
            retry = get_env("CONAN_RETRY", 2)
        if retry_wait is None:
            retry_wait = get_env("CONAN_RETRY_WAIT", 5)

        upload_recorder = UploadRecorder()
        uploader = CmdUpload(self._cache, self._user_io, self._remote_manager,
                             self._loader, self._hook_manager)
        remotes = self._cache.registry.load_remotes()
        remotes.select(remote_name)
        self._python_requires.enable_remotes(remotes=remotes)
        try:
            uploader.upload(pattern, remotes, upload_recorder, package, all_packages, confirm, retry,
                            retry_wait, integrity_check, policy, query=query)
            return upload_recorder.get_info()
        except ConanException as exc:
            upload_recorder.error = True
            exc.info = upload_recorder.get_info()
            raise

    @api_method
    def remote_list(self):
        return list(self._cache.registry.load_remotes().values())

    @api_method
    def remote_add(self, remote_name, url, verify_ssl=True, insert=None, force=None):
        return self._cache.registry.add(remote_name, url, verify_ssl, insert, force)

    @api_method
    def remote_remove(self, remote_name):
        return self._cache.registry.remove(remote_name)

    @api_method
    def remote_update(self, remote_name, url, verify_ssl=True, insert=None):
        return self._cache.registry.update(remote_name, url, verify_ssl, insert)

    @api_method
    def remote_rename(self, remote_name, new_new_remote):
        return self._cache.registry.rename(remote_name, new_new_remote)

    @api_method
    def remote_list_ref(self):
        return {str(r): remote_name for r, remote_name in self._cache.registry.refs_list.items()
                if remote_name}

    @api_method
    def remote_add_ref(self, reference, remote_name):
        ref = ConanFileReference.loads(reference, validate=True)
        remote = self._cache.registry.load_remotes()[remote_name]
        with self._cache.package_layout(ref).update_metadata() as metadata:
            metadata.recipe.remote = remote.name

    @api_method
    def remote_remove_ref(self, reference):
        ref = ConanFileReference.loads(reference, validate=True)
        with self._cache.package_layout(ref).update_metadata() as metadata:
            metadata.recipe.remote = None

    @api_method
    def remote_update_ref(self, reference, remote_name):
        ref = ConanFileReference.loads(reference, validate=True)
        remote = self._cache.registry.load_remotes()[remote_name]
        with self._cache.package_layout(ref).update_metadata() as metadata:
            metadata.recipe.remote = remote.name

    @api_method
    def remote_list_pref(self, reference):
        ref = ConanFileReference.loads(reference, validate=True)
        ret = {}
        tmp = self._cache.registry.prefs_list
        for pref, remote in tmp.items():
            if pref.ref == ref and remote:
                ret[pref.full_repr()] = remote
        return ret

    @api_method
    def remote_add_pref(self, package_reference, remote_name):
        pref = PackageReference.loads(package_reference, validate=True)
        remote = self._cache.registry.load_remotes()[remote_name]
        with self._cache.package_layout(pref.ref).update_metadata() as metadata:
            m = metadata.packages.get(pref.id)
            if m and m.remote:
                raise ConanException("%s already exists. Use update" % str(pref))
            metadata.packages[pref.id].remote = remote.name

    @api_method
    def remote_remove_pref(self, package_reference):
        pref = PackageReference.loads(package_reference, validate=True)
        with self._cache.package_layout(pref.ref).update_metadata() as metadata:
            m = metadata.packages.get(pref.id)
            if m:
                m.remote = None

    @api_method
    def remote_update_pref(self, package_reference, remote_name):
        pref = PackageReference.loads(package_reference, validate=True)
        self._cache.registry.load_remotes()[remote_name]
        with self._cache.package_layout(pref.ref).update_metadata() as metadata:
            m = metadata.packages.get(pref.id)
            if m:
                m.remote = remote_name

    @api_method
    def remote_clean(self):
        return self._cache.registry.clear()

    @api_method
    def remove_system_reqs(self, reference):
        try:
            ref = ConanFileReference.loads(reference)
            self._cache.package_layout(ref).remove_system_reqs()
            self._user_io.out.info(
                "Cache system_reqs from %s has been removed" % repr(ref))
        except Exception as error:
            raise ConanException("Unable to remove system_reqs: %s" % error)

    @api_method
    def remove_system_reqs_by_pattern(self, pattern):
        for ref in search_recipes(self._cache, pattern=pattern):
            self.remove_system_reqs(ref.full_repr())

    @api_method
    def remove_locks(self):
        self._cache.remove_locks()

    @api_method
    def profile_list(self):
        return cmd_profile_list(self._cache.profiles_path, self._user_io.out)

    @api_method
    def create_profile(self, profile_name, detect=False, force=False):
        return cmd_profile_create(profile_name, self._cache.profiles_path,
                                  self._user_io.out, detect, force)

    @api_method
    def update_profile(self, profile_name, key, value):
        return cmd_profile_update(profile_name, key, value, self._cache.profiles_path)

    @api_method
    def get_profile_key(self, profile_name, key):
        return cmd_profile_get(profile_name, key, self._cache.profiles_path)

    @api_method
    def delete_profile_key(self, profile_name, key):
        return cmd_profile_delete_key(profile_name, key, self._cache.profiles_path)

    @api_method
    def read_profile(self, profile=None):
        p, _ = read_profile(profile, get_cwd(), self._cache.profiles_path)
        return p

    @api_method
    def get_path(self, reference, package_id=None, path=None, remote_name=None):
        ref = ConanFileReference.loads(reference)
        if not path:
            path = "conanfile.py" if not package_id else "conaninfo.txt"

        if not remote_name:
            package_layout = self._cache.package_layout(ref, short_paths=None)
            return package_layout.get_path(path=path, package_id=package_id), path
        else:
            remote = self.get_remote_by_name(remote_name)
            if self._cache.config.revisions_enabled and not ref.revision:
                ref = self._remote_manager.get_latest_recipe_revision(ref, remote)
            if package_id:
                pref = PackageReference(ref, package_id)
                if self._cache.config.revisions_enabled and not pref.revision:
                    pref = self._remote_manager.get_latest_package_revision(pref, remote)
                return self._remote_manager.get_package_path(pref, path, remote), path
            else:
                return self._remote_manager.get_recipe_path(ref, path, remote), path

    @api_method
    def export_alias(self, reference, target_reference):
        ref = ConanFileReference.loads(reference)
        target_ref = ConanFileReference.loads(target_reference)

        if ref.name != target_ref.name:
            raise ConanException("An alias can only be defined to a package with the same name")

        # Do not allow to override an existing package
        alias_conanfile_path = self._cache.package_layout(ref).conanfile()
        if os.path.exists(alias_conanfile_path):
            conanfile_class = self._loader.load_class(alias_conanfile_path)
            conanfile = conanfile_class(self._user_io.out, None, str(ref))
            if not getattr(conanfile, 'alias', None):
                raise ConanException("Reference '{}' is already a package, remove it before creating"
                                     " and alias with the same name".format(ref))

        package_layout = self._cache.package_layout(ref)
        return export_alias(package_layout, target_ref,
                            revisions_enabled=self._cache.config.revisions_enabled,
                            output=self._user_io.out)

    @api_method
    def get_default_remote(self):
        return self._cache.registry.load_remotes().default

    @api_method
    def get_remote_by_name(self, remote_name):
        return self._cache.registry.load_remotes()[remote_name]

    @api_method
    def get_recipe_revisions(self, reference, remote_name=None):
        if not self._cache.config.revisions_enabled:
            raise ConanException("The client doesn't have the revisions feature enabled."
                                 " Enable this feature setting to '1' the environment variable"
                                 " 'CONAN_REVISIONS_ENABLED' or the config value"
                                 " 'general.revisions_enabled' in your conan.conf file")
        ref = ConanFileReference.loads(str(reference))
        if ref.revision:
            raise ConanException("Cannot list the revisions of a specific recipe revision")

        if not remote_name:
            layout = self._cache.package_layout(ref)
            try:
                rev = layout.recipe_revision()
            except RecipeNotFoundException as e:
                e.print_rev = True
                raise e

            # Check the time in the associated remote if any
            remote_name = layout.load_metadata().recipe.remote
            remote = self._cache.registry.load_remotes()[remote_name] if remote_name else None
            rev_time = None
            if remote:
                try:
                    revisions = self._remote_manager.get_recipe_revisions(ref, remote)
                except RecipeNotFoundException:
                    pass
                except (NoRestV2Available, NotFoundException):
                    rev_time = None
                else:
                    tmp = {r["revision"]: r["time"] for r in revisions}
                    rev_time = tmp.get(rev)

            return [{"revision": rev, "time": rev_time}]
        else:
            remote = self.get_remote_by_name(remote_name)
            return self._remote_manager.get_recipe_revisions(ref, remote=remote)

    @api_method
    def get_package_revisions(self, reference, remote_name=None):
        if not self._cache.config.revisions_enabled:
            raise ConanException("The client doesn't have the revisions feature enabled."
                                 " Enable this feature setting to '1' the environment variable"
                                 " 'CONAN_REVISIONS_ENABLED' or the config value"
                                 " 'general.revisions_enabled' in your conan.conf file")
        pref = PackageReference.loads(str(reference), validate=True)
        if not pref.ref.revision:
            raise ConanException("Specify a recipe reference with revision")
        if pref.revision:
            raise ConanException("Cannot list the revisions of a specific package revision")

        if not remote_name:
            layout = self._cache.package_layout(pref.ref)
            try:
                rev = layout.package_revision(pref)
            except (RecipeNotFoundException, PackageNotFoundException) as e:
                e.print_rev = True
                raise e

            # Check the time in the associated remote if any
            remote_name = layout.load_metadata().recipe.remote
            remote = self._cache.registry.load_remotes()[remote_name] if remote_name else None
            rev_time = None
            if remote:
                try:
                    revisions = self._remote_manager.get_package_revisions(pref, remote)
                except RecipeNotFoundException:
                    pass
                except (NoRestV2Available, NotFoundException):
                    rev_time = None
                else:
                    tmp = {r["revision"]: r["time"] for r in revisions}
                    rev_time = tmp.get(rev)

            return [{"revision": rev, "time": rev_time}]
        else:
            remote = self.get_remote_by_name(remote_name)
            return self._remote_manager.get_package_revisions(pref, remote=remote)

    @api_method
    def editable_add(self, path, reference, layout, cwd):
        # Retrieve conanfile.py from target_path
        target_path = _get_conanfile_path(path=path, cwd=cwd, py=True)

        remotes = self._cache.registry.load_remotes()
        self._python_requires.enable_remotes(remotes=remotes)

        # Check the conanfile is there, and name/version matches
        ref = ConanFileReference.loads(reference, validate=True)
        target_conanfile = self._graph_manager._loader.load_class(target_path)
        if (target_conanfile.name and target_conanfile.name != ref.name) or \
                (target_conanfile.version and target_conanfile.version != ref.version):
            raise ConanException("Name and version from reference ({}) and target "
                                 "conanfile.py ({}/{}) must match".
                                 format(ref, target_conanfile.name, target_conanfile.version))

        layout_abs_path = get_editable_abs_path(layout, cwd, self._cache.cache_folder)
        if layout_abs_path:
            self._user_io.out.success("Using layout file: %s" % layout_abs_path)
        self._cache.editable_packages.add(ref, os.path.dirname(target_path), layout_abs_path)

    @api_method
    def editable_remove(self, reference):
        ref = ConanFileReference.loads(reference, validate=True)
        return self._cache.editable_packages.remove(ref)

    @api_method
    def editable_list(self):
        return {str(k): v for k, v in self._cache.editable_packages.edited_refs.items()}


Conan = ConanAPIV1

ProfileInfo = namedtuple("ProfileInfo", ["profiles", "settings", "options", "env"])


def get_graph_info(profile_build, profile_host, cwd, install_folder, cache, output,
                   name=None, version=None, user=None, channel=None):
    try:
        graph_info = GraphInfo.load(install_folder)
        graph_info.profile.process_settings(cache, preprocess=False)
    except IOError:  # Only if file is missing
        if install_folder:
            raise ConanException("Failed to load graphinfo file in install-folder: %s"
                                 % install_folder)
        graph_info = None

    pb = any([profile_build.profiles, profile_build.settings,
              profile_build.options, profile_build.env])
    ph = any([profile_host.profiles, profile_host.settings, profile_host.options, profile_host.env])
    profile_host = profile_host if ph else profile_build  # Default to native compilation

    if pb or ph or not graph_info:
        if graph_info:
            # FIXME: Convert to Exception in Conan 2.0
            output.warn("Settings, options, env or profile specified. "
                        "GraphInfo found from previous install won't be used: %s\n"
                        "Don't pass settings, options or profile arguments if you want to reuse "
                        "the installed graph-info file."
                        % install_folder)

        pb = profile_from_args(profile_build.profiles, profile_build.settings, profile_build.options,
                               profile_build.env, cwd, cache)
        pb.process_settings(cache)

        ph = profile_from_args(profile_host.profiles, profile_host.settings, profile_host.options,
                               profile_host.env, cwd, cache)
        ph.process_settings(cache)

        root_ref = ConanFileReference(name, version, user, channel, validate=False)
        graph_info = GraphInfo(profile=pb, root_ref=root_ref) # TODO: Add profile_host=ph
        # Preprocess settings and convert to real settings
    return graph_info


def _parse_manifests_arguments(verify, manifests, manifests_interactive, cwd):
    if manifests and manifests_interactive:
        raise ConanException("Do not specify both manifests and "
                             "manifests-interactive arguments")
    if verify and (manifests or manifests_interactive):
        raise ConanException("Do not specify both 'verify' and "
                             "'manifests' or 'manifests-interactive' arguments")
    manifest_folder = verify or manifests or manifests_interactive
    if manifest_folder:
        if not os.path.isabs(manifest_folder):
            if not cwd:
                raise ConanException("'cwd' should be defined if the manifest folder is relative.")
            manifest_folder = os.path.join(cwd, manifest_folder)
        manifest_verify = verify is not None
        manifest_interactive = manifests_interactive is not None
    else:
        manifest_verify = manifest_interactive = False

    return manifest_folder, manifest_interactive, manifest_verify


def existing_info_files(folder):
    return os.path.exists(os.path.join(folder, CONANINFO)) and  \
           os.path.exists(os.path.join(folder, BUILD_INFO))<|MERGE_RESOLUTION|>--- conflicted
+++ resolved
@@ -366,14 +366,7 @@
                    force=False, user=None, version=None, cwd=None):
 
         remotes = self._cache.registry.load_remotes()
-<<<<<<< HEAD
-        self.python_requires.enable_remotes(remotes=remotes)
-=======
         self._python_requires.enable_remotes(remotes=remotes)
-        settings = settings or []
-        options = options or []
-        env = env or []
->>>>>>> 5cb958e9
         cwd = cwd or get_cwd()
 
         try:
