import hashlib
import os
import sys

import requests

import conans
from conans import __version__ as client_version, tools
from conans.client.client_cache import ClientCache
from conans.client.conf import MIN_SERVER_COMPATIBLE_VERSION, ConanClientConfigParser
from conans.client.detect import detect_defaults_settings
from conans.client.manager import ConanManager
from conans.client.migrations import ClientMigrator
from conans.client.output import ConanOutput, ScopedOutput
from conans.client.profile_loader import read_profile, get_profile_path, profile_from_args
from conans.client.remote_manager import RemoteManager
from conans.client.remote_registry import RemoteRegistry
from conans.client.rest.auth_manager import ConanApiAuthManager
from conans.client.rest.rest_client import RestApiClient
from conans.client.rest.version_checker import VersionCheckerRequester
from conans.client.runner import ConanRunner
from conans.client.store.localdb import LocalDB
from conans.client.package_tester import PackageTester
from conans.client.userio import UserIO
from conans.errors import ConanException
from conans.model.env_info import EnvValues
from conans.model.options import OptionsValues
from conans.model.profile import Profile
from conans.model.ref import ConanFileReference
from conans.model.scope import Scopes
from conans.model.version import Version
from conans.paths import CONANFILE, get_conan_user_home, CONANFILE_TXT
from conans.search.search import DiskSearchManager, DiskSearchAdapter
from conans.util.env_reader import get_env
from conans.util.files import rmdir, save_files, exception_message_safe, save, mkdir
from conans.util.log import configure_logger
from conans.util.tracer import log_command, log_exception
from conans.client.loader_parse import load_conanfile_class
from conans.client import settings_preprocessor
from conans.tools import set_global_instances
from conans.client.uploader import is_a_reference

default_manifest_folder = '.conan_manifests'


def get_basic_requester(client_cache):
    requester = requests.Session()
    proxies = client_cache.conan_config.proxies
    if proxies:
        # Account for the requests NO_PROXY env variable, not defined as a proxy like http=
        no_proxy = proxies.pop("no_proxy", None)
        if no_proxy:
            os.environ["NO_PROXY"] = no_proxy
        requester.proxies = proxies
    return requester


def api_method(f):
    def wrapper(*args, **kwargs):
        the_self = args[0]
        try:
            log_command(f.__name__, kwargs)
            with tools.environment_append(the_self._client_cache.conan_config.env_vars):
                # Patch the globals in tools
                return f(*args, **kwargs)
        except Exception as exc:
            msg = exception_message_safe(exc)
            try:
                log_exception(exc, msg)
            except:
                pass
            raise

    return wrapper


def prepare_cwd(cwd):
    if cwd:
        if os.path.isabs(cwd):
            return cwd
        else:
            return os.path.abspath(cwd)
    else:
        return os.getcwd()


class ConanAPIV1(object):

    @staticmethod
    def factory():
        """Factory"""

        def instance_remote_manager(client_cache):
            requester = get_basic_requester(client_cache)
            # Verify client version against remotes
            version_checker_req = VersionCheckerRequester(requester, Version(client_version),
                                                          Version(MIN_SERVER_COMPATIBLE_VERSION),
                                                          out)
            # To handle remote connections
            put_headers = client_cache.read_put_headers()
            rest_api_client = RestApiClient(out, requester=version_checker_req,
                                            put_headers=put_headers)
            # To store user and token
            localdb = LocalDB(client_cache.localdb)
            # Wraps RestApiClient to add authentication support (same interface)
            auth_manager = ConanApiAuthManager(rest_api_client, user_io, localdb)
            # Handle remote connections
            remote_manager = RemoteManager(client_cache, auth_manager, out)
            return remote_manager

        use_color = get_env("CONAN_COLOR_DISPLAY", 1)
        if use_color and hasattr(sys.stdout, "isatty") and sys.stdout.isatty():
            import colorama
            colorama.init()
            color = True
        else:
            color = False
        out = ConanOutput(sys.stdout, color)
        user_io = UserIO(out=out)

        try:
            client_cache = migrate_and_get_client_cache(get_conan_user_home(), out)
        except Exception as e:
            out.error(str(e))
            raise

        with tools.environment_append(client_cache.conan_config.env_vars):
            # Adjust CONAN_LOGGING_LEVEL with the env readed
            conans.util.log.logger = configure_logger()

            # Get the new command instance after migrations have been done
            remote_manager = instance_remote_manager(client_cache)

            # Get a search manager
            search_adapter = DiskSearchAdapter()
            search_manager = DiskSearchManager(client_cache, search_adapter)

            # Settings preprocessor
            conan = Conan(client_cache, user_io, get_conan_runner(), remote_manager, search_manager,
                          settings_preprocessor)

        return conan, client_cache, user_io

    def __init__(self, client_cache, user_io, runner, remote_manager, search_manager,
                 settings_preprocessor):
        assert isinstance(user_io, UserIO)
        assert isinstance(client_cache, ClientCache)
        self._client_cache = client_cache
        self._user_io = user_io
        self._runner = runner
        self._manager = ConanManager(client_cache, user_io, runner, remote_manager, search_manager,
                                     settings_preprocessor)
        # Patch the tools module with a good requester and user_io
        set_global_instances(self._user_io.out, get_basic_requester(self._client_cache))

    @api_method
    def new(self, name, header=False, pure_c=False, test=False, exports_sources=False, bare=False,
            cwd=None, visual_versions=None, linux_gcc_versions=None, linux_clang_versions=None,
            osx_clang_versions=None, shared=None, upload_url=None, gitignore=None,
            gitlab_gcc_versions=None, gitlab_clang_versions=None):
        from conans.client.new import get_files
        cwd = prepare_cwd(cwd)
        files = get_files(name, header=header, pure_c=pure_c, test=test,
                          exports_sources=exports_sources, bare=bare,
                          visual_versions=visual_versions,
                          linux_gcc_versions=linux_gcc_versions,
                          linux_clang_versions=linux_clang_versions,
                          osx_clang_versions=osx_clang_versions, shared=shared,
                          upload_url=upload_url, gitignore=gitignore,
                          gitlab_gcc_versions=gitlab_gcc_versions,
                          gitlab_clang_versions=gitlab_clang_versions)

        save_files(cwd, files)
        for f in sorted(files):
            self._user_io.out.success("File saved: %s" % f)

    @api_method
    def test(self, path, profile_name=None, settings=None, options=None, env=None, remote=None,
             update=False, user=None, channel=None, name=None,
             version=None, build_modes=None):

        settings = settings or []
        options = options or []
        env = env or []
        cwd = os.getcwd()
        base_folder = self._abs_relative_to(path, cwd, default=cwd)
        conanfile_abs_path = self._get_conanfile_path(base_folder, "conanfile.py")

        profile = profile_from_args(profile_name, settings, options, env, None, cwd,
                                    self._client_cache.profiles_path)

        pt = PackageTester(self._manager, self._user_io)
        pt.install_build_and_test(conanfile_abs_path, profile, name, version, user, channel, remote,
                                  update, build_modes=build_modes)

    @api_method
    def test_package(self, profile_name=None, settings=None, options=None, env=None,
                     scope=None, test_folder=None, not_export=False, build=None, keep_source=False,
                     verify=None, manifests=None,
                     manifests_interactive=None,
                     remote=None, update=False, cwd=None, user=None, channel=None, name=None,
                     version=None):

        self._user_io.out.warn("THIS METHOD IS DEPRECATED and will be removed. "
                               "Use 'conan create' to generate binary packages for a "
                               "recipe. If you want to test a package you can use 'conan test' "
                               "command.")

        settings = settings or []
        options = options or []
        env = env or []
        cwd = prepare_cwd(cwd)

        if name and version:
            package_name = name
            package_version = version
        else:
            conanfile_path = os.path.join(cwd, "conanfile.py")
            conanfile = load_conanfile_class(conanfile_path)
            package_name = getattr(conanfile, "name", None)
            package_version = getattr(conanfile, "version", None)
        if not package_name or not package_version:
            raise ConanException("conanfile.py doesn't declare package name or version")

        test_folders = [test_folder] if test_folder else ["test_package", "test"]
        for test_folder_name in test_folders:
            test_folder = os.path.join(cwd, test_folder_name)
            test_conanfile_path = os.path.join(test_folder, "conanfile.py")
            if os.path.exists(test_conanfile_path):
                break
        else:
            raise ConanException("test folder '%s' not available, "
                                 "or it doesn't have a conanfile.py" % test_folder_name)

        sha = hashlib.sha1("".join(options + settings).encode()).hexdigest()
        build_folder = os.path.join(test_folder, "build", sha)
        rmdir(build_folder)
        # shutil.copytree(test_folder, build_folder)

        profile = profile_from_args(profile_name, settings, options, env, scope, cwd,
                                    self._client_cache.profiles_path)

        loader = self._manager.get_loader(profile)
        test_conanfile = loader.load_conan(test_conanfile_path, self._user_io.out, consumer=True)

        try:
            if hasattr(test_conanfile, "requirements"):
                test_conanfile.requirements()
        except Exception as e:
            raise ConanException("Error in test_package/conanfile.py requirements(). %s" % str(e))

        requirement = test_conanfile.requires.get(package_name)
        if requirement:
            if requirement.conan_reference.version != package_version:
                raise ConanException("package version is '%s', but test_package/conanfile "
                                     "is requiring version '%s'\n"
                                     "You can remove this requirement and use "
                                     "'conan test_package user/channel' instead"
                                     % (package_version, requirement.conan_reference.version))
            user = user or requirement.conan_reference.user
            channel = channel or requirement.conan_reference.channel

        if not user or not channel:
            raise ConanException("Please specify user and channel")
        conanfile_reference = ConanFileReference(package_name, package_version, user, channel)

        # Forcing an export!
        if not not_export:
            self._user_io.out.info("Exporting package recipe")
            self._manager.export(user, channel, cwd, keep_source=keep_source)

        if build is None:  # Not specified, force build the tested library
            build = [package_name]

        manifests = _parse_manifests_arguments(verify, manifests, manifests_interactive, cwd)
        manifest_folder, manifest_interactive, manifest_verify = manifests
        self._manager.install(inject_require=conanfile_reference,
                              reference=test_folder,
                              build_folder=build_folder,
                              manifest_folder=manifest_folder,
                              manifest_verify=manifest_verify,
                              manifest_interactive=manifest_interactive,
                              remote=remote,
                              profile=profile,
                              build_modes=build,
                              update=update,
                              generators=["txt"]
                              )

        test_conanfile = os.path.join(test_folder, CONANFILE)
        self._manager.build(test_conanfile, test_folder, build_folder, package_folder=None,
                            test=str(conanfile_reference))

    @api_method
    def create(self, profile_name=None, settings=None,
               options=None, env=None, scope=None, test_folder=None, not_export=False,
               build_modes=None,
               keep_source=False, verify=None,
               manifests=None, manifests_interactive=None,
               remote=None, update=False, conan_file_path=None, filename=None,
               user=None, channel=None, name=None, version=None):

        settings = settings or []
        options = options or []
        env = env or []

        cwd = os.getcwd()
        conanfile_folder = self._abs_relative_to(conan_file_path, cwd, default=cwd)

        if not name or not version:
            conanfile_abs_path = self._get_conanfile_path(conanfile_folder, filename or CONANFILE)
            conanfile = load_conanfile_class(conanfile_abs_path)
            name, version = conanfile.name, conanfile.version
            if not name or not version:
                raise ConanException("conanfile.py doesn't declare package name or version")

        reference = ConanFileReference(name, version, user, channel)
        scoped_output = ScopedOutput(str(reference), self._user_io.out)
        # Forcing an export!
        if not not_export:
            scoped_output.highlight("Exporting package recipe")
            self._manager.export(user, channel, conanfile_folder, keep_source=keep_source,
                                 name=name, version=version, filename=filename)

        if build_modes is None:  # Not specified, force build the tested library
            build_modes = [name]

        manifests = _parse_manifests_arguments(verify, manifests, manifests_interactive, cwd)
        manifest_folder, manifest_interactive, manifest_verify = manifests
        profile = profile_from_args(profile_name, settings, options, env, scope,
                                    cwd, self._client_cache.profiles_path)
        self._manager.install(reference=reference,
                              build_folder=None,  # Not output anything
                              manifest_folder=manifest_folder,
                              manifest_verify=manifest_verify,
                              manifest_interactive=manifest_interactive,
                              remote=remote,
                              profile=profile,
                              build_modes=build_modes,
                              update=update,
                              filename=filename)

        base_folder = self._abs_relative_to(conan_file_path, cwd, default=cwd)

        def get_test_conanfile_path(tf):
            """Searchs in the declared test_folder or in the standard locations"""
            test_folders = [tf] if tf else ["test_package", "test"]

            for test_folder_name in test_folders:
                test_folder = os.path.join(base_folder, test_folder_name)
                test_conanfile_path = os.path.join(test_folder, "conanfile.py")
                if os.path.exists(test_conanfile_path):
                    return test_conanfile_path
            else:
                if tf:
                    raise ConanException("test folder '%s' not available, "
                                         "or it doesn't have a conanfile.py" % tf)

        test_conanfile_path = get_test_conanfile_path(test_folder)
        if test_conanfile_path:
            pt = PackageTester(self._manager, self._user_io)
            scoped_output.highlight("Testing with 'test_package'")
            pt.install_build_and_test(test_conanfile_path, profile, name, version, user,
                                      channel, remote, update)

    @api_method
    def export_pkg(self, path, name, channel, source_folder=None, build_folder=None,
                   profile_name=None, settings=None, options=None, env=None, force=False,
                   no_export=False, user=None, version=None):

        settings = settings or []
        options = options or []
        env = env or []

        cwd = os.getcwd()
        path = self._abs_relative_to(path, cwd)
        source_folder = self._abs_relative_to(source_folder, cwd, default=cwd)
        build_folder = self._abs_relative_to(build_folder, cwd, default=cwd)
        profile = profile_from_args(profile_name, settings, options, env=env, scope=None, cwd=cwd,
                                    default_folder=self._client_cache.profiles_path)
        conanfile_abs_path = self._get_conanfile_path(path, "conanfile.py")

        if not no_export or not (name and version):
            conanfile = load_conanfile_class(conanfile_abs_path)
            if not no_export:
                if (name and conanfile.name and conanfile.name != name) or \
                   (version and conanfile.version and conanfile.version != version):
                    raise ConanException("Specified name/version doesn't match with the "
                                         "name/version in the conanfile")
                self._manager.export(user, channel, path, name=name, version=version)

            if not (name and version):
                name = conanfile.name
                version = conanfile.version

        reference = ConanFileReference(name, version, user, channel)
        self._manager.export_pkg(reference, source_folder=source_folder, build_folder=build_folder,
                                 profile=profile, force=force)

    @api_method
    def download(self, reference, remote=None, package=None):
        # Install packages without settings (fixed ids or all)
        if not reference or not isinstance(reference, ConanFileReference):
            raise ConanException("Invalid package recipe reference. "
                                 "e.g., MyPackage/1.2@user/channel")
        self._manager.download(reference, package, remote=remote)

    @api_method
    def install_reference(self, reference, settings=None, options=None, env=None, scope=None,
                          remote=None, werror=False, verify=None, manifests=None,
                          manifests_interactive=None, build=None, profile_name=None,
                          update=False, generators=None, build_folder=None):

        self._user_io.out.werror_active = werror
        cwd = os.getcwd()
        build_folder = self._abs_relative_to(build_folder, cwd, default=cwd)

        manifests = _parse_manifests_arguments(verify, manifests, manifests_interactive, cwd)
        manifest_folder, manifest_interactive, manifest_verify = manifests

        profile = profile_from_args(profile_name, settings, options, env, scope, cwd,
                                    self._client_cache.profiles_path)

        if not generators:  # We don't want the default txt
            generators = False
        self._manager.install(reference=reference, build_folder=build_folder, remote=remote,
                              profile=profile, build_modes=build, update=update,
                              manifest_folder=manifest_folder,
                              manifest_verify=manifest_verify,
                              manifest_interactive=manifest_interactive,
<<<<<<< HEAD
                              generators=generator, deploy=True)
=======
                              generators=generators,
                              cwd=cwd)
>>>>>>> 3b6fcc10

    @api_method
    def install(self, path="", settings=None, options=None, env=None, scope=None,
                remote=None, werror=False, verify=None, manifests=None,
                manifests_interactive=None, build=None, profile_name=None,
                update=False, generators=None, no_imports=False, filename=None,
                build_folder=None):

        self._user_io.out.werror_active = werror

        cwd = os.getcwd()
        build_folder = self._abs_relative_to(build_folder, cwd, default=cwd)
        conanfile_folder = self._abs_relative_to(path, cwd, default=cwd)

        manifests = _parse_manifests_arguments(verify, manifests, manifests_interactive, cwd)
        manifest_folder, manifest_interactive, manifest_verify = manifests

        profile = profile_from_args(profile_name, settings, options, env, scope, cwd,
                                    self._client_cache.profiles_path)

        self._manager.install(reference=conanfile_folder,
                              build_folder=build_folder,
                              remote=remote,
                              profile=profile,
                              build_modes=build,
                              filename=filename,
                              update=update,
                              manifest_folder=manifest_folder,
                              manifest_verify=manifest_verify,
                              manifest_interactive=manifest_interactive,
                              generators=generators,
                              no_imports=no_imports)

    @api_method
    def config_get(self, item):
        config_parser = ConanClientConfigParser(self._client_cache.conan_conf_path)
        self._user_io.out.info(config_parser.get_item(item))
        return config_parser.get_item(item)

    @api_method
    def config_set(self, item, value):
        config_parser = ConanClientConfigParser(self._client_cache.conan_conf_path)
        config_parser.set_item(item, value)

    @api_method
    def config_rm(self, item):
        config_parser = ConanClientConfigParser(self._client_cache.conan_conf_path)
        config_parser.rm_item(item)

    @api_method
    def config_install(self, item):
        from conans.client.conf.config_installer import configuration_install
        return configuration_install(item, self._client_cache, self._user_io.out, self._runner)

    @api_method
    def info_build_order(self, reference, settings=None, options=None, env=None, scope=None,
                         profile_name=None, filename=None, remote=None, build_order=None,
                         check_updates=None, build_folder=None):

        current_path = os.getcwd()
        try:
            reference = ConanFileReference.loads(reference)
        except:
            reference = os.path.normpath(os.path.join(current_path, reference))

        profile = profile_from_args(profile_name, settings, options, env, scope, build_folder,
                                    self._client_cache.profiles_path)
        graph = self._manager.info_build_order(reference, profile, filename, build_order,
                                               remote, check_updates)
        return graph

    @api_method
    def info_nodes_to_build(self, reference, build_modes, settings=None, options=None, env=None,
                            scope=None, profile_name=None, filename=None, remote=None,
                            check_updates=None, build_folder=None):

        current_path = os.getcwd()
        try:
            reference = ConanFileReference.loads(reference)
        except:
            reference = os.path.normpath(os.path.join(current_path, reference))

        profile = profile_from_args(profile_name, settings, options, env, scope, build_folder,
                                    self._client_cache.profiles_path)
        ret = self._manager.info_nodes_to_build(reference, profile, filename, build_modes, remote,
                                                check_updates)
        ref_list, project_reference = ret
        return ref_list, project_reference

    @api_method
    def info_get_graph(self, reference, remote=None, settings=None, options=None, env=None,
                       scope=None, profile_name=None, update=False, filename=None,
                       build_folder=None):

        current_path = os.getcwd()
        try:
            reference = ConanFileReference.loads(reference)
        except:
            reference = os.path.normpath(os.path.join(current_path, reference))

        profile = profile_from_args(profile_name, settings, options, env, scope, build_folder,
                                    self._client_cache.profiles_path)
        ret = self._manager.info_get_graph(reference=reference,
                                           remote=remote, profile=profile, check_updates=update,
                                           filename=filename)
        deps_graph, graph_updates_info, project_reference = ret
        return deps_graph, graph_updates_info, project_reference

    @api_method
    def build(self, path, source_folder=None, package_folder=None, filename=None,
              build_folder=None):

        cwd = os.getcwd()
        conanfile_folder = self._abs_relative_to(path, cwd)
        build_folder = self._abs_relative_to(build_folder, cwd, default=cwd)
        source_folder = self._abs_relative_to(source_folder, cwd, default=conanfile_folder)
        default_pkg_folder = os.path.join(build_folder, "package")
        package_folder = self._abs_relative_to(package_folder, build_folder,
                                               default=default_pkg_folder)

        conanfile_abs_path = self._get_conanfile_path(conanfile_folder, filename)
        if conanfile_abs_path.endswith(".txt"):
              raise ConanException("A conanfile.py is needed to call 'conan build' "
                                   "(not valid conanfile.txt)")

        self._manager.build(conanfile_abs_path, source_folder, build_folder, package_folder)

    @api_method
    def package(self, path, build_folder, package_folder, source_folder=None):
        cwd = os.getcwd()
        conanfile_folder = self._abs_relative_to(path, cwd)
        build_folder = self._abs_relative_to(build_folder, cwd, default=cwd)
        source_folder = self._abs_relative_to(source_folder, cwd, default=conanfile_folder)
        default_pkg = os.path.join(build_folder, "package")
        package_folder = self._abs_relative_to(package_folder, build_folder, default=default_pkg)
        self._manager.local_package(package_folder, conanfile_folder, build_folder, source_folder)

    @api_method
    def source(self, path, source_folder=None, info_folder=None):
        cwd = os.getcwd()
        path = self._abs_relative_to(path, cwd)
        source_folder = self._abs_relative_to(source_folder, cwd, default=cwd)
        info_folder = self._abs_relative_to(info_folder, cwd, default=cwd)

        mkdir(source_folder)
        if not os.path.exists(info_folder):
            raise ConanException("Specified info-folder doesn't exist")

        conanfile_abs_path = self._get_conanfile_path(path, CONANFILE)
        self._manager.source(conanfile_abs_path, source_folder, info_folder)

    @staticmethod
    def _abs_relative_to(path, base_relative, default=None):
        """Gets an absolute path from "path" parameter, prepending base_relative if not abs yet.
        If path is none, will return the 'default'"""
        if not path:
            return default
        if not os.path.isabs(path):
            return os.path.normpath(os.path.join(base_relative, path))
        else:
            return path

    @staticmethod
    def _get_conanfile_path(conanfile_folder, the_filename=None):
        def raise_if_not_exists(some_path):
            if not os.path.exists(some_path):
                raise ConanException("Conanfile not found: %s" % some_path)

        if the_filename:
            conanfile_path = os.path.join(conanfile_folder, the_filename)
            raise_if_not_exists(conanfile_path)
        else:
            conanfile_path = os.path.join(conanfile_folder, CONANFILE)
            if not os.path.exists(conanfile_path):
                conanfile_path = os.path.join(conanfile_folder, CONANFILE_TXT)
                raise_if_not_exists(conanfile_path)
        return conanfile_path


    @api_method
    def imports(self, path, dest=None, filename=None, info_folder=None):
        """
        :param path: Path to the conanfile
        :param dest: Dir to put the imported files. (Abs path or relative to cwd)
        :param filename: Alternative name of the conanfile. Default: conanfile.py or conanfile.txt
        :param build_folder: Dir where the conaninfo.txt and conanbuildinfo.txt files are
        :return: None
        """
        cwd = os.getcwd()
        conanfile_folder = self._abs_relative_to(path, cwd)
        info_folder = self._abs_relative_to(info_folder, cwd, default=cwd)
        dest = self._abs_relative_to(dest, cwd, default=cwd)

        mkdir(dest)
        conanfile_abs_path = self._get_conanfile_path(conanfile_folder, filename)
        self._manager.imports(conanfile_abs_path, dest, info_folder)

    @api_method
    def imports_undo(self, manifest_path):
        manifest_path = self._abs_relative_to(manifest_path, os.getcwd())
        self._manager.imports_undo(manifest_path)

    @api_method
    def export(self, user, channel, path=None, keep_source=False, filename=None, cwd=None,
               name=None, version=None):
        cwd = prepare_cwd(cwd)
        current_path = os.path.abspath(path or cwd)
        self._manager.export(user, channel, current_path, keep_source, filename=filename, name=name,
                             version=version)

    @api_method
    def remove(self, pattern, query=None, packages=None, builds=None, src=False, force=False,
               remote=None, outdated=False):
        self._manager.remove(pattern, package_ids_filter=packages, build_ids=builds,
                             src=src, force=force, remote=remote, packages_query=query,
                             outdated=outdated)

    @api_method
    def copy(self, reference="", user_channel="", force=False, all=False, package=None):
        reference = ConanFileReference.loads(reference)
        new_ref = ConanFileReference.loads("%s/%s@%s" % (reference.name,
                                                         reference.version,
                                                         user_channel))
        if all:
            package = []
        self._manager.copy(reference, package, new_ref.user, new_ref.channel, force)

    @api_method
    def user(self, name=None, clean=False, remote=None, password=None):
        if clean:
            localdb = LocalDB(self._client_cache.localdb)
            localdb.init(clean=True)
            self._user_io.out.success("Deleted user data")
            return
        self._manager.user(remote, name, password)

    @api_method
    def search_recipes(self, pattern, remote=None, case_sensitive=False):
        refs = self._manager.search_recipes(pattern, remote, ignorecase=not case_sensitive)
        return refs

    @api_method
    def search_packages(self, reference, query=None, remote=None, outdated=False):
        ret = self._manager.search_packages(reference, remote, packages_query=query,
                                            outdated=outdated)
        return ret

    @api_method
    def upload(self, pattern, package=None, remote=None, all=False, force=False, confirm=False,
               retry=2, retry_wait=5, skip_upload=False, integrity_check=False):
        """ Uploads a package recipe and the generated binary packages to a specified remote
        """
        if package and not is_a_reference(pattern):
            raise ConanException("-p parameter only allowed with a valid recipe reference, "
                                 "not with a pattern")

        self._manager.upload(pattern, package, remote, all_packages=all, force=force,
                             confirm=confirm, retry=retry, retry_wait=retry_wait,
                             skip_upload=skip_upload, integrity_check=integrity_check)

    @api_method
    def remote_list(self):
        registry = RemoteRegistry(self._client_cache.registry, self._user_io.out)
        return registry.remotes

    @api_method
    def remote_add(self, remote, url, verify_ssl=True, insert=None):
        registry = RemoteRegistry(self._client_cache.registry, self._user_io.out)
        return registry.add(remote, url, verify_ssl, insert)

    @api_method
    def remote_remove(self, remote):
        registry = RemoteRegistry(self._client_cache.registry, self._user_io.out)
        return registry.remove(remote)

    @api_method
    def remote_update(self, remote, url, verify_ssl=True, insert=None):
        registry = RemoteRegistry(self._client_cache.registry, self._user_io.out)
        return registry.update(remote, url, verify_ssl, insert)

    @api_method
    def remote_list_ref(self):
        registry = RemoteRegistry(self._client_cache.registry, self._user_io.out)
        return registry.refs

    @api_method
    def remote_add_ref(self, reference, remote):
        registry = RemoteRegistry(self._client_cache.registry, self._user_io.out)
        return registry.add_ref(reference, remote)

    @api_method
    def remote_remove_ref(self, reference):
        registry = RemoteRegistry(self._client_cache.registry, self._user_io.out)
        return registry.remove_ref(reference)

    @api_method
    def remote_update_ref(self, reference, remote):
        registry = RemoteRegistry(self._client_cache.registry, self._user_io.out)
        return registry.update_ref(reference, remote)

    @api_method
    def profile_list(self):
        folder = self._client_cache.profiles_path
        if os.path.exists(folder):
            return [name for name in os.listdir(folder)
                    if not os.path.isdir(os.path.join(folder, name))]
        else:
            self._user_io.out.info("No profiles defined")
            return []

    @api_method
    def create_profile(self, profile_name, detect=False):
        profile_path = get_profile_path(profile_name, self._client_cache.profiles_path, os.getcwd())
        if os.path.exists(profile_path):
            raise ConanException("Profile already exists")

        profile = Profile()
        if detect:
            settings = detect_defaults_settings(self._user_io.out)
            for name, value in settings:
                profile.settings[name] = value

        contents = profile.dumps()
        save(profile_path, contents)
        self._user_io.out.info("Empty profile created: %s" % profile_path)
        return profile_path

    @staticmethod
    def _get_profile_keys(key):
        # settings.compiler.version => settings, compiler.version
        tmp = key.split(".")
        first_key = tmp[0]
        rest_key = ".".join(tmp[1:]) if len(tmp) > 1 else None
        if first_key not in ("build_requires", "settings", "options", "scopes", "env"):
            raise ConanException("Invalid specified key: %s" % key)

        return first_key, rest_key

    @api_method
    def update_profile(self, profile_name, key, value):
        first_key, rest_key = self._get_profile_keys(key)

        profile, _ = read_profile(profile_name, os.getcwd(), self._client_cache.profiles_path)
        if first_key == "settings":
            profile.settings[rest_key] = value
        elif first_key == "options":
            tmp = OptionsValues([(rest_key, value)])
            profile.options.update(tmp)
        elif first_key == "env":
            profile.env_values.update(EnvValues.loads("%s=%s" % (rest_key, value)))
        elif first_key == "scopes":
            profile.update_scopes(Scopes.from_list(["%s=%s" % (rest_key, value)]))
        elif first_key == "build_requires":
            raise ConanException("Edit the profile manually to change the build_requires")

        contents = profile.dumps()
        profile_path = get_profile_path(profile_name, self._client_cache.profiles_path, os.getcwd())
        save(profile_path, contents)

    @api_method
    def get_profile_key(self, profile_name, key):
        first_key, rest_key = self._get_profile_keys(key)
        profile, _ = read_profile(profile_name, os.getcwd(), self._client_cache.profiles_path)
        try:
            if first_key == "settings":
                return profile.settings[rest_key]
            elif first_key == "options":
                return dict(profile.options.as_list())[rest_key]
            elif first_key == "env":
                package = None
                var = rest_key
                if ":" in rest_key:
                    package, var = rest_key.split(":")
                return profile.env_values.data[package][var]
            elif first_key == "build_requires":
                raise ConanException("List the profile manually to see the build_requires")
        except KeyError:
            raise ConanException("Key not found: '%s'" % key)

    @api_method
    def delete_profile_key(self, profile_name, key):
        first_key, rest_key = self._get_profile_keys(key)
        profile, _ = read_profile(profile_name, os.getcwd(), self._client_cache.profiles_path)

        # For options, scopes, env vars
        try:
            package, name = rest_key.split(":")
        except ValueError:
            package = None
            name = rest_key

        try:
            if first_key == "settings":
                del profile.settings[rest_key]
            elif first_key == "options":
                profile.options.remove(name, package)
            elif first_key == "env":
                profile.env_values.remove(name, package)
            elif first_key == "scopes":
                profile.scopes.remove(name, package)
            elif first_key == "build_requires":
                raise ConanException("Edit the profile manually to delete a build_require")
        except KeyError:
            raise ConanException("Profile key '%s' doesn't exist" % key)

        contents = profile.dumps()
        profile_path = get_profile_path(profile_name, self._client_cache.profiles_path, os.getcwd())
        save(profile_path, contents)

    @api_method
    def read_profile(self, profile=None):
        p, _ = read_profile(profile, os.getcwd(), self._client_cache.profiles_path)
        return p

    @api_method
    def get_path(self, reference, package_id=None, path=None, remote=None):
        reference = ConanFileReference.loads(str(reference))
        return self._manager.get_path(reference, package_id, path, remote)

    @api_method
    def export_alias(self, reference, target_reference):
        reference = ConanFileReference.loads(str(reference))
        target_reference = ConanFileReference.loads(str(target_reference))
        return self._manager.export_alias(reference, target_reference)


Conan = ConanAPIV1


def _check_query_parameter_and_get_reference(query, pattern):
    reference = None
    if pattern:
        try:
            reference = ConanFileReference.loads(pattern)
        except ConanException:
            if query is not None:
                raise ConanException("-q parameter only allowed with a valid recipe "
                                     "reference as search pattern. e.j conan search "
                                     "MyPackage/1.2@user/channel -q \"os=Windows\"")
    return reference


def _parse_manifests_arguments(verify, manifests, manifests_interactive, cwd):
    if manifests and manifests_interactive:
        raise ConanException("Do not specify both manifests and "
                             "manifests-interactive arguments")
    if verify and (manifests or manifests_interactive):
        raise ConanException("Do not specify both 'verify' and "
                             "'manifests' or 'manifests-interactive' arguments")
    manifest_folder = verify or manifests or manifests_interactive
    if manifest_folder:
        if not os.path.isabs(manifest_folder):
            if not cwd:
                raise ConanException("'cwd' should be defined if the manifest folder is relative.")
            manifest_folder = os.path.join(cwd, manifest_folder)
        manifest_verify = verify is not None
        manifest_interactive = manifests_interactive is not None
    else:
        manifest_verify = manifest_interactive = False

    return manifest_folder, manifest_interactive, manifest_verify


def get_conan_runner():
    print_commands_to_output = get_env("CONAN_PRINT_RUN_COMMANDS", False)
    generate_run_log_file = get_env("CONAN_LOG_RUN_TO_FILE", False)
    log_run_to_output = get_env("CONAN_LOG_RUN_TO_OUTPUT", True)
    runner = ConanRunner(print_commands_to_output, generate_run_log_file, log_run_to_output)
    return runner


def _get_reference(ref, cwd=None):
    try:
        reference = ConanFileReference.loads(ref)
    except:
        if "@" in ref:
            raise
        if not os.path.isabs(ref):
            reference = os.path.normpath(os.path.join(cwd, ref))
        else:
            reference = ref
    return cwd, reference


def migrate_and_get_client_cache(base_folder, out, storage_folder=None):
    # Init paths
    client_cache = ClientCache(base_folder, storage_folder, out)

    # Migration system
    migrator = ClientMigrator(client_cache, Version(client_version), out)
    migrator.migrate()

    return client_cache
<|MERGE_RESOLUTION|>--- conflicted
+++ resolved
@@ -428,12 +428,8 @@
                               manifest_folder=manifest_folder,
                               manifest_verify=manifest_verify,
                               manifest_interactive=manifest_interactive,
-<<<<<<< HEAD
-                              generators=generator, deploy=True)
-=======
                               generators=generators,
-                              cwd=cwd)
->>>>>>> 3b6fcc10
+                              cwd=cwd, deploy=True)
 
     @api_method
     def install(self, path="", settings=None, options=None, env=None, scope=None,
