import json
import os

from collections import OrderedDict
from collections import namedtuple

from conans import __version__ as client_version
from conans.cli.api.model import Remote
from conans.cli.api.subapi import api_method
from conans.cli.conan_app import ConanApp
from conans.cli.output import ConanOutput
from conans.client.cmd.build import cmd_build
from conans.client.cmd.create import create
from conans.client.cmd.download import download
from conans.client.cmd.export import cmd_export, export_alias, export_recipe, export_source
from conans.client.cmd.export_pkg import export_pkg
from conans.client.cmd.test import install_build_and_test
from conans.client.cmd.uploader import CmdUpload
from conans.client.conf.required_version import check_required_conan_version
from conans.client.graph.printer import print_graph
from conans.client.importer import run_imports, undo_imports
from conans.client.manager import deps_install
from conans.client.migrations import ClientMigrator
from conans.client.profile_loader import ProfileLoader
from conans.client.remover import ConanRemover
from conans.client.source import run_source_method
from conans.errors import (ConanException, RecipeNotFoundException, NotFoundException)
from conans.model.graph_lock import LOCKFILE, Lockfile
from conans.model.manifest import discarded_file
from conans.model.package_ref import PkgReference
from conans.model.recipe_ref import RecipeReference
from conans.model.ref import check_valid_ref
from conans.model.version import Version
from conans.paths import get_conan_user_home
from conans.search.search import search_recipes
from conans.util.files import mkdir, save_files, load, save


class ProfileData(namedtuple("ProfileData", ["profiles", "settings", "options", "env", "conf"])):
    def __bool__(self):
        return bool(self.profiles or self.settings or self.options or self.env or self.conf)


def _make_abs_path(path, cwd=None, default=None):
    """convert 'path' to absolute if necessary (could be already absolute)
    if not defined (empty, or None), will return 'default' one or 'cwd'
    """
    cwd = cwd or os.getcwd()
    if not path:
        abs_path = default or cwd
    elif os.path.isabs(path):
        abs_path = path
    else:
        abs_path = os.path.normpath(os.path.join(cwd, path))
    return abs_path


def _get_conanfile_path(path, cwd, py):
    """
    param py= True: Must be .py, False: Must be .txt, None: Try .py, then .txt
    """
    candidate_paths = list()
    path = _make_abs_path(path, cwd)

    if os.path.isdir(path):  # Can be a folder
        if py:
            path = os.path.join(path, "conanfile.py")
            candidate_paths.append(path)
        elif py is False:
            path = os.path.join(path, "conanfile.txt")
            candidate_paths.append(path)
        else:
            path_py = os.path.join(path, "conanfile.py")
            candidate_paths.append(path_py)
            if os.path.exists(path_py):
                path = path_py
            else:
                path = os.path.join(path, "conanfile.txt")
                candidate_paths.append(path)
    else:
        candidate_paths.append(path)

    if not os.path.isfile(path):  # Must exist
        raise ConanException("Conanfile not found at %s" % " or ".join(candidate_paths))

    if py and not path.endswith(".py"):
        raise ConanException("A conanfile.py is needed, " + path + " is not acceptable")

    return path


class ConanAPIV1(object):

    def __init__(self, cache_folder=None):
        self.cache_folder = cache_folder or get_conan_user_home()
        # Migration system
        migrator = ClientMigrator(self.cache_folder, Version(client_version))
        migrator.migrate()
        check_required_conan_version(self.cache_folder)

    @api_method
    def new(self, name, header=False, pure_c=False, test=False, exports_sources=False, bare=False,
            cwd=None, template=None, defines=None, gitignore=None):
        from conans.client.cmd.new import cmd_new
        app = ConanApp(self.cache_folder)
        cwd = os.path.abspath(cwd or os.getcwd())
        ref = RecipeReference.loads(name)
        files = cmd_new(ref.name, ref.version, header=header, pure_c=pure_c, test=test,
                        exports_sources=exports_sources, bare=bare, gitignore=gitignore,
                        template=template, cache=app.cache, defines=defines)

        save_files(cwd, files)
        for f in sorted(files):
            ConanOutput().success("File saved: %s" % f)

    @api_method
    def inspect(self, path, attributes, remote_name=None):
        app = ConanApp(self.cache_folder)
        # FIXME: remote_name should be remote
        app.load_remotes([Remote(remote_name, None)])
        try:
            ref = RecipeReference.loads(path)
        except ConanException:
            conanfile_path = _get_conanfile_path(path, os.getcwd(), py=True)
            conanfile = app.loader.load_named(conanfile_path, None, None, None, None)
        else:
            if app.selected_remote:
                try:
                    if not ref.revision:
                        ref = app.remote_manager.get_latest_recipe_reference(ref, app.selected_remote)
                except NotFoundException:
                    raise RecipeNotFoundException(ref)
                else:
                    if not app.cache.exists_rrev(ref):
                        app.remote_manager.get_recipe(ref, app.selected_remote)

            result = app.proxy.get_recipe(ref)
            conanfile_path, _, _, ref = result
            conanfile = app.loader.load_basic(conanfile_path)
            conanfile.name = ref.name
            # FIXME: Conan 2.0, this should be a string, not a Version object
            conanfile.version = ref.version

        result = OrderedDict()
        if not attributes:
            attributes = ['name', 'version', 'url', 'homepage', 'license', 'author',
                          'description', 'topics', 'generators', 'exports', 'exports_sources',
                          'short_paths', 'build_policy', 'revision_mode', 'settings',
                          'options', 'default_options', 'deprecated']
        # TODO: Change this in Conan 2.0, cli stdout should display only fields with values,
        # json should contain all values for easy automation
        for attribute in attributes:
            try:
                attr = getattr(conanfile, attribute)
                result[attribute] = attr
            except AttributeError:
                result[attribute] = ''
        return result

    @api_method
    def test(self, path, reference, profile_names=None, settings=None, options=None, env=None,
             remote_name=None, update=False, build_modes=None, cwd=None, test_build_folder=None,
             lockfile=None, profile_build=None, conf=None):
        app = ConanApp(self.cache_folder)
        # FIXME: remote_name should be remote
        app.load_remotes([Remote(remote_name, None)], update=update)
        profile_host = ProfileData(profiles=profile_names, settings=settings, options=options,
                                   env=env, conf=conf)

        conanfile_path = _get_conanfile_path(path, cwd, py=True)
        cwd = cwd or os.getcwd()
        lockfile = _make_abs_path(lockfile, cwd) if lockfile else None
        profile_host, profile_build, graph_lock, root_ref = get_graph_info(profile_host,
                                                                           profile_build, cwd,
                                                                           app.cache,
                                                                           lockfile=lockfile)
        ref = RecipeReference.loads(reference)
        install_build_and_test(app, conanfile_path, ref, profile_host,
                               profile_build, graph_lock, root_ref,
                               build_modes=build_modes, test_build_folder=test_build_folder)

    @api_method
    def create(self, conanfile_path, name=None, version=None, user=None, channel=None,
               profile_names=None, settings=None,
               options=None, env=None, test_folder=None,
               build_modes=None, remote_name=None, update=False, cwd=None, test_build_folder=None,
               lockfile=None, lockfile_out=None, ignore_dirty=False, profile_build=None,
               is_build_require=False, conf=None, require_overrides=None):
        """
        API method to create a conan package

        test_folder default None   - looks for default 'test' or 'test_package' folder),
                                    string - test_folder path
                                    False  - disabling tests
        """
        app = ConanApp(self.cache_folder)
        # FIXME: remote_name should be remote
        app.load_remotes([Remote(remote_name, None)], update=update)

        profile_host = ProfileData(profiles=profile_names, settings=settings, options=options,
                                   env=env, conf=conf)
        cwd = cwd or os.getcwd()

        try:
            conanfile_path = _get_conanfile_path(conanfile_path, cwd, py=True)
            lockfile = _make_abs_path(lockfile, cwd) if lockfile else None
            profile_host, profile_build, graph_lock, root_ref = get_graph_info(profile_host,
                                                                               profile_build, cwd,
                                                                               app.cache,
                                                                               lockfile=lockfile)
            new_ref = cmd_export(app, conanfile_path, name, version, user, channel,
                                 graph_lock=graph_lock,
                                 ignore_dirty=ignore_dirty)

            profile_host.options.scope(new_ref.name)
            app.range_resolver.clear_output()  # invalidate version range output

            if build_modes is None:  # Not specified, force build the tested library
                build_modes = [new_ref.name]

            # FIXME: Dirty hack: remove the root for the test_package/conanfile.py consumer
            root_ref = RecipeReference(None, None, None, None)
            create(app, new_ref, profile_host, profile_build,
                   graph_lock, root_ref, build_modes,
                   test_build_folder, test_folder, conanfile_path,
                   is_build_require=is_build_require, require_overrides=require_overrides)

            if lockfile_out:
                lockfile_out = _make_abs_path(lockfile_out, cwd)
                graph_lock.save(lockfile_out)
        except ConanException as exc:
            raise

    @api_method
    def export_pkg(self, conanfile_path, name, channel, profile_names=None, settings=None,
                   options=None, env=None, force=False, user=None, version=None, cwd=None,
                   lockfile=None, lockfile_out=None, ignore_dirty=False, profile_build=None,
                   conf=None):
        profile_host = ProfileData(profiles=profile_names, settings=settings, options=options,
                                   env=env, conf=conf)
        app = ConanApp(self.cache_folder)
        cwd = cwd or os.getcwd()

        try:
            conanfile_path = _get_conanfile_path(conanfile_path, cwd, py=True)
            lockfile = _make_abs_path(lockfile, cwd) if lockfile else None
            # Checks that no both settings and info files are specified
            profile_host, profile_build, graph_lock, root_ref = get_graph_info(profile_host,
                                                                               profile_build, cwd,
                                                                               app.cache,
                                                                               lockfile=lockfile)

            new_ref = cmd_export(app, conanfile_path, name, version, user, channel,
                                 graph_lock=graph_lock, ignore_dirty=ignore_dirty)
            # new_ref has revision
            export_pkg(app, new_ref,
                       profile_host=profile_host, profile_build=profile_build,
                       graph_lock=graph_lock, root_ref=root_ref, force=force,
                       source_conanfile_path=conanfile_path)
            if lockfile_out:
                lockfile_out = _make_abs_path(lockfile_out, cwd)
                graph_lock.save(lockfile_out)
        except ConanException:
            raise

    @api_method
    def download(self, reference, remote_name=None, packages=None, recipe=False):
        app = ConanApp(self.cache_folder)
        if packages and recipe:
            raise ConanException("recipe parameter cannot be used together with packages")
        # Install packages without settings (fixed ids or all)
        if check_valid_ref(reference):
            ref = RecipeReference.loads(reference)
            if packages and ref.revision is None:
                for package_id in packages:
                    if "#" in package_id:
                        raise ConanException("It is needed to specify the recipe revision if you "
                                             "specify a package revision")
            # FIXME: remote_name should be remote
            app.load_remotes([Remote(remote_name, None)])
            download(app, ref, packages, recipe)
        else:
            raise ConanException("Provide a valid full reference without wildcards.")

    @api_method
<<<<<<< HEAD
    def install_reference(self, reference, settings=None, options=None, env=None,
                          remote_name=None, build=None, profile_names=None,
                          update=False, generators=None, cwd=None,
                          lockfile=None, lockfile_out=None, profile_build=None,
                          is_build_require=False, conf=None,
                          require_overrides=None):
        app = ConanApp(self.cache_folder)
        # FIXME: remote_name should be remote
        app.load_remotes([Remote(remote_name, None)], update=update)
        profile_host = ProfileData(profiles=profile_names, settings=settings, options=options,
                                   env=env, conf=conf)

        cwd = cwd or os.getcwd()
        try:
            lockfile = _make_abs_path(lockfile, cwd) if lockfile else None
            profile_host, profile_build, graph_lock, root_ref = get_graph_info(profile_host,
                                                                               profile_build, cwd,
                                                                               app.cache,
                                                                               lockfile=lockfile)

            if graph_lock is not None:
                graph_lock.strict = True

            deps_install(app, ref_or_path=reference,
                         profile_host=profile_host, profile_build=profile_build,
                         graph_lock=graph_lock, root_ref=root_ref, build_modes=build,
                         generators=generators,
                         is_build_require=is_build_require,
                         require_overrides=require_overrides,
                         conanfile_path=cwd)  # FIXME: This conanfile_path=cwd sucks

            if lockfile_out:
                lockfile_out = _make_abs_path(lockfile_out, cwd)
                graph_lock.save(lockfile_out)
        except ConanException as exc:
            raise

    @api_method
    def install(self, path="", name=None, version=None, user=None, channel=None,
                settings=None, options=None, env=None,
                remote_name=None, build=None, profile_names=None,
                update=False, generators=None, no_imports=False, cwd=None,
                lockfile=None, lockfile_out=None, profile_build=None, conf=None,
                require_overrides=None):
        app = ConanApp(self.cache_folder)
        # FIXME: remote_name should be remote
        app.load_remotes([Remote(remote_name, None)], update=update)
        profile_host = ProfileData(profiles=profile_names, settings=settings, options=options,
                                   env=env, conf=conf)

        cwd = cwd or os.getcwd()
        try:
            lockfile = _make_abs_path(lockfile, cwd) if lockfile else None
            profile_host, profile_build, graph_lock, root_ref = get_graph_info(profile_host,
                                                                               profile_build, cwd,
                                                                               app.cache,
                                                                               name=name,
                                                                               version=version,
                                                                               user=user,
                                                                               channel=channel,
                                                                               lockfile=lockfile)
            conanfile_path = _get_conanfile_path(path, cwd, py=None)

            # Make lockfile strict for consuming and install
            if graph_lock is not None:
                graph_lock.strict = True
            deps_install(app=app,
                         ref_or_path=conanfile_path,
                         profile_host=profile_host,
                         profile_build=profile_build,
                         graph_lock=graph_lock,
                         root_ref=root_ref,
                         build_modes=build,
                         generators=generators,
                         no_imports=no_imports,
                         require_overrides=require_overrides,
                         conanfile_path=os.path.dirname(conanfile_path))

            if lockfile_out:
                lockfile_out = _make_abs_path(lockfile_out, cwd)
                graph_lock.save(lockfile_out)
        except ConanException as exc:
            raise

    @api_method
=======
>>>>>>> 04aad3d5
    def config_install_list(self):
        app = ConanApp(self.cache_folder)
        if not os.path.isfile(app.cache.config_install_file):
            return []
        return json.loads(load(app.cache.config_install_file))

    @api_method
    def config_install_remove(self, index):
        app = ConanApp(self.cache_folder)
        if not os.path.isfile(app.cache.config_install_file):
            raise ConanException("There is no config data. Need to install config first.")
        configs = json.loads(load(app.cache.config_install_file))
        try:
            configs.pop(index)
        except Exception as e:
            raise ConanException("Config %s can't be removed: %s" % (index, str(e)))
        save(app.cache.config_install_file, json.dumps(configs))

    @api_method
    def config_install(self, path_or_url, verify_ssl, config_type=None, args=None,
                       source_folder=None, target_folder=None):
        from conans.client.conf.config_installer import configuration_install
        app = ConanApp(self.cache_folder)
        return configuration_install(app, path_or_url, verify_ssl,
                                     config_type=config_type, args=args,
                                     source_folder=source_folder, target_folder=target_folder)

    @api_method
    def config_home(self):
        return self.cache_folder

    @api_method
    def config_init(self, force=False):
        app = ConanApp(self.cache_folder)
        app.cache.reset_default_profile()
        if force:
            app.cache.reset_config()
            app.cache.remotes_registry.reset_remotes()
            app.cache.reset_settings()
        else:
            app.cache.initialize_config()
            app.cache.remotes_registry.initialize_remotes()
            app.cache.initialize_settings()

    def _info_args(self, app, reference_or_path, profile_host, profile_build,
                   name=None, version=None, user=None, channel=None, lockfile=None):
        cwd = os.getcwd()
        if check_valid_ref(reference_or_path):
            ref = RecipeReference.loads(reference_or_path)
        else:
            ref = _get_conanfile_path(reference_or_path, cwd=None, py=None)

        lockfile = _make_abs_path(lockfile, cwd) if lockfile else None
        profile_host, profile_build, graph_lock, root_ref = get_graph_info(profile_host,
                                                                           profile_build,
                                                                           cwd,
                                                                           app.cache,
                                                                           name=name,
                                                                           version=version,
                                                                           user=user,
                                                                           channel=channel,
                                                                           lockfile=lockfile)

        return ref, profile_host, profile_build, graph_lock, root_ref

    @api_method
    def info(self, reference_or_path, remote_name=None, settings=None, options=None, env=None,
             profile_names=None, update=False, build=None, lockfile=None,
             profile_build=None, name=None, version=None, user=None, channel=None, conf=None):
        profile_host = ProfileData(profiles=profile_names, settings=settings, options=options,
                                   env=env, conf=conf)
        app = ConanApp(self.cache_folder)
        # FIXME: Fix the argument "update" to name it check_updates
        # FIXME: remote_name should be remote
        # The info never update
        app.load_remotes([Remote(remote_name, None)], update=False, check_updates=update)
        reference, profile_host, profile_build, graph_lock, root_ref = \
            self._info_args(app, reference_or_path, profile_host,
                            profile_build, name=name, version=version,
                            user=user, channel=channel, lockfile=lockfile)

        deps_graph = app.graph_manager.load_graph(reference, None, profile_host,
                                                  profile_build, graph_lock,
                                                  root_ref, build, False)
        return deps_graph, deps_graph.root.conanfile

    @api_method
    def build(self, conanfile_path, name=None, version=None, user=None, channel=None,
              cwd=None, settings=None, options=None, env=None,
              remote_name=None, build=None, profile_names=None,
              update=False, generators=None, no_imports=False,
              lockfile=None, lockfile_out=None, profile_build=None, conf=None):

        app = ConanApp(self.cache_folder)
        # FIXME: remote_name should be remote
        app.load_remotes([Remote(remote_name, None)])
        profile_host = ProfileData(profiles=profile_names, settings=settings, options=options,
                                   env=env, conf=conf)

        cwd = cwd or os.getcwd()

        conanfile_path = _get_conanfile_path(conanfile_path, cwd, py=True)

        try:
            lockfile = _make_abs_path(lockfile, cwd) if lockfile else None
            profile_host, profile_build, graph_lock, root_ref = \
                get_graph_info(profile_host, profile_build, cwd,
                               app.cache,
                               name=name, version=version, user=user, channel=channel,
                               lockfile=lockfile)
            deps_info = deps_install(app=app,
                                     ref_or_path=conanfile_path,
                                     profile_host=profile_host,
                                     profile_build=profile_build,
                                     graph_lock=graph_lock,
                                     root_ref=root_ref,
                                     build_modes=build,
                                     generators=generators,
                                     no_imports=no_imports,
                                     conanfile_path=os.path.dirname(conanfile_path))

            if lockfile_out:
                lockfile_out = _make_abs_path(lockfile_out, cwd)
                graph_lock.save(lockfile_out)

            conanfile = deps_info.root.conanfile
            cmd_build(app, conanfile_path, conanfile)
        except ConanException as exc:
            raise

    @api_method
    def source(self, conanfile_path, name=None, version=None, user=None, channel=None,
               cwd=None, settings=None, options=None, env=None,
               remote_name=None, build=None, profile_names=None,
               generators=None, no_imports=False,
               lockfile=None, lockfile_out=None, profile_build=None, conf=None):
        # TODO: This is basically a copy of the build() api method, should be refactorized
        app = ConanApp(self.cache_folder)

        app.load_remotes([Remote(remote_name, None)])
        profile_host = ProfileData(profiles=profile_names, settings=settings, options=options,
                                   env=env, conf=conf)

        cwd = cwd or os.getcwd()

        conanfile_path = _get_conanfile_path(conanfile_path, cwd, py=True)

        try:
            lockfile = _make_abs_path(lockfile, cwd) if lockfile else None
            profile_host, profile_build, graph_lock, root_ref = \
                get_graph_info(profile_host, profile_build, cwd,
                               app.cache,
                               name=name, version=version, user=user, channel=channel,
                               lockfile=lockfile)
            deps_info = deps_install(app=app,
                                     ref_or_path=conanfile_path,
                                     profile_host=profile_host,
                                     profile_build=profile_build,
                                     graph_lock=graph_lock,
                                     root_ref=root_ref,
                                     build_modes=build,
                                     generators=generators,
                                     no_imports=no_imports,
                                     conanfile_path=os.path.dirname(conanfile_path))

            if lockfile_out:
                lockfile_out = _make_abs_path(lockfile_out, cwd)
                graph_lock.save(lockfile_out)

            conanfile = deps_info.root.conanfile
            run_source_method(conanfile)
        except ConanException as exc:
            raise

    @api_method
    def imports(self, conanfile_path, dest=None, cwd=None, settings=None,
                options=None, env=None, profile_names=None, profile_build=None, lockfile=None,
                conf=None):
        """
        :param path: Path to the conanfile
        :param dest: Dir to put the imported files. (Abs path or relative to cwd)
        :param cwd: Current working directory
        :return: None
        """
        app = ConanApp(self.cache_folder)
        app.load_remotes(update=False)
        cwd = cwd or os.getcwd()
        dest = _make_abs_path(dest, cwd)

        mkdir(dest)
        profile_host = ProfileData(profiles=profile_names, settings=settings, options=options,
                                   env=env, conf=conf)
        conanfile_path = _get_conanfile_path(conanfile_path, cwd, py=None)

        try:
            lockfile = _make_abs_path(lockfile, cwd) if lockfile else None
            profile_host, profile_build, graph_lock, root_ref = \
                get_graph_info(profile_host, profile_build, cwd,
                               app.cache, lockfile=lockfile)

            deps_info = deps_install(app=app,
                                     ref_or_path=conanfile_path,
                                     profile_host=profile_host,
                                     profile_build=profile_build,
                                     graph_lock=graph_lock,
                                     root_ref=root_ref,
                                     conanfile_path=os.path.dirname(conanfile_path))
            conanfile = deps_info.root.conanfile
            conanfile.folders.set_base_imports(dest)
            return run_imports(conanfile)
        except ConanException as exc:
            raise

    @api_method
    def imports_undo(self, manifest_path):
        cwd = os.getcwd()
        manifest_path = _make_abs_path(manifest_path, cwd)
        undo_imports(manifest_path)

    @api_method
    def export(self, path, name, version, user, channel, cwd=None,
               lockfile=None, lockfile_out=None, ignore_dirty=False):

        app = ConanApp(self.cache_folder)
        conanfile_path = _get_conanfile_path(path, cwd, py=True)
        graph_lock = None
        if lockfile:
            lockfile = _make_abs_path(lockfile, cwd)
            graph_lock = Lockfile.load(lockfile)
            ConanOutput().info("Using lockfile: '{}'".format(lockfile))
        cmd_export(app, conanfile_path, name, version, user, channel,
                   graph_lock=graph_lock, ignore_dirty=ignore_dirty)

        if lockfile_out and graph_lock:
            lockfile_out = _make_abs_path(lockfile_out, cwd)
            graph_lock.save(lockfile_out)

    @api_method
    def remove(self, pattern, query=None, packages=None, builds=None, src=False, force=False,
               remote_name=None):
        app = ConanApp(self.cache_folder)
        # FIXME: remote_name should be remote
        app.load_remotes([Remote(remote_name, None)])
        remover = ConanRemover(app)
        remover.remove(pattern, src, builds, packages, force=force,
                       packages_query=query)

    @api_method
    def upload(self, pattern, remote_name=None, all_packages=False, confirm=False,
               retry=None, retry_wait=None, integrity_check=False, policy=None, query=None,
               parallel_upload=False):
        """ Uploads a package recipe and the generated binary packages to a specified remote
        """
        app = ConanApp(self.cache_folder)
        # FIXME: remote_name should be remote
        app.load_remotes([Remote(remote_name, None)])
        uploader = CmdUpload(app)
        uploader.upload(pattern, all_packages, confirm,
                        retry, retry_wait, integrity_check, policy, query=query,
                        parallel_upload=parallel_upload)

    @api_method
    def remove_system_reqs(self, reference):
        try:
            app = ConanApp(self.cache_folder)
            ref = RecipeReference.loads(reference)
            app.cache.get_pkg_layout(ref).remove_system_reqs()
            ConanOutput().info("Cache system_reqs from %s has been removed" % repr(ref))
        except Exception as error:
            raise ConanException("Unable to remove system_reqs: %s" % error)

    @api_method
    def remove_system_reqs_by_pattern(self, pattern):
        app = ConanApp(self.cache_folder)
        for ref in search_recipes(app.cache, pattern=pattern):
            self.remove_system_reqs(repr(ref))

    @api_method
    def get_path(self, reference, package_id=None, path=None, remote_name=None):
        app = ConanApp(self.cache_folder)
        def get_path(cache, ref, path, package_id):
            """ Return the contents for the given `path` inside current layout, it can
                be a single file or the list of files in a directory

                :param package_id: will retrieve the contents from the package directory
                :param path: path relative to the cache reference or package folder
            """
            assert not os.path.isabs(path)

            latest_rrev = cache.get_latest_recipe_reference(ref)

            if package_id is None:  # Get the file in the exported files
                folder = cache.ref_layout(latest_rrev).export()
            else:
                latest_pref = cache.get_latest_package_reference(PkgReference(latest_rrev, package_id))
                folder = cache.get_pkg_layout(latest_pref).package()

            abs_path = os.path.join(folder, path)

            if not os.path.exists(abs_path):
                raise NotFoundException("The specified path doesn't exist")

            if os.path.isdir(abs_path):
                return sorted([path_ for path_ in os.listdir(abs_path)
                               if not discarded_file(path)])
            else:
                return load(abs_path)

        ref = RecipeReference.loads(reference)
        if not path:
            path = "conanfile.py" if not package_id else "conaninfo.txt"

        if not remote_name:
            return get_path(app.cache, ref, path, package_id), path
        else:
            remote = app.cache.remotes_registry.read(remote_name)
            if not ref.revision:
                ref = app.remote_manager.get_latest_recipe_reference(ref, remote)
            if package_id:
                pref = PkgReference(ref, package_id)
                if not pref.revision:
                    pref = app.remote_manager.get_latest_package_reference(pref, remote)
                return app.remote_manager.get_package_file(pref, path, remote), path
            else:
                return app.remote_manager.get_recipe_file(ref, path, remote), path

    @api_method
    def export_alias(self, reference, target_reference):
        app = ConanApp(self.cache_folder)
        ref = RecipeReference.loads(reference)
        target_ref = RecipeReference.loads(target_reference)

        if ref.name != target_ref.name:
            raise ConanException("An alias can only be defined to a package with the same name")

        # Do not allow to create an alias of a recipe that already has revisions
        # with that name
        latest_rrev = app.cache.get_latest_recipe_reference(ref)
        if latest_rrev:
            alias_conanfile_path = app.cache.ref_layout(latest_rrev).conanfile()
            if os.path.exists(alias_conanfile_path):
                conanfile = app.loader.load_basic(alias_conanfile_path)
                if not getattr(conanfile, 'alias', None):
                    raise ConanException("Reference '{}' is already a package, remove it before "
                                         "creating and alias with the same name".format(ref))

        return export_alias(ref, target_ref, app.cache)

    @api_method
    def editable_add(self, path, reference, cwd):
        app = ConanApp(self.cache_folder)
        # Retrieve conanfile.py from target_path
        target_path = _get_conanfile_path(path=path, cwd=cwd, py=True)

        # Check the conanfile is there, and name/version matches
        ref = RecipeReference.loads(reference)
        target_conanfile = app.loader.load_basic(target_path)
        if (target_conanfile.name and target_conanfile.name != ref.name) or \
                (target_conanfile.version and target_conanfile.version != ref.version):
            raise ConanException("Name and version from reference ({}) and target "
                                 "conanfile.py ({}/{}) must match".
                                 format(ref, target_conanfile.name, target_conanfile.version))

        app.cache.editable_packages.add(ref, target_path)

    @api_method
    def editable_remove(self, reference):
        app = ConanApp(self.cache_folder)
        # TODO: Validate the input reference
        ref = RecipeReference.loads(reference)
        return app.cache.editable_packages.remove(ref)

    @api_method
    def editable_list(self):
        app = ConanApp(self.cache_folder)
        return {str(k): v for k, v in app.cache.editable_packages.edited_refs.items()}

    @api_method
    def lock_merge(self, lockfiles, lockfile_out):
        result = Lockfile()
        for lockfile in lockfiles:
            lockfile = _make_abs_path(lockfile)
            graph_lock = Lockfile.load(lockfile)
            result.merge(graph_lock)

        lockfile_out = _make_abs_path(lockfile_out)
        result.save(lockfile_out)
        ConanOutput().info("Generated lockfile: %s" % lockfile_out)

    @api_method
    def lock_create(self, path, lockfile_out,
                    reference=None, name=None, version=None, user=None, channel=None,
                    profile_host=None, profile_build=None, remote_name=None, update=None, build=None,
                    lockfile=None, clean=False):
        app = ConanApp(self.cache_folder)
        # FIXME: remote_name should be remote
        app.load_remotes([Remote(remote_name, None)], update=update)
        # profile_host is mandatory
        profile_host = profile_host or ProfileData(None, None, None, None, None)
        profile_build = profile_build or ProfileData(None, None, None, None, None)
        cwd = os.getcwd()

        if path and reference:
            raise ConanException("Both path and reference arguments were provided. Please provide "
                                 "only one of them")

        if path:
            ref_or_path = _make_abs_path(path, cwd)
            if os.path.isdir(ref_or_path):
                raise ConanException("Path argument must include filename "
                                     "like 'conanfile.py' or 'path/conanfile.py'")
            if not os.path.isfile(ref_or_path):
                raise ConanException("Conanfile does not exist in %s" % ref_or_path)
        else:  # reference
            ref_or_path = RecipeReference.loads(reference)

        graph_lock = None
        if lockfile:
            lockfile = _make_abs_path(lockfile, cwd)
            graph_lock= Lockfile.load(lockfile)

        profile_loader = ProfileLoader(app.cache)
        profiles = [profile_loader.get_default_host()] if not profile_host.profiles \
            else profile_host.profiles
        phost = profile_loader.from_cli_args(profiles, profile_host.settings,
                                             profile_host.options, profile_host.env,
                                             profile_host.conf, cwd)

        # Only work on the profile_build if something is provided
        profiles = [profile_loader.get_default_build()] if not profile_build.profiles \
            else profile_build.profiles
        pbuild = profile_loader.from_cli_args(profiles, profile_build.settings,
                                              profile_build.options, profile_build.env,
                                              profile_build.conf, cwd)

        root_ref = RecipeReference(name, version, user, channel)

        # FIXME: Using update as check_update?
        deps_graph = app.graph_manager.load_graph(ref_or_path, None, phost, pbuild, graph_lock,
                                                  root_ref, build,)
        if deps_graph.error:
            raise deps_graph.error

        print_graph(deps_graph)

        # The computed graph-lock by the graph expansion
        if lockfile is None or clean:
            graph_lock = Lockfile(deps_graph)
        else:
            graph_lock.update_lock(deps_graph)

        lockfile_out = _make_abs_path(lockfile_out or "conan.lock")
        graph_lock.save(lockfile_out)
        ConanOutput().info("Generated lockfile: %s" % lockfile_out)

    def get_template_path(self, template_name, user_overrides=False):
        app = ConanApp(self.cache_folder)
        return app.cache.get_template(template_name, user_overrides=user_overrides)


def get_graph_info(profile_host, profile_build, cwd, cache,
                   name=None, version=None, user=None, channel=None, lockfile=None):

    root_ref = RecipeReference(name, version, user, channel)

    graph_lock = None
    if lockfile:
        lockfile = lockfile if os.path.isfile(lockfile) else os.path.join(lockfile, LOCKFILE)
        graph_lock = Lockfile.load(lockfile)
        ConanOutput().info("Using lockfile: '{}'".format(lockfile))

    profile_loader = ProfileLoader(cache)
    profiles = [profile_loader.get_default_host()] if not profile_host.profiles \
        else profile_host.profiles
    phost = profile_loader.from_cli_args(profiles, profile_host.settings,
                                         profile_host.options, profile_host.env,
                                         profile_host.conf, cwd)

    profiles = [profile_loader.get_default_build()] if not profile_build.profiles \
        else profile_build.profiles
    # Only work on the profile_build if something is provided
    pbuild = profile_loader.from_cli_args(profiles, profile_build.settings,
                                          profile_build.options, profile_build.env,
                                          profile_build.conf, cwd)

    # Apply the new_config to the profiles the global one, so recipes get it too
    # TODO: This means lockfiles contain whole copy of the config here?
    # FIXME: Apply to locked graph-info as well
    phost.conf.rebase_conf_definition(cache.new_config)
    pbuild.conf.rebase_conf_definition(cache.new_config)
    return phost, pbuild, graph_lock, root_ref<|MERGE_RESOLUTION|>--- conflicted
+++ resolved
@@ -283,94 +283,6 @@
             raise ConanException("Provide a valid full reference without wildcards.")
 
     @api_method
-<<<<<<< HEAD
-    def install_reference(self, reference, settings=None, options=None, env=None,
-                          remote_name=None, build=None, profile_names=None,
-                          update=False, generators=None, cwd=None,
-                          lockfile=None, lockfile_out=None, profile_build=None,
-                          is_build_require=False, conf=None,
-                          require_overrides=None):
-        app = ConanApp(self.cache_folder)
-        # FIXME: remote_name should be remote
-        app.load_remotes([Remote(remote_name, None)], update=update)
-        profile_host = ProfileData(profiles=profile_names, settings=settings, options=options,
-                                   env=env, conf=conf)
-
-        cwd = cwd or os.getcwd()
-        try:
-            lockfile = _make_abs_path(lockfile, cwd) if lockfile else None
-            profile_host, profile_build, graph_lock, root_ref = get_graph_info(profile_host,
-                                                                               profile_build, cwd,
-                                                                               app.cache,
-                                                                               lockfile=lockfile)
-
-            if graph_lock is not None:
-                graph_lock.strict = True
-
-            deps_install(app, ref_or_path=reference,
-                         profile_host=profile_host, profile_build=profile_build,
-                         graph_lock=graph_lock, root_ref=root_ref, build_modes=build,
-                         generators=generators,
-                         is_build_require=is_build_require,
-                         require_overrides=require_overrides,
-                         conanfile_path=cwd)  # FIXME: This conanfile_path=cwd sucks
-
-            if lockfile_out:
-                lockfile_out = _make_abs_path(lockfile_out, cwd)
-                graph_lock.save(lockfile_out)
-        except ConanException as exc:
-            raise
-
-    @api_method
-    def install(self, path="", name=None, version=None, user=None, channel=None,
-                settings=None, options=None, env=None,
-                remote_name=None, build=None, profile_names=None,
-                update=False, generators=None, no_imports=False, cwd=None,
-                lockfile=None, lockfile_out=None, profile_build=None, conf=None,
-                require_overrides=None):
-        app = ConanApp(self.cache_folder)
-        # FIXME: remote_name should be remote
-        app.load_remotes([Remote(remote_name, None)], update=update)
-        profile_host = ProfileData(profiles=profile_names, settings=settings, options=options,
-                                   env=env, conf=conf)
-
-        cwd = cwd or os.getcwd()
-        try:
-            lockfile = _make_abs_path(lockfile, cwd) if lockfile else None
-            profile_host, profile_build, graph_lock, root_ref = get_graph_info(profile_host,
-                                                                               profile_build, cwd,
-                                                                               app.cache,
-                                                                               name=name,
-                                                                               version=version,
-                                                                               user=user,
-                                                                               channel=channel,
-                                                                               lockfile=lockfile)
-            conanfile_path = _get_conanfile_path(path, cwd, py=None)
-
-            # Make lockfile strict for consuming and install
-            if graph_lock is not None:
-                graph_lock.strict = True
-            deps_install(app=app,
-                         ref_or_path=conanfile_path,
-                         profile_host=profile_host,
-                         profile_build=profile_build,
-                         graph_lock=graph_lock,
-                         root_ref=root_ref,
-                         build_modes=build,
-                         generators=generators,
-                         no_imports=no_imports,
-                         require_overrides=require_overrides,
-                         conanfile_path=os.path.dirname(conanfile_path))
-
-            if lockfile_out:
-                lockfile_out = _make_abs_path(lockfile_out, cwd)
-                graph_lock.save(lockfile_out)
-        except ConanException as exc:
-            raise
-
-    @api_method
-=======
->>>>>>> 04aad3d5
     def config_install_list(self):
         app = ConanApp(self.cache_folder)
         if not os.path.isfile(app.cache.config_install_file):
