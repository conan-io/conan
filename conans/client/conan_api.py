import os
import sys
from collections import OrderedDict

import conans
from conans import __version__ as client_version
from conans.client import packager, tools
from conans.client.cache.cache import ClientCache
from conans.client.cmd.build import build
from conans.client.cmd.create import create
from conans.client.cmd.download import download
from conans.client.cmd.export import cmd_export, export_alias, export_recipe, export_source
from conans.client.cmd.export_pkg import export_pkg
from conans.client.cmd.profile import (cmd_profile_create, cmd_profile_delete_key, cmd_profile_get,
                                       cmd_profile_list, cmd_profile_update)
from conans.client.cmd.search import Search
from conans.client.cmd.test import PackageTester
from conans.client.cmd.uploader import CmdUpload
from conans.client.cmd.user import user_set, users_clean, users_list
from conans.client.conf import ConanClientConfigParser
from conans.client.graph.graph import RECIPE_EDITABLE
from conans.client.graph.graph_manager import GraphManager
from conans.client.graph.printer import print_graph
from conans.client.graph.proxy import ConanProxy
from conans.client.graph.python_requires import ConanPythonRequire
from conans.client.graph.range_resolver import RangeResolver
from conans.client.hook_manager import HookManager
from conans.client.importer import run_imports, undo_imports
from conans.client.installer import BinaryInstaller
from conans.client.loader import ConanFileLoader
from conans.client.manager import ConanManager
from conans.client.migrations import ClientMigrator
from conans.client.output import ConanOutput, colorama_initialize
from conans.client.profile_loader import profile_from_args, read_profile
from conans.client.recorder.action_recorder import ActionRecorder
from conans.client.recorder.search_recorder import SearchRecorder
from conans.client.recorder.upload_recoder import UploadRecorder
from conans.client.remote_manager import RemoteManager
from conans.client.remover import ConanRemover
from conans.client.rest.auth_manager import ConanApiAuthManager
from conans.client.rest.conan_requester import ConanRequester
from conans.client.rest.rest_client import RestApiClient
from conans.client.runner import ConanRunner
from conans.client.source import config_source_local
from conans.client.store.localdb import LocalDB
from conans.client.userio import UserIO
from conans.errors import (ConanException, RecipeNotFoundException,
                           PackageNotFoundException, NoRestV2Available, NotFoundException)
from conans.model.conan_file import get_env_context_manager
from conans.model.editable_layout import get_editable_abs_path
from conans.model.graph_info import GraphInfo, GRAPH_INFO_FILE
from conans.model.ref import ConanFileReference, PackageReference, check_valid_ref
from conans.model.version import Version
from conans.model.workspace import Workspace
from conans.paths import BUILD_INFO, CONANINFO, get_conan_user_home
from conans.tools import set_global_instances
from conans.unicode import get_cwd
from conans.util.env_reader import get_env
from conans.util.files import exception_message_safe, mkdir, save_files
from conans.util.log import configure_logger
from conans.util.tracer import log_command, log_exception

default_manifest_folder = '.conan_manifests'


def api_method(f):
    def wrapper(*args, **kwargs):
        api = args[0]
        api.initialize()
        try:
            curdir = get_cwd()
            log_command(f.__name__, kwargs)
            with tools.environment_append(api._cache.config.env_vars):
                # Patch the globals in tools
                return f(*args, **kwargs)
        except Exception as exc:
            msg = exception_message_safe(exc)
            try:
                log_exception(exc, msg)
            except BaseException:
                pass
            raise
        finally:
            os.chdir(curdir)
    return wrapper


def _make_abs_path(path, cwd=None, default=None):
    """convert 'path' to absolute if necessary (could be already absolute)
    if not defined (empty, or None), will return 'default' one or 'cwd'
    """
    cwd = cwd or get_cwd()
    if not path:
        abs_path = default or cwd
    elif os.path.isabs(path):
        abs_path = path
    else:
        abs_path = os.path.normpath(os.path.join(cwd, path))
    return abs_path


def _get_conanfile_path(path, cwd, py):
    """
    param py= True: Must be .py, False: Must be .txt, None: Try .py, then .txt
    """
    candidate_paths = list()
    path = _make_abs_path(path, cwd)

    if os.path.isdir(path):  # Can be a folder
        if py:
            path = os.path.join(path, "conanfile.py")
            candidate_paths.append(path)
        elif py is False:
            path = os.path.join(path, "conanfile.txt")
            candidate_paths.append(path)
        else:
            path_py = os.path.join(path, "conanfile.py")
            candidate_paths.append(path_py)
            if os.path.exists(path_py):
                path = path_py
            else:
                path = os.path.join(path, "conanfile.txt")
                candidate_paths.append(path)
    else:
        candidate_paths.append(path)

    if not os.path.isfile(path):  # Must exist
        raise ConanException("Conanfile not found at %s" % " or ".join(candidate_paths))

    if py and not path.endswith(".py"):
        raise ConanException("A conanfile.py is needed, " + path + " is not acceptable")

    return path


class ConanAPIV1(object):

    @staticmethod
    def factory(interactive=None):
        conan_api = ConanAPIV1(interactive=interactive)
        # Remove in Conan 2.0?
        sys.path.append(os.path.join(conan_api.cache_folder, "python"))
        return conan_api, conan_api.cache, conan_api._user_io

    def __init__(self, cache_folder=None, output=None, user_io=None, runner=None,
                 http_requester=None, interactive=None):
        # Cache folder is inmmutable
        if not cache_folder:
            self.cache_folder = os.path.join(get_conan_user_home(), ".conan")
        else:
            self.cache_folder = cache_folder
        # Output is also constant
        if output is None:
            color = colorama_initialize()
            self.output = ConanOutput(sys.stdout, color)
        else:
            self.output = output
        self._user_io = UserIO(out=self.output) if user_io is None else user_io

        self._interactive = interactive
        self._runner = runner
        self._http_requester = http_requester

        migrator = ClientMigrator(self.cache, Version(client_version), self.output)
        migrator.migrate()

    @property
    def cache(self):
        return ClientCache(self.cache_folder, self.output)

    def initialize(self):
        cache = self.cache
        output = self.output
        with tools.environment_append(cache.config.env_vars):
            conans.util.log.logger = configure_logger()
            conans.util.log.logger.debug("INIT: Using config '%s'" % cache.conan_conf_path)
            if self._interactive is None:
                interactive = not get_env("CONAN_NON_INTERACTIVE", False)
            if not interactive:
                self._user_io.disable_input()

            if self._runner is None:
                print_commands_to_output = get_env("CONAN_PRINT_RUN_COMMANDS", False)
                generate_run_log_file = get_env("CONAN_LOG_RUN_TO_FILE", False)
                log_run_to_output = get_env("CONAN_LOG_RUN_TO_OUTPUT", True)
                runner = ConanRunner(print_commands_to_output, generate_run_log_file,
                                     log_run_to_output)
            else:
                runner = self._runner

            # Create Hook Manager
<<<<<<< HEAD
            hook_manager = HookManager(cache.hooks_path, get_env("CONAN_HOOKS", list()), output)
            requester = ConanRequester(cache, requester=self._http_requester)
=======
            hook_manager = HookManager(cache.hooks_path, get_env("CONAN_HOOKS", list()),
                                       user_io.out)

            # Get the new command instance after migrations have been done
            requester = ConanRequester(cache)
            _, _, remote_manager = ConanAPIV1.instance_remote_manager(requester, cache, user_io,
                                                                      hook_manager)

>>>>>>> ae09640d
            # Adjust global tool variables
            set_global_instances(output, requester)
            put_headers = cache.read_put_headers()
            rest_api_client = RestApiClient(output, requester,
                                            revisions_enabled=cache.config.revisions_enabled,
                                            put_headers=put_headers)
            # To store user and token
            localdb = LocalDB.create(cache.localdb)
            # Wraps RestApiClient to add authentication support (same interface)
            auth_manager = ConanApiAuthManager(rest_api_client, self._user_io, localdb)
            # Handle remote connections
            remote_manager = RemoteManager(cache, auth_manager, output, hook_manager)
            proxy = ConanProxy(cache, output, remote_manager)
            resolver = RangeResolver(cache, remote_manager)
            python_requires = ConanPythonRequire(proxy, resolver)
            loader = ConanFileLoader(runner, output, python_requires)
            graph_manager = GraphManager(output, cache, remote_manager, loader, proxy, resolver)

        self._cache = cache
        self._proxy = proxy
        self._loader = loader
        self._python_requires = python_requires
        self._runner = runner
        self._remote_manager = remote_manager
        self._hook_manager = hook_manager
        self._requester = requester
        self._graph_manager = graph_manager
        self._remote_manager = remote_manager

    def _init_manager(self, action_recorder):
        """Every api call gets a new recorder and new manager"""
        return ConanManager(self._cache, self._user_io,
                            self._remote_manager, action_recorder,
                            self._graph_manager, self._hook_manager)

    @api_method
    def new(self, name, header=False, pure_c=False, test=False, exports_sources=False, bare=False,
            cwd=None, visual_versions=None, linux_gcc_versions=None, linux_clang_versions=None,
            osx_clang_versions=None, shared=None, upload_url=None, gitignore=None,
            gitlab_gcc_versions=None, gitlab_clang_versions=None,
            circleci_gcc_versions=None, circleci_clang_versions=None, circleci_osx_versions=None):
        from conans.client.cmd.new import cmd_new
        cwd = os.path.abspath(cwd or get_cwd())
        files = cmd_new(name, header=header, pure_c=pure_c, test=test,
                        exports_sources=exports_sources, bare=bare,
                        visual_versions=visual_versions,
                        linux_gcc_versions=linux_gcc_versions,
                        linux_clang_versions=linux_clang_versions,
                        osx_clang_versions=osx_clang_versions, shared=shared,
                        upload_url=upload_url, gitignore=gitignore,
                        gitlab_gcc_versions=gitlab_gcc_versions,
                        gitlab_clang_versions=gitlab_clang_versions,
                        circleci_gcc_versions=circleci_gcc_versions,
                        circleci_clang_versions=circleci_clang_versions,
                        circleci_osx_versions=circleci_osx_versions)

        save_files(cwd, files)
        for f in sorted(files):
            self._user_io.out.success("File saved: %s" % f)

    @api_method
    def inspect(self, path, attributes, remote_name=None):
        remotes = self._cache.registry.load_remotes()
        remotes.select(remote_name)
        self._python_requires.enable_remotes(remotes=remotes)
        try:
            ref = ConanFileReference.loads(path)
        except ConanException:
            conanfile_path = _get_conanfile_path(path, get_cwd(), py=True)
            ref = os.path.basename(conanfile_path)
            conanfile_class = self._loader.load_class(conanfile_path)
        else:
            update = True if remote_name else False
            result = self._proxy.get_recipe(ref, update, update, remotes, ActionRecorder())
            conanfile_path, _, _, ref = result
            conanfile_class = self._loader.load_class(conanfile_path)
            conanfile_class.name = ref.name
            conanfile_class.version = ref.version
        conanfile = conanfile_class(self._user_io.out, None, str(ref))

        result = OrderedDict()
        if not attributes:
            attributes = ['name', 'version', 'url', 'homepage', 'license', 'author',
                          'description', 'topics', 'generators', 'exports', 'exports_sources',
                          'short_paths', 'apply_env', 'build_policy', 'revision_mode', 'settings',
                          'options', 'default_options']
        for attribute in attributes:
            try:
                attr = getattr(conanfile, attribute)
                result[attribute] = attr
            except AttributeError as e:
                raise ConanException(str(e))
        return result

    @api_method
    def test(self, path, reference, profile_names=None, settings=None, options=None, env=None,
             remote_name=None, update=False, build_modes=None, cwd=None, test_build_folder=None):

        settings = settings or []
        options = options or []
        env = env or []

        remotes = self._cache.registry.load_remotes()
        remotes.select(remote_name)
        self._python_requires.enable_remotes(update=update, remotes=remotes)

        conanfile_path = _get_conanfile_path(path, cwd, py=True)
        cwd = cwd or get_cwd()
        graph_info = get_graph_info(profile_names, settings, options, env, cwd, None,
                                    self._cache, self._user_io.out)
        ref = ConanFileReference.loads(reference)
        recorder = ActionRecorder()
        manager = self._init_manager(recorder)
        pt = PackageTester(manager, self._user_io)
        pt.install_build_and_test(conanfile_path, ref, graph_info, remotes,
                                  update, build_modes=build_modes,
                                  test_build_folder=test_build_folder)

    @api_method
    def create(self, conanfile_path, name=None, version=None, user=None, channel=None,
               profile_names=None, settings=None,
               options=None, env=None, test_folder=None, not_export=False,
               build_modes=None,
               keep_source=False, keep_build=False, verify=None,
               manifests=None, manifests_interactive=None,
               remote_name=None, update=False, cwd=None, test_build_folder=None):
        """
        API method to create a conan package

        :param test_folder: default None   - looks for default 'test' or 'test_package' folder),
                                    string - test_folder path
                                    False  - disabling tests
        """
        settings = settings or []
        options = options or []
        env = env or []

        try:
            cwd = cwd or os.getcwd()
            recorder = ActionRecorder()
            conanfile_path = _get_conanfile_path(conanfile_path, cwd, py=True)

            remotes = self._cache.registry.load_remotes()
            remotes.select(remote_name)
            self._python_requires.enable_remotes(update=update, remotes=remotes)

            # Make sure keep_source is set for keep_build
            keep_source = keep_source or keep_build
            new_ref = cmd_export(conanfile_path, name, version, user, channel, keep_source,
                                 self._cache.config.revisions_enabled, self._user_io.out,
                                 self._hook_manager, self._loader, self._cache, not not_export)
            # The new_ref contains the revision
            # To not break existing things, that they used this ref without revision
            ref = new_ref.copy_clear_rev()
            recorder.recipe_exported(new_ref)

            if build_modes is None:  # Not specified, force build the tested library
                build_modes = [ref.name]

            manifests = _parse_manifests_arguments(verify, manifests, manifests_interactive, cwd)
            manifest_folder, manifest_interactive, manifest_verify = manifests
            graph_info = get_graph_info(profile_names, settings, options, env, cwd, None,
                                        self._cache, self._user_io.out)

            manager = self._init_manager(recorder)
            recorder.add_recipe_being_developed(ref)
            create(ref, manager, self._user_io, graph_info, remotes, update, build_modes,
                   manifest_folder, manifest_verify, manifest_interactive, keep_build,
                   test_build_folder, test_folder, conanfile_path)

            return recorder.get_info(self._cache.config.revisions_enabled)

        except ConanException as exc:
            recorder.error = True
            exc.info = recorder.get_info(self._cache.config.revisions_enabled)
            raise

    @api_method
    def export_pkg(self, conanfile_path, name, channel, source_folder=None, build_folder=None,
                   package_folder=None, install_folder=None, profile_names=None, settings=None,
                   options=None, env=None, force=False, user=None, version=None, cwd=None):

        remotes = self._cache.registry.load_remotes()
        self._python_requires.enable_remotes(remotes=remotes)
        settings = settings or []
        options = options or []
        env = env or []
        cwd = cwd or get_cwd()

        try:
            recorder = ActionRecorder()
            conanfile_path = _get_conanfile_path(conanfile_path, cwd, py=True)

            if package_folder:
                if build_folder or source_folder:
                    raise ConanException("package folder definition incompatible with build "
                                         "and source folders")
                package_folder = _make_abs_path(package_folder, cwd)

            build_folder = _make_abs_path(build_folder, cwd)
            if install_folder:
                install_folder = _make_abs_path(install_folder, cwd)
            else:
                # FIXME: This is a hack for old UI, need to be fixed in Conan 2.0
                if os.path.exists(os.path.join(build_folder, GRAPH_INFO_FILE)):
                    install_folder = build_folder
            source_folder = _make_abs_path(source_folder, cwd,
                                           default=os.path.dirname(conanfile_path))

            # Checks that no both settings and info files are specified
            graph_info = get_graph_info(profile_names, settings, options, env, cwd, install_folder,
                                        self._cache, self._user_io.out)

            new_ref = cmd_export(conanfile_path, name, version, user, channel, True,
                                 self._cache.config.revisions_enabled, self._user_io.out,
                                 self._hook_manager, self._loader, self._cache)
            ref = new_ref.copy_clear_rev()
            # new_ref has revision
            recorder.recipe_exported(new_ref)
            recorder.add_recipe_being_developed(ref)
            remotes = self._cache.registry.load_remotes()
            export_pkg(self._cache, self._graph_manager, self._hook_manager, recorder,
                       self._user_io.out,
                       ref, source_folder=source_folder, build_folder=build_folder,
                       package_folder=package_folder, install_folder=install_folder,
                       graph_info=graph_info, force=force, remotes=remotes)
            return recorder.get_info(self._cache.config.revisions_enabled)
        except ConanException as exc:
            recorder.error = True
            exc.info = recorder.get_info(self._cache.config.revisions_enabled)
            raise

    @api_method
    def download(self, reference, remote_name=None, package=None, recipe=False):
        # FIXME: The "package" parameter name is very bad, it is a list of package_ids
        if package and recipe:
            raise ConanException("recipe parameter cannot be used together with package")
        # Install packages without settings (fixed ids or all)
        ref = ConanFileReference.loads(reference)
        if check_valid_ref(ref, allow_pattern=False):
            if package and ref.revision is None:
                for package_id in package:
                    if "#" in package_id:
                        raise ConanException("It is needed to specify the recipe revision if you "
                                             "specify a package revision")
            remotes = self._cache.registry.load_remotes()
            remotes.select(remote_name)
            self._python_requires.enable_remotes(remotes=remotes)
            remote = remotes.get_remote(remote_name)
            recorder = ActionRecorder()
            download(ref, package, remote, recipe, self._remote_manager,
                     self._cache, self._user_io.out, recorder, self._loader,
                     self._hook_manager, remotes=remotes)
        else:
            raise ConanException("Provide a valid full reference without wildcards.")

    @api_method
    def workspace_install(self, path, settings=None, options=None, env=None,
                          remote_name=None, build=None, profile_name=None,
                          update=False, cwd=None, install_folder=None):
        cwd = cwd or get_cwd()
        abs_path = os.path.normpath(os.path.join(cwd, path))

        remotes = self._cache.registry.load_remotes()
        remotes.select(remote_name)
        self._python_requires.enable_remotes(update=update, remotes=remotes)

        workspace = Workspace(abs_path, self._cache)
        graph_info = get_graph_info(profile_name, settings, options, env, cwd, None,
                                    self._cache, self._user_io.out)

        self._user_io.out.info("Configuration:")
        self._user_io.out.writeln(graph_info.profile.dumps())

        self._cache.editable_packages.override(workspace.get_editable_dict())

        recorder = ActionRecorder()
        deps_graph, _ = self._graph_manager.load_graph(workspace.root, None, graph_info, build,
                                                       False, update, remotes, recorder)

        print_graph(deps_graph, self._user_io.out)

        # Inject the generators before installing
        for node in deps_graph.nodes:
            if node.recipe == RECIPE_EDITABLE:
                generators = workspace[node.ref].generators
                if generators is not None:
                    tmp = list(node.conanfile.generators)
                    tmp.extend([g for g in generators if g not in tmp])
                    node.conanfile.generators = tmp

        installer = BinaryInstaller(self._cache, self._user_io.out, self._remote_manager,
                                    recorder=recorder, hook_manager=self._hook_manager)
        installer.install(deps_graph, remotes, keep_build=False, graph_info=graph_info)

        install_folder = install_folder or cwd
        workspace.generate(install_folder, deps_graph, self._user_io.out)

    @api_method
    def install_reference(self, reference, settings=None, options=None, env=None,
                          remote_name=None, verify=None, manifests=None,
                          manifests_interactive=None, build=None, profile_names=None,
                          update=False, generators=None, install_folder=None, cwd=None):

        try:
            recorder = ActionRecorder()
            cwd = cwd or os.getcwd()
            install_folder = _make_abs_path(install_folder, cwd)

            manifests = _parse_manifests_arguments(verify, manifests, manifests_interactive, cwd)
            manifest_folder, manifest_interactive, manifest_verify = manifests

            graph_info = get_graph_info(profile_names, settings, options, env, cwd, None,
                                        self._cache, self._user_io.out)

            if not generators:  # We don't want the default txt
                generators = False

            mkdir(install_folder)
            remotes = self._cache.registry.load_remotes()
            remotes.select(remote_name)
            self._python_requires.enable_remotes(update=update, remotes=remotes)
            manager = self._init_manager(recorder)
            manager.install(ref_or_path=reference, install_folder=install_folder,
                            remotes=remotes, graph_info=graph_info, build_modes=build,
                            update=update, manifest_folder=manifest_folder,
                            manifest_verify=manifest_verify,
                            manifest_interactive=manifest_interactive,
                            generators=generators)
            return recorder.get_info(self._cache.config.revisions_enabled)
        except ConanException as exc:
            recorder.error = True
            exc.info = recorder.get_info(self._cache.config.revisions_enabled)
            raise

    @api_method
    def install(self, path="", name=None, version=None, user=None, channel=None,
                settings=None, options=None, env=None,
                remote_name=None, verify=None, manifests=None,
                manifests_interactive=None, build=None, profile_names=None,
                update=False, generators=None, no_imports=False, install_folder=None, cwd=None):

        try:
            recorder = ActionRecorder()
            cwd = cwd or os.getcwd()
            manifests = _parse_manifests_arguments(verify, manifests, manifests_interactive, cwd)
            manifest_folder, manifest_interactive, manifest_verify = manifests

            graph_info = get_graph_info(profile_names, settings, options, env, cwd, None,
                                        self._cache, self._user_io.out,
                                        name=name, version=version, user=user, channel=channel)

            install_folder = _make_abs_path(install_folder, cwd)
            conanfile_path = _get_conanfile_path(path, cwd, py=None)

            remotes = self._cache.registry.load_remotes()
            remotes.select(remote_name)
            self._python_requires.enable_remotes(update=update, remotes=remotes)
            manager = self._init_manager(recorder)
            manager.install(ref_or_path=conanfile_path,
                            install_folder=install_folder,
                            remotes=remotes,
                            graph_info=graph_info,
                            build_modes=build,
                            update=update,
                            manifest_folder=manifest_folder,
                            manifest_verify=manifest_verify,
                            manifest_interactive=manifest_interactive,
                            generators=generators,
                            no_imports=no_imports)
            return recorder.get_info(self._cache.config.revisions_enabled)
        except ConanException as exc:
            recorder.error = True
            exc.info = recorder.get_info(self._cache.config.revisions_enabled)
            raise

    @api_method
    def config_get(self, item):
        config_parser = ConanClientConfigParser(self._cache.conan_conf_path)
        self._user_io.out.info(config_parser.get_item(item))
        return config_parser.get_item(item)

    @api_method
    def config_set(self, item, value):
        config_parser = ConanClientConfigParser(self._cache.conan_conf_path)
        config_parser.set_item(item, value)

    @api_method
    def config_rm(self, item):
        config_parser = ConanClientConfigParser(self._cache.conan_conf_path)
        config_parser.rm_item(item)

    @api_method
    def config_install(self, path_or_url, verify_ssl, config_type=None, args=None,
                       source_folder=None, target_folder=None):
        from conans.client.conf.config_installer import configuration_install
        return configuration_install(path_or_url, self._cache, self._user_io.out, verify_ssl,
                                     requester=self._requester, config_type=config_type, args=args,
                                     source_folder=source_folder, target_folder=target_folder)

    def _info_args(self, reference_or_path, install_folder, profile_names, settings, options, env):
        cwd = get_cwd()
        try:
            ref = ConanFileReference.loads(reference_or_path)
            install_folder = None
        except ConanException:
            ref = _get_conanfile_path(reference_or_path, cwd=None, py=None)

            if install_folder:
                install_folder = _make_abs_path(install_folder, cwd)
            else:
                # FIXME: This is a hack for old UI, need to be fixed in Conan 2.0
                if os.path.exists(os.path.join(cwd, GRAPH_INFO_FILE)):
                    install_folder = cwd

        graph_info = get_graph_info(profile_names, settings, options, env, cwd, install_folder,
                                    self._cache, self._user_io.out)

        return ref, graph_info

    @api_method
    def info_build_order(self, reference, settings=None, options=None, env=None,
                         profile_names=None, remote_name=None, build_order=None, check_updates=None,
                         install_folder=None):
        reference, graph_info = self._info_args(reference, install_folder, profile_names,
                                                settings, options, env)
        recorder = ActionRecorder()
        remotes = self._cache.registry.load_remotes()
        remotes.select(remote_name)
        self._python_requires.enable_remotes(check_updates=check_updates, remotes=remotes)
        deps_graph, _ = self._graph_manager.load_graph(reference, None, graph_info, ["missing"],
                                                       check_updates, False, remotes,
                                                       recorder)
        return deps_graph.build_order(build_order)

    @api_method
    def info_nodes_to_build(self, reference, build_modes, settings=None, options=None, env=None,
                            profile_names=None, remote_name=None, check_updates=None,
                            install_folder=None):
        reference, graph_info = self._info_args(reference, install_folder, profile_names,
                                                settings, options, env)
        recorder = ActionRecorder()
        remotes = self._cache.registry.load_remotes()
        remotes.select(remote_name)
        self._python_requires.enable_remotes(check_updates=check_updates, remotes=remotes)
        deps_graph, conanfile = self._graph_manager.load_graph(reference, None, graph_info,
                                                               build_modes, check_updates,
                                                               False, remotes, recorder)
        nodes_to_build = deps_graph.nodes_to_build()
        return nodes_to_build, conanfile

    @api_method
    def info(self, reference, remote_name=None, settings=None, options=None, env=None,
             profile_names=None, update=False, install_folder=None, build=None):
        reference, graph_info = self._info_args(reference, install_folder, profile_names,
                                                settings, options, env)
        recorder = ActionRecorder()
        remotes = self._cache.registry.load_remotes()
        remotes.select(remote_name)
        # FIXME: Using update as check_update?
        self._python_requires.enable_remotes(check_updates=update, remotes=remotes)
        deps_graph, conanfile = self._graph_manager.load_graph(reference, None, graph_info, build,
                                                               update, False, remotes,
                                                               recorder)
        return deps_graph, conanfile

    @api_method
    def build(self, conanfile_path, source_folder=None, package_folder=None, build_folder=None,
              install_folder=None, should_configure=True, should_build=True, should_install=True,
              should_test=True, cwd=None):

        remotes = self._cache.registry.load_remotes()
        self._python_requires.enable_remotes(remotes=remotes)
        cwd = cwd or get_cwd()
        conanfile_path = _get_conanfile_path(conanfile_path, cwd, py=True)
        build_folder = _make_abs_path(build_folder, cwd)
        install_folder = _make_abs_path(install_folder, cwd, default=build_folder)
        source_folder = _make_abs_path(source_folder, cwd, default=os.path.dirname(conanfile_path))
        default_pkg_folder = os.path.join(build_folder, "package")
        package_folder = _make_abs_path(package_folder, cwd, default=default_pkg_folder)

        build(self._graph_manager, self._hook_manager, conanfile_path,
              source_folder, build_folder, package_folder, install_folder,
              should_configure=should_configure, should_build=should_build,
              should_install=should_install, should_test=should_test)

    @api_method
    def package(self, path, build_folder, package_folder, source_folder=None, install_folder=None,
                cwd=None):
        remotes = self._cache.registry.load_remotes()
        self._python_requires.enable_remotes(remotes=remotes)

        cwd = cwd or get_cwd()
        conanfile_path = _get_conanfile_path(path, cwd, py=True)
        build_folder = _make_abs_path(build_folder, cwd)
        install_folder = _make_abs_path(install_folder, cwd, default=build_folder)
        source_folder = _make_abs_path(source_folder, cwd, default=os.path.dirname(conanfile_path))
        default_pkg_folder = os.path.join(build_folder, "package")
        package_folder = _make_abs_path(package_folder, cwd, default=default_pkg_folder)

        if package_folder == build_folder:
            raise ConanException("Cannot 'conan package' to the build folder. "
                                 "--build-folder and package folder can't be the same")
        conanfile = self._graph_manager.load_consumer_conanfile(conanfile_path, install_folder,
                                                                deps_info_required=True)
        with get_env_context_manager(conanfile):
            packager.create_package(conanfile, None, source_folder, build_folder, package_folder,
                                    install_folder, self._hook_manager, conanfile_path, None,
                                    local=True, copy_info=True)

    @api_method
    def source(self, path, source_folder=None, info_folder=None, cwd=None):
        remotes = self._cache.registry.load_remotes()
        self._python_requires.enable_remotes(remotes=remotes)

        cwd = cwd or get_cwd()
        conanfile_path = _get_conanfile_path(path, cwd, py=True)
        source_folder = _make_abs_path(source_folder, cwd)
        info_folder = _make_abs_path(info_folder, cwd)

        mkdir(source_folder)
        if not os.path.exists(info_folder):
            raise ConanException("Specified info-folder doesn't exist")

        # only infos if exist
        conanfile = self._graph_manager.load_consumer_conanfile(conanfile_path, info_folder)
        conanfile_folder = os.path.dirname(conanfile_path)
        if conanfile_folder != source_folder:
            conanfile.output.info("Executing exports to: %s" % source_folder)
            export_recipe(conanfile, conanfile_folder, source_folder)
            export_source(conanfile, conanfile_folder, source_folder)
        config_source_local(source_folder, conanfile, conanfile_path, self._hook_manager)

    @api_method
    def imports(self, path, dest=None, info_folder=None, cwd=None):
        """
        :param path: Path to the conanfile
        :param dest: Dir to put the imported files. (Abs path or relative to cwd)
        :param info_folder: Dir where the conaninfo.txt and conanbuildinfo.txt files are
        :param cwd: Current working directory
        :return: None
        """
        cwd = cwd or get_cwd()
        info_folder = _make_abs_path(info_folder, cwd)
        dest = _make_abs_path(dest, cwd)

        remotes = self._cache.registry.load_remotes()
        self._python_requires.enable_remotes(remotes=remotes)
        mkdir(dest)
        conanfile_abs_path = _get_conanfile_path(path, cwd, py=None)
        conanfile = self._graph_manager.load_consumer_conanfile(conanfile_abs_path, info_folder,
                                                                deps_info_required=True)
        run_imports(conanfile, dest)

    @api_method
    def imports_undo(self, manifest_path):
        cwd = get_cwd()
        manifest_path = _make_abs_path(manifest_path, cwd)
        undo_imports(manifest_path, self._user_io.out)

    @api_method
    def export(self, path, name, version, user, channel, keep_source=False, cwd=None):
        conanfile_path = _get_conanfile_path(path, cwd, py=True)
        remotes = self._cache.registry.load_remotes()
        self._python_requires.enable_remotes(remotes=remotes)
        cmd_export(conanfile_path, name, version, user, channel, keep_source,
                   self._cache.config.revisions_enabled, self._user_io.out,
                   self._hook_manager, self._loader, self._cache)

    @api_method
    def remove(self, pattern, query=None, packages=None, builds=None, src=False, force=False,
               remote_name=None, outdated=False):
        remotes = self._cache.registry.load_remotes()
        remover = ConanRemover(self._cache, self._remote_manager, self._user_io, remotes)
        remover.remove(pattern, remote_name, src, builds, packages, force=force,
                       packages_query=query, outdated=outdated)

    @api_method
    def copy(self, reference, user_channel, force=False, packages=None):
        """
        param packages: None=No binaries, True=All binaries, else list of IDs
        """
        from conans.client.cmd.copy import cmd_copy
        remotes = self._cache.registry.load_remotes()
        self._python_requires.enable_remotes(remotes=remotes)
        # FIXME: conan copy does not support short-paths in Windows
        ref = ConanFileReference.loads(reference)
        cmd_copy(ref, user_channel, packages, self._cache,
                 self._user_io, self._remote_manager, self._loader, remotes, force=force)

    @api_method
    def authenticate(self, name, password, remote_name):
        if not password:
            name, password = self._user_io.request_login(remote_name=remote_name, username=name)
        remote = self.get_remote_by_name(remote_name)
        _, remote_name, prev_user, user = self._remote_manager.authenticate(remote, name, password)
        return remote_name, prev_user, user

    @api_method
    def user_set(self, user, remote_name=None):
        remote = (self.get_default_remote() if not remote_name
                  else self.get_remote_by_name(remote_name))
        return user_set(self._cache.localdb, user, remote)

    @api_method
    def users_clean(self):
        users_clean(self._cache.localdb)

    @api_method
    def users_list(self, remote_name=None):
        info = {"error": False, "remotes": []}
        remotes = [self.get_remote_by_name(remote_name)] if remote_name else self.remote_list()
        try:
            info["remotes"] = users_list(self._cache.localdb, remotes)
            return info
        except ConanException as exc:
            info["error"] = True
            exc.info = info
            raise

    @api_method
    def search_recipes(self, pattern, remote_name=None, case_sensitive=False):
        search_recorder = SearchRecorder()
        remotes = self._cache.registry.load_remotes()
        search = Search(self._cache, self._remote_manager, remotes)

        try:
            references = search.search_recipes(pattern, remote_name, case_sensitive)
        except ConanException as exc:
            search_recorder.error = True
            exc.info = search_recorder.get_info()
            raise

        for remote_name, refs in references.items():
            for ref in refs:
                search_recorder.add_recipe(remote_name, ref, with_packages=False)
        return search_recorder.get_info()

    @api_method
    def search_packages(self, reference, query=None, remote_name=None, outdated=False):
        search_recorder = SearchRecorder()
        remotes = self._cache.registry.load_remotes()
        search = Search(self._cache, self._remote_manager, remotes)

        try:
            ref = ConanFileReference.loads(reference)
            references = search.search_packages(ref, remote_name, query=query, outdated=outdated)
        except ConanException as exc:
            search_recorder.error = True
            exc.info = search_recorder.get_info()
            raise

        for remote_name, remote_ref in references.items():
            search_recorder.add_recipe(remote_name, ref)
            if remote_ref.ordered_packages:
                for package_id, properties in remote_ref.ordered_packages.items():
                    package_recipe_hash = properties.get("recipe_hash", None)
                    search_recorder.add_package(remote_name, ref,
                                                package_id, properties.get("options", []),
                                                properties.get("settings", []),
                                                properties.get("full_requires", []),
                                                remote_ref.recipe_hash != package_recipe_hash)
        return search_recorder.get_info()

    @api_method
    def upload(self, pattern, package=None, remote_name=None, all_packages=False, confirm=False,
               retry=2, retry_wait=5, integrity_check=False, policy=None, query=None):
        """ Uploads a package recipe and the generated binary packages to a specified remote
        """

        upload_recorder = UploadRecorder()
        uploader = CmdUpload(self._cache, self._user_io, self._remote_manager,
                             self._loader, self._hook_manager)
        remotes = self._cache.registry.load_remotes()
        remotes.select(remote_name)
        self._python_requires.enable_remotes(remotes=remotes)
        try:
            uploader.upload(pattern, remotes, upload_recorder, package, all_packages, confirm, retry,
                            retry_wait, integrity_check, policy, query=query)
            return upload_recorder.get_info()
        except ConanException as exc:
            upload_recorder.error = True
            exc.info = upload_recorder.get_info()
            raise

    @api_method
    def remote_list(self):
        return list(self._cache.registry.load_remotes().values())

    @api_method
    def remote_add(self, remote_name, url, verify_ssl=True, insert=None, force=None):
        return self._cache.registry.add(remote_name, url, verify_ssl, insert, force)

    @api_method
    def remote_remove(self, remote_name):
        return self._cache.registry.remove(remote_name)

    @api_method
    def remote_update(self, remote_name, url, verify_ssl=True, insert=None):
        return self._cache.registry.update(remote_name, url, verify_ssl, insert)

    @api_method
    def remote_rename(self, remote_name, new_new_remote):
        return self._cache.registry.rename(remote_name, new_new_remote)

    @api_method
    def remote_list_ref(self):
        return {str(r): remote_name for r, remote_name in self._cache.registry.refs_list.items()
                if remote_name}

    @api_method
    def remote_add_ref(self, reference, remote_name):
        ref = ConanFileReference.loads(reference, validate=True)
        remote = self._cache.registry.load_remotes()[remote_name]
        with self._cache.package_layout(ref).update_metadata() as metadata:
            metadata.recipe.remote = remote.name

    @api_method
    def remote_remove_ref(self, reference):
        ref = ConanFileReference.loads(reference, validate=True)
        with self._cache.package_layout(ref).update_metadata() as metadata:
            metadata.recipe.remote = None

    @api_method
    def remote_update_ref(self, reference, remote_name):
        ref = ConanFileReference.loads(reference, validate=True)
        remote = self._cache.registry.load_remotes()[remote_name]
        with self._cache.package_layout(ref).update_metadata() as metadata:
            metadata.recipe.remote = remote.name

    @api_method
    def remote_list_pref(self, reference):
        ref = ConanFileReference.loads(reference, validate=True)
        ret = {}
        tmp = self._cache.registry.prefs_list
        for pref, remote in tmp.items():
            if pref.ref == ref and remote:
                ret[pref.full_repr()] = remote
        return ret

    @api_method
    def remote_add_pref(self, package_reference, remote_name):
        pref = PackageReference.loads(package_reference, validate=True)
        remote = self._cache.registry.load_remotes()[remote_name]
        with self._cache.package_layout(pref.ref).update_metadata() as metadata:
            m = metadata.packages.get(pref.id)
            if m and m.remote:
                raise ConanException("%s already exists. Use update" % str(pref))
            metadata.packages[pref.id].remote = remote.name

    @api_method
    def remote_remove_pref(self, package_reference):
        pref = PackageReference.loads(package_reference, validate=True)
        with self._cache.package_layout(pref.ref).update_metadata() as metadata:
            m = metadata.packages.get(pref.id)
            if m:
                m.remote = None

    @api_method
    def remote_update_pref(self, package_reference, remote_name):
        pref = PackageReference.loads(package_reference, validate=True)
        self._cache.registry.load_remotes()[remote_name]
        with self._cache.package_layout(pref.ref).update_metadata() as metadata:
            m = metadata.packages.get(pref.id)
            if m:
                m.remote = remote_name

    @api_method
    def remote_clean(self):
        return self._cache.registry.clear()

    @api_method
    def remove_locks(self):
        self._cache.remove_locks()

    @api_method
    def remove_system_reqs(self, reference):
        ref = ConanFileReference.loads(reference)
        self._cache.package_layout(ref).remove_system_reqs()

    @api_method
    def profile_list(self):
        return cmd_profile_list(self._cache.profiles_path, self._user_io.out)

    @api_method
    def create_profile(self, profile_name, detect=False, force=False):
        return cmd_profile_create(profile_name, self._cache.profiles_path,
                                  self._user_io.out, detect, force)

    @api_method
    def update_profile(self, profile_name, key, value):
        return cmd_profile_update(profile_name, key, value, self._cache.profiles_path)

    @api_method
    def get_profile_key(self, profile_name, key):
        return cmd_profile_get(profile_name, key, self._cache.profiles_path)

    @api_method
    def delete_profile_key(self, profile_name, key):
        return cmd_profile_delete_key(profile_name, key, self._cache.profiles_path)

    @api_method
    def read_profile(self, profile=None):
        p, _ = read_profile(profile, get_cwd(), self._cache.profiles_path)
        return p

    @api_method
    def get_path(self, reference, package_id=None, path=None, remote_name=None):
        ref = ConanFileReference.loads(reference)
        if not path:
            path = "conanfile.py" if not package_id else "conaninfo.txt"

        if not remote_name:
            package_layout = self._cache.package_layout(ref, short_paths=None)
            return package_layout.get_path(path=path, package_id=package_id), path
        else:
            remote = self.get_remote_by_name(remote_name)
            if self._cache.config.revisions_enabled and not ref.revision:
                ref = self._remote_manager.get_latest_recipe_revision(ref, remote)
            if package_id:
                pref = PackageReference(ref, package_id)
                if self._cache.config.revisions_enabled and not pref.revision:
                    pref = self._remote_manager.get_latest_package_revision(pref, remote)
                return self._remote_manager.get_package_path(pref, path, remote), path
            else:
                return self._remote_manager.get_recipe_path(ref, path, remote), path

    @api_method
    def export_alias(self, reference, target_reference):
        ref = ConanFileReference.loads(reference)
        target_ref = ConanFileReference.loads(target_reference)

        if ref.name != target_ref.name:
            raise ConanException("An alias can only be defined to a package with the same name")

        # Do not allow to override an existing package
        alias_conanfile_path = self._cache.package_layout(ref).conanfile()
        if os.path.exists(alias_conanfile_path):
            conanfile_class = self._loader.load_class(alias_conanfile_path)
            conanfile = conanfile_class(self._user_io.out, None, str(ref))
            if not getattr(conanfile, 'alias', None):
                raise ConanException("Reference '{}' is already a package, remove it before creating"
                                     " and alias with the same name".format(ref))

        package_layout = self._cache.package_layout(ref)
        return export_alias(package_layout, target_ref,
                            revisions_enabled=self._cache.config.revisions_enabled,
                            output=self._user_io.out)

    @api_method
    def get_default_remote(self):
        return self._cache.registry.load_remotes().default

    @api_method
    def get_remote_by_name(self, remote_name):
        return self._cache.registry.load_remotes()[remote_name]

    @api_method
    def get_recipe_revisions(self, reference, remote_name=None):
        if not self._cache.config.revisions_enabled:
            raise ConanException("The client doesn't have the revisions feature enabled."
                                 " Enable this feature setting to '1' the environment variable"
                                 " 'CONAN_REVISIONS_ENABLED' or the config value"
                                 " 'general.revisions_enabled' in your conan.conf file")
        ref = ConanFileReference.loads(str(reference))
        if ref.revision:
            raise ConanException("Cannot list the revisions of a specific recipe revision")

        if not remote_name:
            layout = self._cache.package_layout(ref)
            try:
                rev = layout.recipe_revision()
            except RecipeNotFoundException as e:
                e.print_rev = True
                raise e

            # Check the time in the associated remote if any
            remote_name = layout.load_metadata().recipe.remote
            remote = self._cache.registry.load_remotes()[remote_name] if remote_name else None
            rev_time = None
            if remote:
                try:
                    revisions = self._remote_manager.get_recipe_revisions(ref, remote)
                except RecipeNotFoundException:
                    pass
                except (NoRestV2Available, NotFoundException):
                    rev_time = None
                else:
                    tmp = {r["revision"]: r["time"] for r in revisions}
                    rev_time = tmp.get(rev)

            return [{"revision": rev, "time": rev_time}]
        else:
            remote = self.get_remote_by_name(remote_name)
            return self._remote_manager.get_recipe_revisions(ref, remote=remote)

    @api_method
    def get_package_revisions(self, reference, remote_name=None):
        if not self._cache.config.revisions_enabled:
            raise ConanException("The client doesn't have the revisions feature enabled."
                                 " Enable this feature setting to '1' the environment variable"
                                 " 'CONAN_REVISIONS_ENABLED' or the config value"
                                 " 'general.revisions_enabled' in your conan.conf file")
        pref = PackageReference.loads(str(reference), validate=True)
        if not pref.ref.revision:
            raise ConanException("Specify a recipe reference with revision")
        if pref.revision:
            raise ConanException("Cannot list the revisions of a specific package revision")

        if not remote_name:
            layout = self._cache.package_layout(pref.ref)
            try:
                rev = layout.package_revision(pref)
            except (RecipeNotFoundException, PackageNotFoundException) as e:
                e.print_rev = True
                raise e

            # Check the time in the associated remote if any
            remote_name = layout.load_metadata().recipe.remote
            remote = self._cache.registry.load_remotes()[remote_name] if remote_name else None
            rev_time = None
            if remote:
                try:
                    revisions = self._remote_manager.get_package_revisions(pref, remote)
                except RecipeNotFoundException:
                    pass
                except (NoRestV2Available, NotFoundException):
                    rev_time = None
                else:
                    tmp = {r["revision"]: r["time"] for r in revisions}
                    rev_time = tmp.get(rev)

            return [{"revision": rev, "time": rev_time}]
        else:
            remote = self.get_remote_by_name(remote_name)
            return self._remote_manager.get_package_revisions(pref, remote=remote)

    @api_method
    def editable_add(self, path, reference, layout, cwd):
        # Retrieve conanfile.py from target_path
        target_path = _get_conanfile_path(path=path, cwd=cwd, py=True)

        remotes = self._cache.registry.load_remotes()
        self.python_requires.enable_remotes(remotes=remotes)

        # Check the conanfile is there, and name/version matches
        ref = ConanFileReference.loads(reference, validate=True)
        target_conanfile = self._graph_manager._loader.load_class(target_path)
        if (target_conanfile.name and target_conanfile.name != ref.name) or \
                (target_conanfile.version and target_conanfile.version != ref.version):
            raise ConanException("Name and version from reference ({}) and target "
                                 "conanfile.py ({}/{}) must match".
                                 format(ref, target_conanfile.name, target_conanfile.version))

        layout_abs_path = get_editable_abs_path(layout, cwd, self._cache.cache_folder)
        if layout_abs_path:
            self._user_io.out.success("Using layout file: %s" % layout_abs_path)
        self._cache.editable_packages.add(ref, os.path.dirname(target_path), layout_abs_path)

    @api_method
    def editable_remove(self, reference):
        ref = ConanFileReference.loads(reference, validate=True)
        return self._cache.editable_packages.remove(ref)

    @api_method
    def editable_list(self):
        return {str(k): v for k, v in self._cache.editable_packages.edited_refs.items()}


Conan = ConanAPIV1


def get_graph_info(profile_names, settings, options, env, cwd, install_folder, cache, output,
                   name=None, version=None, user=None, channel=None):
    try:
        graph_info = GraphInfo.load(install_folder)
        graph_info.profile.process_settings(cache, preprocess=False)
    except IOError:  # Only if file is missing
        if install_folder:
            raise ConanException("Failed to load graphinfo file in install-folder: %s"
                                 % install_folder)
        graph_info = None

    if profile_names or settings or options or env or not graph_info:
        if graph_info:
            # FIXME: Convert to Exception in Conan 2.0
            output.warn("Settings, options, env or profile specified. "
                        "GraphInfo found from previous install won't be used: %s\n"
                        "Don't pass settings, options or profile arguments if you want to reuse "
                        "the installed graph-info file."
                        % install_folder)

        profile = profile_from_args(profile_names, settings, options, env, cwd, cache)
        profile.process_settings(cache)
        root_ref = ConanFileReference(name, version, user, channel, validate=False)
        graph_info = GraphInfo(profile=profile, root_ref=root_ref)
        # Preprocess settings and convert to real settings
    return graph_info


def _parse_manifests_arguments(verify, manifests, manifests_interactive, cwd):
    if manifests and manifests_interactive:
        raise ConanException("Do not specify both manifests and "
                             "manifests-interactive arguments")
    if verify and (manifests or manifests_interactive):
        raise ConanException("Do not specify both 'verify' and "
                             "'manifests' or 'manifests-interactive' arguments")
    manifest_folder = verify or manifests or manifests_interactive
    if manifest_folder:
        if not os.path.isabs(manifest_folder):
            if not cwd:
                raise ConanException("'cwd' should be defined if the manifest folder is relative.")
            manifest_folder = os.path.join(cwd, manifest_folder)
        manifest_verify = verify is not None
        manifest_interactive = manifests_interactive is not None
    else:
        manifest_verify = manifest_interactive = False

    return manifest_folder, manifest_interactive, manifest_verify


def existing_info_files(folder):
    return os.path.exists(os.path.join(folder, CONANINFO)) and  \
           os.path.exists(os.path.join(folder, BUILD_INFO))<|MERGE_RESOLUTION|>--- conflicted
+++ resolved
@@ -189,19 +189,9 @@
                 runner = self._runner
 
             # Create Hook Manager
-<<<<<<< HEAD
             hook_manager = HookManager(cache.hooks_path, get_env("CONAN_HOOKS", list()), output)
             requester = ConanRequester(cache, requester=self._http_requester)
-=======
-            hook_manager = HookManager(cache.hooks_path, get_env("CONAN_HOOKS", list()),
-                                       user_io.out)
-
-            # Get the new command instance after migrations have been done
-            requester = ConanRequester(cache)
-            _, _, remote_manager = ConanAPIV1.instance_remote_manager(requester, cache, user_io,
-                                                                      hook_manager)
-
->>>>>>> ae09640d
+
             # Adjust global tool variables
             set_global_instances(output, requester)
             put_headers = cache.read_put_headers()
