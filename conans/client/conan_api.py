import json
import os
import sys
from collections import OrderedDict
from collections import namedtuple

from io import StringIO

import conans
from conans import __version__ as client_version
from conans.client.cache.cache import ClientCache
from conans.client.cmd.build import cmd_build
from conans.client.cmd.create import create
from conans.client.cmd.download import download
from conans.client.cmd.export import cmd_export, export_alias
from conans.client.cmd.export_pkg import export_pkg
from conans.client.cmd.profile import (cmd_profile_create, cmd_profile_delete_key, cmd_profile_get,
                                       cmd_profile_list, cmd_profile_update)
from conans.client.cmd.search import Search
from conans.client.cmd.test import install_build_and_test
from conans.client.cmd.uploader import CmdUpload
from conans.client.cmd.user import user_set, users_clean, users_list, token_present
from conans.client.conanfile.package import run_package_method
from conans.client.conf.required_version import check_required_conan_version
from conans.client.generators import GeneratorManager
from conans.client.graph.graph import RECIPE_EDITABLE
from conans.client.graph.graph_binaries import GraphBinariesAnalyzer
from conans.client.graph.graph_manager import GraphManager
from conans.client.graph.printer import print_graph
from conans.client.graph.proxy import ConanProxy
from conans.client.graph.python_requires import PyRequireLoader
from conans.client.graph.range_resolver import RangeResolver
from conans.client.hook_manager import HookManager
from conans.client.importer import run_imports, undo_imports
from conans.client.installer import BinaryInstaller
from conans.client.loader import ConanFileLoader
from conans.client.manager import deps_install
from conans.client.migrations import ClientMigrator
from conans.client.output import ConanOutput, colorama_initialize
from conans.client.profile_loader import profile_from_args, read_profile
from conans.client.recorder.action_recorder import ActionRecorder
from conans.client.recorder.search_recorder import SearchRecorder
from conans.client.recorder.upload_recoder import UploadRecorder
from conans.client.remote_manager import RemoteManager
from conans.client.remover import ConanRemover
from conans.client.rest.auth_manager import ConanApiAuthManager
from conans.client.rest.conan_requester import ConanRequester
from conans.client.rest.rest_client import RestApiClientFactory
from conans.client.runner import ConanRunner
from conans.client.source import config_source_local
from conans.client.tools.env import environment_append
from conans.client.userio import UserIO
from conans.errors import (ConanException, RecipeNotFoundException,
                           PackageNotFoundException, NotFoundException)
from conans.model.editable_layout import get_editable_abs_path
from conans.model.graph_lock import GraphLockFile, LOCKFILE, GraphLock
from conans.model.lock_bundle import LockBundle
from conans.model.ref import ConanFileReference, PackageReference, check_valid_ref
from conans.model.version import Version
from conans.model.workspace import Workspace
from conans.paths import get_conan_user_home
from conans.paths.package_layouts.package_cache_layout import PackageCacheLayout
from conans.search.search import search_recipes
from conans.tools import set_global_instances
from conans.util.conan_v2_mode import conan_v2_error
from conans.util.files import exception_message_safe, mkdir, save_files, load, save
from conans.util.log import configure_logger
from conans.util.tracer import log_command, log_exception


class ProfileData(namedtuple("ProfileData", ["profiles", "settings", "options", "env"])):
    def __bool__(self):
        return bool(self.profiles or self.settings or self.options or self.env)
    __nonzero__ = __bool__


def api_method(f):
    def wrapper(api, *args, **kwargs):
        quiet = kwargs.pop("quiet", False)
        try:  # getcwd can fail if Conan runs on an unexisting folder
            old_curdir = os.getcwd()
        except EnvironmentError:
            old_curdir = None
        old_output = api.user_io.out
        quiet_output = ConanOutput(StringIO(), color=api.color) if quiet else None
        try:
            api.create_app(quiet_output=quiet_output)
            log_command(f.__name__, kwargs)
            with environment_append(api.app.cache.config.env_vars):
                return f(api, *args, **kwargs)
        except Exception as exc:
            if quiet_output:
                old_output.write(quiet_output._stream.getvalue())
                old_output.flush()
            msg = exception_message_safe(exc)
            try:
                log_exception(exc, msg)
            except BaseException:
                pass
            raise
        finally:
            if old_curdir:
                os.chdir(old_curdir)
    return wrapper


def _make_abs_path(path, cwd=None, default=None):
    """convert 'path' to absolute if necessary (could be already absolute)
    if not defined (empty, or None), will return 'default' one or 'cwd'
    """
    cwd = cwd or os.getcwd()
    if not path:
        abs_path = default or cwd
    elif os.path.isabs(path):
        abs_path = path
    else:
        abs_path = os.path.normpath(os.path.join(cwd, path))
    return abs_path


def _get_conanfile_path(path, cwd, py):
    """
    param py= True: Must be .py, False: Must be .txt, None: Try .py, then .txt
    """
    candidate_paths = list()
    path = _make_abs_path(path, cwd)

    if os.path.isdir(path):  # Can be a folder
        if py:
            path = os.path.join(path, "conanfile.py")
            candidate_paths.append(path)
        elif py is False:
            path = os.path.join(path, "conanfile.txt")
            candidate_paths.append(path)
        else:
            path_py = os.path.join(path, "conanfile.py")
            candidate_paths.append(path_py)
            if os.path.exists(path_py):
                path = path_py
            else:
                path = os.path.join(path, "conanfile.txt")
                candidate_paths.append(path)
    else:
        candidate_paths.append(path)

    if not os.path.isfile(path):  # Must exist
        raise ConanException("Conanfile not found at %s" % " or ".join(candidate_paths))

    if py and not path.endswith(".py"):
        raise ConanException("A conanfile.py is needed, " + path + " is not acceptable")

    return path


class ConanApp(object):
    def __init__(self, cache_folder, user_io, http_requester=None, runner=None, quiet_output=None):
        # User IO, interaction and logging
        self.user_io = user_io
        self.out = self.user_io.out
        if quiet_output:
            self.user_io.out = quiet_output
            self.out = quiet_output

        self.cache_folder = cache_folder
        self.cache = ClientCache(self.cache_folder, self.out)
        self.config = self.cache.config
        if self.config.non_interactive or quiet_output:
            self.user_io.disable_input()

        # Adjust CONAN_LOGGING_LEVEL with the env readed
        conans.util.log.logger = configure_logger(self.config.logging_level,
                                                  self.config.logging_file)
        conans.util.log.logger.debug("INIT: Using config '%s'" % self.cache.conan_conf_path)

        self.hook_manager = HookManager(self.cache.hooks_path, self.config.hooks, self.out)
        # Wraps an http_requester to inject proxies, certs, etc
        self.requester = ConanRequester(self.config, http_requester)
        # To handle remote connections
        artifacts_properties = self.cache.read_artifacts_properties()
        rest_client_factory = RestApiClientFactory(self.out, self.requester, self.config,
                                                   artifacts_properties=artifacts_properties)
        # Wraps RestApiClient to add authentication support (same interface)
        auth_manager = ConanApiAuthManager(rest_client_factory, self.user_io, self.cache.localdb)
        # Handle remote connections
        self.remote_manager = RemoteManager(self.cache, auth_manager, self.out, self.hook_manager)

        # Adjust global tool variables
        set_global_instances(self.out, self.requester, self.config)

        self.runner = runner or ConanRunner(self.config.print_commands_to_output,
                                            self.config.generate_run_log_file,
                                            self.config.log_run_to_output,
                                            self.out)

        self.proxy = ConanProxy(self.cache, self.out, self.remote_manager)
        self.range_resolver = RangeResolver(self.cache, self.remote_manager)
        self.generator_manager = GeneratorManager()
        self.pyreq_loader = PyRequireLoader(self.proxy, self.range_resolver)
        self.loader = ConanFileLoader(self.runner, self.out,
                                      self.generator_manager, self.pyreq_loader, self.requester)
        self.binaries_analyzer = GraphBinariesAnalyzer(self.cache, self.out, self.remote_manager)
        self.graph_manager = GraphManager(self.out, self.cache, self.remote_manager, self.loader,
                                          self.proxy, self.range_resolver, self.binaries_analyzer)

    def load_remotes(self, remote_name=None, update=False, check_updates=False):
        remotes = self.cache.registry.load_remotes()
        if remote_name:
            remotes.select(remote_name)
        self.pyreq_loader.enable_remotes(update=update, check_updates=check_updates, remotes=remotes)
        return remotes


class ConanAPIV1(object):
    @classmethod
    def factory(cls):
        return cls(), None, None

    def __init__(self, cache_folder=None, output=None, user_io=None, http_requester=None,
                 runner=None):
        self.color = colorama_initialize()
        self.out = output or ConanOutput(sys.stdout, sys.stderr, self.color)
        self.user_io = user_io or UserIO(out=self.out)
        self.cache_folder = cache_folder or os.path.join(get_conan_user_home(), ".conan")
        self.http_requester = http_requester
        self.runner = runner
        self.app = None  # Api calls will create a new one every call
        # Migration system
        migrator = ClientMigrator(self.cache_folder, Version(client_version), self.out)
        migrator.migrate()
        check_required_conan_version(self.cache_folder, self.out)
        python_folder = os.path.join(self.cache_folder, "python")
        conan_v2_error("Using code from cache/python not allowed", os.path.isdir(python_folder))
        sys.path.append(python_folder)

    def create_app(self, quiet_output=None):
        self.app = ConanApp(self.cache_folder, self.user_io, self.http_requester,
                            self.runner, quiet_output=quiet_output)

    @api_method
    def new(self, name, header=False, pure_c=False, test=False, exports_sources=False, bare=False,
            cwd=None, visual_versions=None, linux_gcc_versions=None, linux_clang_versions=None,
            osx_clang_versions=None, shared=None, upload_url=None, gitignore=None,
            gitlab_gcc_versions=None, gitlab_clang_versions=None,
            circleci_gcc_versions=None, circleci_clang_versions=None, circleci_osx_versions=None,
            template=None, defines=None):
        from conans.client.cmd.new import cmd_new
        cwd = os.path.abspath(cwd or os.getcwd())
        files = cmd_new(name, header=header, pure_c=pure_c, test=test,
                        exports_sources=exports_sources, bare=bare,
                        visual_versions=visual_versions,
                        linux_gcc_versions=linux_gcc_versions,
                        linux_clang_versions=linux_clang_versions,
                        osx_clang_versions=osx_clang_versions, shared=shared,
                        upload_url=upload_url, gitignore=gitignore,
                        gitlab_gcc_versions=gitlab_gcc_versions,
                        gitlab_clang_versions=gitlab_clang_versions,
                        circleci_gcc_versions=circleci_gcc_versions,
                        circleci_clang_versions=circleci_clang_versions,
                        circleci_osx_versions=circleci_osx_versions,
                        template=template, cache=self.app.cache, defines=defines)

        save_files(cwd, files)
        for f in sorted(files):
            self.app.out.success("File saved: %s" % f)

    @api_method
    def inspect(self, path, attributes, remote_name=None):
        remotes = self.app.load_remotes(remote_name=remote_name)
        try:
            ref = ConanFileReference.loads(path)
        except ConanException:
            conanfile_path = _get_conanfile_path(path, os.getcwd(), py=True)
            conanfile = self.app.loader.load_named(conanfile_path, None, None, None, None)
        else:
            if remote_name:
                remotes = self.app.load_remotes()
                remote = remotes.get_remote(remote_name)
                try:  # get_recipe_manifest can fail, not in server
                    _, ref = self.app.remote_manager.get_recipe_manifest(ref, remote)
                except NotFoundException:
                    raise RecipeNotFoundException(ref)
                else:
                    ref = self.app.remote_manager.get_recipe(ref, remote)

            result = self.app.proxy.get_recipe(ref, False, False, remotes, ActionRecorder())
            conanfile_path, _, _, ref = result
            conanfile = self.app.loader.load_basic(conanfile_path)
            conanfile.name = ref.name
            # FIXME: Conan 2.0, this should be a string, not a Version object
            conanfile.version = ref.version

        result = OrderedDict()
        if not attributes:
            attributes = ['name', 'version', 'url', 'homepage', 'license', 'author',
                          'description', 'topics', 'generators', 'exports', 'exports_sources',
                          'short_paths', 'apply_env', 'build_policy', 'revision_mode', 'settings',
                          'options', 'default_options']
        for attribute in attributes:
            try:
                attr = getattr(conanfile, attribute)
                result[attribute] = attr
            except AttributeError:
                result[attribute] = ''
        return result

    @api_method
    def test(self, path, reference, profile_names=None, settings=None, options=None, env=None,
             remote_name=None, update=False, build_modes=None, cwd=None, test_build_folder=None,
             lockfile=None, profile_build=None):

        profile_host = ProfileData(profiles=profile_names, settings=settings, options=options,
                                   env=env)

        remotes = self.app.load_remotes(remote_name=remote_name, update=update)
        conanfile_path = _get_conanfile_path(path, cwd, py=True)
        cwd = cwd or os.getcwd()
        lockfile = _make_abs_path(lockfile, cwd) if lockfile else None
        profile_host, profile_build, graph_lock, root_ref = get_graph_info(profile_host,
                                                                           profile_build, cwd,
                                                                           self.app.cache,
                                                                           self.app.out,
                                                                           lockfile=lockfile)
        ref = ConanFileReference.loads(reference)
        recorder = ActionRecorder()
        install_build_and_test(self.app, conanfile_path, ref, profile_host,
                               profile_build, graph_lock, root_ref, remotes, update,
                               build_modes=build_modes, test_build_folder=test_build_folder,
                               recorder=recorder)

    @api_method
    def create(self, conanfile_path, name=None, version=None, user=None, channel=None,
               profile_names=None, settings=None,
               options=None, env=None, test_folder=None, not_export=False,
               build_modes=None, keep_source=False, keep_build=False,
               remote_name=None, update=False, cwd=None, test_build_folder=None,
               lockfile=None, lockfile_out=None, ignore_dirty=False, profile_build=None):
        """
        API method to create a conan package

        test_folder default None   - looks for default 'test' or 'test_package' folder),
                                    string - test_folder path
                                    False  - disabling tests
        """

        profile_host = ProfileData(profiles=profile_names, settings=settings, options=options,
                                   env=env)
        cwd = cwd or os.getcwd()
        recorder = ActionRecorder()
        try:
            conanfile_path = _get_conanfile_path(conanfile_path, cwd, py=True)

            remotes = self.app.load_remotes(remote_name=remote_name, update=update)
            lockfile = _make_abs_path(lockfile, cwd) if lockfile else None
            profile_host, profile_build, graph_lock, root_ref = get_graph_info(profile_host,
                                                                               profile_build, cwd,
                                                                               self.app.cache,
                                                                               self.app.out,
                                                                               lockfile=lockfile)

            # Make sure keep_source is set for keep_build
            keep_source = keep_source or keep_build
            new_ref = cmd_export(self.app, conanfile_path, name, version, user, channel, keep_source,
                                 not not_export, graph_lock=graph_lock,
                                 ignore_dirty=ignore_dirty)

            self.app.range_resolver.clear_output()  # invalidate version range output

            # The new_ref contains the revision
            # To not break existing things, that they used this ref without revision
            ref = new_ref.copy_clear_rev()
            recorder.recipe_exported(new_ref)

            if build_modes is None:  # Not specified, force build the tested library
                build_modes = [ref.name]

            # FIXME: Dirty hack: remove the root for the test_package/conanfile.py consumer
            root_ref = ConanFileReference(None, None, None, None, validate=False)
            recorder.add_recipe_being_developed(ref)
            create(self.app, ref, profile_host, profile_build,
                   graph_lock, root_ref, remotes, update, build_modes, keep_build,
                   test_build_folder, test_folder, conanfile_path, recorder=recorder)

            if lockfile_out:
                lockfile_out = _make_abs_path(lockfile_out, cwd)
                graph_lock_file = GraphLockFile(profile_host, profile_build, graph_lock)
                graph_lock_file.save(lockfile_out)
            return recorder.get_info()

        except ConanException as exc:
            recorder.error = True
            exc.info = recorder.get_info()
            raise

    @api_method
    def export_pkg(self, conanfile_path, name, channel, source_folder=None, build_folder=None,
                   package_folder=None, profile_names=None, settings=None,
                   options=None, env=None, force=False, user=None, version=None, cwd=None,
                   lockfile=None, lockfile_out=None, ignore_dirty=False, profile_build=None):
        profile_host = ProfileData(profiles=profile_names, settings=settings, options=options,
                                   env=env)
        remotes = self.app.load_remotes()
        cwd = cwd or os.getcwd()

        recorder = ActionRecorder()
        try:
            conanfile_path = _get_conanfile_path(conanfile_path, cwd, py=True)

            if package_folder:
                if build_folder or source_folder:
                    raise ConanException("package folder definition incompatible with build "
                                         "and source folders")
                package_folder = _make_abs_path(package_folder, cwd)

            build_folder = _make_abs_path(build_folder, cwd)

            source_folder = _make_abs_path(source_folder, cwd,
                                           default=os.path.dirname(conanfile_path))

            for folder, path in {"source": source_folder, "build": build_folder,
                                 "package": package_folder}.items():
                if path and not os.path.exists(path):
                    raise ConanException("The {} folder '{}' does not exist."
                                         .format(folder, path))

            lockfile = _make_abs_path(lockfile, cwd) if lockfile else None
            # Checks that no both settings and info files are specified
            profile_host, profile_build, graph_lock, root_ref = get_graph_info(profile_host,
                                                                               profile_build, cwd,
                                                                               self.app.cache,
                                                                               self.app.out,
                                                                               lockfile=lockfile)

            new_ref = cmd_export(self.app, conanfile_path, name, version, user, channel, True,
                                 graph_lock=graph_lock, ignore_dirty=ignore_dirty)
            ref = new_ref.copy_clear_rev()
            # new_ref has revision
            recorder.recipe_exported(new_ref)
            recorder.add_recipe_being_developed(ref)
            export_pkg(self.app, recorder, new_ref, source_folder=source_folder,
                       build_folder=build_folder, package_folder=package_folder,
                       profile_host=profile_host, profile_build=profile_build,
                       graph_lock=graph_lock, root_ref=root_ref, force=force,
                       remotes=remotes)
            if lockfile_out:
                lockfile_out = _make_abs_path(lockfile_out, cwd)
                graph_lock_file = GraphLockFile(profile_host, profile_build, graph_lock)
                graph_lock_file.save(lockfile_out)
            return recorder.get_info()
        except ConanException as exc:
            recorder.error = True
            exc.info = recorder.get_info()
            raise

    @api_method
    def download(self, reference, remote_name=None, packages=None, recipe=False):
        if packages and recipe:
            raise ConanException("recipe parameter cannot be used together with packages")
        # Install packages without settings (fixed ids or all)
        if check_valid_ref(reference):
            ref = ConanFileReference.loads(reference)
            if packages and ref.revision is None:
                for package_id in packages:
                    if "#" in package_id:
                        raise ConanException("It is needed to specify the recipe revision if you "
                                             "specify a package revision")
            remotes = self.app.load_remotes(remote_name=remote_name)
            remote = remotes.get_remote(remote_name)
            recorder = ActionRecorder()
            download(self.app, ref, packages, remote, recipe, recorder, remotes=remotes)
        else:
            raise ConanException("Provide a valid full reference without wildcards.")

    @api_method
    def workspace_install(self, path, settings=None, options=None, env=None,
                          remote_name=None, build=None, profile_name=None,
                          update=False, cwd=None, install_folder=None, profile_build=None):
        profile_host = ProfileData(profiles=profile_name, settings=settings, options=options,
                                   env=env)
        cwd = cwd or os.getcwd()
        abs_path = os.path.normpath(os.path.join(cwd, path))

        remotes = self.app.load_remotes(remote_name=remote_name, update=update)

        workspace = Workspace(abs_path, self.app.cache)
        profile_host, profile_build, graph_lock, root_ref = get_graph_info(profile_host,
                                                                           profile_build, cwd,
                                                                           self.app.cache,
                                                                           self.app.out)

        self.app.out.info("Configuration:")
        self.app.out.writeln(profile_host.dumps())

        self.app.cache.editable_packages.override(workspace.get_editable_dict())

        recorder = ActionRecorder()
        deps_graph = self.app.graph_manager.load_graph(workspace.root, None, profile_host,
                                                       profile_build, graph_lock,
                                                       root_ref, build, False, update,
                                                       remotes, recorder)
        graph_lock = graph_lock or GraphLock(deps_graph)
        print_graph(deps_graph, self.app.out)

        # Inject the generators before installing
        for node in deps_graph.nodes:
            if node.recipe == RECIPE_EDITABLE:
                generators = workspace[node.ref].generators
                if generators is not None:
                    tmp = list(node.conanfile.generators)
                    tmp.extend([g for g in generators if g not in tmp])
                    node.conanfile.generators = tmp

        installer = BinaryInstaller(self.app, recorder=recorder)
        installer.install(deps_graph, remotes, build, update, profile_host,
                          profile_build, graph_lock=graph_lock,
                          keep_build=False)

        install_folder = install_folder or cwd
        workspace.generate(install_folder, deps_graph, self.app.out)

    @api_method
    def install_reference(self, reference, settings=None, options=None, env=None,
                          remote_name=None, build=None, profile_names=None,
                          update=False, generators=None, install_folder=None, cwd=None,
                          lockfile=None, lockfile_out=None, profile_build=None,
                          lockfile_node_id=None):
        profile_host = ProfileData(profiles=profile_names, settings=settings, options=options,
                                   env=env)
        recorder = ActionRecorder()
        cwd = cwd or os.getcwd()
        try:
            lockfile = _make_abs_path(lockfile, cwd) if lockfile else None
            profile_host, profile_build, graph_lock, root_ref = get_graph_info(profile_host,
                                                                               profile_build, cwd,
                                                                               self.app.cache,
                                                                               self.app.out,
                                                                               lockfile=lockfile)

            if not generators:  # We don't want the default txt
                generators = False

            install_folder = _make_abs_path(install_folder, cwd)

            mkdir(install_folder)
            remotes = self.app.load_remotes(remote_name=remote_name, update=update)
            deps_install(self.app, ref_or_path=reference, install_folder=install_folder,
                         remotes=remotes, profile_host=profile_host, profile_build=profile_build,
                         graph_lock=graph_lock, root_ref=root_ref, build_modes=build, update=update,
                         generators=generators, recorder=recorder, lockfile_node_id=lockfile_node_id)

            if lockfile_out:
                lockfile_out = _make_abs_path(lockfile_out, cwd)
                graph_lock_file = GraphLockFile(profile_host, profile_build, graph_lock)
                graph_lock_file.save(lockfile_out)
            return recorder.get_info()
        except ConanException as exc:
            recorder.error = True
            exc.info = recorder.get_info()
            raise

    @api_method
    def install(self, path="", name=None, version=None, user=None, channel=None,
                settings=None, options=None, env=None,
                remote_name=None, build=None, profile_names=None,
                update=False, generators=None, no_imports=False, install_folder=None, cwd=None,
                lockfile=None, lockfile_out=None, profile_build=None):
        profile_host = ProfileData(profiles=profile_names, settings=settings, options=options,
                                   env=env)
        recorder = ActionRecorder()
        cwd = cwd or os.getcwd()
        try:
            lockfile = _make_abs_path(lockfile, cwd) if lockfile else None
            profile_host, profile_build, graph_lock, root_ref = get_graph_info(profile_host,
                                                                               profile_build, cwd,
                                                                               self.app.cache,
                                                                               self.app.out,
                                                                               name=name,
                                                                               version=version,
                                                                               user=user,
                                                                               channel=channel,
                                                                               lockfile=lockfile)

            install_folder = _make_abs_path(install_folder, cwd)
            conanfile_path = _get_conanfile_path(path, cwd, py=None)

            remotes = self.app.load_remotes(remote_name=remote_name, update=update)
            deps_install(app=self.app,
                         ref_or_path=conanfile_path,
                         install_folder=install_folder,
                         remotes=remotes,
                         profile_host=profile_host,
                         profile_build=profile_build,
                         graph_lock=graph_lock,
                         root_ref=root_ref,
                         build_modes=build,
                         update=update,
                         generators=generators,
                         no_imports=no_imports,
                         recorder=recorder)

            if lockfile_out:
                lockfile_out = _make_abs_path(lockfile_out, cwd)
                graph_lock_file = GraphLockFile(profile_host, profile_build, graph_lock)
                graph_lock_file.save(lockfile_out)
            return recorder.get_info()
        except ConanException as exc:
            recorder.error = True
            exc.info = recorder.get_info()
            raise

    @api_method
    def config_get(self, item):
        if item == "storage.path":
            result = self.app.config.storage_path
        else:
            result = self.app.config.get_item(item)
        self.app.out.info(result)
        return result

    @api_method
    def config_set(self, item, value):
        self.app.config.set_item(item, value)

    @api_method
    def config_rm(self, item):
        self.app.config.rm_item(item)

    @api_method
    def config_install_list(self):
        if not os.path.isfile(self.app.cache.config_install_file):
            return []
        return json.loads(load(self.app.cache.config_install_file))

    @api_method
    def config_install_remove(self, index):
        if not os.path.isfile(self.app.cache.config_install_file):
            raise ConanException("There is no config data. Need to install config first.")
        configs = json.loads(load(self.app.cache.config_install_file))
        try:
            configs.pop(index)
        except Exception as e:
            raise ConanException("Config %s can't be removed: %s" % (index, str(e)))
        save(self.app.cache.config_install_file, json.dumps(configs))

    @api_method
    def config_install(self, path_or_url, verify_ssl, config_type=None, args=None,
                       source_folder=None, target_folder=None):
        from conans.client.conf.config_installer import configuration_install
        return configuration_install(self.app, path_or_url, verify_ssl,
                                     config_type=config_type, args=args,
                                     source_folder=source_folder, target_folder=target_folder)

    @api_method
    def config_home(self):
        return self.cache_folder

    @api_method
    def config_init(self, force=False):
        if force:
            self.app.cache.reset_config()
            self.app.cache.registry.reset_remotes()
            self.app.cache.reset_default_profile()
            self.app.cache.reset_settings()
        else:
            self.app.cache.initialize_config()
            self.app.cache.registry.initialize_remotes()
            self.app.cache.initialize_default_profile()
            self.app.cache.initialize_settings()

    def _info_args(self, reference_or_path, profile_host, profile_build,
                   name=None, version=None, user=None, channel=None, lockfile=None):
        cwd = os.getcwd()
        if check_valid_ref(reference_or_path):
            ref = ConanFileReference.loads(reference_or_path)
        else:
            ref = _get_conanfile_path(reference_or_path, cwd=None, py=None)

        lockfile = _make_abs_path(lockfile, cwd) if lockfile else None
        profile_host, profile_build, graph_lock, root_ref = get_graph_info(profile_host, profile_build,
                                                                           cwd,
                                                                           self.app.cache,
                                                                           self.app.out,
                                                                           name=name,
                                                                           version=version,
                                                                           user=user,
                                                                           channel=channel,
                                                                           lockfile=lockfile)

        return ref, profile_host, profile_build, graph_lock, root_ref

    @api_method
    def info_build_order(self, reference, settings=None, options=None, env=None,
                         profile_names=None, remote_name=None, build_order=None, check_updates=None,
                         profile_build=None,name=None, version=None, user=None, channel=None):
        profile_host = ProfileData(profiles=profile_names, settings=settings, options=options,
                                   env=env)
        reference, profile_host, profile_build, graph_lock, root_ref = \
            self._info_args(reference, profile_host, profile_build, name=name,
                            version=version, user=user, channel=channel)
        recorder = ActionRecorder()
        remotes = self.app.load_remotes(remote_name=remote_name, check_updates=check_updates)
        deps_graph = self.app.graph_manager.load_graph(reference, None, profile_host,
                                                       profile_build, graph_lock,
                                                       root_ref, ["missing"],
                                                       check_updates, False, remotes, recorder)
        return deps_graph.build_order(build_order)

    @api_method
    def info_nodes_to_build(self, reference, build_modes, settings=None, options=None, env=None,
                            profile_names=None, remote_name=None, check_updates=None,
                            profile_build=None, name=None, version=None, user=None, channel=None):
        profile_host = ProfileData(profiles=profile_names, settings=settings, options=options,
                                   env=env)
        reference, profile_host, profile_build, graph_lock, root_ref = \
            self._info_args(reference, profile_host, profile_build, name=name,
                            version=version, user=user, channel=channel)
        recorder = ActionRecorder()
        remotes = self.app.load_remotes(remote_name=remote_name, check_updates=check_updates)
        deps_graph = self.app.graph_manager.load_graph(reference, None, profile_host,
                                                       profile_build, graph_lock,
                                                       root_ref, build_modes, check_updates,
                                                       False, remotes, recorder)
        nodes_to_build = deps_graph.nodes_to_build()
        return nodes_to_build, deps_graph.root.conanfile

    @api_method
    def info(self, reference_or_path, remote_name=None, settings=None, options=None, env=None,
             profile_names=None, update=False, build=None, lockfile=None,
             profile_build=None, name=None, version=None, user=None, channel=None):
        profile_host = ProfileData(profiles=profile_names, settings=settings, options=options,
                                   env=env)
        reference, profile_host, profile_build, graph_lock, root_ref = \
            self._info_args(reference_or_path, profile_host,
                            profile_build, name=name, version=version,
                            user=user, channel=channel, lockfile=lockfile)
        recorder = ActionRecorder()
        # FIXME: Using update as check_update?
        remotes = self.app.load_remotes(remote_name=remote_name, check_updates=update)
        deps_graph = self.app.graph_manager.load_graph(reference, None, profile_host,
                                                       profile_build, graph_lock,
                                                       root_ref, build,
                                                       update, False, remotes, recorder)
        return deps_graph, deps_graph.root.conanfile

    @api_method
    def build(self, conanfile_path, name=None, version=None, user=None, channel=None,
              source_folder=None, package_folder=None, build_folder=None,
              install_folder=None, should_configure=True, should_build=True, should_install=True,
              should_test=True, cwd=None, settings=None, options=None, env=None,
              remote_name=None, build=None, profile_names=None,
              update=False, generators=None, no_imports=False,
              lockfile=None, lockfile_out=None, profile_build=None):

        profile_host = ProfileData(profiles=profile_names, settings=settings, options=options, env=env)
        recorder = ActionRecorder()
        cwd = cwd or os.getcwd()

        conanfile_path = _get_conanfile_path(conanfile_path, cwd, py=True)
        build_folder = _make_abs_path(build_folder, cwd)
        install_folder = _make_abs_path(install_folder, cwd, default=build_folder)
        source_folder = _make_abs_path(source_folder, cwd, default=os.path.dirname(conanfile_path))
        default_pkg_folder = os.path.join(build_folder, "package")
        package_folder = _make_abs_path(package_folder, cwd, default=default_pkg_folder)

        try:
            lockfile = _make_abs_path(lockfile, cwd) if lockfile else None
            profile_host, profile_build, graph_lock, root_ref = \
                get_graph_info(profile_host, profile_build, cwd,
                               self.app.cache, self.app.out,
                               name=name, version=version, user=user, channel=channel,
                               lockfile=lockfile)

            install_folder = _make_abs_path(install_folder, cwd)

            remotes = self.app.load_remotes(remote_name=remote_name, update=update)

            deps_info = deps_install(app=self.app,
                                     ref_or_path=conanfile_path,
                                     install_folder=install_folder,
                                     remotes=remotes,
                                     profile_host=profile_host,
                                     profile_build=profile_build,
                                     graph_lock=graph_lock,
                                     root_ref=root_ref,
                                     build_modes=build,
                                     update=update,
                                     generators=generators,
                                     no_imports=no_imports,
                                     recorder=recorder)

            if lockfile_out:
                lockfile_out = _make_abs_path(lockfile_out, cwd)
                graph_lock_file = GraphLockFile(profile_host, profile_build, graph_lock)
                graph_lock_file.save(lockfile_out)

            conanfile = deps_info.root.conanfile

            cmd_build(self.app, conanfile_path, conanfile,
                      source_folder, build_folder, package_folder, install_folder,
                      should_configure=should_configure, should_build=should_build,
                      should_install=should_install, should_test=should_test)

            return recorder.get_info()
        except ConanException as exc:
            recorder.error = True
            exc.info = recorder.get_info()
            raise

    @api_method
    def source(self, path, source_folder=None, cwd=None):
        self.app.load_remotes()

        cwd = cwd or os.getcwd()
        conanfile_path = _get_conanfile_path(path, cwd, py=True)
        source_folder = _make_abs_path(source_folder, cwd)

        mkdir(source_folder)

        # only infos if exist
        conanfile = self.app.graph_manager.load_consumer_conanfile(conanfile_path)
        conanfile.layout.set_base_source_folder(source_folder)
        conanfile.layout.set_base_build_folder(None)
        conanfile.layout.set_base_package_folder(None)

        config_source_local(conanfile, conanfile_path, self.app.hook_manager)

    @api_method
    def imports(self, conanfile_path, dest=None, cwd=None, settings=None,
                options=None, env=None, profile_names=None, profile_build=None, lockfile=None):
        """
        :param path: Path to the conanfile
        :param dest: Dir to put the imported files. (Abs path or relative to cwd)
        :param cwd: Current working directory
        :return: None
        """
        cwd = cwd or os.getcwd()
        dest = _make_abs_path(dest, cwd)
        mkdir(dest)
        profile_host = ProfileData(profiles=profile_names, settings=settings, options=options, env=env)
        conanfile_path = _get_conanfile_path(conanfile_path, cwd, py=None)
        recorder = ActionRecorder()
        try:
            lockfile = _make_abs_path(lockfile, cwd) if lockfile else None
            profile_host, profile_build, graph_lock, root_ref = \
                get_graph_info(profile_host, profile_build, cwd,
                               self.app.cache, self.app.out, lockfile=lockfile)

            remotes = self.app.load_remotes(remote_name=None, update=False)
            deps_info = deps_install(app=self.app,
                                     ref_or_path=conanfile_path,
                                     install_folder=None,
                                     profile_host=profile_host,
                                     profile_build=profile_build,
                                     graph_lock=graph_lock,
                                     root_ref=root_ref,
                                     recorder=recorder,
                                     remotes=remotes)
            conanfile = deps_info.root.conanfile
            return run_imports(conanfile, dest)
        except ConanException as exc:
            recorder.error = True
            exc.info = recorder.get_info()
            raise

    @api_method
    def imports_undo(self, manifest_path):
        cwd = os.getcwd()
        manifest_path = _make_abs_path(manifest_path, cwd)
        undo_imports(manifest_path, self.app.out)

    @api_method
    def export(self, path, name, version, user, channel, keep_source=False, cwd=None,
               lockfile=None, lockfile_out=None, ignore_dirty=False):
        conanfile_path = _get_conanfile_path(path, cwd, py=True)
        graph_lock, graph_lock_file = None, None
        if lockfile:
            lockfile = _make_abs_path(lockfile, cwd)
            graph_lock_file = GraphLockFile.load(lockfile)
            graph_lock = graph_lock_file.graph_lock
            self.app.out.info("Using lockfile: '{}'".format(lockfile))

        self.app.load_remotes()
        cmd_export(self.app, conanfile_path, name, version, user, channel, keep_source,
                   graph_lock=graph_lock, ignore_dirty=ignore_dirty)

        if lockfile_out and graph_lock_file:
            lockfile_out = _make_abs_path(lockfile_out, cwd)
            graph_lock_file.save(lockfile_out)

    @api_method
    def remove(self, pattern, query=None, packages=None, builds=None, src=False, force=False,
               remote_name=None):
        remotes = self.app.cache.registry.load_remotes()
        remover = ConanRemover(self.app.cache, self.app.remote_manager, self.app.user_io, remotes)
        remover.remove(pattern, remote_name, src, builds, packages, force=force,
                       packages_query=query)

    @api_method
    def copy(self, reference, user_channel, force=False, packages=None):
        """
        param packages: None=No binaries, True=All binaries, else list of IDs
        """
        from conans.client.cmd.copy import cmd_copy
        remotes = self.app.load_remotes()
        # FIXME: conan copy does not support short-paths in Windows
        ref = ConanFileReference.loads(reference)
        cmd_copy(ref, user_channel, packages, self.app.cache,
                 self.app.user_io, self.app.remote_manager, self.app.loader, remotes, force=force)

    @api_method
    def authenticate(self, name, password, remote_name, skip_auth=False):
        # FIXME: 2.0 rename "name" to "user".
        # FIXME: 2.0 probably we should return also if we have been authenticated or not (skipped)
        # FIXME: 2.0 remove the skip_auth argument, that behavior will be done by:
        #      "conan user USERNAME -r remote" that will use the local credentials (
        #      and verify that are valid)
        #      against the server. Currently it only "associate" the USERNAME with the remote
        #      without checking anything else
        remote = self.get_remote_by_name(remote_name)

        if skip_auth and token_present(self.app.cache.localdb, remote, name):
            return remote.name, name, name
        if not password:
            name, password = self.app.user_io.request_login(remote_name=remote_name, username=name)

        remote_name, prev_user, user = self.app.remote_manager.authenticate(remote, name, password)
        return remote_name, prev_user, user

    @api_method
    def user_set(self, user, remote_name=None):
        remote = (self.get_default_remote() if not remote_name
                  else self.get_remote_by_name(remote_name))
        return user_set(self.app.cache.localdb, user, remote)

    @api_method
    def users_clean(self):
        users_clean(self.app.cache.localdb)

    @api_method
    def users_list(self, remote_name=None):
        info = {"error": False, "remotes": []}
        remotes = [self.get_remote_by_name(remote_name)] if remote_name else self.remote_list()
        try:
            info["remotes"] = users_list(self.app.cache.localdb, remotes)
            return info
        except ConanException as exc:
            info["error"] = True
            exc.info = info
            raise

    @api_method
    def search_recipes(self, pattern, remote_name=None, case_sensitive=False,
                       fill_revisions=False):
        search_recorder = SearchRecorder()
        remotes = self.app.cache.registry.load_remotes()
        search = Search(self.app.cache, self.app.remote_manager, remotes)

        try:
            references = search.search_recipes(pattern, remote_name, case_sensitive)
        except ConanException as exc:
            search_recorder.error = True
            exc.info = search_recorder.get_info()
            raise

        for remote_name, refs in references.items():
            for ref in refs:
                if fill_revisions:
                    layout = self.app.cache.package_layout(ref)
                    if isinstance(layout, PackageCacheLayout):
                        ref = ref.copy_with_rev(layout.recipe_revision())

                search_recorder.add_recipe(remote_name, ref, with_packages=False)
        return search_recorder.get_info()

    @api_method
    def search_packages(self, reference, query=None, remote_name=None):
        search_recorder = SearchRecorder()
        remotes = self.app.cache.registry.load_remotes()
        search = Search(self.app.cache, self.app.remote_manager, remotes)

        try:
            ref = ConanFileReference.loads(reference)
            references = search.search_packages(ref, remote_name, query=query)
        except ConanException as exc:
            search_recorder.error = True
            exc.info = search_recorder.get_info()
            raise

        for remote_name, remote_ref in references.items():
            search_recorder.add_recipe(remote_name, ref)
            if remote_ref.ordered_packages:
                for package_id, properties in remote_ref.ordered_packages.items():
                    # Artifactory uses field 'requires', conan_center 'full_requires'
                    requires = properties.get("requires", []) or properties.get("full_requires", [])
                    search_recorder.add_package(remote_name, ref,
                                                package_id, properties.get("options", []),
                                                properties.get("settings", []),
                                                requires)
        return search_recorder.get_info()

    @api_method
    def upload(self, pattern, package=None, remote_name=None, all_packages=False, confirm=False,
               retry=None, retry_wait=None, integrity_check=False, policy=None, query=None,
               parallel_upload=False):
        """ Uploads a package recipe and the generated binary packages to a specified remote
        """
        upload_recorder = UploadRecorder()
        uploader = CmdUpload(self.app.cache, self.app.user_io, self.app.remote_manager,
                             self.app.loader, self.app.hook_manager)
        remotes = self.app.load_remotes(remote_name=remote_name)
        try:
            uploader.upload(pattern, remotes, upload_recorder, package, all_packages, confirm,
                            retry, retry_wait, integrity_check, policy, query=query,
                            parallel_upload=parallel_upload)
            return upload_recorder.get_info()
        except ConanException as exc:
            upload_recorder.error = True
            exc.info = upload_recorder.get_info()
            raise

    @api_method
    def remote_list(self):
        return list(self.app.cache.registry.load_remotes().all_values())

    @api_method
    def remote_add(self, remote_name, url, verify_ssl=True, insert=None, force=None):
        return self.app.cache.registry.add(remote_name, url, verify_ssl, insert, force)

    @api_method
    def remote_remove(self, remote_name):
        return self.app.cache.registry.remove(remote_name)

    @api_method
    def remote_set_disabled_state(self, remote_name, state):
        return self.app.cache.registry.set_disabled_state(remote_name, state)

    @api_method
    def remote_update(self, remote_name, url, verify_ssl=True, insert=None):
        return self.app.cache.registry.update(remote_name, url, verify_ssl, insert)

    @api_method
    def remote_rename(self, remote_name, new_new_remote):
        return self.app.cache.registry.rename(remote_name, new_new_remote)

    @api_method
    def remote_list_ref(self, no_remote=False):
        if no_remote:
            result = {}
            for ref in self.app.cache.all_refs():
                metadata = self.app.cache.package_layout(ref).load_metadata()
                if not metadata.recipe.remote:
                    result[str(ref)] = None
            return result
        else:
            return {str(r): remote_name for r, remote_name in
                    self.app.cache.registry.refs_list.items()
                    if remote_name}

    @api_method
    def remote_add_ref(self, reference, remote_name):
        ref = ConanFileReference.loads(reference, validate=True)
        remote = self.app.cache.registry.load_remotes()[remote_name]
        with self.app.cache.package_layout(ref).update_metadata() as metadata:
            metadata.recipe.remote = remote.name

    @api_method
    def remote_remove_ref(self, reference):
        ref = ConanFileReference.loads(reference, validate=True)
        with self.app.cache.package_layout(ref).update_metadata() as metadata:
            metadata.recipe.remote = None

    @api_method
    def remote_update_ref(self, reference, remote_name):
        ref = ConanFileReference.loads(reference, validate=True)
        remote = self.app.cache.registry.load_remotes()[remote_name]
        with self.app.cache.package_layout(ref).update_metadata() as metadata:
            metadata.recipe.remote = remote.name

    @api_method
    def remote_list_pref(self, reference, no_remote=False):
        ref = ConanFileReference.loads(reference, validate=True)
        if no_remote:
            result = {}
            metadata = self.app.cache.package_layout(ref).load_metadata()
            for pid, pkg_metadata in metadata.packages.items():
                if not pkg_metadata.remote:
                    pref = PackageReference(ref, pid)
                    result[repr(pref)] = None
            return result
        else:
            ret = {}
            tmp = self.app.cache.registry.prefs_list
            for pref, remote in tmp.items():
                if pref.ref == ref and remote:
                    ret[repr(pref)] = remote
            return ret

    @api_method
    def remote_add_pref(self, package_reference, remote_name):
        pref = PackageReference.loads(package_reference, validate=True)
        remote = self.app.cache.registry.load_remotes()[remote_name]
        with self.app.cache.package_layout(pref.ref).update_metadata() as metadata:
            m = metadata.packages.get(pref.id)
            if m and m.remote:
                raise ConanException("%s already exists. Use update" % str(pref))
            metadata.packages[pref.id].remote = remote.name

    @api_method
    def remote_remove_pref(self, package_reference):
        pref = PackageReference.loads(package_reference, validate=True)
        with self.app.cache.package_layout(pref.ref).update_metadata() as metadata:
            m = metadata.packages.get(pref.id)
            if m:
                m.remote = None

    @api_method
    def remote_update_pref(self, package_reference, remote_name):
        pref = PackageReference.loads(package_reference, validate=True)
        _ = self.app.cache.registry.load_remotes()[remote_name]
        with self.app.cache.package_layout(pref.ref).update_metadata() as metadata:
            m = metadata.packages.get(pref.id)
            if m:
                m.remote = remote_name

    @api_method
    def remote_clean(self):
        return self.app.cache.registry.clear()

    @api_method
    def remove_system_reqs(self, reference):
        try:
            ref = ConanFileReference.loads(reference)
            self.app.cache.package_layout(ref).remove_system_reqs()
            self.app.out.info(
                "Cache system_reqs from %s has been removed" % repr(ref))
        except Exception as error:
            raise ConanException("Unable to remove system_reqs: %s" % error)

    @api_method
    def remove_system_reqs_by_pattern(self, pattern):
        for ref in search_recipes(self.app.cache, pattern=pattern):
            self.remove_system_reqs(repr(ref))

    @api_method
    def remove_locks(self):
        self.app.cache.remove_locks()

    @api_method
    def profile_list(self):
        return cmd_profile_list(self.app.cache.profiles_path, self.app.out)

    @api_method
    def create_profile(self, profile_name, detect=False, force=False):
        return cmd_profile_create(profile_name, self.app.cache.profiles_path,
                                  self.app.out, detect, force)

    @api_method
    def update_profile(self, profile_name, key, value):
        return cmd_profile_update(profile_name, key, value, self.app.cache.profiles_path)

    @api_method
    def get_profile_key(self, profile_name, key):
        return cmd_profile_get(profile_name, key, self.app.cache.profiles_path)

    @api_method
    def delete_profile_key(self, profile_name, key):
        return cmd_profile_delete_key(profile_name, key, self.app.cache.profiles_path)

    @api_method
    def read_profile(self, profile=None):
        p, _ = read_profile(profile, os.getcwd(), self.app.cache.profiles_path)
        return p

    @api_method
    def get_path(self, reference, package_id=None, path=None, remote_name=None):
        ref = ConanFileReference.loads(reference)
        if not path:
            path = "conanfile.py" if not package_id else "conaninfo.txt"

        if not remote_name:
            package_layout = self.app.cache.package_layout(ref, short_paths=None)
            return package_layout.get_path(path=path, package_id=package_id), path
        else:
            remote = self.get_remote_by_name(remote_name)
            if not ref.revision:
                ref = self.app.remote_manager.get_latest_recipe_revision(ref, remote)
            if package_id:
                pref = PackageReference(ref, package_id)
                if not pref.revision:
                    pref = self.app.remote_manager.get_latest_package_revision(pref, remote)
                return self.app.remote_manager.get_package_path(pref, path, remote), path
            else:
                return self.app.remote_manager.get_recipe_path(ref, path, remote), path

    @api_method
    def export_alias(self, reference, target_reference):
        self.app.load_remotes()

        ref = ConanFileReference.loads(reference)
        target_ref = ConanFileReference.loads(target_reference)

        if ref.name != target_ref.name:
            raise ConanException("An alias can only be defined to a package with the same name")

        # Do not allow to override an existing package
        alias_conanfile_path = self.app.cache.package_layout(ref).conanfile()
        if os.path.exists(alias_conanfile_path):
            conanfile = self.app.loader.load_basic(alias_conanfile_path)
            if not getattr(conanfile, 'alias', None):
                raise ConanException("Reference '{}' is already a package, remove it before "
                                     "creating and alias with the same name".format(ref))

        package_layout = self.app.cache.package_layout(ref)
        return export_alias(package_layout, target_ref,
                            output=self.app.out)

    @api_method
    def get_default_remote(self):
        return self.app.cache.registry.load_remotes().default

    @api_method
    def get_remote_by_name(self, remote_name):
        return self.app.cache.registry.load_remotes()[remote_name]

    @api_method
    def get_recipe_revisions(self, reference, remote_name=None):
        ref = ConanFileReference.loads(reference)
        if ref.revision:
            raise ConanException("Cannot list the revisions of a specific recipe revision")

        if not remote_name:
            layout = self.app.cache.package_layout(ref)
            try:
                rev = layout.recipe_revision()
            except RecipeNotFoundException as e:
                raise e

            # Check the time in the associated remote if any
            remote_name = layout.load_metadata().recipe.remote
            remote = self.app.cache.registry.load_remotes()[remote_name] if remote_name else None
            rev_time = None
            if remote:
                try:
                    revisions = self.app.remote_manager.get_recipe_revisions(ref, remote)
                except RecipeNotFoundException:
                    pass
                except NotFoundException:
                    rev_time = None
                else:
                    tmp = {r["revision"]: r["time"] for r in revisions}
                    rev_time = tmp.get(rev)

            return [{"revision": rev, "time": rev_time}]
        else:
            remote = self.get_remote_by_name(remote_name)
            return self.app.remote_manager.get_recipe_revisions(ref, remote=remote)

    @api_method
    def get_package_revisions(self, reference, remote_name=None):
        pref = PackageReference.loads(reference, validate=True)
        if not pref.ref.revision:
            raise ConanException("Specify a recipe reference with revision")
        if pref.revision:
            raise ConanException("Cannot list the revisions of a specific package revision")

        if not remote_name:
            layout = self.app.cache.package_layout(pref.ref)
            try:
                rev = layout.package_revision(pref)
            except (RecipeNotFoundException, PackageNotFoundException) as e:
                raise e

            # Check the time in the associated remote if any
            remote_name = layout.load_metadata().recipe.remote
            remote = self.app.cache.registry.load_remotes()[remote_name] if remote_name else None
            rev_time = None
            if remote:
                try:
                    revisions = self.app.remote_manager.get_package_revisions(pref, remote)
                except RecipeNotFoundException:
                    pass
                except NotFoundException:
                    rev_time = None
                else:
                    tmp = {r["revision"]: r["time"] for r in revisions}
                    rev_time = tmp.get(rev)

            return [{"revision": rev, "time": rev_time}]
        else:
            remote = self.get_remote_by_name(remote_name)
            return self.app.remote_manager.get_package_revisions(pref, remote=remote)

    @api_method
    def editable_add(self, path, reference, layout, cwd):
        # Retrieve conanfile.py from target_path
        target_path = _get_conanfile_path(path=path, cwd=cwd, py=True)

        self.app.load_remotes()

        # Check the conanfile is there, and name/version matches
        ref = ConanFileReference.loads(reference, validate=True)
        target_conanfile = self.app.loader.load_basic(target_path)
        if (target_conanfile.name and target_conanfile.name != ref.name) or \
                (target_conanfile.version and target_conanfile.version != ref.version):
            raise ConanException("Name and version from reference ({}) and target "
                                 "conanfile.py ({}/{}) must match".
                                 format(ref, target_conanfile.name, target_conanfile.version))

        layout_abs_path = get_editable_abs_path(layout, cwd, self.app.cache.cache_folder)
        if layout_abs_path:
            self.app.out.success("Using layout file: %s" % layout_abs_path)
        self.app.cache.editable_packages.add(ref, target_path, layout_abs_path)

    @api_method
    def editable_remove(self, reference):
        ref = ConanFileReference.loads(reference, validate=True)
        return self.app.cache.editable_packages.remove(ref)

    @api_method
    def editable_list(self):
        return {str(k): v for k, v in self.app.cache.editable_packages.edited_refs.items()}

    @api_method
    def lock_update(self, old_lockfile, new_lockfile, cwd=None):
        cwd = cwd or os.getcwd()
        old_lockfile = _make_abs_path(old_lockfile, cwd)
        old_lock = GraphLockFile.load(old_lockfile)
        new_lockfile = _make_abs_path(new_lockfile, cwd)
        new_lock = GraphLockFile.load(new_lockfile)
        if old_lock.profile_host.dumps() != new_lock.profile_host.dumps():
            raise ConanException("Profiles of lockfiles are different\n%s:\n%s\n%s:\n%s"
                                 % (old_lockfile, old_lock.profile_host.dumps(),
                                    new_lockfile, new_lock.profile_host.dumps()))
        old_lock.graph_lock.update_lock(new_lock.graph_lock)
        old_lock.save(old_lockfile)

    @api_method
    def lock_build_order(self, lockfile, cwd=None):
        cwd = cwd or os.getcwd()
        lockfile = _make_abs_path(lockfile, cwd)

        graph_lock_file = GraphLockFile.load(lockfile)
        if graph_lock_file.profile_host is None:
            raise ConanException("Lockfiles with --base do not contain profile information, "
                                 "cannot be used. Create a full lockfile")

        graph_lock = graph_lock_file.graph_lock
        build_order = graph_lock.build_order()
        return build_order

    @api_method
    def lock_clean_modified(self, lockfile, cwd=None):
        cwd = cwd or os.getcwd()
        lockfile = _make_abs_path(lockfile, cwd)

        graph_lock_file = GraphLockFile.load(lockfile)
        graph_lock = graph_lock_file.graph_lock
        graph_lock.clean_modified()
        graph_lock_file.save(lockfile)

    @api_method
    def lock_install(self, lockfile, remote_name=None, build=None,
                     generators=None, install_folder=None, cwd=None,
                     lockfile_out=None, recipes=None):
        lockfile = _make_abs_path(lockfile, cwd) if lockfile else None
<<<<<<< HEAD
        graph_info = get_graph_info(None, None, cwd,
                                    self.app.cache, self.app.out, lockfile=lockfile)
        phost, pbuild, graph_lock, root_ref = graph_info
=======
        graph_info = get_graph_info(None, None, cwd, None,
                                    self.app.cache, self.app.out, lockfile=lockfile)

>>>>>>> 5f5761af
        if not generators:  # We don't want the default txt
            generators = False

        install_folder = _make_abs_path(install_folder, cwd)

        mkdir(install_folder)
        remotes = self.app.load_remotes(remote_name=remote_name)
        recorder = ActionRecorder()
<<<<<<< HEAD
=======
        graph_lock = graph_info.graph_lock
>>>>>>> 5f5761af
        root_id = graph_lock.root_node_id()
        reference = graph_lock.nodes[root_id].ref
        if recipes:
            graph = self.app.graph_manager.load_graph(reference, create_reference=None,
<<<<<<< HEAD
                                                      profile_host=phost, profile_build=pbuild,
                                                      graph_lock=graph_lock,
                                                      root_ref=root_ref,
                                                      build_mode=None,
=======
                                                      graph_info=graph_info, build_mode=None,
>>>>>>> 5f5761af
                                                      check_updates=False, update=None,
                                                      remotes=remotes, recorder=recorder,
                                                      lockfile_node_id=root_id)
            print_graph(graph, self.app.out)
        else:
            deps_install(self.app, ref_or_path=reference, install_folder=install_folder,
<<<<<<< HEAD
                         profile_host=phost, profile_build=pbuild, graph_lock=graph_lock,
                         root_ref=root_ref, remotes=remotes, build_modes=build,
=======
                         remotes=remotes, graph_info=graph_info, build_modes=build,
>>>>>>> 5f5761af
                         generators=generators, recorder=recorder, lockfile_node_id=root_id)

        if lockfile_out:
            lockfile_out = _make_abs_path(lockfile_out, cwd)
<<<<<<< HEAD
            graph_lock_file = GraphLockFile(phost, pbuild, graph_lock)
=======
            graph_lock_file = GraphLockFile(graph_info.profile_host, graph_info.profile_build,
                                            graph_info.graph_lock)
>>>>>>> 5f5761af
            graph_lock_file.save(lockfile_out)

    @api_method
    def lock_bundle_create(self, lockfiles, lockfile_out, cwd=None):
        cwd = cwd or os.getcwd()
        result = LockBundle.create(lockfiles, cwd)
        lockfile_out = _make_abs_path(lockfile_out, cwd)
        save(lockfile_out, result.dumps())

    @api_method
    def lock_bundle_build_order(self, lockfile, cwd=None):
        cwd = cwd or os.getcwd()
        lockfile = _make_abs_path(lockfile, cwd)
        lock_bundle = LockBundle()
        lock_bundle.loads(load(lockfile))
        build_order = lock_bundle.build_order()
        return build_order

    @api_method
    def lock_bundle_update(self, lock_bundle_path, cwd=None):
        cwd = cwd or os.getcwd()
        lock_bundle_path = _make_abs_path(lock_bundle_path, cwd)
        LockBundle.update_bundle(lock_bundle_path)

    @api_method
    def lock_bundle_clean_modified(self, lock_bundle_path, cwd=None):
        cwd = cwd or os.getcwd()
        lock_bundle_path = _make_abs_path(lock_bundle_path, cwd)
        LockBundle.clean_modified(lock_bundle_path)

    @api_method
    def lock_bundle_clean_modified(self, lock_bundle_path, cwd=None):
        cwd = cwd or os.getcwd()
        lock_bundle_path = _make_abs_path(lock_bundle_path, cwd)
        revisions_enabled = self.app.cache.config.revisions_enabled
        LockBundle.clean_modified(lock_bundle_path, revisions_enabled)

    @api_method
    def lock_create(self, path, lockfile_out,
                    reference=None, name=None, version=None, user=None, channel=None,
                    profile_host=None, profile_build=None, remote_name=None, update=None, build=None,
                    base=None, lockfile=None):
        # profile_host is mandatory
        profile_host = profile_host or ProfileData(None, None, None, None)
        cwd = os.getcwd()

        if path and reference:
            raise ConanException("Both path and reference arguments were provided. Please provide "
                                 "only one of them")

        if path:
            ref_or_path = _make_abs_path(path, cwd)
            if os.path.isdir(ref_or_path):
                raise ConanException("Path argument must include filename "
                                     "like 'conanfile.py' or 'path/conanfile.py'")
            if not os.path.isfile(ref_or_path):
                raise ConanException("Conanfile does not exist in %s" % ref_or_path)
        else:  # reference
            ref_or_path = ConanFileReference.loads(reference)

        phost = pbuild = graph_lock = None
        if lockfile:
            lockfile = _make_abs_path(lockfile, cwd)
            graph_lock_file = GraphLockFile.load(lockfile)
            phost = graph_lock_file.profile_host
            pbuild = graph_lock_file.profile_build
            graph_lock = graph_lock_file.graph_lock
            graph_lock.relax()

        if not phost:
            phost = profile_from_args(profile_host.profiles, profile_host.settings,
                                      profile_host.options, profile_host.env, cwd, self.app.cache)

        if profile_build and not pbuild:
            # Only work on the profile_build if something is provided
            pbuild = profile_from_args(profile_build.profiles, profile_build.settings,
                                       profile_build.options, profile_build.env, cwd, self.app.cache)

        root_ref = ConanFileReference(name, version, user, channel, validate=False)
        phost.process_settings(self.app.cache)
        if pbuild:
            pbuild.process_settings(self.app.cache)

        recorder = ActionRecorder()
        # FIXME: Using update as check_update?
        remotes = self.app.load_remotes(remote_name=remote_name, check_updates=update)
        deps_graph = self.app.graph_manager.load_graph(ref_or_path, None, phost,
                                                       pbuild, graph_lock, root_ref, build, update,
                                                       update, remotes, recorder)
        print_graph(deps_graph, self.app.out)

        # The computed graph-lock by the graph expansion
        graph_lock = graph_lock or GraphLock(deps_graph)
        # Pure graph_lock, no more graph_info mess
        graph_lock_file = GraphLockFile(phost, pbuild, graph_lock)
        if lockfile:
            new_graph_lock = GraphLock(deps_graph)
            graph_lock_file = GraphLockFile(phost, pbuild, new_graph_lock)
        if base:
            graph_lock_file.only_recipes()

        lockfile_out = _make_abs_path(lockfile_out or "conan.lock")
        graph_lock_file.save(lockfile_out)
        self.app.out.info("Generated lockfile: %s" % lockfile_out)


Conan = ConanAPIV1


def get_graph_info(profile_host, profile_build, cwd, cache, output,
                   name=None, version=None, user=None, channel=None, lockfile=None):

    root_ref = ConanFileReference(name, version, user, channel, validate=False)

    if lockfile:
        lockfile = lockfile if os.path.isfile(lockfile) else os.path.join(lockfile, LOCKFILE)
        graph_lock_file = GraphLockFile.load(lockfile)
        profile_host = graph_lock_file.profile_host
        profile_build = graph_lock_file.profile_build
        if profile_host is None:
            raise ConanException("Lockfiles with --base do not contain profile information, "
                                 "cannot be used. Create a full lockfile")
        profile_host.process_settings(cache, preprocess=False)
        if profile_build is not None:
            profile_build.process_settings(cache, preprocess=False)
        graph_lock = graph_lock_file.graph_lock
        output.info("Using lockfile: '{}'".format(lockfile))
        return profile_host, profile_build, graph_lock, root_ref

    phost = profile_from_args(profile_host.profiles, profile_host.settings, profile_host.options,
                              profile_host.env, cwd, cache)
    phost.process_settings(cache)
    if profile_build:
        # Only work on the profile_build if something is provided
        pbuild = profile_from_args(profile_build.profiles, profile_build.settings,
                                   profile_build.options, profile_build.env, cwd, cache)
        pbuild.process_settings(cache)
    else:
        pbuild = None

    # Preprocess settings and convert to real settings
    # Apply the new_config to the profiles the global one, so recipes get it too
    # TODO: This means lockfiles contain whole copy of the config here?
    # FIXME: Apply to locked graph-info as well
    phost.conf.rebase_conf_definition(cache.new_config)
    if pbuild is not None:
        pbuild.conf.rebase_conf_definition(cache.new_config)
    return phost, pbuild, None, root_ref<|MERGE_RESOLUTION|>--- conflicted
+++ resolved
@@ -1362,15 +1362,10 @@
                      generators=None, install_folder=None, cwd=None,
                      lockfile_out=None, recipes=None):
         lockfile = _make_abs_path(lockfile, cwd) if lockfile else None
-<<<<<<< HEAD
         graph_info = get_graph_info(None, None, cwd,
                                     self.app.cache, self.app.out, lockfile=lockfile)
         phost, pbuild, graph_lock, root_ref = graph_info
-=======
-        graph_info = get_graph_info(None, None, cwd, None,
-                                    self.app.cache, self.app.out, lockfile=lockfile)
-
->>>>>>> 5f5761af
+
         if not generators:  # We don't want the default txt
             generators = False
 
@@ -1379,44 +1374,27 @@
         mkdir(install_folder)
         remotes = self.app.load_remotes(remote_name=remote_name)
         recorder = ActionRecorder()
-<<<<<<< HEAD
-=======
-        graph_lock = graph_info.graph_lock
->>>>>>> 5f5761af
         root_id = graph_lock.root_node_id()
         reference = graph_lock.nodes[root_id].ref
         if recipes:
             graph = self.app.graph_manager.load_graph(reference, create_reference=None,
-<<<<<<< HEAD
                                                       profile_host=phost, profile_build=pbuild,
                                                       graph_lock=graph_lock,
                                                       root_ref=root_ref,
                                                       build_mode=None,
-=======
-                                                      graph_info=graph_info, build_mode=None,
->>>>>>> 5f5761af
                                                       check_updates=False, update=None,
                                                       remotes=remotes, recorder=recorder,
                                                       lockfile_node_id=root_id)
             print_graph(graph, self.app.out)
         else:
             deps_install(self.app, ref_or_path=reference, install_folder=install_folder,
-<<<<<<< HEAD
                          profile_host=phost, profile_build=pbuild, graph_lock=graph_lock,
                          root_ref=root_ref, remotes=remotes, build_modes=build,
-=======
-                         remotes=remotes, graph_info=graph_info, build_modes=build,
->>>>>>> 5f5761af
                          generators=generators, recorder=recorder, lockfile_node_id=root_id)
 
         if lockfile_out:
             lockfile_out = _make_abs_path(lockfile_out, cwd)
-<<<<<<< HEAD
             graph_lock_file = GraphLockFile(phost, pbuild, graph_lock)
-=======
-            graph_lock_file = GraphLockFile(graph_info.profile_host, graph_info.profile_build,
-                                            graph_info.graph_lock)
->>>>>>> 5f5761af
             graph_lock_file.save(lockfile_out)
 
     @api_method
@@ -1446,13 +1424,6 @@
         cwd = cwd or os.getcwd()
         lock_bundle_path = _make_abs_path(lock_bundle_path, cwd)
         LockBundle.clean_modified(lock_bundle_path)
-
-    @api_method
-    def lock_bundle_clean_modified(self, lock_bundle_path, cwd=None):
-        cwd = cwd or os.getcwd()
-        lock_bundle_path = _make_abs_path(lock_bundle_path, cwd)
-        revisions_enabled = self.app.cache.config.revisions_enabled
-        LockBundle.clean_modified(lock_bundle_path, revisions_enabled)
 
     @api_method
     def lock_create(self, path, lockfile_out,
