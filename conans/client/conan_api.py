import json
import os
import sys
from collections import OrderedDict
from collections import namedtuple

from io import StringIO

import conans
from conans import __version__ as client_version
from conans.client.cache.cache import ClientCache
from conans.client.cmd.build import cmd_build
from conans.client.cmd.create import create
from conans.client.cmd.download import download
from conans.client.cmd.export import cmd_export, export_alias
from conans.client.cmd.export_pkg import export_pkg
from conans.client.cmd.profile import (cmd_profile_create, cmd_profile_delete_key, cmd_profile_get,
                                       cmd_profile_list, cmd_profile_update)
from conans.client.cmd.search import Search
from conans.client.cmd.test import install_build_and_test
from conans.client.cmd.uploader import CmdUpload
from conans.client.cmd.user import user_set, users_clean, users_list, token_present
from conans.client.conanfile.package import run_package_method
from conans.client.conf.required_version import check_required_conan_version
from conans.client.generators import GeneratorManager
from conans.client.graph.graph import RECIPE_EDITABLE
from conans.client.graph.graph_binaries import GraphBinariesAnalyzer
from conans.client.graph.graph_manager import GraphManager
from conans.client.graph.printer import print_graph
from conans.client.graph.proxy import ConanProxy
from conans.client.graph.python_requires import PyRequireLoader
from conans.client.graph.range_resolver import RangeResolver
from conans.client.hook_manager import HookManager
from conans.client.importer import run_imports, undo_imports
from conans.client.installer import BinaryInstaller
from conans.client.loader import ConanFileLoader
from conans.client.manager import deps_install
from conans.client.migrations import ClientMigrator
from conans.client.output import ConanOutput, colorama_initialize
from conans.client.profile_loader import profile_from_args, read_profile
from conans.client.recorder.action_recorder import ActionRecorder
from conans.client.recorder.search_recorder import SearchRecorder
from conans.client.recorder.upload_recoder import UploadRecorder
from conans.client.remote_manager import RemoteManager
from conans.client.remover import ConanRemover
from conans.client.rest.auth_manager import ConanApiAuthManager
from conans.client.rest.conan_requester import ConanRequester
from conans.client.rest.rest_client import RestApiClientFactory
from conans.client.runner import ConanRunner
from conans.client.source import config_source_local
from conans.client.tools.env import environment_append
from conans.client.userio import UserIO
from conans.errors import (ConanException, RecipeNotFoundException,
                           PackageNotFoundException, NotFoundException)
from conans.model.editable_layout import get_editable_abs_path
from conans.model.graph_info import GraphInfo, GRAPH_INFO_FILE
from conans.model.graph_lock import GraphLockFile, LOCKFILE, GraphLock
from conans.model.lock_bundle import LockBundle
from conans.model.ref import ConanFileReference, PackageReference, check_valid_ref
from conans.model.version import Version
from conans.model.workspace import Workspace
from conans.paths import BUILD_INFO, CONANINFO, get_conan_user_home
from conans.paths.package_layouts.package_cache_layout import PackageCacheLayout
from conans.search.search import search_recipes
from conans.tools import set_global_instances
from conans.util.conan_v2_mode import conan_v2_error
from conans.util.files import exception_message_safe, mkdir, save_files, load, save
from conans.util.log import configure_logger
from conans.util.tracer import log_command, log_exception


class ProfileData(namedtuple("ProfileData", ["profiles", "settings", "options", "env"])):
    def __bool__(self):
        return bool(self.profiles or self.settings or self.options or self.env)
    __nonzero__ = __bool__


def api_method(f):
    def wrapper(api, *args, **kwargs):
        quiet = kwargs.pop("quiet", False)
        try:  # getcwd can fail if Conan runs on an unexisting folder
            old_curdir = os.getcwd()
        except EnvironmentError:
            old_curdir = None
        old_output = api.user_io.out
        quiet_output = ConanOutput(StringIO(), color=api.color) if quiet else None
        try:
            api.create_app(quiet_output=quiet_output)
            log_command(f.__name__, kwargs)
            with environment_append(api.app.cache.config.env_vars):
                return f(api, *args, **kwargs)
        except Exception as exc:
            if quiet_output:
                old_output.write(quiet_output._stream.getvalue())
                old_output.flush()
            msg = exception_message_safe(exc)
            try:
                log_exception(exc, msg)
            except BaseException:
                pass
            raise
        finally:
            if old_curdir:
                os.chdir(old_curdir)
    return wrapper


def _make_abs_path(path, cwd=None, default=None):
    """convert 'path' to absolute if necessary (could be already absolute)
    if not defined (empty, or None), will return 'default' one or 'cwd'
    """
    cwd = cwd or os.getcwd()
    if not path:
        abs_path = default or cwd
    elif os.path.isabs(path):
        abs_path = path
    else:
        abs_path = os.path.normpath(os.path.join(cwd, path))
    return abs_path


def _get_conanfile_path(path, cwd, py):
    """
    param py= True: Must be .py, False: Must be .txt, None: Try .py, then .txt
    """
    candidate_paths = list()
    path = _make_abs_path(path, cwd)

    if os.path.isdir(path):  # Can be a folder
        if py:
            path = os.path.join(path, "conanfile.py")
            candidate_paths.append(path)
        elif py is False:
            path = os.path.join(path, "conanfile.txt")
            candidate_paths.append(path)
        else:
            path_py = os.path.join(path, "conanfile.py")
            candidate_paths.append(path_py)
            if os.path.exists(path_py):
                path = path_py
            else:
                path = os.path.join(path, "conanfile.txt")
                candidate_paths.append(path)
    else:
        candidate_paths.append(path)

    if not os.path.isfile(path):  # Must exist
        raise ConanException("Conanfile not found at %s" % " or ".join(candidate_paths))

    if py and not path.endswith(".py"):
        raise ConanException("A conanfile.py is needed, " + path + " is not acceptable")

    return path


class ConanApp(object):
    def __init__(self, cache_folder, user_io, http_requester=None, runner=None, quiet_output=None):
        # User IO, interaction and logging
        self.user_io = user_io
        self.out = self.user_io.out
        if quiet_output:
            self.user_io.out = quiet_output
            self.out = quiet_output

        self.cache_folder = cache_folder
        self.cache = ClientCache(self.cache_folder, self.out)
        self.config = self.cache.config
        if self.config.non_interactive or quiet_output:
            self.user_io.disable_input()

        # Adjust CONAN_LOGGING_LEVEL with the env readed
        conans.util.log.logger = configure_logger(self.config.logging_level,
                                                  self.config.logging_file)
        conans.util.log.logger.debug("INIT: Using config '%s'" % self.cache.conan_conf_path)

        self.hook_manager = HookManager(self.cache.hooks_path, self.config.hooks, self.out)
        # Wraps an http_requester to inject proxies, certs, etc
        self.requester = ConanRequester(self.config, http_requester)
        # To handle remote connections
        artifacts_properties = self.cache.read_artifacts_properties()
        rest_client_factory = RestApiClientFactory(self.out, self.requester, self.config,
                                                   artifacts_properties=artifacts_properties)
        # Wraps RestApiClient to add authentication support (same interface)
        auth_manager = ConanApiAuthManager(rest_client_factory, self.user_io, self.cache.localdb)
        # Handle remote connections
        self.remote_manager = RemoteManager(self.cache, auth_manager, self.out, self.hook_manager)

        # Adjust global tool variables
        set_global_instances(self.out, self.requester, self.config)

        self.runner = runner or ConanRunner(self.config.print_commands_to_output,
                                            self.config.generate_run_log_file,
                                            self.config.log_run_to_output,
                                            self.out)

        self.proxy = ConanProxy(self.cache, self.out, self.remote_manager)
        self.range_resolver = RangeResolver(self.cache, self.remote_manager)
        self.generator_manager = GeneratorManager()
        self.pyreq_loader = PyRequireLoader(self.proxy, self.range_resolver)
        self.loader = ConanFileLoader(self.runner, self.out,
                                      self.generator_manager, self.pyreq_loader, self.requester)
        self.binaries_analyzer = GraphBinariesAnalyzer(self.cache, self.out, self.remote_manager)
        self.graph_manager = GraphManager(self.out, self.cache, self.remote_manager, self.loader,
                                          self.proxy, self.range_resolver, self.binaries_analyzer)

    def load_remotes(self, remote_name=None, update=False, check_updates=False):
        remotes = self.cache.registry.load_remotes()
        if remote_name:
            remotes.select(remote_name)
        self.pyreq_loader.enable_remotes(update=update, check_updates=check_updates, remotes=remotes)
        return remotes


class ConanAPIV1(object):
    @classmethod
    def factory(cls):
        return cls(), None, None

    def __init__(self, cache_folder=None, output=None, user_io=None, http_requester=None,
                 runner=None):
        self.color = colorama_initialize()
        self.out = output or ConanOutput(sys.stdout, sys.stderr, self.color)
        self.user_io = user_io or UserIO(out=self.out)
        self.cache_folder = cache_folder or os.path.join(get_conan_user_home(), ".conan")
        self.http_requester = http_requester
        self.runner = runner
        self.app = None  # Api calls will create a new one every call
        # Migration system
        migrator = ClientMigrator(self.cache_folder, Version(client_version), self.out)
        migrator.migrate()
        check_required_conan_version(self.cache_folder, self.out)
        python_folder = os.path.join(self.cache_folder, "python")
        conan_v2_error("Using code from cache/python not allowed", os.path.isdir(python_folder))
        sys.path.append(python_folder)

    def create_app(self, quiet_output=None):
        self.app = ConanApp(self.cache_folder, self.user_io, self.http_requester,
                            self.runner, quiet_output=quiet_output)

    @api_method
    def new(self, name, header=False, pure_c=False, test=False, exports_sources=False, bare=False,
            cwd=None, visual_versions=None, linux_gcc_versions=None, linux_clang_versions=None,
            osx_clang_versions=None, shared=None, upload_url=None, gitignore=None,
            gitlab_gcc_versions=None, gitlab_clang_versions=None,
            circleci_gcc_versions=None, circleci_clang_versions=None, circleci_osx_versions=None,
            template=None):
        from conans.client.cmd.new import cmd_new
        cwd = os.path.abspath(cwd or os.getcwd())
        files = cmd_new(name, header=header, pure_c=pure_c, test=test,
                        exports_sources=exports_sources, bare=bare,
                        visual_versions=visual_versions,
                        linux_gcc_versions=linux_gcc_versions,
                        linux_clang_versions=linux_clang_versions,
                        osx_clang_versions=osx_clang_versions, shared=shared,
                        upload_url=upload_url, gitignore=gitignore,
                        gitlab_gcc_versions=gitlab_gcc_versions,
                        gitlab_clang_versions=gitlab_clang_versions,
                        circleci_gcc_versions=circleci_gcc_versions,
                        circleci_clang_versions=circleci_clang_versions,
                        circleci_osx_versions=circleci_osx_versions,
                        template=template, cache=self.app.cache)

        save_files(cwd, files)
        for f in sorted(files):
            self.app.out.success("File saved: %s" % f)

    @api_method
    def inspect(self, path, attributes, remote_name=None):
        remotes = self.app.load_remotes(remote_name=remote_name)
        try:
            ref = ConanFileReference.loads(path)
        except ConanException:
            conanfile_path = _get_conanfile_path(path, os.getcwd(), py=True)
            conanfile = self.app.loader.load_named(conanfile_path, None, None, None, None)
        else:
            if remote_name:
                remotes = self.app.load_remotes()
                remote = remotes.get_remote(remote_name)
                try:  # get_recipe_manifest can fail, not in server
                    _, ref = self.app.remote_manager.get_recipe_manifest(ref, remote)
                except NotFoundException:
                    raise RecipeNotFoundException(ref)
                else:
                    ref = self.app.remote_manager.get_recipe(ref, remote)

            result = self.app.proxy.get_recipe(ref, False, False, remotes, ActionRecorder())
            conanfile_path, _, _, ref = result
            conanfile = self.app.loader.load_basic(conanfile_path)
            conanfile.name = ref.name
            # FIXME: Conan 2.0, this should be a string, not a Version object
            conanfile.version = ref.version

        result = OrderedDict()
        if not attributes:
            attributes = ['name', 'version', 'url', 'homepage', 'license', 'author',
                          'description', 'topics', 'generators', 'exports', 'exports_sources',
                          'short_paths', 'apply_env', 'build_policy', 'revision_mode', 'settings',
                          'options', 'default_options']
        for attribute in attributes:
            try:
                attr = getattr(conanfile, attribute)
                result[attribute] = attr
            except AttributeError:
                result[attribute] = ''
        return result

    @api_method
    def test(self, path, reference, profile_names=None, settings=None, options=None, env=None,
             remote_name=None, update=False, build_modes=None, cwd=None, test_build_folder=None,
             lockfile=None, profile_build=None):

        profile_host = ProfileData(profiles=profile_names, settings=settings, options=options,
                                   env=env)

        remotes = self.app.load_remotes(remote_name=remote_name, update=update)
        conanfile_path = _get_conanfile_path(path, cwd, py=True)
        cwd = cwd or os.getcwd()
        lockfile = _make_abs_path(lockfile, cwd) if lockfile else None
        graph_info = get_graph_info(profile_host, profile_build, cwd, None,
                                    self.app.cache, self.app.out, lockfile=lockfile)
        ref = ConanFileReference.loads(reference)
        recorder = ActionRecorder()
        install_build_and_test(self.app, conanfile_path, ref, graph_info, remotes,
                               update, build_modes=build_modes,
                               test_build_folder=test_build_folder, recorder=recorder)

    @api_method
    def create(self, conanfile_path, name=None, version=None, user=None, channel=None,
               profile_names=None, settings=None,
               options=None, env=None, test_folder=None, not_export=False,
               build_modes=None, keep_source=False, keep_build=False,
               remote_name=None, update=False, cwd=None, test_build_folder=None,
               lockfile=None, lockfile_out=None, ignore_dirty=False, profile_build=None):
        """
        API method to create a conan package

        test_folder default None   - looks for default 'test' or 'test_package' folder),
                                    string - test_folder path
                                    False  - disabling tests
        """

        profile_host = ProfileData(profiles=profile_names, settings=settings, options=options,
                                   env=env)
        cwd = cwd or os.getcwd()
        recorder = ActionRecorder()
        try:
            conanfile_path = _get_conanfile_path(conanfile_path, cwd, py=True)

            remotes = self.app.load_remotes(remote_name=remote_name, update=update)
            lockfile = _make_abs_path(lockfile, cwd) if lockfile else None
            graph_info = get_graph_info(profile_host, profile_build, cwd, None,
                                        self.app.cache, self.app.out, lockfile=lockfile)

            # Make sure keep_source is set for keep_build
            keep_source = keep_source or keep_build
            new_ref = cmd_export(self.app, conanfile_path, name, version, user, channel, keep_source,
                                 not not_export, graph_lock=graph_info.graph_lock,
                                 ignore_dirty=ignore_dirty)

            self.app.range_resolver.clear_output()  # invalidate version range output

            # The new_ref contains the revision
            # To not break existing things, that they used this ref without revision
            ref = new_ref.copy_clear_rev()
            recorder.recipe_exported(new_ref)

            if build_modes is None:  # Not specified, force build the tested library
                build_modes = [ref.name]

            # FIXME: Dirty hack: remove the root for the test_package/conanfile.py consumer
            graph_info.root = ConanFileReference(None, None, None, None, validate=False)
            recorder.add_recipe_being_developed(ref)
            create(self.app, ref, graph_info, remotes, update, build_modes, keep_build,
                   test_build_folder, test_folder, conanfile_path, recorder=recorder)

            if lockfile_out:
                lockfile_out = _make_abs_path(lockfile_out, cwd)
                graph_lock_file = GraphLockFile(graph_info.profile_host, graph_info.profile_build,
                                                graph_info.graph_lock)
                graph_lock_file.save(lockfile_out)
            return recorder.get_info()

        except ConanException as exc:
            recorder.error = True
            exc.info = recorder.get_info()
            raise

    @api_method
    def export_pkg(self, conanfile_path, name, channel, source_folder=None, build_folder=None,
                   package_folder=None, install_folder=None, profile_names=None, settings=None,
                   options=None, env=None, force=False, user=None, version=None, cwd=None,
                   lockfile=None, lockfile_out=None, ignore_dirty=False, profile_build=None):
        profile_host = ProfileData(profiles=profile_names, settings=settings, options=options,
                                   env=env)
        remotes = self.app.load_remotes()
        cwd = cwd or os.getcwd()

        recorder = ActionRecorder()
        try:
            conanfile_path = _get_conanfile_path(conanfile_path, cwd, py=True)

            if package_folder:
                if build_folder or source_folder:
                    raise ConanException("package folder definition incompatible with build "
                                         "and source folders")
                package_folder = _make_abs_path(package_folder, cwd)

            build_folder = _make_abs_path(build_folder, cwd)
            if install_folder:
                install_folder = _make_abs_path(install_folder, cwd)
            else:
                # FIXME: This is a hack for old UI, need to be fixed in Conan 2.0
                if os.path.exists(os.path.join(build_folder, GRAPH_INFO_FILE)):
                    install_folder = build_folder
            source_folder = _make_abs_path(source_folder, cwd,
                                           default=os.path.dirname(conanfile_path))

            for folder, path in {"source": source_folder, "build": build_folder,
                                 "package": package_folder}.items():
                if path and not os.path.exists(path):
                    raise ConanException("The {} folder '{}' does not exist."
                                         .format(folder, path))

            lockfile = _make_abs_path(lockfile, cwd) if lockfile else None
            # Checks that no both settings and info files are specified
            graph_info = get_graph_info(profile_host, profile_build, cwd, install_folder,
                                        self.app.cache, self.app.out, lockfile=lockfile)

            new_ref = cmd_export(self.app, conanfile_path, name, version, user, channel, True,
                                 graph_lock=graph_info.graph_lock, ignore_dirty=ignore_dirty)
            ref = new_ref.copy_clear_rev()
            # new_ref has revision
            recorder.recipe_exported(new_ref)
            recorder.add_recipe_being_developed(ref)
            export_pkg(self.app, recorder, new_ref, source_folder=source_folder,
                       build_folder=build_folder, package_folder=package_folder,
                       install_folder=install_folder, graph_info=graph_info, force=force,
                       remotes=remotes)
            if lockfile_out:
                lockfile_out = _make_abs_path(lockfile_out, cwd)
                graph_lock_file = GraphLockFile(graph_info.profile_host, graph_info.profile_build,
                                                graph_info.graph_lock)
                graph_lock_file.save(lockfile_out)
            return recorder.get_info()
        except ConanException as exc:
            recorder.error = True
            exc.info = recorder.get_info()
            raise

    @api_method
    def download(self, reference, remote_name=None, packages=None, recipe=False):
        if packages and recipe:
            raise ConanException("recipe parameter cannot be used together with packages")
        # Install packages without settings (fixed ids or all)
        if check_valid_ref(reference):
            ref = ConanFileReference.loads(reference)
            if packages and ref.revision is None:
                for package_id in packages:
                    if "#" in package_id:
                        raise ConanException("It is needed to specify the recipe revision if you "
                                             "specify a package revision")
            remotes = self.app.load_remotes(remote_name=remote_name)
            remote = remotes.get_remote(remote_name)
            recorder = ActionRecorder()
            download(self.app, ref, packages, remote, recipe, recorder, remotes=remotes)
        else:
            raise ConanException("Provide a valid full reference without wildcards.")

    @api_method
    def workspace_install(self, path, settings=None, options=None, env=None,
                          remote_name=None, build=None, profile_name=None,
                          update=False, cwd=None, install_folder=None, profile_build=None):
        profile_host = ProfileData(profiles=profile_name, settings=settings, options=options,
                                   env=env)
        cwd = cwd or os.getcwd()
        abs_path = os.path.normpath(os.path.join(cwd, path))

        remotes = self.app.load_remotes(remote_name=remote_name, update=update)

        workspace = Workspace(abs_path, self.app.cache)
        graph_info = get_graph_info(profile_host, profile_build, cwd, None,
                                    self.app.cache, self.app.out)

        self.app.out.info("Configuration:")
        self.app.out.writeln(graph_info.profile_host.dumps())

        self.app.cache.editable_packages.override(workspace.get_editable_dict())

        recorder = ActionRecorder()
        deps_graph = self.app.graph_manager.load_graph(workspace.root, None, graph_info, build,
                                                       False, update, remotes, recorder)

        print_graph(deps_graph, self.app.out)

        # Inject the generators before installing
        for node in deps_graph.nodes:
            if node.recipe == RECIPE_EDITABLE:
                generators = workspace[node.ref].generators
                if generators is not None:
                    tmp = list(node.conanfile.generators)
                    tmp.extend([g for g in generators if g not in tmp])
                    node.conanfile.generators = tmp

        installer = BinaryInstaller(self.app, recorder=recorder)
        installer.install(deps_graph, remotes, build, update, graph_info.profile_host,
                          graph_info.profile_build, graph_lock=graph_info.graph_lock,
                          keep_build=False)

        install_folder = install_folder or cwd
        workspace.generate(install_folder, deps_graph, self.app.out)

    @api_method
    def install_reference(self, reference, settings=None, options=None, env=None,
                          remote_name=None, build=None, profile_names=None,
                          update=False, generators=None, install_folder=None, cwd=None,
                          lockfile=None, lockfile_out=None, profile_build=None,
                          lockfile_node_id=None):
        profile_host = ProfileData(profiles=profile_names, settings=settings, options=options,
                                   env=env)
        recorder = ActionRecorder()
        cwd = cwd or os.getcwd()
        try:
            lockfile = _make_abs_path(lockfile, cwd) if lockfile else None
            graph_info = get_graph_info(profile_host, profile_build, cwd, None,
                                        self.app.cache, self.app.out, lockfile=lockfile)

            if not generators:  # We don't want the default txt
                generators = False

            install_folder = _make_abs_path(install_folder, cwd)

            mkdir(install_folder)
            remotes = self.app.load_remotes(remote_name=remote_name, update=update)
            deps_install(self.app, ref_or_path=reference, install_folder=install_folder,
                         remotes=remotes, graph_info=graph_info, build_modes=build,
                         update=update, generators=generators, recorder=recorder,
                         lockfile_node_id=lockfile_node_id)

            if lockfile_out:
                lockfile_out = _make_abs_path(lockfile_out, cwd)
                graph_lock_file = GraphLockFile(graph_info.profile_host, graph_info.profile_build,
                                                graph_info.graph_lock)
                graph_lock_file.save(lockfile_out)
            return recorder.get_info()
        except ConanException as exc:
            recorder.error = True
            exc.info = recorder.get_info()
            raise

    @api_method
    def install(self, path="", name=None, version=None, user=None, channel=None,
                settings=None, options=None, env=None,
                remote_name=None, build=None, profile_names=None,
                update=False, generators=None, no_imports=False, install_folder=None, cwd=None,
                lockfile=None, lockfile_out=None, profile_build=None):
        profile_host = ProfileData(profiles=profile_names, settings=settings, options=options,
                                   env=env)
        recorder = ActionRecorder()
        cwd = cwd or os.getcwd()
        try:
            lockfile = _make_abs_path(lockfile, cwd) if lockfile else None
            graph_info = get_graph_info(profile_host, profile_build, cwd, None,
                                        self.app.cache, self.app.out,
                                        name=name, version=version, user=user, channel=channel,
                                        lockfile=lockfile)

            install_folder = _make_abs_path(install_folder, cwd)
            conanfile_path = _get_conanfile_path(path, cwd, py=None)

            remotes = self.app.load_remotes(remote_name=remote_name, update=update)
            deps_install(app=self.app,
                         ref_or_path=conanfile_path,
                         install_folder=install_folder,
                         remotes=remotes,
                         graph_info=graph_info,
                         build_modes=build,
                         update=update,
                         generators=generators,
                         no_imports=no_imports,
                         recorder=recorder)

            if lockfile_out:
                lockfile_out = _make_abs_path(lockfile_out, cwd)
                graph_lock_file = GraphLockFile(graph_info.profile_host, graph_info.profile_build,
                                                graph_info.graph_lock)
                graph_lock_file.save(lockfile_out)
            return recorder.get_info()
        except ConanException as exc:
            recorder.error = True
            exc.info = recorder.get_info()
            raise

    @api_method
    def config_get(self, item):
        if item == "storage.path":
            result = self.app.config.storage_path
        else:
            result = self.app.config.get_item(item)
        self.app.out.info(result)
        return result

    @api_method
    def config_set(self, item, value):
        self.app.config.set_item(item, value)

    @api_method
    def config_rm(self, item):
        self.app.config.rm_item(item)

    @api_method
    def config_install_list(self):
        if not os.path.isfile(self.app.cache.config_install_file):
            return []
        return json.loads(load(self.app.cache.config_install_file))

    @api_method
    def config_install_remove(self, index):
        if not os.path.isfile(self.app.cache.config_install_file):
            raise ConanException("There is no config data. Need to install config first.")
        configs = json.loads(load(self.app.cache.config_install_file))
        try:
            configs.pop(index)
        except Exception as e:
            raise ConanException("Config %s can't be removed: %s" % (index, str(e)))
        save(self.app.cache.config_install_file, json.dumps(configs))

    @api_method
    def config_install(self, path_or_url, verify_ssl, config_type=None, args=None,
                       source_folder=None, target_folder=None):
        from conans.client.conf.config_installer import configuration_install
        return configuration_install(self.app, path_or_url, verify_ssl,
                                     config_type=config_type, args=args,
                                     source_folder=source_folder, target_folder=target_folder)

    @api_method
    def config_home(self):
        return self.cache_folder

    @api_method
    def config_init(self, force=False):
        if force:
            self.app.cache.reset_config()
            self.app.cache.registry.reset_remotes()
            self.app.cache.reset_default_profile()
            self.app.cache.reset_settings()
        else:
            self.app.cache.initialize_config()
            self.app.cache.registry.initialize_remotes()
            self.app.cache.initialize_default_profile()
            self.app.cache.initialize_settings()

    def _info_args(self, reference_or_path, install_folder, profile_host, profile_build,
                   lockfile=None):
        cwd = os.getcwd()
        if check_valid_ref(reference_or_path):
            ref = ConanFileReference.loads(reference_or_path)
            install_folder = _make_abs_path(install_folder, cwd) if install_folder else None
        else:
            ref = _get_conanfile_path(reference_or_path, cwd=None, py=None)

            install_folder = _make_abs_path(install_folder, cwd)
            if not os.path.exists(os.path.join(install_folder, GRAPH_INFO_FILE)):
                install_folder = None

        lockfile = _make_abs_path(lockfile, cwd) if lockfile else None
        graph_info = get_graph_info(profile_host, profile_build, cwd, install_folder,
                                    self.app.cache, self.app.out, lockfile=lockfile)

        return ref, graph_info

    @api_method
    def info_build_order(self, reference, settings=None, options=None, env=None,
                         profile_names=None, remote_name=None, build_order=None, check_updates=None,
                         install_folder=None, profile_build=None):
        profile_host = ProfileData(profiles=profile_names, settings=settings, options=options,
                                   env=env)
        reference, graph_info = self._info_args(reference, install_folder, profile_host,
                                                profile_build)
        recorder = ActionRecorder()
        remotes = self.app.load_remotes(remote_name=remote_name, check_updates=check_updates)
        deps_graph = self.app.graph_manager.load_graph(reference, None, graph_info, ["missing"],
                                                       check_updates, False, remotes, recorder)
        return deps_graph.build_order(build_order)

    @api_method
    def info_nodes_to_build(self, reference, build_modes, settings=None, options=None, env=None,
                            profile_names=None, remote_name=None, check_updates=None,
                            install_folder=None, profile_build=None):
        profile_host = ProfileData(profiles=profile_names, settings=settings, options=options,
                                   env=env)
        reference, graph_info = self._info_args(reference, install_folder, profile_host,
                                                profile_build)
        recorder = ActionRecorder()
        remotes = self.app.load_remotes(remote_name=remote_name, check_updates=check_updates)
        deps_graph = self.app.graph_manager.load_graph(reference, None, graph_info, build_modes,
                                                       check_updates, False, remotes, recorder)
        nodes_to_build = deps_graph.nodes_to_build()
        return nodes_to_build, deps_graph.root.conanfile

    @api_method
    def info(self, reference_or_path, remote_name=None, settings=None, options=None, env=None,
             profile_names=None, update=False, install_folder=None, build=None, lockfile=None,
             profile_build=None):
        profile_host = ProfileData(profiles=profile_names, settings=settings, options=options,
                                   env=env)
        reference, graph_info = self._info_args(reference_or_path, install_folder, profile_host,
                                                profile_build,
                                                lockfile=lockfile)
        recorder = ActionRecorder()
        # FIXME: Using update as check_update?
        remotes = self.app.load_remotes(remote_name=remote_name, check_updates=update)
        deps_graph = self.app.graph_manager.load_graph(reference, None, graph_info, build,
                                                       update, False, remotes, recorder)

        if install_folder:
            output_folder = _make_abs_path(install_folder)
            graph_info.save(output_folder)
            self.app.out.info("Generated graphinfo")
        return deps_graph, deps_graph.root.conanfile

    @api_method
    def build(self, conanfile_path, name=None, version=None, user=None, channel=None,
              source_folder=None, package_folder=None, build_folder=None,
              install_folder=None, should_configure=True, should_build=True, should_install=True,
<<<<<<< HEAD
              should_test=True, cwd=None, settings=None, options=None, env=None,
              remote_name=None, build=None, profile_names=None,
              update=False, generators=None, no_imports=False,
              lockfile=None, lockfile_out=None, profile_build=None):

        profile_host = ProfileData(profiles=profile_names, settings=settings, options=options, env=env)
        recorder = ActionRecorder()
        cwd = cwd or os.getcwd()

=======
              should_test=True, cwd=None):
        self.app.load_remotes()
        cwd = cwd or os.getcwd()
>>>>>>> d326b234
        conanfile_path = _get_conanfile_path(conanfile_path, cwd, py=True)
        build_folder = _make_abs_path(build_folder, cwd)
        install_folder = _make_abs_path(install_folder, cwd, default=build_folder)
        source_folder = _make_abs_path(source_folder, cwd, default=os.path.dirname(conanfile_path))
        default_pkg_folder = os.path.join(build_folder, "package")
        package_folder = _make_abs_path(package_folder, cwd, default=default_pkg_folder)

        try:
            lockfile = _make_abs_path(lockfile, cwd) if lockfile else None
            graph_info = get_graph_info(profile_host, profile_build, cwd, None,
                                        self.app.cache, self.app.out,
                                        name=name, version=version, user=user, channel=channel,
                                        lockfile=lockfile)

            install_folder = _make_abs_path(install_folder, cwd)

            remotes = self.app.load_remotes(remote_name=remote_name, update=update)

            deps_info = deps_install(app=self.app,
                                     ref_or_path=conanfile_path,
                                     install_folder=install_folder,
                                     remotes=remotes,
                                     graph_info=graph_info,
                                     build_modes=build,
                                     update=update,
                                     generators=generators,
                                     no_imports=no_imports,
                                     recorder=recorder)

            if lockfile_out:
                lockfile_out = _make_abs_path(lockfile_out, cwd)
                graph_lock_file = GraphLockFile(graph_info.profile_host, graph_info.profile_build,
                                                graph_info.graph_lock)
                graph_lock_file.save(lockfile_out)

            conanfile = deps_info.root.conanfile

            cmd_build(self.app, conanfile_path, conanfile,
                      source_folder, build_folder, package_folder, install_folder,
                      should_configure=should_configure, should_build=should_build,
                      should_install=should_install, should_test=should_test)

            return recorder.get_info()
        except ConanException as exc:
            recorder.error = True
            exc.info = recorder.get_info()
            raise

    @api_method
    def package(self, path, build_folder, package_folder, source_folder=None, install_folder=None,
                cwd=None):
        self.app.load_remotes()

        cwd = cwd or os.getcwd()
        conanfile_path = _get_conanfile_path(path, cwd, py=True)
        build_folder = _make_abs_path(build_folder, cwd)
        install_folder = _make_abs_path(install_folder, cwd, default=build_folder)
        source_folder = _make_abs_path(source_folder, cwd, default=os.path.dirname(conanfile_path))

        conanfile = self.app.graph_manager.load_consumer_conanfile(conanfile_path, install_folder,
                                                                   deps_info_required=True)

        default_pkg_folder = os.path.join(build_folder, "package")
        package_folder = _make_abs_path(package_folder, cwd, default=default_pkg_folder)

        conanfile.layout.set_base_build_folder(build_folder)
        conanfile.layout.set_base_source_folder(source_folder)
        conanfile.layout.set_base_package_folder(package_folder)
        conanfile.layout.set_base_install_folder(install_folder)

        run_package_method(conanfile, None, self.app.hook_manager, conanfile_path, None,
                           copy_info=True)

    @api_method
    def source(self, path, source_folder=None, info_folder=None, cwd=None):
        self.app.load_remotes()

        cwd = cwd or os.getcwd()
        conanfile_path = _get_conanfile_path(path, cwd, py=True)
        source_folder = _make_abs_path(source_folder, cwd)
        info_folder = _make_abs_path(info_folder, cwd)

        mkdir(source_folder)
        if not os.path.exists(info_folder):
            raise ConanException("Specified info-folder doesn't exist")

        # only infos if exist
        conanfile = self.app.graph_manager.load_consumer_conanfile(conanfile_path, info_folder)
        conanfile.layout.set_base_source_folder(source_folder)
        conanfile.layout.set_base_build_folder(None)
        conanfile.layout.set_base_package_folder(None)

        config_source_local(conanfile, conanfile_path, self.app.hook_manager)

    @api_method
    def imports(self, conanfile_path, dest=None, info_folder=None, cwd=None, settings=None,
                options=None, env=None, profile_names=None, profile_build=None, lockfile=None):
        """
        :param path: Path to the conanfile
        :param dest: Dir to put the imported files. (Abs path or relative to cwd)
        :param info_folder: Dir where the conaninfo.txt and conanbuildinfo.txt files are
        :param cwd: Current working directory
        :return: None
        """
<<<<<<< HEAD
        cwd = cwd or get_cwd()
=======
        cwd = cwd or os.getcwd()
        info_folder = _make_abs_path(info_folder, cwd)
>>>>>>> d326b234
        dest = _make_abs_path(dest, cwd)
        mkdir(dest)
        profile_host = ProfileData(profiles=profile_names, settings=settings, options=options, env=env)
        conanfile_path = _get_conanfile_path(conanfile_path, cwd, py=True)
        recorder = ActionRecorder()
        try:
            lockfile = _make_abs_path(lockfile, cwd) if lockfile else None
            graph_info = get_graph_info(profile_host, profile_build, cwd, None,
                                        self.app.cache, self.app.out, lockfile=lockfile)

            remotes = self.app.load_remotes(remote_name=None, update=False)
            deps_info = deps_install(app=self.app,
                                     ref_or_path=conanfile_path,
                                     install_folder=info_folder,
                                     graph_info=graph_info,
                                     recorder=recorder,
                                     remotes=remotes)
            conanfile = deps_info.root.conanfile
            return run_imports(conanfile, dest)
        except ConanException as exc:
            recorder.error = True
            exc.info = recorder.get_info()
            raise

    @api_method
    def imports_undo(self, manifest_path):
        cwd = os.getcwd()
        manifest_path = _make_abs_path(manifest_path, cwd)
        undo_imports(manifest_path, self.app.out)

    @api_method
    def export(self, path, name, version, user, channel, keep_source=False, cwd=None,
               lockfile=None, lockfile_out=None, ignore_dirty=False):
        conanfile_path = _get_conanfile_path(path, cwd, py=True)
        graph_lock, graph_lock_file = None, None
        if lockfile:
            lockfile = _make_abs_path(lockfile, cwd)
            graph_lock_file = GraphLockFile.load(lockfile)
            graph_lock = graph_lock_file.graph_lock
            self.app.out.info("Using lockfile: '{}'".format(lockfile))

        self.app.load_remotes()
        cmd_export(self.app, conanfile_path, name, version, user, channel, keep_source,
                   graph_lock=graph_lock, ignore_dirty=ignore_dirty)

        if lockfile_out and graph_lock_file:
            lockfile_out = _make_abs_path(lockfile_out, cwd)
            graph_lock_file.save(lockfile_out)

    @api_method
    def remove(self, pattern, query=None, packages=None, builds=None, src=False, force=False,
               remote_name=None):
        remotes = self.app.cache.registry.load_remotes()
        remover = ConanRemover(self.app.cache, self.app.remote_manager, self.app.user_io, remotes)
        remover.remove(pattern, remote_name, src, builds, packages, force=force,
                       packages_query=query)

    @api_method
    def copy(self, reference, user_channel, force=False, packages=None):
        """
        param packages: None=No binaries, True=All binaries, else list of IDs
        """
        from conans.client.cmd.copy import cmd_copy
        remotes = self.app.load_remotes()
        # FIXME: conan copy does not support short-paths in Windows
        ref = ConanFileReference.loads(reference)
        cmd_copy(ref, user_channel, packages, self.app.cache,
                 self.app.user_io, self.app.remote_manager, self.app.loader, remotes, force=force)

    @api_method
    def authenticate(self, name, password, remote_name, skip_auth=False):
        # FIXME: 2.0 rename "name" to "user".
        # FIXME: 2.0 probably we should return also if we have been authenticated or not (skipped)
        # FIXME: 2.0 remove the skip_auth argument, that behavior will be done by:
        #      "conan user USERNAME -r remote" that will use the local credentials (
        #      and verify that are valid)
        #      against the server. Currently it only "associate" the USERNAME with the remote
        #      without checking anything else
        remote = self.get_remote_by_name(remote_name)

        if skip_auth and token_present(self.app.cache.localdb, remote, name):
            return remote.name, name, name
        if not password:
            name, password = self.app.user_io.request_login(remote_name=remote_name, username=name)

        remote_name, prev_user, user = self.app.remote_manager.authenticate(remote, name, password)
        return remote_name, prev_user, user

    @api_method
    def user_set(self, user, remote_name=None):
        remote = (self.get_default_remote() if not remote_name
                  else self.get_remote_by_name(remote_name))
        return user_set(self.app.cache.localdb, user, remote)

    @api_method
    def users_clean(self):
        users_clean(self.app.cache.localdb)

    @api_method
    def users_list(self, remote_name=None):
        info = {"error": False, "remotes": []}
        remotes = [self.get_remote_by_name(remote_name)] if remote_name else self.remote_list()
        try:
            info["remotes"] = users_list(self.app.cache.localdb, remotes)
            return info
        except ConanException as exc:
            info["error"] = True
            exc.info = info
            raise

    @api_method
    def search_recipes(self, pattern, remote_name=None, case_sensitive=False,
                       fill_revisions=False):
        search_recorder = SearchRecorder()
        remotes = self.app.cache.registry.load_remotes()
        search = Search(self.app.cache, self.app.remote_manager, remotes)

        try:
            references = search.search_recipes(pattern, remote_name, case_sensitive)
        except ConanException as exc:
            search_recorder.error = True
            exc.info = search_recorder.get_info()
            raise

        for remote_name, refs in references.items():
            for ref in refs:
                if fill_revisions:
                    layout = self.app.cache.package_layout(ref)
                    if isinstance(layout, PackageCacheLayout):
                        ref = ref.copy_with_rev(layout.recipe_revision())

                search_recorder.add_recipe(remote_name, ref, with_packages=False)
        return search_recorder.get_info()

    @api_method
    def search_packages(self, reference, query=None, remote_name=None):
        search_recorder = SearchRecorder()
        remotes = self.app.cache.registry.load_remotes()
        search = Search(self.app.cache, self.app.remote_manager, remotes)

        try:
            ref = ConanFileReference.loads(reference)
            references = search.search_packages(ref, remote_name, query=query)
        except ConanException as exc:
            search_recorder.error = True
            exc.info = search_recorder.get_info()
            raise

        for remote_name, remote_ref in references.items():
            search_recorder.add_recipe(remote_name, ref)
            if remote_ref.ordered_packages:
                for package_id, properties in remote_ref.ordered_packages.items():
                    # Artifactory uses field 'requires', conan_center 'full_requires'
                    requires = properties.get("requires", []) or properties.get("full_requires", [])
                    search_recorder.add_package(remote_name, ref,
                                                package_id, properties.get("options", []),
                                                properties.get("settings", []),
                                                requires)
        return search_recorder.get_info()

    @api_method
    def upload(self, pattern, package=None, remote_name=None, all_packages=False, confirm=False,
               retry=None, retry_wait=None, integrity_check=False, policy=None, query=None,
               parallel_upload=False):
        """ Uploads a package recipe and the generated binary packages to a specified remote
        """
        upload_recorder = UploadRecorder()
        uploader = CmdUpload(self.app.cache, self.app.user_io, self.app.remote_manager,
                             self.app.loader, self.app.hook_manager)
        remotes = self.app.load_remotes(remote_name=remote_name)
        try:
            uploader.upload(pattern, remotes, upload_recorder, package, all_packages, confirm,
                            retry, retry_wait, integrity_check, policy, query=query,
                            parallel_upload=parallel_upload)
            return upload_recorder.get_info()
        except ConanException as exc:
            upload_recorder.error = True
            exc.info = upload_recorder.get_info()
            raise

    @api_method
    def remote_list(self):
        return list(self.app.cache.registry.load_remotes().all_values())

    @api_method
    def remote_add(self, remote_name, url, verify_ssl=True, insert=None, force=None):
        return self.app.cache.registry.add(remote_name, url, verify_ssl, insert, force)

    @api_method
    def remote_remove(self, remote_name):
        return self.app.cache.registry.remove(remote_name)

    @api_method
    def remote_set_disabled_state(self, remote_name, state):
        return self.app.cache.registry.set_disabled_state(remote_name, state)

    @api_method
    def remote_update(self, remote_name, url, verify_ssl=True, insert=None):
        return self.app.cache.registry.update(remote_name, url, verify_ssl, insert)

    @api_method
    def remote_rename(self, remote_name, new_new_remote):
        return self.app.cache.registry.rename(remote_name, new_new_remote)

    @api_method
    def remote_list_ref(self, no_remote=False):
        if no_remote:
            result = {}
            for ref in self.app.cache.all_refs():
                metadata = self.app.cache.package_layout(ref).load_metadata()
                if not metadata.recipe.remote:
                    result[str(ref)] = None
            return result
        else:
            return {str(r): remote_name for r, remote_name in
                    self.app.cache.registry.refs_list.items()
                    if remote_name}

    @api_method
    def remote_add_ref(self, reference, remote_name):
        ref = ConanFileReference.loads(reference, validate=True)
        remote = self.app.cache.registry.load_remotes()[remote_name]
        with self.app.cache.package_layout(ref).update_metadata() as metadata:
            metadata.recipe.remote = remote.name

    @api_method
    def remote_remove_ref(self, reference):
        ref = ConanFileReference.loads(reference, validate=True)
        with self.app.cache.package_layout(ref).update_metadata() as metadata:
            metadata.recipe.remote = None

    @api_method
    def remote_update_ref(self, reference, remote_name):
        ref = ConanFileReference.loads(reference, validate=True)
        remote = self.app.cache.registry.load_remotes()[remote_name]
        with self.app.cache.package_layout(ref).update_metadata() as metadata:
            metadata.recipe.remote = remote.name

    @api_method
    def remote_list_pref(self, reference, no_remote=False):
        ref = ConanFileReference.loads(reference, validate=True)
        if no_remote:
            result = {}
            metadata = self.app.cache.package_layout(ref).load_metadata()
            for pid, pkg_metadata in metadata.packages.items():
                if not pkg_metadata.remote:
                    pref = PackageReference(ref, pid)
                    result[repr(pref)] = None
            return result
        else:
            ret = {}
            tmp = self.app.cache.registry.prefs_list
            for pref, remote in tmp.items():
                if pref.ref == ref and remote:
                    ret[repr(pref)] = remote
            return ret

    @api_method
    def remote_add_pref(self, package_reference, remote_name):
        pref = PackageReference.loads(package_reference, validate=True)
        remote = self.app.cache.registry.load_remotes()[remote_name]
        with self.app.cache.package_layout(pref.ref).update_metadata() as metadata:
            m = metadata.packages.get(pref.id)
            if m and m.remote:
                raise ConanException("%s already exists. Use update" % str(pref))
            metadata.packages[pref.id].remote = remote.name

    @api_method
    def remote_remove_pref(self, package_reference):
        pref = PackageReference.loads(package_reference, validate=True)
        with self.app.cache.package_layout(pref.ref).update_metadata() as metadata:
            m = metadata.packages.get(pref.id)
            if m:
                m.remote = None

    @api_method
    def remote_update_pref(self, package_reference, remote_name):
        pref = PackageReference.loads(package_reference, validate=True)
        _ = self.app.cache.registry.load_remotes()[remote_name]
        with self.app.cache.package_layout(pref.ref).update_metadata() as metadata:
            m = metadata.packages.get(pref.id)
            if m:
                m.remote = remote_name

    @api_method
    def remote_clean(self):
        return self.app.cache.registry.clear()

    @api_method
    def remove_system_reqs(self, reference):
        try:
            ref = ConanFileReference.loads(reference)
            self.app.cache.package_layout(ref).remove_system_reqs()
            self.app.out.info(
                "Cache system_reqs from %s has been removed" % repr(ref))
        except Exception as error:
            raise ConanException("Unable to remove system_reqs: %s" % error)

    @api_method
    def remove_system_reqs_by_pattern(self, pattern):
        for ref in search_recipes(self.app.cache, pattern=pattern):
            self.remove_system_reqs(repr(ref))

    @api_method
    def remove_locks(self):
        self.app.cache.remove_locks()

    @api_method
    def profile_list(self):
        return cmd_profile_list(self.app.cache.profiles_path, self.app.out)

    @api_method
    def create_profile(self, profile_name, detect=False, force=False):
        return cmd_profile_create(profile_name, self.app.cache.profiles_path,
                                  self.app.out, detect, force)

    @api_method
    def update_profile(self, profile_name, key, value):
        return cmd_profile_update(profile_name, key, value, self.app.cache.profiles_path)

    @api_method
    def get_profile_key(self, profile_name, key):
        return cmd_profile_get(profile_name, key, self.app.cache.profiles_path)

    @api_method
    def delete_profile_key(self, profile_name, key):
        return cmd_profile_delete_key(profile_name, key, self.app.cache.profiles_path)

    @api_method
    def read_profile(self, profile=None):
        p, _ = read_profile(profile, os.getcwd(), self.app.cache.profiles_path)
        return p

    @api_method
    def get_path(self, reference, package_id=None, path=None, remote_name=None):
        ref = ConanFileReference.loads(reference)
        if not path:
            path = "conanfile.py" if not package_id else "conaninfo.txt"

        if not remote_name:
            package_layout = self.app.cache.package_layout(ref, short_paths=None)
            return package_layout.get_path(path=path, package_id=package_id), path
        else:
            remote = self.get_remote_by_name(remote_name)
            if not ref.revision:
                ref = self.app.remote_manager.get_latest_recipe_revision(ref, remote)
            if package_id:
                pref = PackageReference(ref, package_id)
                if not pref.revision:
                    pref = self.app.remote_manager.get_latest_package_revision(pref, remote)
                return self.app.remote_manager.get_package_path(pref, path, remote), path
            else:
                return self.app.remote_manager.get_recipe_path(ref, path, remote), path

    @api_method
    def export_alias(self, reference, target_reference):
        ref = ConanFileReference.loads(reference)
        target_ref = ConanFileReference.loads(target_reference)

        if ref.name != target_ref.name:
            raise ConanException("An alias can only be defined to a package with the same name")

        # Do not allow to override an existing package
        alias_conanfile_path = self.app.cache.package_layout(ref).conanfile()
        if os.path.exists(alias_conanfile_path):
            conanfile = self.app.loader.load_basic(alias_conanfile_path)
            if not getattr(conanfile, 'alias', None):
                raise ConanException("Reference '{}' is already a package, remove it before "
                                     "creating and alias with the same name".format(ref))

        package_layout = self.app.cache.package_layout(ref)
        return export_alias(package_layout, target_ref,
                            output=self.app.out)

    @api_method
    def get_default_remote(self):
        return self.app.cache.registry.load_remotes().default

    @api_method
    def get_remote_by_name(self, remote_name):
        return self.app.cache.registry.load_remotes()[remote_name]

    @api_method
    def get_recipe_revisions(self, reference, remote_name=None):
        ref = ConanFileReference.loads(reference)
        if ref.revision:
            raise ConanException("Cannot list the revisions of a specific recipe revision")

        if not remote_name:
            layout = self.app.cache.package_layout(ref)
            try:
                rev = layout.recipe_revision()
            except RecipeNotFoundException as e:
                raise e

            # Check the time in the associated remote if any
            remote_name = layout.load_metadata().recipe.remote
            remote = self.app.cache.registry.load_remotes()[remote_name] if remote_name else None
            rev_time = None
            if remote:
                try:
                    revisions = self.app.remote_manager.get_recipe_revisions(ref, remote)
                except RecipeNotFoundException:
                    pass
                except NotFoundException:
                    rev_time = None
                else:
                    tmp = {r["revision"]: r["time"] for r in revisions}
                    rev_time = tmp.get(rev)

            return [{"revision": rev, "time": rev_time}]
        else:
            remote = self.get_remote_by_name(remote_name)
            return self.app.remote_manager.get_recipe_revisions(ref, remote=remote)

    @api_method
    def get_package_revisions(self, reference, remote_name=None):
        pref = PackageReference.loads(reference, validate=True)
        if not pref.ref.revision:
            raise ConanException("Specify a recipe reference with revision")
        if pref.revision:
            raise ConanException("Cannot list the revisions of a specific package revision")

        if not remote_name:
            layout = self.app.cache.package_layout(pref.ref)
            try:
                rev = layout.package_revision(pref)
            except (RecipeNotFoundException, PackageNotFoundException) as e:
                raise e

            # Check the time in the associated remote if any
            remote_name = layout.load_metadata().recipe.remote
            remote = self.app.cache.registry.load_remotes()[remote_name] if remote_name else None
            rev_time = None
            if remote:
                try:
                    revisions = self.app.remote_manager.get_package_revisions(pref, remote)
                except RecipeNotFoundException:
                    pass
                except NotFoundException:
                    rev_time = None
                else:
                    tmp = {r["revision"]: r["time"] for r in revisions}
                    rev_time = tmp.get(rev)

            return [{"revision": rev, "time": rev_time}]
        else:
            remote = self.get_remote_by_name(remote_name)
            return self.app.remote_manager.get_package_revisions(pref, remote=remote)

    @api_method
    def editable_add(self, path, reference, layout, cwd):
        # Retrieve conanfile.py from target_path
        target_path = _get_conanfile_path(path=path, cwd=cwd, py=True)

        self.app.load_remotes()

        # Check the conanfile is there, and name/version matches
        ref = ConanFileReference.loads(reference, validate=True)
        target_conanfile = self.app.loader.load_basic(target_path)
        if (target_conanfile.name and target_conanfile.name != ref.name) or \
                (target_conanfile.version and target_conanfile.version != ref.version):
            raise ConanException("Name and version from reference ({}) and target "
                                 "conanfile.py ({}/{}) must match".
                                 format(ref, target_conanfile.name, target_conanfile.version))

        layout_abs_path = get_editable_abs_path(layout, cwd, self.app.cache.cache_folder)
        if layout_abs_path:
            self.app.out.success("Using layout file: %s" % layout_abs_path)
        self.app.cache.editable_packages.add(ref, target_path, layout_abs_path)

    @api_method
    def editable_remove(self, reference):
        ref = ConanFileReference.loads(reference, validate=True)
        return self.app.cache.editable_packages.remove(ref)

    @api_method
    def editable_list(self):
        return {str(k): v for k, v in self.app.cache.editable_packages.edited_refs.items()}

    @api_method
    def lock_update(self, old_lockfile, new_lockfile, cwd=None):
        cwd = cwd or os.getcwd()
        old_lockfile = _make_abs_path(old_lockfile, cwd)
        old_lock = GraphLockFile.load(old_lockfile)
        new_lockfile = _make_abs_path(new_lockfile, cwd)
        new_lock = GraphLockFile.load(new_lockfile)
        if old_lock.profile_host.dumps() != new_lock.profile_host.dumps():
            raise ConanException("Profiles of lockfiles are different\n%s:\n%s\n%s:\n%s"
                                 % (old_lockfile, old_lock.profile_host.dumps(),
                                    new_lockfile, new_lock.profile_host.dumps()))
        old_lock.graph_lock.update_lock(new_lock.graph_lock)
        old_lock.save(old_lockfile)

    @api_method
    def lock_build_order(self, lockfile, cwd=None):
        cwd = cwd or os.getcwd()
        lockfile = _make_abs_path(lockfile, cwd)

        graph_lock_file = GraphLockFile.load(lockfile)
        if graph_lock_file.profile_host is None:
            raise ConanException("Lockfiles with --base do not contain profile information, "
                                 "cannot be used. Create a full lockfile")

        graph_lock = graph_lock_file.graph_lock
        build_order = graph_lock.build_order()
        return build_order

    @api_method
    def lock_clean_modified(self, lockfile, cwd=None):
        cwd = cwd or os.getcwd()
        lockfile = _make_abs_path(lockfile, cwd)

        graph_lock_file = GraphLockFile.load(lockfile)
        graph_lock = graph_lock_file.graph_lock
        graph_lock.clean_modified()
        graph_lock_file.save(lockfile)

    @api_method
    def lock_bundle_create(self, lockfiles, lockfile_out, cwd=None):
        cwd = cwd or os.getcwd()
        result = LockBundle.create(lockfiles, cwd)
        lockfile_out = _make_abs_path(lockfile_out, cwd)
        save(lockfile_out, result.dumps())

    @api_method
    def lock_bundle_build_order(self, lockfile, cwd=None):
        cwd = cwd or os.getcwd()
        lockfile = _make_abs_path(lockfile, cwd)
        lock_bundle = LockBundle()
        lock_bundle.loads(load(lockfile))
        build_order = lock_bundle.build_order()
        return build_order

    @api_method
    def lock_bundle_update(self, lock_bundle_path, cwd=None):
        cwd = cwd or os.getcwd()
        lock_bundle_path = _make_abs_path(lock_bundle_path, cwd)
        LockBundle.update_bundle(lock_bundle_path)

    @api_method
    def lock_create(self, path, lockfile_out,
                    reference=None, name=None, version=None, user=None, channel=None,
                    profile_host=None, profile_build=None, remote_name=None, update=None, build=None,
                    base=None, lockfile=None):
        # profile_host is mandatory
        profile_host = profile_host or ProfileData(None, None, None, None)
        cwd = os.getcwd()

        if path and reference:
            raise ConanException("Both path and reference arguments were provided. Please provide "
                                 "only one of them")

        if path:
            ref_or_path = _make_abs_path(path, cwd)
            if not os.path.isfile(ref_or_path):
                raise ConanException("Conanfile does not exist in %s" % ref_or_path)
        else:  # reference
            ref_or_path = ConanFileReference.loads(reference)

        phost = pbuild = graph_lock = None
        if lockfile:
            lockfile = _make_abs_path(lockfile, cwd)
            graph_lock_file = GraphLockFile.load(lockfile)
            phost = graph_lock_file.profile_host
            pbuild = graph_lock_file.profile_build
            graph_lock = graph_lock_file.graph_lock
            graph_lock.relax()

        if not phost:
            phost = profile_from_args(profile_host.profiles, profile_host.settings,
                                      profile_host.options, profile_host.env, cwd, self.app.cache)

        if profile_build and not pbuild:
            # Only work on the profile_build if something is provided
            pbuild = profile_from_args(profile_build.profiles, profile_build.settings,
                                       profile_build.options, profile_build.env, cwd, self.app.cache)

        root_ref = ConanFileReference(name, version, user, channel, validate=False)
        phost.process_settings(self.app.cache)
        if pbuild:
            pbuild.process_settings(self.app.cache)
        graph_info = GraphInfo(profile_host=phost, profile_build=pbuild, root_ref=root_ref)
        graph_info.graph_lock = graph_lock

        recorder = ActionRecorder()
        # FIXME: Using update as check_update?
        remotes = self.app.load_remotes(remote_name=remote_name, check_updates=update)
        deps_graph = self.app.graph_manager.load_graph(ref_or_path, None, graph_info, build, update,
                                                       update, remotes, recorder)
        print_graph(deps_graph, self.app.out)

        # The computed graph-lock by the graph expansion
        graph_lock = graph_info.graph_lock
        # Pure graph_lock, no more graph_info mess
        graph_lock_file = GraphLockFile(phost, pbuild, graph_lock)
        if lockfile:
            new_graph_lock = GraphLock(deps_graph)
            graph_lock_file = GraphLockFile(phost, pbuild, new_graph_lock)
        if base:
            graph_lock_file.only_recipes()

        lockfile_out = _make_abs_path(lockfile_out or "conan.lock")
        graph_lock_file.save(lockfile_out)
        self.app.out.info("Generated lockfile: %s" % lockfile_out)


Conan = ConanAPIV1


def get_graph_info(profile_host, profile_build, cwd, install_folder, cache, output,
                   name=None, version=None, user=None, channel=None, lockfile=None):
    if lockfile:
        try:
            graph_info_folder = lockfile if os.path.isdir(lockfile) else os.path.dirname(lockfile)
            graph_info = GraphInfo.load(graph_info_folder)
            if name or version or user or channel:
                root_ref = ConanFileReference(name, version, user, channel, validate=False)
                graph_info.root = root_ref
        except IOError:  # Only if file is missing
            graph_info = GraphInfo()
            root_ref = ConanFileReference(name, version, user, channel, validate=False)
            graph_info.root = root_ref
        lockfile = lockfile if os.path.isfile(lockfile) else os.path.join(lockfile, LOCKFILE)
        graph_lock_file = GraphLockFile.load(lockfile)
        graph_info.profile_host = graph_lock_file.profile_host
        graph_info.profile_build = graph_lock_file.profile_build
        if graph_info.profile_host is None:
            raise ConanException("Lockfiles with --base do not contain profile information, "
                                 "cannot be used. Create a full lockfile")
        graph_info.profile_host.process_settings(cache, preprocess=False)
        if graph_info.profile_build is not None:
            graph_info.profile_build.process_settings(cache, preprocess=False)
        graph_info.graph_lock = graph_lock_file.graph_lock
        output.info("Using lockfile: '{}'".format(lockfile))
        return graph_info

    try:
        graph_info = GraphInfo.load(install_folder)
    except IOError:  # Only if file is missing
        if install_folder:
            raise ConanException("Failed to load graphinfo file in install-folder: %s"
                                 % install_folder)
        graph_info = None
    else:
        lockfilename = os.path.join(install_folder, LOCKFILE)
        graph_lock_file = GraphLockFile.load(lockfilename)
        graph_info.profile_host = graph_lock_file.profile_host
        graph_info.profile_host.process_settings(cache, preprocess=False)

    if profile_host or profile_build or not graph_info:
        if graph_info:
            # FIXME: Convert to Exception in Conan 2.0
            output.warn("Settings, options, env or profile specified. "
                        "GraphInfo found from previous install won't be used: %s\n"
                        "Don't pass settings, options or profile arguments if you want to reuse "
                        "the installed graph-info file."
                        % install_folder)

        phost = profile_from_args(profile_host.profiles, profile_host.settings, profile_host.options,
                                  profile_host.env, cwd, cache)
        phost.process_settings(cache)
        if profile_build:
            # Only work on the profile_build if something is provided
            pbuild = profile_from_args(profile_build.profiles, profile_build.settings,
                                       profile_build.options, profile_build.env, cwd, cache)
            pbuild.process_settings(cache)
        else:
            pbuild = None

        root_ref = ConanFileReference(name, version, user, channel, validate=False)
        graph_info = GraphInfo(profile_host=phost, profile_build=pbuild, root_ref=root_ref)
        # Preprocess settings and convert to real settings

    # Apply the new_config to the profiles the global one, so recipes get it too
    # TODO: This means lockfiles contain whole copy of the config here?
    # FIXME: Apply to locked graph-info as well
    graph_info.profile_host.conf.rebase_conf_definition(cache.new_config)
    if graph_info.profile_build is not None:
        graph_info.profile_build.conf.rebase_conf_definition(cache.new_config)
    return graph_info


def existing_info_files(folder):
    return os.path.exists(os.path.join(folder, CONANINFO)) and  \
           os.path.exists(os.path.join(folder, BUILD_INFO))<|MERGE_RESOLUTION|>--- conflicted
+++ resolved
@@ -722,7 +722,6 @@
     def build(self, conanfile_path, name=None, version=None, user=None, channel=None,
               source_folder=None, package_folder=None, build_folder=None,
               install_folder=None, should_configure=True, should_build=True, should_install=True,
-<<<<<<< HEAD
               should_test=True, cwd=None, settings=None, options=None, env=None,
               remote_name=None, build=None, profile_names=None,
               update=False, generators=None, no_imports=False,
@@ -732,11 +731,6 @@
         recorder = ActionRecorder()
         cwd = cwd or os.getcwd()
 
-=======
-              should_test=True, cwd=None):
-        self.app.load_remotes()
-        cwd = cwd or os.getcwd()
->>>>>>> d326b234
         conanfile_path = _get_conanfile_path(conanfile_path, cwd, py=True)
         build_folder = _make_abs_path(build_folder, cwd)
         install_folder = _make_abs_path(install_folder, cwd, default=build_folder)
@@ -841,12 +835,8 @@
         :param cwd: Current working directory
         :return: None
         """
-<<<<<<< HEAD
-        cwd = cwd or get_cwd()
-=======
         cwd = cwd or os.getcwd()
         info_folder = _make_abs_path(info_folder, cwd)
->>>>>>> d326b234
         dest = _make_abs_path(dest, cwd)
         mkdir(dest)
         profile_host = ProfileData(profiles=profile_names, settings=settings, options=options, env=env)
