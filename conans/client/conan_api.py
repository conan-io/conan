import json
import os
import sys
from collections import OrderedDict
from collections import namedtuple

from conans import __version__ as client_version
from conans.cli.api.model import Remote
from conans.cli.api.subapi import api_method
from conans.cli.conan_app import ConanApp
from conans.cli.output import ConanOutput
from conans.client.cmd.build import cmd_build
from conans.client.cmd.create import create
from conans.client.cmd.download import download
from conans.client.cmd.export import cmd_export, export_alias
from conans.client.cmd.export_pkg import export_pkg
from conans.client.cmd.profile import (cmd_profile_create, cmd_profile_delete_key, cmd_profile_get,
                                       cmd_profile_list, cmd_profile_update)
from conans.client.cmd.test import install_build_and_test
from conans.client.cmd.uploader import CmdUpload
from conans.client.conf.required_version import check_required_conan_version
from conans.client.graph.printer import print_graph
from conans.client.importer import run_imports, undo_imports
from conans.client.manager import deps_install
from conans.client.migrations import ClientMigrator
from conans.client.profile_loader import profile_from_args, read_profile
from conans.client.remover import ConanRemover
from conans.client.source import config_source_local
from conans.errors import (ConanException, RecipeNotFoundException,
                           PackageNotFoundException, NotFoundException)
from conans.model.graph_lock import LOCKFILE, Lockfile
from conans.model.manifest import discarded_file
from conans.model.ref import ConanFileReference, PackageReference, check_valid_ref
from conans.model.version import Version
from conans.paths import get_conan_user_home
from conans.search.search import search_recipes
from conans.util.conan_v2_mode import conan_v2_error
from conans.util.files import mkdir, save_files, load, save


class ProfileData(namedtuple("ProfileData", ["profiles", "settings", "options", "env", "conf"])):
    def __bool__(self):
        return bool(self.profiles or self.settings or self.options or self.env or self.conf)
    __nonzero__ = __bool__


def _make_abs_path(path, cwd=None, default=None):
    """convert 'path' to absolute if necessary (could be already absolute)
    if not defined (empty, or None), will return 'default' one or 'cwd'
    """
    cwd = cwd or os.getcwd()
    if not path:
        abs_path = default or cwd
    elif os.path.isabs(path):
        abs_path = path
    else:
        abs_path = os.path.normpath(os.path.join(cwd, path))
    return abs_path


def _get_conanfile_path(path, cwd, py):
    """
    param py= True: Must be .py, False: Must be .txt, None: Try .py, then .txt
    """
    candidate_paths = list()
    path = _make_abs_path(path, cwd)

    if os.path.isdir(path):  # Can be a folder
        if py:
            path = os.path.join(path, "conanfile.py")
            candidate_paths.append(path)
        elif py is False:
            path = os.path.join(path, "conanfile.txt")
            candidate_paths.append(path)
        else:
            path_py = os.path.join(path, "conanfile.py")
            candidate_paths.append(path_py)
            if os.path.exists(path_py):
                path = path_py
            else:
                path = os.path.join(path, "conanfile.txt")
                candidate_paths.append(path)
    else:
        candidate_paths.append(path)

    if not os.path.isfile(path):  # Must exist
        raise ConanException("Conanfile not found at %s" % " or ".join(candidate_paths))

    if py and not path.endswith(".py"):
        raise ConanException("A conanfile.py is needed, " + path + " is not acceptable")

    return path


class ConanAPIV1(object):

    def __init__(self, cache_folder=None):
        self.cache_folder = cache_folder or get_conan_user_home()
        # Migration system
        migrator = ClientMigrator(self.cache_folder, Version(client_version))
        migrator.migrate()
        check_required_conan_version(self.cache_folder)
        python_folder = os.path.join(self.cache_folder, "python")
        conan_v2_error("Using code from cache/python not allowed", os.path.isdir(python_folder))
        sys.path.append(python_folder)

    @api_method
    def new(self, name, header=False, pure_c=False, test=False, exports_sources=False, bare=False,
            cwd=None, template=None, defines=None, gitignore=None):
        from conans.client.cmd.new import cmd_new
        app = ConanApp(self.cache_folder)
        cwd = os.path.abspath(cwd or os.getcwd())
        files = cmd_new(name, header=header, pure_c=pure_c, test=test,
                        exports_sources=exports_sources, bare=bare, gitignore=gitignore,
                        template=template, cache=app.cache, defines=defines)

        save_files(cwd, files)
        for f in sorted(files):
            ConanOutput().success("File saved: %s" % f)

    @api_method
    def inspect(self, path, attributes, remote_name=None):
        app = ConanApp(self.cache_folder)
        # FIXME: remote_name should be remote
        app.load_remotes([Remote(remote_name, None)])
        try:
            ref = ConanFileReference.loads(path)
        except ConanException:
            conanfile_path = _get_conanfile_path(path, os.getcwd(), py=True)
            conanfile = app.loader.load_named(conanfile_path, None, None, None, None)
        else:
            if app.selected_remote:
                try:
                    if not ref.revision:
                        ref, _ = app.remote_manager.get_latest_recipe_revision(ref,
                                                                               app.selected_remote)
                except NotFoundException:
                    raise RecipeNotFoundException(ref)
                else:
                    if not app.cache.exists_rrev(ref):
                        ref, _ = app.remote_manager.get_recipe(ref, app.selected_remote)

            result = app.proxy.get_recipe(ref)
            conanfile_path, _, _, ref = result
            conanfile = app.loader.load_basic(conanfile_path)
            conanfile.name = ref.name
            # FIXME: Conan 2.0, this should be a string, not a Version object
            conanfile.version = ref.version

        result = OrderedDict()
        if not attributes:
            attributes = ['name', 'version', 'url', 'homepage', 'license', 'author',
                          'description', 'topics', 'generators', 'exports', 'exports_sources',
                          'short_paths', 'build_policy', 'revision_mode', 'settings',
                          'options', 'default_options', 'deprecated']
        # TODO: Change this in Conan 2.0, cli stdout should display only fields with values,
        # json should contain all values for easy automation
        for attribute in attributes:
            try:
                attr = getattr(conanfile, attribute)
                result[attribute] = attr
            except AttributeError:
                result[attribute] = ''
        return result

    @api_method
    def test(self, path, reference, profile_names=None, settings=None, options=None, env=None,
             remote_name=None, update=False, build_modes=None, cwd=None, test_build_folder=None,
             lockfile=None, profile_build=None, conf=None):
        app = ConanApp(self.cache_folder)
        # FIXME: remote_name should be remote
        app.load_remotes([Remote(remote_name, None)], update=update)
        profile_host = ProfileData(profiles=profile_names, settings=settings, options=options,
                                   env=env, conf=conf)

        conanfile_path = _get_conanfile_path(path, cwd, py=True)
        cwd = cwd or os.getcwd()
        lockfile = _make_abs_path(lockfile, cwd) if lockfile else None
        profile_host, profile_build, graph_lock, root_ref = get_graph_info(profile_host,
                                                                           profile_build, cwd,
                                                                           app.cache,
                                                                           lockfile=lockfile)
        ref = ConanFileReference.loads(reference)
        install_build_and_test(app, conanfile_path, ref, profile_host,
                               profile_build, graph_lock, root_ref,
                               build_modes=build_modes, test_build_folder=test_build_folder)

    @api_method
    def create(self, conanfile_path, name=None, version=None, user=None, channel=None,
               profile_names=None, settings=None,
               options=None, env=None, test_folder=None,
               build_modes=None, remote_name=None, update=False, cwd=None, test_build_folder=None,
               lockfile=None, lockfile_out=None, ignore_dirty=False, profile_build=None,
               is_build_require=False, conf=None, require_overrides=None):
        """
        API method to create a conan package

        test_folder default None   - looks for default 'test' or 'test_package' folder),
                                    string - test_folder path
                                    False  - disabling tests
        """
        app = ConanApp(self.cache_folder)
        # FIXME: remote_name should be remote
        app.load_remotes([Remote(remote_name, None)], update=update)

        profile_host = ProfileData(profiles=profile_names, settings=settings, options=options,
                                   env=env, conf=conf)
        cwd = cwd or os.getcwd()

        try:
            conanfile_path = _get_conanfile_path(conanfile_path, cwd, py=True)
            lockfile = _make_abs_path(lockfile, cwd) if lockfile else None
            profile_host, profile_build, graph_lock, root_ref = get_graph_info(profile_host,
                                                                               profile_build, cwd,
                                                                               app.cache,
                                                                               lockfile=lockfile)

            new_ref = cmd_export(app, conanfile_path, name, version, user, channel,
                                 graph_lock=graph_lock,
                                 ignore_dirty=ignore_dirty)

            app.range_resolver.clear_output()  # invalidate version range output

            if build_modes is None:  # Not specified, force build the tested library
                build_modes = [new_ref.name]

            # FIXME: Dirty hack: remove the root for the test_package/conanfile.py consumer
            root_ref = ConanFileReference(None, None, None, None, validate=False)
            create(app, new_ref, profile_host, profile_build,
                   graph_lock, root_ref, build_modes,
                   test_build_folder, test_folder, conanfile_path,
                   is_build_require=is_build_require, require_overrides=require_overrides)

            if lockfile_out:
                lockfile_out = _make_abs_path(lockfile_out, cwd)
                graph_lock.save(lockfile_out)
        except ConanException as exc:
            raise

    @api_method
    def export_pkg(self, conanfile_path, name, channel, source_folder=None, build_folder=None,
                   package_folder=None, profile_names=None, settings=None,
                   options=None, env=None, force=False, user=None, version=None, cwd=None,
                   lockfile=None, lockfile_out=None, ignore_dirty=False, profile_build=None,
                   conf=None):
        profile_host = ProfileData(profiles=profile_names, settings=settings, options=options,
                                   env=env, conf=conf)
        app = ConanApp(self.cache_folder)
        cwd = cwd or os.getcwd()


        try:
            conanfile_path = _get_conanfile_path(conanfile_path, cwd, py=True)

            if package_folder:
                if build_folder or source_folder:
                    raise ConanException("package folder definition incompatible with build "
                                         "and source folders")
                package_folder = _make_abs_path(package_folder, cwd)

            build_folder = _make_abs_path(build_folder, cwd)

            source_folder = _make_abs_path(source_folder, cwd,
                                           default=os.path.dirname(conanfile_path))

            for folder, path in {"source": source_folder, "build": build_folder,
                                 "package": package_folder}.items():
                if path and not os.path.exists(path):
                    raise ConanException("The {} folder '{}' does not exist."
                                         .format(folder, path))

            lockfile = _make_abs_path(lockfile, cwd) if lockfile else None
            # Checks that no both settings and info files are specified
            profile_host, profile_build, graph_lock, root_ref = get_graph_info(profile_host,
                                                                               profile_build, cwd,
                                                                               app.cache,
                                                                               lockfile=lockfile)

            new_ref = cmd_export(app, conanfile_path, name, version, user, channel,
                                 graph_lock=graph_lock, ignore_dirty=ignore_dirty)
            ref = new_ref.copy_clear_rev()
            # new_ref has revision
            export_pkg(app, new_ref, source_folder=source_folder,
                       build_folder=build_folder, package_folder=package_folder,
                       profile_host=profile_host, profile_build=profile_build,
                       graph_lock=graph_lock, root_ref=root_ref, force=force,
                       source_conanfile_path=conanfile_path)
            if lockfile_out:
                lockfile_out = _make_abs_path(lockfile_out, cwd)
                graph_lock.save(lockfile_out)
        except ConanException as exc:
            raise

    @api_method
    def download(self, reference, remote_name=None, packages=None, recipe=False):
        app = ConanApp(self.cache_folder)
        if packages and recipe:
            raise ConanException("recipe parameter cannot be used together with packages")
        # Install packages without settings (fixed ids or all)
        if check_valid_ref(reference):
            ref = ConanFileReference.loads(reference)
            if packages and ref.revision is None:
                for package_id in packages:
                    if "#" in package_id:
                        raise ConanException("It is needed to specify the recipe revision if you "
                                             "specify a package revision")
            # FIXME: remote_name should be remote
            app.load_remotes([Remote(remote_name, None)])
            download(app, ref, packages, recipe)
        else:
            raise ConanException("Provide a valid full reference without wildcards.")

    @api_method
    def install_reference(self, reference, settings=None, options=None, env=None,
                          remote_name=None, build=None, profile_names=None,
                          update=False, generators=None, install_folder=None, cwd=None,
                          lockfile=None, lockfile_out=None, profile_build=None,
                          is_build_require=False, conf=None,
                          require_overrides=None):
        app = ConanApp(self.cache_folder)
        # FIXME: remote_name should be remote
        app.load_remotes([Remote(remote_name, None)], update=update)
        profile_host = ProfileData(profiles=profile_names, settings=settings, options=options,
                                   env=env, conf=conf)

        cwd = cwd or os.getcwd()
        try:
            lockfile = _make_abs_path(lockfile, cwd) if lockfile else None
            profile_host, profile_build, graph_lock, root_ref = get_graph_info(profile_host,
                                                                               profile_build, cwd,
                                                                               app.cache,
                                                                               lockfile=lockfile)

            if graph_lock is not None:
                graph_lock.strict = True
            install_folder = _make_abs_path(install_folder, cwd)

            mkdir(install_folder)
            deps_install(app, ref_or_path=reference, install_folder=install_folder, base_folder=cwd,
                         profile_host=profile_host, profile_build=profile_build,
                         graph_lock=graph_lock, root_ref=root_ref, build_modes=build,
                         generators=generators,
                         is_build_require=is_build_require,
                         require_overrides=require_overrides)

            if lockfile_out:
                lockfile_out = _make_abs_path(lockfile_out, cwd)
                graph_lock.save(lockfile_out)
        except ConanException as exc:
            raise

    @api_method
    def install(self, path="", name=None, version=None, user=None, channel=None,
                settings=None, options=None, env=None,
                remote_name=None, build=None, profile_names=None,
                update=False, generators=None, no_imports=False, install_folder=None, cwd=None,
                lockfile=None, lockfile_out=None, profile_build=None, conf=None,
                require_overrides=None):
        app = ConanApp(self.cache_folder)
        # FIXME: remote_name should be remote
        app.load_remotes([Remote(remote_name, None)], update=update)
        profile_host = ProfileData(profiles=profile_names, settings=settings, options=options,
                                   env=env, conf=conf)

        cwd = cwd or os.getcwd()
        try:
            lockfile = _make_abs_path(lockfile, cwd) if lockfile else None
            profile_host, profile_build, graph_lock, root_ref = get_graph_info(profile_host,
                                                                               profile_build, cwd,
                                                                               app.cache,
                                                                               name=name,
                                                                               version=version,
                                                                               user=user,
                                                                               channel=channel,
                                                                               lockfile=lockfile)

            install_folder = _make_abs_path(install_folder, cwd)
            conanfile_path = _get_conanfile_path(path, cwd, py=None)

            # Make lockfile strict for consuming and install
            if graph_lock is not None:
                graph_lock.strict = True
            deps_install(app=app,
                         ref_or_path=conanfile_path,
                         install_folder=install_folder,
                         base_folder=cwd,
                         profile_host=profile_host,
                         profile_build=profile_build,
                         graph_lock=graph_lock,
                         root_ref=root_ref,
                         build_modes=build,
                         generators=generators,
                         no_imports=no_imports,
                         require_overrides=require_overrides,
                         conanfile_path=os.path.dirname(conanfile_path))

            if lockfile_out:
                lockfile_out = _make_abs_path(lockfile_out, cwd)
                graph_lock.save(lockfile_out)
        except ConanException as exc:
            raise

    @api_method
    def config_install_list(self):
        app = ConanApp(self.cache_folder)
        if not os.path.isfile(app.cache.config_install_file):
            return []
        return json.loads(load(app.cache.config_install_file))

    @api_method
    def config_install_remove(self, index):
        app = ConanApp(self.cache_folder)
        if not os.path.isfile(app.cache.config_install_file):
            raise ConanException("There is no config data. Need to install config first.")
        configs = json.loads(load(app.cache.config_install_file))
        try:
            configs.pop(index)
        except Exception as e:
            raise ConanException("Config %s can't be removed: %s" % (index, str(e)))
        save(app.cache.config_install_file, json.dumps(configs))

    @api_method
    def config_install(self, path_or_url, verify_ssl, config_type=None, args=None,
                       source_folder=None, target_folder=None):
        from conans.client.conf.config_installer import configuration_install
        app = ConanApp(self.cache_folder)
        return configuration_install(app, path_or_url, verify_ssl,
                                     config_type=config_type, args=args,
                                     source_folder=source_folder, target_folder=target_folder)

    @api_method
    def config_home(self):
        return self.cache_folder

    @api_method
    def config_init(self, force=False):
        app = ConanApp(self.cache_folder)
        app.cache.reset_default_profile()
        if force:
            app.cache.reset_config()
            app.cache.remotes_registry.reset_remotes()
            app.cache.reset_settings()
        else:
            app.cache.initialize_config()
            app.cache.remotes_registry.initialize_remotes()
            app.cache.initialize_settings()

    def _info_args(self, app, reference_or_path, profile_host, profile_build,
                   name=None, version=None, user=None, channel=None, lockfile=None):
        cwd = os.getcwd()
        if check_valid_ref(reference_or_path):
            ref = ConanFileReference.loads(reference_or_path)
        else:
            ref = _get_conanfile_path(reference_or_path, cwd=None, py=None)

        lockfile = _make_abs_path(lockfile, cwd) if lockfile else None
        profile_host, profile_build, graph_lock, root_ref = get_graph_info(profile_host,
                                                                           profile_build,
                                                                           cwd,
                                                                           app.cache,
                                                                           name=name,
                                                                           version=version,
                                                                           user=user,
                                                                           channel=channel,
                                                                           lockfile=lockfile)

        return ref, profile_host, profile_build, graph_lock, root_ref

    @api_method
    def info(self, reference_or_path, remote_name=None, settings=None, options=None, env=None,
             profile_names=None, update=False, build=None, lockfile=None,
             profile_build=None, name=None, version=None, user=None, channel=None, conf=None):
        profile_host = ProfileData(profiles=profile_names, settings=settings, options=options,
                                   env=env, conf=conf)
        app = ConanApp(self.cache_folder)
        # FIXME: Fix the argument "update" to name it check_updates
        # FIXME: remote_name should be remote
        # The info never update
        app.load_remotes([Remote(remote_name, None)], update=False, check_updates=update)
        reference, profile_host, profile_build, graph_lock, root_ref = \
            self._info_args(app, reference_or_path, profile_host,
                            profile_build, name=name, version=version,
                            user=user, channel=channel, lockfile=lockfile)

        deps_graph = app.graph_manager.load_graph(reference, None, profile_host,
                                                  profile_build, graph_lock,
                                                  root_ref, build, False)
        return deps_graph, deps_graph.root.conanfile

    @api_method
    def build(self, conanfile_path, name=None, version=None, user=None, channel=None,
              source_folder=None, package_folder=None, build_folder=None,
              install_folder=None, cwd=None, settings=None, options=None, env=None,
              remote_name=None, build=None, profile_names=None,
              update=False, generators=None, no_imports=False,
              lockfile=None, lockfile_out=None, profile_build=None, conf=None):

        app = ConanApp(self.cache_folder)
        # FIXME: remote_name should be remote
        app.load_remotes([Remote(remote_name, None)])
        profile_host = ProfileData(profiles=profile_names, settings=settings, options=options,
                                   env=env, conf=conf)

        cwd = cwd or os.getcwd()

        conanfile_path = _get_conanfile_path(conanfile_path, cwd, py=True)
        build_folder = _make_abs_path(build_folder, cwd)
        install_folder = _make_abs_path(install_folder, cwd, default=build_folder)
        source_folder = _make_abs_path(source_folder, cwd, default=os.path.dirname(conanfile_path))
        default_pkg_folder = os.path.join(build_folder, "package")
        package_folder = _make_abs_path(package_folder, cwd, default=default_pkg_folder)

        try:
            lockfile = _make_abs_path(lockfile, cwd) if lockfile else None
            profile_host, profile_build, graph_lock, root_ref = \
                get_graph_info(profile_host, profile_build, cwd,
                               app.cache,
                               name=name, version=version, user=user, channel=channel,
                               lockfile=lockfile)
            deps_info = deps_install(app=app,
                                     ref_or_path=conanfile_path,
                                     install_folder=install_folder,
                                     base_folder=cwd,
                                     profile_host=profile_host,
                                     profile_build=profile_build,
                                     graph_lock=graph_lock,
                                     root_ref=root_ref,
                                     build_modes=build,
                                     generators=generators,
                                     no_imports=no_imports,
                                     conanfile_path=os.path.dirname(conanfile_path))

            if lockfile_out:
                lockfile_out = _make_abs_path(lockfile_out, cwd)
                graph_lock.save(lockfile_out)

            conanfile = deps_info.root.conanfile
            cmd_build(app, conanfile_path, conanfile, base_path=cwd,
                      source_folder=source_folder, build_folder=build_folder,
                      package_folder=package_folder, install_folder=install_folder)
        except ConanException as exc:
            raise

    @api_method
    def source(self, path, source_folder=None, cwd=None):
        app = ConanApp(self.cache_folder)

        cwd = cwd or os.getcwd()
        conanfile_path = _get_conanfile_path(path, cwd, py=True)
        source_folder = _make_abs_path(source_folder, cwd)

        mkdir(source_folder)

        # only infos if exist
        conanfile = app.graph_manager.load_consumer_conanfile(conanfile_path)
        conanfile.folders.set_base_source(source_folder)
        conanfile.folders.set_base_build(None)
        conanfile.folders.set_base_package(None)

        config_source_local(conanfile, conanfile_path, app.hook_manager)

    @api_method
    def imports(self, conanfile_path, dest=None, cwd=None, settings=None,
                options=None, env=None, profile_names=None, profile_build=None, lockfile=None,
                conf=None):
        """
        :param path: Path to the conanfile
        :param dest: Dir to put the imported files. (Abs path or relative to cwd)
        :param cwd: Current working directory
        :return: None
        """
        app = ConanApp(self.cache_folder)
        app.load_remotes(update=False)
        cwd = cwd or os.getcwd()
        dest = _make_abs_path(dest, cwd)

        mkdir(dest)
        profile_host = ProfileData(profiles=profile_names, settings=settings, options=options,
                                   env=env, conf=conf)
        conanfile_path = _get_conanfile_path(conanfile_path, cwd, py=None)

        try:
            lockfile = _make_abs_path(lockfile, cwd) if lockfile else None
            profile_host, profile_build, graph_lock, root_ref = \
                get_graph_info(profile_host, profile_build, cwd,
                               app.cache, lockfile=lockfile)

            deps_info = deps_install(app=app,
                                     ref_or_path=conanfile_path,
                                     install_folder=None,
                                     base_folder=cwd,
                                     profile_host=profile_host,
                                     profile_build=profile_build,
                                     graph_lock=graph_lock,
                                     root_ref=root_ref)
            conanfile = deps_info.root.conanfile
            conanfile.folders.set_base_imports(dest)
            return run_imports(conanfile)
        except ConanException as exc:
            raise

    @api_method
    def imports_undo(self, manifest_path):
        cwd = os.getcwd()
        manifest_path = _make_abs_path(manifest_path, cwd)
        undo_imports(manifest_path)

    @api_method
    def export(self, path, name, version, user, channel, cwd=None,
               lockfile=None, lockfile_out=None, ignore_dirty=False):

        app = ConanApp(self.cache_folder)
        conanfile_path = _get_conanfile_path(path, cwd, py=True)
        graph_lock = None
        if lockfile:
            lockfile = _make_abs_path(lockfile, cwd)
            graph_lock = Lockfile.load(lockfile)
            ConanOutput().info("Using lockfile: '{}'".format(lockfile))
        cmd_export(app, conanfile_path, name, version, user, channel,
                   graph_lock=graph_lock, ignore_dirty=ignore_dirty)

        if lockfile_out and graph_lock:
            lockfile_out = _make_abs_path(lockfile_out, cwd)
            graph_lock.save(lockfile_out)

    @api_method
    def remove(self, pattern, query=None, packages=None, builds=None, src=False, force=False,
               remote_name=None):
        app = ConanApp(self.cache_folder)
        # FIXME: remote_name should be remote
        app.load_remotes([Remote(remote_name, None)])
        remover = ConanRemover(app)
        remover.remove(pattern, src, builds, packages, force=force,
                       packages_query=query)

    @api_method
    def upload(self, pattern, package=None, remote_name=None, all_packages=False, confirm=False,
               retry=None, retry_wait=None, integrity_check=False, policy=None, query=None,
               parallel_upload=False):
        """ Uploads a package recipe and the generated binary packages to a specified remote
        """
        app = ConanApp(self.cache_folder)
        # FIXME: remote_name should be remote
        app.load_remotes([Remote(remote_name, None)])
        uploader = CmdUpload(app)
        uploader.upload(pattern, package, all_packages, confirm,
                        retry, retry_wait, integrity_check, policy, query=query,
                        parallel_upload=parallel_upload)

    @api_method
<<<<<<< HEAD
    def remote_list(self):
        app = ConanApp(self.cache_folder)
        return list(app.cache.registry.load_remotes().all_values())

    @api_method
    def remote_add(self, remote_name, url, verify_ssl=True, insert=None, force=None):
        app = ConanApp(self.cache_folder)
        return app.cache.registry.add(remote_name, url, verify_ssl, insert, force)

    @api_method
    def remote_remove(self, remote_name):
        app = ConanApp(self.cache_folder)
        registry = app.cache.registry
        remote = registry.load_remotes()[remote_name]
        app.cache.localdb.remove(remote.url)
        return registry.remove(remote_name)

    @api_method
    def remote_set_disabled_state(self, remote_name, state):
        app = ConanApp(self.cache_folder)
        return app.cache.registry.set_disabled_state(remote_name, state)

    @api_method
    def remote_update(self, remote_name, url, verify_ssl=True, insert=None):
        app = ConanApp(self.cache_folder)
        return app.cache.registry.update(remote_name, url, verify_ssl, insert)

    @api_method
    def remote_rename(self, remote_name, new_new_remote):
        app = ConanApp(self.cache_folder)
        return app.cache.registry.rename(remote_name, new_new_remote)

    @api_method
=======
>>>>>>> b8b11870
    def remove_system_reqs(self, reference):
        try:
            app = ConanApp(self.cache_folder)
            ref = ConanFileReference.loads(reference)
            app.cache.get_pkg_layout(ref).remove_system_reqs()
            ConanOutput().info("Cache system_reqs from %s has been removed" % repr(ref))
        except Exception as error:
            raise ConanException("Unable to remove system_reqs: %s" % error)

    @api_method
    def remove_system_reqs_by_pattern(self, pattern):
        app = ConanApp(self.cache_folder)
        for ref in search_recipes(app.cache, pattern=pattern):
            self.remove_system_reqs(repr(ref))

    @api_method
    def remove_locks(self):
        app = ConanApp(self.cache_folder)
        app.cache.remove_locks()

    @api_method
    def profile_list(self):
        app = ConanApp(self.cache_folder)
        return cmd_profile_list(app.cache.profiles_path)

    @api_method
    def create_profile(self, profile_name, detect=False, force=False):
        app = ConanApp(self.cache_folder)
        return cmd_profile_create(profile_name, app.cache.profiles_path, detect, force)

    @api_method
    def update_profile(self, profile_name, key, value):
        app = ConanApp(self.cache_folder)
        return cmd_profile_update(profile_name, key, value, app.cache.profiles_path)

    @api_method
    def get_profile_key(self, profile_name, key):
        app = ConanApp(self.cache_folder)
        return cmd_profile_get(profile_name, key, app.cache.profiles_path)

    @api_method
    def delete_profile_key(self, profile_name, key):
        app = ConanApp(self.cache_folder)
        return cmd_profile_delete_key(profile_name, key, app.cache.profiles_path)

    @api_method
    def read_profile(self, profile=None):
        app = ConanApp(self.cache_folder)
        p, _ = read_profile(profile, os.getcwd(), app.cache.profiles_path)
        return p

    @api_method
    def get_path(self, reference, package_id=None, path=None, remote_name=None):
        app = ConanApp(self.cache_folder)
        def get_path(cache, ref, path, package_id):
            """ Return the contents for the given `path` inside current layout, it can
                be a single file or the list of files in a directory

                :param package_id: will retrieve the contents from the package directory
                :param path: path relative to the cache reference or package folder
            """
            assert not os.path.isabs(path)

            latest_rrev = cache.get_latest_rrev(ref)

            if package_id is None:  # Get the file in the exported files
                folder = cache.ref_layout(latest_rrev).export()
            else:
                latest_pref = cache.get_latest_prev(PackageReference(latest_rrev, package_id))
                folder = cache.get_pkg_layout(latest_pref).package()

            abs_path = os.path.join(folder, path)

            if not os.path.exists(abs_path):
                raise NotFoundException("The specified path doesn't exist")

            if os.path.isdir(abs_path):
                return sorted([path_ for path_ in os.listdir(abs_path)
                               if not discarded_file(path)])
            else:
                return load(abs_path)

        ref = ConanFileReference.loads(reference)
        if not path:
            path = "conanfile.py" if not package_id else "conaninfo.txt"

        if not remote_name:
            return get_path(app.cache, ref, path, package_id), path
        else:
            remote = self.get_remote_by_name(remote_name)
            if not ref.revision:
                ref, _ = app.remote_manager.get_latest_recipe_revision(ref, remote)
            if package_id:
                pref = PackageReference(ref, package_id)
                if not pref.revision:
                    pref, _ = app.remote_manager.get_latest_package_revision(pref, remote)
                return app.remote_manager.get_package_path(pref, path, remote), path
            else:
                return app.remote_manager.get_recipe_path(ref, path, remote), path

    @api_method
    def export_alias(self, reference, target_reference):
        app = ConanApp(self.cache_folder)
        ref = ConanFileReference.loads(reference)
        target_ref = ConanFileReference.loads(target_reference)

        if ref.name != target_ref.name:
            raise ConanException("An alias can only be defined to a package with the same name")

        # Do not allow to create an alias of a recipe that already has revisions
        # with that name
        latest_rrev = app.cache.get_latest_rrev(ref)
        if latest_rrev:
            alias_conanfile_path = app.cache.ref_layout(latest_rrev).conanfile()
            if os.path.exists(alias_conanfile_path):
                conanfile = app.loader.load_basic(alias_conanfile_path)
                if not getattr(conanfile, 'alias', None):
                    raise ConanException("Reference '{}' is already a package, remove it before "
                                         "creating and alias with the same name".format(ref))

        return export_alias(ref, target_ref, app.cache)

    @api_method
    def get_default_remote(self):
        app = ConanApp(self.cache_folder)
        return app.cache.remotes_registry.default

    @api_method
    def get_remote_by_name(self, remote_name):
        app = ConanApp(self.cache_folder)
        return app.cache.remotes_registry.read(remote_name)

    @api_method
    def get_package_revisions(self, reference, remote_name=None):
        app = ConanApp(self.cache_folder)
        # FIXME: remote_name should be remote
        app.load_remotes([Remote(remote_name, None)])
        pref = PackageReference.loads(reference, validate=True)
        if not pref.ref.revision:
            raise ConanException("Specify a recipe reference with revision")
        if pref.revision:
            raise ConanException("Cannot list the revisions of a specific package revision")

        # TODO: cache2.0 we get the latest package revision for the recipe revision and package id
        pkg_revs = app.cache.get_package_revisions(pref, only_latest_prev=True)
        pkg_rev = pkg_revs[0] if pkg_revs else None
        if not remote_name:
            if not pkg_rev:
                raise PackageNotFoundException(pref)

            rev_time = None
            if app.selected_remote:
                try:
                    revisions = app.remote_manager.get_package_revisions(pref, app.selected_remote)
                except RecipeNotFoundException:
                    pass
                except NotFoundException:
                    rev_time = None
                else:
                    tmp = {r["revision"]: r["time"] for r in revisions}
                    rev_time = tmp.get(pkg_rev.revision)

            return [{"revision": pkg_rev.revision, "time": rev_time}]
        else:
            remote = self.get_remote_by_name(remote_name)
            return app.remote_manager.get_package_revisions(pref, remote=remote)

    @api_method
    def editable_add(self, path, reference, cwd):
        app = ConanApp(self.cache_folder)
        # Retrieve conanfile.py from target_path
        target_path = _get_conanfile_path(path=path, cwd=cwd, py=True)

        # Check the conanfile is there, and name/version matches
        ref = ConanFileReference.loads(reference, validate=True)
        target_conanfile = app.loader.load_basic(target_path)
        if (target_conanfile.name and target_conanfile.name != ref.name) or \
                (target_conanfile.version and target_conanfile.version != ref.version):
            raise ConanException("Name and version from reference ({}) and target "
                                 "conanfile.py ({}/{}) must match".
                                 format(ref, target_conanfile.name, target_conanfile.version))

        app.cache.editable_packages.add(ref, target_path)

    @api_method
    def editable_remove(self, reference):
        app = ConanApp(self.cache_folder)
        ref = ConanFileReference.loads(reference, validate=True)
        return app.cache.editable_packages.remove(ref)

    @api_method
    def editable_list(self):
        app = ConanApp(self.cache_folder)
        return {str(k): v for k, v in app.cache.editable_packages.edited_refs.items()}

    @api_method
    def lock_merge(self, lockfiles, lockfile_out):
        result = Lockfile()
        for lockfile in lockfiles:
            lockfile = _make_abs_path(lockfile)
            graph_lock = Lockfile.load(lockfile)
            result.merge(graph_lock)

        lockfile_out = _make_abs_path(lockfile_out)
        result.save(lockfile_out)
        ConanOutput().info("Generated lockfile: %s" % lockfile_out)

    @api_method
    def lock_create(self, path, lockfile_out,
                    reference=None, name=None, version=None, user=None, channel=None,
                    profile_host=None, profile_build=None, remote_name=None, update=None, build=None,
                    lockfile=None, clean=False):
        app = ConanApp(self.cache_folder)
        # FIXME: remote_name should be remote
        app.load_remotes([Remote(remote_name, None)], update=update)
        # profile_host is mandatory
        profile_host = profile_host or ProfileData(None, None, None, None, None)
        profile_build = profile_build or ProfileData(None, None, None, None, None)
        cwd = os.getcwd()

        if path and reference:
            raise ConanException("Both path and reference arguments were provided. Please provide "
                                 "only one of them")

        if path:
            ref_or_path = _make_abs_path(path, cwd)
            if os.path.isdir(ref_or_path):
                raise ConanException("Path argument must include filename "
                                     "like 'conanfile.py' or 'path/conanfile.py'")
            if not os.path.isfile(ref_or_path):
                raise ConanException("Conanfile does not exist in %s" % ref_or_path)
        else:  # reference
            ref_or_path = ConanFileReference.loads(reference)

        graph_lock = None
        if lockfile:
            lockfile = _make_abs_path(lockfile, cwd)
            graph_lock= Lockfile.load(lockfile)

        phost = profile_from_args(profile_host.profiles, profile_host.settings,
                                  profile_host.options, profile_host.env, profile_host.conf,
                                  cwd, app.cache)

        # Only work on the profile_build if something is provided
        pbuild = profile_from_args(profile_build.profiles, profile_build.settings,
                                   profile_build.options, profile_build.env, profile_build.conf,
                                   cwd, app.cache, build_profile=True)

        root_ref = ConanFileReference(name, version, user, channel, validate=False)
        phost.process_settings(app.cache)
        pbuild.process_settings(app.cache)

        # FIXME: Using update as check_update?
        deps_graph = app.graph_manager.load_graph(ref_or_path, None, phost, pbuild, graph_lock,
                                                  root_ref, build,)
        if deps_graph.error:
            raise deps_graph.error

        print_graph(deps_graph)

        # The computed graph-lock by the graph expansion
        if lockfile is None or clean:
            graph_lock = Lockfile(deps_graph)
        else:
            graph_lock.update_lock(deps_graph)

        lockfile_out = _make_abs_path(lockfile_out or "conan.lock")
        graph_lock.save(lockfile_out)
        ConanOutput().info("Generated lockfile: %s" % lockfile_out)

    def get_template_path(self, template_name, user_overrides=False):
        app = ConanApp(self.cache_folder)
        return app.cache.get_template(template_name, user_overrides=user_overrides)


def get_graph_info(profile_host, profile_build, cwd, cache,
                   name=None, version=None, user=None, channel=None, lockfile=None):

    root_ref = ConanFileReference(name, version, user, channel, validate=False)

    graph_lock = None
    if lockfile:
        lockfile = lockfile if os.path.isfile(lockfile) else os.path.join(lockfile, LOCKFILE)
        graph_lock = Lockfile.load(lockfile)
        ConanOutput().info("Using lockfile: '{}'".format(lockfile))

    phost = profile_from_args(profile_host.profiles, profile_host.settings,
                              profile_host.options, profile_host.env, profile_host.conf,
                              cwd, cache)
    phost.process_settings(cache)

    # Only work on the profile_build if something is provided
    pbuild = profile_from_args(profile_build.profiles, profile_build.settings,
                               profile_build.options, profile_build.env, profile_build.conf,
                               cwd, cache, build_profile=True)
    pbuild.process_settings(cache)

    # Apply the new_config to the profiles the global one, so recipes get it too
    # TODO: This means lockfiles contain whole copy of the config here?
    # FIXME: Apply to locked graph-info as well
    phost.conf.rebase_conf_definition(cache.new_config)
    pbuild.conf.rebase_conf_definition(cache.new_config)
    return phost, pbuild, graph_lock, root_ref<|MERGE_RESOLUTION|>--- conflicted
+++ resolved
@@ -648,42 +648,6 @@
                         parallel_upload=parallel_upload)
 
     @api_method
-<<<<<<< HEAD
-    def remote_list(self):
-        app = ConanApp(self.cache_folder)
-        return list(app.cache.registry.load_remotes().all_values())
-
-    @api_method
-    def remote_add(self, remote_name, url, verify_ssl=True, insert=None, force=None):
-        app = ConanApp(self.cache_folder)
-        return app.cache.registry.add(remote_name, url, verify_ssl, insert, force)
-
-    @api_method
-    def remote_remove(self, remote_name):
-        app = ConanApp(self.cache_folder)
-        registry = app.cache.registry
-        remote = registry.load_remotes()[remote_name]
-        app.cache.localdb.remove(remote.url)
-        return registry.remove(remote_name)
-
-    @api_method
-    def remote_set_disabled_state(self, remote_name, state):
-        app = ConanApp(self.cache_folder)
-        return app.cache.registry.set_disabled_state(remote_name, state)
-
-    @api_method
-    def remote_update(self, remote_name, url, verify_ssl=True, insert=None):
-        app = ConanApp(self.cache_folder)
-        return app.cache.registry.update(remote_name, url, verify_ssl, insert)
-
-    @api_method
-    def remote_rename(self, remote_name, new_new_remote):
-        app = ConanApp(self.cache_folder)
-        return app.cache.registry.rename(remote_name, new_new_remote)
-
-    @api_method
-=======
->>>>>>> b8b11870
     def remove_system_reqs(self, reference):
         try:
             app = ConanApp(self.cache_folder)
