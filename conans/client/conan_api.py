import json
import os
import sys
from collections import OrderedDict
from collections import namedtuple

from six import StringIO

import conans
from conans import __version__ as client_version
from conans.client.cache.cache import ClientCache
from conans.client.cmd.build import cmd_build
from conans.client.cmd.create import create
from conans.client.cmd.download import download
from conans.client.cmd.export import cmd_export, export_alias
from conans.client.cmd.export_pkg import export_pkg
from conans.client.cmd.profile import (cmd_profile_create, cmd_profile_delete_key, cmd_profile_get,
                                       cmd_profile_list, cmd_profile_update)
from conans.client.cmd.search import Search
from conans.client.cmd.test import install_build_and_test
from conans.client.cmd.uploader import CmdUpload
from conans.client.cmd.user import user_set, users_clean, users_list, token_present
from conans.client.conanfile.package import run_package_method
from conans.client.conf.required_version import check_required_conan_version
from conans.client.graph.graph import RECIPE_EDITABLE
from conans.client.graph.graph_binaries import GraphBinariesAnalyzer
from conans.client.graph.graph_manager import GraphManager
from conans.client.graph.printer import print_graph
from conans.client.graph.proxy import ConanProxy
from conans.client.graph.python_requires import ConanPythonRequire, PyRequireLoader
from conans.client.graph.range_resolver import RangeResolver
from conans.client.hook_manager import HookManager
from conans.client.importer import run_imports, undo_imports
from conans.client.installer import BinaryInstaller
from conans.client.loader import ConanFileLoader
from conans.client.manager import deps_install
from conans.client.migrations import ClientMigrator
from conans.client.output import ConanOutput, colorama_initialize
from conans.client.profile_loader import profile_from_args, read_profile
from conans.client.recorder.action_recorder import ActionRecorder
from conans.client.recorder.search_recorder import SearchRecorder
from conans.client.recorder.upload_recoder import UploadRecorder
from conans.client.remote_manager import RemoteManager
from conans.client.remover import ConanRemover
from conans.client.rest.auth_manager import ConanApiAuthManager
from conans.client.rest.conan_requester import ConanRequester
from conans.client.rest.rest_client import RestApiClientFactory
from conans.client.runner import ConanRunner
from conans.client.source import config_source_local
from conans.client.store.localdb import LocalDB
from conans.client.tools.env import environment_append
from conans.client.userio import UserIO
from conans.errors import (ConanException, RecipeNotFoundException,
                           PackageNotFoundException, NoRestV2Available, NotFoundException)
from conans.model.editable_layout import get_editable_abs_path
from conans.model.graph_info import GraphInfo, GRAPH_INFO_FILE
from conans.model.graph_lock import GraphLockFile, LOCKFILE, GraphLock
from conans.model.ref import ConanFileReference, PackageReference, check_valid_ref
from conans.model.version import Version
from conans.model.workspace import Workspace
from conans.paths import BUILD_INFO, CONANINFO, get_conan_user_home
from conans.paths.package_layouts.package_cache_layout import PackageCacheLayout
from conans.search.search import search_recipes
from conans.tools import set_global_instances
from conans.unicode import get_cwd
from conans.util.conan_v2_mode import CONAN_V2_MODE_ENVVAR
from conans.util.env_reader import get_env
from conans.util.files import exception_message_safe, mkdir, save_files, load, save
from conans.util.log import configure_logger
from conans.util.tracer import log_command, log_exception

default_manifest_folder = '.conan_manifests'


class ProfileData(namedtuple("ProfileData", ["profiles", "settings", "options", "env"])):
    def __bool__(self):
        return bool(self.profiles or self.settings or self.options or self.env)
    __nonzero__ = __bool__


def api_method(f):
    def wrapper(api, *args, **kwargs):
        quiet = kwargs.pop("quiet", False)
        try:  # getcwd can fail if Conan runs on an unexisting folder
            old_curdir = os.getcwd()
        except EnvironmentError:
            old_curdir = None
        old_output = api.user_io.out
        quiet_output = ConanOutput(StringIO(), color=api.color) if quiet else None
        try:
            api.create_app(quiet_output=quiet_output)
            log_command(f.__name__, kwargs)
            with environment_append(api.app.cache.config.env_vars):
                return f(api, *args, **kwargs)
        except Exception as exc:
            if quiet_output:
                old_output.write(quiet_output._stream.getvalue())
                old_output.flush()
            msg = exception_message_safe(exc)
            try:
                log_exception(exc, msg)
            except BaseException:
                pass
            raise
        finally:
            if old_curdir:
                os.chdir(old_curdir)
    return wrapper


def _make_abs_path(path, cwd=None, default=None):
    """convert 'path' to absolute if necessary (could be already absolute)
    if not defined (empty, or None), will return 'default' one or 'cwd'
    """
    cwd = cwd or get_cwd()
    if not path:
        abs_path = default or cwd
    elif os.path.isabs(path):
        abs_path = path
    else:
        abs_path = os.path.normpath(os.path.join(cwd, path))
    return abs_path


def _get_conanfile_path(path, cwd, py):
    """
    param py= True: Must be .py, False: Must be .txt, None: Try .py, then .txt
    """
    candidate_paths = list()
    path = _make_abs_path(path, cwd)

    if os.path.isdir(path):  # Can be a folder
        if py:
            path = os.path.join(path, "conanfile.py")
            candidate_paths.append(path)
        elif py is False:
            path = os.path.join(path, "conanfile.txt")
            candidate_paths.append(path)
        else:
            path_py = os.path.join(path, "conanfile.py")
            candidate_paths.append(path_py)
            if os.path.exists(path_py):
                path = path_py
            else:
                path = os.path.join(path, "conanfile.txt")
                candidate_paths.append(path)
    else:
        candidate_paths.append(path)

    if not os.path.isfile(path):  # Must exist
        raise ConanException("Conanfile not found at %s" % " or ".join(candidate_paths))

    if py and not path.endswith(".py"):
        raise ConanException("A conanfile.py is needed, " + path + " is not acceptable")

    return path


class ConanApp(object):
    def __init__(self, cache_folder, user_io, http_requester=None, runner=None, quiet_output=None):
        # User IO, interaction and logging
        self.user_io = user_io
        self.out = self.user_io.out
        if quiet_output:
            self.user_io.out = quiet_output
            self.out = quiet_output

        self.cache_folder = cache_folder
        self.cache = ClientCache(self.cache_folder, self.out)
        self.config = self.cache.config
        if self.config.non_interactive or quiet_output:
            self.user_io.disable_input()

        # Adjust CONAN_LOGGING_LEVEL with the env readed
        conans.util.log.logger = configure_logger(self.config.logging_level,
                                                  self.config.logging_file)
        conans.util.log.logger.debug("INIT: Using config '%s'" % self.cache.conan_conf_path)

        self.hook_manager = HookManager(self.cache.hooks_path, self.config.hooks, self.out)
        # Wraps an http_requester to inject proxies, certs, etc
        self.requester = ConanRequester(self.config, http_requester)
        # To handle remote connections
        artifacts_properties = self.cache.read_artifacts_properties()
        rest_client_factory = RestApiClientFactory(self.out, self.requester, self.config,
                                                   artifacts_properties=artifacts_properties)
        # To store user and token
        localdb = LocalDB.create(self.cache.localdb)
        # Wraps RestApiClient to add authentication support (same interface)
        auth_manager = ConanApiAuthManager(rest_client_factory, self.user_io, localdb)
        # Handle remote connections
        self.remote_manager = RemoteManager(self.cache, auth_manager, self.out, self.hook_manager)

        # Adjust global tool variables
        set_global_instances(self.out, self.requester, self.config)

        self.runner = runner or ConanRunner(self.config.print_commands_to_output,
                                            self.config.generate_run_log_file,
                                            self.config.log_run_to_output,
                                            self.out)

        self.proxy = ConanProxy(self.cache, self.out, self.remote_manager)
        self.range_resolver = RangeResolver(self.cache, self.remote_manager)
        self.python_requires = ConanPythonRequire(self.proxy, self.range_resolver)
        self.pyreq_loader = PyRequireLoader(self.proxy, self.range_resolver)
        self.loader = ConanFileLoader(self.runner, self.out, self.python_requires, self.pyreq_loader)

        self.binaries_analyzer = GraphBinariesAnalyzer(self.cache, self.out, self.remote_manager)
        self.graph_manager = GraphManager(self.out, self.cache, self.remote_manager, self.loader,
                                          self.proxy, self.range_resolver, self.binaries_analyzer)

    def load_remotes(self, remote_name=None, update=False, check_updates=False):
        remotes = self.cache.registry.load_remotes()
        if remote_name:
            remotes.select(remote_name)
        self.python_requires.enable_remotes(update=update, check_updates=check_updates,
                                            remotes=remotes)
        self.pyreq_loader.enable_remotes(update=update, check_updates=check_updates, remotes=remotes)
        return remotes


class ConanAPIV1(object):
    @classmethod
    def factory(cls):
        return cls(), None, None

    def __init__(self, cache_folder=None, output=None, user_io=None, http_requester=None,
                 runner=None):
        self.color = colorama_initialize()
        self.out = output or ConanOutput(sys.stdout, sys.stderr, self.color)
        self.user_io = user_io or UserIO(out=self.out)
        self.cache_folder = cache_folder or os.path.join(get_conan_user_home(), ".conan")
        self.http_requester = http_requester
        self.runner = runner
        self.app = None  # Api calls will create a new one every call
        # Migration system
        migrator = ClientMigrator(self.cache_folder, Version(client_version), self.out)
        migrator.migrate()
        check_required_conan_version(self.cache_folder, self.out)
        if not get_env(CONAN_V2_MODE_ENVVAR, False):
            # FIXME Remove in Conan 2.0
            sys.path.append(os.path.join(self.cache_folder, "python"))

    def create_app(self, quiet_output=None):
        self.app = ConanApp(self.cache_folder, self.user_io, self.http_requester,
                            self.runner, quiet_output=quiet_output)

    @api_method
    def new(self, name, header=False, pure_c=False, test=False, exports_sources=False, bare=False,
            cwd=None, visual_versions=None, linux_gcc_versions=None, linux_clang_versions=None,
            osx_clang_versions=None, shared=None, upload_url=None, gitignore=None,
            gitlab_gcc_versions=None, gitlab_clang_versions=None,
            circleci_gcc_versions=None, circleci_clang_versions=None, circleci_osx_versions=None,
            template=None):
        from conans.client.cmd.new import cmd_new
        cwd = os.path.abspath(cwd or get_cwd())
        files = cmd_new(name, header=header, pure_c=pure_c, test=test,
                        exports_sources=exports_sources, bare=bare,
                        visual_versions=visual_versions,
                        linux_gcc_versions=linux_gcc_versions,
                        linux_clang_versions=linux_clang_versions,
                        osx_clang_versions=osx_clang_versions, shared=shared,
                        upload_url=upload_url, gitignore=gitignore,
                        gitlab_gcc_versions=gitlab_gcc_versions,
                        gitlab_clang_versions=gitlab_clang_versions,
                        circleci_gcc_versions=circleci_gcc_versions,
                        circleci_clang_versions=circleci_clang_versions,
                        circleci_osx_versions=circleci_osx_versions,
                        template=template, cache=self.app.cache)

        save_files(cwd, files)
        for f in sorted(files):
            self.app.out.success("File saved: %s" % f)

    @api_method
    def inspect(self, path, attributes, remote_name=None):
        remotes = self.app.load_remotes(remote_name=remote_name)
        try:
            ref = ConanFileReference.loads(path)
        except ConanException:
            conanfile_path = _get_conanfile_path(path, get_cwd(), py=True)
            conanfile = self.app.loader.load_named(conanfile_path, None, None, None, None)
        else:
            update = True if remote_name else False
            result = self.app.proxy.get_recipe(ref, update, update, remotes, ActionRecorder())
            conanfile_path, _, _, ref = result
            conanfile = self.app.loader.load_basic(conanfile_path)
            conanfile.name = ref.name
            conanfile.version = str(ref.version) \
                if os.environ.get(CONAN_V2_MODE_ENVVAR, False) else ref.version

        result = OrderedDict()
        if not attributes:
            attributes = ['name', 'version', 'url', 'homepage', 'license', 'author',
                          'description', 'topics', 'generators', 'exports', 'exports_sources',
                          'short_paths', 'apply_env', 'build_policy', 'revision_mode', 'settings',
                          'options', 'default_options']
        for attribute in attributes:
            try:
                attr = getattr(conanfile, attribute)
                result[attribute] = attr
            except AttributeError:
                result[attribute] = ''
        return result

    @api_method
    def test(self, path, reference, profile_names=None, settings=None, options=None, env=None,
             remote_name=None, update=False, build_modes=None, cwd=None, test_build_folder=None,
             lockfile=None, profile_build=None):

        profile_host = ProfileData(profiles=profile_names, settings=settings, options=options,
                                   env=env)

        remotes = self.app.load_remotes(remote_name=remote_name, update=update)
        conanfile_path = _get_conanfile_path(path, cwd, py=True)
        cwd = cwd or get_cwd()
        lockfile = _make_abs_path(lockfile, cwd) if lockfile else None
        graph_info = get_graph_info(profile_host, profile_build, cwd, None,
                                    self.app.cache, self.app.out, lockfile=lockfile)
        ref = ConanFileReference.loads(reference)
        recorder = ActionRecorder()
        install_build_and_test(self.app, conanfile_path, ref, graph_info, remotes,
                               update, build_modes=build_modes,
                               test_build_folder=test_build_folder, recorder=recorder)

    @api_method
    def create(self, conanfile_path, name=None, version=None, user=None, channel=None,
               profile_names=None, settings=None,
               options=None, env=None, test_folder=None, not_export=False,
               build_modes=None,
               keep_source=False, keep_build=False, verify=None,
               manifests=None, manifests_interactive=None,
               remote_name=None, update=False, cwd=None, test_build_folder=None,
               lockfile=None, lockfile_out=None, ignore_dirty=False, profile_build=None):
        """
        API method to create a conan package

        test_folder default None   - looks for default 'test' or 'test_package' folder),
                                    string - test_folder path
                                    False  - disabling tests
        """

        profile_host = ProfileData(profiles=profile_names, settings=settings, options=options,
                                   env=env)
        cwd = cwd or os.getcwd()
        recorder = ActionRecorder()
        try:
            conanfile_path = _get_conanfile_path(conanfile_path, cwd, py=True)

            remotes = self.app.load_remotes(remote_name=remote_name, update=update)
            lockfile = _make_abs_path(lockfile, cwd) if lockfile else None
            graph_info = get_graph_info(profile_host, profile_build, cwd, None,
                                        self.app.cache, self.app.out, lockfile=lockfile)

            # Make sure keep_source is set for keep_build
            keep_source = keep_source or keep_build
            new_ref = cmd_export(self.app, conanfile_path, name, version, user, channel, keep_source,
                                 not not_export, graph_lock=graph_info.graph_lock,
                                 ignore_dirty=ignore_dirty)

            self.app.range_resolver.clear_output()  # invalidate version range output

            # The new_ref contains the revision
            # To not break existing things, that they used this ref without revision
            ref = new_ref.copy_clear_rev()
            recorder.recipe_exported(new_ref)

            if build_modes is None:  # Not specified, force build the tested library
                build_modes = [ref.name]

            manifests = _parse_manifests_arguments(verify, manifests, manifests_interactive, cwd)
            manifest_folder, manifest_interactive, manifest_verify = manifests

            # FIXME: Dirty hack: remove the root for the test_package/conanfile.py consumer
            graph_info.root = ConanFileReference(None, None, None, None, validate=False)
            recorder.add_recipe_being_developed(ref)
            create(self.app, ref, graph_info, remotes, update, build_modes,
                   manifest_folder, manifest_verify, manifest_interactive, keep_build,
                   test_build_folder, test_folder, conanfile_path, recorder=recorder)

            if lockfile_out:
                lockfile_out = _make_abs_path(lockfile_out, cwd)
                graph_lock_file = GraphLockFile(graph_info.profile_host, graph_info.profile_build,
                                                graph_info.graph_lock)
                graph_lock_file.save(lockfile_out)
            return recorder.get_info(self.app.config.revisions_enabled)

        except ConanException as exc:
            recorder.error = True
            exc.info = recorder.get_info(self.app.config.revisions_enabled)
            raise

    @api_method
    def export_pkg(self, conanfile_path, name, channel, source_folder=None, build_folder=None,
                   package_folder=None, install_folder=None, profile_names=None, settings=None,
                   options=None, env=None, force=False, user=None, version=None, cwd=None,
<<<<<<< HEAD
                   lockfile=None, lockfile_out=None, ignore_dirty=False, profile_build=None):
=======
                   lockfile=None, ignore_dirty=False, profile_build=None):
>>>>>>> f3b91749
        profile_host = ProfileData(profiles=profile_names, settings=settings, options=options,
                                   env=env)
        remotes = self.app.load_remotes()
        cwd = cwd or get_cwd()

        recorder = ActionRecorder()
        try:
            conanfile_path = _get_conanfile_path(conanfile_path, cwd, py=True)

            if package_folder:
                if build_folder or source_folder:
                    raise ConanException("package folder definition incompatible with build "
                                         "and source folders")
                package_folder = _make_abs_path(package_folder, cwd)

            build_folder = _make_abs_path(build_folder, cwd)
            if install_folder:
                install_folder = _make_abs_path(install_folder, cwd)
            else:
                # FIXME: This is a hack for old UI, need to be fixed in Conan 2.0
                if os.path.exists(os.path.join(build_folder, GRAPH_INFO_FILE)):
                    install_folder = build_folder
            source_folder = _make_abs_path(source_folder, cwd,
                                           default=os.path.dirname(conanfile_path))

            for folder, path in {"source": source_folder, "build": build_folder,
                                 "package": package_folder}.items():
                if path and not os.path.exists(path):
                    raise ConanException("The {} folder '{}' does not exist."
                                         .format(folder, path))

            lockfile = _make_abs_path(lockfile, cwd) if lockfile else None
            # Checks that no both settings and info files are specified
            graph_info = get_graph_info(profile_host, profile_build, cwd, install_folder,
                                        self.app.cache, self.app.out, lockfile=lockfile)

            new_ref = cmd_export(self.app, conanfile_path, name, version, user, channel, True,
                                 graph_lock=graph_info.graph_lock, ignore_dirty=ignore_dirty)
            ref = new_ref.copy_clear_rev()
            # new_ref has revision
            recorder.recipe_exported(new_ref)
            recorder.add_recipe_being_developed(ref)
            export_pkg(self.app, recorder, new_ref, source_folder=source_folder,
                       build_folder=build_folder, package_folder=package_folder,
                       install_folder=install_folder, graph_info=graph_info, force=force,
                       remotes=remotes)
            if lockfile_out:
                lockfile_out = _make_abs_path(lockfile_out, cwd)
                graph_lock_file = GraphLockFile(graph_info.profile_host, graph_info.profile_build,
                                                graph_info.graph_lock)
                graph_lock_file.save(lockfile_out)
            return recorder.get_info(self.app.config.revisions_enabled)
        except ConanException as exc:
            recorder.error = True
            exc.info = recorder.get_info(self.app.config.revisions_enabled)
            raise

    @api_method
    def download(self, reference, remote_name=None, packages=None, recipe=False):
        if packages and recipe:
            raise ConanException("recipe parameter cannot be used together with packages")
        # Install packages without settings (fixed ids or all)
        if check_valid_ref(reference):
            ref = ConanFileReference.loads(reference)
            if ref.revision and not self.app.config.revisions_enabled:
                raise ConanException("Revisions not enabled in the client, specify a "
                                     "reference without revision")
            if packages and ref.revision is None:
                for package_id in packages:
                    if "#" in package_id:
                        raise ConanException("It is needed to specify the recipe revision if you "
                                             "specify a package revision")
            remotes = self.app.load_remotes(remote_name=remote_name)
            remote = remotes.get_remote(remote_name)
            recorder = ActionRecorder()
            download(self.app, ref, packages, remote, recipe, recorder, remotes=remotes)
        else:
            raise ConanException("Provide a valid full reference without wildcards.")

    @api_method
    def workspace_install(self, path, settings=None, options=None, env=None,
                          remote_name=None, build=None, profile_name=None,
                          update=False, cwd=None, install_folder=None, profile_build=None):
        profile_host = ProfileData(profiles=profile_name, settings=settings, options=options,
                                   env=env)
        cwd = cwd or get_cwd()
        abs_path = os.path.normpath(os.path.join(cwd, path))

        remotes = self.app.load_remotes(remote_name=remote_name, update=update)

        workspace = Workspace(abs_path, self.app.cache)
        graph_info = get_graph_info(profile_host, profile_build, cwd, None,
                                    self.app.cache, self.app.out)

        self.app.out.info("Configuration:")
        self.app.out.writeln(graph_info.profile_host.dumps())

        self.app.cache.editable_packages.override(workspace.get_editable_dict())

        recorder = ActionRecorder()
        deps_graph = self.app.graph_manager.load_graph(workspace.root, None, graph_info, build,
                                                       False, update, remotes, recorder)

        print_graph(deps_graph, self.app.out)

        # Inject the generators before installing
        for node in deps_graph.nodes:
            if node.recipe == RECIPE_EDITABLE:
                generators = workspace[node.ref].generators
                if generators is not None:
                    tmp = list(node.conanfile.generators)
                    tmp.extend([g for g in generators if g not in tmp])
                    node.conanfile.generators = tmp

        installer = BinaryInstaller(self.app, recorder=recorder)
        installer.install(deps_graph, remotes, build, update, keep_build=False,
                          graph_info=graph_info)

        install_folder = install_folder or cwd
        workspace.generate(install_folder, deps_graph, self.app.out)

    @api_method
    def install_reference(self, reference, settings=None, options=None, env=None,
                          remote_name=None, verify=None, manifests=None,
                          manifests_interactive=None, build=None, profile_names=None,
                          update=False, generators=None, install_folder=None, cwd=None,
<<<<<<< HEAD
                          lockfile=None, lockfile_out=None, profile_build=None):
        profile_host = ProfileData(profiles=profile_names, settings=settings, options=options,
                                   env=env)
=======
                          lockfile=None, profile_build=None):
        profile_host = ProfileData(profiles=profile_names, settings=settings, options=options,
                                   env=env)
        recorder = ActionRecorder()
        cwd = cwd or os.getcwd()
>>>>>>> f3b91749
        try:
            manifests = _parse_manifests_arguments(verify, manifests, manifests_interactive, cwd)
            manifest_folder, manifest_interactive, manifest_verify = manifests

            lockfile = _make_abs_path(lockfile, cwd) if lockfile else None
            graph_info = get_graph_info(profile_host, profile_build, cwd, None,
                                        self.app.cache, self.app.out, lockfile=lockfile)

            if not generators:  # We don't want the default txt
                generators = False

            install_folder = _make_abs_path(install_folder, cwd)

            mkdir(install_folder)
            remotes = self.app.load_remotes(remote_name=remote_name, update=update)
            deps_install(self.app, ref_or_path=reference, install_folder=install_folder,
                         remotes=remotes, graph_info=graph_info, build_modes=build,
                         update=update, manifest_folder=manifest_folder,
                         manifest_verify=manifest_verify,
                         manifest_interactive=manifest_interactive,
                         generators=generators, recorder=recorder)

            if lockfile_out:
                lockfile_out = _make_abs_path(lockfile_out, cwd)
                graph_lock_file = GraphLockFile(graph_info.profile_host, graph_info.profile_build,
                                                graph_info.graph_lock)
                graph_lock_file.save(lockfile_out)
            return recorder.get_info(self.app.config.revisions_enabled)
        except ConanException as exc:
            recorder.error = True
            exc.info = recorder.get_info(self.app.config.revisions_enabled)
            raise

    @api_method
    def install(self, path="", name=None, version=None, user=None, channel=None,
                settings=None, options=None, env=None,
                remote_name=None, verify=None, manifests=None,
                manifests_interactive=None, build=None, profile_names=None,
                update=False, generators=None, no_imports=False, install_folder=None, cwd=None,
<<<<<<< HEAD
                lockfile=None, lockfile_out=None, profile_build=None):
        profile_host = ProfileData(profiles=profile_names, settings=settings, options=options,
                                   env=env)
=======
                lockfile=None, profile_build=None):
        profile_host = ProfileData(profiles=profile_names, settings=settings, options=options,
                                   env=env)
        recorder = ActionRecorder()
        cwd = cwd or os.getcwd()
>>>>>>> f3b91749
        try:
            manifests = _parse_manifests_arguments(verify, manifests, manifests_interactive, cwd)
            manifest_folder, manifest_interactive, manifest_verify = manifests

            lockfile = _make_abs_path(lockfile, cwd) if lockfile else None
            graph_info = get_graph_info(profile_host, profile_build, cwd, None,
                                        self.app.cache, self.app.out,
                                        name=name, version=version, user=user, channel=channel,
                                        lockfile=lockfile)

            install_folder = _make_abs_path(install_folder, cwd)
            conanfile_path = _get_conanfile_path(path, cwd, py=None)

            remotes = self.app.load_remotes(remote_name=remote_name, update=update)
            deps_install(app=self.app,
                         ref_or_path=conanfile_path,
                         install_folder=install_folder,
                         remotes=remotes,
                         graph_info=graph_info,
                         build_modes=build,
                         update=update,
                         manifest_folder=manifest_folder,
                         manifest_verify=manifest_verify,
                         manifest_interactive=manifest_interactive,
                         generators=generators,
                         no_imports=no_imports,
                         recorder=recorder)

            if lockfile_out:
                lockfile_out = _make_abs_path(lockfile_out, cwd)
                graph_lock_file = GraphLockFile(graph_info.profile_host, graph_info.profile_build,
                                                graph_info.graph_lock)
                graph_lock_file.save(lockfile_out)
            return recorder.get_info(self.app.config.revisions_enabled)
        except ConanException as exc:
            recorder.error = True
            exc.info = recorder.get_info(self.app.config.revisions_enabled)
            raise

    @api_method
    def config_get(self, item):
        if item == "storage.path":
            result = self.app.config.storage_path
        else:
            result = self.app.config.get_item(item)
        self.app.out.info(result)
        return result

    @api_method
    def config_set(self, item, value):
        self.app.config.set_item(item, value)

    @api_method
    def config_rm(self, item):
        self.app.config.rm_item(item)

    @api_method
    def config_install_list(self):
        if not os.path.isfile(self.app.cache.config_install_file):
            return []
        return json.loads(load(self.app.cache.config_install_file))

    @api_method
    def config_install_remove(self, index):
        if not os.path.isfile(self.app.cache.config_install_file):
            raise ConanException("There is no config data. Need to install config first.")
        configs = json.loads(load(self.app.cache.config_install_file))
        try:
            configs.pop(index)
        except Exception as e:
            raise ConanException("Config %s can't be removed: %s" % (index, str(e)))
        save(self.app.cache.config_install_file, json.dumps(configs))

    @api_method
    def config_install(self, path_or_url, verify_ssl, config_type=None, args=None,
                       source_folder=None, target_folder=None):
        from conans.client.conf.config_installer import configuration_install
        return configuration_install(self.app, path_or_url, verify_ssl,
                                     config_type=config_type, args=args,
                                     source_folder=source_folder, target_folder=target_folder)

    @api_method
    def config_home(self):
        return self.cache_folder

    @api_method
    def config_init(self, force=False):
        if force:
            self.app.cache.reset_config()
            self.app.cache.registry.reset_remotes()
            self.app.cache.reset_default_profile()
            self.app.cache.reset_settings()
        else:
            self.app.cache.initialize_config()
            self.app.cache.registry.initialize_remotes()
            self.app.cache.initialize_default_profile()
            self.app.cache.initialize_settings()

    def _info_args(self, reference_or_path, install_folder, profile_host, profile_build,
                   lockfile=None):
        cwd = get_cwd()
        if check_valid_ref(reference_or_path):
            ref = ConanFileReference.loads(reference_or_path)
            install_folder = _make_abs_path(install_folder, cwd) if install_folder else None
        else:
            ref = _get_conanfile_path(reference_or_path, cwd=None, py=None)

            install_folder = _make_abs_path(install_folder, cwd)
            if not os.path.exists(os.path.join(install_folder, GRAPH_INFO_FILE)):
                install_folder = None

        lockfile = _make_abs_path(lockfile, cwd) if lockfile else None
        graph_info = get_graph_info(profile_host, profile_build, cwd, install_folder,
                                    self.app.cache, self.app.out, lockfile=lockfile)

        return ref, graph_info

    @api_method
    def info_build_order(self, reference, settings=None, options=None, env=None,
                         profile_names=None, remote_name=None, build_order=None, check_updates=None,
                         install_folder=None, profile_build=None):
        profile_host = ProfileData(profiles=profile_names, settings=settings, options=options,
                                   env=env)
        reference, graph_info = self._info_args(reference, install_folder, profile_host,
                                                profile_build)
        recorder = ActionRecorder()
        remotes = self.app.load_remotes(remote_name=remote_name, check_updates=check_updates)
        deps_graph = self.app.graph_manager.load_graph(reference, None, graph_info, ["missing"],
                                                       check_updates, False, remotes, recorder)
        return deps_graph.build_order(build_order)

    @api_method
    def info_nodes_to_build(self, reference, build_modes, settings=None, options=None, env=None,
                            profile_names=None, remote_name=None, check_updates=None,
                            install_folder=None, profile_build=None):
        profile_host = ProfileData(profiles=profile_names, settings=settings, options=options,
                                   env=env)
        reference, graph_info = self._info_args(reference, install_folder, profile_host,
                                                profile_build)
        recorder = ActionRecorder()
        remotes = self.app.load_remotes(remote_name=remote_name, check_updates=check_updates)
        deps_graph = self.app.graph_manager.load_graph(reference, None, graph_info, build_modes,
                                                       check_updates, False, remotes, recorder)
        nodes_to_build = deps_graph.nodes_to_build()
        return nodes_to_build, deps_graph.root.conanfile

    @api_method
    def info(self, reference_or_path, remote_name=None, settings=None, options=None, env=None,
             profile_names=None, update=False, install_folder=None, build=None, lockfile=None,
             profile_build=None):
        profile_host = ProfileData(profiles=profile_names, settings=settings, options=options,
                                   env=env)
        reference, graph_info = self._info_args(reference_or_path, install_folder, profile_host,
                                                profile_build,
                                                lockfile=lockfile)
        recorder = ActionRecorder()
        # FIXME: Using update as check_update?
        remotes = self.app.load_remotes(remote_name=remote_name, check_updates=update)
        deps_graph = self.app.graph_manager.load_graph(reference, None, graph_info, build,
                                                       update, False, remotes, recorder)

        if install_folder:
            output_folder = _make_abs_path(install_folder)
            graph_info.save(output_folder)
            self.app.out.info("Generated graphinfo")
        return deps_graph, deps_graph.root.conanfile

    @api_method
    def build(self, conanfile_path, source_folder=None, package_folder=None, build_folder=None,
              install_folder=None, should_configure=True, should_build=True, should_install=True,
              should_test=True, cwd=None):
        self.app.load_remotes()
        cwd = cwd or get_cwd()
        conanfile_path = _get_conanfile_path(conanfile_path, cwd, py=True)
        build_folder = _make_abs_path(build_folder, cwd)
        install_folder = _make_abs_path(install_folder, cwd, default=build_folder)
        source_folder = _make_abs_path(source_folder, cwd, default=os.path.dirname(conanfile_path))
        default_pkg_folder = os.path.join(build_folder, "package")
        package_folder = _make_abs_path(package_folder, cwd, default=default_pkg_folder)

        cmd_build(self.app, conanfile_path,
                  source_folder, build_folder, package_folder, install_folder,
                  should_configure=should_configure, should_build=should_build,
                  should_install=should_install, should_test=should_test)

    @api_method
    def package(self, path, build_folder, package_folder, source_folder=None, install_folder=None,
                cwd=None):
        self.app.load_remotes()

        cwd = cwd or get_cwd()
        conanfile_path = _get_conanfile_path(path, cwd, py=True)
        build_folder = _make_abs_path(build_folder, cwd)
        install_folder = _make_abs_path(install_folder, cwd, default=build_folder)
        source_folder = _make_abs_path(source_folder, cwd, default=os.path.dirname(conanfile_path))
        default_pkg_folder = os.path.join(build_folder, "package")
        package_folder = _make_abs_path(package_folder, cwd, default=default_pkg_folder)

        if package_folder == build_folder:
            raise ConanException("Cannot 'conan package' to the build folder. "
                                 "--build-folder and package folder can't be the same")
        conanfile = self.app.graph_manager.load_consumer_conanfile(conanfile_path, install_folder,
                                                                   deps_info_required=True)
        run_package_method(conanfile, None, source_folder, build_folder, package_folder,
                           install_folder, self.app.hook_manager, conanfile_path, None,
                           local=True, copy_info=True)

    @api_method
    def source(self, path, source_folder=None, info_folder=None, cwd=None):
        self.app.load_remotes()

        cwd = cwd or get_cwd()
        conanfile_path = _get_conanfile_path(path, cwd, py=True)
        source_folder = _make_abs_path(source_folder, cwd)
        info_folder = _make_abs_path(info_folder, cwd)

        mkdir(source_folder)
        if not os.path.exists(info_folder):
            raise ConanException("Specified info-folder doesn't exist")

        # only infos if exist
        conanfile = self.app.graph_manager.load_consumer_conanfile(conanfile_path, info_folder)
        config_source_local(source_folder, conanfile, conanfile_path, self.app.hook_manager)

    @api_method
    def imports(self, path, dest=None, info_folder=None, cwd=None):
        """
        :param path: Path to the conanfile
        :param dest: Dir to put the imported files. (Abs path or relative to cwd)
        :param info_folder: Dir where the conaninfo.txt and conanbuildinfo.txt files are
        :param cwd: Current working directory
        :return: None
        """
        cwd = cwd or get_cwd()
        info_folder = _make_abs_path(info_folder, cwd)
        dest = _make_abs_path(dest, cwd)

        self.app.load_remotes()
        mkdir(dest)
        conanfile_abs_path = _get_conanfile_path(path, cwd, py=None)
        conanfile = self.app.graph_manager.load_consumer_conanfile(conanfile_abs_path, info_folder,
                                                                   deps_info_required=True)
        run_imports(conanfile, dest)

    @api_method
    def imports_undo(self, manifest_path):
        cwd = get_cwd()
        manifest_path = _make_abs_path(manifest_path, cwd)
        undo_imports(manifest_path, self.app.out)

    @api_method
    def export(self, path, name, version, user, channel, keep_source=False, cwd=None,
               lockfile=None, lockfile_out=None, ignore_dirty=False):
        conanfile_path = _get_conanfile_path(path, cwd, py=True)
        graph_lock = None
        if lockfile:
            lockfile = _make_abs_path(lockfile, cwd)
            graph_lock_file = GraphLockFile.load(lockfile, self.app.config.revisions_enabled)
            graph_lock = graph_lock_file.graph_lock
            self.app.out.info("Using lockfile: '{}'".format(lockfile))

        self.app.load_remotes()
        cmd_export(self.app, conanfile_path, name, version, user, channel, keep_source,
                   graph_lock=graph_lock, ignore_dirty=ignore_dirty)

        if lockfile_out:
            lockfile_out = _make_abs_path(lockfile_out, cwd)
            graph_lock_file.save(lockfile_out)

    @api_method
    def remove(self, pattern, query=None, packages=None, builds=None, src=False, force=False,
               remote_name=None, outdated=False):
        remotes = self.app.cache.registry.load_remotes()
        remover = ConanRemover(self.app.cache, self.app.remote_manager, self.app.user_io, remotes)
        remover.remove(pattern, remote_name, src, builds, packages, force=force,
                       packages_query=query, outdated=outdated)

    @api_method
    def copy(self, reference, user_channel, force=False, packages=None):
        """
        param packages: None=No binaries, True=All binaries, else list of IDs
        """
        from conans.client.cmd.copy import cmd_copy
        remotes = self.app.load_remotes()
        # FIXME: conan copy does not support short-paths in Windows
        ref = ConanFileReference.loads(reference)
        cmd_copy(ref, user_channel, packages, self.app.cache,
                 self.app.user_io, self.app.remote_manager, self.app.loader, remotes, force=force)

    @api_method
    def authenticate(self, name, password, remote_name, skip_auth=False):
        # FIXME: 2.0 rename "name" to "user".
        # FIXME: 2.0 probably we should return also if we have been authenticated or not (skipped)
        # FIXME: 2.0 remove the skip_auth argument, that behavior will be done by:
        #      "conan user USERNAME -r remote" that will use the local credentials (
        #      and verify that are valid)
        #      against the server. Currently it only "associate" the USERNAME with the remote
        #      without checking anything else
        remote = self.get_remote_by_name(remote_name)

        if skip_auth and token_present(self.app.cache.localdb, remote, name):
            return remote.name, name, name
        if not password:
            name, password = self.app.user_io.request_login(remote_name=remote_name, username=name)

        remote_name, prev_user, user = self.app.remote_manager.authenticate(remote, name, password)
        return remote_name, prev_user, user

    @api_method
    def user_set(self, user, remote_name=None):
        remote = (self.get_default_remote() if not remote_name
                  else self.get_remote_by_name(remote_name))
        return user_set(self.app.cache.localdb, user, remote)

    @api_method
    def users_clean(self):
        users_clean(self.app.cache.localdb)

    @api_method
    def users_list(self, remote_name=None):
        info = {"error": False, "remotes": []}
        remotes = [self.get_remote_by_name(remote_name)] if remote_name else self.remote_list()
        try:
            info["remotes"] = users_list(self.app.cache.localdb, remotes)
            return info
        except ConanException as exc:
            info["error"] = True
            exc.info = info
            raise

    @api_method
    def search_recipes(self, pattern, remote_name=None, case_sensitive=False,
                       fill_revisions=False):
        search_recorder = SearchRecorder()
        remotes = self.app.cache.registry.load_remotes()
        search = Search(self.app.cache, self.app.remote_manager, remotes)

        try:
            references = search.search_recipes(pattern, remote_name, case_sensitive)
        except ConanException as exc:
            search_recorder.error = True
            exc.info = search_recorder.get_info()
            raise

        for remote_name, refs in references.items():
            for ref in refs:
                if fill_revisions:
                    layout = self.app.cache.package_layout(ref)
                    if isinstance(layout, PackageCacheLayout):
                        ref = ref.copy_with_rev(layout.recipe_revision())

                search_recorder.add_recipe(remote_name, ref, with_packages=False)
        return search_recorder.get_info()

    @api_method
    def search_packages(self, reference, query=None, remote_name=None, outdated=False):
        search_recorder = SearchRecorder()
        remotes = self.app.cache.registry.load_remotes()
        search = Search(self.app.cache, self.app.remote_manager, remotes)

        try:
            ref = ConanFileReference.loads(reference)
            references = search.search_packages(ref, remote_name, query=query, outdated=outdated)
        except ConanException as exc:
            search_recorder.error = True
            exc.info = search_recorder.get_info()
            raise

        for remote_name, remote_ref in references.items():
            search_recorder.add_recipe(remote_name, ref)
            if remote_ref.ordered_packages:
                for package_id, properties in remote_ref.ordered_packages.items():
                    package_recipe_hash = properties.get("recipe_hash", None)
                    # Artifactory uses field 'requires', conan_center 'full_requires'
                    requires = properties.get("requires", []) or properties.get("full_requires", [])
                    search_recorder.add_package(remote_name, ref,
                                                package_id, properties.get("options", []),
                                                properties.get("settings", []),
                                                requires,
                                                remote_ref.recipe_hash != package_recipe_hash)
        return search_recorder.get_info()

    @api_method
    def upload(self, pattern, package=None, remote_name=None, all_packages=False, confirm=False,
               retry=None, retry_wait=None, integrity_check=False, policy=None, query=None,
               parallel_upload=False):
        """ Uploads a package recipe and the generated binary packages to a specified remote
        """
        upload_recorder = UploadRecorder()
        uploader = CmdUpload(self.app.cache, self.app.user_io, self.app.remote_manager,
                             self.app.loader, self.app.hook_manager)
        remotes = self.app.load_remotes(remote_name=remote_name)
        try:
            uploader.upload(pattern, remotes, upload_recorder, package, all_packages, confirm,
                            retry, retry_wait, integrity_check, policy, query=query,
                            parallel_upload=parallel_upload)
            return upload_recorder.get_info()
        except ConanException as exc:
            upload_recorder.error = True
            exc.info = upload_recorder.get_info()
            raise

    @api_method
    def remote_list(self):
        return list(self.app.cache.registry.load_remotes().all_values())

    @api_method
    def remote_add(self, remote_name, url, verify_ssl=True, insert=None, force=None):
        return self.app.cache.registry.add(remote_name, url, verify_ssl, insert, force)

    @api_method
    def remote_remove(self, remote_name):
        return self.app.cache.registry.remove(remote_name)

    @api_method
    def remote_set_disabled_state(self, remote_name, state):
        return self.app.cache.registry.set_disabled_state(remote_name, state)

    @api_method
    def remote_update(self, remote_name, url, verify_ssl=True, insert=None):
        return self.app.cache.registry.update(remote_name, url, verify_ssl, insert)

    @api_method
    def remote_rename(self, remote_name, new_new_remote):
        return self.app.cache.registry.rename(remote_name, new_new_remote)

    @api_method
    def remote_list_ref(self):
        return {str(r): remote_name for r, remote_name in self.app.cache.registry.refs_list.items()
                if remote_name}

    @api_method
    def remote_add_ref(self, reference, remote_name):
        ref = ConanFileReference.loads(reference, validate=True)
        remote = self.app.cache.registry.load_remotes()[remote_name]
        with self.app.cache.package_layout(ref).update_metadata() as metadata:
            metadata.recipe.remote = remote.name

    @api_method
    def remote_remove_ref(self, reference):
        ref = ConanFileReference.loads(reference, validate=True)
        with self.app.cache.package_layout(ref).update_metadata() as metadata:
            metadata.recipe.remote = None

    @api_method
    def remote_update_ref(self, reference, remote_name):
        ref = ConanFileReference.loads(reference, validate=True)
        remote = self.app.cache.registry.load_remotes()[remote_name]
        with self.app.cache.package_layout(ref).update_metadata() as metadata:
            metadata.recipe.remote = remote.name

    @api_method
    def remote_list_pref(self, reference):
        ref = ConanFileReference.loads(reference, validate=True)
        ret = {}
        tmp = self.app.cache.registry.prefs_list
        for pref, remote in tmp.items():
            if pref.ref == ref and remote:
                ret[repr(pref)] = remote
        return ret

    @api_method
    def remote_add_pref(self, package_reference, remote_name):
        pref = PackageReference.loads(package_reference, validate=True)
        remote = self.app.cache.registry.load_remotes()[remote_name]
        with self.app.cache.package_layout(pref.ref).update_metadata() as metadata:
            m = metadata.packages.get(pref.id)
            if m and m.remote:
                raise ConanException("%s already exists. Use update" % str(pref))
            metadata.packages[pref.id].remote = remote.name

    @api_method
    def remote_remove_pref(self, package_reference):
        pref = PackageReference.loads(package_reference, validate=True)
        with self.app.cache.package_layout(pref.ref).update_metadata() as metadata:
            m = metadata.packages.get(pref.id)
            if m:
                m.remote = None

    @api_method
    def remote_update_pref(self, package_reference, remote_name):
        pref = PackageReference.loads(package_reference, validate=True)
        _ = self.app.cache.registry.load_remotes()[remote_name]
        with self.app.cache.package_layout(pref.ref).update_metadata() as metadata:
            m = metadata.packages.get(pref.id)
            if m:
                m.remote = remote_name

    @api_method
    def remote_clean(self):
        return self.app.cache.registry.clear()

    @api_method
    def remove_system_reqs(self, reference):
        try:
            ref = ConanFileReference.loads(reference)
            self.app.cache.package_layout(ref).remove_system_reqs()
            self.app.out.info(
                "Cache system_reqs from %s has been removed" % repr(ref))
        except Exception as error:
            raise ConanException("Unable to remove system_reqs: %s" % error)

    @api_method
    def remove_system_reqs_by_pattern(self, pattern):
        for ref in search_recipes(self.app.cache, pattern=pattern):
            self.remove_system_reqs(repr(ref))

    @api_method
    def remove_locks(self):
        self.app.cache.remove_locks()

    @api_method
    def profile_list(self):
        return cmd_profile_list(self.app.cache.profiles_path, self.app.out)

    @api_method
    def create_profile(self, profile_name, detect=False, force=False):
        return cmd_profile_create(profile_name, self.app.cache.profiles_path,
                                  self.app.out, detect, force)

    @api_method
    def update_profile(self, profile_name, key, value):
        return cmd_profile_update(profile_name, key, value, self.app.cache.profiles_path)

    @api_method
    def get_profile_key(self, profile_name, key):
        return cmd_profile_get(profile_name, key, self.app.cache.profiles_path)

    @api_method
    def delete_profile_key(self, profile_name, key):
        return cmd_profile_delete_key(profile_name, key, self.app.cache.profiles_path)

    @api_method
    def read_profile(self, profile=None):
        p, _ = read_profile(profile, get_cwd(), self.app.cache.profiles_path)
        return p

    @api_method
    def get_path(self, reference, package_id=None, path=None, remote_name=None):
        ref = ConanFileReference.loads(reference)
        if not path:
            path = "conanfile.py" if not package_id else "conaninfo.txt"

        if not remote_name:
            package_layout = self.app.cache.package_layout(ref, short_paths=None)
            return package_layout.get_path(path=path, package_id=package_id), path
        else:
            remote = self.get_remote_by_name(remote_name)
            if self.app.config.revisions_enabled and not ref.revision:
                ref = self.app.remote_manager.get_latest_recipe_revision(ref, remote)
            if package_id:
                pref = PackageReference(ref, package_id)
                if self.app.config.revisions_enabled and not pref.revision:
                    pref = self.app.remote_manager.get_latest_package_revision(pref, remote)
                return self.app.remote_manager.get_package_path(pref, path, remote), path
            else:
                return self.app.remote_manager.get_recipe_path(ref, path, remote), path

    @api_method
    def export_alias(self, reference, target_reference):
        ref = ConanFileReference.loads(reference)
        target_ref = ConanFileReference.loads(target_reference)

        if ref.name != target_ref.name:
            raise ConanException("An alias can only be defined to a package with the same name")

        # Do not allow to override an existing package
        alias_conanfile_path = self.app.cache.package_layout(ref).conanfile()
        if os.path.exists(alias_conanfile_path):
            conanfile = self.app.loader.load_basic(alias_conanfile_path)
            if not getattr(conanfile, 'alias', None):
                raise ConanException("Reference '{}' is already a package, remove it before "
                                     "creating and alias with the same name".format(ref))

        package_layout = self.app.cache.package_layout(ref)
        return export_alias(package_layout, target_ref,
                            revisions_enabled=self.app.config.revisions_enabled,
                            output=self.app.out)

    @api_method
    def get_default_remote(self):
        return self.app.cache.registry.load_remotes().default

    @api_method
    def get_remote_by_name(self, remote_name):
        return self.app.cache.registry.load_remotes()[remote_name]

    @api_method
    def get_recipe_revisions(self, reference, remote_name=None):
        if not self.app.config.revisions_enabled:
            raise ConanException("The client doesn't have the revisions feature enabled."
                                 " Enable this feature setting to '1' the environment variable"
                                 " 'CONAN_REVISIONS_ENABLED' or the config value"
                                 " 'general.revisions_enabled' in your conan.conf file")
        ref = ConanFileReference.loads(reference)
        if ref.revision:
            raise ConanException("Cannot list the revisions of a specific recipe revision")

        if not remote_name:
            layout = self.app.cache.package_layout(ref)
            try:
                rev = layout.recipe_revision()
            except RecipeNotFoundException as e:
                e.print_rev = True
                raise e

            # Check the time in the associated remote if any
            remote_name = layout.load_metadata().recipe.remote
            remote = self.app.cache.registry.load_remotes()[remote_name] if remote_name else None
            rev_time = None
            if remote:
                try:
                    revisions = self.app.remote_manager.get_recipe_revisions(ref, remote)
                except RecipeNotFoundException:
                    pass
                except (NoRestV2Available, NotFoundException):
                    rev_time = None
                else:
                    tmp = {r["revision"]: r["time"] for r in revisions}
                    rev_time = tmp.get(rev)

            return [{"revision": rev, "time": rev_time}]
        else:
            remote = self.get_remote_by_name(remote_name)
            return self.app.remote_manager.get_recipe_revisions(ref, remote=remote)

    @api_method
    def get_package_revisions(self, reference, remote_name=None):
        if not self.app.config.revisions_enabled:
            raise ConanException("The client doesn't have the revisions feature enabled."
                                 " Enable this feature setting to '1' the environment variable"
                                 " 'CONAN_REVISIONS_ENABLED' or the config value"
                                 " 'general.revisions_enabled' in your conan.conf file")
        pref = PackageReference.loads(reference, validate=True)
        if not pref.ref.revision:
            raise ConanException("Specify a recipe reference with revision")
        if pref.revision:
            raise ConanException("Cannot list the revisions of a specific package revision")

        if not remote_name:
            layout = self.app.cache.package_layout(pref.ref)
            try:
                rev = layout.package_revision(pref)
            except (RecipeNotFoundException, PackageNotFoundException) as e:
                e.print_rev = True
                raise e

            # Check the time in the associated remote if any
            remote_name = layout.load_metadata().recipe.remote
            remote = self.app.cache.registry.load_remotes()[remote_name] if remote_name else None
            rev_time = None
            if remote:
                try:
                    revisions = self.app.remote_manager.get_package_revisions(pref, remote)
                except RecipeNotFoundException:
                    pass
                except (NoRestV2Available, NotFoundException):
                    rev_time = None
                else:
                    tmp = {r["revision"]: r["time"] for r in revisions}
                    rev_time = tmp.get(rev)

            return [{"revision": rev, "time": rev_time}]
        else:
            remote = self.get_remote_by_name(remote_name)
            return self.app.remote_manager.get_package_revisions(pref, remote=remote)

    @api_method
    def editable_add(self, path, reference, layout, cwd):
        # Retrieve conanfile.py from target_path
        target_path = _get_conanfile_path(path=path, cwd=cwd, py=True)

        self.app.load_remotes()

        # Check the conanfile is there, and name/version matches
        ref = ConanFileReference.loads(reference, validate=True)
        target_conanfile = self.app.loader.load_basic(target_path)
        if (target_conanfile.name and target_conanfile.name != ref.name) or \
                (target_conanfile.version and target_conanfile.version != ref.version):
            raise ConanException("Name and version from reference ({}) and target "
                                 "conanfile.py ({}/{}) must match".
                                 format(ref, target_conanfile.name, target_conanfile.version))

        layout_abs_path = get_editable_abs_path(layout, cwd, self.app.cache.cache_folder)
        if layout_abs_path:
            self.app.out.success("Using layout file: %s" % layout_abs_path)
        self.app.cache.editable_packages.add(ref, target_path, layout_abs_path)

    @api_method
    def editable_remove(self, reference):
        ref = ConanFileReference.loads(reference, validate=True)
        return self.app.cache.editable_packages.remove(ref)

    @api_method
    def editable_list(self):
        return {str(k): v for k, v in self.app.cache.editable_packages.edited_refs.items()}

    @api_method
    def lock_update(self, old_lockfile, new_lockfile, cwd=None):
        cwd = cwd or os.getcwd()
        old_lockfile = _make_abs_path(old_lockfile, cwd)
        revisions_enabled = self.app.config.revisions_enabled
        old_lock = GraphLockFile.load(old_lockfile, revisions_enabled)
        new_lockfile = _make_abs_path(new_lockfile, cwd)
        new_lock = GraphLockFile.load(new_lockfile, revisions_enabled)
        if old_lock.profile_host.dumps() != new_lock.profile_host.dumps():
            raise ConanException("Profiles of lockfiles are different\n%s:\n%s\n%s:\n%s"
                                 % (old_lockfile, old_lock.profile_host.dumps(),
                                    new_lockfile, new_lock.profile_host.dumps()))
        old_lock.graph_lock.update_lock(new_lock.graph_lock)
        old_lock.save(old_lockfile)

    @api_method
    def lock_build_order(self, lockfile, cwd=None):
        cwd = cwd or os.getcwd()
        lockfile = _make_abs_path(lockfile, cwd)

        graph_lock_file = GraphLockFile.load(lockfile, self.app.cache.config.revisions_enabled)
        graph_lock = graph_lock_file.graph_lock
        build_order = graph_lock.build_order()
        return build_order

    @api_method
    def lock_clean_modified(self, lockfile, cwd=None):
        cwd = cwd or os.getcwd()
        lockfile = _make_abs_path(lockfile, cwd)

        graph_lock_file = GraphLockFile.load(lockfile, self.app.cache.config.revisions_enabled)
        graph_lock = graph_lock_file.graph_lock
        graph_lock.clean_modified()
        graph_lock_file.save(lockfile)

    @api_method
<<<<<<< HEAD
    def lock_create(self, path, reference=None, name=None, version=None, user=None, channel=None,
                    profile_host=None, profile_build=None, remote_name=None, update=None, build=None,
                    base=None, lockfile=None, lockfile_out=None):
        # profile_host is mandatory
        profile_host = profile_host or ProfileData(None, None, None, None)
        cwd = get_cwd()

        if path and reference:
            raise ConanException("Both path and reference were provided")

        if path:
            ref_or_path = _make_abs_path(path, cwd)
            if not os.path.isfile(ref_or_path):
                raise ConanException("Conanfile does not exist in %s" % ref_or_path)
        else:  # reference
            ref_or_path = ConanFileReference.loads(reference)

        phost = pbuild = graph_lock = None
        if lockfile:
            lockfile = _make_abs_path(lockfile, cwd)
            graph_lock_file = GraphLockFile.load(lockfile, self.app.cache.config.revisions_enabled)
            phost = graph_lock_file.profile_host
            pbuild = graph_lock_file.profile_build
            graph_lock = graph_lock_file.graph_lock
            graph_lock.relax()

        if not phost:
            phost = profile_from_args(profile_host.profiles, profile_host.settings,
                                      profile_host.options, profile_host.env, cwd, self.app.cache)

        if profile_build and not pbuild:
            # Only work on the profile_build if something is provided
            pbuild = profile_from_args(profile_build.profiles, profile_build.settings,
                                       profile_build.options, profile_build.env, cwd, self.app.cache)

        root_ref = ConanFileReference(name, version, user, channel, validate=False)
        phost.process_settings(self.app.cache)
        if pbuild:
            pbuild.process_settings(self.app.cache)
        graph_info = GraphInfo(profile_host=phost, profile_build=pbuild, root_ref=root_ref)
        graph_info.graph_lock = graph_lock

=======
    def create_lock(self, reference, remote_name=None, settings=None, options=None, env=None,
                    profile_names=None, update=False, lockfile=None, build=None, profile_build=None):
        profile_host = ProfileData(profiles=profile_names, settings=settings, options=options,
                                   env=env)
        reference, graph_info = self._info_args(reference, None, profile_host, profile_build)
>>>>>>> f3b91749
        recorder = ActionRecorder()
        # FIXME: Using update as check_update?
        remotes = self.app.load_remotes(remote_name=remote_name, check_updates=update)
        deps_graph = self.app.graph_manager.load_graph(ref_or_path, None, graph_info, build, update,
                                                       update, remotes, recorder)
        print_graph(deps_graph, self.app.out)

        # The computed graph-lock by the graph expansion
        graph_lock = graph_info.graph_lock
        # Pure graph_lock, no more graph_info mess
        graph_lock_file = GraphLockFile(phost, pbuild, graph_lock)
        if lockfile:
            new_graph_lock = GraphLock(deps_graph, self.app.config.revisions_enabled)
            # check if the lockfile provided was used or not
            new_graph_lock.check_contained(graph_lock)
            graph_lock_file = GraphLockFile(phost, pbuild, new_graph_lock)
        if base:
            graph_lock_file.only_recipes()

        lockfile_out = _make_abs_path(lockfile_out or "conan.lock")
        graph_lock_file.save(lockfile_out)
        self.app.out.info("Generated lockfile: %s" % lockfile_out)


Conan = ConanAPIV1


def get_graph_info(profile_host, profile_build, cwd, install_folder, cache, output,
                   name=None, version=None, user=None, channel=None, lockfile=None):
    if lockfile:
        try:
            graph_info_folder = lockfile if os.path.isdir(lockfile) else os.path.dirname(lockfile)
            graph_info = GraphInfo.load(graph_info_folder)
            if name or version or user or channel:
                root_ref = ConanFileReference(name, version, user, channel, validate=False)
                graph_info.root = root_ref
        except IOError:  # Only if file is missing
            graph_info = GraphInfo()
            root_ref = ConanFileReference(name, version, user, channel, validate=False)
            graph_info.root = root_ref
        lockfile = lockfile if os.path.isfile(lockfile) else os.path.join(lockfile, LOCKFILE)
        graph_lock_file = GraphLockFile.load(lockfile, cache.config.revisions_enabled)
        graph_info.profile_host = graph_lock_file.profile_host
        if graph_info.profile_host is not None:
            graph_info.profile_host.process_settings(cache, preprocess=False)
        graph_info.graph_lock = graph_lock_file.graph_lock
        output.info("Using lockfile: '{}'".format(lockfile))
        return graph_info

    try:
        graph_info = GraphInfo.load(install_folder)
    except IOError:  # Only if file is missing
        if install_folder:
            raise ConanException("Failed to load graphinfo file in install-folder: %s"
                                 % install_folder)
        graph_info = None
    else:
        lockfilename = os.path.join(install_folder, LOCKFILE)
        graph_lock_file = GraphLockFile.load(lockfilename, cache.config.revisions_enabled)
        graph_info.profile_host = graph_lock_file.profile_host
        graph_info.profile_host.process_settings(cache, preprocess=False)

    if profile_host or profile_build or not graph_info:
        if graph_info:
            # FIXME: Convert to Exception in Conan 2.0
            output.warn("Settings, options, env or profile specified. "
                        "GraphInfo found from previous install won't be used: %s\n"
                        "Don't pass settings, options or profile arguments if you want to reuse "
                        "the installed graph-info file."
                        % install_folder)

        phost = profile_from_args(profile_host.profiles, profile_host.settings, profile_host.options,
                                  profile_host.env, cwd, cache)
        phost.process_settings(cache)
        if profile_build:
            # Only work on the profile_build if something is provided
            pbuild = profile_from_args(profile_build.profiles, profile_build.settings,
                                       profile_build.options, profile_build.env, cwd, cache)
            pbuild.process_settings(cache)
        else:
            pbuild = None

        root_ref = ConanFileReference(name, version, user, channel, validate=False)
        graph_info = GraphInfo(profile_host=phost, profile_build=pbuild, root_ref=root_ref)
        # Preprocess settings and convert to real settings
    return graph_info


def _parse_manifests_arguments(verify, manifests, manifests_interactive, cwd):
    if manifests and manifests_interactive:
        raise ConanException("Do not specify both manifests and "
                             "manifests-interactive arguments")
    if verify and (manifests or manifests_interactive):
        raise ConanException("Do not specify both 'verify' and "
                             "'manifests' or 'manifests-interactive' arguments")
    manifest_folder = verify or manifests or manifests_interactive
    if manifest_folder:
        if not os.path.isabs(manifest_folder):
            if not cwd:
                raise ConanException("'cwd' should be defined if the manifest folder is relative.")
            manifest_folder = os.path.join(cwd, manifest_folder)
        manifest_verify = verify is not None
        manifest_interactive = manifests_interactive is not None
    else:
        manifest_verify = manifest_interactive = False

    return manifest_folder, manifest_interactive, manifest_verify


def existing_info_files(folder):
    return os.path.exists(os.path.join(folder, CONANINFO)) and  \
           os.path.exists(os.path.join(folder, BUILD_INFO))<|MERGE_RESOLUTION|>--- conflicted
+++ resolved
@@ -393,11 +393,7 @@
     def export_pkg(self, conanfile_path, name, channel, source_folder=None, build_folder=None,
                    package_folder=None, install_folder=None, profile_names=None, settings=None,
                    options=None, env=None, force=False, user=None, version=None, cwd=None,
-<<<<<<< HEAD
                    lockfile=None, lockfile_out=None, ignore_dirty=False, profile_build=None):
-=======
-                   lockfile=None, ignore_dirty=False, profile_build=None):
->>>>>>> f3b91749
         profile_host = ProfileData(profiles=profile_names, settings=settings, options=options,
                                    env=env)
         remotes = self.app.load_remotes()
@@ -524,17 +520,11 @@
                           remote_name=None, verify=None, manifests=None,
                           manifests_interactive=None, build=None, profile_names=None,
                           update=False, generators=None, install_folder=None, cwd=None,
-<<<<<<< HEAD
                           lockfile=None, lockfile_out=None, profile_build=None):
-        profile_host = ProfileData(profiles=profile_names, settings=settings, options=options,
-                                   env=env)
-=======
-                          lockfile=None, profile_build=None):
         profile_host = ProfileData(profiles=profile_names, settings=settings, options=options,
                                    env=env)
         recorder = ActionRecorder()
         cwd = cwd or os.getcwd()
->>>>>>> f3b91749
         try:
             manifests = _parse_manifests_arguments(verify, manifests, manifests_interactive, cwd)
             manifest_folder, manifest_interactive, manifest_verify = manifests
@@ -574,17 +564,11 @@
                 remote_name=None, verify=None, manifests=None,
                 manifests_interactive=None, build=None, profile_names=None,
                 update=False, generators=None, no_imports=False, install_folder=None, cwd=None,
-<<<<<<< HEAD
                 lockfile=None, lockfile_out=None, profile_build=None):
-        profile_host = ProfileData(profiles=profile_names, settings=settings, options=options,
-                                   env=env)
-=======
-                lockfile=None, profile_build=None):
         profile_host = ProfileData(profiles=profile_names, settings=settings, options=options,
                                    env=env)
         recorder = ActionRecorder()
         cwd = cwd or os.getcwd()
->>>>>>> f3b91749
         try:
             manifests = _parse_manifests_arguments(verify, manifests, manifests_interactive, cwd)
             manifest_folder, manifest_interactive, manifest_verify = manifests
@@ -839,7 +823,7 @@
     def export(self, path, name, version, user, channel, keep_source=False, cwd=None,
                lockfile=None, lockfile_out=None, ignore_dirty=False):
         conanfile_path = _get_conanfile_path(path, cwd, py=True)
-        graph_lock = None
+        graph_lock, graph_lock_file = None, None
         if lockfile:
             lockfile = _make_abs_path(lockfile, cwd)
             graph_lock_file = GraphLockFile.load(lockfile, self.app.config.revisions_enabled)
@@ -850,7 +834,7 @@
         cmd_export(self.app, conanfile_path, name, version, user, channel, keep_source,
                    graph_lock=graph_lock, ignore_dirty=ignore_dirty)
 
-        if lockfile_out:
+        if lockfile_out and graph_lock_file:
             lockfile_out = _make_abs_path(lockfile_out, cwd)
             graph_lock_file.save(lockfile_out)
 
@@ -1318,7 +1302,6 @@
         graph_lock_file.save(lockfile)
 
     @api_method
-<<<<<<< HEAD
     def lock_create(self, path, reference=None, name=None, version=None, user=None, channel=None,
                     profile_host=None, profile_build=None, remote_name=None, update=None, build=None,
                     base=None, lockfile=None, lockfile_out=None):
@@ -1361,13 +1344,6 @@
         graph_info = GraphInfo(profile_host=phost, profile_build=pbuild, root_ref=root_ref)
         graph_info.graph_lock = graph_lock
 
-=======
-    def create_lock(self, reference, remote_name=None, settings=None, options=None, env=None,
-                    profile_names=None, update=False, lockfile=None, build=None, profile_build=None):
-        profile_host = ProfileData(profiles=profile_names, settings=settings, options=options,
-                                   env=env)
-        reference, graph_info = self._info_args(reference, None, profile_host, profile_build)
->>>>>>> f3b91749
         recorder = ActionRecorder()
         # FIXME: Using update as check_update?
         remotes = self.app.load_remotes(remote_name=remote_name, check_updates=update)
