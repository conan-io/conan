import json
import os
import sys

from collections import OrderedDict

import requests

import conans
from conans import __version__ as client_version
from conans.client.cmd.create import create
from conans.client.hook_manager import HookManager
from conans.client.recorder.action_recorder import ActionRecorder
from conans.client.client_cache import ClientCache
from conans.client.conf import MIN_SERVER_COMPATIBLE_VERSION, ConanClientConfigParser
from conans.client.manager import ConanManager
from conans.client.migrations import ClientMigrator
from conans.client.output import ConanOutput, ScopedOutput
from conans.client.profile_loader import read_profile, profile_from_args, \
    read_conaninfo_profile
from conans.client.recorder.search_recorder import SearchRecorder
from conans.client.recorder.upload_recoder import UploadRecorder
from conans.client.remote_manager import RemoteManager
from conans.client.remote_registry import RemoteRegistry
from conans.client.rest.auth_manager import ConanApiAuthManager
from conans.client.rest.rest_client import RestApiClient
from conans.client.rest.conan_requester import ConanRequester
from conans.client.rest.version_checker import VersionCheckerRequester
from conans.client.runner import ConanRunner
from conans.client.store.localdb import LocalDB
from conans.client.cmd.test import PackageTester
from conans.client.userio import UserIO
from conans.errors import ConanException
from conans.model.ref import ConanFileReference, PackageReference, check_valid_ref
from conans.model.version import Version
from conans.paths import get_conan_user_home, CONANINFO, BUILD_INFO
from conans.util.env_reader import get_env
from conans.util.files import save_files, exception_message_safe, mkdir, load
from conans.util.log import configure_logger
from conans.util.tracer import log_command, log_exception
from conans.tools import set_global_instances, save
from conans.client.cmd.uploader import CmdUpload
from conans.client.cmd.profile import cmd_profile_update, cmd_profile_get,\
    cmd_profile_delete_key, cmd_profile_create, cmd_profile_list
from conans.client.cmd.search import Search
from conans.client.cmd.user import users_clean, users_list, user_set
from conans.client.importer import undo_imports, run_imports
from conans.client.cmd.export import cmd_export, export_alias, export_source, export_recipe
from conans.unicode import get_cwd
from conans.client.remover import ConanRemover
from conans.client.cmd.download import download
from conans.model.workspace import Workspace
from conans.client.graph.graph_manager import GraphManager
from conans.client.loader import ConanFileLoader
from conans.client.graph.proxy import ConanProxy
from conans.client.graph.python_requires import ConanPythonRequire
from conans.client.graph.range_resolver import RangeResolver
from conans.client import packager
from conans.client.source import config_source_local
from conans.client.cmd.build import build
from conans.client.cmd.export_pkg import export_pkg
from conans.client.graph.graph_lock_builder import GraphLock
from conans.client import tools


default_manifest_folder = '.conan_manifests'


def get_request_timeout():
    timeout = os.getenv("CONAN_REQUEST_TIMEOUT")
    try:
        return float(timeout) if timeout is not None else None
    except ValueError:
        raise ConanException("Specify a numeric parameter for 'request_timeout'")


def get_basic_requester(client_cache):
    requester = requests.Session()
    # Manage the verify and the client certificates and setup proxies

    return ConanRequester(requester, client_cache, get_request_timeout())


def api_method(f):
    def wrapper(*args, **kwargs):
        the_self = args[0]
        try:
            curdir = get_cwd()
            log_command(f.__name__, kwargs)
            with tools.environment_append(the_self._client_cache.conan_config.env_vars):
                # Patch the globals in tools
                return f(*args, **kwargs)
        except Exception as exc:
            msg = exception_message_safe(exc)
            try:
                log_exception(exc, msg)
            except BaseException:
                pass
            raise
        finally:
            os.chdir(curdir)
    return wrapper


def _make_abs_path(path, cwd=None, default=None):
    """convert 'path' to absolute if necessary (could be already absolute)
    if not defined (empty, or None), will return 'default' one or 'cwd'
    """
    cwd = cwd or get_cwd()
    if not path:
        abs_path = default or cwd
    elif os.path.isabs(path):
        abs_path = path
    else:
        abs_path = os.path.normpath(os.path.join(cwd, path))
    return abs_path


def _get_conanfile_path(path, cwd, py):
    """
    param py= True: Must be .py, False: Must be .txt, None: Try .py, then .txt
    """
    candidate_paths = list()
    path = _make_abs_path(path, cwd)

    if os.path.isdir(path):  # Can be a folder
        if py:
            path = os.path.join(path, "conanfile.py")
            candidate_paths.append(path)
        elif py is False:
            path = os.path.join(path, "conanfile.txt")
            candidate_paths.append(path)
        else:
            path_py = os.path.join(path, "conanfile.py")
            candidate_paths.append(path_py)
            if os.path.exists(path_py):
                path = path_py
            else:
                path = os.path.join(path, "conanfile.txt")
                candidate_paths.append(path)
    else:
        candidate_paths.append(path)

    if not os.path.isfile(path):  # Must exist
        raise ConanException("Conanfile not found at %s" % " or ".join(candidate_paths))

    if py and not path.endswith(".py"):
        raise ConanException("A conanfile.py is needed, " + path + " is not acceptable")

    return path


class ConanAPIV1(object):

    @staticmethod
    def instance_remote_manager(requester, client_cache, user_io, _client_version,
                                min_server_compatible_version, hook_manager):

        # Verify client version against remotes
        version_checker_req = VersionCheckerRequester(requester, _client_version,
                                                      min_server_compatible_version,
                                                      user_io.out)

        # To handle remote connections
        put_headers = client_cache.read_put_headers()
        rest_api_client = RestApiClient(user_io.out, requester=version_checker_req,
                                        put_headers=put_headers)
        # To store user and token
        localdb = LocalDB(client_cache.localdb)
        # Wraps RestApiClient to add authentication support (same interface)
        auth_manager = ConanApiAuthManager(rest_api_client, user_io, localdb)
        # Handle remote connections
        remote_manager = RemoteManager(client_cache, auth_manager, user_io.out, hook_manager)
        return localdb, rest_api_client, remote_manager

    @staticmethod
    def factory(interactive=None):
        """Factory"""
        # Respect color env setting or check tty if unset
        color_set = "CONAN_COLOR_DISPLAY" in os.environ
        if ((color_set and get_env("CONAN_COLOR_DISPLAY", 1))
                or (not color_set
                    and hasattr(sys.stdout, "isatty")
                    and sys.stdout.isatty())):
            import colorama
            if get_env("PYCHARM_HOSTED"):  # in PyCharm disable convert/strip
                colorama.init(convert=False, strip=False)
            else:
                colorama.init()
            color = True
        else:
            color = False
        out = ConanOutput(sys.stdout, color)
        user_io = UserIO(out=out)

        try:
            user_home = get_conan_user_home()
            client_cache = migrate_and_get_client_cache(user_home, out)
            sys.path.append(os.path.join(user_home, "python"))
        except Exception as e:
            out.error(str(e))
            raise

        with tools.environment_append(client_cache.conan_config.env_vars):
            # Adjust CONAN_LOGGING_LEVEL with the env readed
            conans.util.log.logger = configure_logger()

            # Create Hook Manager
            hook_manager = HookManager(client_cache.hooks_path, get_env("CONAN_HOOKS", list()),
                                       user_io.out)

            # Get the new command instance after migrations have been done
            requester = get_basic_requester(client_cache)
            _, _, remote_manager = ConanAPIV1.instance_remote_manager(
                requester,
                client_cache, user_io,
                Version(client_version),
                Version(MIN_SERVER_COMPATIBLE_VERSION),
                hook_manager)

            # Adjust global tool variables
            set_global_instances(out, requester)

            # Settings preprocessor
            if interactive is None:
                interactive = not get_env("CONAN_NON_INTERACTIVE", False)
            conan = ConanAPIV1(client_cache, user_io, get_conan_runner(), remote_manager,
                               hook_manager, interactive=interactive)

        return conan, client_cache, user_io

    def __init__(self, client_cache, user_io, runner, remote_manager, hook_manager,
                 interactive=True):
        assert isinstance(user_io, UserIO)
        assert isinstance(client_cache, ClientCache)
        self._client_cache = client_cache
        self._user_io = user_io
        self._runner = runner
        self._remote_manager = remote_manager
        self._registry = RemoteRegistry(self._client_cache.registry, self._user_io.out)
        if not interactive:
            self._user_io.disable_input()

        self._proxy = ConanProxy(client_cache, self._user_io.out, remote_manager,
                                 registry=self._registry)
        resolver = RangeResolver(self._user_io.out, client_cache, self._proxy)
        python_requires = ConanPythonRequire(self._proxy, resolver)
        self._loader = ConanFileLoader(self._runner, self._user_io.out, python_requires)

        self._graph_manager = GraphManager(self._user_io.out, self._client_cache, self._registry,
                                           self._remote_manager, self._loader, self._proxy,
                                           resolver)
        self._hook_manager = hook_manager

    def _init_manager(self, action_recorder):
        """Every api call gets a new recorder and new manager"""
        return ConanManager(self._client_cache, self._user_io,
                            self._remote_manager, action_recorder, self._registry,
                            self._graph_manager, self._hook_manager)

    @api_method
    def new(self, name, header=False, pure_c=False, test=False, exports_sources=False, bare=False,
            cwd=None, visual_versions=None, linux_gcc_versions=None, linux_clang_versions=None,
            osx_clang_versions=None, shared=None, upload_url=None, gitignore=None,
            gitlab_gcc_versions=None, gitlab_clang_versions=None,
            circleci_gcc_versions=None, circleci_clang_versions=None, circleci_osx_versions=None):
        from conans.client.cmd.new import cmd_new
        cwd = os.path.abspath(cwd or get_cwd())
        files = cmd_new(name, header=header, pure_c=pure_c, test=test,
                        exports_sources=exports_sources, bare=bare,
                        visual_versions=visual_versions,
                        linux_gcc_versions=linux_gcc_versions,
                        linux_clang_versions=linux_clang_versions,
                        osx_clang_versions=osx_clang_versions, shared=shared,
                        upload_url=upload_url, gitignore=gitignore,
                        gitlab_gcc_versions=gitlab_gcc_versions,
                        gitlab_clang_versions=gitlab_clang_versions,
                        circleci_gcc_versions=circleci_gcc_versions,
                        circleci_clang_versions=circleci_clang_versions,
                        circleci_osx_versions=circleci_osx_versions)

        save_files(cwd, files)
        for f in sorted(files):
            self._user_io.out.success("File saved: %s" % f)

    @api_method
    def inspect(self, path, attributes, remote_name=None):
        try:
            reference = ConanFileReference.loads(path)
        except ConanException:
            reference = None
            cwd = get_cwd()
            conanfile_path = _get_conanfile_path(path, cwd, py=True)
        else:
            update = True if remote_name else False
            result = self._proxy.get_recipe(reference, update, update, remote_name,
                                            ActionRecorder())
            conanfile_path, _, _, reference = result
        conanfile = self._loader.load_basic(conanfile_path, self._user_io.out)

        result = OrderedDict()
        if not attributes:
            attributes = ['name', 'version', 'url', 'homepage', 'license', 'author',
                          'description', 'topics', 'generators', 'exports', 'exports_sources',
                          'short_paths', 'apply_env', 'build_policy', 'settings', 'options',
                          'default_options']
        for attribute in attributes:
            try:
                attr = getattr(conanfile, attribute)
                result[attribute] = attr
            except AttributeError as e:
                raise ConanException(str(e))
        return result

    @api_method
    def test(self, path, reference, profile_name=None, settings=None, options=None, env=None,
             remote_name=None, update=False, build_modes=None, cwd=None, test_build_folder=None,
             input_lock_file=None, output_lock_file=None):

        settings = settings or []
        options = options or []
        env = env or []

        conanfile_path = _get_conanfile_path(path, cwd, py=True)
        cwd = cwd or get_cwd()
        profile, graph_lock = install_input(profile_name, settings, options, env, cwd,
                                            input_lock_file, self._client_cache)
        reference = ConanFileReference.loads(reference)
        recorder = ActionRecorder()
        manager = self._init_manager(recorder)
        pt = PackageTester(manager, self._user_io)
        pt.install_build_and_test(conanfile_path, reference, profile, remote_name,
                                  update, build_modes=build_modes,
                                  test_build_folder=test_build_folder, graph_lock=graph_lock,
                                  output_lock_file=output_lock_file)

    @api_method
    def create(self, conanfile_path, name=None, version=None, user=None, channel=None,
               profile_name=None, settings=None,
               options=None, env=None, test_folder=None, not_export=False,
               build_modes=None,
               keep_source=False, keep_build=False, verify=None,
               manifests=None, manifests_interactive=None,
               remote_name=None, update=False, cwd=None, test_build_folder=None,
               input_lock_file=None, output_lock_file=None):
        """
        API method to create a conan package

        :param test_folder: default None   - looks for default 'test' or 'test_package' folder),
                                    string - test_folder path
                                    False  - disabling tests
        """
        settings = settings or []
        options = options or []
        env = env or []

        try:
            cwd = cwd or os.getcwd()
            recorder = ActionRecorder()
            conanfile_path = _get_conanfile_path(conanfile_path, cwd, py=True)

<<<<<<< HEAD
            profile, graph_lock = install_input(profile_name, settings, options, env, cwd,
                                                input_lock_file, self._client_cache)

            reference = self._loader.export_ref(conanfile_path, name, version, user, channel)

            if graph_lock:
                node = graph_lock.get_node_from_ref(reference)
                if node is None:
                    node = graph_lock.get_node_from_ref(None)
                python_requires = graph_lock.python_requires(node)
            else:
                python_requires = None
            print "LOCKED PYTHON REQUIRES!!! ", python_requires
            with self._loader.lock_versions(python_requires):
                conanfile = self._loader.load_export(conanfile_path, reference)
=======
            name, version = self._loader.load_name_version(conanfile_path, name, version)
            reference = ConanFileReference(name, version, user, channel)
            conanfile = self._loader.load_export(conanfile_path, reference)
>>>>>>> 9224c942

            # Make sure keep_source is set for keep_build
            keep_source = keep_source or keep_build
            # Forcing an export!
            if not not_export:
                cmd_export(conanfile_path, conanfile, reference, keep_source, self._user_io.out,
                           self._client_cache, self._hook_manager)

                recorder.recipe_exported(reference)

            if build_modes is None:  # Not specified, force build the tested library
                build_modes = [conanfile.name]

            manifests = _parse_manifests_arguments(verify, manifests, manifests_interactive, cwd)
            manifest_folder, manifest_interactive, manifest_verify = manifests

            manager = self._init_manager(recorder)
            recorder.add_recipe_being_developed(reference)
            if output_lock_file:
                output_lock_file = _make_abs_path(output_lock_file, cwd)

            create(reference, manager, self._user_io, profile, remote_name, update, build_modes,
                   manifest_folder, manifest_verify, manifest_interactive, keep_build,
                   test_build_folder, test_folder, conanfile_path, graph_lock, output_lock_file)

            return recorder.get_info()

        except ConanException as exc:
            recorder.error = True
            exc.info = recorder.get_info()
            raise

    @api_method
    def export_pkg(self, conanfile_path, name, channel, source_folder=None, build_folder=None,
                   package_folder=None, install_folder=None, profile_name=None, settings=None,
                   options=None, env=None, force=False, user=None, version=None, cwd=None):

        settings = settings or []
        options = options or []
        env = env or []
        cwd = cwd or get_cwd()

        try:
            recorder = ActionRecorder()

            # Checks that info files exists if the install folder is specified
            if install_folder and not existing_info_files(_make_abs_path(install_folder, cwd)):
                raise ConanException("The specified install folder doesn't contain '%s' and '%s' "
                                     "files" % (CONANINFO, BUILD_INFO))

            conanfile_path = _get_conanfile_path(conanfile_path, cwd, py=True)

            if package_folder:
                if build_folder or source_folder:
                    raise ConanException("package folder definition incompatible with build "
                                         "and source folders")
                package_folder = _make_abs_path(package_folder, cwd)

            build_folder = _make_abs_path(build_folder, cwd)
            install_folder = _make_abs_path(install_folder, cwd, default=build_folder)
            source_folder = _make_abs_path(source_folder, cwd,
                                           default=os.path.dirname(conanfile_path))

            # Checks that no both settings and info files are specified
            infos_present = existing_info_files(install_folder)
            if profile_name or settings or options or env or not infos_present:
                profile = profile_from_args(profile_name, settings, options, env=env,
                                            cwd=cwd, client_cache=self._client_cache)
            else:
                profile = read_conaninfo_profile(install_folder)

            name, version = self._loader.load_name_version(conanfile_path, name, version)
            reference = ConanFileReference(name, version, user, channel)
            conanfile = self._loader.load_export(conanfile_path, reference)

            recorder.recipe_exported(reference)
            recorder.add_recipe_being_developed(reference)
            cmd_export(conanfile_path, conanfile, reference, False, self._user_io.out,
                       self._client_cache, self._hook_manager)
            export_pkg(self._client_cache, self._graph_manager, self._hook_manager, recorder,
                       self._user_io.out,
                       reference, source_folder=source_folder, build_folder=build_folder,
                       package_folder=package_folder, install_folder=install_folder,
                       profile=profile, force=force)
            return recorder.get_info()
        except ConanException as exc:
            recorder.error = True
            exc.info = recorder.get_info()
            raise

    @api_method
    def download(self, reference, remote_name=None, package=None, recipe=False):
        if package and recipe:
            raise ConanException("recipe parameter cannot be used together with package")
        # Install packages without settings (fixed ids or all)
        conan_ref = ConanFileReference.loads(reference)

        if check_valid_ref(conan_ref, allow_pattern=False):
            recorder = ActionRecorder()
            download(conan_ref, package, remote_name, recipe, self._registry, self._remote_manager,
                     self._client_cache, self._user_io.out, recorder, self._loader,
                     self._hook_manager)
        else:
            raise ConanException("Provide a valid full reference without wildcards.")

    @api_method
    def install_reference(self, reference, settings=None, options=None, env=None,
                          remote_name=None, verify=None, manifests=None,
                          manifests_interactive=None, build=None, profile_name=None,
                          update=False, generators=None, install_folder=None, cwd=None,
                          input_lock_file=None, output_lock_file=None):

        try:
            recorder = ActionRecorder()
            cwd = cwd or os.getcwd()

            profile, graph_lock = install_input(profile_name, settings, options, env, cwd,
                                                input_lock_file, self._client_cache)

            install_folder = _make_abs_path(install_folder, cwd)
            manifests = _parse_manifests_arguments(verify, manifests, manifests_interactive, cwd)
            manifest_folder, manifest_interactive, manifest_verify = manifests

            if not generators:  # We don't want the default txt
                generators = False

            mkdir(install_folder)
            manager = self._init_manager(recorder)
            manager.install(reference=reference, install_folder=install_folder,
                            remote_name=remote_name, profile=profile, build_modes=build,
                            update=update, manifest_folder=manifest_folder,
                            manifest_verify=manifest_verify,
                            manifest_interactive=manifest_interactive,
                            generators=generators, graph_lock=graph_lock,
                            output_lock_file=output_lock_file
                            )
            return recorder.get_info()
        except ConanException as exc:
            recorder.error = True
            exc.info = recorder.get_info()
            raise

    @api_method
    def install(self, path="", settings=None, options=None, env=None,
                remote_name=None, verify=None, manifests=None,
                manifests_interactive=None, build=None, profile_name=None,
                update=False, generators=None, no_imports=False, install_folder=None, cwd=None,
                input_lock_file=None, output_lock_file=None):

        if input_lock_file and output_lock_file:
            raise ConanException("Specifying both input and output lock file is not possible")

        try:
            recorder = ActionRecorder()
            cwd = cwd or os.getcwd()
            manifests = _parse_manifests_arguments(verify, manifests, manifests_interactive, cwd)
            manifest_folder, manifest_interactive, manifest_verify = manifests

            profile, graph_lock = install_input(profile_name, settings, options, env, cwd,
                                                input_lock_file, self._client_cache)

            wspath = _make_abs_path(path, cwd)
            if install_folder:
                if os.path.isabs(install_folder):
                    wsinstall_folder = install_folder
                else:
                    wsinstall_folder = os.path.join(cwd, install_folder)
            else:
                wsinstall_folder = None
            workspace = Workspace.get_workspace(wspath, wsinstall_folder)
            if workspace:
                self._user_io.out.success("Using conanws.yml file from %s" % workspace._base_folder)
                manager = self._init_manager(recorder)
                manager.install_workspace(profile, workspace, remote_name, build, update)
                return

            install_folder = _make_abs_path(install_folder, cwd)
            conanfile_path = _get_conanfile_path(path, cwd, py=None)
            if output_lock_file:
                output_lock_file = _make_abs_path(output_lock_file, cwd)
            manager = self._init_manager(recorder)
            manager.install(reference=conanfile_path,
                            install_folder=install_folder,
                            remote_name=remote_name,
                            profile=profile,
                            build_modes=build,
                            update=update,
                            manifest_folder=manifest_folder,
                            manifest_verify=manifest_verify,
                            manifest_interactive=manifest_interactive,
                            generators=generators,
                            no_imports=no_imports,
                            graph_lock=graph_lock,
                            output_lock_file=output_lock_file)

            return recorder.get_info()
        except ConanException as exc:
            recorder.error = True
            exc.info = recorder.get_info()
            raise

    @api_method
    def config_get(self, item):
        config_parser = ConanClientConfigParser(self._client_cache.conan_conf_path)
        self._user_io.out.info(config_parser.get_item(item))
        return config_parser.get_item(item)

    @api_method
    def config_set(self, item, value):
        config_parser = ConanClientConfigParser(self._client_cache.conan_conf_path)
        config_parser.set_item(item, value)
        self._client_cache.invalidate()

    @api_method
    def config_rm(self, item):
        config_parser = ConanClientConfigParser(self._client_cache.conan_conf_path)
        config_parser.rm_item(item)
        self._client_cache.invalidate()

    @api_method
    def config_install(self, item, verify_ssl, config_type=None, args=None):
        # _make_abs_path, but could be not a path at all
        if item is not None and os.path.exists(item) and not os.path.isabs(item):
            item = os.path.abspath(item)

        from conans.client.conf.config_installer import configuration_install
        requester = self._remote_manager._auth_manager._rest_client.requester,  # FIXME: Look out!
        return configuration_install(item, self._client_cache, self._user_io.out, verify_ssl,
                                     requester=requester, config_type=config_type, args=args)

    def _info_get_profile(self, reference, install_folder, profile_name, settings, options, env,
                          lock_file):
        cwd = get_cwd()
        profile, graph_lock = install_input(profile_name, settings, options, env, cwd, lock_file,
                                            self._client_cache)
        try:
            reference = ConanFileReference.loads(reference)
        except ConanException:
            reference = _get_conanfile_path(reference, cwd=None, py=None)
            if install_folder or not (profile_name or settings or options or env):
                # When not install folder is specified but neither any setting, we try to read the
                # info from cwd
                install_folder = _make_abs_path(install_folder, cwd)
                if existing_info_files(install_folder):
                    return reference, read_conaninfo_profile(install_folder), graph_lock

        return reference, profile, graph_lock

    @api_method
    def info_build_order(self, reference, settings=None, options=None, env=None,
                         profile_name=None, remote_name=None, build_order=None, check_updates=None,
                         install_folder=None, input_lock_file=None):
        reference, profile, graph_lock = self._info_get_profile(reference, install_folder,
                                                                profile_name, settings, options, env,
                                                                input_lock_file)
        recorder = ActionRecorder()
        deps_graph, _, _ = self._graph_manager.load_graph(reference, None, profile, ["missing"],
                                                          check_updates, False, remote_name,
                                                          recorder, workspace=None,
                                                          graph_lock=graph_lock)
        if input_lock_file:
            build_order = graph_lock.build_order(node_id=None)
            build_order = [[str(n) for n in level] for level in build_order]
            basename, _ = os.path.splitext(input_lock_file)
            basename += "_build_order.json"
            save(basename, json.dumps(build_order))

        return deps_graph.build_order(build_order)

    @api_method
    def info_nodes_to_build(self, reference, build_modes, settings=None, options=None, env=None,
                            profile_name=None, remote_name=None, check_updates=None,
                            install_folder=None, input_lock_file=None):
        reference, profile, graph_lock = self._info_get_profile(reference, install_folder,
                                                                profile_name, settings, options, env,
                                                                input_lock_file)
        recorder = ActionRecorder()
        deps_graph, conanfile, _ = self._graph_manager.load_graph(reference, None, profile,
                                                                  build_modes, check_updates,
                                                                  False, remote_name, recorder,
                                                                  workspace=None,
                                                                  graph_lock=graph_lock)
        nodes_to_build = deps_graph.nodes_to_build()
        return nodes_to_build, conanfile

    @api_method
    def info(self, reference, remote_name=None, settings=None, options=None, env=None,
             profile_name=None, update=False, install_folder=None, build=None, input_lock_file=None,
             output_lock_file=None):
        reference, profile, graph_lock = self._info_get_profile(reference, install_folder,
                                                                profile_name, settings, options, env,
                                                                input_lock_file)
        recorder = ActionRecorder()
        deps_graph, conanfile, _ = self._graph_manager.load_graph(reference, None, profile, build,
                                                                  update, False, remote_name,
                                                                  recorder, workspace=None,
                                                                  graph_lock=graph_lock)
        if output_lock_file:
            self._user_io.out.info("Saving graph lock file: %s" % output_lock_file)
            graph_lock = GraphLock(deps_graph, profile)
            graph_lock.save(output_lock_file)

        return deps_graph, conanfile

    @api_method
    def build(self, conanfile_path, source_folder=None, package_folder=None, build_folder=None,
              install_folder=None, should_configure=True, should_build=True, should_install=True,
              should_test=True, cwd=None):
        cwd = cwd or get_cwd()
        conanfile_path = _get_conanfile_path(conanfile_path, cwd, py=True)
        build_folder = _make_abs_path(build_folder, cwd)
        install_folder = _make_abs_path(install_folder, cwd, default=build_folder)
        source_folder = _make_abs_path(source_folder, cwd, default=os.path.dirname(conanfile_path))
        default_pkg_folder = os.path.join(build_folder, "package")
        package_folder = _make_abs_path(package_folder, cwd, default=default_pkg_folder)

        build(self._graph_manager, self._hook_manager, conanfile_path, self._user_io.out,
              source_folder, build_folder, package_folder, install_folder,
              should_configure=should_configure, should_build=should_build,
              should_install=should_install, should_test=should_test)

    @api_method
    def package(self, path, build_folder, package_folder, source_folder=None, install_folder=None,
                cwd=None):
        cwd = cwd or get_cwd()
        conanfile_path = _get_conanfile_path(path, cwd, py=True)
        build_folder = _make_abs_path(build_folder, cwd)
        install_folder = _make_abs_path(install_folder, cwd, default=build_folder)
        source_folder = _make_abs_path(source_folder, cwd, default=os.path.dirname(conanfile_path))
        default_pkg_folder = os.path.join(build_folder, "package")
        package_folder = _make_abs_path(package_folder, cwd, default=default_pkg_folder)

        if package_folder == build_folder:
            raise ConanException("Cannot 'conan package' to the build folder. "
                                 "--build-folder and package folder can't be the same")
        output = ScopedOutput("PROJECT", self._user_io.out)
        conanfile = self._graph_manager.load_consumer_conanfile(conanfile_path, install_folder,
                                                                output, deps_info_required=True)
        packager.create_package(conanfile, None, source_folder, build_folder, package_folder,
                                install_folder, output, self._hook_manager, conanfile_path, None,
                                local=True, copy_info=True)

    @api_method
    def source(self, path, source_folder=None, info_folder=None, cwd=None):
        cwd = cwd or get_cwd()
        conanfile_path = _get_conanfile_path(path, cwd, py=True)
        source_folder = _make_abs_path(source_folder, cwd)
        info_folder = _make_abs_path(info_folder, cwd)

        mkdir(source_folder)
        if not os.path.exists(info_folder):
            raise ConanException("Specified info-folder doesn't exist")

        output = ScopedOutput("PROJECT", self._user_io.out)
        # only infos if exist
        conanfile = self._graph_manager.load_consumer_conanfile(conanfile_path, info_folder, output)
        conanfile_folder = os.path.dirname(conanfile_path)
        if conanfile_folder != source_folder:
            output.info("Executing exports to: %s" % source_folder)
            export_recipe(conanfile, conanfile_folder, source_folder, output)
            export_source(conanfile, conanfile_folder, source_folder, output)
        config_source_local(source_folder, conanfile, output, conanfile_path,
                            self._hook_manager)

    @api_method
    def imports(self, path, dest=None, info_folder=None, cwd=None):
        """
        :param path: Path to the conanfile
        :param dest: Dir to put the imported files. (Abs path or relative to cwd)
        :param info_folder: Dir where the conaninfo.txt and conanbuildinfo.txt files are
        :param cwd: Current working directory
        :return: None
        """
        cwd = cwd or get_cwd()
        info_folder = _make_abs_path(info_folder, cwd)
        dest = _make_abs_path(dest, cwd)

        mkdir(dest)
        conanfile_abs_path = _get_conanfile_path(path, cwd, py=None)
        output = ScopedOutput("PROJECT", self._user_io.out)
        conanfile = self._graph_manager.load_consumer_conanfile(conanfile_abs_path, info_folder,
                                                                output, deps_info_required=True)
        run_imports(conanfile, dest, output)

    @api_method
    def imports_undo(self, manifest_path):
        cwd = get_cwd()
        manifest_path = _make_abs_path(manifest_path, cwd)
        undo_imports(manifest_path, self._user_io.out)

    @api_method
    def export(self, path, name, version, user, channel, keep_source=False, cwd=None):
        conanfile_path = _get_conanfile_path(path, cwd, py=True)
        name, version = self._loader.load_name_version(conanfile_path, name, version)
        reference = ConanFileReference(name, version, user, channel)
        conanfile = self._loader.load_export(conanfile_path, reference)
        cmd_export(conanfile_path, conanfile, reference, keep_source, self._user_io.out,
                   self._client_cache, self._hook_manager)

    @api_method
    def remove(self, pattern, query=None, packages=None, builds=None, src=False, force=False,
               remote_name=None, outdated=False):
        remover = ConanRemover(self._client_cache, self._remote_manager, self._user_io,
                               self._registry)
        remover.remove(pattern, remote_name, src, builds, packages, force=force,
                       packages_query=query, outdated=outdated)

    @api_method
    def copy(self, reference, user_channel, force=False, packages=None):
        """
        param packages: None=No binaries, True=All binaries, else list of IDs
        """
        from conans.client.cmd.copy import cmd_copy
        # FIXME: conan copy does not support short-paths in Windows
        reference = ConanFileReference.loads(str(reference))
        cmd_copy(reference, user_channel, packages, self._client_cache,
                 self._user_io, self._remote_manager, self._registry, self._loader, force=force)

    @api_method
    def authenticate(self, name, password, remote_name):
        remote = self.get_remote_by_name(remote_name)
        _, remote_name, prev_user, user = self._remote_manager.authenticate(remote, name, password)
        return remote_name, prev_user, user

    @api_method
    def user_set(self, user, remote_name=None):
        remote = (self.get_default_remote() if not remote_name
                  else self.get_remote_by_name(remote_name))
        return user_set(self._client_cache.localdb, user, remote)

    @api_method
    def users_clean(self):
        users_clean(self._client_cache.localdb)

    @api_method
    def users_list(self, remote_name=None):
        info = {"error": False, "remotes": []}
        remotes = [self.get_remote_by_name(remote_name)] if remote_name else self.remote_list()
        try:
            info["remotes"] = users_list(self._client_cache.localdb, remotes)
            return info
        except ConanException as exc:
            info["error"] = True
            exc.info = info
            raise

    @api_method
    def search_recipes(self, pattern, remote_name=None, case_sensitive=False):
        recorder = SearchRecorder()
        search = Search(self._client_cache, self._remote_manager, self._registry)

        try:
            references = search.search_recipes(pattern, remote_name, case_sensitive)
        except ConanException as exc:
            recorder.error = True
            exc.info = recorder.get_info()
            raise

        for remote_name, refs in references.items():
            for ref in refs:
                recorder.add_recipe(remote_name, ref, with_packages=False)
        return recorder.get_info()

    @api_method
    def search_packages(self, reference, query=None, remote_name=None, outdated=False):
        recorder = SearchRecorder()
        search = Search(self._client_cache, self._remote_manager, self._registry)

        try:
            reference = ConanFileReference.loads(str(reference))
            references = search.search_packages(reference, remote_name, query=query,
                                                outdated=outdated)
        except ConanException as exc:
            recorder.error = True
            exc.info = recorder.get_info()
            raise

        for remote_name, remote_ref in references.items():
            recorder.add_recipe(remote_name, reference)
            if remote_ref.ordered_packages:
                for package_id, properties in remote_ref.ordered_packages.items():
                    package_recipe_hash = properties.get("recipe_hash", None)
                    recorder.add_package(remote_name, reference,
                                         package_id, properties.get("options", []),
                                         properties.get("settings", []),
                                         properties.get("full_requires", []),
                                         remote_ref.recipe_hash != package_recipe_hash)
        return recorder.get_info()

    @api_method
    def upload(self, pattern, package=None, remote_name=None, all_packages=False, confirm=False,
               retry=2, retry_wait=5, integrity_check=False, policy=None, query=None):
        """ Uploads a package recipe and the generated binary packages to a specified remote
        """

        recorder = UploadRecorder()
        uploader = CmdUpload(self._client_cache, self._user_io, self._remote_manager,
                             self._registry, self._loader, self._hook_manager)
        try:
            uploader.upload(recorder, pattern, package, all_packages, confirm, retry,
                            retry_wait, integrity_check, policy, remote_name, query=query)
            return recorder.get_info()
        except ConanException as exc:
            recorder.error = True
            exc.info = recorder.get_info()
            raise

    @api_method
    def remote_list(self):
        return self._registry.remotes.list

    @api_method
    def remote_add(self, remote_name, url, verify_ssl=True, insert=None, force=None):
        return self._registry.remotes.add(remote_name, url, verify_ssl, insert, force)

    @api_method
    def remote_remove(self, remote_name):
        return self._registry.remotes.remove(remote_name)

    @api_method
    def remote_update(self, remote_name, url, verify_ssl=True, insert=None):
        return self._registry.remotes.update(remote_name, url, verify_ssl, insert)

    @api_method
    def remote_rename(self, remote_name, new_new_remote):
        return self._registry.remotes.rename(remote_name, new_new_remote)

    @api_method
    def remote_list_ref(self):
        return {r: remote_name for r, remote_name in self._registry.refs.list.items()}

    @api_method
    def remote_add_ref(self, reference, remote_name):
        reference = ConanFileReference.loads(str(reference), validate=True)
        return self._registry.refs.set(reference, remote_name, check_exists=True)

    @api_method
    def remote_remove_ref(self, reference):
        reference = ConanFileReference.loads(str(reference), validate=True)
        return self._registry.refs.remove(reference)

    @api_method
    def remote_update_ref(self, reference, remote_name):
        reference = ConanFileReference.loads(str(reference), validate=True)
        return self._registry.refs.update(reference, remote_name)

    @api_method
    def remote_list_pref(self, reference):
        reference = ConanFileReference.loads(str(reference), validate=True)
        ret = {}
        tmp = self._registry.prefs.list
        for r, remote in tmp.items():
            pref = PackageReference.loads(r)
            if pref.conan == reference:
                ret[pref.full_repr()] = remote
        return ret

    @api_method
    def remote_add_pref(self, package_reference, remote_name):
        p_reference = PackageReference.loads(str(package_reference), validate=True)
        return self._registry.prefs.set(p_reference, remote_name, check_exists=True)

    @api_method
    def remote_remove_pref(self, package_reference):
        p_reference = PackageReference.loads(str(package_reference), validate=True)
        return self._registry.prefs.remove(p_reference)

    @api_method
    def remote_update_pref(self, package_reference, remote_name):
        p_reference = PackageReference.loads(str(package_reference), validate=True)
        return self._registry.prefs.update(p_reference, remote_name)

    def remote_clean(self):
        return self._registry.remotes.clean()

    @api_method
    def profile_list(self):
        return cmd_profile_list(self._client_cache.profiles_path, self._user_io.out)

    @api_method
    def create_profile(self, profile_name, detect=False):
        return cmd_profile_create(profile_name, self._client_cache.profiles_path,
                                  self._user_io.out, detect)

    @api_method
    def update_profile(self, profile_name, key, value):
        return cmd_profile_update(profile_name, key, value, self._client_cache.profiles_path)

    @api_method
    def get_profile_key(self, profile_name, key):
        return cmd_profile_get(profile_name, key, self._client_cache.profiles_path)

    @api_method
    def delete_profile_key(self, profile_name, key):
        return cmd_profile_delete_key(profile_name, key, self._client_cache.profiles_path)

    @api_method
    def read_profile(self, profile=None):
        p, _ = read_profile(profile, get_cwd(), self._client_cache.profiles_path)
        return p

    @api_method
    def get_path(self, reference, package_id=None, path=None, remote_name=None):
        from conans.client.local_file_getter import get_path
        reference = ConanFileReference.loads(reference)
        if not path:
            path = "conanfile.py" if not package_id else "conaninfo.txt"

        if not remote_name:
            return get_path(self._client_cache, reference, package_id, path), path
        else:
            remote = self.get_remote_by_name(remote_name)
            return self._remote_manager.get_path(reference, package_id, path, remote), path

    @api_method
    def export_alias(self, reference, target_reference):
        reference = ConanFileReference.loads(reference)
        target_reference = ConanFileReference.loads(target_reference)
        return export_alias(reference, target_reference, self._client_cache)

    @api_method
    def get_default_remote(self):
        return self._registry.remotes.default

    @api_method
    def get_remote_by_name(self, remote_name):
        return self._registry.remotes.get(remote_name)


Conan = ConanAPIV1


def install_input(profile_name, settings, options, env, cwd, lock_file, client_cache):
    if lock_file:
        if settings or options or profile_name:
            raise ConanException("Lock file cannot be used with settings, options or profile")
        lock_file = _make_abs_path(lock_file, cwd)
        graph_lock = GraphLock.loads(load(lock_file))
        profile = graph_lock.profile
        # Here the profile should be allowed to be mixed with new Env values
    else:
        graph_lock = None
        profile = profile_from_args(profile_name, settings, options, env, cwd, client_cache)

    return profile, graph_lock


def _parse_manifests_arguments(verify, manifests, manifests_interactive, cwd):
    if manifests and manifests_interactive:
        raise ConanException("Do not specify both manifests and "
                             "manifests-interactive arguments")
    if verify and (manifests or manifests_interactive):
        raise ConanException("Do not specify both 'verify' and "
                             "'manifests' or 'manifests-interactive' arguments")
    manifest_folder = verify or manifests or manifests_interactive
    if manifest_folder:
        if not os.path.isabs(manifest_folder):
            if not cwd:
                raise ConanException("'cwd' should be defined if the manifest folder is relative.")
            manifest_folder = os.path.join(cwd, manifest_folder)
        manifest_verify = verify is not None
        manifest_interactive = manifests_interactive is not None
    else:
        manifest_verify = manifest_interactive = False

    return manifest_folder, manifest_interactive, manifest_verify


def existing_info_files(folder):
    return os.path.exists(os.path.join(folder, CONANINFO)) and  \
           os.path.exists(os.path.join(folder, BUILD_INFO))


def get_conan_runner():
    print_commands_to_output = get_env("CONAN_PRINT_RUN_COMMANDS", False)
    generate_run_log_file = get_env("CONAN_LOG_RUN_TO_FILE", False)
    log_run_to_output = get_env("CONAN_LOG_RUN_TO_OUTPUT", True)
    runner = ConanRunner(print_commands_to_output, generate_run_log_file, log_run_to_output)
    return runner


def migrate_and_get_client_cache(base_folder, out, storage_folder=None):
    # Init paths
    client_cache = ClientCache(base_folder, storage_folder, out)

    # Migration system
    migrator = ClientMigrator(client_cache, Version(client_version), out)
    migrator.migrate()

    return client_cache<|MERGE_RESOLUTION|>--- conflicted
+++ resolved
@@ -359,11 +359,11 @@
             recorder = ActionRecorder()
             conanfile_path = _get_conanfile_path(conanfile_path, cwd, py=True)
 
-<<<<<<< HEAD
             profile, graph_lock = install_input(profile_name, settings, options, env, cwd,
                                                 input_lock_file, self._client_cache)
 
-            reference = self._loader.export_ref(conanfile_path, name, version, user, channel)
+            name, version = self._loader.load_name_version(conanfile_path, name, version)
+            reference = ConanFileReference(name, version, user, channel)
 
             if graph_lock:
                 node = graph_lock.get_node_from_ref(reference)
@@ -375,11 +375,6 @@
             print "LOCKED PYTHON REQUIRES!!! ", python_requires
             with self._loader.lock_versions(python_requires):
                 conanfile = self._loader.load_export(conanfile_path, reference)
-=======
-            name, version = self._loader.load_name_version(conanfile_path, name, version)
-            reference = ConanFileReference(name, version, user, channel)
-            conanfile = self._loader.load_export(conanfile_path, reference)
->>>>>>> 9224c942
 
             # Make sure keep_source is set for keep_build
             keep_source = keep_source or keep_build
