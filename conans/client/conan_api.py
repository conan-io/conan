import json
import os
<<<<<<< HEAD
import sys
import traceback
=======

>>>>>>> fba25934
from collections import OrderedDict
from collections import namedtuple

from conans import __version__ as client_version
from conans.cli.api.model import Remote
from conans.cli.api.subapi import api_method
from conans.cli.conan_app import ConanApp
from conans.cli.output import ConanOutput
from conans.client.cmd.build import cmd_build
from conans.client.cmd.create import create
from conans.client.cmd.download import download
from conans.client.cmd.export import cmd_export, export_alias
from conans.client.cmd.export_pkg import export_pkg
from conans.client.cmd.profile import (cmd_profile_create, cmd_profile_delete_key, cmd_profile_get,
                                       cmd_profile_list, cmd_profile_update)
from conans.client.cmd.test import install_build_and_test
from conans.client.cmd.uploader import CmdUpload
from conans.client.conf.required_version import check_required_conan_version
from conans.client.graph.printer import print_graph
from conans.client.importer import run_imports, undo_imports
from conans.client.manager import deps_install
from conans.client.migrations import ClientMigrator
from conans.client.profile_loader import ProfileLoader
from conans.client.remover import ConanRemover
from conans.client.source import config_source_local
from conans.errors import (ConanException, RecipeNotFoundException,
                           PackageNotFoundException, NotFoundException)
from conans.model.graph_lock import LOCKFILE, Lockfile
from conans.model.manifest import discarded_file
from conans.model.package_ref import PkgReference
from conans.model.ref import ConanFileReference, check_valid_ref
from conans.model.version import Version
from conans.paths import get_conan_user_home
from conans.search.search import search_recipes
from conans.util.files import mkdir, save_files, load, save


class ProfileData(namedtuple("ProfileData", ["profiles", "settings", "options", "env", "conf"])):
    def __bool__(self):
        return bool(self.profiles or self.settings or self.options or self.env or self.conf)


def _make_abs_path(path, cwd=None, default=None):
    """convert 'path' to absolute if necessary (could be already absolute)
    if not defined (empty, or None), will return 'default' one or 'cwd'
    """
    cwd = cwd or os.getcwd()
    if not path:
        abs_path = default or cwd
    elif os.path.isabs(path):
        abs_path = path
    else:
        abs_path = os.path.normpath(os.path.join(cwd, path))
    return abs_path


def _get_conanfile_path(path, cwd, py):
    """
    param py= True: Must be .py, False: Must be .txt, None: Try .py, then .txt
    """
    candidate_paths = list()
    path = _make_abs_path(path, cwd)

    if os.path.isdir(path):  # Can be a folder
        if py:
            path = os.path.join(path, "conanfile.py")
            candidate_paths.append(path)
        elif py is False:
            path = os.path.join(path, "conanfile.txt")
            candidate_paths.append(path)
        else:
            path_py = os.path.join(path, "conanfile.py")
            candidate_paths.append(path_py)
            if os.path.exists(path_py):
                path = path_py
            else:
                path = os.path.join(path, "conanfile.txt")
                candidate_paths.append(path)
    else:
        candidate_paths.append(path)

    if not os.path.isfile(path):  # Must exist
        raise ConanException("Conanfile not found at %s" % " or ".join(candidate_paths))

    if py and not path.endswith(".py"):
        raise ConanException("A conanfile.py is needed, " + path + " is not acceptable")

    return path


class ConanAPIV1(object):

    def __init__(self, cache_folder=None):
        self.cache_folder = cache_folder or get_conan_user_home()
        # Migration system
        migrator = ClientMigrator(self.cache_folder, Version(client_version))
        migrator.migrate()
        check_required_conan_version(self.cache_folder)

    @api_method
    def new(self, name, header=False, pure_c=False, test=False, exports_sources=False, bare=False,
            cwd=None, template=None, defines=None, gitignore=None):
        from conans.client.cmd.new import cmd_new
        app = ConanApp(self.cache_folder)
        cwd = os.path.abspath(cwd or os.getcwd())
        files = cmd_new(name, header=header, pure_c=pure_c, test=test,
                        exports_sources=exports_sources, bare=bare, gitignore=gitignore,
                        template=template, cache=app.cache, defines=defines)

        save_files(cwd, files)
        for f in sorted(files):
            ConanOutput().success("File saved: %s" % f)

    @api_method
    def inspect(self, path, attributes, remote_name=None):
        app = ConanApp(self.cache_folder)
        # FIXME: remote_name should be remote
        app.load_remotes([Remote(remote_name, None)])
        try:
            ref = ConanFileReference.loads(path)
        except ConanException:
            conanfile_path = _get_conanfile_path(path, os.getcwd(), py=True)
            conanfile = app.loader.load_named(conanfile_path, None, None, None, None)
        else:
            if app.selected_remote:
                try:
                    if not ref.revision:
                        ref, _ = app.remote_manager.get_latest_recipe_revision(ref,
                                                                               app.selected_remote)
                except NotFoundException:
                    raise RecipeNotFoundException(ref)
                else:
                    if not app.cache.exists_rrev(ref):
                        ref, _ = app.remote_manager.get_recipe(ref, app.selected_remote)

            result = app.proxy.get_recipe(ref)
            conanfile_path, _, _, ref = result
            conanfile = app.loader.load_basic(conanfile_path)
            conanfile.name = ref.name
            # FIXME: Conan 2.0, this should be a string, not a Version object
            conanfile.version = ref.version

        result = OrderedDict()
        if not attributes:
            attributes = ['name', 'version', 'url', 'homepage', 'license', 'author',
                          'description', 'topics', 'generators', 'exports', 'exports_sources',
                          'short_paths', 'build_policy', 'revision_mode', 'settings',
                          'options', 'default_options', 'deprecated']
        # TODO: Change this in Conan 2.0, cli stdout should display only fields with values,
        # json should contain all values for easy automation
        for attribute in attributes:
            try:
                attr = getattr(conanfile, attribute)
                result[attribute] = attr
            except AttributeError:
                result[attribute] = ''
        return result

    @api_method
    def test(self, path, reference, profile_names=None, settings=None, options=None, env=None,
             remote_name=None, update=False, build_modes=None, cwd=None, test_build_folder=None,
             lockfile=None, profile_build=None, conf=None):
        app = ConanApp(self.cache_folder)
        # FIXME: remote_name should be remote
        app.load_remotes([Remote(remote_name, None)], update=update)
        profile_host = ProfileData(profiles=profile_names, settings=settings, options=options,
                                   env=env, conf=conf)

        conanfile_path = _get_conanfile_path(path, cwd, py=True)
        cwd = cwd or os.getcwd()
        lockfile = _make_abs_path(lockfile, cwd) if lockfile else None
        profile_host, profile_build, graph_lock, root_ref = get_graph_info(profile_host,
                                                                           profile_build, cwd,
                                                                           app.cache,
                                                                           lockfile=lockfile)
        ref = ConanFileReference.loads(reference)
        install_build_and_test(app, conanfile_path, ref, profile_host,
                               profile_build, graph_lock, root_ref,
                               build_modes=build_modes, test_build_folder=test_build_folder)

    @api_method
    def create(self, conanfile_path, name=None, version=None, user=None, channel=None,
               profile_names=None, settings=None,
               options=None, env=None, test_folder=None,
               build_modes=None, remote_name=None, update=False, cwd=None, test_build_folder=None,
               lockfile=None, lockfile_out=None, ignore_dirty=False, profile_build=None,
               is_build_require=False, conf=None, require_overrides=None):
        """
        API method to create a conan package

        test_folder default None   - looks for default 'test' or 'test_package' folder),
                                    string - test_folder path
                                    False  - disabling tests
        """
        app = ConanApp(self.cache_folder)
        # FIXME: remote_name should be remote
        app.load_remotes([Remote(remote_name, None)], update=update)

        profile_host = ProfileData(profiles=profile_names, settings=settings, options=options,
                                   env=env, conf=conf)
        cwd = cwd or os.getcwd()

        try:
            conanfile_path = _get_conanfile_path(conanfile_path, cwd, py=True)
            lockfile = _make_abs_path(lockfile, cwd) if lockfile else None
            profile_host, profile_build, graph_lock, root_ref = get_graph_info(profile_host,
                                                                               profile_build, cwd,
                                                                               app.cache,
                                                                               lockfile=lockfile)
            new_ref = cmd_export(app, conanfile_path, name, version, user, channel,
                                 graph_lock=graph_lock,
                                 ignore_dirty=ignore_dirty)

            profile_host.options.scope(new_ref.name)
            app.range_resolver.clear_output()  # invalidate version range output

            if build_modes is None:  # Not specified, force build the tested library
                build_modes = [new_ref.name]

            # FIXME: Dirty hack: remove the root for the test_package/conanfile.py consumer
            root_ref = ConanFileReference(None, None, None, None, validate=False)
            create(app, new_ref, profile_host, profile_build,
                   graph_lock, root_ref, build_modes,
                   test_build_folder, test_folder, conanfile_path,
                   is_build_require=is_build_require, require_overrides=require_overrides)

            if lockfile_out:
                lockfile_out = _make_abs_path(lockfile_out, cwd)
                graph_lock.save(lockfile_out)
        except ConanException as exc:
            raise

    @api_method
    def export_pkg(self, conanfile_path, name, channel, source_folder=None, build_folder=None,
                   package_folder=None, profile_names=None, settings=None,
                   options=None, env=None, force=False, user=None, version=None, cwd=None,
                   lockfile=None, lockfile_out=None, ignore_dirty=False, profile_build=None,
                   conf=None):
        profile_host = ProfileData(profiles=profile_names, settings=settings, options=options,
                                   env=env, conf=conf)
        app = ConanApp(self.cache_folder)
        cwd = cwd or os.getcwd()


        try:
            conanfile_path = _get_conanfile_path(conanfile_path, cwd, py=True)

            if package_folder:
                if build_folder or source_folder:
                    raise ConanException("package folder definition incompatible with build "
                                         "and source folders")
                package_folder = _make_abs_path(package_folder, cwd)

            build_folder = _make_abs_path(build_folder, cwd)

            source_folder = _make_abs_path(source_folder, cwd,
                                           default=os.path.dirname(conanfile_path))

            for folder, path in {"source": source_folder, "build": build_folder,
                                 "package": package_folder}.items():
                if path and not os.path.exists(path):
                    raise ConanException("The {} folder '{}' does not exist."
                                         .format(folder, path))

            lockfile = _make_abs_path(lockfile, cwd) if lockfile else None
            # Checks that no both settings and info files are specified
            profile_host, profile_build, graph_lock, root_ref = get_graph_info(profile_host,
                                                                               profile_build, cwd,
                                                                               app.cache,
                                                                               lockfile=lockfile)

            new_ref = cmd_export(app, conanfile_path, name, version, user, channel,
                                 graph_lock=graph_lock, ignore_dirty=ignore_dirty)
            ref = new_ref.copy_clear_rev()
            # new_ref has revision
            export_pkg(app, new_ref, source_folder=source_folder,
                       build_folder=build_folder, package_folder=package_folder,
                       profile_host=profile_host, profile_build=profile_build,
                       graph_lock=graph_lock, root_ref=root_ref, force=force,
                       source_conanfile_path=conanfile_path)
            if lockfile_out:
                lockfile_out = _make_abs_path(lockfile_out, cwd)
                graph_lock.save(lockfile_out)
        except ConanException as exc:
            raise

    @api_method
    def download(self, reference, remote_name=None, packages=None, recipe=False):
        app = ConanApp(self.cache_folder)
        if packages and recipe:
            raise ConanException("recipe parameter cannot be used together with packages")
        # Install packages without settings (fixed ids or all)
        if check_valid_ref(reference):
            ref = ConanFileReference.loads(reference)
            if packages and ref.revision is None:
                for package_id in packages:
                    if "#" in package_id:
                        raise ConanException("It is needed to specify the recipe revision if you "
                                             "specify a package revision")
            # FIXME: remote_name should be remote
            app.load_remotes([Remote(remote_name, None)])
            download(app, ref, packages, recipe)
        else:
            raise ConanException("Provide a valid full reference without wildcards.")

    @api_method
    def install_reference(self, reference, settings=None, options=None, env=None,
                          remote_name=None, build=None, profile_names=None,
                          update=False, generators=None, install_folder=None, cwd=None,
                          lockfile=None, lockfile_out=None, profile_build=None,
                          is_build_require=False, conf=None,
                          require_overrides=None):
        app = ConanApp(self.cache_folder)
        # FIXME: remote_name should be remote
        app.load_remotes([Remote(remote_name, None)], update=update)
        profile_host = ProfileData(profiles=profile_names, settings=settings, options=options,
                                   env=env, conf=conf)

        cwd = cwd or os.getcwd()
        try:
            lockfile = _make_abs_path(lockfile, cwd) if lockfile else None
            profile_host, profile_build, graph_lock, root_ref = get_graph_info(profile_host,
                                                                               profile_build, cwd,
                                                                               app.cache,
                                                                               lockfile=lockfile)

            if graph_lock is not None:
                graph_lock.strict = True
            install_folder = _make_abs_path(install_folder, cwd)

            mkdir(install_folder)
            deps_install(app, ref_or_path=reference, install_folder=install_folder, base_folder=cwd,
                         profile_host=profile_host, profile_build=profile_build,
                         graph_lock=graph_lock, root_ref=root_ref, build_modes=build,
                         generators=generators,
                         is_build_require=is_build_require,
                         require_overrides=require_overrides)

            if lockfile_out:
                lockfile_out = _make_abs_path(lockfile_out, cwd)
                graph_lock.save(lockfile_out)
        except ConanException as exc:
            raise

    @api_method
    def install(self, path="", name=None, version=None, user=None, channel=None,
                settings=None, options=None, env=None,
                remote_name=None, build=None, profile_names=None,
                update=False, generators=None, no_imports=False, install_folder=None, cwd=None,
                lockfile=None, lockfile_out=None, profile_build=None, conf=None,
                require_overrides=None):
        app = ConanApp(self.cache_folder)
        # FIXME: remote_name should be remote
        app.load_remotes([Remote(remote_name, None)], update=update)
        profile_host = ProfileData(profiles=profile_names, settings=settings, options=options,
                                   env=env, conf=conf)

        cwd = cwd or os.getcwd()
        try:
            lockfile = _make_abs_path(lockfile, cwd) if lockfile else None
            profile_host, profile_build, graph_lock, root_ref = get_graph_info(profile_host,
                                                                               profile_build, cwd,
                                                                               app.cache,
                                                                               name=name,
                                                                               version=version,
                                                                               user=user,
                                                                               channel=channel,
                                                                               lockfile=lockfile)

            install_folder = _make_abs_path(install_folder, cwd)
            conanfile_path = _get_conanfile_path(path, cwd, py=None)

            # Make lockfile strict for consuming and install
            if graph_lock is not None:
                graph_lock.strict = True
            deps_install(app=app,
                         ref_or_path=conanfile_path,
                         install_folder=install_folder,
                         base_folder=cwd,
                         profile_host=profile_host,
                         profile_build=profile_build,
                         graph_lock=graph_lock,
                         root_ref=root_ref,
                         build_modes=build,
                         generators=generators,
                         no_imports=no_imports,
                         require_overrides=require_overrides,
                         conanfile_path=os.path.dirname(conanfile_path))

            if lockfile_out:
                lockfile_out = _make_abs_path(lockfile_out, cwd)
                graph_lock.save(lockfile_out)
        except ConanException as exc:
            raise

    @api_method
    def config_install_list(self):
        app = ConanApp(self.cache_folder)
        if not os.path.isfile(app.cache.config_install_file):
            return []
        return json.loads(load(app.cache.config_install_file))

    @api_method
    def config_install_remove(self, index):
        app = ConanApp(self.cache_folder)
        if not os.path.isfile(app.cache.config_install_file):
            raise ConanException("There is no config data. Need to install config first.")
        configs = json.loads(load(app.cache.config_install_file))
        try:
            configs.pop(index)
        except Exception as e:
            raise ConanException("Config %s can't be removed: %s" % (index, str(e)))
        save(app.cache.config_install_file, json.dumps(configs))

    @api_method
    def config_install(self, path_or_url, verify_ssl, config_type=None, args=None,
                       source_folder=None, target_folder=None):
        from conans.client.conf.config_installer import configuration_install
        app = ConanApp(self.cache_folder)
        return configuration_install(app, path_or_url, verify_ssl,
                                     config_type=config_type, args=args,
                                     source_folder=source_folder, target_folder=target_folder)

    @api_method
    def config_home(self):
        return self.cache_folder

    @api_method
    def config_init(self, force=False):
        app = ConanApp(self.cache_folder)
        app.cache.reset_default_profile()
        if force:
            app.cache.reset_config()
            app.cache.remotes_registry.reset_remotes()
            app.cache.reset_settings()
        else:
            app.cache.initialize_config()
            app.cache.remotes_registry.initialize_remotes()
            app.cache.initialize_settings()

    def _info_args(self, app, reference_or_path, profile_host, profile_build,
                   name=None, version=None, user=None, channel=None, lockfile=None):
        cwd = os.getcwd()
        if check_valid_ref(reference_or_path):
            ref = ConanFileReference.loads(reference_or_path)
        else:
            ref = _get_conanfile_path(reference_or_path, cwd=None, py=None)

        lockfile = _make_abs_path(lockfile, cwd) if lockfile else None
        profile_host, profile_build, graph_lock, root_ref = get_graph_info(profile_host,
                                                                           profile_build,
                                                                           cwd,
                                                                           app.cache,
                                                                           name=name,
                                                                           version=version,
                                                                           user=user,
                                                                           channel=channel,
                                                                           lockfile=lockfile)

        return ref, profile_host, profile_build, graph_lock, root_ref

    @api_method
    def info(self, reference_or_path, remote_name=None, settings=None, options=None, env=None,
             profile_names=None, update=False, build=None, lockfile=None,
             profile_build=None, name=None, version=None, user=None, channel=None, conf=None):
        profile_host = ProfileData(profiles=profile_names, settings=settings, options=options,
                                   env=env, conf=conf)
        app = ConanApp(self.cache_folder)
        # FIXME: Fix the argument "update" to name it check_updates
        # FIXME: remote_name should be remote
        # The info never update
        app.load_remotes([Remote(remote_name, None)], update=False, check_updates=update)
        reference, profile_host, profile_build, graph_lock, root_ref = \
            self._info_args(app, reference_or_path, profile_host,
                            profile_build, name=name, version=version,
                            user=user, channel=channel, lockfile=lockfile)

        deps_graph = app.graph_manager.load_graph(reference, None, profile_host,
                                                  profile_build, graph_lock,
                                                  root_ref, build, False)
        return deps_graph, deps_graph.root.conanfile

    @api_method
    def build(self, conanfile_path, name=None, version=None, user=None, channel=None,
              source_folder=None, package_folder=None, build_folder=None,
              install_folder=None, cwd=None, settings=None, options=None, env=None,
              remote_name=None, build=None, profile_names=None,
              update=False, generators=None, no_imports=False,
              lockfile=None, lockfile_out=None, profile_build=None, conf=None):

        app = ConanApp(self.cache_folder)
        # FIXME: remote_name should be remote
        app.load_remotes([Remote(remote_name, None)])
        profile_host = ProfileData(profiles=profile_names, settings=settings, options=options,
                                   env=env, conf=conf)

        cwd = cwd or os.getcwd()

        conanfile_path = _get_conanfile_path(conanfile_path, cwd, py=True)
        build_folder = _make_abs_path(build_folder, cwd)
        install_folder = _make_abs_path(install_folder, cwd, default=build_folder)
        source_folder = _make_abs_path(source_folder, cwd, default=os.path.dirname(conanfile_path))
        default_pkg_folder = os.path.join(build_folder, "package")
        package_folder = _make_abs_path(package_folder, cwd, default=default_pkg_folder)

        try:
            lockfile = _make_abs_path(lockfile, cwd) if lockfile else None
            profile_host, profile_build, graph_lock, root_ref = \
                get_graph_info(profile_host, profile_build, cwd,
                               app.cache,
                               name=name, version=version, user=user, channel=channel,
                               lockfile=lockfile)
            deps_info = deps_install(app=app,
                                     ref_or_path=conanfile_path,
                                     install_folder=install_folder,
                                     base_folder=cwd,
                                     profile_host=profile_host,
                                     profile_build=profile_build,
                                     graph_lock=graph_lock,
                                     root_ref=root_ref,
                                     build_modes=build,
                                     generators=generators,
                                     no_imports=no_imports,
                                     conanfile_path=os.path.dirname(conanfile_path))

            if lockfile_out:
                lockfile_out = _make_abs_path(lockfile_out, cwd)
                graph_lock.save(lockfile_out)

            conanfile = deps_info.root.conanfile
            cmd_build(app, conanfile_path, conanfile, base_path=cwd,
                      source_folder=source_folder, build_folder=build_folder,
                      package_folder=package_folder, install_folder=install_folder)
        except ConanException as exc:
            raise

    @api_method
    def source(self, path, source_folder=None, cwd=None):
        app = ConanApp(self.cache_folder)

        cwd = cwd or os.getcwd()
        conanfile_path = _get_conanfile_path(path, cwd, py=True)
        source_folder = _make_abs_path(source_folder, cwd)

        mkdir(source_folder)

        # only infos if exist
        conanfile = app.graph_manager.load_consumer_conanfile(conanfile_path)
        conanfile.folders.set_base_source(source_folder)
        conanfile.folders.set_base_build(None)
        conanfile.folders.set_base_package(None)

        config_source_local(conanfile, conanfile_path, app.hook_manager)

    @api_method
    def imports(self, conanfile_path, dest=None, cwd=None, settings=None,
                options=None, env=None, profile_names=None, profile_build=None, lockfile=None,
                conf=None):
        """
        :param path: Path to the conanfile
        :param dest: Dir to put the imported files. (Abs path or relative to cwd)
        :param cwd: Current working directory
        :return: None
        """
        app = ConanApp(self.cache_folder)
        app.load_remotes(update=False)
        cwd = cwd or os.getcwd()
        dest = _make_abs_path(dest, cwd)

        mkdir(dest)
        profile_host = ProfileData(profiles=profile_names, settings=settings, options=options,
                                   env=env, conf=conf)
        conanfile_path = _get_conanfile_path(conanfile_path, cwd, py=None)

        try:
            lockfile = _make_abs_path(lockfile, cwd) if lockfile else None
            profile_host, profile_build, graph_lock, root_ref = \
                get_graph_info(profile_host, profile_build, cwd,
                               app.cache, lockfile=lockfile)

            deps_info = deps_install(app=app,
                                     ref_or_path=conanfile_path,
                                     install_folder=None,
                                     base_folder=cwd,
                                     profile_host=profile_host,
                                     profile_build=profile_build,
                                     graph_lock=graph_lock,
                                     root_ref=root_ref)
            conanfile = deps_info.root.conanfile
            conanfile.folders.set_base_imports(dest)
            return run_imports(conanfile)
        except ConanException as exc:
            raise

    @api_method
    def imports_undo(self, manifest_path):
        cwd = os.getcwd()
        manifest_path = _make_abs_path(manifest_path, cwd)
        undo_imports(manifest_path)

    @api_method
    def export(self, path, name, version, user, channel, cwd=None,
               lockfile=None, lockfile_out=None, ignore_dirty=False):

        app = ConanApp(self.cache_folder)
        conanfile_path = _get_conanfile_path(path, cwd, py=True)
        graph_lock = None
        if lockfile:
            lockfile = _make_abs_path(lockfile, cwd)
            graph_lock = Lockfile.load(lockfile)
            ConanOutput().info("Using lockfile: '{}'".format(lockfile))
        cmd_export(app, conanfile_path, name, version, user, channel,
                   graph_lock=graph_lock, ignore_dirty=ignore_dirty)

        if lockfile_out and graph_lock:
            lockfile_out = _make_abs_path(lockfile_out, cwd)
            graph_lock.save(lockfile_out)

    @api_method
    def remove(self, pattern, query=None, packages=None, builds=None, src=False, force=False,
               remote_name=None):
        app = ConanApp(self.cache_folder)
        # FIXME: remote_name should be remote
        app.load_remotes([Remote(remote_name, None)])
        remover = ConanRemover(app)
        remover.remove(pattern, src, builds, packages, force=force,
                       packages_query=query)

    @api_method
    def upload(self, pattern, package=None, remote_name=None, all_packages=False, confirm=False,
               retry=None, retry_wait=None, integrity_check=False, policy=None, query=None,
               parallel_upload=False):
        """ Uploads a package recipe and the generated binary packages to a specified remote
        """
        app = ConanApp(self.cache_folder)
        # FIXME: remote_name should be remote
        app.load_remotes([Remote(remote_name, None)])
        uploader = CmdUpload(app)
        try:
            uploader.upload(pattern, all_packages, confirm,
                            retry, retry_wait, integrity_check, policy, parallel_upload=parallel_upload)
        except Exception as e:
            print(traceback.format_exc())
            raise

    @api_method
    def remove_system_reqs(self, reference):
        try:
            app = ConanApp(self.cache_folder)
            ref = ConanFileReference.loads(reference)
            app.cache.get_pkg_layout(ref).remove_system_reqs()
            ConanOutput().info("Cache system_reqs from %s has been removed" % repr(ref))
        except Exception as error:
            raise ConanException("Unable to remove system_reqs: %s" % error)

    @api_method
    def remove_system_reqs_by_pattern(self, pattern):
        app = ConanApp(self.cache_folder)
        for ref in search_recipes(app.cache, pattern=pattern):
            self.remove_system_reqs(repr(ref))

    @api_method
    def profile_list(self):
        app = ConanApp(self.cache_folder)
        return cmd_profile_list(app.cache.profiles_path)

    @api_method
    def create_profile(self, profile_name, detect=False, force=False):
        app = ConanApp(self.cache_folder)
        return cmd_profile_create(profile_name, app.cache, detect, force)

    @api_method
    def update_profile(self, profile_name, key, value):
        app = ConanApp(self.cache_folder)
        return cmd_profile_update(profile_name, key, value, app.cache)

    @api_method
    def get_profile_key(self, profile_name, key):
        app = ConanApp(self.cache_folder)
        return cmd_profile_get(profile_name, key, app.cache)

    @api_method
    def delete_profile_key(self, profile_name, key):
        app = ConanApp(self.cache_folder)
        return cmd_profile_delete_key(profile_name, key, app.cache)

    @api_method
    def read_profile(self, profile=None):
        app = ConanApp(self.cache_folder)
        profile_loader = ProfileLoader(app.cache)
        profile = profile_loader.load_profile(profile, os.getcwd())
        return profile

    @api_method
    def get_path(self, reference, package_id=None, path=None, remote_name=None):
        app = ConanApp(self.cache_folder)
        def get_path(cache, ref, path, package_id):
            """ Return the contents for the given `path` inside current layout, it can
                be a single file or the list of files in a directory

                :param package_id: will retrieve the contents from the package directory
                :param path: path relative to the cache reference or package folder
            """
            assert not os.path.isabs(path)

            latest_rrev = cache.get_latest_rrev(ref)

            if package_id is None:  # Get the file in the exported files
                folder = cache.ref_layout(latest_rrev).export()
            else:
                latest_pref = cache.get_latest_prev(PkgReference(latest_rrev, package_id))
                folder = cache.get_pkg_layout(latest_pref).package()

            abs_path = os.path.join(folder, path)

            if not os.path.exists(abs_path):
                raise NotFoundException("The specified path doesn't exist")

            if os.path.isdir(abs_path):
                return sorted([path_ for path_ in os.listdir(abs_path)
                               if not discarded_file(path)])
            else:
                return load(abs_path)

        ref = ConanFileReference.loads(reference)
        if not path:
            path = "conanfile.py" if not package_id else "conaninfo.txt"

        if not remote_name:
            return get_path(app.cache, ref, path, package_id), path
        else:
            remote = app.cache.remotes_registry.read(remote_name)
            if not ref.revision:
                ref, _ = app.remote_manager.get_latest_recipe_revision(ref, remote)
            if package_id:
                pref = PkgReference(ref, package_id)
                if not pref.revision:
                    pref, _ = app.remote_manager.get_latest_package_revision(pref, remote)
                return app.remote_manager.get_package_path(pref, path, remote), path
            else:
                return app.remote_manager.get_recipe_path(ref, path, remote), path

    @api_method
    def export_alias(self, reference, target_reference):
        app = ConanApp(self.cache_folder)
        ref = ConanFileReference.loads(reference)
        target_ref = ConanFileReference.loads(target_reference)

        if ref.name != target_ref.name:
            raise ConanException("An alias can only be defined to a package with the same name")

        # Do not allow to create an alias of a recipe that already has revisions
        # with that name
        latest_rrev = app.cache.get_latest_rrev(ref)
        if latest_rrev:
            alias_conanfile_path = app.cache.ref_layout(latest_rrev).conanfile()
            if os.path.exists(alias_conanfile_path):
                conanfile = app.loader.load_basic(alias_conanfile_path)
                if not getattr(conanfile, 'alias', None):
                    raise ConanException("Reference '{}' is already a package, remove it before "
                                         "creating and alias with the same name".format(ref))

        return export_alias(ref, target_ref, app.cache)

    @api_method
    def editable_add(self, path, reference, cwd):
        app = ConanApp(self.cache_folder)
        # Retrieve conanfile.py from target_path
        target_path = _get_conanfile_path(path=path, cwd=cwd, py=True)

        # Check the conanfile is there, and name/version matches
        ref = ConanFileReference.loads(reference, validate=True)
        target_conanfile = app.loader.load_basic(target_path)
        if (target_conanfile.name and target_conanfile.name != ref.name) or \
                (target_conanfile.version and target_conanfile.version != ref.version):
            raise ConanException("Name and version from reference ({}) and target "
                                 "conanfile.py ({}/{}) must match".
                                 format(ref, target_conanfile.name, target_conanfile.version))

        app.cache.editable_packages.add(ref, target_path)

    @api_method
    def editable_remove(self, reference):
        app = ConanApp(self.cache_folder)
        ref = ConanFileReference.loads(reference, validate=True)
        return app.cache.editable_packages.remove(ref)

    @api_method
    def editable_list(self):
        app = ConanApp(self.cache_folder)
        return {str(k): v for k, v in app.cache.editable_packages.edited_refs.items()}

    @api_method
    def lock_merge(self, lockfiles, lockfile_out):
        result = Lockfile()
        for lockfile in lockfiles:
            lockfile = _make_abs_path(lockfile)
            graph_lock = Lockfile.load(lockfile)
            result.merge(graph_lock)

        lockfile_out = _make_abs_path(lockfile_out)
        result.save(lockfile_out)
        ConanOutput().info("Generated lockfile: %s" % lockfile_out)

    @api_method
    def lock_create(self, path, lockfile_out,
                    reference=None, name=None, version=None, user=None, channel=None,
                    profile_host=None, profile_build=None, remote_name=None, update=None, build=None,
                    lockfile=None, clean=False):
        app = ConanApp(self.cache_folder)
        # FIXME: remote_name should be remote
        app.load_remotes([Remote(remote_name, None)], update=update)
        # profile_host is mandatory
        profile_host = profile_host or ProfileData(None, None, None, None, None)
        profile_build = profile_build or ProfileData(None, None, None, None, None)
        cwd = os.getcwd()

        if path and reference:
            raise ConanException("Both path and reference arguments were provided. Please provide "
                                 "only one of them")

        if path:
            ref_or_path = _make_abs_path(path, cwd)
            if os.path.isdir(ref_or_path):
                raise ConanException("Path argument must include filename "
                                     "like 'conanfile.py' or 'path/conanfile.py'")
            if not os.path.isfile(ref_or_path):
                raise ConanException("Conanfile does not exist in %s" % ref_or_path)
        else:  # reference
            ref_or_path = ConanFileReference.loads(reference)

        graph_lock = None
        if lockfile:
            lockfile = _make_abs_path(lockfile, cwd)
            graph_lock= Lockfile.load(lockfile)

        profile_loader = ProfileLoader(app.cache)
        phost = profile_loader.from_cli_args(profile_host.profiles, profile_host.settings,
                                             profile_host.options, profile_host.env,
                                             profile_host.conf, cwd)

        # Only work on the profile_build if something is provided
        pbuild = profile_loader.from_cli_args(profile_build.profiles, profile_build.settings,
                                              profile_build.options, profile_build.env,
                                              profile_build.conf, cwd,  build_profile=True)

        root_ref = ConanFileReference(name, version, user, channel, validate=False)

        # FIXME: Using update as check_update?
        deps_graph = app.graph_manager.load_graph(ref_or_path, None, phost, pbuild, graph_lock,
                                                  root_ref, build,)
        if deps_graph.error:
            raise deps_graph.error

        print_graph(deps_graph)

        # The computed graph-lock by the graph expansion
        if lockfile is None or clean:
            graph_lock = Lockfile(deps_graph)
        else:
            graph_lock.update_lock(deps_graph)

        lockfile_out = _make_abs_path(lockfile_out or "conan.lock")
        graph_lock.save(lockfile_out)
        ConanOutput().info("Generated lockfile: %s" % lockfile_out)

    def get_template_path(self, template_name, user_overrides=False):
        app = ConanApp(self.cache_folder)
        return app.cache.get_template(template_name, user_overrides=user_overrides)


def get_graph_info(profile_host, profile_build, cwd, cache,
                   name=None, version=None, user=None, channel=None, lockfile=None):

    root_ref = ConanFileReference(name, version, user, channel, validate=False)

    graph_lock = None
    if lockfile:
        lockfile = lockfile if os.path.isfile(lockfile) else os.path.join(lockfile, LOCKFILE)
        graph_lock = Lockfile.load(lockfile)
        ConanOutput().info("Using lockfile: '{}'".format(lockfile))

    profile_loader = ProfileLoader(cache)
    phost = profile_loader.from_cli_args(profile_host.profiles, profile_host.settings,
                                         profile_host.options, profile_host.env,
                                         profile_host.conf, cwd)

    # Only work on the profile_build if something is provided
    pbuild = profile_loader.from_cli_args(profile_build.profiles, profile_build.settings,
                                          profile_build.options, profile_build.env,
                                          profile_build.conf, cwd, build_profile=True)

    # Apply the new_config to the profiles the global one, so recipes get it too
    # TODO: This means lockfiles contain whole copy of the config here?
    # FIXME: Apply to locked graph-info as well
    phost.conf.rebase_conf_definition(cache.new_config)
    pbuild.conf.rebase_conf_definition(cache.new_config)
    return phost, pbuild, graph_lock, root_ref<|MERGE_RESOLUTION|>--- conflicted
+++ resolved
@@ -1,11 +1,7 @@
 import json
 import os
-<<<<<<< HEAD
-import sys
 import traceback
-=======
-
->>>>>>> fba25934
+
 from collections import OrderedDict
 from collections import namedtuple
 
