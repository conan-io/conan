import json
import os
import sys
from collections import OrderedDict
from collections import namedtuple
from io import StringIO

import conans
from conans import __version__ as client_version
from conans.client.cache.cache import ClientCache
from conans.client.cmd.build import cmd_build
from conans.client.cmd.create import create
from conans.client.cmd.download import download
from conans.client.cmd.export import cmd_export, export_alias
from conans.client.cmd.export_pkg import export_pkg
from conans.client.cmd.profile import (cmd_profile_create, cmd_profile_delete_key, cmd_profile_get,
                                       cmd_profile_list, cmd_profile_update)
from conans.client.cmd.search import Search
from conans.client.cmd.test import install_build_and_test
from conans.client.cmd.uploader import CmdUpload
from conans.client.cmd.user import user_set, users_clean, users_list, token_present
from conans.client.conf.required_version import check_required_conan_version
from conans.client.generators import GeneratorManager
from conans.client.graph.graph_binaries import GraphBinariesAnalyzer
from conans.client.graph.graph_manager import GraphManager
from conans.client.graph.printer import print_graph
from conans.client.graph.proxy import ConanProxy
from conans.client.graph.python_requires import PyRequireLoader
from conans.client.graph.range_resolver import RangeResolver
from conans.client.hook_manager import HookManager
from conans.client.importer import run_imports, undo_imports
from conans.client.loader import ConanFileLoader
from conans.client.manager import deps_install
from conans.client.migrations import ClientMigrator
from conans.client.output import ConanOutput, colorama_initialize
from conans.client.profile_loader import profile_from_args, read_profile
from conans.client.recorder.action_recorder import ActionRecorder
from conans.client.recorder.search_recorder import SearchRecorder
from conans.client.recorder.upload_recoder import UploadRecorder
from conans.client.remote_manager import RemoteManager
from conans.client.remover import ConanRemover
from conans.client.rest.auth_manager import ConanApiAuthManager
from conans.client.rest.conan_requester import ConanRequester
from conans.client.rest.rest_client import RestApiClientFactory
from conans.client.runner import ConanRunner
from conans.client.source import config_source_local
from conans.client.tools.env import environment_append
from conans.client.userio import UserIO
from conans.errors import (ConanException, RecipeNotFoundException,
<<<<<<< HEAD
                           PackageNotFoundException, NotFoundException)
=======
                           NotFoundException)
from conans.model.editable_layout import get_editable_abs_path
>>>>>>> 33160d7a
from conans.model.graph_lock import GraphLockFile, LOCKFILE, GraphLock
from conans.model.lock_bundle import LockBundle
from conans.model.manifest import discarded_file
from conans.model.ref import ConanFileReference, PackageReference, check_valid_ref
from conans.model.version import Version
from conans.paths import get_conan_user_home
from conans.search.search import search_recipes
from conans.tools import set_global_instances
from conans.util.conan_v2_mode import conan_v2_error
from conans.util.dates import from_timestamp_to_iso8601
from conans.util.env_reader import get_env
from conans.util.files import exception_message_safe, mkdir, save_files, load, save
from conans.util.log import configure_logger
from conans.util.tracer import log_command, log_exception


class ProfileData(namedtuple("ProfileData", ["profiles", "settings", "options", "env", "conf"])):
    def __bool__(self):
        return bool(self.profiles or self.settings or self.options or self.env or self.conf)
    __nonzero__ = __bool__


def api_method(f):
    def wrapper(api, *args, **kwargs):
        quiet = kwargs.pop("quiet", False)
        try:  # getcwd can fail if Conan runs on an unexisting folder
            old_curdir = os.getcwd()
        except EnvironmentError:
            old_curdir = None
        old_output = api.user_io.out
        quiet_output = ConanOutput(StringIO(), color=api.color) if quiet else None
        try:
            api.create_app(quiet_output=quiet_output)
            log_command(f.__name__, kwargs)
            with environment_append(api.app.cache.config.env_vars):
                return f(api, *args, **kwargs)
        except Exception as exc:
            if quiet_output:
                old_output.write(quiet_output._stream.getvalue())
                old_output.flush()
            msg = exception_message_safe(exc)
            try:
                log_exception(exc, msg)
            except BaseException:
                pass
            raise
        finally:
            if old_curdir:
                os.chdir(old_curdir)
    return wrapper


def _make_abs_path(path, cwd=None, default=None):
    """convert 'path' to absolute if necessary (could be already absolute)
    if not defined (empty, or None), will return 'default' one or 'cwd'
    """
    cwd = cwd or os.getcwd()
    if not path:
        abs_path = default or cwd
    elif os.path.isabs(path):
        abs_path = path
    else:
        abs_path = os.path.normpath(os.path.join(cwd, path))
    return abs_path


def _get_conanfile_path(path, cwd, py):
    """
    param py= True: Must be .py, False: Must be .txt, None: Try .py, then .txt
    """
    candidate_paths = list()
    path = _make_abs_path(path, cwd)

    if os.path.isdir(path):  # Can be a folder
        if py:
            path = os.path.join(path, "conanfile.py")
            candidate_paths.append(path)
        elif py is False:
            path = os.path.join(path, "conanfile.txt")
            candidate_paths.append(path)
        else:
            path_py = os.path.join(path, "conanfile.py")
            candidate_paths.append(path_py)
            if os.path.exists(path_py):
                path = path_py
            else:
                path = os.path.join(path, "conanfile.txt")
                candidate_paths.append(path)
    else:
        candidate_paths.append(path)

    if not os.path.isfile(path):  # Must exist
        raise ConanException("Conanfile not found at %s" % " or ".join(candidate_paths))

    if py and not path.endswith(".py"):
        raise ConanException("A conanfile.py is needed, " + path + " is not acceptable")

    return path


class ConanApp(object):
    def __init__(self, cache_folder, user_io, http_requester=None, runner=None, quiet_output=None):
        # User IO, interaction and logging
        self.user_io = user_io
        self.out = self.user_io.out
        if quiet_output:
            self.user_io.out = quiet_output
            self.out = quiet_output

        self.cache_folder = cache_folder
        self.cache = ClientCache(self.cache_folder, self.out)
        self.config = self.cache.config
        if self.config.non_interactive or quiet_output:
            self.user_io.disable_input()

        # Adjust CONAN_LOGGING_LEVEL with the env readed
        conans.util.log.logger = configure_logger(self.config.logging_level,
                                                  self.config.logging_file)
        conans.util.log.logger.debug("INIT: Using config '%s'" % self.cache.conan_conf_path)

        self.hook_manager = HookManager(self.cache.hooks_path, self.config.hooks, self.out)
        # Wraps an http_requester to inject proxies, certs, etc
        self.requester = ConanRequester(self.config, http_requester)
        # To handle remote connections
        artifacts_properties = self.cache.read_artifacts_properties()
        rest_client_factory = RestApiClientFactory(self.out, self.requester, self.config,
                                                   artifacts_properties=artifacts_properties)
        # Wraps RestApiClient to add authentication support (same interface)
        auth_manager = ConanApiAuthManager(rest_client_factory, self.user_io, self.cache.localdb)
        # Handle remote connections
        self.remote_manager = RemoteManager(self.cache, auth_manager, self.out, self.hook_manager)

        # Adjust global tool variables
        set_global_instances(self.out, self.requester, self.config)

        self.runner = runner or ConanRunner(self.config.print_commands_to_output,
                                            self.config.generate_run_log_file,
                                            self.config.log_run_to_output,
                                            self.out)

        self.proxy = ConanProxy(self.cache, self.out, self.remote_manager)
        self.range_resolver = RangeResolver(self.cache, self.remote_manager)
        self.generator_manager = GeneratorManager()
        self.pyreq_loader = PyRequireLoader(self.proxy, self.range_resolver)
        self.loader = ConanFileLoader(self.runner, self.out,
                                      self.generator_manager, self.pyreq_loader, self.requester)
        self.binaries_analyzer = GraphBinariesAnalyzer(self.cache, self.out, self.remote_manager)
        self.graph_manager = GraphManager(self.out, self.cache, self.remote_manager, self.loader,
                                          self.proxy, self.range_resolver, self.binaries_analyzer)

    def load_remotes(self, remote_name=None, update=False, check_updates=False):
        remotes = self.cache.registry.load_remotes()
        if remote_name:
            remotes.select(remote_name)
        self.pyreq_loader.enable_remotes(update=update, check_updates=check_updates, remotes=remotes)
        return remotes


class ConanAPIV1(object):
    @classmethod
    def factory(cls):
        return cls(), None, None

    def __init__(self, cache_folder=None, output=None, user_io=None, http_requester=None,
                 runner=None):
        self.color = colorama_initialize()
        self.out = output or ConanOutput(sys.stdout, sys.stderr, self.color)
        self.user_io = user_io or UserIO(out=self.out)
        self.cache_folder = cache_folder or os.path.join(get_conan_user_home(), ".conan")
        self.http_requester = http_requester
        self.runner = runner
        self.app = None  # Api calls will create a new one every call
        # Migration system
        migrator = ClientMigrator(self.cache_folder, Version(client_version), self.out)
        migrator.migrate()
        check_required_conan_version(self.cache_folder, self.out)
        python_folder = os.path.join(self.cache_folder, "python")
        conan_v2_error("Using code from cache/python not allowed", os.path.isdir(python_folder))
        sys.path.append(python_folder)

    def create_app(self, quiet_output=None):
        self.app = ConanApp(self.cache_folder, self.user_io, self.http_requester,
                            self.runner, quiet_output=quiet_output)

    @api_method
    def new(self, name, header=False, pure_c=False, test=False, exports_sources=False, bare=False,
            cwd=None, visual_versions=None, linux_gcc_versions=None, linux_clang_versions=None,
            osx_clang_versions=None, shared=None, upload_url=None, gitignore=None,
            gitlab_gcc_versions=None, gitlab_clang_versions=None,
            circleci_gcc_versions=None, circleci_clang_versions=None, circleci_osx_versions=None,
            template=None, defines=None):
        from conans.client.cmd.new import cmd_new
        cwd = os.path.abspath(cwd or os.getcwd())
        files = cmd_new(name, header=header, pure_c=pure_c, test=test,
                        exports_sources=exports_sources, bare=bare,
                        visual_versions=visual_versions,
                        linux_gcc_versions=linux_gcc_versions,
                        linux_clang_versions=linux_clang_versions,
                        osx_clang_versions=osx_clang_versions, shared=shared,
                        upload_url=upload_url, gitignore=gitignore,
                        gitlab_gcc_versions=gitlab_gcc_versions,
                        gitlab_clang_versions=gitlab_clang_versions,
                        circleci_gcc_versions=circleci_gcc_versions,
                        circleci_clang_versions=circleci_clang_versions,
                        circleci_osx_versions=circleci_osx_versions,
                        template=template, cache=self.app.cache, defines=defines)

        save_files(cwd, files)
        for f in sorted(files):
            self.app.out.success("File saved: %s" % f)

    @api_method
    def inspect(self, path, attributes, remote_name=None):
        remotes = self.app.load_remotes(remote_name=remote_name)
        try:
            ref = ConanFileReference.loads(path)
        except ConanException:
            conanfile_path = _get_conanfile_path(path, os.getcwd(), py=True)
            conanfile = self.app.loader.load_named(conanfile_path, None, None, None, None)
        else:
            if remote_name:
                remotes = self.app.load_remotes()
                remote = remotes.get_remote(remote_name)
                try:  # get_recipe_manifest can fail, not in server
                    _, ref = self.app.remote_manager.get_recipe_manifest(ref, remote)
                except NotFoundException:
                    raise RecipeNotFoundException(ref)
                else:
                    ref = self.app.remote_manager.get_recipe(ref, remote)

            result = self.app.proxy.get_recipe(ref, False, False, remotes)
            conanfile_path, _, _, ref = result
            conanfile = self.app.loader.load_basic(conanfile_path)
            conanfile.name = ref.name
            # FIXME: Conan 2.0, this should be a string, not a Version object
            conanfile.version = ref.version

        result = OrderedDict()
        if not attributes:
            attributes = ['name', 'version', 'url', 'homepage', 'license', 'author',
                          'description', 'topics', 'generators', 'exports', 'exports_sources',
                          'short_paths', 'apply_env', 'build_policy', 'revision_mode', 'settings',
                          'options', 'default_options', 'deprecated']
        for attribute in attributes:
            try:
                attr = getattr(conanfile, attribute)
                result[attribute] = attr
            except AttributeError:
                result[attribute] = ''
        return result

    @api_method
    def test(self, path, reference, profile_names=None, settings=None, options=None, env=None,
             remote_name=None, update=False, build_modes=None, cwd=None, test_build_folder=None,
             lockfile=None, profile_build=None, conf=None):

        profile_host = ProfileData(profiles=profile_names, settings=settings, options=options,
                                   env=env, conf=conf)

        remotes = self.app.load_remotes(remote_name=remote_name, update=update)
        conanfile_path = _get_conanfile_path(path, cwd, py=True)
        cwd = cwd or os.getcwd()
        lockfile = _make_abs_path(lockfile, cwd) if lockfile else None
        profile_host, profile_build, graph_lock, root_ref = get_graph_info(profile_host,
                                                                           profile_build, cwd,
                                                                           self.app.cache,
                                                                           self.app.out,
                                                                           lockfile=lockfile)
        ref = ConanFileReference.loads(reference)
        recorder = ActionRecorder()
        install_build_and_test(self.app, conanfile_path, ref, profile_host,
                               profile_build, graph_lock, root_ref, remotes, update,
                               build_modes=build_modes, test_build_folder=test_build_folder,
                               recorder=recorder)

    @api_method
    def create(self, conanfile_path, name=None, version=None, user=None, channel=None,
               profile_names=None, settings=None,
               options=None, env=None, test_folder=None,
               build_modes=None, remote_name=None, update=False, cwd=None, test_build_folder=None,
               lockfile=None, lockfile_out=None, ignore_dirty=False, profile_build=None,
               is_build_require=False, conf=None):
        """
        API method to create a conan package

        test_folder default None   - looks for default 'test' or 'test_package' folder),
                                    string - test_folder path
                                    False  - disabling tests
        """

        profile_host = ProfileData(profiles=profile_names, settings=settings, options=options,
                                   env=env, conf=conf)
        cwd = cwd or os.getcwd()
        recorder = ActionRecorder()
        try:
            conanfile_path = _get_conanfile_path(conanfile_path, cwd, py=True)

            remotes = self.app.load_remotes(remote_name=remote_name, update=update)
            lockfile = _make_abs_path(lockfile, cwd) if lockfile else None
            profile_host, profile_build, graph_lock, root_ref = get_graph_info(profile_host,
                                                                               profile_build, cwd,
                                                                               self.app.cache,
                                                                               self.app.out,
                                                                               lockfile=lockfile)

            new_ref = cmd_export(self.app, conanfile_path, name, version, user, channel,
                                 graph_lock=graph_lock,
                                 ignore_dirty=ignore_dirty)

            self.app.range_resolver.clear_output()  # invalidate version range output

            recorder.recipe_exported(new_ref)

            if build_modes is None:  # Not specified, force build the tested library
                build_modes = [new_ref.name]

            # FIXME: Dirty hack: remove the root for the test_package/conanfile.py consumer
            root_ref = ConanFileReference(None, None, None, None, validate=False)
            recorder.add_recipe_being_developed(new_ref)
            create(self.app, new_ref, profile_host, profile_build,
                   graph_lock, root_ref, remotes, update, build_modes,
                   test_build_folder, test_folder, conanfile_path, recorder=recorder,
                   is_build_require=is_build_require)

            if lockfile_out:
                lockfile_out = _make_abs_path(lockfile_out, cwd)
                graph_lock_file = GraphLockFile(profile_host, profile_build, graph_lock)
                graph_lock_file.save(lockfile_out)
            return recorder.get_info()

        except ConanException as exc:
            recorder.error = True
            exc.info = recorder.get_info()
            raise

    @api_method
    def export_pkg(self, conanfile_path, name, channel, source_folder=None, build_folder=None,
                   package_folder=None, profile_names=None, settings=None,
                   options=None, env=None, force=False, user=None, version=None, cwd=None,
                   lockfile=None, lockfile_out=None, ignore_dirty=False, profile_build=None,
                   conf=None):
        profile_host = ProfileData(profiles=profile_names, settings=settings, options=options,
                                   env=env, conf=conf)
        remotes = self.app.load_remotes()
        cwd = cwd or os.getcwd()

        recorder = ActionRecorder()
        try:
            conanfile_path = _get_conanfile_path(conanfile_path, cwd, py=True)

            if package_folder:
                if build_folder or source_folder:
                    raise ConanException("package folder definition incompatible with build "
                                         "and source folders")
                package_folder = _make_abs_path(package_folder, cwd)

            build_folder = _make_abs_path(build_folder, cwd)

            source_folder = _make_abs_path(source_folder, cwd,
                                           default=os.path.dirname(conanfile_path))

            for folder, path in {"source": source_folder, "build": build_folder,
                                 "package": package_folder}.items():
                if path and not os.path.exists(path):
                    raise ConanException("The {} folder '{}' does not exist."
                                         .format(folder, path))

            lockfile = _make_abs_path(lockfile, cwd) if lockfile else None
            # Checks that no both settings and info files are specified
            profile_host, profile_build, graph_lock, root_ref = get_graph_info(profile_host,
                                                                               profile_build, cwd,
                                                                               self.app.cache,
                                                                               self.app.out,
                                                                               lockfile=lockfile)

            new_ref = cmd_export(self.app, conanfile_path, name, version, user, channel,
                                 graph_lock=graph_lock, ignore_dirty=ignore_dirty)
            ref = new_ref.copy_clear_rev()
            # new_ref has revision
            recorder.recipe_exported(new_ref)
            recorder.add_recipe_being_developed(ref)
            export_pkg(self.app, recorder, new_ref, source_folder=source_folder,
                       build_folder=build_folder, package_folder=package_folder,
                       profile_host=profile_host, profile_build=profile_build,
                       graph_lock=graph_lock, root_ref=root_ref, force=force,
                       remotes=remotes)
            if lockfile_out:
                lockfile_out = _make_abs_path(lockfile_out, cwd)
                graph_lock_file = GraphLockFile(profile_host, profile_build, graph_lock)
                graph_lock_file.save(lockfile_out)
            return recorder.get_info()
        except ConanException as exc:
            recorder.error = True
            exc.info = recorder.get_info()
            raise

    @api_method
    def download(self, reference, remote_name=None, packages=None, recipe=False):
        if packages and recipe:
            raise ConanException("recipe parameter cannot be used together with packages")
        # Install packages without settings (fixed ids or all)
        if check_valid_ref(reference):
            ref = ConanFileReference.loads(reference)
            if packages and ref.revision is None:
                for package_id in packages:
                    if "#" in package_id:
                        raise ConanException("It is needed to specify the recipe revision if you "
                                             "specify a package revision")
            remotes = self.app.load_remotes(remote_name=remote_name)
            remote = remotes.get_remote(remote_name)
            recorder = ActionRecorder()
            download(self.app, ref, packages, remote, recipe, recorder, remotes=remotes)
        else:
            raise ConanException("Provide a valid full reference without wildcards.")

    @api_method
    def install_reference(self, reference, settings=None, options=None, env=None,
                          remote_name=None, build=None, profile_names=None,
                          update=False, generators=None, install_folder=None, cwd=None,
                          lockfile=None, lockfile_out=None, profile_build=None,
                          lockfile_node_id=None, is_build_require=False, conf=None):
        profile_host = ProfileData(profiles=profile_names, settings=settings, options=options,
                                   env=env, conf=conf)
        recorder = ActionRecorder()
        cwd = cwd or os.getcwd()
        try:
            lockfile = _make_abs_path(lockfile, cwd) if lockfile else None
            profile_host, profile_build, graph_lock, root_ref = get_graph_info(profile_host,
                                                                               profile_build, cwd,
                                                                               self.app.cache,
                                                                               self.app.out,
                                                                               lockfile=lockfile)

            install_folder = _make_abs_path(install_folder, cwd)

            mkdir(install_folder)
            remotes = self.app.load_remotes(remote_name=remote_name, update=update)
            deps_install(self.app, ref_or_path=reference, install_folder=install_folder, base_folder=cwd,
                         remotes=remotes, profile_host=profile_host, profile_build=profile_build,
                         graph_lock=graph_lock, root_ref=root_ref, build_modes=build,
                         update=update, generators=generators, recorder=recorder,
                         lockfile_node_id=lockfile_node_id,
                         is_build_require=is_build_require)

            if lockfile_out:
                lockfile_out = _make_abs_path(lockfile_out, cwd)
                graph_lock_file = GraphLockFile(profile_host, profile_build, graph_lock)
                graph_lock_file.save(lockfile_out)
            return recorder.get_info()
        except ConanException as exc:
            recorder.error = True
            exc.info = recorder.get_info()
            raise

    @api_method
    def install(self, path="", name=None, version=None, user=None, channel=None,
                settings=None, options=None, env=None,
                remote_name=None, build=None, profile_names=None,
                update=False, generators=None, no_imports=False, install_folder=None, cwd=None,
                lockfile=None, lockfile_out=None, profile_build=None, conf=None):
        profile_host = ProfileData(profiles=profile_names, settings=settings, options=options,
                                   env=env, conf=conf)
        recorder = ActionRecorder()
        cwd = cwd or os.getcwd()
        try:
            lockfile = _make_abs_path(lockfile, cwd) if lockfile else None
            profile_host, profile_build, graph_lock, root_ref = get_graph_info(profile_host,
                                                                               profile_build, cwd,
                                                                               self.app.cache,
                                                                               self.app.out,
                                                                               name=name,
                                                                               version=version,
                                                                               user=user,
                                                                               channel=channel,
                                                                               lockfile=lockfile)

            install_folder = _make_abs_path(install_folder, cwd)
            conanfile_path = _get_conanfile_path(path, cwd, py=None)

            remotes = self.app.load_remotes(remote_name=remote_name, update=update)
            deps_install(app=self.app,
                         ref_or_path=conanfile_path,
                         install_folder=install_folder,
                         base_folder=cwd,
                         remotes=remotes,
                         profile_host=profile_host,
                         profile_build=profile_build,
                         graph_lock=graph_lock,
                         root_ref=root_ref,
                         build_modes=build,
                         update=update,
                         generators=generators,
                         no_imports=no_imports,
                         recorder=recorder)

            if lockfile_out:
                lockfile_out = _make_abs_path(lockfile_out, cwd)
                graph_lock_file = GraphLockFile(profile_host, profile_build, graph_lock)
                graph_lock_file.save(lockfile_out)
            return recorder.get_info()
        except ConanException as exc:
            recorder.error = True
            exc.info = recorder.get_info()
            raise

    @api_method
    def config_get(self, item):
        if item == "storage.path":
            result = self.app.config.storage_path
        else:
            result = self.app.config.get_item(item)
        self.app.out.info(result)
        return result

    @api_method
    def config_set(self, item, value):
        self.app.config.set_item(item, value)

    @api_method
    def config_rm(self, item):
        self.app.config.rm_item(item)

    @api_method
    def config_install_list(self):
        if not os.path.isfile(self.app.cache.config_install_file):
            return []
        return json.loads(load(self.app.cache.config_install_file))

    @api_method
    def config_install_remove(self, index):
        if not os.path.isfile(self.app.cache.config_install_file):
            raise ConanException("There is no config data. Need to install config first.")
        configs = json.loads(load(self.app.cache.config_install_file))
        try:
            configs.pop(index)
        except Exception as e:
            raise ConanException("Config %s can't be removed: %s" % (index, str(e)))
        save(self.app.cache.config_install_file, json.dumps(configs))

    @api_method
    def config_install(self, path_or_url, verify_ssl, config_type=None, args=None,
                       source_folder=None, target_folder=None):
        from conans.client.conf.config_installer import configuration_install
        return configuration_install(self.app, path_or_url, verify_ssl,
                                     config_type=config_type, args=args,
                                     source_folder=source_folder, target_folder=target_folder)

    @api_method
    def config_home(self):
        return self.cache_folder

    @api_method
    def config_init(self, force=False):
        if force:
            self.app.cache.reset_config()
            self.app.cache.registry.reset_remotes()
            self.app.cache.reset_default_profile()
            self.app.cache.reset_settings()
        else:
            self.app.cache.initialize_config()
            self.app.cache.registry.initialize_remotes()
            self.app.cache.initialize_default_profile()
            self.app.cache.initialize_settings()

    def _info_args(self, reference_or_path, profile_host, profile_build,
                   name=None, version=None, user=None, channel=None, lockfile=None):
        cwd = os.getcwd()
        if check_valid_ref(reference_or_path):
            ref = ConanFileReference.loads(reference_or_path)
        else:
            ref = _get_conanfile_path(reference_or_path, cwd=None, py=None)

        lockfile = _make_abs_path(lockfile, cwd) if lockfile else None
        profile_host, profile_build, graph_lock, root_ref = get_graph_info(profile_host, profile_build,
                                                                           cwd,
                                                                           self.app.cache,
                                                                           self.app.out,
                                                                           name=name,
                                                                           version=version,
                                                                           user=user,
                                                                           channel=channel,
                                                                           lockfile=lockfile)

        return ref, profile_host, profile_build, graph_lock, root_ref

    @api_method
    def info_nodes_to_build(self, reference, build_modes, settings=None, options=None, env=None,
                            profile_names=None, remote_name=None, check_updates=None,
                            profile_build=None, name=None, version=None, user=None, channel=None,
                            conf=None):
        profile_host = ProfileData(profiles=profile_names, settings=settings, options=options,
                                   env=env, conf=conf)
        reference, profile_host, profile_build, graph_lock, root_ref = \
            self._info_args(reference, profile_host, profile_build, name=name,
                            version=version, user=user, channel=channel)

        recorder = ActionRecorder()
        remotes = self.app.load_remotes(remote_name=remote_name, check_updates=check_updates)
        deps_graph = self.app.graph_manager.load_graph(reference, None, profile_host,
                                                       profile_build, graph_lock,
                                                       root_ref, build_modes, check_updates,
                                                       False, remotes, recorder)
        nodes_to_build = deps_graph.nodes_to_build()
        return nodes_to_build, deps_graph.root.conanfile

    @api_method
    def info(self, reference_or_path, remote_name=None, settings=None, options=None, env=None,
             profile_names=None, update=False, build=None, lockfile=None,
             profile_build=None, name=None, version=None, user=None, channel=None, conf=None):
        profile_host = ProfileData(profiles=profile_names, settings=settings, options=options,
                                   env=env, conf=conf)
        reference, profile_host, profile_build, graph_lock, root_ref = \
            self._info_args(reference_or_path, profile_host,
                            profile_build, name=name, version=version,
                            user=user, channel=channel, lockfile=lockfile)
        recorder = ActionRecorder()
        # FIXME: Using update as check_update?
        remotes = self.app.load_remotes(remote_name=remote_name, check_updates=update)
        deps_graph = self.app.graph_manager.load_graph(reference, None, profile_host,
                                                       profile_build, graph_lock,
                                                       root_ref, build,
                                                       update, False, remotes, recorder)
        return deps_graph, deps_graph.root.conanfile

    @api_method
    def build(self, conanfile_path, name=None, version=None, user=None, channel=None,
              source_folder=None, package_folder=None, build_folder=None,
              install_folder=None, should_configure=True, should_build=True, should_install=True,
              should_test=True, cwd=None, settings=None, options=None, env=None,
              remote_name=None, build=None, profile_names=None,
              update=False, generators=None, no_imports=False,
              lockfile=None, lockfile_out=None, profile_build=None, conf=None):

        profile_host = ProfileData(profiles=profile_names, settings=settings, options=options,
                                   env=env, conf=conf)
        recorder = ActionRecorder()
        cwd = cwd or os.getcwd()

        conanfile_path = _get_conanfile_path(conanfile_path, cwd, py=True)
        build_folder = _make_abs_path(build_folder, cwd)
        install_folder = _make_abs_path(install_folder, cwd, default=build_folder)
        source_folder = _make_abs_path(source_folder, cwd, default=os.path.dirname(conanfile_path))
        default_pkg_folder = os.path.join(build_folder, "package")
        package_folder = _make_abs_path(package_folder, cwd, default=default_pkg_folder)

        try:
            lockfile = _make_abs_path(lockfile, cwd) if lockfile else None
            profile_host, profile_build, graph_lock, root_ref = \
                get_graph_info(profile_host, profile_build, cwd,
                               self.app.cache, self.app.out,
                               name=name, version=version, user=user, channel=channel,
                               lockfile=lockfile)

            remotes = self.app.load_remotes(remote_name=remote_name, update=update)

            deps_info = deps_install(app=self.app,
                                     ref_or_path=conanfile_path,
                                     install_folder=install_folder,
                                     base_folder=cwd,
                                     remotes=remotes,
                                     profile_host=profile_host,
                                     profile_build=profile_build,
                                     graph_lock=graph_lock,
                                     root_ref=root_ref,
                                     build_modes=build,
                                     update=update,
                                     generators=generators,
                                     no_imports=no_imports,
                                     recorder=recorder)

            if lockfile_out:
                lockfile_out = _make_abs_path(lockfile_out, cwd)
                graph_lock_file = GraphLockFile(profile_host, profile_build, graph_lock)
                graph_lock_file.save(lockfile_out)

            conanfile = deps_info.root.conanfile
            cmd_build(self.app, conanfile_path, conanfile, base_path=cwd,
                      source_folder=source_folder, build_folder=build_folder,
                      package_folder=package_folder, install_folder=install_folder,
                      should_configure=should_configure, should_build=should_build,
                      should_install=should_install, should_test=should_test)

            return recorder.get_info()
        except ConanException as exc:
            recorder.error = True
            exc.info = recorder.get_info()
            raise

    @api_method
    def source(self, path, source_folder=None, cwd=None):
        self.app.load_remotes()

        cwd = cwd or os.getcwd()
        conanfile_path = _get_conanfile_path(path, cwd, py=True)
        source_folder = _make_abs_path(source_folder, cwd)

        mkdir(source_folder)

        # only infos if exist
        conanfile = self.app.graph_manager.load_consumer_conanfile(conanfile_path)
        conanfile.folders.set_base_source(source_folder)
        conanfile.folders.set_base_build(None)
        conanfile.folders.set_base_package(None)

        config_source_local(conanfile, conanfile_path, self.app.hook_manager)

    @api_method
    def imports(self, conanfile_path, dest=None, cwd=None, settings=None,
                options=None, env=None, profile_names=None, profile_build=None, lockfile=None,
                conf=None):
        """
        :param path: Path to the conanfile
        :param dest: Dir to put the imported files. (Abs path or relative to cwd)
        :param cwd: Current working directory
        :return: None
        """
        cwd = cwd or os.getcwd()
        dest = _make_abs_path(dest, cwd)

        mkdir(dest)
        profile_host = ProfileData(profiles=profile_names, settings=settings, options=options,
                                   env=env, conf=conf)
        conanfile_path = _get_conanfile_path(conanfile_path, cwd, py=None)
        recorder = ActionRecorder()
        try:
            lockfile = _make_abs_path(lockfile, cwd) if lockfile else None
            profile_host, profile_build, graph_lock, root_ref = \
                get_graph_info(profile_host, profile_build, cwd,
                               self.app.cache, self.app.out, lockfile=lockfile)

            remotes = self.app.load_remotes(remote_name=None, update=False)
            deps_info = deps_install(app=self.app,
                                     ref_or_path=conanfile_path,
                                     install_folder=None,
                                     base_folder=cwd,
                                     profile_host=profile_host,
                                     profile_build=profile_build,
                                     graph_lock=graph_lock,
                                     root_ref=root_ref,
                                     recorder=recorder,
                                     remotes=remotes)
            conanfile = deps_info.root.conanfile
            conanfile.folders.set_base_imports(dest)
            return run_imports(conanfile)
        except ConanException as exc:
            recorder.error = True
            exc.info = recorder.get_info()
            raise

    @api_method
    def imports_undo(self, manifest_path):
        cwd = os.getcwd()
        manifest_path = _make_abs_path(manifest_path, cwd)
        undo_imports(manifest_path, self.app.out)

    @api_method
    def export(self, path, name, version, user, channel, cwd=None,
               lockfile=None, lockfile_out=None, ignore_dirty=False):
        conanfile_path = _get_conanfile_path(path, cwd, py=True)
        graph_lock, graph_lock_file = None, None
        if lockfile:
            lockfile = _make_abs_path(lockfile, cwd)
            graph_lock_file = GraphLockFile.load(lockfile)
            graph_lock = graph_lock_file.graph_lock
            self.app.out.info("Using lockfile: '{}'".format(lockfile))

        self.app.load_remotes()
        cmd_export(self.app, conanfile_path, name, version, user, channel,
                   graph_lock=graph_lock, ignore_dirty=ignore_dirty)

        if lockfile_out and graph_lock_file:
            lockfile_out = _make_abs_path(lockfile_out, cwd)
            graph_lock_file.save(lockfile_out)

    @api_method
    def remove(self, pattern, query=None, packages=None, builds=None, src=False, force=False,
               remote_name=None):
        remotes = self.app.cache.registry.load_remotes()
        remover = ConanRemover(self.app.cache, self.app.remote_manager, self.app.user_io, remotes)
        remover.remove(pattern, remote_name, src, builds, packages, force=force,
                       packages_query=query)

    @api_method
    def authenticate(self, name, password, remote_name, skip_auth=False):
        # FIXME: 2.0 rename "name" to "user".
        # FIXME: 2.0 probably we should return also if we have been authenticated or not (skipped)
        # FIXME: 2.0 remove the skip_auth argument, that behavior will be done by:
        #      "conan user USERNAME -r remote" that will use the local credentials (
        #      and verify that are valid)
        #      against the server. Currently it only "associate" the USERNAME with the remote
        #      without checking anything else
        remote = self.get_remote_by_name(remote_name)

        if skip_auth and token_present(self.app.cache.localdb, remote, name):
            return remote.name, name, name
        if not password:
            name, password = self.app.user_io.request_login(remote_name=remote_name, username=name)

        remote_name, prev_user, user = self.app.remote_manager.authenticate(remote, name, password)
        return remote_name, prev_user, user

    @api_method
    def user_set(self, user, remote_name=None):
        remote = (self.get_default_remote() if not remote_name
                  else self.get_remote_by_name(remote_name))
        return user_set(self.app.cache.localdb, user, remote)

    @api_method
    def users_clean(self):
        users_clean(self.app.cache.localdb)

    @api_method
    def users_list(self, remote_name=None):
        info = {"error": False, "remotes": []}
        remotes = [self.get_remote_by_name(remote_name)] if remote_name else self.remote_list()
        try:
            info["remotes"] = users_list(self.app.cache.localdb, remotes)
            return info
        except ConanException as exc:
            info["error"] = True
            exc.info = info
            raise

    @api_method
    def search_recipes(self, pattern, remote_name=None, case_sensitive=False):
        search_recorder = SearchRecorder()
        remotes = self.app.cache.registry.load_remotes()
        search = Search(self.app.cache, self.app.remote_manager, remotes)

        try:
            references = search.search_recipes(pattern, remote_name, case_sensitive)
        except ConanException as exc:
            search_recorder.error = True
            exc.info = search_recorder.get_info()
            raise

        for remote_name, refs in references.items():
            for ref in refs:
                search_recorder.add_recipe(remote_name, ref, with_packages=False)
        return search_recorder.get_info()

    @api_method
    def search_packages(self, reference, query=None, remote_name=None):
        search_recorder = SearchRecorder()
        remotes = self.app.cache.registry.load_remotes()
        search = Search(self.app.cache, self.app.remote_manager, remotes)

        try:
            ref = ConanFileReference.loads(reference)
            references = search.search_packages(ref, remote_name, query=query)
        except ConanException as exc:
            search_recorder.error = True
            exc.info = search_recorder.get_info()
            raise

        for remote_name, remote_ref in references.items():
            search_recorder.add_recipe(remote_name, ref)
            if remote_ref.ordered_packages:
                for package_id, properties in remote_ref.ordered_packages.items():
                    # Artifactory uses field 'requires', conan_center 'full_requires'
                    requires = properties.get("requires", []) or properties.get("full_requires", [])
                    search_recorder.add_package(remote_name, ref,
                                                package_id, properties.get("options", []),
                                                properties.get("settings", []),
                                                requires)
        return search_recorder.get_info()

    @api_method
    def upload(self, pattern, package=None, remote_name=None, all_packages=False, confirm=False,
               retry=None, retry_wait=None, integrity_check=False, policy=None, query=None,
               parallel_upload=False):
        """ Uploads a package recipe and the generated binary packages to a specified remote
        """
        upload_recorder = UploadRecorder()
        uploader = CmdUpload(self.app.cache, self.app.user_io, self.app.remote_manager,
                             self.app.loader, self.app.hook_manager)
        remotes = self.app.load_remotes(remote_name=remote_name)
        try:
            uploader.upload(pattern, remotes, upload_recorder, package, all_packages, confirm,
                            retry, retry_wait, integrity_check, policy, query=query,
                            parallel_upload=parallel_upload)
            return upload_recorder.get_info()
        except ConanException as exc:
            upload_recorder.error = True
            exc.info = upload_recorder.get_info()
            raise

    @api_method
    def remote_list(self):
        return list(self.app.cache.registry.load_remotes().all_values())

    @api_method
    def remote_add(self, remote_name, url, verify_ssl=True, insert=None, force=None):
        return self.app.cache.registry.add(remote_name, url, verify_ssl, insert, force)

    @api_method
    def remote_remove(self, remote_name):
        return self.app.cache.registry.remove(remote_name)

    @api_method
    def remote_set_disabled_state(self, remote_name, state):
        return self.app.cache.registry.set_disabled_state(remote_name, state)

    @api_method
    def remote_update(self, remote_name, url, verify_ssl=True, insert=None):
        return self.app.cache.registry.update(remote_name, url, verify_ssl, insert)

    @api_method
    def remote_rename(self, remote_name, new_new_remote):
        return self.app.cache.registry.rename(remote_name, new_new_remote)

    @api_method
    def remote_list_ref(self, no_remote=False):
        result = {}
        for ref in self.app.cache.all_refs():
            result[ref] = self.app.cache.get_remote(ref)
        if no_remote:
            return {str(r): remote_name for r, remote_name in result.items() if not remote_name}
        else:
            return {str(r): remote_name for r, remote_name in result.items() if remote_name}

    @api_method
    def remote_add_ref(self, reference, remote_name):
        ref = ConanFileReference.loads(reference, validate=True)
        remote = self.app.cache.registry.load_remotes()[remote_name]
        all_rrevs = self.app.cache.get_recipe_revisions(ref)
        if len(all_rrevs) > 0:
            for rrev in all_rrevs:
                self.app.cache.set_remote(rrev, remote.name)
                for pkg in self.app.cache.get_package_ids(rrev):
                    for prev in self.app.cache.get_package_revisions(pkg):
                        self.app.cache.set_remote(prev, remote.name)
        else:
            raise ConanException(f"Can't set the remote for {str(ref)}. "
                                 f"It doesn't exist in the local cache")

    @api_method
    def remote_remove_ref(self, reference):
        ref = ConanFileReference.loads(reference, validate=True)
        for rrev in self.app.cache.get_recipe_revisions(ref):
            self.app.cache.set_remote(rrev, None)

    @api_method
    def remote_update_ref(self, reference, remote_name):
        ref = ConanFileReference.loads(reference, validate=True)
        remote = self.app.cache.registry.load_remotes()[remote_name]
        for rrev in self.app.cache.get_recipe_revisions(ref):
            self.app.cache.set_remote(rrev, remote.name)

    @api_method
    def remote_list_pref(self, reference, no_remote=False):
        ref = ConanFileReference.loads(reference, validate=True)
        result = {}
        for rrev in self.app.cache.get_recipe_revisions(ref):
            for pkg in self.app.cache.get_package_ids(rrev):
                for prev in self.app.cache.get_package_revisions(pkg):
                    result[prev] = self.app.cache.get_remote(prev)
        if no_remote:
            return {repr(prev): remote_name for prev, remote_name in result.items() if not remote_name}
        else:
            return {repr(prev): remote_name for prev, remote_name in result.items() if remote_name}

    @api_method
    def remote_add_pref(self, package_reference, remote_name):
        pref = PackageReference.loads(package_reference, validate=True)
        remote = self.app.cache.registry.load_remotes()[remote_name]
        # TODO: cache2.0 fix this, probably we have to ask to enter the ref with rrev?
        for rrev in self.app.cache.get_recipe_revisions(pref.ref):
            for pkg_id  in self.app.cache.get_package_ids(rrev):
                if pkg_id.id == pref.id:
                    for prev in self.app.cache.get_package_revisions(pkg_id):
                        if self.app.cache.get_remote(prev):
                            raise ConanException("%s already exists. Use update" % str(pref))
                        self.app.cache.set_remote(prev, remote.name)

    @api_method
    def remote_remove_pref(self, package_reference):
        pref = PackageReference.loads(package_reference, validate=True)
        for rrev in self.app.cache.get_recipe_revisions(pref.ref):
            for pkg_id in self.app.cache.get_package_ids(rrev):
                if pkg_id.id == pref.id:
                    for prev in self.app.cache.get_package_revisions(pkg_id):
                        if self.app.cache.get_remote(prev):
                            self.app.cache.set_remote(prev, None)

    @api_method
    def remote_update_pref(self, package_reference, remote_name):
        pref = PackageReference.loads(package_reference, validate=True)
        _ = self.app.cache.registry.load_remotes()[remote_name]
        for rrev in self.app.cache.get_recipe_revisions(pref.ref):
            for pkg_id in self.app.cache.get_package_ids(rrev):
                if pkg_id.id == pref.id:
                    for prev in self.app.cache.get_package_revisions(pkg_id):
                        if self.app.cache.get_remote(prev):
                            self.app.cache.set_remote(prev, remote_name)

    @api_method
    def remote_clean(self):
        return self.app.cache.registry.clear()

    @api_method
    def remove_system_reqs(self, reference):
        try:
            ref = ConanFileReference.loads(reference)
            self.app.cache.get_pkg_layout(ref).remove_system_reqs()
            self.app.out.info(
                "Cache system_reqs from %s has been removed" % repr(ref))
        except Exception as error:
            raise ConanException("Unable to remove system_reqs: %s" % error)

    @api_method
    def remove_system_reqs_by_pattern(self, pattern):
        for ref in search_recipes(self.app.cache, pattern=pattern):
            self.remove_system_reqs(repr(ref))

    @api_method
    def remove_locks(self):
        self.app.cache.remove_locks()

    @api_method
    def profile_list(self):
        return cmd_profile_list(self.app.cache.profiles_path, self.app.out)

    @api_method
    def create_profile(self, profile_name, detect=False, force=False):
        return cmd_profile_create(profile_name, self.app.cache.profiles_path,
                                  self.app.out, detect, force)

    @api_method
    def update_profile(self, profile_name, key, value):
        return cmd_profile_update(profile_name, key, value, self.app.cache.profiles_path)

    @api_method
    def get_profile_key(self, profile_name, key):
        return cmd_profile_get(profile_name, key, self.app.cache.profiles_path)

    @api_method
    def delete_profile_key(self, profile_name, key):
        return cmd_profile_delete_key(profile_name, key, self.app.cache.profiles_path)

    @api_method
    def read_profile(self, profile=None):
        p, _ = read_profile(profile, os.getcwd(), self.app.cache.profiles_path)
        return p

    @api_method
    def get_path(self, reference, package_id=None, path=None, remote_name=None):

        def get_path(cache, ref, path, package_id):
            """ Return the contents for the given `path` inside current layout, it can
                be a single file or the list of files in a directory

                :param package_id: will retrieve the contents from the package directory
                :param path: path relative to the cache reference or package folder
            """
            assert not os.path.isabs(path)

            latest_rrev = cache.get_latest_rrev(ref)

            if package_id is None:  # Get the file in the exported files
                folder = cache.ref_layout(latest_rrev).export()
            else:
                latest_pref = cache.get_latest_prev(PackageReference(latest_rrev, package_id))
                folder = cache.get_pkg_layout(latest_pref).package()

            abs_path = os.path.join(folder, path)

            if not os.path.exists(abs_path):
                raise NotFoundException("The specified path doesn't exist")

            if os.path.isdir(abs_path):
                # FIXME: 2.0: This env variable should not be declared here
                keep_python = get_env("CONAN_KEEP_PYTHON_FILES", False)
                return sorted([path_ for path_ in os.listdir(abs_path)
                               if not discarded_file(path, keep_python)])
            else:
                return load(abs_path)

        ref = ConanFileReference.loads(reference)
        if not path:
            path = "conanfile.py" if not package_id else "conaninfo.txt"

        if not remote_name:
            return get_path(self.app.cache, ref, path, package_id), path
        else:
            remote = self.get_remote_by_name(remote_name)
            if not ref.revision:
                ref = self.app.remote_manager.get_latest_recipe_revision(ref, remote)
            if package_id:
                pref = PackageReference(ref, package_id)
                if not pref.revision:
                    pref = self.app.remote_manager.get_latest_package_revision(pref, remote)
                return self.app.remote_manager.get_package_path(pref, path, remote), path
            else:
                return self.app.remote_manager.get_recipe_path(ref, path, remote), path

    @api_method
    def export_alias(self, reference, target_reference):
        self.app.load_remotes()

        ref = ConanFileReference.loads(reference)
        target_ref = ConanFileReference.loads(target_reference)

        if ref.name != target_ref.name:
            raise ConanException("An alias can only be defined to a package with the same name")

        # Do not allow to create an alias of a recipe that already has revisions
        # with that name
        latest_rrev = self.app.cache.get_latest_rrev(ref)
        if latest_rrev:
            alias_conanfile_path = self.app.cache.ref_layout(latest_rrev).conanfile()
            if os.path.exists(alias_conanfile_path):
                conanfile = self.app.loader.load_basic(alias_conanfile_path)
                if not getattr(conanfile, 'alias', None):
                    raise ConanException("Reference '{}' is already a package, remove it before "
                                         "creating and alias with the same name".format(ref))

        return export_alias(ref, target_ref, self.app.cache, output=self.app.out)

    @api_method
    def get_default_remote(self):
        return self.app.cache.registry.load_remotes().default

    @api_method
    def get_remote_by_name(self, remote_name):
        return self.app.cache.registry.load_remotes()[remote_name]

    @api_method
    def get_recipe_revisions(self, reference, remote_name=None):
        ref = ConanFileReference.loads(reference)
        if ref.revision:
            raise ConanException("Cannot list the revisions of a specific recipe revision")

        # TODO: cache2.0 in 1.X we checked for the remote associated with the reference
        #  then if we had a remote there we listed all the revisions associated with that remote
        #  check which behaviour we want here, for the moment just listing the revisions in the
        #  local cache an forgetting about remotes if no remote is specified
        if not remote_name:
            rrevs = self.app.cache.get_recipe_revisions(ref)
            # TODO: cache2.0 fix this, just adapting the return value for the moment
            ret = []
            for rev in rrevs:
                timestamp = self.app.cache.get_timestamp(rev)
                rev_dict = {
                    "revision": rev.revision,
                    "time": from_timestamp_to_iso8601(timestamp)
                }
                ret.append(rev_dict)
            return ret
        else:
            remote = self.get_remote_by_name(remote_name)
            return self.app.remote_manager.get_recipe_revisions(ref, remote=remote)

    @api_method
    def get_package_revisions(self, reference, remote_name=None):
        pref = PackageReference.loads(reference, validate=True)
        if not pref.ref.revision:
            raise ConanException("Specify a recipe reference with revision")
        if pref.revision:
            raise ConanException("Cannot list the revisions of a specific package revision")

        # TODO: cache2.0 we get the latest package revision for the recipe revision and package id
        pkg_revs = self.app.cache.get_package_revisions(pref, only_latest_prev=True)
        pkg_rev = pkg_revs[0] if pkg_revs else None
        if not remote_name:
            if not pkg_rev:
                raise PackageNotFoundException(pref)
            # Check the time in the associated remote if any
            remote_name = self.app.cache.get_remote(pkg_rev)
            remote = self.app.cache.registry.load_remotes()[remote_name] if remote_name else None
            rev_time = None
            if remote:
                try:
                    revisions = self.app.remote_manager.get_package_revisions(pref, remote)
                except RecipeNotFoundException:
                    pass
                except NotFoundException:
                    rev_time = None
                else:
                    tmp = {r["revision"]: r["time"] for r in revisions}
                    rev_time = tmp.get(pkg_rev.revision)

            return [{"revision": pkg_rev.revision, "time": rev_time}]
        else:
            remote = self.get_remote_by_name(remote_name)
            return self.app.remote_manager.get_package_revisions(pref, remote=remote)

    @api_method
    def editable_add(self, path, reference, cwd):
        # Retrieve conanfile.py from target_path
        target_path = _get_conanfile_path(path=path, cwd=cwd, py=True)

        self.app.load_remotes()

        # Check the conanfile is there, and name/version matches
        ref = ConanFileReference.loads(reference, validate=True)
        target_conanfile = self.app.loader.load_basic(target_path)
        if (target_conanfile.name and target_conanfile.name != ref.name) or \
                (target_conanfile.version and target_conanfile.version != ref.version):
            raise ConanException("Name and version from reference ({}) and target "
                                 "conanfile.py ({}/{}) must match".
                                 format(ref, target_conanfile.name, target_conanfile.version))

        self.app.cache.editable_packages.add(ref, target_path)

    @api_method
    def editable_remove(self, reference):
        ref = ConanFileReference.loads(reference, validate=True)
        return self.app.cache.editable_packages.remove(ref)

    @api_method
    def editable_list(self):
        return {str(k): v for k, v in self.app.cache.editable_packages.edited_refs.items()}

    @api_method
    def lock_update(self, old_lockfile, new_lockfile, cwd=None):
        cwd = cwd or os.getcwd()
        old_lockfile = _make_abs_path(old_lockfile, cwd)
        old_lock = GraphLockFile.load(old_lockfile)
        new_lockfile = _make_abs_path(new_lockfile, cwd)
        new_lock = GraphLockFile.load(new_lockfile)
        if old_lock.profile_host.dumps() != new_lock.profile_host.dumps():
            raise ConanException("Profiles of lockfiles are different\n%s:\n%s\n%s:\n%s"
                                 % (old_lockfile, old_lock.profile_host.dumps(),
                                    new_lockfile, new_lock.profile_host.dumps()))
        old_lock.graph_lock.update_lock(new_lock.graph_lock)
        old_lock.save(old_lockfile)

    @api_method
    def lock_build_order(self, lockfile, cwd=None):
        cwd = cwd or os.getcwd()
        lockfile = _make_abs_path(lockfile, cwd)

        graph_lock_file = GraphLockFile.load(lockfile)
        if graph_lock_file.profile_host is None:
            raise ConanException("Lockfiles with --base do not contain profile information, "
                                 "cannot be used. Create a full lockfile")

        graph_lock = graph_lock_file.graph_lock
        build_order = graph_lock.build_order()
        return build_order

    @api_method
    def lock_clean_modified(self, lockfile, cwd=None):
        cwd = cwd or os.getcwd()
        lockfile = _make_abs_path(lockfile, cwd)

        graph_lock_file = GraphLockFile.load(lockfile)
        graph_lock = graph_lock_file.graph_lock
        graph_lock.clean_modified()
        graph_lock_file.save(lockfile)

    @api_method
    def lock_install(self, lockfile, remote_name=None, build=None,
                     generators=None, install_folder=None, cwd=None,
                     lockfile_out=None, recipes=None):
        lockfile = _make_abs_path(lockfile, cwd) if lockfile else None
        graph_info = get_graph_info(None, None, cwd,
                                    self.app.cache, self.app.out, lockfile=lockfile)
        phost, pbuild, graph_lock, root_ref = graph_info

        if not generators:  # We don't want the default txt
            generators = False

        install_folder = _make_abs_path(install_folder, cwd)

        mkdir(install_folder)
        remotes = self.app.load_remotes(remote_name=remote_name)
        recorder = ActionRecorder()
        root_id = graph_lock.root_node_id()
        reference = graph_lock.nodes[root_id].ref
        if recipes:
            graph = self.app.graph_manager.load_graph(reference, create_reference=None,
                                                      profile_host=phost, profile_build=pbuild,
                                                      graph_lock=graph_lock,
                                                      root_ref=root_ref,
                                                      build_mode=None,
                                                      check_updates=False, update=None,
                                                      remotes=remotes, recorder=recorder,
                                                      lockfile_node_id=root_id)
            print_graph(graph, self.app.out)
        else:
            deps_install(self.app, ref_or_path=reference, install_folder=install_folder,
                         base_folder=cwd,
                         profile_host=phost, profile_build=pbuild, graph_lock=graph_lock,
                         root_ref=root_ref, remotes=remotes, build_modes=build,
                         generators=generators, recorder=recorder, lockfile_node_id=root_id)

        if lockfile_out:
            lockfile_out = _make_abs_path(lockfile_out, cwd)
            graph_lock_file = GraphLockFile(phost, pbuild, graph_lock)
            graph_lock_file.save(lockfile_out)

    @api_method
    def lock_bundle_create(self, lockfiles, lockfile_out, cwd=None):
        cwd = cwd or os.getcwd()
        result = LockBundle.create(lockfiles, cwd)
        lockfile_out = _make_abs_path(lockfile_out, cwd)
        save(lockfile_out, result.dumps())

    @api_method
    def lock_bundle_build_order(self, lockfile, cwd=None):
        cwd = cwd or os.getcwd()
        lockfile = _make_abs_path(lockfile, cwd)
        lock_bundle = LockBundle()
        lock_bundle.loads(load(lockfile))
        build_order = lock_bundle.build_order()
        return build_order

    @api_method
    def lock_bundle_update(self, lock_bundle_path, cwd=None):
        cwd = cwd or os.getcwd()
        lock_bundle_path = _make_abs_path(lock_bundle_path, cwd)
        LockBundle.update_bundle(lock_bundle_path)

    @api_method
    def lock_bundle_clean_modified(self, lock_bundle_path, cwd=None):
        cwd = cwd or os.getcwd()
        lock_bundle_path = _make_abs_path(lock_bundle_path, cwd)
        LockBundle.clean_modified(lock_bundle_path)

    @api_method
    def lock_create(self, path, lockfile_out,
                    reference=None, name=None, version=None, user=None, channel=None,
                    profile_host=None, profile_build=None, remote_name=None, update=None, build=None,
                    base=None, lockfile=None):
        # profile_host is mandatory
        profile_host = profile_host or ProfileData(None, None, None, None, None)
        cwd = os.getcwd()

        if path and reference:
            raise ConanException("Both path and reference arguments were provided. Please provide "
                                 "only one of them")

        if path:
            ref_or_path = _make_abs_path(path, cwd)
            if os.path.isdir(ref_or_path):
                raise ConanException("Path argument must include filename "
                                     "like 'conanfile.py' or 'path/conanfile.py'")
            if not os.path.isfile(ref_or_path):
                raise ConanException("Conanfile does not exist in %s" % ref_or_path)
        else:  # reference
            ref_or_path = ConanFileReference.loads(reference)

        phost = pbuild = graph_lock = None
        if lockfile:
            lockfile = _make_abs_path(lockfile, cwd)
            graph_lock_file = GraphLockFile.load(lockfile)
            phost = graph_lock_file.profile_host
            pbuild = graph_lock_file.profile_build
            graph_lock = graph_lock_file.graph_lock
            graph_lock.relax()

        if not phost:
            phost = profile_from_args(profile_host.profiles, profile_host.settings,
                                      profile_host.options, profile_host.env, profile_host.conf,
                                      cwd, self.app.cache)

        if not pbuild:
            # Only work on the profile_build if something is provided
            pbuild = profile_from_args(profile_build.profiles, profile_build.settings,
                                       profile_build.options, profile_build.env, profile_build.conf,
                                       cwd, self.app.cache)

        root_ref = ConanFileReference(name, version, user, channel, validate=False)
        phost.process_settings(self.app.cache)
        if pbuild:
            pbuild.process_settings(self.app.cache)

        recorder = ActionRecorder()
        # FIXME: Using update as check_update?
        remotes = self.app.load_remotes(remote_name=remote_name, check_updates=update)
        deps_graph = self.app.graph_manager.load_graph(ref_or_path, None, phost,
                                                       pbuild, graph_lock, root_ref, build, update,
                                                       update, remotes, recorder)
        print_graph(deps_graph, self.app.out)

        # The computed graph-lock by the graph expansion
        graph_lock = graph_lock or GraphLock(deps_graph)
        # Pure graph_lock, no more graph_info mess
        graph_lock_file = GraphLockFile(phost, pbuild, graph_lock)
        if lockfile:
            new_graph_lock = GraphLock(deps_graph)
            graph_lock_file = GraphLockFile(phost, pbuild, new_graph_lock)
        if base:
            graph_lock_file.only_recipes()

        lockfile_out = _make_abs_path(lockfile_out or "conan.lock")
        graph_lock_file.save(lockfile_out)
        self.app.out.info("Generated lockfile: %s" % lockfile_out)


Conan = ConanAPIV1


def get_graph_info(profile_host, profile_build, cwd, cache, output,
                   name=None, version=None, user=None, channel=None, lockfile=None):

    root_ref = ConanFileReference(name, version, user, channel, validate=False)

    if lockfile:
        lockfile = lockfile if os.path.isfile(lockfile) else os.path.join(lockfile, LOCKFILE)
        graph_lock_file = GraphLockFile.load(lockfile)
        profile_host = graph_lock_file.profile_host
        profile_build = graph_lock_file.profile_build
        if profile_host is None:
            raise ConanException("Lockfiles with --base do not contain profile information, "
                                 "cannot be used. Create a full lockfile")
        profile_host.process_settings(cache, preprocess=False)
        profile_build.process_settings(cache, preprocess=False)
        graph_lock = graph_lock_file.graph_lock
        output.info("Using lockfile: '{}'".format(lockfile))
        return profile_host, profile_build, graph_lock, root_ref

    phost = profile_from_args(profile_host.profiles, profile_host.settings,
                              profile_host.options, profile_host.env, profile_host.conf,
                              cwd, cache)
    phost.process_settings(cache)
    # Only work on the profile_build if something is provided
    pbuild = profile_from_args(profile_build.profiles, profile_build.settings,
                               profile_build.options, profile_build.env, profile_build.conf,
                               cwd, cache)
    pbuild.process_settings(cache)

    # Preprocess settings and convert to real settings
    # Apply the new_config to the profiles the global one, so recipes get it too
    # TODO: This means lockfiles contain whole copy of the config here?
    # FIXME: Apply to locked graph-info as well
    phost.conf.rebase_conf_definition(cache.new_config)
    pbuild.conf.rebase_conf_definition(cache.new_config)
    return phost, pbuild, None, root_ref<|MERGE_RESOLUTION|>--- conflicted
+++ resolved
@@ -47,12 +47,7 @@
 from conans.client.tools.env import environment_append
 from conans.client.userio import UserIO
 from conans.errors import (ConanException, RecipeNotFoundException,
-<<<<<<< HEAD
                            PackageNotFoundException, NotFoundException)
-=======
-                           NotFoundException)
-from conans.model.editable_layout import get_editable_abs_path
->>>>>>> 33160d7a
 from conans.model.graph_lock import GraphLockFile, LOCKFILE, GraphLock
 from conans.model.lock_bundle import LockBundle
 from conans.model.manifest import discarded_file
