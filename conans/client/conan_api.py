--- conflicted
+++ resolved
@@ -940,11 +940,7 @@
     def get_recipe_revisions(self, reference, remote_name=None):
         ref = ConanFileReference.loads(str(reference))
         if ref.revision:
-<<<<<<< HEAD
-            raise ConanException("Cannot list the revisions of a specific revision")
-=======
             raise ConanException("Cannot list the revisions of a specific recipe revision")
->>>>>>> 3e704ab7
 
         if not remote_name:
             layout = self._cache.package_layout(ref)
@@ -980,7 +976,6 @@
             return self._remote_manager.get_package_revisions(pref, remote=remote)
 
     def link(self, path, reference, layout, cwd):
-
         # Retrieve conanfile.py from target_path
         target_path = _get_conanfile_path(path=path, cwd=cwd, py=True)
 
