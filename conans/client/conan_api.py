import os
import sys
from collections import OrderedDict

import requests

import conans
from conans import __version__ as client_version
from conans.client import packager, tools
from conans.client.cache.cache import ClientCache
from conans.client.cmd.build import build
from conans.client.cmd.create import create
from conans.client.cmd.download import download
from conans.client.cmd.export import cmd_export, export_alias, export_recipe, export_source
from conans.client.cmd.export_pkg import export_pkg
from conans.client.cmd.profile import (cmd_profile_create, cmd_profile_delete_key, cmd_profile_get,
                                       cmd_profile_list, cmd_profile_update)
from conans.client.cmd.search import Search
from conans.client.cmd.test import PackageTester
from conans.client.cmd.uploader import CmdUpload
from conans.client.cmd.user import user_set, users_clean, users_list
from conans.client.conf import ConanClientConfigParser
from conans.client.graph.graph import RECIPE_EDITABLE
from conans.client.graph.graph_manager import GraphManager
from conans.client.graph.printer import print_graph
from conans.client.graph.proxy import ConanProxy
from conans.client.graph.python_requires import ConanPythonRequire
from conans.client.graph.range_resolver import RangeResolver
from conans.client.hook_manager import HookManager
from conans.client.importer import run_imports, undo_imports
from conans.client.installer import BinaryInstaller
from conans.client.loader import ConanFileLoader
from conans.client.manager import ConanManager
from conans.client.migrations import ClientMigrator
from conans.client.output import ConanOutput
from conans.client.profile_loader import profile_from_args, read_profile
from conans.client.recorder.action_recorder import ActionRecorder
from conans.client.recorder.search_recorder import SearchRecorder
from conans.client.recorder.upload_recoder import UploadRecorder
from conans.client.remote_manager import RemoteManager
from conans.client.remover import ConanRemover
from conans.client.rest.auth_manager import ConanApiAuthManager
from conans.client.rest.conan_requester import ConanRequester
from conans.client.rest.rest_client import RestApiClient
from conans.client.runner import ConanRunner
from conans.client.source import config_source_local
from conans.client.store.localdb import LocalDB
from conans.client.userio import UserIO
from conans.errors import (ConanException, RecipeNotFoundException, ConanMigrationError,
                           PackageNotFoundException, NoRestV2Available, NotFoundException)
from conans.model.conan_file import get_env_context_manager
from conans.model.editable_layout import get_editable_abs_path
from conans.model.graph_info import GraphInfo, GRAPH_INFO_FILE
from conans.model.ref import ConanFileReference, PackageReference, check_valid_ref
from conans.model.version import Version
from conans.model.workspace import Workspace
from conans.paths import BUILD_INFO, CONANINFO, get_conan_user_home
from conans.tools import set_global_instances
from conans.unicode import get_cwd
from conans.util.env_reader import get_env
from conans.util.files import exception_message_safe, mkdir, save_files
from conans.util.log import configure_logger
from conans.util.tracer import log_command, log_exception

default_manifest_folder = '.conan_manifests'


def get_request_timeout():
    timeout = os.getenv("CONAN_REQUEST_TIMEOUT")
    try:
        return float(timeout) if timeout is not None else None
    except ValueError:
        raise ConanException("Specify a numeric parameter for 'request_timeout'")


def get_basic_requester(cache):
    requester = requests.Session()
    # Manage the verify and the client certificates and setup proxies

    return ConanRequester(requester, cache, get_request_timeout())


def api_method(f):
    def wrapper(*args, **kwargs):
        the_self = args[0]
        the_self.invalidate_caches()
        try:
            curdir = get_cwd()
            log_command(f.__name__, kwargs)
            with tools.environment_append(the_self._cache.config.env_vars):
                # Patch the globals in tools
                return f(*args, **kwargs)
        except Exception as exc:
            msg = exception_message_safe(exc)
            try:
                log_exception(exc, msg)
            except BaseException:
                pass
            raise
        finally:
            os.chdir(curdir)
    return wrapper


def _make_abs_path(path, cwd=None, default=None):
    """convert 'path' to absolute if necessary (could be already absolute)
    if not defined (empty, or None), will return 'default' one or 'cwd'
    """
    cwd = cwd or get_cwd()
    if not path:
        abs_path = default or cwd
    elif os.path.isabs(path):
        abs_path = path
    else:
        abs_path = os.path.normpath(os.path.join(cwd, path))
    return abs_path


def _get_conanfile_path(path, cwd, py):
    """
    param py= True: Must be .py, False: Must be .txt, None: Try .py, then .txt
    """
    candidate_paths = list()
    path = _make_abs_path(path, cwd)

    if os.path.isdir(path):  # Can be a folder
        if py:
            path = os.path.join(path, "conanfile.py")
            candidate_paths.append(path)
        elif py is False:
            path = os.path.join(path, "conanfile.txt")
            candidate_paths.append(path)
        else:
            path_py = os.path.join(path, "conanfile.py")
            candidate_paths.append(path_py)
            if os.path.exists(path_py):
                path = path_py
            else:
                path = os.path.join(path, "conanfile.txt")
                candidate_paths.append(path)
    else:
        candidate_paths.append(path)

    if not os.path.isfile(path):  # Must exist
        raise ConanException("Conanfile not found at %s" % " or ".join(candidate_paths))

    if py and not path.endswith(".py"):
        raise ConanException("A conanfile.py is needed, " + path + " is not acceptable")

    return path


class ConanAPIV1(object):

    @staticmethod
    def instance_remote_manager(requester, cache, user_io, hook_manager):

        # To handle remote connections
        put_headers = cache.read_put_headers()
        rest_api_client = RestApiClient(user_io.out, requester,
                                        revisions_enabled=cache.config.revisions_enabled,
                                        put_headers=put_headers)
        # To store user and token
        localdb = LocalDB.create(cache.localdb)
        # Wraps RestApiClient to add authentication support (same interface)
        auth_manager = ConanApiAuthManager(rest_api_client, user_io, localdb)
        # Handle remote connections
        remote_manager = RemoteManager(cache, auth_manager, user_io.out, hook_manager)
        return localdb, rest_api_client, remote_manager

    @staticmethod
    def factory(interactive=None):
        """Factory"""
        # Respect color env setting or check tty if unset
        color_set = "CONAN_COLOR_DISPLAY" in os.environ
        if ((color_set and get_env("CONAN_COLOR_DISPLAY", 1))
                or (not color_set
                    and hasattr(sys.stdout, "isatty")
                    and sys.stdout.isatty())):
            import colorama
            if get_env("PYCHARM_HOSTED"):  # in PyCharm disable convert/strip
                colorama.init(convert=False, strip=False)
            else:
                colorama.init()
            color = True
        else:
            color = False
        out = ConanOutput(sys.stdout, color)
        user_io = UserIO(out=out)

        try:
            user_home = get_conan_user_home()
            cache = migrate_and_get_cache(user_home, out)
            sys.path.append(os.path.join(user_home, "python"))
        except Exception as e:
            out.error(str(e))
            raise ConanMigrationError(e)

        with tools.environment_append(cache.config.env_vars):
            # Adjust CONAN_LOGGING_LEVEL with the env readed
            conans.util.log.logger = configure_logger()
            conans.util.log.logger.debug("INIT: Using config '%s'" % cache.conan_conf_path)

            # Create Hook Manager
            hook_manager = HookManager(cache.hooks_path, get_env("CONAN_HOOKS", list()),
                                       user_io.out)

            # Get the new command instance after migrations have been done
            requester = get_basic_requester(cache)
            _, _, remote_manager = ConanAPIV1.instance_remote_manager(requester, cache, user_io,
                                                                      hook_manager)

            # Adjust global tool variables
            set_global_instances(out, requester)

            # Settings preprocessor
            if interactive is None:
                interactive = not get_env("CONAN_NON_INTERACTIVE", False)
            conan = ConanAPIV1(cache, user_io, get_conan_runner(), remote_manager,
                               hook_manager, requester, interactive=interactive)

        return conan, cache, user_io

    def __init__(self, cache, user_io, runner, remote_manager, hook_manager, requester,
                 interactive=True):
        assert isinstance(user_io, UserIO)
        assert isinstance(cache, ClientCache)
        self._cache = cache
        self._user_io = user_io
        self._runner = runner
        self._remote_manager = remote_manager
        self._requester = requester
        if not interactive:
            self._user_io.disable_input()

        self._proxy = ConanProxy(cache, self._user_io.out, remote_manager)
        resolver = RangeResolver(cache, remote_manager)
        self.python_requires = ConanPythonRequire(self._proxy, resolver)
        self._loader = ConanFileLoader(self._runner, self._user_io.out, self.python_requires)

        self._graph_manager = GraphManager(self._user_io.out, self._cache,
                                           self._remote_manager, self._loader, self._proxy,
                                           resolver)
        self._hook_manager = hook_manager

    def invalidate_caches(self):
        self._loader.invalidate_caches()
        self._cache.invalidate()

    def _init_manager(self, action_recorder):
        """Every api call gets a new recorder and new manager"""
        return ConanManager(self._cache, self._user_io,
                            self._remote_manager, action_recorder,
                            self._graph_manager, self._hook_manager)

    @api_method
    def new(self, name, header=False, pure_c=False, test=False, exports_sources=False, bare=False,
            cwd=None, visual_versions=None, linux_gcc_versions=None, linux_clang_versions=None,
            osx_clang_versions=None, shared=None, upload_url=None, gitignore=None,
            gitlab_gcc_versions=None, gitlab_clang_versions=None,
            circleci_gcc_versions=None, circleci_clang_versions=None, circleci_osx_versions=None):
        from conans.client.cmd.new import cmd_new
        cwd = os.path.abspath(cwd or get_cwd())
        files = cmd_new(name, header=header, pure_c=pure_c, test=test,
                        exports_sources=exports_sources, bare=bare,
                        visual_versions=visual_versions,
                        linux_gcc_versions=linux_gcc_versions,
                        linux_clang_versions=linux_clang_versions,
                        osx_clang_versions=osx_clang_versions, shared=shared,
                        upload_url=upload_url, gitignore=gitignore,
                        gitlab_gcc_versions=gitlab_gcc_versions,
                        gitlab_clang_versions=gitlab_clang_versions,
                        circleci_gcc_versions=circleci_gcc_versions,
                        circleci_clang_versions=circleci_clang_versions,
                        circleci_osx_versions=circleci_osx_versions)

        save_files(cwd, files)
        for f in sorted(files):
            self._user_io.out.success("File saved: %s" % f)

    @api_method
    def inspect(self, path, attributes, remote_name=None):
        remotes = self._cache.registry.load_remotes()
        remotes.select(remote_name)
        self.python_requires.enable_remotes(remotes=remotes)
        try:
            ref = ConanFileReference.loads(path)
        except ConanException:
            conanfile_path = _get_conanfile_path(path, get_cwd(), py=True)
            ref = os.path.basename(conanfile_path)
            conanfile_class = self._loader.load_class(conanfile_path)
        else:
            update = True if remote_name else False
            result = self._proxy.get_recipe(ref, update, update, remotes, ActionRecorder())
            conanfile_path, _, _, ref = result
            conanfile_class = self._loader.load_class(conanfile_path)
            conanfile_class.name = ref.name
            conanfile_class.version = ref.version
        conanfile = conanfile_class(self._user_io.out, None, str(ref))

        result = OrderedDict()
        if not attributes:
            attributes = ['name', 'version', 'url', 'homepage', 'license', 'author',
                          'description', 'topics', 'generators', 'exports', 'exports_sources',
                          'short_paths', 'apply_env', 'build_policy', 'revision_mode', 'settings',
                          'options', 'default_options']
        for attribute in attributes:
            try:
                attr = getattr(conanfile, attribute)
                result[attribute] = attr
            except AttributeError as e:
                raise ConanException(str(e))
        return result

    @api_method
    def test(self, path, reference, profile_names=None, settings=None, options=None, env=None,
             remote_name=None, update=False, build_modes=None, cwd=None, test_build_folder=None):

        settings = settings or []
        options = options or []
        env = env or []

        remotes = self._cache.registry.load_remotes()
        remotes.select(remote_name)
        self.python_requires.enable_remotes(update=update, remotes=remotes)

        conanfile_path = _get_conanfile_path(path, cwd, py=True)
        cwd = cwd or get_cwd()
        graph_info = get_graph_info(profile_names, settings, options, env, cwd, None,
                                    self._cache, self._user_io.out)
        ref = ConanFileReference.loads(reference)
        recorder = ActionRecorder()
        manager = self._init_manager(recorder)
        pt = PackageTester(manager, self._user_io)
        pt.install_build_and_test(conanfile_path, ref, graph_info, remotes,
                                  update, build_modes=build_modes,
                                  test_build_folder=test_build_folder)

    @api_method
    def create(self, conanfile_path, name=None, version=None, user=None, channel=None,
               profile_names=None, settings=None,
               options=None, env=None, test_folder=None, not_export=False,
               build_modes=None,
               keep_source=False, keep_build=False, verify=None,
               manifests=None, manifests_interactive=None,
               remote_name=None, update=False, cwd=None, test_build_folder=None,
               lock=False):
        """
        API method to create a conan package

        :param test_folder: default None   - looks for default 'test' or 'test_package' folder),
                                    string - test_folder path
                                    False  - disabling tests
        """
        settings = settings or []
        options = options or []
        env = env or []

        try:
            cwd = cwd or os.getcwd()
            recorder = ActionRecorder()
            conanfile_path = _get_conanfile_path(conanfile_path, cwd, py=True)

            remotes = self._cache.registry.load_remotes()
            remotes.select(remote_name)
            self.python_requires.enable_remotes(update=update, remotes=remotes)

<<<<<<< HEAD
            lock_folder = _make_abs_path(lock, cwd) if lock else None
            graph_info = get_graph_info(profile_names, settings, options, env, cwd, lock_folder,
                                        self._cache, self._user_io.out, lock=lock)
            graph_lock = graph_info.graph_lock if lock else None

=======
>>>>>>> 84a38590
            # Make sure keep_source is set for keep_build
            keep_source = keep_source or keep_build
            new_ref = cmd_export(conanfile_path, name, version, user, channel, keep_source,
                                 self._cache.config.revisions_enabled, self._user_io.out,
<<<<<<< HEAD
                                 self._hook_manager, self._loader, self._cache, not not_export,
                                 graph_lock=graph_lock)
=======
                                 self._hook_manager, self._loader, self._cache, not not_export)
>>>>>>> 84a38590
            # The new_ref contains the revision
            # To not break existing things, that they used this ref without revision
            ref = new_ref.copy_clear_rev()
            recorder.recipe_exported(new_ref)

            if build_modes is None:  # Not specified, force build the tested library
                build_modes = [ref.name]

            manifests = _parse_manifests_arguments(verify, manifests, manifests_interactive, cwd)
            manifest_folder, manifest_interactive, manifest_verify = manifests

            manager = self._init_manager(recorder)
            recorder.add_recipe_being_developed(ref)
            create(ref, manager, self._user_io, graph_info, remotes, update, build_modes,
                   manifest_folder, manifest_verify, manifest_interactive, keep_build,
                   test_build_folder, test_folder, conanfile_path)

            if lock:
                graph_info.save(lock_folder)
            return recorder.get_info(self._cache.config.revisions_enabled)

        except ConanException as exc:
            recorder.error = True
            exc.info = recorder.get_info(self._cache.config.revisions_enabled)
            raise

    @api_method
    def export_pkg(self, conanfile_path, name, channel, source_folder=None, build_folder=None,
                   package_folder=None, install_folder=None, profile_names=None, settings=None,
                   options=None, env=None, force=False, user=None, version=None, cwd=None):

        remotes = self._cache.registry.load_remotes()
        self.python_requires.enable_remotes(remotes=remotes)
        settings = settings or []
        options = options or []
        env = env or []
        cwd = cwd or get_cwd()

        try:
            recorder = ActionRecorder()
            conanfile_path = _get_conanfile_path(conanfile_path, cwd, py=True)

            if package_folder:
                if build_folder or source_folder:
                    raise ConanException("package folder definition incompatible with build "
                                         "and source folders")
                package_folder = _make_abs_path(package_folder, cwd)

            build_folder = _make_abs_path(build_folder, cwd)
            if install_folder:
                install_folder = _make_abs_path(install_folder, cwd)
            else:
                # FIXME: This is a hack for old UI, need to be fixed in Conan 2.0
                if os.path.exists(os.path.join(build_folder, GRAPH_INFO_FILE)):
                    install_folder = build_folder
            source_folder = _make_abs_path(source_folder, cwd,
                                           default=os.path.dirname(conanfile_path))

            # Checks that no both settings and info files are specified
            graph_info = get_graph_info(profile_names, settings, options, env, cwd, install_folder,
                                        self._cache, self._user_io.out)

            new_ref = cmd_export(conanfile_path, name, version, user, channel, True,
                                 self._cache.config.revisions_enabled, self._user_io.out,
                                 self._hook_manager, self._loader, self._cache)
            ref = new_ref.copy_clear_rev()
            # new_ref has revision
            recorder.recipe_exported(new_ref)
            recorder.add_recipe_being_developed(ref)
            remotes = self._cache.registry.load_remotes()
            export_pkg(self._cache, self._graph_manager, self._hook_manager, recorder,
                       self._user_io.out,
                       ref, source_folder=source_folder, build_folder=build_folder,
                       package_folder=package_folder, install_folder=install_folder,
                       graph_info=graph_info, force=force, remotes=remotes)
            return recorder.get_info(self._cache.config.revisions_enabled)
        except ConanException as exc:
            recorder.error = True
            exc.info = recorder.get_info(self._cache.config.revisions_enabled)
            raise

    @api_method
    def download(self, reference, remote_name=None, package=None, recipe=False):
        # FIXME: The "package" parameter name is very bad, it is a list of package_ids
        if package and recipe:
            raise ConanException("recipe parameter cannot be used together with package")
        # Install packages without settings (fixed ids or all)
        ref = ConanFileReference.loads(reference)
        if check_valid_ref(ref, allow_pattern=False):
            if package and ref.revision is None:
                for package_id in package:
                    if "#" in package_id:
                        raise ConanException("It is needed to specify the recipe revision if you "
                                             "specify a package revision")
            remotes = self._cache.registry.load_remotes()
            remotes.select(remote_name)
            self.python_requires.enable_remotes(remotes=remotes)
            remote = remotes.get_remote(remote_name)
            recorder = ActionRecorder()
            download(ref, package, remote, recipe, self._remote_manager,
                     self._cache, self._user_io.out, recorder, self._loader,
                     self._hook_manager, remotes=remotes)
        else:
            raise ConanException("Provide a valid full reference without wildcards.")

    @api_method
    def workspace_install(self, path, settings=None, options=None, env=None,
                          remote_name=None, build=None, profile_name=None,
                          update=False, cwd=None):
        cwd = cwd or get_cwd()
        abs_path = os.path.normpath(os.path.join(cwd, path))

        remotes = self._cache.registry.load_remotes()
        remotes.select(remote_name)
        self.python_requires.enable_remotes(update=update, remotes=remotes)

        workspace = Workspace(abs_path, self._cache)
        graph_info = get_graph_info(profile_name, settings, options, env, cwd, None,
                                    self._cache, self._user_io.out)

        self._user_io.out.info("Configuration:")
        self._user_io.out.writeln(graph_info.profile.dumps())

        self._cache.editable_packages.override(workspace.get_editable_dict())

        recorder = ActionRecorder()
        deps_graph, _ = self._graph_manager.load_graph(workspace.root, None, graph_info, build,
                                                       False, update, remotes, recorder)

        print_graph(deps_graph, self._user_io.out)

        # Inject the generators before installing
        for node in deps_graph.nodes:
            if node.recipe == RECIPE_EDITABLE:
                generators = workspace[node.ref].generators
                if generators is not None:
                    tmp = list(node.conanfile.generators)
                    tmp.extend([g for g in generators if g not in tmp])
                    node.conanfile.generators = tmp

        installer = BinaryInstaller(self._cache, self._user_io.out, self._remote_manager,
                                    recorder=recorder, hook_manager=self._hook_manager)
        installer.install(deps_graph, remotes, keep_build=False, graph_info=graph_info)
        workspace.generate(cwd, deps_graph, self._user_io.out)

    @api_method
    def install_reference(self, reference, settings=None, options=None, env=None,
                          remote_name=None, verify=None, manifests=None,
                          manifests_interactive=None, build=None, profile_names=None,
                          update=False, generators=None, install_folder=None, cwd=None):

        try:
            recorder = ActionRecorder()
            cwd = cwd or os.getcwd()
            install_folder = _make_abs_path(install_folder, cwd)

            manifests = _parse_manifests_arguments(verify, manifests, manifests_interactive, cwd)
            manifest_folder, manifest_interactive, manifest_verify = manifests

            graph_info = get_graph_info(profile_names, settings, options, env, cwd, None,
                                        self._cache, self._user_io.out)

            if not generators:  # We don't want the default txt
                generators = False

            mkdir(install_folder)
            remotes = self._cache.registry.load_remotes()
            remotes.select(remote_name)
            self.python_requires.enable_remotes(update=update, remotes=remotes)
            manager = self._init_manager(recorder)
            manager.install(ref_or_path=reference, install_folder=install_folder,
                            remotes=remotes, graph_info=graph_info, build_modes=build,
                            update=update, manifest_folder=manifest_folder,
                            manifest_verify=manifest_verify,
                            manifest_interactive=manifest_interactive,
                            generators=generators)
            return recorder.get_info(self._cache.config.revisions_enabled)
        except ConanException as exc:
            recorder.error = True
            exc.info = recorder.get_info(self._cache.config.revisions_enabled)
            raise

    @api_method
    def install(self, path="", name=None, version=None, user=None, channel=None,
                settings=None, options=None, env=None,
                remote_name=None, verify=None, manifests=None,
                manifests_interactive=None, build=None, profile_names=None,
                update=False, generators=None, no_imports=False, install_folder=None, cwd=None,
                lock=False):

        try:
            recorder = ActionRecorder()
            cwd = cwd or os.getcwd()
            manifests = _parse_manifests_arguments(verify, manifests, manifests_interactive, cwd)
            manifest_folder, manifest_interactive, manifest_verify = manifests

            install_folder = _make_abs_path(install_folder, cwd)
            lock_folder = _make_abs_path(lock, cwd) if lock else None

            graph_info = get_graph_info(profile_names, settings, options, env, cwd,
                                        lock_folder, self._cache, self._user_io.out,
                                        name=name, version=version, user=user, channel=channel,
                                        lock=lock)

            conanfile_path = _get_conanfile_path(path, cwd, py=None)

            remotes = self._cache.registry.load_remotes()
            remotes.select(remote_name)
            self.python_requires.enable_remotes(update=update, remotes=remotes)
            manager = self._init_manager(recorder)
            manager.install(ref_or_path=conanfile_path,
                            install_folder=install_folder,
                            remotes=remotes,
                            graph_info=graph_info,
                            build_modes=build,
                            update=update,
                            manifest_folder=manifest_folder,
                            manifest_verify=manifest_verify,
                            manifest_interactive=manifest_interactive,
                            generators=generators,
                            no_imports=no_imports)
            return recorder.get_info(self._cache.config.revisions_enabled)
        except ConanException as exc:
            recorder.error = True
            exc.info = recorder.get_info(self._cache.config.revisions_enabled)
            raise

    @api_method
    def config_get(self, item):
        config_parser = ConanClientConfigParser(self._cache.conan_conf_path)
        self._user_io.out.info(config_parser.get_item(item))
        return config_parser.get_item(item)

    @api_method
    def config_set(self, item, value):
        config_parser = ConanClientConfigParser(self._cache.conan_conf_path)
        config_parser.set_item(item, value)
        self._cache.invalidate()

    @api_method
    def config_rm(self, item):
        config_parser = ConanClientConfigParser(self._cache.conan_conf_path)
        config_parser.rm_item(item)
        self._cache.invalidate()

    @api_method
    def config_install(self, path_or_url, verify_ssl, config_type=None, args=None,
                       source_folder=None, target_folder=None):
        from conans.client.conf.config_installer import configuration_install
        return configuration_install(path_or_url, self._cache, self._user_io.out, verify_ssl,
                                     requester=self._requester, config_type=config_type, args=args,
                                     source_folder=source_folder, target_folder=target_folder)

    def _info_args(self, reference_or_path, install_folder, profile_names, settings, options, env,
                   lock=False):
        cwd = get_cwd()
        try:
            ref = ConanFileReference.loads(reference_or_path)
            install_folder = None
        except ConanException:
            ref = _get_conanfile_path(reference_or_path, cwd=None, py=None)

            if install_folder:
                install_folder = _make_abs_path(install_folder, cwd)
            else:
                # FIXME: This is a hack for old UI, need to be fixed in Conan 2.0
                if os.path.exists(os.path.join(cwd, GRAPH_INFO_FILE)):
                    install_folder = cwd

        graph_info = get_graph_info(profile_names, settings, options, env, cwd, install_folder,
                                    self._cache, self._user_io.out, lock=lock)

        return ref, graph_info

    @api_method
    def info_build_order(self, reference, settings=None, options=None, env=None,
                         profile_names=None, remote_name=None, build_order=None, check_updates=None,
                         install_folder=None):
        reference, graph_info = self._info_args(reference, install_folder, profile_names,
                                                settings, options, env)
        recorder = ActionRecorder()
        remotes = self._cache.registry.load_remotes()
        remotes.select(remote_name)
        self.python_requires.enable_remotes(check_updates=check_updates, remotes=remotes)
        deps_graph, _ = self._graph_manager.load_graph(reference, None, graph_info, ["missing"],
                                                       check_updates, False, remotes,
                                                       recorder)
        return deps_graph.build_order(build_order)

    @api_method
    def info_nodes_to_build(self, reference, build_modes, settings=None, options=None, env=None,
                            profile_names=None, remote_name=None, check_updates=None,
                            install_folder=None):
        reference, graph_info = self._info_args(reference, install_folder, profile_names,
                                                settings, options, env)
        recorder = ActionRecorder()
        remotes = self._cache.registry.load_remotes()
        remotes.select(remote_name)
        self.python_requires.enable_remotes(check_updates=check_updates, remotes=remotes)
        deps_graph, conanfile = self._graph_manager.load_graph(reference, None, graph_info,
                                                               build_modes, check_updates,
                                                               False, remotes, recorder)
        nodes_to_build = deps_graph.nodes_to_build()
        return nodes_to_build, conanfile

    @api_method
    def info(self, reference, remote_name=None, settings=None, options=None, env=None,
             profile_names=None, update=False, install_folder=None, build=None, lock=False):
        reference, graph_info = self._info_args(reference, install_folder, profile_names,
                                                settings, options, env, lock)
        recorder = ActionRecorder()
        remotes = self._cache.registry.load_remotes()
        remotes.select(remote_name)
        # FIXME: Using update as check_update?
        self.python_requires.enable_remotes(check_updates=update, remotes=remotes)
        deps_graph, conanfile = self._graph_manager.load_graph(reference, None, graph_info, build,
                                                               update, False, remotes,
                                                               recorder)
        return deps_graph, conanfile

    @api_method
    def build(self, conanfile_path, source_folder=None, package_folder=None, build_folder=None,
              install_folder=None, should_configure=True, should_build=True, should_install=True,
              should_test=True, cwd=None):

        remotes = self._cache.registry.load_remotes()
        self.python_requires.enable_remotes(remotes=remotes)
        cwd = cwd or get_cwd()
        conanfile_path = _get_conanfile_path(conanfile_path, cwd, py=True)
        build_folder = _make_abs_path(build_folder, cwd)
        install_folder = _make_abs_path(install_folder, cwd, default=build_folder)
        source_folder = _make_abs_path(source_folder, cwd, default=os.path.dirname(conanfile_path))
        default_pkg_folder = os.path.join(build_folder, "package")
        package_folder = _make_abs_path(package_folder, cwd, default=default_pkg_folder)

        build(self._graph_manager, self._hook_manager, conanfile_path,
              source_folder, build_folder, package_folder, install_folder,
              should_configure=should_configure, should_build=should_build,
              should_install=should_install, should_test=should_test)

    @api_method
    def package(self, path, build_folder, package_folder, source_folder=None, install_folder=None,
                cwd=None):
        remotes = self._cache.registry.load_remotes()
        self.python_requires.enable_remotes(remotes=remotes)

        cwd = cwd or get_cwd()
        conanfile_path = _get_conanfile_path(path, cwd, py=True)
        build_folder = _make_abs_path(build_folder, cwd)
        install_folder = _make_abs_path(install_folder, cwd, default=build_folder)
        source_folder = _make_abs_path(source_folder, cwd, default=os.path.dirname(conanfile_path))
        default_pkg_folder = os.path.join(build_folder, "package")
        package_folder = _make_abs_path(package_folder, cwd, default=default_pkg_folder)

        if package_folder == build_folder:
            raise ConanException("Cannot 'conan package' to the build folder. "
                                 "--build-folder and package folder can't be the same")
        conanfile = self._graph_manager.load_consumer_conanfile(conanfile_path, install_folder,
                                                                deps_info_required=True)
        with get_env_context_manager(conanfile):
            packager.create_package(conanfile, None, source_folder, build_folder, package_folder,
                                    install_folder, self._hook_manager, conanfile_path, None,
                                    local=True, copy_info=True)

    @api_method
    def source(self, path, source_folder=None, info_folder=None, cwd=None):
        remotes = self._cache.registry.load_remotes()
        self.python_requires.enable_remotes(remotes=remotes)

        cwd = cwd or get_cwd()
        conanfile_path = _get_conanfile_path(path, cwd, py=True)
        source_folder = _make_abs_path(source_folder, cwd)
        info_folder = _make_abs_path(info_folder, cwd)

        mkdir(source_folder)
        if not os.path.exists(info_folder):
            raise ConanException("Specified info-folder doesn't exist")

        # only infos if exist
        conanfile = self._graph_manager.load_consumer_conanfile(conanfile_path, info_folder)
        conanfile_folder = os.path.dirname(conanfile_path)
        if conanfile_folder != source_folder:
            conanfile.output.info("Executing exports to: %s" % source_folder)
            export_recipe(conanfile, conanfile_folder, source_folder)
            export_source(conanfile, conanfile_folder, source_folder)
        config_source_local(source_folder, conanfile, conanfile_path, self._hook_manager)

    @api_method
    def imports(self, path, dest=None, info_folder=None, cwd=None):
        """
        :param path: Path to the conanfile
        :param dest: Dir to put the imported files. (Abs path or relative to cwd)
        :param info_folder: Dir where the conaninfo.txt and conanbuildinfo.txt files are
        :param cwd: Current working directory
        :return: None
        """
        cwd = cwd or get_cwd()
        info_folder = _make_abs_path(info_folder, cwd)
        dest = _make_abs_path(dest, cwd)

        mkdir(dest)
        conanfile_abs_path = _get_conanfile_path(path, cwd, py=None)
        conanfile = self._graph_manager.load_consumer_conanfile(conanfile_abs_path, info_folder,
                                                                deps_info_required=True)
        run_imports(conanfile, dest)

    @api_method
    def imports_undo(self, manifest_path):
        cwd = get_cwd()
        manifest_path = _make_abs_path(manifest_path, cwd)
        undo_imports(manifest_path, self._user_io.out)

    @api_method
    def export(self, path, name, version, user, channel, keep_source=False, cwd=None, lock=None):
        conanfile_path = _get_conanfile_path(path, cwd, py=True)
        lock_folder = _make_abs_path(lock, cwd) if lock else None
        graph_lock = None
        if lock_folder:
            graph_info = get_graph_info(None, None, None, None, cwd, lock_folder,
                                        self._cache, self._user_io.out, lock=lock)
            graph_lock = graph_info.graph_lock
        remotes = self._cache.registry.load_remotes()
        self.python_requires.enable_remotes(remotes=remotes)
<<<<<<< HEAD

        cmd_export(conanfile_path, name, version, user, channel, keep_source,
                   self._cache.config.revisions_enabled, self._user_io.out,
                   self._hook_manager, self._loader, self._cache, graph_lock=graph_lock)

        if lock_folder:
            graph_info.save(lock_folder)
=======
        cmd_export(conanfile_path, name, version, user, channel, keep_source,
                   self._cache.config.revisions_enabled, self._user_io.out,
                   self._hook_manager, self._loader, self._cache)
>>>>>>> 84a38590

    @api_method
    def remove(self, pattern, query=None, packages=None, builds=None, src=False, force=False,
               remote_name=None, outdated=False):
        remotes = self._cache.registry.load_remotes()
        remover = ConanRemover(self._cache, self._remote_manager, self._user_io, remotes)
        remover.remove(pattern, remote_name, src, builds, packages, force=force,
                       packages_query=query, outdated=outdated)

    @api_method
    def copy(self, reference, user_channel, force=False, packages=None):
        """
        param packages: None=No binaries, True=All binaries, else list of IDs
        """
        from conans.client.cmd.copy import cmd_copy
        remotes = self._cache.registry.load_remotes()
        # FIXME: conan copy does not support short-paths in Windows
        ref = ConanFileReference.loads(reference)
        cmd_copy(ref, user_channel, packages, self._cache,
                 self._user_io, self._remote_manager, self._loader, remotes, force=force)

    @api_method
    def authenticate(self, name, password, remote_name):
        remote = self.get_remote_by_name(remote_name)
        _, remote_name, prev_user, user = self._remote_manager.authenticate(remote, name, password)
        return remote_name, prev_user, user

    @api_method
    def user_set(self, user, remote_name=None):
        remote = (self.get_default_remote() if not remote_name
                  else self.get_remote_by_name(remote_name))
        return user_set(self._cache.localdb, user, remote)

    @api_method
    def users_clean(self):
        users_clean(self._cache.localdb)

    @api_method
    def users_list(self, remote_name=None):
        info = {"error": False, "remotes": []}
        remotes = [self.get_remote_by_name(remote_name)] if remote_name else self.remote_list()
        try:
            info["remotes"] = users_list(self._cache.localdb, remotes)
            return info
        except ConanException as exc:
            info["error"] = True
            exc.info = info
            raise

    @api_method
    def search_recipes(self, pattern, remote_name=None, case_sensitive=False):
        search_recorder = SearchRecorder()
        remotes = self._cache.registry.load_remotes()
        search = Search(self._cache, self._remote_manager, remotes)

        try:
            references = search.search_recipes(pattern, remote_name, case_sensitive)
        except ConanException as exc:
            search_recorder.error = True
            exc.info = search_recorder.get_info()
            raise

        for remote_name, refs in references.items():
            for ref in refs:
                search_recorder.add_recipe(remote_name, ref, with_packages=False)
        return search_recorder.get_info()

    @api_method
    def search_packages(self, reference, query=None, remote_name=None, outdated=False):
        search_recorder = SearchRecorder()
        remotes = self._cache.registry.load_remotes()
        search = Search(self._cache, self._remote_manager, remotes)

        try:
            ref = ConanFileReference.loads(reference)
            references = search.search_packages(ref, remote_name, query=query, outdated=outdated)
        except ConanException as exc:
            search_recorder.error = True
            exc.info = search_recorder.get_info()
            raise

        for remote_name, remote_ref in references.items():
            search_recorder.add_recipe(remote_name, ref)
            if remote_ref.ordered_packages:
                for package_id, properties in remote_ref.ordered_packages.items():
                    package_recipe_hash = properties.get("recipe_hash", None)
                    search_recorder.add_package(remote_name, ref,
                                                package_id, properties.get("options", []),
                                                properties.get("settings", []),
                                                properties.get("full_requires", []),
                                                remote_ref.recipe_hash != package_recipe_hash)
        return search_recorder.get_info()

    @api_method
    def upload(self, pattern, package=None, remote_name=None, all_packages=False, confirm=False,
               retry=2, retry_wait=5, integrity_check=False, policy=None, query=None):
        """ Uploads a package recipe and the generated binary packages to a specified remote
        """

        upload_recorder = UploadRecorder()
        uploader = CmdUpload(self._cache, self._user_io, self._remote_manager,
                             self._loader, self._hook_manager)
        remotes = self._cache.registry.load_remotes()
        remotes.select(remote_name)
        self.python_requires.enable_remotes(remotes=remotes)
        try:
            uploader.upload(pattern, remotes, upload_recorder, package, all_packages, confirm, retry,
                            retry_wait, integrity_check, policy, query=query)
            return upload_recorder.get_info()
        except ConanException as exc:
            upload_recorder.error = True
            exc.info = upload_recorder.get_info()
            raise

    @api_method
    def remote_list(self):
        return list(self._cache.registry.load_remotes().values())

    @api_method
    def remote_add(self, remote_name, url, verify_ssl=True, insert=None, force=None):
        return self._cache.registry.add(remote_name, url, verify_ssl, insert, force)

    @api_method
    def remote_remove(self, remote_name):
        return self._cache.registry.remove(remote_name)

    @api_method
    def remote_update(self, remote_name, url, verify_ssl=True, insert=None):
        return self._cache.registry.update(remote_name, url, verify_ssl, insert)

    @api_method
    def remote_rename(self, remote_name, new_new_remote):
        return self._cache.registry.rename(remote_name, new_new_remote)

    @api_method
    def remote_list_ref(self):
        return {str(r): remote_name for r, remote_name in self._cache.registry.refs_list.items()
                if remote_name}

    @api_method
    def remote_add_ref(self, reference, remote_name):
        ref = ConanFileReference.loads(reference, validate=True)
        remote = self._cache.registry.load_remotes()[remote_name]
        with self._cache.package_layout(ref).update_metadata() as metadata:
            metadata.recipe.remote = remote.name

    @api_method
    def remote_remove_ref(self, reference):
        ref = ConanFileReference.loads(reference, validate=True)
        with self._cache.package_layout(ref).update_metadata() as metadata:
            metadata.recipe.remote = None

    @api_method
    def remote_update_ref(self, reference, remote_name):
        ref = ConanFileReference.loads(reference, validate=True)
        remote = self._cache.registry.load_remotes()[remote_name]
        with self._cache.package_layout(ref).update_metadata() as metadata:
            metadata.recipe.remote = remote.name

    @api_method
    def remote_list_pref(self, reference):
        ref = ConanFileReference.loads(reference, validate=True)
        ret = {}
        tmp = self._cache.registry.prefs_list
        for pref, remote in tmp.items():
            if pref.ref == ref and remote:
                ret[pref.full_repr()] = remote
        return ret

    @api_method
    def remote_add_pref(self, package_reference, remote_name):
        pref = PackageReference.loads(package_reference, validate=True)
        remote = self._cache.registry.load_remotes()[remote_name]
        with self._cache.package_layout(pref.ref).update_metadata() as metadata:
            m = metadata.packages.get(pref.id)
            if m and m.remote:
                raise ConanException("%s already exists. Use update" % str(pref))
            metadata.packages[pref.id].remote = remote.name

    @api_method
    def remote_remove_pref(self, package_reference):
        pref = PackageReference.loads(package_reference, validate=True)
        with self._cache.package_layout(pref.ref).update_metadata() as metadata:
            m = metadata.packages.get(pref.id)
            if m:
                m.remote = None

    @api_method
    def remote_update_pref(self, package_reference, remote_name):
        pref = PackageReference.loads(package_reference, validate=True)
        self._cache.registry.load_remotes()[remote_name]
        with self._cache.package_layout(pref.ref).update_metadata() as metadata:
            m = metadata.packages.get(pref.id)
            if m:
                m.remote = remote_name

    def remote_clean(self):
        return self._cache.registry.clear()

    @api_method
    def profile_list(self):
        return cmd_profile_list(self._cache.profiles_path, self._user_io.out)

    @api_method
    def create_profile(self, profile_name, detect=False, force=False):
        return cmd_profile_create(profile_name, self._cache.profiles_path,
                                  self._user_io.out, detect, force)

    @api_method
    def update_profile(self, profile_name, key, value):
        return cmd_profile_update(profile_name, key, value, self._cache.profiles_path)

    @api_method
    def get_profile_key(self, profile_name, key):
        return cmd_profile_get(profile_name, key, self._cache.profiles_path)

    @api_method
    def delete_profile_key(self, profile_name, key):
        return cmd_profile_delete_key(profile_name, key, self._cache.profiles_path)

    @api_method
    def read_profile(self, profile=None):
        p, _ = read_profile(profile, get_cwd(), self._cache.profiles_path)
        return p

    @api_method
    def get_path(self, reference, package_id=None, path=None, remote_name=None):
        ref = ConanFileReference.loads(reference)
        if not path:
            path = "conanfile.py" if not package_id else "conaninfo.txt"

        if not remote_name:
            package_layout = self._cache.package_layout(ref, short_paths=None)
            return package_layout.get_path(path=path, package_id=package_id), path
        else:
            remote = self.get_remote_by_name(remote_name)
            if self._cache.config.revisions_enabled and not ref.revision:
                ref = self._remote_manager.get_latest_recipe_revision(ref, remote)
            if package_id:
                pref = PackageReference(ref, package_id)
                if self._cache.config.revisions_enabled and not pref.revision:
                    pref = self._remote_manager.get_latest_package_revision(pref, remote)
                return self._remote_manager.get_package_path(pref, path, remote), path
            else:
                return self._remote_manager.get_recipe_path(ref, path, remote), path

    @api_method
    def export_alias(self, reference, target_reference):
        ref = ConanFileReference.loads(reference)
        target_ref = ConanFileReference.loads(target_reference)

        if ref.name != target_ref.name:
            raise ConanException("An alias can only be defined to a package with the same name")

        # Do not allow to override an existing package
        alias_conanfile_path = self._cache.package_layout(ref).conanfile()
        if os.path.exists(alias_conanfile_path):
            conanfile_class = self._loader.load_class(alias_conanfile_path)
            conanfile = conanfile_class(self._user_io.out, None, str(ref))
            if not getattr(conanfile, 'alias', None):
                raise ConanException("Reference '{}' is already a package, remove it before creating"
                                     " and alias with the same name".format(ref))

        package_layout = self._cache.package_layout(ref)
        return export_alias(package_layout, target_ref,
                            revisions_enabled=self._cache.config.revisions_enabled,
                            output=self._user_io.out)

    @api_method
    def get_default_remote(self):
        return self._cache.registry.load_remotes().default

    @api_method
    def get_remote_by_name(self, remote_name):
        return self._cache.registry.load_remotes()[remote_name]

    @api_method
    def get_recipe_revisions(self, reference, remote_name=None):
        ref = ConanFileReference.loads(str(reference))
        if ref.revision:
            raise ConanException("Cannot list the revisions of a specific recipe revision")

        if not remote_name:
            layout = self._cache.package_layout(ref)
            try:
                rev = layout.recipe_revision()
            except RecipeNotFoundException as e:
                e.print_rev = True
                raise e

            # Check the time in the associated remote if any
            remote_name = layout.load_metadata().recipe.remote
            remote = self._cache.registry.load_remotes()[remote_name] if remote_name else None
            rev_time = None
            if remote:
                try:
                    revisions = self._remote_manager.get_recipe_revisions(ref, remote)
                except RecipeNotFoundException:
                    pass
                except (NoRestV2Available, NotFoundException):
                    rev_time = None
                else:
                    tmp = {r["revision"]: r["time"] for r in revisions}
                    rev_time = tmp.get(rev)

            return [{"revision": rev, "time": rev_time}]
        else:
            remote = self.get_remote_by_name(remote_name)
            return self._remote_manager.get_recipe_revisions(ref, remote=remote)

    @api_method
    def get_package_revisions(self, reference, remote_name=None):
        pref = PackageReference.loads(str(reference), validate=True)
        if not pref.ref.revision:
            raise ConanException("Specify a recipe reference with revision")
        if pref.revision:
            raise ConanException("Cannot list the revisions of a specific package revision")

        if not remote_name:
            layout = self._cache.package_layout(pref.ref)
            try:
                rev = layout.package_revision(pref)
            except (RecipeNotFoundException, PackageNotFoundException) as e:
                e.print_rev = True
                raise e

            # Check the time in the associated remote if any
            remote_name = layout.load_metadata().recipe.remote
            remote = self._cache.registry.load_remotes()[remote_name] if remote_name else None
            rev_time = None
            if remote:
                try:
                    revisions = self._remote_manager.get_package_revisions(pref, remote)
                except RecipeNotFoundException:
                    pass
                except (NoRestV2Available, NotFoundException):
                    rev_time = None
                else:
                    tmp = {r["revision"]: r["time"] for r in revisions}
                    rev_time = tmp.get(rev)

            return [{"revision": rev, "time": rev_time}]
        else:
            remote = self.get_remote_by_name(remote_name)
            return self._remote_manager.get_package_revisions(pref, remote=remote)

    @api_method
    def editable_add(self, path, reference, layout, cwd):
        # Retrieve conanfile.py from target_path
        target_path = _get_conanfile_path(path=path, cwd=cwd, py=True)

        # Check the conanfile is there, and name/version matches
        ref = ConanFileReference.loads(reference, validate=True)
        target_conanfile = self._graph_manager._loader.load_class(target_path)
        if (target_conanfile.name and target_conanfile.name != ref.name) or \
                (target_conanfile.version and target_conanfile.version != ref.version):
            raise ConanException("Name and version from reference ({}) and target "
                                 "conanfile.py ({}/{}) must match".
                                 format(ref, target_conanfile.name, target_conanfile.version))

        layout_abs_path = get_editable_abs_path(layout, cwd, self._cache.conan_folder)
        if layout_abs_path:
            self._user_io.out.success("Using layout file: %s" % layout_abs_path)
        self._cache.editable_packages.add(ref, os.path.dirname(target_path), layout_abs_path)

    @api_method
    def editable_remove(self, reference):
        ref = ConanFileReference.loads(reference, validate=True)
        return self._cache.editable_packages.remove(ref)

    @api_method
    def editable_list(self):
        return {str(k): v for k, v in self._cache.editable_packages.edited_refs.items()}


Conan = ConanAPIV1


def get_graph_info(profile_names, settings, options, env, cwd, install_folder, cache, output,
                   name=None, version=None, user=None, channel=None, lock=False):
    try:
        graph_info = GraphInfo.load(install_folder)
        graph_info.profile.process_settings(cache, preprocess=False)
        if lock and graph_info.graph_lock is None:
            raise ConanException("GraphInfo file does not contain lock info: %s" % install_folder)
        if not lock:  # Invalidate existing information
            graph_info.graph_lock = None
    except IOError:  # Only if file is missing
        if install_folder or lock:
            raise ConanException("Failed to load graphinfo file in install-folder: %s"
                                 % install_folder)
        graph_info = None

    if profile_names or settings or options or profile_names or env or not graph_info:
        if graph_info:
            # FIXME: Convert to Exception in Conan 2.0
            output.warn("Settings, options, env or profile specified. "
                        "GraphInfo found from previous install won't be used: %s\n"
                        "Don't pass settings, options or profile arguments if you want to reuse "
                        "the installed graph-info file."
                        % install_folder)

        profile = profile_from_args(profile_names, settings, options, env, cwd, cache)
        profile.process_settings(cache)
        root_ref = ConanFileReference(name, version, user, channel, validate=False)
        graph_info = GraphInfo(profile=profile, root_ref=root_ref)
        # Preprocess settings and convert to real settings

    return graph_info


def _parse_manifests_arguments(verify, manifests, manifests_interactive, cwd):
    if manifests and manifests_interactive:
        raise ConanException("Do not specify both manifests and "
                             "manifests-interactive arguments")
    if verify and (manifests or manifests_interactive):
        raise ConanException("Do not specify both 'verify' and "
                             "'manifests' or 'manifests-interactive' arguments")
    manifest_folder = verify or manifests or manifests_interactive
    if manifest_folder:
        if not os.path.isabs(manifest_folder):
            if not cwd:
                raise ConanException("'cwd' should be defined if the manifest folder is relative.")
            manifest_folder = os.path.join(cwd, manifest_folder)
        manifest_verify = verify is not None
        manifest_interactive = manifests_interactive is not None
    else:
        manifest_verify = manifest_interactive = False

    return manifest_folder, manifest_interactive, manifest_verify


def existing_info_files(folder):
    return os.path.exists(os.path.join(folder, CONANINFO)) and  \
           os.path.exists(os.path.join(folder, BUILD_INFO))


def get_conan_runner():
    print_commands_to_output = get_env("CONAN_PRINT_RUN_COMMANDS", False)
    generate_run_log_file = get_env("CONAN_LOG_RUN_TO_FILE", False)
    log_run_to_output = get_env("CONAN_LOG_RUN_TO_OUTPUT", True)
    runner = ConanRunner(print_commands_to_output, generate_run_log_file, log_run_to_output)
    return runner


def migrate_and_get_cache(base_folder, out):
    # Init paths
    cache = ClientCache(base_folder, out)

    # Migration system
    migrator = ClientMigrator(cache, Version(client_version), out)
    migrator.migrate()

    return cache<|MERGE_RESOLUTION|>--- conflicted
+++ resolved
@@ -365,24 +365,18 @@
             remotes.select(remote_name)
             self.python_requires.enable_remotes(update=update, remotes=remotes)
 
-<<<<<<< HEAD
             lock_folder = _make_abs_path(lock, cwd) if lock else None
             graph_info = get_graph_info(profile_names, settings, options, env, cwd, lock_folder,
                                         self._cache, self._user_io.out, lock=lock)
             graph_lock = graph_info.graph_lock if lock else None
 
-=======
->>>>>>> 84a38590
             # Make sure keep_source is set for keep_build
             keep_source = keep_source or keep_build
             new_ref = cmd_export(conanfile_path, name, version, user, channel, keep_source,
                                  self._cache.config.revisions_enabled, self._user_io.out,
-<<<<<<< HEAD
                                  self._hook_manager, self._loader, self._cache, not not_export,
                                  graph_lock=graph_lock)
-=======
-                                 self._hook_manager, self._loader, self._cache, not not_export)
->>>>>>> 84a38590
+
             # The new_ref contains the revision
             # To not break existing things, that they used this ref without revision
             ref = new_ref.copy_clear_rev()
@@ -806,7 +800,6 @@
             graph_lock = graph_info.graph_lock
         remotes = self._cache.registry.load_remotes()
         self.python_requires.enable_remotes(remotes=remotes)
-<<<<<<< HEAD
 
         cmd_export(conanfile_path, name, version, user, channel, keep_source,
                    self._cache.config.revisions_enabled, self._user_io.out,
@@ -814,11 +807,6 @@
 
         if lock_folder:
             graph_info.save(lock_folder)
-=======
-        cmd_export(conanfile_path, name, version, user, channel, keep_source,
-                   self._cache.config.revisions_enabled, self._user_io.out,
-                   self._hook_manager, self._loader, self._cache)
->>>>>>> 84a38590
 
     @api_method
     def remove(self, pattern, query=None, packages=None, builds=None, src=False, force=False,
