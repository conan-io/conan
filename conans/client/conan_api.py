import os
import sys
from collections import OrderedDict

import conans
from conans import __version__ as client_version
from conans.client import packager, tools
from conans.client.cache.cache import ClientCache
from conans.client.cmd.build import build
from conans.client.cmd.create import create
from conans.client.cmd.download import download
from conans.client.cmd.export import cmd_export, export_alias, export_recipe, export_source
from conans.client.cmd.export_pkg import export_pkg
from conans.client.cmd.profile import (cmd_profile_create, cmd_profile_delete_key, cmd_profile_get,
                                       cmd_profile_list, cmd_profile_update)
from conans.client.cmd.search import Search
from conans.client.cmd.test import PackageTester
from conans.client.cmd.uploader import CmdUpload
from conans.client.cmd.user import user_set, users_clean, users_list
from conans.client.conf import ConanClientConfigParser
from conans.client.graph.graph import RECIPE_EDITABLE
from conans.client.graph.graph_manager import GraphManager
from conans.client.graph.printer import print_graph
from conans.client.graph.proxy import ConanProxy
from conans.client.graph.python_requires import ConanPythonRequire
from conans.client.graph.range_resolver import RangeResolver
from conans.client.hook_manager import HookManager
from conans.client.importer import run_imports, undo_imports
from conans.client.installer import BinaryInstaller
from conans.client.loader import ConanFileLoader
from conans.client.manager import ConanManager
from conans.client.migrations import ClientMigrator
from conans.client.output import ConanOutput, colorama_initialize
from conans.client.profile_loader import profile_from_args, read_profile
from conans.client.recorder.action_recorder import ActionRecorder
from conans.client.recorder.search_recorder import SearchRecorder
from conans.client.recorder.upload_recoder import UploadRecorder
from conans.client.remote_manager import RemoteManager
from conans.client.remover import ConanRemover
from conans.client.rest.auth_manager import ConanApiAuthManager
from conans.client.rest.conan_requester import ConanRequester
from conans.client.rest.rest_client import RestApiClient
from conans.client.runner import ConanRunner
from conans.client.source import config_source_local
from conans.client.store.localdb import LocalDB
from conans.client.userio import UserIO
from conans.errors import (ConanException, RecipeNotFoundException,
                           PackageNotFoundException, NoRestV2Available, NotFoundException)
from conans.model.conan_file import get_env_context_manager
from conans.model.editable_layout import get_editable_abs_path
from conans.model.graph_info import GraphInfo, GRAPH_INFO_FILE
from conans.model.ref import ConanFileReference, PackageReference, check_valid_ref
from conans.model.version import Version
from conans.model.workspace import Workspace
from conans.paths import BUILD_INFO, CONANINFO, get_conan_user_home
from conans.tools import set_global_instances
from conans.unicode import get_cwd
from conans.util.env_reader import get_env
from conans.util.files import exception_message_safe, mkdir, save_files
from conans.util.log import configure_logger
from conans.util.tracer import log_command, log_exception

default_manifest_folder = '.conan_manifests'


def api_method(f):
    def wrapper(*args, **kwargs):
        the_self = args[0]
        the_self.invalidate_caches()
        try:
            curdir = get_cwd()
            log_command(f.__name__, kwargs)
            with tools.environment_append(the_self._cache.config.env_vars):
                # Patch the globals in tools
                return f(*args, **kwargs)
        except Exception as exc:
            msg = exception_message_safe(exc)
            try:
                log_exception(exc, msg)
            except BaseException:
                pass
            raise
        finally:
            os.chdir(curdir)
    return wrapper


def _make_abs_path(path, cwd=None, default=None):
    """convert 'path' to absolute if necessary (could be already absolute)
    if not defined (empty, or None), will return 'default' one or 'cwd'
    """
    cwd = cwd or get_cwd()
    if not path:
        abs_path = default or cwd
    elif os.path.isabs(path):
        abs_path = path
    else:
        abs_path = os.path.normpath(os.path.join(cwd, path))
    return abs_path


def _get_conanfile_path(path, cwd, py):
    """
    param py= True: Must be .py, False: Must be .txt, None: Try .py, then .txt
    """
    candidate_paths = list()
    path = _make_abs_path(path, cwd)

    if os.path.isdir(path):  # Can be a folder
        if py:
            path = os.path.join(path, "conanfile.py")
            candidate_paths.append(path)
        elif py is False:
            path = os.path.join(path, "conanfile.txt")
            candidate_paths.append(path)
        else:
            path_py = os.path.join(path, "conanfile.py")
            candidate_paths.append(path_py)
            if os.path.exists(path_py):
                path = path_py
            else:
                path = os.path.join(path, "conanfile.txt")
                candidate_paths.append(path)
    else:
        candidate_paths.append(path)

    if not os.path.isfile(path):  # Must exist
        raise ConanException("Conanfile not found at %s" % " or ".join(candidate_paths))

    if py and not path.endswith(".py"):
        raise ConanException("A conanfile.py is needed, " + path + " is not acceptable")

    return path


class ConanAPIV1(object):

    @staticmethod
    def instance_remote_manager(requester, cache, user_io, hook_manager):

        # To handle remote connections
        put_headers = cache.read_put_headers()
        rest_api_client = RestApiClient(user_io.out, requester,
                                        revisions_enabled=cache.config.revisions_enabled,
                                        put_headers=put_headers)
        # To store user and token
        localdb = LocalDB.create(cache.localdb)
        # Wraps RestApiClient to add authentication support (same interface)
        auth_manager = ConanApiAuthManager(rest_api_client, user_io, localdb)
        # Handle remote connections
        remote_manager = RemoteManager(cache, auth_manager, user_io.out, hook_manager)
        return localdb, rest_api_client, remote_manager

    @staticmethod
    def factory(interactive=None):
        """Factory"""
        # Respect color env setting or check tty if unset
        color = colorama_initialize()
        out = ConanOutput(sys.stdout, color)
        user_io = UserIO(out=out)

        user_home = get_conan_user_home()
        base_folder = os.path.join(user_home, ".conan")
        cache = migrate_and_get_cache(base_folder, out)
        sys.path.append(os.path.join(base_folder, "python"))

        with tools.environment_append(cache.config.env_vars):
            # Adjust CONAN_LOGGING_LEVEL with the env readed
            conans.util.log.logger = configure_logger()
            conans.util.log.logger.debug("INIT: Using config '%s'" % cache.conan_conf_path)

            # Create Hook Manager
            hook_manager = HookManager(cache.hooks_path, get_env("CONAN_HOOKS", list()),
                                       user_io.out)

            # Get the new command instance after migrations have been done
            requester = ConanRequester(cache)
            _, _, remote_manager = ConanAPIV1.instance_remote_manager(requester, cache, user_io,
                                                                      hook_manager)

            # Adjust global tool variables
            set_global_instances(out, requester)

            # Settings preprocessor
            if interactive is None:
                interactive = not get_env("CONAN_NON_INTERACTIVE", False)
            conan = ConanAPIV1(cache, user_io, get_conan_runner(), remote_manager,
                               hook_manager, requester, interactive=interactive)

        return conan, cache, user_io

    def __init__(self, cache, user_io, runner, remote_manager, hook_manager, requester,
                 interactive=True):
        assert isinstance(user_io, UserIO)
        assert isinstance(cache, ClientCache)
        self._cache = cache
        self._user_io = user_io
        self._runner = runner
        self._remote_manager = remote_manager
        self._requester = requester
        if not interactive:
            self._user_io.disable_input()

        self._proxy = ConanProxy(cache, self._user_io.out, remote_manager)
        resolver = RangeResolver(cache, remote_manager)
        self._python_requires = ConanPythonRequire(self._proxy, resolver)
        self._loader = ConanFileLoader(self._runner, self._user_io.out, self._python_requires)

        self._graph_manager = GraphManager(self._user_io.out, self._cache,
                                           self._remote_manager, self._loader, self._proxy,
                                           resolver)
        self._hook_manager = hook_manager

    def invalidate_caches(self):
        self._loader.invalidate_caches()
        self._cache.invalidate()

    def _init_manager(self, action_recorder):
        """Every api call gets a new recorder and new manager"""
        return ConanManager(self._cache, self._user_io,
                            self._remote_manager, action_recorder,
                            self._graph_manager, self._hook_manager)

    @api_method
    def new(self, name, header=False, pure_c=False, test=False, exports_sources=False, bare=False,
            cwd=None, visual_versions=None, linux_gcc_versions=None, linux_clang_versions=None,
            osx_clang_versions=None, shared=None, upload_url=None, gitignore=None,
            gitlab_gcc_versions=None, gitlab_clang_versions=None,
            circleci_gcc_versions=None, circleci_clang_versions=None, circleci_osx_versions=None):
        from conans.client.cmd.new import cmd_new
        cwd = os.path.abspath(cwd or get_cwd())
        files = cmd_new(name, header=header, pure_c=pure_c, test=test,
                        exports_sources=exports_sources, bare=bare,
                        visual_versions=visual_versions,
                        linux_gcc_versions=linux_gcc_versions,
                        linux_clang_versions=linux_clang_versions,
                        osx_clang_versions=osx_clang_versions, shared=shared,
                        upload_url=upload_url, gitignore=gitignore,
                        gitlab_gcc_versions=gitlab_gcc_versions,
                        gitlab_clang_versions=gitlab_clang_versions,
                        circleci_gcc_versions=circleci_gcc_versions,
                        circleci_clang_versions=circleci_clang_versions,
                        circleci_osx_versions=circleci_osx_versions)

        save_files(cwd, files)
        for f in sorted(files):
            self._user_io.out.success("File saved: %s" % f)

    @api_method
    def inspect(self, path, attributes, remote_name=None):
        remotes = self._cache.registry.load_remotes()
        remotes.select(remote_name)
        self._python_requires.enable_remotes(remotes=remotes)
        try:
            ref = ConanFileReference.loads(path)
        except ConanException:
            conanfile_path = _get_conanfile_path(path, get_cwd(), py=True)
            ref = os.path.basename(conanfile_path)
            conanfile_class = self._loader.load_class(conanfile_path)
        else:
            update = True if remote_name else False
            result = self._proxy.get_recipe(ref, update, update, remotes, ActionRecorder())
            conanfile_path, _, _, ref = result
            conanfile_class = self._loader.load_class(conanfile_path)
            conanfile_class.name = ref.name
            conanfile_class.version = ref.version
        conanfile = conanfile_class(self._user_io.out, None, str(ref))

        result = OrderedDict()
        if not attributes:
            attributes = ['name', 'version', 'url', 'homepage', 'license', 'author',
                          'description', 'topics', 'generators', 'exports', 'exports_sources',
                          'short_paths', 'apply_env', 'build_policy', 'revision_mode', 'settings',
                          'options', 'default_options']
        for attribute in attributes:
            try:
                attr = getattr(conanfile, attribute)
                result[attribute] = attr
            except AttributeError as e:
                raise ConanException(str(e))
        return result

    @api_method
    def test(self, path, reference, profile_names=None, settings=None, options=None, env=None,
             remote_name=None, update=False, build_modes=None, cwd=None, test_build_folder=None):

        settings = settings or []
        options = options or []
        env = env or []

        remotes = self._cache.registry.load_remotes()
        remotes.select(remote_name)
        self._python_requires.enable_remotes(update=update, remotes=remotes)

        conanfile_path = _get_conanfile_path(path, cwd, py=True)
        cwd = cwd or get_cwd()
        graph_info = get_graph_info(profile_names, settings, options, env, cwd, None,
                                    self._cache, self._user_io.out)
        ref = ConanFileReference.loads(reference)
        recorder = ActionRecorder()
        manager = self._init_manager(recorder)
        pt = PackageTester(manager, self._user_io)
        pt.install_build_and_test(conanfile_path, ref, graph_info, remotes,
                                  update, build_modes=build_modes,
                                  test_build_folder=test_build_folder)

    @api_method
    def create(self, conanfile_path, name=None, version=None, user=None, channel=None,
               profile_names=None, settings=None,
               options=None, env=None, test_folder=None, not_export=False,
               build_modes=None,
               keep_source=False, keep_build=False, verify=None,
               manifests=None, manifests_interactive=None,
               remote_name=None, update=False, cwd=None, test_build_folder=None):
        """
        API method to create a conan package

        :param test_folder: default None   - looks for default 'test' or 'test_package' folder),
                                    string - test_folder path
                                    False  - disabling tests
        """
        settings = settings or []
        options = options or []
        env = env or []

        try:
            cwd = cwd or os.getcwd()
            recorder = ActionRecorder()
            conanfile_path = _get_conanfile_path(conanfile_path, cwd, py=True)

            remotes = self._cache.registry.load_remotes()
            remotes.select(remote_name)
            self._python_requires.enable_remotes(update=update, remotes=remotes)

            # Make sure keep_source is set for keep_build
            keep_source = keep_source or keep_build
            new_ref = cmd_export(conanfile_path, name, version, user, channel, keep_source,
                                 self._cache.config.revisions_enabled, self._user_io.out,
                                 self._hook_manager, self._loader, self._cache, not not_export)
            # The new_ref contains the revision
            # To not break existing things, that they used this ref without revision
            ref = new_ref.copy_clear_rev()
            recorder.recipe_exported(new_ref)

            if build_modes is None:  # Not specified, force build the tested library
                build_modes = [ref.name]

            manifests = _parse_manifests_arguments(verify, manifests, manifests_interactive, cwd)
            manifest_folder, manifest_interactive, manifest_verify = manifests
            graph_info = get_graph_info(profile_names, settings, options, env, cwd, None,
                                        self._cache, self._user_io.out)

            manager = self._init_manager(recorder)
            recorder.add_recipe_being_developed(ref)
            create(ref, manager, self._user_io, graph_info, remotes, update, build_modes,
                   manifest_folder, manifest_verify, manifest_interactive, keep_build,
                   test_build_folder, test_folder, conanfile_path)

            return recorder.get_info(self._cache.config.revisions_enabled)

        except ConanException as exc:
            recorder.error = True
            exc.info = recorder.get_info(self._cache.config.revisions_enabled)
            raise

    @api_method
    def export_pkg(self, conanfile_path, name, channel, source_folder=None, build_folder=None,
                   package_folder=None, install_folder=None, profile_names=None, settings=None,
                   options=None, env=None, force=False, user=None, version=None, cwd=None):

        remotes = self._cache.registry.load_remotes()
        self._python_requires.enable_remotes(remotes=remotes)
        settings = settings or []
        options = options or []
        env = env or []
        cwd = cwd or get_cwd()

        try:
            recorder = ActionRecorder()
            conanfile_path = _get_conanfile_path(conanfile_path, cwd, py=True)

            if package_folder:
                if build_folder or source_folder:
                    raise ConanException("package folder definition incompatible with build "
                                         "and source folders")
                package_folder = _make_abs_path(package_folder, cwd)

            build_folder = _make_abs_path(build_folder, cwd)
            if install_folder:
                install_folder = _make_abs_path(install_folder, cwd)
            else:
                # FIXME: This is a hack for old UI, need to be fixed in Conan 2.0
                if os.path.exists(os.path.join(build_folder, GRAPH_INFO_FILE)):
                    install_folder = build_folder
            source_folder = _make_abs_path(source_folder, cwd,
                                           default=os.path.dirname(conanfile_path))

            # Checks that no both settings and info files are specified
            graph_info = get_graph_info(profile_names, settings, options, env, cwd, install_folder,
                                        self._cache, self._user_io.out)

            new_ref = cmd_export(conanfile_path, name, version, user, channel, True,
                                 self._cache.config.revisions_enabled, self._user_io.out,
                                 self._hook_manager, self._loader, self._cache)
            ref = new_ref.copy_clear_rev()
            # new_ref has revision
            recorder.recipe_exported(new_ref)
            recorder.add_recipe_being_developed(ref)
            remotes = self._cache.registry.load_remotes()
            export_pkg(self._cache, self._graph_manager, self._hook_manager, recorder,
                       self._user_io.out,
                       ref, source_folder=source_folder, build_folder=build_folder,
                       package_folder=package_folder, install_folder=install_folder,
                       graph_info=graph_info, force=force, remotes=remotes)
            return recorder.get_info(self._cache.config.revisions_enabled)
        except ConanException as exc:
            recorder.error = True
            exc.info = recorder.get_info(self._cache.config.revisions_enabled)
            raise

    @api_method
    def download(self, reference, remote_name=None, package=None, recipe=False):
        # FIXME: The "package" parameter name is very bad, it is a list of package_ids
        if package and recipe:
            raise ConanException("recipe parameter cannot be used together with package")
        # Install packages without settings (fixed ids or all)
        ref = ConanFileReference.loads(reference)
        if check_valid_ref(ref, allow_pattern=False):
            if package and ref.revision is None:
                for package_id in package:
                    if "#" in package_id:
                        raise ConanException("It is needed to specify the recipe revision if you "
                                             "specify a package revision")
            remotes = self._cache.registry.load_remotes()
            remotes.select(remote_name)
            self._python_requires.enable_remotes(remotes=remotes)
            remote = remotes.get_remote(remote_name)
            recorder = ActionRecorder()
            download(ref, package, remote, recipe, self._remote_manager,
                     self._cache, self._user_io.out, recorder, self._loader,
                     self._hook_manager, remotes=remotes)
        else:
            raise ConanException("Provide a valid full reference without wildcards.")

    @api_method
    def workspace_install(self, path, settings=None, options=None, env=None,
                          remote_name=None, build=None, profile_name=None,
                          update=False, cwd=None, install_folder=None):
        cwd = cwd or get_cwd()
        abs_path = os.path.normpath(os.path.join(cwd, path))

        remotes = self._cache.registry.load_remotes()
        remotes.select(remote_name)
        self._python_requires.enable_remotes(update=update, remotes=remotes)

        workspace = Workspace(abs_path, self._cache)
        graph_info = get_graph_info(profile_name, settings, options, env, cwd, None,
                                    self._cache, self._user_io.out)

        self._user_io.out.info("Configuration:")
        self._user_io.out.writeln(graph_info.profile.dumps())

        self._cache.editable_packages.override(workspace.get_editable_dict())

        recorder = ActionRecorder()
        deps_graph, _ = self._graph_manager.load_graph(workspace.root, None, graph_info, build,
                                                       False, update, remotes, recorder)

        print_graph(deps_graph, self._user_io.out)

        # Inject the generators before installing
        for node in deps_graph.nodes:
            if node.recipe == RECIPE_EDITABLE:
                generators = workspace[node.ref].generators
                if generators is not None:
                    tmp = list(node.conanfile.generators)
                    tmp.extend([g for g in generators if g not in tmp])
                    node.conanfile.generators = tmp

        installer = BinaryInstaller(self._cache, self._user_io.out, self._remote_manager,
                                    recorder=recorder, hook_manager=self._hook_manager)
        installer.install(deps_graph, remotes, keep_build=False, graph_info=graph_info)

        install_folder = install_folder or cwd
        workspace.generate(install_folder, deps_graph, self._user_io.out)

    @api_method
    def install_reference(self, reference, settings=None, options=None, env=None,
                          remote_name=None, verify=None, manifests=None,
                          manifests_interactive=None, build=None, profile_names=None,
                          update=False, generators=None, install_folder=None, cwd=None):

        try:
            recorder = ActionRecorder()
            cwd = cwd or os.getcwd()
            install_folder = _make_abs_path(install_folder, cwd)

            manifests = _parse_manifests_arguments(verify, manifests, manifests_interactive, cwd)
            manifest_folder, manifest_interactive, manifest_verify = manifests

            graph_info = get_graph_info(profile_names, settings, options, env, cwd, None,
                                        self._cache, self._user_io.out)

            if not generators:  # We don't want the default txt
                generators = False

            mkdir(install_folder)
            remotes = self._cache.registry.load_remotes()
            remotes.select(remote_name)
            self._python_requires.enable_remotes(update=update, remotes=remotes)
            manager = self._init_manager(recorder)
            manager.install(ref_or_path=reference, install_folder=install_folder,
                            remotes=remotes, graph_info=graph_info, build_modes=build,
                            update=update, manifest_folder=manifest_folder,
                            manifest_verify=manifest_verify,
                            manifest_interactive=manifest_interactive,
                            generators=generators)
            return recorder.get_info(self._cache.config.revisions_enabled)
        except ConanException as exc:
            recorder.error = True
            exc.info = recorder.get_info(self._cache.config.revisions_enabled)
            raise

    @api_method
    def install(self, path="", name=None, version=None, user=None, channel=None,
                settings=None, options=None, env=None,
                remote_name=None, verify=None, manifests=None,
                manifests_interactive=None, build=None, profile_names=None,
                update=False, generators=None, no_imports=False, install_folder=None, cwd=None):

        try:
            recorder = ActionRecorder()
            cwd = cwd or os.getcwd()
            manifests = _parse_manifests_arguments(verify, manifests, manifests_interactive, cwd)
            manifest_folder, manifest_interactive, manifest_verify = manifests

            graph_info = get_graph_info(profile_names, settings, options, env, cwd, None,
                                        self._cache, self._user_io.out,
                                        name=name, version=version, user=user, channel=channel)

            install_folder = _make_abs_path(install_folder, cwd)
            conanfile_path = _get_conanfile_path(path, cwd, py=None)

            remotes = self._cache.registry.load_remotes()
            remotes.select(remote_name)
            self._python_requires.enable_remotes(update=update, remotes=remotes)
            manager = self._init_manager(recorder)
            manager.install(ref_or_path=conanfile_path,
                            install_folder=install_folder,
                            remotes=remotes,
                            graph_info=graph_info,
                            build_modes=build,
                            update=update,
                            manifest_folder=manifest_folder,
                            manifest_verify=manifest_verify,
                            manifest_interactive=manifest_interactive,
                            generators=generators,
                            no_imports=no_imports)
            return recorder.get_info(self._cache.config.revisions_enabled)
        except ConanException as exc:
            recorder.error = True
            exc.info = recorder.get_info(self._cache.config.revisions_enabled)
            raise

    @api_method
    def config_get(self, item):
        config_parser = ConanClientConfigParser(self._cache.conan_conf_path)
        self._user_io.out.info(config_parser.get_item(item))
        return config_parser.get_item(item)

    @api_method
    def config_set(self, item, value):
        config_parser = ConanClientConfigParser(self._cache.conan_conf_path)
        config_parser.set_item(item, value)
        self._cache.invalidate()

    @api_method
    def config_rm(self, item):
        config_parser = ConanClientConfigParser(self._cache.conan_conf_path)
        config_parser.rm_item(item)
        self._cache.invalidate()

    @api_method
    def config_install(self, path_or_url, verify_ssl, config_type=None, args=None,
                       source_folder=None, target_folder=None):
        from conans.client.conf.config_installer import configuration_install
        return configuration_install(path_or_url, self._cache, self._user_io.out, verify_ssl,
                                     requester=self._requester, config_type=config_type, args=args,
                                     source_folder=source_folder, target_folder=target_folder)

    def _info_args(self, reference_or_path, install_folder, profile_names, settings, options, env):
        cwd = get_cwd()
        try:
            ref = ConanFileReference.loads(reference_or_path)
            install_folder = None
        except ConanException:
            ref = _get_conanfile_path(reference_or_path, cwd=None, py=None)

            if install_folder:
                install_folder = _make_abs_path(install_folder, cwd)
            else:
                # FIXME: This is a hack for old UI, need to be fixed in Conan 2.0
                if os.path.exists(os.path.join(cwd, GRAPH_INFO_FILE)):
                    install_folder = cwd

        graph_info = get_graph_info(profile_names, settings, options, env, cwd, install_folder,
                                    self._cache, self._user_io.out)

        return ref, graph_info

    @api_method
    def info_build_order(self, reference, settings=None, options=None, env=None,
                         profile_names=None, remote_name=None, build_order=None, check_updates=None,
                         install_folder=None):
        reference, graph_info = self._info_args(reference, install_folder, profile_names,
                                                settings, options, env)
        recorder = ActionRecorder()
        remotes = self._cache.registry.load_remotes()
        remotes.select(remote_name)
        self._python_requires.enable_remotes(check_updates=check_updates, remotes=remotes)
        deps_graph, _ = self._graph_manager.load_graph(reference, None, graph_info, ["missing"],
                                                       check_updates, False, remotes,
                                                       recorder)
        return deps_graph.build_order(build_order)

    @api_method
    def info_nodes_to_build(self, reference, build_modes, settings=None, options=None, env=None,
                            profile_names=None, remote_name=None, check_updates=None,
                            install_folder=None):
        reference, graph_info = self._info_args(reference, install_folder, profile_names,
                                                settings, options, env)
        recorder = ActionRecorder()
        remotes = self._cache.registry.load_remotes()
        remotes.select(remote_name)
        self._python_requires.enable_remotes(check_updates=check_updates, remotes=remotes)
        deps_graph, conanfile = self._graph_manager.load_graph(reference, None, graph_info,
                                                               build_modes, check_updates,
                                                               False, remotes, recorder)
        nodes_to_build = deps_graph.nodes_to_build()
        return nodes_to_build, conanfile

    @api_method
    def info(self, reference, remote_name=None, settings=None, options=None, env=None,
             profile_names=None, update=False, install_folder=None, build=None):
        reference, graph_info = self._info_args(reference, install_folder, profile_names,
                                                settings, options, env)
        recorder = ActionRecorder()
        remotes = self._cache.registry.load_remotes()
        remotes.select(remote_name)
        # FIXME: Using update as check_update?
        self._python_requires.enable_remotes(check_updates=update, remotes=remotes)
        deps_graph, conanfile = self._graph_manager.load_graph(reference, None, graph_info, build,
                                                               update, False, remotes,
                                                               recorder)
        return deps_graph, conanfile

    @api_method
    def build(self, conanfile_path, source_folder=None, package_folder=None, build_folder=None,
              install_folder=None, should_configure=True, should_build=True, should_install=True,
              should_test=True, cwd=None):

        remotes = self._cache.registry.load_remotes()
        self._python_requires.enable_remotes(remotes=remotes)
        cwd = cwd or get_cwd()
        conanfile_path = _get_conanfile_path(conanfile_path, cwd, py=True)
        build_folder = _make_abs_path(build_folder, cwd)
        install_folder = _make_abs_path(install_folder, cwd, default=build_folder)
        source_folder = _make_abs_path(source_folder, cwd, default=os.path.dirname(conanfile_path))
        default_pkg_folder = os.path.join(build_folder, "package")
        package_folder = _make_abs_path(package_folder, cwd, default=default_pkg_folder)

        build(self._graph_manager, self._hook_manager, conanfile_path,
              source_folder, build_folder, package_folder, install_folder,
              should_configure=should_configure, should_build=should_build,
              should_install=should_install, should_test=should_test)

    @api_method
    def package(self, path, build_folder, package_folder, source_folder=None, install_folder=None,
                cwd=None):
        remotes = self._cache.registry.load_remotes()
        self._python_requires.enable_remotes(remotes=remotes)

        cwd = cwd or get_cwd()
        conanfile_path = _get_conanfile_path(path, cwd, py=True)
        build_folder = _make_abs_path(build_folder, cwd)
        install_folder = _make_abs_path(install_folder, cwd, default=build_folder)
        source_folder = _make_abs_path(source_folder, cwd, default=os.path.dirname(conanfile_path))
        default_pkg_folder = os.path.join(build_folder, "package")
        package_folder = _make_abs_path(package_folder, cwd, default=default_pkg_folder)

        if package_folder == build_folder:
            raise ConanException("Cannot 'conan package' to the build folder. "
                                 "--build-folder and package folder can't be the same")
        conanfile = self._graph_manager.load_consumer_conanfile(conanfile_path, install_folder,
                                                                deps_info_required=True)
        with get_env_context_manager(conanfile):
            packager.create_package(conanfile, None, source_folder, build_folder, package_folder,
                                    install_folder, self._hook_manager, conanfile_path, None,
                                    local=True, copy_info=True)

    @api_method
    def source(self, path, source_folder=None, info_folder=None, cwd=None):
        remotes = self._cache.registry.load_remotes()
        self._python_requires.enable_remotes(remotes=remotes)

        cwd = cwd or get_cwd()
        conanfile_path = _get_conanfile_path(path, cwd, py=True)
        source_folder = _make_abs_path(source_folder, cwd)
        info_folder = _make_abs_path(info_folder, cwd)

        mkdir(source_folder)
        if not os.path.exists(info_folder):
            raise ConanException("Specified info-folder doesn't exist")

        # only infos if exist
        conanfile = self._graph_manager.load_consumer_conanfile(conanfile_path, info_folder)
        conanfile_folder = os.path.dirname(conanfile_path)
        if conanfile_folder != source_folder:
            conanfile.output.info("Executing exports to: %s" % source_folder)
            export_recipe(conanfile, conanfile_folder, source_folder)
            export_source(conanfile, conanfile_folder, source_folder)
        config_source_local(source_folder, conanfile, conanfile_path, self._hook_manager)

    @api_method
    def imports(self, path, dest=None, info_folder=None, cwd=None):
        """
        :param path: Path to the conanfile
        :param dest: Dir to put the imported files. (Abs path or relative to cwd)
        :param info_folder: Dir where the conaninfo.txt and conanbuildinfo.txt files are
        :param cwd: Current working directory
        :return: None
        """
        cwd = cwd or get_cwd()
        info_folder = _make_abs_path(info_folder, cwd)
        dest = _make_abs_path(dest, cwd)

        remotes = self._cache.registry.load_remotes()
        self._python_requires.enable_remotes(remotes=remotes)
        mkdir(dest)
        conanfile_abs_path = _get_conanfile_path(path, cwd, py=None)
        conanfile = self._graph_manager.load_consumer_conanfile(conanfile_abs_path, info_folder,
                                                                deps_info_required=True)
        run_imports(conanfile, dest)

    @api_method
    def imports_undo(self, manifest_path):
        cwd = get_cwd()
        manifest_path = _make_abs_path(manifest_path, cwd)
        undo_imports(manifest_path, self._user_io.out)

    @api_method
    def export(self, path, name, version, user, channel, keep_source=False, cwd=None):
        conanfile_path = _get_conanfile_path(path, cwd, py=True)
        remotes = self._cache.registry.load_remotes()
        self._python_requires.enable_remotes(remotes=remotes)
        cmd_export(conanfile_path, name, version, user, channel, keep_source,
                   self._cache.config.revisions_enabled, self._user_io.out,
                   self._hook_manager, self._loader, self._cache)

    @api_method
    def remove(self, pattern, query=None, packages=None, builds=None, src=False, force=False,
               remote_name=None, outdated=False):
        remotes = self._cache.registry.load_remotes()
        remover = ConanRemover(self._cache, self._remote_manager, self._user_io, remotes)
        remover.remove(pattern, remote_name, src, builds, packages, force=force,
                       packages_query=query, outdated=outdated)

    @api_method
    def copy(self, reference, user_channel, force=False, packages=None):
        """
        param packages: None=No binaries, True=All binaries, else list of IDs
        """
        from conans.client.cmd.copy import cmd_copy
        remotes = self._cache.registry.load_remotes()
        self._python_requires.enable_remotes(remotes=remotes)
        # FIXME: conan copy does not support short-paths in Windows
        ref = ConanFileReference.loads(reference)
        cmd_copy(ref, user_channel, packages, self._cache,
                 self._user_io, self._remote_manager, self._loader, remotes, force=force)

    @api_method
    def authenticate(self, name, password, remote_name):
        if not password:
            name, password = self._user_io.request_login(remote_name=remote_name, username=name)
        remote = self.get_remote_by_name(remote_name)
        _, remote_name, prev_user, user = self._remote_manager.authenticate(remote, name, password)
        return remote_name, prev_user, user

    @api_method
    def user_set(self, user, remote_name=None):
        remote = (self.get_default_remote() if not remote_name
                  else self.get_remote_by_name(remote_name))
        return user_set(self._cache.localdb, user, remote)

    @api_method
    def users_clean(self):
        users_clean(self._cache.localdb)

    @api_method
    def users_list(self, remote_name=None):
        info = {"error": False, "remotes": []}
        remotes = [self.get_remote_by_name(remote_name)] if remote_name else self.remote_list()
        try:
            info["remotes"] = users_list(self._cache.localdb, remotes)
            return info
        except ConanException as exc:
            info["error"] = True
            exc.info = info
            raise

    @api_method
    def search_recipes(self, pattern, remote_name=None, case_sensitive=False):
        search_recorder = SearchRecorder()
        remotes = self._cache.registry.load_remotes()
        search = Search(self._cache, self._remote_manager, remotes)

        try:
            references = search.search_recipes(pattern, remote_name, case_sensitive)
        except ConanException as exc:
            search_recorder.error = True
            exc.info = search_recorder.get_info()
            raise

        for remote_name, refs in references.items():
            for ref in refs:
                search_recorder.add_recipe(remote_name, ref, with_packages=False)
        return search_recorder.get_info()

    @api_method
    def search_packages(self, reference, query=None, remote_name=None, outdated=False):
        search_recorder = SearchRecorder()
        remotes = self._cache.registry.load_remotes()
        search = Search(self._cache, self._remote_manager, remotes)

        try:
            ref = ConanFileReference.loads(reference)
            references = search.search_packages(ref, remote_name, query=query, outdated=outdated)
        except ConanException as exc:
            search_recorder.error = True
            exc.info = search_recorder.get_info()
            raise

        for remote_name, remote_ref in references.items():
            search_recorder.add_recipe(remote_name, ref)
            if remote_ref.ordered_packages:
                for package_id, properties in remote_ref.ordered_packages.items():
                    package_recipe_hash = properties.get("recipe_hash", None)
                    search_recorder.add_package(remote_name, ref,
                                                package_id, properties.get("options", []),
                                                properties.get("settings", []),
                                                properties.get("full_requires", []),
                                                remote_ref.recipe_hash != package_recipe_hash)
        return search_recorder.get_info()

    @api_method
    def upload(self, pattern, package=None, remote_name=None, all_packages=False, confirm=False,
               retry=2, retry_wait=5, integrity_check=False, policy=None, query=None):
        """ Uploads a package recipe and the generated binary packages to a specified remote
        """

        upload_recorder = UploadRecorder()
        uploader = CmdUpload(self._cache, self._user_io, self._remote_manager,
                             self._loader, self._hook_manager)
        remotes = self._cache.registry.load_remotes()
        remotes.select(remote_name)
        self._python_requires.enable_remotes(remotes=remotes)
        try:
            uploader.upload(pattern, remotes, upload_recorder, package, all_packages, confirm, retry,
                            retry_wait, integrity_check, policy, query=query)
            return upload_recorder.get_info()
        except ConanException as exc:
            upload_recorder.error = True
            exc.info = upload_recorder.get_info()
            raise

    @api_method
    def remote_list(self):
        return list(self._cache.registry.load_remotes().values())

    @api_method
    def remote_add(self, remote_name, url, verify_ssl=True, insert=None, force=None):
        return self._cache.registry.add(remote_name, url, verify_ssl, insert, force)

    @api_method
    def remote_remove(self, remote_name):
        return self._cache.registry.remove(remote_name)

    @api_method
    def remote_update(self, remote_name, url, verify_ssl=True, insert=None):
        return self._cache.registry.update(remote_name, url, verify_ssl, insert)

    @api_method
    def remote_rename(self, remote_name, new_new_remote):
        return self._cache.registry.rename(remote_name, new_new_remote)

    @api_method
    def remote_list_ref(self):
        return {str(r): remote_name for r, remote_name in self._cache.registry.refs_list.items()
                if remote_name}

    @api_method
    def remote_add_ref(self, reference, remote_name):
        ref = ConanFileReference.loads(reference, validate=True)
        remote = self._cache.registry.load_remotes()[remote_name]
        with self._cache.package_layout(ref).update_metadata() as metadata:
            metadata.recipe.remote = remote.name

    @api_method
    def remote_remove_ref(self, reference):
        ref = ConanFileReference.loads(reference, validate=True)
        with self._cache.package_layout(ref).update_metadata() as metadata:
            metadata.recipe.remote = None

    @api_method
    def remote_update_ref(self, reference, remote_name):
        ref = ConanFileReference.loads(reference, validate=True)
        remote = self._cache.registry.load_remotes()[remote_name]
        with self._cache.package_layout(ref).update_metadata() as metadata:
            metadata.recipe.remote = remote.name

    @api_method
    def remote_list_pref(self, reference):
        ref = ConanFileReference.loads(reference, validate=True)
        ret = {}
        tmp = self._cache.registry.prefs_list
        for pref, remote in tmp.items():
            if pref.ref == ref and remote:
                ret[pref.full_repr()] = remote
        return ret

    @api_method
    def remote_add_pref(self, package_reference, remote_name):
        pref = PackageReference.loads(package_reference, validate=True)
        remote = self._cache.registry.load_remotes()[remote_name]
        with self._cache.package_layout(pref.ref).update_metadata() as metadata:
            m = metadata.packages.get(pref.id)
            if m and m.remote:
                raise ConanException("%s already exists. Use update" % str(pref))
            metadata.packages[pref.id].remote = remote.name

    @api_method
    def remote_remove_pref(self, package_reference):
        pref = PackageReference.loads(package_reference, validate=True)
        with self._cache.package_layout(pref.ref).update_metadata() as metadata:
            m = metadata.packages.get(pref.id)
            if m:
                m.remote = None

    @api_method
    def remote_update_pref(self, package_reference, remote_name):
        pref = PackageReference.loads(package_reference, validate=True)
        self._cache.registry.load_remotes()[remote_name]
        with self._cache.package_layout(pref.ref).update_metadata() as metadata:
            m = metadata.packages.get(pref.id)
            if m:
                m.remote = remote_name

    @api_method
    def remote_clean(self):
        return self._cache.registry.clear()

    @api_method
    def remove_locks(self):
        self._cache.remove_locks()

    @api_method
    def remove_system_reqs(self, reference):
        ref = ConanFileReference.loads(reference)
        self._cache.package_layout(ref).remove_system_reqs()

    @api_method
    def profile_list(self):
        return cmd_profile_list(self._cache.profiles_path, self._user_io.out)

    @api_method
    def create_profile(self, profile_name, detect=False, force=False):
        return cmd_profile_create(profile_name, self._cache.profiles_path,
                                  self._user_io.out, detect, force)

    @api_method
    def update_profile(self, profile_name, key, value):
        return cmd_profile_update(profile_name, key, value, self._cache.profiles_path)

    @api_method
    def get_profile_key(self, profile_name, key):
        return cmd_profile_get(profile_name, key, self._cache.profiles_path)

    @api_method
    def delete_profile_key(self, profile_name, key):
        return cmd_profile_delete_key(profile_name, key, self._cache.profiles_path)

    @api_method
    def read_profile(self, profile=None):
        p, _ = read_profile(profile, get_cwd(), self._cache.profiles_path)
        return p

    @api_method
    def get_path(self, reference, package_id=None, path=None, remote_name=None):
        ref = ConanFileReference.loads(reference)
        if not path:
            path = "conanfile.py" if not package_id else "conaninfo.txt"

        if not remote_name:
            package_layout = self._cache.package_layout(ref, short_paths=None)
            return package_layout.get_path(path=path, package_id=package_id), path
        else:
            remote = self.get_remote_by_name(remote_name)
            if self._cache.config.revisions_enabled and not ref.revision:
                ref = self._remote_manager.get_latest_recipe_revision(ref, remote)
            if package_id:
                pref = PackageReference(ref, package_id)
                if self._cache.config.revisions_enabled and not pref.revision:
                    pref = self._remote_manager.get_latest_package_revision(pref, remote)
                return self._remote_manager.get_package_path(pref, path, remote), path
            else:
                return self._remote_manager.get_recipe_path(ref, path, remote), path

    @api_method
    def export_alias(self, reference, target_reference):
        ref = ConanFileReference.loads(reference)
        target_ref = ConanFileReference.loads(target_reference)

        if ref.name != target_ref.name:
            raise ConanException("An alias can only be defined to a package with the same name")

        # Do not allow to override an existing package
        alias_conanfile_path = self._cache.package_layout(ref).conanfile()
        if os.path.exists(alias_conanfile_path):
            conanfile_class = self._loader.load_class(alias_conanfile_path)
            conanfile = conanfile_class(self._user_io.out, None, str(ref))
            if not getattr(conanfile, 'alias', None):
                raise ConanException("Reference '{}' is already a package, remove it before creating"
                                     " and alias with the same name".format(ref))

        package_layout = self._cache.package_layout(ref)
        return export_alias(package_layout, target_ref,
                            revisions_enabled=self._cache.config.revisions_enabled,
                            output=self._user_io.out)

    @api_method
    def get_default_remote(self):
        return self._cache.registry.load_remotes().default

    @api_method
    def get_remote_by_name(self, remote_name):
        return self._cache.registry.load_remotes()[remote_name]

    @api_method
    def get_recipe_revisions(self, reference, remote_name=None):
        if not self._cache.config.revisions_enabled:
            raise ConanException("The client doesn't have the revisions feature enabled."
                                 " Enable this feature setting to '1' the environment variable"
                                 " 'CONAN_REVISIONS_ENABLED' or the config value"
                                 " 'general.revisions_enabled' in your conan.conf file")
        ref = ConanFileReference.loads(str(reference))
        if ref.revision:
            raise ConanException("Cannot list the revisions of a specific recipe revision")

        if not remote_name:
            layout = self._cache.package_layout(ref)
            try:
                rev = layout.recipe_revision()
            except RecipeNotFoundException as e:
                e.print_rev = True
                raise e

            # Check the time in the associated remote if any
            remote_name = layout.load_metadata().recipe.remote
            remote = self._cache.registry.load_remotes()[remote_name] if remote_name else None
            rev_time = None
            if remote:
                try:
                    revisions = self._remote_manager.get_recipe_revisions(ref, remote)
                except RecipeNotFoundException:
                    pass
                except (NoRestV2Available, NotFoundException):
                    rev_time = None
                else:
                    tmp = {r["revision"]: r["time"] for r in revisions}
                    rev_time = tmp.get(rev)

            return [{"revision": rev, "time": rev_time}]
        else:
            remote = self.get_remote_by_name(remote_name)
            return self._remote_manager.get_recipe_revisions(ref, remote=remote)

    @api_method
    def get_package_revisions(self, reference, remote_name=None):
        if not self._cache.config.revisions_enabled:
            raise ConanException("The client doesn't have the revisions feature enabled."
                                 " Enable this feature setting to '1' the environment variable"
                                 " 'CONAN_REVISIONS_ENABLED' or the config value"
                                 " 'general.revisions_enabled' in your conan.conf file")
        pref = PackageReference.loads(str(reference), validate=True)
        if not pref.ref.revision:
            raise ConanException("Specify a recipe reference with revision")
        if pref.revision:
            raise ConanException("Cannot list the revisions of a specific package revision")

        if not remote_name:
            layout = self._cache.package_layout(pref.ref)
            try:
                rev = layout.package_revision(pref)
            except (RecipeNotFoundException, PackageNotFoundException) as e:
                e.print_rev = True
                raise e

            # Check the time in the associated remote if any
            remote_name = layout.load_metadata().recipe.remote
            remote = self._cache.registry.load_remotes()[remote_name] if remote_name else None
            rev_time = None
            if remote:
                try:
                    revisions = self._remote_manager.get_package_revisions(pref, remote)
                except RecipeNotFoundException:
                    pass
                except (NoRestV2Available, NotFoundException):
                    rev_time = None
                else:
                    tmp = {r["revision"]: r["time"] for r in revisions}
                    rev_time = tmp.get(rev)

            return [{"revision": rev, "time": rev_time}]
        else:
            remote = self.get_remote_by_name(remote_name)
            return self._remote_manager.get_package_revisions(pref, remote=remote)

    @api_method
    def editable_add(self, path, reference, layout, cwd):
<<<<<<< HEAD
        remotes = self._cache.registry.load_remotes()
        self._python_requires.enable_remotes(remotes=remotes)
=======
>>>>>>> 5e591262
        # Retrieve conanfile.py from target_path
        target_path = _get_conanfile_path(path=path, cwd=cwd, py=True)

        remotes = self._cache.registry.load_remotes()
        self.python_requires.enable_remotes(remotes=remotes)

        # Check the conanfile is there, and name/version matches
        ref = ConanFileReference.loads(reference, validate=True)
        target_conanfile = self._graph_manager._loader.load_class(target_path)
        if (target_conanfile.name and target_conanfile.name != ref.name) or \
                (target_conanfile.version and target_conanfile.version != ref.version):
            raise ConanException("Name and version from reference ({}) and target "
                                 "conanfile.py ({}/{}) must match".
                                 format(ref, target_conanfile.name, target_conanfile.version))

        layout_abs_path = get_editable_abs_path(layout, cwd, self._cache.cache_folder)
        if layout_abs_path:
            self._user_io.out.success("Using layout file: %s" % layout_abs_path)
        self._cache.editable_packages.add(ref, os.path.dirname(target_path), layout_abs_path)

    @api_method
    def editable_remove(self, reference):
        ref = ConanFileReference.loads(reference, validate=True)
        return self._cache.editable_packages.remove(ref)

    @api_method
    def editable_list(self):
        return {str(k): v for k, v in self._cache.editable_packages.edited_refs.items()}


Conan = ConanAPIV1


def get_graph_info(profile_names, settings, options, env, cwd, install_folder, cache, output,
                   name=None, version=None, user=None, channel=None):
    try:
        graph_info = GraphInfo.load(install_folder)
        graph_info.profile.process_settings(cache, preprocess=False)
    except IOError:  # Only if file is missing
        if install_folder:
            raise ConanException("Failed to load graphinfo file in install-folder: %s"
                                 % install_folder)
        graph_info = None

    if profile_names or settings or options or env or not graph_info:
        if graph_info:
            # FIXME: Convert to Exception in Conan 2.0
            output.warn("Settings, options, env or profile specified. "
                        "GraphInfo found from previous install won't be used: %s\n"
                        "Don't pass settings, options or profile arguments if you want to reuse "
                        "the installed graph-info file."
                        % install_folder)

        profile = profile_from_args(profile_names, settings, options, env, cwd, cache)
        profile.process_settings(cache)
        root_ref = ConanFileReference(name, version, user, channel, validate=False)
        graph_info = GraphInfo(profile=profile, root_ref=root_ref)
        # Preprocess settings and convert to real settings
    return graph_info


def _parse_manifests_arguments(verify, manifests, manifests_interactive, cwd):
    if manifests and manifests_interactive:
        raise ConanException("Do not specify both manifests and "
                             "manifests-interactive arguments")
    if verify and (manifests or manifests_interactive):
        raise ConanException("Do not specify both 'verify' and "
                             "'manifests' or 'manifests-interactive' arguments")
    manifest_folder = verify or manifests or manifests_interactive
    if manifest_folder:
        if not os.path.isabs(manifest_folder):
            if not cwd:
                raise ConanException("'cwd' should be defined if the manifest folder is relative.")
            manifest_folder = os.path.join(cwd, manifest_folder)
        manifest_verify = verify is not None
        manifest_interactive = manifests_interactive is not None
    else:
        manifest_verify = manifest_interactive = False

    return manifest_folder, manifest_interactive, manifest_verify


def existing_info_files(folder):
    return os.path.exists(os.path.join(folder, CONANINFO)) and  \
           os.path.exists(os.path.join(folder, BUILD_INFO))


def get_conan_runner():
    print_commands_to_output = get_env("CONAN_PRINT_RUN_COMMANDS", False)
    generate_run_log_file = get_env("CONAN_LOG_RUN_TO_FILE", False)
    log_run_to_output = get_env("CONAN_LOG_RUN_TO_OUTPUT", True)
    runner = ConanRunner(print_commands_to_output, generate_run_log_file, log_run_to_output)
    return runner


def migrate_and_get_cache(base_folder, out):
    # Init paths
    cache = ClientCache(base_folder, out)

    # Migration system
    migrator = ClientMigrator(cache, Version(client_version), out)
    migrator.migrate()

    return cache<|MERGE_RESOLUTION|>--- conflicted
+++ resolved
@@ -1127,11 +1127,6 @@
 
     @api_method
     def editable_add(self, path, reference, layout, cwd):
-<<<<<<< HEAD
-        remotes = self._cache.registry.load_remotes()
-        self._python_requires.enable_remotes(remotes=remotes)
-=======
->>>>>>> 5e591262
         # Retrieve conanfile.py from target_path
         target_path = _get_conanfile_path(path=path, cwd=cwd, py=True)
 
