import os
import sys
from collections import OrderedDict

import requests

import conans
from conans import __version__ as client_version
from conans.client import packager, tools
from conans.client.cache.cache import ClientCache
from conans.client.cmd.build import build
from conans.client.cmd.create import create
from conans.client.cmd.download import download
from conans.client.cmd.export import cmd_export, export_alias, export_recipe, export_source, \
    check_casing_conflict
from conans.client.cmd.export_pkg import export_pkg
from conans.client.cmd.profile import (cmd_profile_create, cmd_profile_delete_key, cmd_profile_get,
                                       cmd_profile_list, cmd_profile_update)
from conans.client.cmd.search import Search
from conans.client.cmd.test import PackageTester
from conans.client.cmd.uploader import CmdUpload
from conans.client.cmd.user import user_set, users_clean, users_list
from conans.client.conf import ConanClientConfigParser
from conans.client.graph.graph_manager import GraphManager
from conans.client.graph.proxy import ConanProxy
from conans.client.graph.python_requires import ConanPythonRequire
from conans.client.graph.range_resolver import RangeResolver
from conans.client.hook_manager import HookManager
from conans.client.importer import run_imports, undo_imports
from conans.client.loader import ConanFileLoader
from conans.client.manager import ConanManager
from conans.client.migrations import ClientMigrator
from conans.client.output import ConanOutput
from conans.client.profile_loader import profile_from_args, read_profile
from conans.client.recorder.action_recorder import ActionRecorder
from conans.client.recorder.search_recorder import SearchRecorder
from conans.client.recorder.upload_recoder import UploadRecorder
from conans.client.remote_manager import RemoteManager
from conans.client.remover import ConanRemover
from conans.client.rest.auth_manager import ConanApiAuthManager
from conans.client.rest.conan_requester import ConanRequester
from conans.client.rest.rest_client import RestApiClient
from conans.client.runner import ConanRunner
from conans.client.source import config_source_local
from conans.client.store.localdb import LocalDB
from conans.client.userio import UserIO
from conans.errors import ConanException, NotFoundException
from conans.model.conan_file import get_env_context_manager
from conans.model.editable_cpp_info import get_editable_abs_path
from conans.model.graph_info import GraphInfo, GRAPH_INFO_FILE
from conans.model.ref import ConanFileReference, PackageReference, check_valid_ref
from conans.model.version import Version
from conans.model.workspace import Workspace
from conans.paths import BUILD_INFO, CONANINFO, get_conan_user_home
from conans.tools import set_global_instances
from conans.unicode import get_cwd
from conans.util.env_reader import get_env
from conans.util.files import exception_message_safe, mkdir, save_files
from conans.util.log import configure_logger
from conans.util.tracer import log_command, log_exception

default_manifest_folder = '.conan_manifests'


def get_request_timeout():
    timeout = os.getenv("CONAN_REQUEST_TIMEOUT")
    try:
        return float(timeout) if timeout is not None else None
    except ValueError:
        raise ConanException("Specify a numeric parameter for 'request_timeout'")


def get_basic_requester(cache):
    requester = requests.Session()
    # Manage the verify and the client certificates and setup proxies

    return ConanRequester(requester, cache, get_request_timeout())


def api_method(f):
    def wrapper(*args, **kwargs):
        the_self = args[0]
        the_self.invalidate_caches()
        try:
            curdir = get_cwd()
            log_command(f.__name__, kwargs)
            with tools.environment_append(the_self._cache.config.env_vars):
                # Patch the globals in tools
                return f(*args, **kwargs)
        except Exception as exc:
            msg = exception_message_safe(exc)
            try:
                log_exception(exc, msg)
            except BaseException:
                pass
            raise
        finally:
            os.chdir(curdir)
    return wrapper


def _make_abs_path(path, cwd=None, default=None):
    """convert 'path' to absolute if necessary (could be already absolute)
    if not defined (empty, or None), will return 'default' one or 'cwd'
    """
    cwd = cwd or get_cwd()
    if not path:
        abs_path = default or cwd
    elif os.path.isabs(path):
        abs_path = path
    else:
        abs_path = os.path.normpath(os.path.join(cwd, path))
    return abs_path


def _get_conanfile_path(path, cwd, py):
    """
    param py= True: Must be .py, False: Must be .txt, None: Try .py, then .txt
    """
    candidate_paths = list()
    path = _make_abs_path(path, cwd)

    if os.path.isdir(path):  # Can be a folder
        if py:
            path = os.path.join(path, "conanfile.py")
            candidate_paths.append(path)
        elif py is False:
            path = os.path.join(path, "conanfile.txt")
            candidate_paths.append(path)
        else:
            path_py = os.path.join(path, "conanfile.py")
            candidate_paths.append(path_py)
            if os.path.exists(path_py):
                path = path_py
            else:
                path = os.path.join(path, "conanfile.txt")
                candidate_paths.append(path)
    else:
        candidate_paths.append(path)

    if not os.path.isfile(path):  # Must exist
        raise ConanException("Conanfile not found at %s" % " or ".join(candidate_paths))

    if py and not path.endswith(".py"):
        raise ConanException("A conanfile.py is needed, " + path + " is not acceptable")

    return path


class ConanAPIV1(object):

    @staticmethod
    def instance_remote_manager(requester, cache, user_io, hook_manager):

        # To handle remote connections
        put_headers = cache.read_put_headers()
        rest_api_client = RestApiClient(user_io.out, requester,
                                        revisions_enabled=cache.config.revisions_enabled,
                                        put_headers=put_headers)
        # To store user and token
        localdb = LocalDB(cache.localdb)
        # Wraps RestApiClient to add authentication support (same interface)
        auth_manager = ConanApiAuthManager(rest_api_client, user_io, localdb)
        # Handle remote connections
        remote_manager = RemoteManager(cache, auth_manager, user_io.out, hook_manager)
        return localdb, rest_api_client, remote_manager

    @staticmethod
    def factory(interactive=None):
        """Factory"""
        # Respect color env setting or check tty if unset
        color_set = "CONAN_COLOR_DISPLAY" in os.environ
        if ((color_set and get_env("CONAN_COLOR_DISPLAY", 1))
                or (not color_set
                    and hasattr(sys.stdout, "isatty")
                    and sys.stdout.isatty())):
            import colorama
            if get_env("PYCHARM_HOSTED"):  # in PyCharm disable convert/strip
                colorama.init(convert=False, strip=False)
            else:
                colorama.init()
            color = True
        else:
            color = False
        out = ConanOutput(sys.stdout, color)
        user_io = UserIO(out=out)

        try:
            user_home = get_conan_user_home()
            cache = migrate_and_get_cache(user_home, out)
            sys.path.append(os.path.join(user_home, "python"))
        except Exception as e:
            out.error(str(e))
            raise

        with tools.environment_append(cache.config.env_vars):
            # Adjust CONAN_LOGGING_LEVEL with the env readed
            conans.util.log.logger = configure_logger()
            conans.util.log.logger.debug("INIT: Using config '%s'" % cache.conan_conf_path)

            # Create Hook Manager
            hook_manager = HookManager(cache.hooks_path, get_env("CONAN_HOOKS", list()),
                                       user_io.out)

            # Get the new command instance after migrations have been done
            requester = get_basic_requester(cache)
            _, _, remote_manager = ConanAPIV1.instance_remote_manager(requester, cache, user_io,
                                                                      hook_manager)

            # Adjust global tool variables
            set_global_instances(out, requester)

            # Settings preprocessor
            if interactive is None:
                interactive = not get_env("CONAN_NON_INTERACTIVE", False)
            conan = ConanAPIV1(cache, user_io, get_conan_runner(), remote_manager,
                               hook_manager, requester, interactive=interactive)

        return conan, cache, user_io

    def __init__(self, cache, user_io, runner, remote_manager, hook_manager, requester,
                 interactive=True):
        assert isinstance(user_io, UserIO)
        assert isinstance(cache, ClientCache)
        self._cache = cache
        self._user_io = user_io
        self._runner = runner
        self._remote_manager = remote_manager
        self._requester = requester
        if not interactive:
            self._user_io.disable_input()

        self._proxy = ConanProxy(cache, self._user_io.out, remote_manager)
        resolver = RangeResolver(cache, self._proxy)
        python_requires = ConanPythonRequire(self._proxy, resolver)
        self._loader = ConanFileLoader(self._runner, self._user_io.out, python_requires)

        self._graph_manager = GraphManager(self._user_io.out, self._cache,
                                           self._remote_manager, self._loader, self._proxy,
                                           resolver)
        self._hook_manager = hook_manager

    def invalidate_caches(self):
        self._loader.invalidate_caches()
        self._cache.invalidate()

    def _init_manager(self, action_recorder):
        """Every api call gets a new recorder and new manager"""
        return ConanManager(self._cache, self._user_io,
                            self._remote_manager, action_recorder,
                            self._graph_manager, self._hook_manager)

    @api_method
    def new(self, name, header=False, pure_c=False, test=False, exports_sources=False, bare=False,
            cwd=None, visual_versions=None, linux_gcc_versions=None, linux_clang_versions=None,
            osx_clang_versions=None, shared=None, upload_url=None, gitignore=None,
            gitlab_gcc_versions=None, gitlab_clang_versions=None,
            circleci_gcc_versions=None, circleci_clang_versions=None, circleci_osx_versions=None):
        from conans.client.cmd.new import cmd_new
        cwd = os.path.abspath(cwd or get_cwd())
        files = cmd_new(name, header=header, pure_c=pure_c, test=test,
                        exports_sources=exports_sources, bare=bare,
                        visual_versions=visual_versions,
                        linux_gcc_versions=linux_gcc_versions,
                        linux_clang_versions=linux_clang_versions,
                        osx_clang_versions=osx_clang_versions, shared=shared,
                        upload_url=upload_url, gitignore=gitignore,
                        gitlab_gcc_versions=gitlab_gcc_versions,
                        gitlab_clang_versions=gitlab_clang_versions,
                        circleci_gcc_versions=circleci_gcc_versions,
                        circleci_clang_versions=circleci_clang_versions,
                        circleci_osx_versions=circleci_osx_versions)

        save_files(cwd, files)
        for f in sorted(files):
            self._user_io.out.success("File saved: %s" % f)

    @api_method
    def inspect(self, path, attributes, remote_name=None):
        try:
            ref = ConanFileReference.loads(path)
        except ConanException:
            conanfile_path = _get_conanfile_path(path, get_cwd(), py=True)
            ref = os.path.basename(conanfile_path)
            conanfile_class = self._loader.load_class(conanfile_path)
        else:
            update = True if remote_name else False
            result = self._proxy.get_recipe(ref, update, update, remote_name, ActionRecorder())
            conanfile_path, _, _, ref = result
            conanfile_class = self._loader.load_class(conanfile_path)
            conanfile_class.name = ref.name
            conanfile_class.version = ref.version
        conanfile = conanfile_class(self._user_io.out, None, str(ref))

        result = OrderedDict()
        if not attributes:
            attributes = ['name', 'version', 'url', 'homepage', 'license', 'author',
                          'description', 'topics', 'generators', 'exports', 'exports_sources',
                          'short_paths', 'apply_env', 'build_policy', 'settings', 'options',
                          'default_options']
        for attribute in attributes:
            try:
                attr = getattr(conanfile, attribute)
                result[attribute] = attr
            except AttributeError as e:
                raise ConanException(str(e))
        return result

    @api_method
    def test(self, path, reference, profile_names=None, settings=None, options=None, env=None,
             remote_name=None, update=False, build_modes=None, cwd=None, test_build_folder=None):

        settings = settings or []
        options = options or []
        env = env or []

        conanfile_path = _get_conanfile_path(path, cwd, py=True)
        cwd = cwd or get_cwd()
        graph_info = get_graph_info(profile_names, settings, options, env, cwd, None,
                                    self._cache, self._user_io.out)
        ref = ConanFileReference.loads(reference)
        recorder = ActionRecorder()
        manager = self._init_manager(recorder)
        pt = PackageTester(manager, self._user_io)
        pt.install_build_and_test(conanfile_path, ref, graph_info, remote_name,
                                  update, build_modes=build_modes,
                                  test_build_folder=test_build_folder)

    @api_method
    def create(self, conanfile_path, name=None, version=None, user=None, channel=None,
               profile_names=None, settings=None,
               options=None, env=None, test_folder=None, not_export=False,
               build_modes=None,
               keep_source=False, keep_build=False, verify=None,
               manifests=None, manifests_interactive=None,
               remote_name=None, update=False, cwd=None, test_build_folder=None):
        """
        API method to create a conan package

        :param test_folder: default None   - looks for default 'test' or 'test_package' folder),
                                    string - test_folder path
                                    False  - disabling tests
        """
        settings = settings or []
        options = options or []
        env = env or []

        try:
            cwd = cwd or os.getcwd()
            recorder = ActionRecorder()
            conanfile_path = _get_conanfile_path(conanfile_path, cwd, py=True)

            conanfile = self._loader.load_export(conanfile_path, name, version, user, channel)
            ref = ConanFileReference(conanfile.name, conanfile.version, conanfile.user,
                                     conanfile.channel)
            # Make sure keep_source is set for keep_build
            keep_source = keep_source or keep_build
            # Forcing an export!
            if not not_export:
                check_casing_conflict(cache=self._cache, ref=ref)
                package_layout = self._cache.package_layout(ref, short_paths=conanfile.short_paths)
                cmd_export(package_layout, conanfile_path, conanfile, keep_source,
                           self._cache.config.revisions_enabled, self._user_io.out,
                           self._hook_manager)

                recorder.recipe_exported(ref)

            if build_modes is None:  # Not specified, force build the tested library
                build_modes = [conanfile.name]

            manifests = _parse_manifests_arguments(verify, manifests, manifests_interactive, cwd)
            manifest_folder, manifest_interactive, manifest_verify = manifests
            graph_info = get_graph_info(profile_names, settings, options, env, cwd, None,
                                        self._cache, self._user_io.out)

            manager = self._init_manager(recorder)
            recorder.add_recipe_being_developed(ref)

            create(ref, manager, self._user_io, graph_info, remote_name, update, build_modes,
                   manifest_folder, manifest_verify, manifest_interactive, keep_build,
                   test_build_folder, test_folder, conanfile_path)

            return recorder.get_info()

        except ConanException as exc:
            recorder.error = True
            exc.info = recorder.get_info()
            raise

    @api_method
    def export_pkg(self, conanfile_path, name, channel, source_folder=None, build_folder=None,
                   package_folder=None, install_folder=None, profile_names=None, settings=None,
                   options=None, env=None, force=False, user=None, version=None, cwd=None):

        settings = settings or []
        options = options or []
        env = env or []
        cwd = cwd or get_cwd()

        try:
            recorder = ActionRecorder()
            conanfile_path = _get_conanfile_path(conanfile_path, cwd, py=True)

            if package_folder:
                if build_folder or source_folder:
                    raise ConanException("package folder definition incompatible with build "
                                         "and source folders")
                package_folder = _make_abs_path(package_folder, cwd)

            build_folder = _make_abs_path(build_folder, cwd)
            if install_folder:
                install_folder = _make_abs_path(install_folder, cwd)
            else:
                # FIXME: This is a hack for old UI, need to be fixed in Conan 2.0
                if os.path.exists(os.path.join(build_folder, GRAPH_INFO_FILE)):
                    install_folder = build_folder
            source_folder = _make_abs_path(source_folder, cwd,
                                           default=os.path.dirname(conanfile_path))

            # Checks that no both settings and info files are specified
            graph_info = get_graph_info(profile_names, settings, options, env, cwd, install_folder,
                                        self._cache, self._user_io.out)

            conanfile = self._loader.load_export(conanfile_path, name, version, user, channel)
            ref = ConanFileReference(conanfile.name, conanfile.version, user, channel)

            recorder.recipe_exported(ref)
            recorder.add_recipe_being_developed(ref)
            check_casing_conflict(cache=self._cache, ref=ref)
            package_layout = self._cache.package_layout(ref, short_paths=conanfile.short_paths)
            cmd_export(package_layout, conanfile_path, conanfile, False,
                       self._cache.config.revisions_enabled, self._user_io.out,
                       self._hook_manager)
            export_pkg(self._cache, self._graph_manager, self._hook_manager, recorder,
                       self._user_io.out,
                       ref, source_folder=source_folder, build_folder=build_folder,
                       package_folder=package_folder, install_folder=install_folder,
                       graph_info=graph_info, force=force)
            return recorder.get_info()
        except ConanException as exc:
            recorder.error = True
            exc.info = recorder.get_info()
            raise

    @api_method
    def download(self, reference, remote_name=None, package=None, recipe=False):
        # FIXME: The "package" parameter name is very bad, it is a list of package_ids
        if package and recipe:
            raise ConanException("recipe parameter cannot be used together with package")
        # Install packages without settings (fixed ids or all)
        ref = ConanFileReference.loads(reference)

        if check_valid_ref(ref, allow_pattern=False):
            if package and ref.revision is None:
                for package_id in package:
                    if "#" in package_id:
                        raise ConanException("It is needed to specify the recipe revision if you "
                                             "specify a package revision")
            recorder = ActionRecorder()
            download(ref, package, remote_name, recipe, self._remote_manager,
                     self._cache, self._user_io.out, recorder, self._loader,
                     self._hook_manager)
        else:
            raise ConanException("Provide a valid full reference without wildcards.")

    @api_method
    def install_reference(self, reference, settings=None, options=None, env=None,
                          remote_name=None, verify=None, manifests=None,
                          manifests_interactive=None, build=None, profile_names=None,
                          update=False, generators=None, install_folder=None, cwd=None):

        try:
            recorder = ActionRecorder()
            cwd = cwd or os.getcwd()
            install_folder = _make_abs_path(install_folder, cwd)

            manifests = _parse_manifests_arguments(verify, manifests, manifests_interactive, cwd)
            manifest_folder, manifest_interactive, manifest_verify = manifests

            graph_info = get_graph_info(profile_names, settings, options, env, cwd, None,
                                        self._cache, self._user_io.out)

            if not generators:  # We don't want the default txt
                generators = False

            mkdir(install_folder)
            manager = self._init_manager(recorder)
            manager.install(ref_or_path=reference, install_folder=install_folder,
                            remote_name=remote_name, graph_info=graph_info, build_modes=build,
                            update=update, manifest_folder=manifest_folder,
                            manifest_verify=manifest_verify,
                            manifest_interactive=manifest_interactive,
                            generators=generators)
            return recorder.get_info()
        except ConanException as exc:
            recorder.error = True
            exc.info = recorder.get_info()
            raise

    @api_method
    def install(self, path="", name=None, version=None, user=None, channel=None,
                settings=None, options=None, env=None,
                remote_name=None, verify=None, manifests=None,
                manifests_interactive=None, build=None, profile_names=None,
                update=False, generators=None, no_imports=False, install_folder=None, cwd=None):

        try:
            recorder = ActionRecorder()
            cwd = cwd or os.getcwd()
            manifests = _parse_manifests_arguments(verify, manifests, manifests_interactive, cwd)
            manifest_folder, manifest_interactive, manifest_verify = manifests

            graph_info = get_graph_info(profile_names, settings, options, env, cwd, None,
                                        self._cache, self._user_io.out,
                                        name=name, version=version, user=user, channel=channel)

            wspath = _make_abs_path(path, cwd)
            if install_folder:
                if os.path.isabs(install_folder):
                    wsinstall_folder = install_folder
                else:
                    wsinstall_folder = os.path.join(cwd, install_folder)
            else:
                wsinstall_folder = None
            workspace = Workspace.get_workspace(wspath, wsinstall_folder)
            if workspace:
                self._user_io.out.success("Using conanws.yml file from %s" % workspace._base_folder)
                manager = self._init_manager(recorder)
                manager.install_workspace(graph_info, workspace, remote_name, build, update)
                return

            install_folder = _make_abs_path(install_folder, cwd)
            conanfile_path = _get_conanfile_path(path, cwd, py=None)
            manager = self._init_manager(recorder)
            manager.install(ref_or_path=conanfile_path,
                            install_folder=install_folder,
                            remote_name=remote_name,
                            graph_info=graph_info,
                            build_modes=build,
                            update=update,
                            manifest_folder=manifest_folder,
                            manifest_verify=manifest_verify,
                            manifest_interactive=manifest_interactive,
                            generators=generators,
                            no_imports=no_imports)
            return recorder.get_info()
        except ConanException as exc:
            recorder.error = True
            exc.info = recorder.get_info()
            raise

    @api_method
    def config_get(self, item):
        config_parser = ConanClientConfigParser(self._cache.conan_conf_path)
        self._user_io.out.info(config_parser.get_item(item))
        return config_parser.get_item(item)

    @api_method
    def config_set(self, item, value):
        config_parser = ConanClientConfigParser(self._cache.conan_conf_path)
        config_parser.set_item(item, value)
        self._cache.invalidate()

    @api_method
    def config_rm(self, item):
        config_parser = ConanClientConfigParser(self._cache.conan_conf_path)
        config_parser.rm_item(item)
        self._cache.invalidate()

    @api_method
    def config_install(self, path_or_url, verify_ssl, config_type=None, args=None):

        from conans.client.conf.config_installer import configuration_install
        return configuration_install(path_or_url, self._cache, self._user_io.out, verify_ssl,
                                     requester=self._requester, config_type=config_type, args=args)

    def _info_args(self, reference_or_path, install_folder, profile_names, settings, options, env):
        cwd = get_cwd()
        try:
            ref = ConanFileReference.loads(reference_or_path)
            install_folder = None
        except ConanException:
            ref = _get_conanfile_path(reference_or_path, cwd=None, py=None)

            if install_folder:
                install_folder = _make_abs_path(install_folder, cwd)
            else:
                # FIXME: This is a hack for old UI, need to be fixed in Conan 2.0
                if os.path.exists(os.path.join(cwd, GRAPH_INFO_FILE)):
                    install_folder = cwd

        graph_info = get_graph_info(profile_names, settings, options, env, cwd, install_folder,
                                    self._cache, self._user_io.out)

        return ref, graph_info

    @api_method
    def info_build_order(self, reference, settings=None, options=None, env=None,
                         profile_names=None, remote_name=None, build_order=None, check_updates=None,
                         install_folder=None):
        reference, graph_info = self._info_args(reference, install_folder, profile_names,
                                                settings, options, env)
        recorder = ActionRecorder()
        deps_graph, _ = self._graph_manager.load_graph(reference, None, graph_info, ["missing"],
                                                       check_updates, False, remote_name,
                                                       recorder, workspace=None)
        return deps_graph.build_order(build_order)

    @api_method
    def info_nodes_to_build(self, reference, build_modes, settings=None, options=None, env=None,
                            profile_names=None, remote_name=None, check_updates=None,
                            install_folder=None):
        reference, graph_info = self._info_args(reference, install_folder, profile_names,
                                                settings, options, env)
        recorder = ActionRecorder()
        deps_graph, conanfile = self._graph_manager.load_graph(reference, None, graph_info,
                                                               build_modes, check_updates,
                                                               False, remote_name, recorder,
                                                               workspace=None)
        nodes_to_build = deps_graph.nodes_to_build()
        return nodes_to_build, conanfile

    @api_method
    def info(self, reference, remote_name=None, settings=None, options=None, env=None,
             profile_names=None, update=False, install_folder=None, build=None):
        reference, graph_info = self._info_args(reference, install_folder, profile_names,
                                                settings, options, env)
        recorder = ActionRecorder()
        deps_graph, conanfile = self._graph_manager.load_graph(reference, None, graph_info, build,
                                                               update, False, remote_name,
                                                               recorder, workspace=None)
        return deps_graph, conanfile

    @api_method
    def build(self, conanfile_path, source_folder=None, package_folder=None, build_folder=None,
              install_folder=None, should_configure=True, should_build=True, should_install=True,
              should_test=True, cwd=None):

        cwd = cwd or get_cwd()
        conanfile_path = _get_conanfile_path(conanfile_path, cwd, py=True)
        build_folder = _make_abs_path(build_folder, cwd)
        install_folder = _make_abs_path(install_folder, cwd, default=build_folder)
        source_folder = _make_abs_path(source_folder, cwd, default=os.path.dirname(conanfile_path))
        default_pkg_folder = os.path.join(build_folder, "package")
        package_folder = _make_abs_path(package_folder, cwd, default=default_pkg_folder)

        build(self._graph_manager, self._hook_manager, conanfile_path,
              source_folder, build_folder, package_folder, install_folder,
              should_configure=should_configure, should_build=should_build,
              should_install=should_install, should_test=should_test)

    @api_method
    def package(self, path, build_folder, package_folder, source_folder=None, install_folder=None,
                cwd=None):
        cwd = cwd or get_cwd()
        conanfile_path = _get_conanfile_path(path, cwd, py=True)
        build_folder = _make_abs_path(build_folder, cwd)
        install_folder = _make_abs_path(install_folder, cwd, default=build_folder)
        source_folder = _make_abs_path(source_folder, cwd, default=os.path.dirname(conanfile_path))
        default_pkg_folder = os.path.join(build_folder, "package")
        package_folder = _make_abs_path(package_folder, cwd, default=default_pkg_folder)

        if package_folder == build_folder:
            raise ConanException("Cannot 'conan package' to the build folder. "
                                 "--build-folder and package folder can't be the same")
        conanfile = self._graph_manager.load_consumer_conanfile(conanfile_path, install_folder,
                                                                deps_info_required=True)
        with get_env_context_manager(conanfile):
            packager.create_package(conanfile, None, source_folder, build_folder, package_folder,
                                    install_folder, self._hook_manager, conanfile_path, None,
                                    local=True, copy_info=True)

    @api_method
    def source(self, path, source_folder=None, info_folder=None, cwd=None):
        cwd = cwd or get_cwd()
        conanfile_path = _get_conanfile_path(path, cwd, py=True)
        source_folder = _make_abs_path(source_folder, cwd)
        info_folder = _make_abs_path(info_folder, cwd)

        mkdir(source_folder)
        if not os.path.exists(info_folder):
            raise ConanException("Specified info-folder doesn't exist")

        # only infos if exist
        conanfile = self._graph_manager.load_consumer_conanfile(conanfile_path, info_folder)
        conanfile_folder = os.path.dirname(conanfile_path)
        if conanfile_folder != source_folder:
            conanfile.output.info("Executing exports to: %s" % source_folder)
            export_recipe(conanfile, conanfile_folder, source_folder)
            export_source(conanfile, conanfile_folder, source_folder)
        config_source_local(source_folder, conanfile, conanfile_path, self._hook_manager)

    @api_method
    def imports(self, path, dest=None, info_folder=None, cwd=None):
        """
        :param path: Path to the conanfile
        :param dest: Dir to put the imported files. (Abs path or relative to cwd)
        :param info_folder: Dir where the conaninfo.txt and conanbuildinfo.txt files are
        :param cwd: Current working directory
        :return: None
        """
        cwd = cwd or get_cwd()
        info_folder = _make_abs_path(info_folder, cwd)
        dest = _make_abs_path(dest, cwd)

        mkdir(dest)
        conanfile_abs_path = _get_conanfile_path(path, cwd, py=None)
        conanfile = self._graph_manager.load_consumer_conanfile(conanfile_abs_path, info_folder,
                                                                deps_info_required=True)
        run_imports(conanfile, dest)

    @api_method
    def imports_undo(self, manifest_path):
        cwd = get_cwd()
        manifest_path = _make_abs_path(manifest_path, cwd)
        undo_imports(manifest_path, self._user_io.out)

    @api_method
    def export(self, path, name, version, user, channel, keep_source=False, cwd=None):
        conanfile_path = _get_conanfile_path(path, cwd, py=True)
        conanfile = self._loader.load_export(conanfile_path, name, version, user, channel)
        ref = ConanFileReference(conanfile.name, conanfile.version, conanfile.user,
                                 conanfile.channel)
        check_casing_conflict(cache=self._cache, ref=ref)
        package_layout = self._cache.package_layout(ref, short_paths=conanfile.short_paths)
        cmd_export(package_layout, conanfile_path, conanfile, keep_source,
                   self._cache.config.revisions_enabled, self._user_io.out,
                   self._hook_manager)

    @api_method
    def remove(self, pattern, query=None, packages=None, builds=None, src=False, force=False,
               remote_name=None, outdated=False):
        remover = ConanRemover(self._cache, self._remote_manager, self._user_io)
        remover.remove(pattern, remote_name, src, builds, packages, force=force,
                       packages_query=query, outdated=outdated)

    @api_method
    def copy(self, reference, user_channel, force=False, packages=None):
        """
        param packages: None=No binaries, True=All binaries, else list of IDs
        """
        from conans.client.cmd.copy import cmd_copy
        # FIXME: conan copy does not support short-paths in Windows
        ref = ConanFileReference.loads(reference)
        cmd_copy(ref, user_channel, packages, self._cache,
                 self._user_io, self._remote_manager, self._loader, force=force)

    @api_method
    def authenticate(self, name, password, remote_name):
        remote = self.get_remote_by_name(remote_name)
        _, remote_name, prev_user, user = self._remote_manager.authenticate(remote, name, password)
        return remote_name, prev_user, user

    @api_method
    def user_set(self, user, remote_name=None):
        remote = (self.get_default_remote() if not remote_name
                  else self.get_remote_by_name(remote_name))
        return user_set(self._cache.localdb, user, remote)

    @api_method
    def users_clean(self):
        users_clean(self._cache.localdb)

    @api_method
    def users_list(self, remote_name=None):
        info = {"error": False, "remotes": []}
        remotes = [self.get_remote_by_name(remote_name)] if remote_name else self.remote_list()
        try:
            info["remotes"] = users_list(self._cache.localdb, remotes)
            return info
        except ConanException as exc:
            info["error"] = True
            exc.info = info
            raise

    @api_method
    def search_recipes(self, pattern, remote_name=None, case_sensitive=False):
        search_recorder = SearchRecorder()
        search = Search(self._cache, self._remote_manager)

        try:
            references = search.search_recipes(pattern, remote_name, case_sensitive)
        except ConanException as exc:
            search_recorder.error = True
            exc.info = search_recorder.get_info()
            raise

        for remote_name, refs in references.items():
            for ref in refs:
                search_recorder.add_recipe(remote_name, ref, with_packages=False)
        return search_recorder.get_info()

    @api_method
    def search_packages(self, reference, query=None, remote_name=None, outdated=False):
        search_recorder = SearchRecorder()
        search = Search(self._cache, self._remote_manager)

        try:
            ref = ConanFileReference.loads(reference)
            references = search.search_packages(ref, remote_name, query=query, outdated=outdated)
        except ConanException as exc:
            search_recorder.error = True
            exc.info = search_recorder.get_info()
            raise

        for remote_name, remote_ref in references.items():
            search_recorder.add_recipe(remote_name, ref)
            if remote_ref.ordered_packages:
                for package_id, properties in remote_ref.ordered_packages.items():
                    package_recipe_hash = properties.get("recipe_hash", None)
                    search_recorder.add_package(remote_name, ref,
                                                package_id, properties.get("options", []),
                                                properties.get("settings", []),
                                                properties.get("full_requires", []),
                                                remote_ref.recipe_hash != package_recipe_hash)
        return search_recorder.get_info()

    @api_method
    def upload(self, pattern, package=None, remote_name=None, all_packages=False, confirm=False,
               retry=2, retry_wait=5, integrity_check=False, policy=None, query=None):
        """ Uploads a package recipe and the generated binary packages to a specified remote
        """

        upload_recorder = UploadRecorder()
        uploader = CmdUpload(self._cache, self._user_io, self._remote_manager,
                             self._loader, self._hook_manager)
        try:
            uploader.upload(upload_recorder, pattern, package, all_packages, confirm, retry,
                            retry_wait, integrity_check, policy, remote_name, query=query)
            return upload_recorder.get_info()
        except ConanException as exc:
            upload_recorder.error = True
            exc.info = upload_recorder.get_info()
            raise

    @api_method
    def remote_list(self):
        return self._cache.registry.remotes.list

    @api_method
    def remote_add(self, remote_name, url, verify_ssl=True, insert=None, force=None):
        return self._cache.registry.remotes.add(remote_name, url, verify_ssl, insert, force)

    @api_method
    def remote_remove(self, remote_name):
        return self._cache.registry.remotes.remove(remote_name)

    @api_method
    def remote_update(self, remote_name, url, verify_ssl=True, insert=None):
        return self._cache.registry.remotes.update(remote_name, url, verify_ssl, insert)

    @api_method
    def remote_rename(self, remote_name, new_new_remote):
        return self._cache.registry.remotes.rename(remote_name, new_new_remote)

    @api_method
    def remote_list_ref(self):
        return {r: remote_name for r, remote_name in self._cache.registry.refs.list.items()}

    @api_method
    def remote_add_ref(self, reference, remote_name):
        ref = ConanFileReference.loads(reference, validate=True)
        return self._cache.registry.refs.set(ref, remote_name, check_exists=True)

    @api_method
    def remote_remove_ref(self, reference):
        ref = ConanFileReference.loads(reference, validate=True)
        return self._cache.registry.refs.remove(ref)

    @api_method
    def remote_update_ref(self, reference, remote_name):
        ref = ConanFileReference.loads(reference, validate=True)
        return self._cache.registry.refs.update(ref, remote_name)

    @api_method
    def remote_list_pref(self, reference):
        ref = ConanFileReference.loads(reference, validate=True)
        ret = {}
        tmp = self._cache.registry.prefs.list
        for package_reference, remote in tmp.items():
            pref = PackageReference.loads(package_reference)
            if pref.ref == ref:
                ret[pref.full_repr()] = remote
        return ret

    @api_method
    def remote_add_pref(self, package_reference, remote_name):
        pref = PackageReference.loads(package_reference, validate=True)
        return self._cache.registry.prefs.set(pref, remote_name, check_exists=True)

    @api_method
    def remote_remove_pref(self, package_reference):
        pref = PackageReference.loads(package_reference, validate=True)
        return self._cache.registry.prefs.remove(pref)

    @api_method
    def remote_update_pref(self, package_reference, remote_name):
        pref = PackageReference.loads(package_reference, validate=True)
        return self._cache.registry.prefs.update(pref, remote_name)

    def remote_clean(self):
        return self._cache.registry.remotes.clean()

    @api_method
    def profile_list(self):
        return cmd_profile_list(self._cache.profiles_path, self._user_io.out)

    @api_method
    def create_profile(self, profile_name, detect=False):
        return cmd_profile_create(profile_name, self._cache.profiles_path,
                                  self._user_io.out, detect)

    @api_method
    def update_profile(self, profile_name, key, value):
        return cmd_profile_update(profile_name, key, value, self._cache.profiles_path)

    @api_method
    def get_profile_key(self, profile_name, key):
        return cmd_profile_get(profile_name, key, self._cache.profiles_path)

    @api_method
    def delete_profile_key(self, profile_name, key):
        return cmd_profile_delete_key(profile_name, key, self._cache.profiles_path)

    @api_method
    def read_profile(self, profile=None):
        p, _ = read_profile(profile, get_cwd(), self._cache.profiles_path)
        return p

    @api_method
    def get_path(self, reference, package_id=None, path=None, remote_name=None):
        ref = ConanFileReference.loads(reference)
        if not path:
            path = "conanfile.py" if not package_id else "conaninfo.txt"

        if not remote_name:
            from conans.client.local_file_getter import get_path
            return get_path(self._cache, ref, package_id, path), path
        else:
            remote = self.get_remote_by_name(remote_name)
            return self._remote_manager.get_path(ref, package_id, path, remote), path

    @api_method
    def export_alias(self, reference, target_reference):
        ref = ConanFileReference.loads(reference)
        target_ref = ConanFileReference.loads(target_reference)

        # Do not allow to override an existing package
        alias_conanfile_path = self._cache.package_layout(ref).conanfile()
        if os.path.exists(alias_conanfile_path):
            conanfile_class = self._loader.load_class(alias_conanfile_path)
            conanfile = conanfile_class(self._user_io.out, None, str(ref))
            if not getattr(conanfile, 'alias', None):
                raise ConanException("Reference '{}' is already a package, remove it before creating"
                                     " and alias with the same name".format(ref))

<<<<<<< HEAD
        package_layout = self._cache.package_layout(ref)
        return export_alias(package_layout, str(target_ref),
                            revisions_enabled=self._cache.config.revisions_enabled,
                            output=self._user_io.out)
=======
        return export_alias(ref, target_ref, self._cache, self._user_io.out)
>>>>>>> 87941112

    @api_method
    def get_default_remote(self):
        return self._cache.registry.remotes.default

    @api_method
    def get_remote_by_name(self, remote_name):
        return self._cache.registry.remotes.get(remote_name)

    @api_method
    def get_recipe_revisions(self, reference, remote_name=None):
        ref = ConanFileReference.loads(str(reference))
        if ref.revision:
            raise ConanException("Cannot list the revisions of a specific recipe revision")

        if not remote_name:
            layout = self._cache.package_layout(ref)
            if not layout.recipe_exists():
                raise NotFoundException("Recipe not found: '%s'" % ref.full_repr())
            rev, tm = layout.recipe_revision()
            return {"reference": ref.full_repr(),
                    "revisions": [{"revision": rev, "time": tm}]}
        else:
            remote = self.get_remote_by_name(remote_name)
            return self._remote_manager.get_recipe_revisions(ref, remote=remote)

    @api_method
    def get_package_revisions(self, reference, remote_name=None):
        pref = PackageReference.loads(str(reference), validate=True)
        if not pref.ref.revision:
            raise ConanException("Specify a recipe reference with revision")
        if pref.revision:
            raise ConanException("Cannot list the revisions of a specific package revision")

        if not remote_name:
            layout = self._cache.package_layout(pref.ref)
            if not layout.recipe_exists():
                raise NotFoundException("Recipe not found: '%s'" % pref.ref.full_repr())

            if not layout.package_exists(pref):
                raise NotFoundException("Package not found: '%s'" % pref.full_repr())

            rev, tm = layout.package_revision(pref)
            return {"reference": pref.full_repr(), "revisions": [{"revision": rev, "time": tm}]}
        else:
            remote = self.get_remote_by_name(remote_name)
            return self._remote_manager.get_package_revisions(pref, remote=remote)

    def link(self, path, reference, layout, cwd):
        # Retrieve conanfile.py from target_path
        target_path = _get_conanfile_path(path=path, cwd=cwd, py=True)

        # Check the conanfile is there, and name/version matches
        ref = ConanFileReference.loads(reference, validate=True)
        target_conanfile = self._graph_manager._loader.load_class(target_path)
        if (target_conanfile.name and target_conanfile.name != ref.name) or \
                (target_conanfile.version and target_conanfile.version != ref.version):
            raise ConanException("Name and version from reference ({}) and target "
                                 "conanfile.py ({}/{}) must match".
                                 format(ref, target_conanfile.name, target_conanfile.version))

        layout_abs_path = get_editable_abs_path(layout, cwd, self._cache.conan_folder)
        if layout_abs_path:
            self._user_io.out.success("Using layout file: %s" % layout_abs_path)
        self._cache.editable_packages.link(ref, os.path.dirname(target_path), layout_abs_path)

    @api_method
    def unlink(self, reference):
        ref = ConanFileReference.loads(reference, validate=True)
        return self._cache.editable_packages.remove(ref)


Conan = ConanAPIV1


def get_graph_info(profile_names, settings, options, env, cwd, install_folder, cache, output,
                   name=None, version=None, user=None, channel=None):
    try:
        graph_info = GraphInfo.load(install_folder)
        graph_info.profile.process_settings(cache, preprocess=False)
    except IOError:  # Only if file is missing
        if install_folder:
            raise ConanException("Failed to load graphinfo file in install-folder: %s"
                                 % install_folder)
        graph_info = None

    if profile_names or settings or options or profile_names or env or not graph_info:
        if graph_info:
            # FIXME: Convert to Exception in Conan 2.0
            output.warn("Settings, options, env or profile specified. "
                        "GraphInfo found from previous install won't be used: %s\n"
                        "Don't pass settings, options or profile arguments if you want to reuse "
                        "the installed graph-info file."
                        % install_folder)

        profile = profile_from_args(profile_names, settings, options, env, cwd, cache)
        profile.process_settings(cache)
        root_ref = ConanFileReference(name, version, user, channel, validate=False)
        graph_info = GraphInfo(profile=profile, root_ref=root_ref)
        # Preprocess settings and convert to real settings
    return graph_info


def _parse_manifests_arguments(verify, manifests, manifests_interactive, cwd):
    if manifests and manifests_interactive:
        raise ConanException("Do not specify both manifests and "
                             "manifests-interactive arguments")
    if verify and (manifests or manifests_interactive):
        raise ConanException("Do not specify both 'verify' and "
                             "'manifests' or 'manifests-interactive' arguments")
    manifest_folder = verify or manifests or manifests_interactive
    if manifest_folder:
        if not os.path.isabs(manifest_folder):
            if not cwd:
                raise ConanException("'cwd' should be defined if the manifest folder is relative.")
            manifest_folder = os.path.join(cwd, manifest_folder)
        manifest_verify = verify is not None
        manifest_interactive = manifests_interactive is not None
    else:
        manifest_verify = manifest_interactive = False

    return manifest_folder, manifest_interactive, manifest_verify


def existing_info_files(folder):
    return os.path.exists(os.path.join(folder, CONANINFO)) and  \
           os.path.exists(os.path.join(folder, BUILD_INFO))


def get_conan_runner():
    print_commands_to_output = get_env("CONAN_PRINT_RUN_COMMANDS", False)
    generate_run_log_file = get_env("CONAN_LOG_RUN_TO_FILE", False)
    log_run_to_output = get_env("CONAN_LOG_RUN_TO_OUTPUT", True)
    runner = ConanRunner(print_commands_to_output, generate_run_log_file, log_run_to_output)
    return runner


def migrate_and_get_cache(base_folder, out, storage_folder=None):
    # Init paths
    cache = ClientCache(base_folder, storage_folder, out)

    # Migration system
    migrator = ClientMigrator(cache, Version(client_version), out)
    migrator.migrate()

    return cache<|MERGE_RESOLUTION|>--- conflicted
+++ resolved
@@ -945,6 +945,9 @@
         ref = ConanFileReference.loads(reference)
         target_ref = ConanFileReference.loads(target_reference)
 
+        if ref.name != target_ref.name:
+            raise ConanException("An alias can only be defined to a package with the same name")
+
         # Do not allow to override an existing package
         alias_conanfile_path = self._cache.package_layout(ref).conanfile()
         if os.path.exists(alias_conanfile_path):
@@ -954,14 +957,10 @@
                 raise ConanException("Reference '{}' is already a package, remove it before creating"
                                      " and alias with the same name".format(ref))
 
-<<<<<<< HEAD
         package_layout = self._cache.package_layout(ref)
-        return export_alias(package_layout, str(target_ref),
+        return export_alias(package_layout, target_ref.full_repr(),
                             revisions_enabled=self._cache.config.revisions_enabled,
                             output=self._user_io.out)
-=======
-        return export_alias(ref, target_ref, self._cache, self._user_io.out)
->>>>>>> 87941112
 
     @api_method
     def get_default_remote(self):
