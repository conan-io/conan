--- conflicted
+++ resolved
@@ -1,12 +1,9 @@
 import os
 import sys
 from collections import OrderedDict
-<<<<<<< HEAD
 from collections import namedtuple
-=======
 
 from six import StringIO
->>>>>>> 7c94316d
 
 import conans
 from conans import __version__ as client_version
@@ -312,21 +309,10 @@
                                test_build_folder=test_build_folder, recorder=recorder)
 
     @api_method
-<<<<<<< HEAD
     def create(self, conanfile_path, name, version, user, channel, profile_host, profile_build,
                test_folder=None, not_export=False, build_modes=None, keep_source=False,
                keep_build=False, verify=None, manifests=None, manifests_interactive=None,
-               remote_name=None, update=False, cwd=None, test_build_folder=None, lockfile=None):
-=======
-    def create(self, conanfile_path, name=None, version=None, user=None, channel=None,
-               profile_names=None, settings=None,
-               options=None, env=None, test_folder=None, not_export=False,
-               build_modes=None,
-               keep_source=False, keep_build=False, verify=None,
-               manifests=None, manifests_interactive=None,
-               remote_name=None, update=False, cwd=None, test_build_folder=None,
-               lockfile=None, ignore_dirty=False):
->>>>>>> 7c94316d
+               remote_name=None, update=False, cwd=None, test_build_folder=None, lockfile=None, ignore_dirty=False):
         """
         API method to create a conan package
 
@@ -380,24 +366,11 @@
             raise
 
     @api_method
-<<<<<<< HEAD
     def export_pkg(self, conanfile_path, name, channel, profile_host, profile_build,
                    source_folder=None, build_folder=None, package_folder=None, install_folder=None,
-                   force=False, user=None, version=None, cwd=None, lockfile=None):
-
-        remotes = self.app.cache.registry.load_remotes()
-        self.app.python_requires.enable_remotes(remotes=remotes)
-=======
-    def export_pkg(self, conanfile_path, name, channel, source_folder=None, build_folder=None,
-                   package_folder=None, install_folder=None, profile_names=None, settings=None,
-                   options=None, env=None, force=False, user=None, version=None, cwd=None,
-                   lockfile=None, ignore_dirty=False):
+                   force=False, user=None, version=None, cwd=None, lockfile=None, ignore_dirty=False):
 
         remotes = self.app.load_remotes()
-        settings = settings or []
-        options = options or []
-        env = env or []
->>>>>>> 7c94316d
         cwd = cwd or get_cwd()
 
         try:
@@ -609,15 +582,11 @@
                                      config_type=config_type, args=args,
                                      source_folder=source_folder, target_folder=target_folder)
 
-<<<<<<< HEAD
-    def _info_args(self, reference_or_path, install_folder, profile_host, profile_build,
-=======
     @api_method
     def config_home(self):
         return self.cache_folder
 
-    def _info_args(self, reference_or_path, install_folder, profile_names, settings, options, env,
->>>>>>> 7c94316d
+    def _info_args(self, reference_or_path, install_folder, profile_host, profile_build,
                    lockfile=None):
         cwd = get_cwd()
         if check_valid_ref(reference_or_path):
@@ -643,18 +612,9 @@
         reference, graph_info = self._info_args(reference, install_folder,
                                                 profile_host, profile_build)
         recorder = ActionRecorder()
-<<<<<<< HEAD
-        remotes = self.app.cache.registry.load_remotes()
-        remotes.select(remote_name)
-        self.app.python_requires.enable_remotes(check_updates=check_updates, remotes=remotes)
-        deps_graph, _ = self.app.graph_manager.load_graph(reference, None, graph_info, ["missing"],
-                                                          check_updates, False, remotes,
-                                                          recorder)
-=======
         remotes = self.app.load_remotes(remote_name=remote_name, check_updates=check_updates)
         deps_graph = self.app.graph_manager.load_graph(reference, None, graph_info, ["missing"],
                                                        check_updates, False, remotes, recorder)
->>>>>>> 7c94316d
         return deps_graph.build_order(build_order)
 
     @api_method
@@ -676,16 +636,9 @@
                                                 profile_host, profile_build, lockfile=lockfile)
         recorder = ActionRecorder()
         # FIXME: Using update as check_update?
-<<<<<<< HEAD
-        self.app.python_requires.enable_remotes(check_updates=update, remotes=remotes)
-        deps_graph, conanfile = self.app.graph_manager.load_graph(reference, None, graph_info, build,
-                                                                  update, False, remotes,
-                                                                  recorder)
-=======
         remotes = self.app.load_remotes(remote_name=remote_name, check_updates=update)
         deps_graph = self.app.graph_manager.load_graph(reference, None, graph_info, build,
                                                        update, False, remotes, recorder)
->>>>>>> 7c94316d
 
         if install_folder:
             output_folder = _make_abs_path(install_folder)
@@ -1246,16 +1199,10 @@
                                     cwd=cwd, install_folder=None,
                                     cache=self.app.cache, output=self.app.out,
                                     lockfile=lockfile)
-<<<<<<< HEAD
-        reference = graph_info.graph_lock.root_node().pref.ref.copy_clear_rev()
-        deps_graph, _ = self.app.graph_manager.load_graph(reference, None, graph_info, build,
-                                                          False, False, remotes, recorder)
-=======
         # The reference of the root node could be a local path or a ref
         reference = graph_info.graph_lock.root_node_ref()
         deps_graph = self.app.graph_manager.load_graph(reference, None, graph_info, build,
                                                        False, False, remotes, recorder)
->>>>>>> 7c94316d
 
         print_graph(deps_graph, self.app.out)
         graph_info.save_lock(lockfile)
@@ -1271,15 +1218,9 @@
         reference, graph_info = self._info_args(reference, None, profile_host, profile_build)
         recorder = ActionRecorder()
         # FIXME: Using update as check_update?
-<<<<<<< HEAD
-        self.app.python_requires.enable_remotes(check_updates=update, remotes=remotes)
-        deps_graph, _ = self.app.graph_manager.load_graph(reference, None, graph_info, build, update,
-                                                          False, remotes, recorder)
-=======
         remotes = self.app.load_remotes(remote_name=remote_name, check_updates=update)
         deps_graph = self.app.graph_manager.load_graph(reference, None, graph_info, build, update,
                                                        False, remotes, recorder)
->>>>>>> 7c94316d
 
         print_graph(deps_graph, self.app.out)
         lockfile = _make_abs_path(lockfile)
@@ -1341,11 +1282,7 @@
             pbuild = None
 
         root_ref = ConanFileReference(name, version, user, channel, validate=False)
-<<<<<<< HEAD
-        graph_info = GraphInfo(profile=phost, root_ref=root_ref)  # TODO: Add pbuild when merged with core xbuild feature
-=======
-        graph_info = GraphInfo(profile_host=profile, root_ref=root_ref)
->>>>>>> 7c94316d
+        graph_info = GraphInfo(profile_host=phost, root_ref=root_ref)  # TODO: Add pbuild when merged with core xbuild feature
         # Preprocess settings and convert to real settings
     return graph_info
 
