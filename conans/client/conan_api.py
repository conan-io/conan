import os
import sys
from collections import OrderedDict

import requests

import conans

from conans import __version__ as client_version
from conans.client import packager, tools
from conans.client.cache.cache import ClientCache
from conans.client.cmd.build import build
from conans.client.cmd.create import create
from conans.client.cmd.download import download
from conans.client.cmd.export import cmd_export, export_alias, export_recipe, export_source
from conans.client.cmd.export_pkg import export_pkg
from conans.client.cmd.profile import (cmd_profile_create, cmd_profile_delete_key, cmd_profile_get,
                                       cmd_profile_list, cmd_profile_update)
from conans.client.cmd.search import Search
from conans.client.cmd.test import PackageTester
from conans.client.cmd.uploader import CmdUpload
from conans.client.cmd.user import user_set, users_clean, users_list
from conans.client.conf import ConanClientConfigParser
from conans.client.graph.graph_manager import GraphManager
from conans.client.graph.printer import print_graph
from conans.client.graph.proxy import ConanProxy
from conans.client.graph.python_requires import ConanPythonRequire
from conans.client.graph.range_resolver import RangeResolver
from conans.client.hook_manager import HookManager
from conans.client.importer import run_imports, undo_imports
from conans.client.installer import BinaryInstaller
from conans.client.loader import ConanFileLoader
from conans.client.manager import ConanManager
from conans.client.migrations import ClientMigrator
from conans.client.output import ConanOutput
from conans.client.profile_loader import profile_from_args, read_profile
from conans.client.recorder.action_recorder import ActionRecorder
from conans.client.recorder.search_recorder import SearchRecorder
from conans.client.recorder.upload_recoder import UploadRecorder
from conans.client.remote_manager import RemoteManager
from conans.client.remover import ConanRemover
from conans.client.rest.auth_manager import ConanApiAuthManager
from conans.client.rest.conan_requester import ConanRequester
from conans.client.rest.rest_client import RestApiClient
from conans.client.runner import ConanRunner
from conans.client.source import config_source_local
from conans.client.store.localdb import LocalDB
from conans.client.userio import UserIO
from conans.errors import (ConanException, RecipeNotFoundException,
                           PackageNotFoundException, NoRestV2Available, NotFoundException)
from conans.model.conan_file import get_env_context_manager
from conans.model.editable_cpp_info import get_editable_abs_path
from conans.model.graph_info import GraphInfo, GRAPH_INFO_FILE
from conans.model.ref import ConanFileReference, PackageReference, check_valid_ref
from conans.model.version import Version
from conans.model.workspace import Workspace
from conans.paths import BUILD_INFO, CONANINFO, get_conan_user_home
from conans.tools import set_global_instances
from conans.unicode import get_cwd
from conans.util.env_reader import get_env
from conans.util.files import exception_message_safe, mkdir, save_files
from conans.util.log import configure_logger
from conans.util.tracer import log_command, log_exception
from conans.client.graph.graph import RECIPE_EDITABLE


default_manifest_folder = '.conan_manifests'


def get_request_timeout():
    timeout = os.getenv("CONAN_REQUEST_TIMEOUT")
    try:
        return float(timeout) if timeout is not None else None
    except ValueError:
        raise ConanException("Specify a numeric parameter for 'request_timeout'")


def get_basic_requester(cache):
    requester = requests.Session()
    # Manage the verify and the client certificates and setup proxies

    return ConanRequester(requester, cache, get_request_timeout())


def api_method(f):
    def wrapper(*args, **kwargs):
        the_self = args[0]
        the_self.invalidate_caches()
        try:
            curdir = get_cwd()
            log_command(f.__name__, kwargs)
            with tools.environment_append(the_self._cache.config.env_vars):
                # Patch the globals in tools
                return f(*args, **kwargs)
        except Exception as exc:
            msg = exception_message_safe(exc)
            try:
                log_exception(exc, msg)
            except BaseException:
                pass
            raise
        finally:
            os.chdir(curdir)
    return wrapper


def _make_abs_path(path, cwd=None, default=None):
    """convert 'path' to absolute if necessary (could be already absolute)
    if not defined (empty, or None), will return 'default' one or 'cwd'
    """
    cwd = cwd or get_cwd()
    if not path:
        abs_path = default or cwd
    elif os.path.isabs(path):
        abs_path = path
    else:
        abs_path = os.path.normpath(os.path.join(cwd, path))
    return abs_path


def _get_conanfile_path(path, cwd, py):
    """
    param py= True: Must be .py, False: Must be .txt, None: Try .py, then .txt
    """
    candidate_paths = list()
    path = _make_abs_path(path, cwd)

    if os.path.isdir(path):  # Can be a folder
        if py:
            path = os.path.join(path, "conanfile.py")
            candidate_paths.append(path)
        elif py is False:
            path = os.path.join(path, "conanfile.txt")
            candidate_paths.append(path)
        else:
            path_py = os.path.join(path, "conanfile.py")
            candidate_paths.append(path_py)
            if os.path.exists(path_py):
                path = path_py
            else:
                path = os.path.join(path, "conanfile.txt")
                candidate_paths.append(path)
    else:
        candidate_paths.append(path)

    if not os.path.isfile(path):  # Must exist
        raise ConanException("Conanfile not found at %s" % " or ".join(candidate_paths))

    if py and not path.endswith(".py"):
        raise ConanException("A conanfile.py is needed, " + path + " is not acceptable")

    return path


class ConanAPIV1(object):

    @staticmethod
    def instance_remote_manager(requester, cache, user_io, hook_manager):

        # To handle remote connections
        put_headers = cache.read_put_headers()
        rest_api_client = RestApiClient(user_io.out, requester,
                                        revisions_enabled=cache.config.revisions_enabled,
                                        put_headers=put_headers)
        # To store user and token
        localdb = LocalDB.create(cache.localdb)
        # Wraps RestApiClient to add authentication support (same interface)
        auth_manager = ConanApiAuthManager(rest_api_client, user_io, localdb)
        # Handle remote connections
        remote_manager = RemoteManager(cache, auth_manager, user_io.out, hook_manager)
        return localdb, rest_api_client, remote_manager

    @staticmethod
    def factory(interactive=None):
        """Factory"""
        # Respect color env setting or check tty if unset
        color_set = "CONAN_COLOR_DISPLAY" in os.environ
        if ((color_set and get_env("CONAN_COLOR_DISPLAY", 1))
                or (not color_set
                    and hasattr(sys.stdout, "isatty")
                    and sys.stdout.isatty())):
            import colorama
            if get_env("PYCHARM_HOSTED"):  # in PyCharm disable convert/strip
                colorama.init(convert=False, strip=False)
            else:
                colorama.init()
            color = True
        else:
            color = False
        out = ConanOutput(sys.stdout, color)
        user_io = UserIO(out=out)

        try:
            user_home = get_conan_user_home()
            cache = migrate_and_get_cache(user_home, out)
            sys.path.append(os.path.join(user_home, "python"))
        except Exception as e:
            out.error(str(e))
            raise

        with tools.environment_append(cache.config.env_vars):
            # Adjust CONAN_LOGGING_LEVEL with the env readed
            conans.util.log.logger = configure_logger()
            conans.util.log.logger.debug("INIT: Using config '%s'" % cache.conan_conf_path)

            # Create Hook Manager
            hook_manager = HookManager(cache.hooks_path, get_env("CONAN_HOOKS", list()),
                                       user_io.out)

            # Get the new command instance after migrations have been done
            requester = get_basic_requester(cache)
            _, _, remote_manager = ConanAPIV1.instance_remote_manager(requester, cache, user_io,
                                                                      hook_manager)

            # Adjust global tool variables
            set_global_instances(out, requester)

            # Settings preprocessor
            if interactive is None:
                interactive = not get_env("CONAN_NON_INTERACTIVE", False)
            conan = ConanAPIV1(cache, user_io, get_conan_runner(), remote_manager,
                               hook_manager, requester, interactive=interactive)

        return conan, cache, user_io

    def __init__(self, cache, user_io, runner, remote_manager, hook_manager, requester,
                 interactive=True):
        assert isinstance(user_io, UserIO)
        assert isinstance(cache, ClientCache)
        self._cache = cache
        self._user_io = user_io
        self._runner = runner
        self._remote_manager = remote_manager
        self._requester = requester
        if not interactive:
            self._user_io.disable_input()

        self._proxy = ConanProxy(cache, self._user_io.out, remote_manager)
        resolver = RangeResolver(cache, self._proxy)
        python_requires = ConanPythonRequire(self._proxy, resolver)
        self._loader = ConanFileLoader(self._runner, self._user_io.out, python_requires)

        self._graph_manager = GraphManager(self._user_io.out, self._cache,
                                           self._remote_manager, self._loader, self._proxy,
                                           resolver)
        self._hook_manager = hook_manager

    def invalidate_caches(self):
        self._loader.invalidate_caches()
        self._cache.invalidate()

    def _init_manager(self, action_recorder):
        """Every api call gets a new recorder and new manager"""
        return ConanManager(self._cache, self._user_io,
                            self._remote_manager, action_recorder,
                            self._graph_manager, self._hook_manager)

    @api_method
    def new(self, name, header=False, pure_c=False, test=False, exports_sources=False, bare=False,
            cwd=None, visual_versions=None, linux_gcc_versions=None, linux_clang_versions=None,
            osx_clang_versions=None, shared=None, upload_url=None, gitignore=None,
            gitlab_gcc_versions=None, gitlab_clang_versions=None,
            circleci_gcc_versions=None, circleci_clang_versions=None, circleci_osx_versions=None):
        from conans.client.cmd.new import cmd_new
        cwd = os.path.abspath(cwd or get_cwd())
        files = cmd_new(name, header=header, pure_c=pure_c, test=test,
                        exports_sources=exports_sources, bare=bare,
                        visual_versions=visual_versions,
                        linux_gcc_versions=linux_gcc_versions,
                        linux_clang_versions=linux_clang_versions,
                        osx_clang_versions=osx_clang_versions, shared=shared,
                        upload_url=upload_url, gitignore=gitignore,
                        gitlab_gcc_versions=gitlab_gcc_versions,
                        gitlab_clang_versions=gitlab_clang_versions,
                        circleci_gcc_versions=circleci_gcc_versions,
                        circleci_clang_versions=circleci_clang_versions,
                        circleci_osx_versions=circleci_osx_versions)

        save_files(cwd, files)
        for f in sorted(files):
            self._user_io.out.success("File saved: %s" % f)

    @api_method
    def inspect(self, path, attributes, remote_name=None):
        try:
            ref = ConanFileReference.loads(path)
        except ConanException:
            conanfile_path = _get_conanfile_path(path, get_cwd(), py=True)
            ref = os.path.basename(conanfile_path)
            conanfile_class = self._loader.load_class(conanfile_path)
        else:
            update = True if remote_name else False
            result = self._proxy.get_recipe(ref, update, update, remote_name, ActionRecorder())
            conanfile_path, _, _, ref = result
            conanfile_class = self._loader.load_class(conanfile_path)
            conanfile_class.name = ref.name
            conanfile_class.version = ref.version
        conanfile = conanfile_class(self._user_io.out, None, str(ref))

        result = OrderedDict()
        if not attributes:
            attributes = ['name', 'version', 'url', 'homepage', 'license', 'author',
                          'description', 'topics', 'generators', 'exports', 'exports_sources',
                          'short_paths', 'apply_env', 'build_policy', 'settings', 'options',
                          'default_options']
        for attribute in attributes:
            try:
                attr = getattr(conanfile, attribute)
                result[attribute] = attr
            except AttributeError as e:
                raise ConanException(str(e))
        return result

    @api_method
    def test(self, path, reference, profile_names=None, settings=None, options=None, env=None,
             remote_name=None, update=False, build_modes=None, cwd=None, test_build_folder=None):

        settings = settings or []
        options = options or []
        env = env or []

        conanfile_path = _get_conanfile_path(path, cwd, py=True)
        cwd = cwd or get_cwd()
        graph_info = get_graph_info(profile_names, settings, options, env, cwd, None,
                                    self._cache, self._user_io.out)
        ref = ConanFileReference.loads(reference)
        recorder = ActionRecorder()
        manager = self._init_manager(recorder)
        pt = PackageTester(manager, self._user_io)
        pt.install_build_and_test(conanfile_path, ref, graph_info, remote_name,
                                  update, build_modes=build_modes,
                                  test_build_folder=test_build_folder)

    @api_method
    def create(self, conanfile_path, name=None, version=None, user=None, channel=None,
               profile_names=None, settings=None,
               options=None, env=None, test_folder=None, not_export=False,
               build_modes=None,
               keep_source=False, keep_build=False, verify=None,
               manifests=None, manifests_interactive=None,
               remote_name=None, update=False, cwd=None, test_build_folder=None):
        """
        API method to create a conan package

        :param test_folder: default None   - looks for default 'test' or 'test_package' folder),
                                    string - test_folder path
                                    False  - disabling tests
        """
        settings = settings or []
        options = options or []
        env = env or []

        try:
            cwd = cwd or os.getcwd()
            recorder = ActionRecorder()
            conanfile_path = _get_conanfile_path(conanfile_path, cwd, py=True)

            conanfile = self._loader.load_export(conanfile_path, name, version, user, channel)
            ref = ConanFileReference(conanfile.name, conanfile.version, conanfile.user,
                                     conanfile.channel)
            # Make sure keep_source is set for keep_build
            keep_source = keep_source or keep_build
            # Forcing an export!
            if not not_export:
                cmd_export(conanfile_path, conanfile, ref, keep_source, self._user_io.out,
                           self._cache, self._hook_manager)

                recorder.recipe_exported(ref)

            if build_modes is None:  # Not specified, force build the tested library
                build_modes = [conanfile.name]

            manifests = _parse_manifests_arguments(verify, manifests, manifests_interactive, cwd)
            manifest_folder, manifest_interactive, manifest_verify = manifests
            graph_info = get_graph_info(profile_names, settings, options, env, cwd, None,
                                        self._cache, self._user_io.out)

            manager = self._init_manager(recorder)
            recorder.add_recipe_being_developed(ref)

            create(ref, manager, self._user_io, graph_info, remote_name, update, build_modes,
                   manifest_folder, manifest_verify, manifest_interactive, keep_build,
                   test_build_folder, test_folder, conanfile_path)

            return recorder.get_info()

        except ConanException as exc:
            recorder.error = True
            exc.info = recorder.get_info()
            raise

    @api_method
    def export_pkg(self, conanfile_path, name, channel, source_folder=None, build_folder=None,
                   package_folder=None, install_folder=None, profile_names=None, settings=None,
                   options=None, env=None, force=False, user=None, version=None, cwd=None):

        settings = settings or []
        options = options or []
        env = env or []
        cwd = cwd or get_cwd()

        try:
            recorder = ActionRecorder()
            conanfile_path = _get_conanfile_path(conanfile_path, cwd, py=True)

            if package_folder:
                if build_folder or source_folder:
                    raise ConanException("package folder definition incompatible with build "
                                         "and source folders")
                package_folder = _make_abs_path(package_folder, cwd)

            build_folder = _make_abs_path(build_folder, cwd)
            if install_folder:
                install_folder = _make_abs_path(install_folder, cwd)
            else:
                # FIXME: This is a hack for old UI, need to be fixed in Conan 2.0
                if os.path.exists(os.path.join(build_folder, GRAPH_INFO_FILE)):
                    install_folder = build_folder
            source_folder = _make_abs_path(source_folder, cwd,
                                           default=os.path.dirname(conanfile_path))

            # Checks that no both settings and info files are specified
            graph_info = get_graph_info(profile_names, settings, options, env, cwd, install_folder,
                                        self._cache, self._user_io.out)

            conanfile = self._loader.load_export(conanfile_path, name, version, user, channel)
            ref = ConanFileReference(conanfile.name, conanfile.version, user, channel)

            recorder.recipe_exported(ref)
            recorder.add_recipe_being_developed(ref)
            cmd_export(conanfile_path, conanfile, ref, False, self._user_io.out,
                       self._cache, self._hook_manager)
            export_pkg(self._cache, self._graph_manager, self._hook_manager, recorder,
                       self._user_io.out,
                       ref, source_folder=source_folder, build_folder=build_folder,
                       package_folder=package_folder, install_folder=install_folder,
                       graph_info=graph_info, force=force)
            return recorder.get_info()
        except ConanException as exc:
            recorder.error = True
            exc.info = recorder.get_info()
            raise

    @api_method
    def download(self, reference, remote_name=None, package=None, recipe=False):
        # FIXME: The "package" parameter name is very bad, it is a list of package_ids
        if package and recipe:
            raise ConanException("recipe parameter cannot be used together with package")
        # Install packages without settings (fixed ids or all)
        ref = ConanFileReference.loads(reference)

        if check_valid_ref(ref, allow_pattern=False):
            if package and ref.revision is None:
                for package_id in package:
                    if "#" in package_id:
                        raise ConanException("It is needed to specify the recipe revision if you "
                                             "specify a package revision")
            recorder = ActionRecorder()
            download(ref, package, remote_name, recipe, self._remote_manager,
                     self._cache, self._user_io.out, recorder, self._loader,
                     self._hook_manager)
        else:
            raise ConanException("Provide a valid full reference without wildcards.")

    @api_method
    def workspace_install(self, path, settings=None, options=None, env=None,
                          remote_name=None, build=None, profile_name=None,
                          update=False, cwd=None):
        cwd = cwd or get_cwd()
        abs_path = os.path.normpath(os.path.join(cwd, path))

        workspace = Workspace(abs_path, self._cache)
        graph_info = get_graph_info(profile_name, settings, options, env, cwd, None,
                                    self._cache, self._user_io.out)

        self._user_io.out.info("Configuration:")
        self._user_io.out.writeln(graph_info.profile.dumps())

        self._cache.editable_packages.override(workspace.get_editable_dict())

        recorder = ActionRecorder()
        deps_graph, _ = self._graph_manager.load_graph(workspace.root, None, graph_info, build,
                                                       False, update, remote_name, recorder)

        print_graph(deps_graph, self._user_io.out)

        # Inject the generators before installing
        for node in deps_graph.nodes:
            if node.recipe == RECIPE_EDITABLE:
                generators = workspace[node.ref].generators
                if generators is not None:
<<<<<<< HEAD
                    node.conanfile.generators = generators
=======
                    tmp = list(node.conanfile.generators)
                    tmp.extend([g for g in generators if g not in tmp])
                    node.conanfile.generators = tmp
>>>>>>> 83053d02

        installer = BinaryInstaller(self._cache, self._user_io.out, self._remote_manager,
                                    recorder=recorder, hook_manager=self._hook_manager)
        installer.install(deps_graph, keep_build=False, graph_info=graph_info)
<<<<<<< HEAD
        workspace.generate(cwd, deps_graph)
=======
        workspace.generate(cwd, deps_graph, self._user_io.out)
>>>>>>> 83053d02

    @api_method
    def install_reference(self, reference, settings=None, options=None, env=None,
                          remote_name=None, verify=None, manifests=None,
                          manifests_interactive=None, build=None, profile_names=None,
                          update=False, generators=None, install_folder=None, cwd=None):

        try:
            recorder = ActionRecorder()
            cwd = cwd or os.getcwd()
            install_folder = _make_abs_path(install_folder, cwd)

            manifests = _parse_manifests_arguments(verify, manifests, manifests_interactive, cwd)
            manifest_folder, manifest_interactive, manifest_verify = manifests

            graph_info = get_graph_info(profile_names, settings, options, env, cwd, None,
                                        self._cache, self._user_io.out)

            if not generators:  # We don't want the default txt
                generators = False

            mkdir(install_folder)
            manager = self._init_manager(recorder)
            manager.install(ref_or_path=reference, install_folder=install_folder,
                            remote_name=remote_name, graph_info=graph_info, build_modes=build,
                            update=update, manifest_folder=manifest_folder,
                            manifest_verify=manifest_verify,
                            manifest_interactive=manifest_interactive,
                            generators=generators)
            return recorder.get_info()
        except ConanException as exc:
            recorder.error = True
            exc.info = recorder.get_info()
            raise

    @api_method
    def install(self, path="", name=None, version=None, user=None, channel=None,
                settings=None, options=None, env=None,
                remote_name=None, verify=None, manifests=None,
                manifests_interactive=None, build=None, profile_names=None,
                update=False, generators=None, no_imports=False, install_folder=None, cwd=None):

        try:
            recorder = ActionRecorder()
            cwd = cwd or os.getcwd()
            manifests = _parse_manifests_arguments(verify, manifests, manifests_interactive, cwd)
            manifest_folder, manifest_interactive, manifest_verify = manifests

            graph_info = get_graph_info(profile_names, settings, options, env, cwd, None,
                                        self._cache, self._user_io.out,
                                        name=name, version=version, user=user, channel=channel)

            install_folder = _make_abs_path(install_folder, cwd)
            conanfile_path = _get_conanfile_path(path, cwd, py=None)
            manager = self._init_manager(recorder)
            manager.install(ref_or_path=conanfile_path,
                            install_folder=install_folder,
                            remote_name=remote_name,
                            graph_info=graph_info,
                            build_modes=build,
                            update=update,
                            manifest_folder=manifest_folder,
                            manifest_verify=manifest_verify,
                            manifest_interactive=manifest_interactive,
                            generators=generators,
                            no_imports=no_imports)
            return recorder.get_info()
        except ConanException as exc:
            recorder.error = True
            exc.info = recorder.get_info()
            raise

    @api_method
    def config_get(self, item):
        config_parser = ConanClientConfigParser(self._cache.conan_conf_path)
        self._user_io.out.info(config_parser.get_item(item))
        return config_parser.get_item(item)

    @api_method
    def config_set(self, item, value):
        config_parser = ConanClientConfigParser(self._cache.conan_conf_path)
        config_parser.set_item(item, value)
        self._cache.invalidate()

    @api_method
    def config_rm(self, item):
        config_parser = ConanClientConfigParser(self._cache.conan_conf_path)
        config_parser.rm_item(item)
        self._cache.invalidate()

    @api_method
    def config_install(self, path_or_url, verify_ssl, config_type=None, args=None):

        from conans.client.conf.config_installer import configuration_install
        return configuration_install(path_or_url, self._cache, self._user_io.out, verify_ssl,
                                     requester=self._requester, config_type=config_type, args=args)

    def _info_args(self, reference_or_path, install_folder, profile_names, settings, options, env):
        cwd = get_cwd()
        try:
            ref = ConanFileReference.loads(reference_or_path)
            install_folder = None
        except ConanException:
            ref = _get_conanfile_path(reference_or_path, cwd=None, py=None)

            if install_folder:
                install_folder = _make_abs_path(install_folder, cwd)
            else:
                # FIXME: This is a hack for old UI, need to be fixed in Conan 2.0
                if os.path.exists(os.path.join(cwd, GRAPH_INFO_FILE)):
                    install_folder = cwd

        graph_info = get_graph_info(profile_names, settings, options, env, cwd, install_folder,
                                    self._cache, self._user_io.out)

        return ref, graph_info

    @api_method
    def info_build_order(self, reference, settings=None, options=None, env=None,
                         profile_names=None, remote_name=None, build_order=None, check_updates=None,
                         install_folder=None):
        reference, graph_info = self._info_args(reference, install_folder, profile_names,
                                                settings, options, env)
        recorder = ActionRecorder()
        deps_graph, _ = self._graph_manager.load_graph(reference, None, graph_info, ["missing"],
                                                       check_updates, False, remote_name,
                                                       recorder)
        return deps_graph.build_order(build_order)

    @api_method
    def info_nodes_to_build(self, reference, build_modes, settings=None, options=None, env=None,
                            profile_names=None, remote_name=None, check_updates=None,
                            install_folder=None):
        reference, graph_info = self._info_args(reference, install_folder, profile_names,
                                                settings, options, env)
        recorder = ActionRecorder()
        deps_graph, conanfile = self._graph_manager.load_graph(reference, None, graph_info,
                                                               build_modes, check_updates,
                                                               False, remote_name, recorder)
        nodes_to_build = deps_graph.nodes_to_build()
        return nodes_to_build, conanfile

    @api_method
    def info(self, reference, remote_name=None, settings=None, options=None, env=None,
             profile_names=None, update=False, install_folder=None, build=None):
        reference, graph_info = self._info_args(reference, install_folder, profile_names,
                                                settings, options, env)
        recorder = ActionRecorder()
        deps_graph, conanfile = self._graph_manager.load_graph(reference, None, graph_info, build,
                                                               update, False, remote_name,
                                                               recorder)
        return deps_graph, conanfile

    @api_method
    def build(self, conanfile_path, source_folder=None, package_folder=None, build_folder=None,
              install_folder=None, should_configure=True, should_build=True, should_install=True,
              should_test=True, cwd=None):

        cwd = cwd or get_cwd()
        conanfile_path = _get_conanfile_path(conanfile_path, cwd, py=True)
        build_folder = _make_abs_path(build_folder, cwd)
        install_folder = _make_abs_path(install_folder, cwd, default=build_folder)
        source_folder = _make_abs_path(source_folder, cwd, default=os.path.dirname(conanfile_path))
        default_pkg_folder = os.path.join(build_folder, "package")
        package_folder = _make_abs_path(package_folder, cwd, default=default_pkg_folder)

        build(self._graph_manager, self._hook_manager, conanfile_path,
              source_folder, build_folder, package_folder, install_folder,
              should_configure=should_configure, should_build=should_build,
              should_install=should_install, should_test=should_test)

    @api_method
    def package(self, path, build_folder, package_folder, source_folder=None, install_folder=None,
                cwd=None):
        cwd = cwd or get_cwd()
        conanfile_path = _get_conanfile_path(path, cwd, py=True)
        build_folder = _make_abs_path(build_folder, cwd)
        install_folder = _make_abs_path(install_folder, cwd, default=build_folder)
        source_folder = _make_abs_path(source_folder, cwd, default=os.path.dirname(conanfile_path))
        default_pkg_folder = os.path.join(build_folder, "package")
        package_folder = _make_abs_path(package_folder, cwd, default=default_pkg_folder)

        if package_folder == build_folder:
            raise ConanException("Cannot 'conan package' to the build folder. "
                                 "--build-folder and package folder can't be the same")
        conanfile = self._graph_manager.load_consumer_conanfile(conanfile_path, install_folder,
                                                                deps_info_required=True)
        with get_env_context_manager(conanfile):
            packager.create_package(conanfile, None, source_folder, build_folder, package_folder,
                                    install_folder, self._hook_manager, conanfile_path, None,
                                    local=True, copy_info=True)

    @api_method
    def source(self, path, source_folder=None, info_folder=None, cwd=None):
        cwd = cwd or get_cwd()
        conanfile_path = _get_conanfile_path(path, cwd, py=True)
        source_folder = _make_abs_path(source_folder, cwd)
        info_folder = _make_abs_path(info_folder, cwd)

        mkdir(source_folder)
        if not os.path.exists(info_folder):
            raise ConanException("Specified info-folder doesn't exist")

        # only infos if exist
        conanfile = self._graph_manager.load_consumer_conanfile(conanfile_path, info_folder)
        conanfile_folder = os.path.dirname(conanfile_path)
        if conanfile_folder != source_folder:
            conanfile.output.info("Executing exports to: %s" % source_folder)
            export_recipe(conanfile, conanfile_folder, source_folder)
            export_source(conanfile, conanfile_folder, source_folder)
        config_source_local(source_folder, conanfile, conanfile_path, self._hook_manager)

    @api_method
    def imports(self, path, dest=None, info_folder=None, cwd=None):
        """
        :param path: Path to the conanfile
        :param dest: Dir to put the imported files. (Abs path or relative to cwd)
        :param info_folder: Dir where the conaninfo.txt and conanbuildinfo.txt files are
        :param cwd: Current working directory
        :return: None
        """
        cwd = cwd or get_cwd()
        info_folder = _make_abs_path(info_folder, cwd)
        dest = _make_abs_path(dest, cwd)

        mkdir(dest)
        conanfile_abs_path = _get_conanfile_path(path, cwd, py=None)
        conanfile = self._graph_manager.load_consumer_conanfile(conanfile_abs_path, info_folder,
                                                                deps_info_required=True)
        run_imports(conanfile, dest)

    @api_method
    def imports_undo(self, manifest_path):
        cwd = get_cwd()
        manifest_path = _make_abs_path(manifest_path, cwd)
        undo_imports(manifest_path, self._user_io.out)

    @api_method
    def export(self, path, name, version, user, channel, keep_source=False, cwd=None):
        conanfile_path = _get_conanfile_path(path, cwd, py=True)
        conanfile = self._loader.load_export(conanfile_path, name, version, user, channel)
        ref = ConanFileReference(conanfile.name, conanfile.version, conanfile.user,
                                 conanfile.channel)
        cmd_export(conanfile_path, conanfile, ref, keep_source, self._user_io.out,
                   self._cache, self._hook_manager)

    @api_method
    def remove(self, pattern, query=None, packages=None, builds=None, src=False, force=False,
               remote_name=None, outdated=False):
        remover = ConanRemover(self._cache, self._remote_manager, self._user_io)
        remover.remove(pattern, remote_name, src, builds, packages, force=force,
                       packages_query=query, outdated=outdated)

    @api_method
    def copy(self, reference, user_channel, force=False, packages=None):
        """
        param packages: None=No binaries, True=All binaries, else list of IDs
        """
        from conans.client.cmd.copy import cmd_copy
        # FIXME: conan copy does not support short-paths in Windows
        ref = ConanFileReference.loads(reference)
        cmd_copy(ref, user_channel, packages, self._cache,
                 self._user_io, self._remote_manager, self._loader, force=force)

    @api_method
    def authenticate(self, name, password, remote_name):
        remote = self.get_remote_by_name(remote_name)
        _, remote_name, prev_user, user = self._remote_manager.authenticate(remote, name, password)
        return remote_name, prev_user, user

    @api_method
    def user_set(self, user, remote_name=None):
        remote = (self.get_default_remote() if not remote_name
                  else self.get_remote_by_name(remote_name))
        return user_set(self._cache.localdb, user, remote)

    @api_method
    def users_clean(self):
        users_clean(self._cache.localdb)

    @api_method
    def users_list(self, remote_name=None):
        info = {"error": False, "remotes": []}
        remotes = [self.get_remote_by_name(remote_name)] if remote_name else self.remote_list()
        try:
            info["remotes"] = users_list(self._cache.localdb, remotes)
            return info
        except ConanException as exc:
            info["error"] = True
            exc.info = info
            raise

    @api_method
    def search_recipes(self, pattern, remote_name=None, case_sensitive=False):
        search_recorder = SearchRecorder()
        search = Search(self._cache, self._remote_manager)

        try:
            references = search.search_recipes(pattern, remote_name, case_sensitive)
        except ConanException as exc:
            search_recorder.error = True
            exc.info = search_recorder.get_info()
            raise

        for remote_name, refs in references.items():
            for ref in refs:
                search_recorder.add_recipe(remote_name, ref, with_packages=False)
        return search_recorder.get_info()

    @api_method
    def search_packages(self, reference, query=None, remote_name=None, outdated=False):
        search_recorder = SearchRecorder()
        search = Search(self._cache, self._remote_manager)

        try:
            ref = ConanFileReference.loads(reference)
            references = search.search_packages(ref, remote_name, query=query, outdated=outdated)
        except ConanException as exc:
            search_recorder.error = True
            exc.info = search_recorder.get_info()
            raise

        for remote_name, remote_ref in references.items():
            search_recorder.add_recipe(remote_name, ref)
            if remote_ref.ordered_packages:
                for package_id, properties in remote_ref.ordered_packages.items():
                    package_recipe_hash = properties.get("recipe_hash", None)
                    search_recorder.add_package(remote_name, ref,
                                                package_id, properties.get("options", []),
                                                properties.get("settings", []),
                                                properties.get("full_requires", []),
                                                remote_ref.recipe_hash != package_recipe_hash)
        return search_recorder.get_info()

    @api_method
    def upload(self, pattern, package=None, remote_name=None, all_packages=False, confirm=False,
               retry=2, retry_wait=5, integrity_check=False, policy=None, query=None):
        """ Uploads a package recipe and the generated binary packages to a specified remote
        """

        upload_recorder = UploadRecorder()
        uploader = CmdUpload(self._cache, self._user_io, self._remote_manager,
                             self._loader, self._hook_manager)
        try:
            uploader.upload(upload_recorder, pattern, package, all_packages, confirm, retry,
                            retry_wait, integrity_check, policy, remote_name, query=query)
            return upload_recorder.get_info()
        except ConanException as exc:
            upload_recorder.error = True
            exc.info = upload_recorder.get_info()
            raise

    @api_method
    def remote_list(self):
        return self._cache.registry.remotes.list

    @api_method
    def remote_add(self, remote_name, url, verify_ssl=True, insert=None, force=None):
        return self._cache.registry.remotes.add(remote_name, url, verify_ssl, insert, force)

    @api_method
    def remote_remove(self, remote_name):
        return self._cache.registry.remotes.remove(remote_name)

    @api_method
    def remote_update(self, remote_name, url, verify_ssl=True, insert=None):
        return self._cache.registry.remotes.update(remote_name, url, verify_ssl, insert)

    @api_method
    def remote_rename(self, remote_name, new_new_remote):
        return self._cache.registry.remotes.rename(remote_name, new_new_remote)

    @api_method
    def remote_list_ref(self):
        return {r: remote_name for r, remote_name in self._cache.registry.refs.list.items()}

    @api_method
    def remote_add_ref(self, reference, remote_name):
        ref = ConanFileReference.loads(reference, validate=True)
        return self._cache.registry.refs.set(ref, remote_name, check_exists=True)

    @api_method
    def remote_remove_ref(self, reference):
        ref = ConanFileReference.loads(reference, validate=True)
        return self._cache.registry.refs.remove(ref)

    @api_method
    def remote_update_ref(self, reference, remote_name):
        ref = ConanFileReference.loads(reference, validate=True)
        return self._cache.registry.refs.update(ref, remote_name)

    @api_method
    def remote_list_pref(self, reference):
        ref = ConanFileReference.loads(reference, validate=True)
        ret = {}
        tmp = self._cache.registry.prefs.list
        for package_reference, remote in tmp.items():
            pref = PackageReference.loads(package_reference)
            if pref.ref == ref:
                ret[pref.full_repr()] = remote
        return ret

    @api_method
    def remote_add_pref(self, package_reference, remote_name):
        pref = PackageReference.loads(package_reference, validate=True)
        return self._cache.registry.prefs.set(pref, remote_name, check_exists=True)

    @api_method
    def remote_remove_pref(self, package_reference):
        pref = PackageReference.loads(package_reference, validate=True)
        return self._cache.registry.prefs.remove(pref)

    @api_method
    def remote_update_pref(self, package_reference, remote_name):
        pref = PackageReference.loads(package_reference, validate=True)
        return self._cache.registry.prefs.update(pref, remote_name)

    def remote_clean(self):
        return self._cache.registry.remotes.clean()

    @api_method
    def profile_list(self):
        return cmd_profile_list(self._cache.profiles_path, self._user_io.out)

    @api_method
    def create_profile(self, profile_name, detect=False):
        return cmd_profile_create(profile_name, self._cache.profiles_path,
                                  self._user_io.out, detect)

    @api_method
    def update_profile(self, profile_name, key, value):
        return cmd_profile_update(profile_name, key, value, self._cache.profiles_path)

    @api_method
    def get_profile_key(self, profile_name, key):
        return cmd_profile_get(profile_name, key, self._cache.profiles_path)

    @api_method
    def delete_profile_key(self, profile_name, key):
        return cmd_profile_delete_key(profile_name, key, self._cache.profiles_path)

    @api_method
    def read_profile(self, profile=None):
        p, _ = read_profile(profile, get_cwd(), self._cache.profiles_path)
        return p

    @api_method
    def get_path(self, reference, package_id=None, path=None, remote_name=None):
        ref = ConanFileReference.loads(reference)
        if not path:
            path = "conanfile.py" if not package_id else "conaninfo.txt"

        if not remote_name:
            package_layout = self._cache.package_layout(ref, short_paths=None)
            return package_layout.get_path(path=path, package_id=package_id), path
        else:
            remote = self.get_remote_by_name(remote_name)
            if self._cache.config.revisions_enabled and not ref.revision:
                ref = self._remote_manager.get_latest_recipe_revision(ref, remote)
            if package_id:
                pref = PackageReference(ref, package_id)
                if self._cache.config.revisions_enabled and not pref.revision:
                    pref = self._remote_manager.get_latest_package_revision(pref, remote)
                return self._remote_manager.get_package_path(pref, path, remote), path
            else:
                return self._remote_manager.get_recipe_path(ref, path, remote), path

    @api_method
    def export_alias(self, reference, target_reference):
        ref = ConanFileReference.loads(reference)
        target_ref = ConanFileReference.loads(target_reference)

        # Do not allow to override an existing package
        alias_conanfile_path = self._cache.package_layout(ref).conanfile()
        if os.path.exists(alias_conanfile_path):
            conanfile_class = self._loader.load_class(alias_conanfile_path)
            conanfile = conanfile_class(self._user_io.out, None, str(ref))
            if not getattr(conanfile, 'alias', None):
                raise ConanException("Reference '{}' is already a package, remove it before creating"
                                     " and alias with the same name".format(ref))

        return export_alias(ref, target_ref, self._cache, self._user_io.out)

    @api_method
    def get_default_remote(self):
        return self._cache.registry.remotes.default

    @api_method
    def get_remote_by_name(self, remote_name):
        return self._cache.registry.remotes.get(remote_name)

    @api_method
    def get_recipe_revisions(self, reference, remote_name=None):
        ref = ConanFileReference.loads(str(reference))
        if ref.revision:
            raise ConanException("Cannot list the revisions of a specific recipe revision")

        if not remote_name:
            layout = self._cache.package_layout(ref)
            try:
                rev = layout.recipe_revision()
            except RecipeNotFoundException as e:
                e.print_rev = True
                raise e

            # Check the time in the associated remote if any
            remote = self._cache.registry.refs.get(ref)
            rev_time = None
            if remote:
                try:
                    revisions = self._remote_manager.get_recipe_revisions(ref, remote)
                except RecipeNotFoundException:
                    pass
                except (NoRestV2Available, NotFoundException):
                    rev_time = None
                else:
                    tmp = {r["revision"]: r["time"] for r in revisions}
                    rev_time = tmp.get(rev)

            return [{"revision": rev, "time": rev_time}]
        else:
            remote = self.get_remote_by_name(remote_name)
            return self._remote_manager.get_recipe_revisions(ref, remote=remote)

    @api_method
    def get_package_revisions(self, reference, remote_name=None):
        pref = PackageReference.loads(str(reference), validate=True)
        if not pref.ref.revision:
            raise ConanException("Specify a recipe reference with revision")
        if pref.revision:
            raise ConanException("Cannot list the revisions of a specific package revision")

        if not remote_name:
            layout = self._cache.package_layout(pref.ref)
            try:
                rev = layout.package_revision(pref)
            except (RecipeNotFoundException, PackageNotFoundException) as e:
                e.print_rev = True
                raise e

            # Check the time in the associated remote if any
            remote = self._cache.registry.refs.get(pref.ref)
            rev_time = None
            if remote:
                try:
                    revisions = self._remote_manager.get_package_revisions(pref, remote)
                except RecipeNotFoundException:
                    pass
                except (NoRestV2Available, NotFoundException):
                    rev_time = None
                else:
                    tmp = {r["revision"]: r["time"] for r in revisions}
                    rev_time = tmp.get(rev)

            return [{"revision": rev, "time": rev_time}]
        else:
            remote = self.get_remote_by_name(remote_name)
            return self._remote_manager.get_package_revisions(pref, remote=remote)

    @api_method
    def editable_add(self, path, reference, layout, cwd):
        # Retrieve conanfile.py from target_path
        target_path = _get_conanfile_path(path=path, cwd=cwd, py=True)

        # Check the conanfile is there, and name/version matches
        ref = ConanFileReference.loads(reference, validate=True)
        target_conanfile = self._graph_manager._loader.load_class(target_path)
        if (target_conanfile.name and target_conanfile.name != ref.name) or \
                (target_conanfile.version and target_conanfile.version != ref.version):
            raise ConanException("Name and version from reference ({}) and target "
                                 "conanfile.py ({}/{}) must match".
                                 format(ref, target_conanfile.name, target_conanfile.version))

        layout_abs_path = get_editable_abs_path(layout, cwd, self._cache.conan_folder)
        if layout_abs_path:
            self._user_io.out.success("Using layout file: %s" % layout_abs_path)
        self._cache.editable_packages.add(ref, os.path.dirname(target_path), layout_abs_path)

    @api_method
    def editable_remove(self, reference):
        ref = ConanFileReference.loads(reference, validate=True)
        return self._cache.editable_packages.remove(ref)

    @api_method
    def editable_list(self):
<<<<<<< HEAD
        return {str(k): v for k, v in self._cache.editable_packages.refs().items()}
=======
        return {str(k): v for k, v in self._cache.editable_packages.edited_refs.items()}
>>>>>>> 83053d02


Conan = ConanAPIV1


def get_graph_info(profile_names, settings, options, env, cwd, install_folder, cache, output,
                   name=None, version=None, user=None, channel=None):
    try:
        graph_info = GraphInfo.load(install_folder)
        graph_info.profile.process_settings(cache, preprocess=False)
    except IOError:  # Only if file is missing
        if install_folder:
            raise ConanException("Failed to load graphinfo file in install-folder: %s"
                                 % install_folder)
        graph_info = None

    if profile_names or settings or options or profile_names or env or not graph_info:
        if graph_info:
            # FIXME: Convert to Exception in Conan 2.0
            output.warn("Settings, options, env or profile specified. "
                        "GraphInfo found from previous install won't be used: %s\n"
                        "Don't pass settings, options or profile arguments if you want to reuse "
                        "the installed graph-info file."
                        % install_folder)

        profile = profile_from_args(profile_names, settings, options, env, cwd, cache)
        profile.process_settings(cache)
        root_ref = ConanFileReference(name, version, user, channel, validate=False)
        graph_info = GraphInfo(profile=profile, root_ref=root_ref)
        # Preprocess settings and convert to real settings
    return graph_info


def _parse_manifests_arguments(verify, manifests, manifests_interactive, cwd):
    if manifests and manifests_interactive:
        raise ConanException("Do not specify both manifests and "
                             "manifests-interactive arguments")
    if verify and (manifests or manifests_interactive):
        raise ConanException("Do not specify both 'verify' and "
                             "'manifests' or 'manifests-interactive' arguments")
    manifest_folder = verify or manifests or manifests_interactive
    if manifest_folder:
        if not os.path.isabs(manifest_folder):
            if not cwd:
                raise ConanException("'cwd' should be defined if the manifest folder is relative.")
            manifest_folder = os.path.join(cwd, manifest_folder)
        manifest_verify = verify is not None
        manifest_interactive = manifests_interactive is not None
    else:
        manifest_verify = manifest_interactive = False

    return manifest_folder, manifest_interactive, manifest_verify


def existing_info_files(folder):
    return os.path.exists(os.path.join(folder, CONANINFO)) and  \
           os.path.exists(os.path.join(folder, BUILD_INFO))


def get_conan_runner():
    print_commands_to_output = get_env("CONAN_PRINT_RUN_COMMANDS", False)
    generate_run_log_file = get_env("CONAN_LOG_RUN_TO_FILE", False)
    log_run_to_output = get_env("CONAN_LOG_RUN_TO_OUTPUT", True)
    runner = ConanRunner(print_commands_to_output, generate_run_log_file, log_run_to_output)
    return runner


def migrate_and_get_cache(base_folder, out, storage_folder=None):
    # Init paths
    cache = ClientCache(base_folder, storage_folder, out)

    # Migration system
    migrator = ClientMigrator(cache, Version(client_version), out)
    migrator.migrate()

    return cache<|MERGE_RESOLUTION|>--- conflicted
+++ resolved
@@ -489,22 +489,14 @@
             if node.recipe == RECIPE_EDITABLE:
                 generators = workspace[node.ref].generators
                 if generators is not None:
-<<<<<<< HEAD
-                    node.conanfile.generators = generators
-=======
                     tmp = list(node.conanfile.generators)
                     tmp.extend([g for g in generators if g not in tmp])
                     node.conanfile.generators = tmp
->>>>>>> 83053d02
 
         installer = BinaryInstaller(self._cache, self._user_io.out, self._remote_manager,
                                     recorder=recorder, hook_manager=self._hook_manager)
         installer.install(deps_graph, keep_build=False, graph_info=graph_info)
-<<<<<<< HEAD
-        workspace.generate(cwd, deps_graph)
-=======
         workspace.generate(cwd, deps_graph, self._user_io.out)
->>>>>>> 83053d02
 
     @api_method
     def install_reference(self, reference, settings=None, options=None, env=None,
@@ -1090,11 +1082,7 @@
 
     @api_method
     def editable_list(self):
-<<<<<<< HEAD
-        return {str(k): v for k, v in self._cache.editable_packages.refs().items()}
-=======
         return {str(k): v for k, v in self._cache.editable_packages.edited_refs.items()}
->>>>>>> 83053d02
 
 
 Conan = ConanAPIV1
