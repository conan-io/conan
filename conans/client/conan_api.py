import os
import sys
from collections import OrderedDict

import requests

import conans
from conans import __version__ as client_version
from conans.client import packager, tools
from conans.client.cache import ClientCache
from conans.client.cmd.build import build
from conans.client.cmd.create import create
from conans.client.cmd.download import download
from conans.client.cmd.export import cmd_export, export_alias, export_recipe, export_source
from conans.client.cmd.export_pkg import export_pkg
from conans.client.cmd.profile import (cmd_profile_create, cmd_profile_delete_key, cmd_profile_get,
                                       cmd_profile_list, cmd_profile_update)
from conans.client.cmd.search import Search
from conans.client.cmd.test import PackageTester
from conans.client.cmd.uploader import CmdUpload
from conans.client.cmd.user import user_set, users_clean, users_list
from conans.client.conf import ConanClientConfigParser
from conans.client.graph.graph_manager import GraphManager
from conans.client.graph.proxy import ConanProxy
from conans.client.graph.python_requires import ConanPythonRequire
from conans.client.graph.range_resolver import RangeResolver
from conans.client.hook_manager import HookManager
from conans.client.importer import run_imports, undo_imports
from conans.client.loader import ConanFileLoader
from conans.client.manager import ConanManager
from conans.client.migrations import ClientMigrator
from conans.client.output import ConanOutput
from conans.client.profile_loader import profile_from_args, read_profile
from conans.client.recorder.action_recorder import ActionRecorder
from conans.client.recorder.search_recorder import SearchRecorder
from conans.client.recorder.upload_recoder import UploadRecorder
from conans.client.remote_manager import RemoteManager
from conans.client.remover import ConanRemover
from conans.client.rest.auth_manager import ConanApiAuthManager
from conans.client.rest.conan_requester import ConanRequester
from conans.client.rest.rest_client import RestApiClient
from conans.client.runner import ConanRunner
from conans.client.source import config_source_local
from conans.client.store.localdb import LocalDB
from conans.client.userio import UserIO
from conans.errors import ConanException, NotFoundException
from conans.model.conan_file import get_env_context_manager
from conans.model.graph_info import GraphInfo, GRAPH_INFO_FILE
from conans.model.ref import ConanFileReference, PackageReference, check_valid_ref
from conans.model.version import Version
from conans.model.workspace import Workspace
from conans.paths import BUILD_INFO, CONANINFO, get_conan_user_home
from conans.tools import set_global_instances
from conans.unicode import get_cwd
from conans.util.env_reader import get_env
from conans.util.files import exception_message_safe, mkdir, save_files
from conans.util.log import configure_logger
from conans.util.tracer import log_command, log_exception
from conans.model.editable_cpp_info import get_editable_abs_path

default_manifest_folder = '.conan_manifests'


def get_request_timeout():
    timeout = os.getenv("CONAN_REQUEST_TIMEOUT")
    try:
        return float(timeout) if timeout is not None else None
    except ValueError:
        raise ConanException("Specify a numeric parameter for 'request_timeout'")


def get_basic_requester(cache):
    requester = requests.Session()
    # Manage the verify and the client certificates and setup proxies

    return ConanRequester(requester, cache, get_request_timeout())


def api_method(f):
    def wrapper(*args, **kwargs):
        the_self = args[0]
        the_self.invalidate_caches()
        try:
            curdir = get_cwd()
            log_command(f.__name__, kwargs)
            with tools.environment_append(the_self._cache.conan_config.env_vars):
                # Patch the globals in tools
                return f(*args, **kwargs)
        except Exception as exc:
            msg = exception_message_safe(exc)
            try:
                log_exception(exc, msg)
            except BaseException:
                pass
            raise
        finally:
            os.chdir(curdir)
    return wrapper


def _make_abs_path(path, cwd=None, default=None):
    """convert 'path' to absolute if necessary (could be already absolute)
    if not defined (empty, or None), will return 'default' one or 'cwd'
    """
    cwd = cwd or get_cwd()
    if not path:
        abs_path = default or cwd
    elif os.path.isabs(path):
        abs_path = path
    else:
        abs_path = os.path.normpath(os.path.join(cwd, path))
    return abs_path


def _get_conanfile_path(path, cwd, py):
    """
    param py= True: Must be .py, False: Must be .txt, None: Try .py, then .txt
    """
    candidate_paths = list()
    path = _make_abs_path(path, cwd)

    if os.path.isdir(path):  # Can be a folder
        if py:
            path = os.path.join(path, "conanfile.py")
            candidate_paths.append(path)
        elif py is False:
            path = os.path.join(path, "conanfile.txt")
            candidate_paths.append(path)
        else:
            path_py = os.path.join(path, "conanfile.py")
            candidate_paths.append(path_py)
            if os.path.exists(path_py):
                path = path_py
            else:
                path = os.path.join(path, "conanfile.txt")
                candidate_paths.append(path)
    else:
        candidate_paths.append(path)

    if not os.path.isfile(path):  # Must exist
        raise ConanException("Conanfile not found at %s" % " or ".join(candidate_paths))

    if py and not path.endswith(".py"):
        raise ConanException("A conanfile.py is needed, " + path + " is not acceptable")

    return path


class ConanAPIV1(object):

    @staticmethod
    def instance_remote_manager(requester, cache, user_io, hook_manager):

        # To handle remote connections
        put_headers = cache.read_put_headers()
        rest_api_client = RestApiClient(user_io.out, requester,
                                        block_v2=not cache.revisions_enabled,
                                        put_headers=put_headers)
        # To store user and token
        localdb = LocalDB(cache.localdb)
        # Wraps RestApiClient to add authentication support (same interface)
        auth_manager = ConanApiAuthManager(rest_api_client, user_io, localdb)
        # Handle remote connections
        remote_manager = RemoteManager(cache, auth_manager, user_io.out, hook_manager)
        return localdb, rest_api_client, remote_manager

    @staticmethod
    def factory(interactive=None):
        """Factory"""
        # Respect color env setting or check tty if unset
        color_set = "CONAN_COLOR_DISPLAY" in os.environ
        if ((color_set and get_env("CONAN_COLOR_DISPLAY", 1))
                or (not color_set
                    and hasattr(sys.stdout, "isatty")
                    and sys.stdout.isatty())):
            import colorama
            if get_env("PYCHARM_HOSTED"):  # in PyCharm disable convert/strip
                colorama.init(convert=False, strip=False)
            else:
                colorama.init()
            color = True
        else:
            color = False
        out = ConanOutput(sys.stdout, color)
        user_io = UserIO(out=out)

        try:
            user_home = get_conan_user_home()
            cache = migrate_and_get_cache(user_home, out)
            sys.path.append(os.path.join(user_home, "python"))
        except Exception as e:
            out.error(str(e))
            raise

        with tools.environment_append(cache.conan_config.env_vars):
            # Adjust CONAN_LOGGING_LEVEL with the env readed
            conans.util.log.logger = configure_logger()
            conans.util.log.logger.debug("INIT: Using config '%s'" % cache.conan_conf_path)

            # Create Hook Manager
            hook_manager = HookManager(cache.hooks_path, get_env("CONAN_HOOKS", list()),
                                       user_io.out)

            # Get the new command instance after migrations have been done
            requester = get_basic_requester(cache)
            _, _, remote_manager = ConanAPIV1.instance_remote_manager(requester, cache, user_io,
                                                                      hook_manager)

            # Adjust global tool variables
            set_global_instances(out, requester)

            # Settings preprocessor
            if interactive is None:
                interactive = not get_env("CONAN_NON_INTERACTIVE", False)
            conan = ConanAPIV1(cache, user_io, get_conan_runner(), remote_manager,
                               hook_manager, requester, interactive=interactive)

        return conan, cache, user_io

    def __init__(self, cache, user_io, runner, remote_manager, hook_manager, requester,
                 interactive=True):
        assert isinstance(user_io, UserIO)
        assert isinstance(cache, ClientCache)
        self._cache = cache
        self._user_io = user_io
        self._runner = runner
        self._remote_manager = remote_manager
        self._requester = requester
        if not interactive:
            self._user_io.disable_input()

        self._proxy = ConanProxy(cache, self._user_io.out, remote_manager)
        resolver = RangeResolver(cache, self._proxy)
        python_requires = ConanPythonRequire(self._proxy, resolver)
        self._loader = ConanFileLoader(self._runner, self._user_io.out, python_requires)

        self._graph_manager = GraphManager(self._user_io.out, self._cache,
                                           self._remote_manager, self._loader, self._proxy,
                                           resolver)
        self._hook_manager = hook_manager

    def invalidate_caches(self):
        self._loader.invalidate_caches()
        self._cache.invalidate()

    def _init_manager(self, action_recorder):
        """Every api call gets a new recorder and new manager"""
        return ConanManager(self._cache, self._user_io,
                            self._remote_manager, action_recorder,
                            self._graph_manager, self._hook_manager)

    @api_method
    def new(self, name, header=False, pure_c=False, test=False, exports_sources=False, bare=False,
            cwd=None, visual_versions=None, linux_gcc_versions=None, linux_clang_versions=None,
            osx_clang_versions=None, shared=None, upload_url=None, gitignore=None,
            gitlab_gcc_versions=None, gitlab_clang_versions=None,
            circleci_gcc_versions=None, circleci_clang_versions=None, circleci_osx_versions=None):
        from conans.client.cmd.new import cmd_new
        cwd = os.path.abspath(cwd or get_cwd())
        files = cmd_new(name, header=header, pure_c=pure_c, test=test,
                        exports_sources=exports_sources, bare=bare,
                        visual_versions=visual_versions,
                        linux_gcc_versions=linux_gcc_versions,
                        linux_clang_versions=linux_clang_versions,
                        osx_clang_versions=osx_clang_versions, shared=shared,
                        upload_url=upload_url, gitignore=gitignore,
                        gitlab_gcc_versions=gitlab_gcc_versions,
                        gitlab_clang_versions=gitlab_clang_versions,
                        circleci_gcc_versions=circleci_gcc_versions,
                        circleci_clang_versions=circleci_clang_versions,
                        circleci_osx_versions=circleci_osx_versions)

        save_files(cwd, files)
        for f in sorted(files):
            self._user_io.out.success("File saved: %s" % f)

    @api_method
    def inspect(self, path, attributes, remote_name=None):
        try:
            ref = ConanFileReference.loads(path)
        except ConanException:
            conanfile_path = _get_conanfile_path(path, get_cwd(), py=True)
            ref = os.path.basename(conanfile_path)
            conanfile_class = self._loader.load_class(conanfile_path)
        else:
            update = True if remote_name else False
            result = self._proxy.get_recipe(ref, update, update, remote_name, ActionRecorder())
            conanfile_path, _, _, ref = result
            conanfile_class = self._loader.load_class(conanfile_path)
            conanfile_class.name = ref.name
            conanfile_class.version = ref.version
        conanfile = conanfile_class(self._user_io.out, None, str(ref))

        result = OrderedDict()
        if not attributes:
            attributes = ['name', 'version', 'url', 'homepage', 'license', 'author',
                          'description', 'topics', 'generators', 'exports', 'exports_sources',
                          'short_paths', 'apply_env', 'build_policy', 'settings', 'options',
                          'default_options']
        for attribute in attributes:
            try:
                attr = getattr(conanfile, attribute)
                result[attribute] = attr
            except AttributeError as e:
                raise ConanException(str(e))
        return result

    @api_method
    def test(self, path, reference, profile_names=None, settings=None, options=None, env=None,
             remote_name=None, update=False, build_modes=None, cwd=None, test_build_folder=None):

        settings = settings or []
        options = options or []
        env = env or []

        conanfile_path = _get_conanfile_path(path, cwd, py=True)
        cwd = cwd or get_cwd()
        graph_info = get_graph_info(profile_names, settings, options, env, cwd, None,
                                    self._cache, self._user_io.out)
        ref = ConanFileReference.loads(reference)
        recorder = ActionRecorder()
        manager = self._init_manager(recorder)
        pt = PackageTester(manager, self._user_io)
        pt.install_build_and_test(conanfile_path, ref, graph_info, remote_name,
                                  update, build_modes=build_modes,
                                  test_build_folder=test_build_folder)

    @api_method
    def create(self, conanfile_path, name=None, version=None, user=None, channel=None,
               profile_names=None, settings=None,
               options=None, env=None, test_folder=None, not_export=False,
               build_modes=None,
               keep_source=False, keep_build=False, verify=None,
               manifests=None, manifests_interactive=None,
               remote_name=None, update=False, cwd=None, test_build_folder=None):
        """
        API method to create a conan package

        :param test_folder: default None   - looks for default 'test' or 'test_package' folder),
                                    string - test_folder path
                                    False  - disabling tests
        """
        settings = settings or []
        options = options or []
        env = env or []

        try:
            cwd = cwd or os.getcwd()
            recorder = ActionRecorder()
            conanfile_path = _get_conanfile_path(conanfile_path, cwd, py=True)

            conanfile = self._loader.load_export(conanfile_path, name, version, user, channel)
            ref = ConanFileReference(conanfile.name, conanfile.version, conanfile.user,
                                     conanfile.channel)
            # Make sure keep_source is set for keep_build
            keep_source = keep_source or keep_build
            # Forcing an export!
            if not not_export:
                cmd_export(conanfile_path, conanfile, ref, keep_source, self._user_io.out,
                           self._cache, self._hook_manager)

                recorder.recipe_exported(ref)

            if build_modes is None:  # Not specified, force build the tested library
                build_modes = [conanfile.name]

            manifests = _parse_manifests_arguments(verify, manifests, manifests_interactive, cwd)
            manifest_folder, manifest_interactive, manifest_verify = manifests
            graph_info = get_graph_info(profile_names, settings, options, env, cwd, None,
                                        self._cache, self._user_io.out)

            manager = self._init_manager(recorder)
            recorder.add_recipe_being_developed(ref)

            create(ref, manager, self._user_io, graph_info, remote_name, update, build_modes,
                   manifest_folder, manifest_verify, manifest_interactive, keep_build,
                   test_build_folder, test_folder, conanfile_path)

            return recorder.get_info()

        except ConanException as exc:
            recorder.error = True
            exc.info = recorder.get_info()
            raise

    @api_method
    def export_pkg(self, conanfile_path, name, channel, source_folder=None, build_folder=None,
                   package_folder=None, install_folder=None, profile_names=None, settings=None,
                   options=None, env=None, force=False, user=None, version=None, cwd=None):

        settings = settings or []
        options = options or []
        env = env or []
        cwd = cwd or get_cwd()

        try:
            recorder = ActionRecorder()
            conanfile_path = _get_conanfile_path(conanfile_path, cwd, py=True)

            if package_folder:
                if build_folder or source_folder:
                    raise ConanException("package folder definition incompatible with build "
                                         "and source folders")
                package_folder = _make_abs_path(package_folder, cwd)

            build_folder = _make_abs_path(build_folder, cwd)
            if install_folder:
                install_folder = _make_abs_path(install_folder, cwd)
            else:
                # FIXME: This is a hack for old UI, need to be fixed in Conan 2.0
                if os.path.exists(os.path.join(build_folder, GRAPH_INFO_FILE)):
                    install_folder = build_folder
            source_folder = _make_abs_path(source_folder, cwd,
                                           default=os.path.dirname(conanfile_path))

            # Checks that no both settings and info files are specified
            graph_info = get_graph_info(profile_names, settings, options, env, cwd, install_folder,
                                        self._cache, self._user_io.out)

            conanfile = self._loader.load_export(conanfile_path, name, version, user, channel)
            ref = ConanFileReference(conanfile.name, conanfile.version, user, channel)

            recorder.recipe_exported(ref)
            recorder.add_recipe_being_developed(ref)
            cmd_export(conanfile_path, conanfile, ref, False, self._user_io.out,
                       self._cache, self._hook_manager)
            export_pkg(self._cache, self._graph_manager, self._hook_manager, recorder,
                       self._user_io.out,
                       ref, source_folder=source_folder, build_folder=build_folder,
                       package_folder=package_folder, install_folder=install_folder,
                       graph_info=graph_info, force=force)
            return recorder.get_info()
        except ConanException as exc:
            recorder.error = True
            exc.info = recorder.get_info()
            raise

    @api_method
    def download(self, reference, remote_name=None, package=None, recipe=False):
        if package and recipe:
            raise ConanException("recipe parameter cannot be used together with package")
        # Install packages without settings (fixed ids or all)
        ref = ConanFileReference.loads(reference)

        if check_valid_ref(ref, allow_pattern=False):
            recorder = ActionRecorder()
            download(ref, package, remote_name, recipe, self._remote_manager,
                     self._cache, self._user_io.out, recorder, self._loader,
                     self._hook_manager)
        else:
            raise ConanException("Provide a valid full reference without wildcards.")

    @api_method
    def install_reference(self, reference, settings=None, options=None, env=None,
                          remote_name=None, verify=None, manifests=None,
                          manifests_interactive=None, build=None, profile_names=None,
                          update=False, generators=None, install_folder=None, cwd=None):

        try:
            recorder = ActionRecorder()
            cwd = cwd or os.getcwd()
            install_folder = _make_abs_path(install_folder, cwd)

            manifests = _parse_manifests_arguments(verify, manifests, manifests_interactive, cwd)
            manifest_folder, manifest_interactive, manifest_verify = manifests

            graph_info = get_graph_info(profile_names, settings, options, env, cwd, None,
                                        self._cache, self._user_io.out)

            if not generators:  # We don't want the default txt
                generators = False

            mkdir(install_folder)
            manager = self._init_manager(recorder)
            manager.install(ref_or_path=reference, install_folder=install_folder,
                            remote_name=remote_name, graph_info=graph_info, build_modes=build,
                            update=update, manifest_folder=manifest_folder,
                            manifest_verify=manifest_verify,
                            manifest_interactive=manifest_interactive,
                            generators=generators)
            return recorder.get_info()
        except ConanException as exc:
            recorder.error = True
            exc.info = recorder.get_info()
            raise

    @api_method
    def install(self, path="", settings=None, options=None, env=None,
                remote_name=None, verify=None, manifests=None,
                manifests_interactive=None, build=None, profile_names=None,
                update=False, generators=None, no_imports=False, install_folder=None, cwd=None):

        try:
            recorder = ActionRecorder()
            cwd = cwd or os.getcwd()
            manifests = _parse_manifests_arguments(verify, manifests, manifests_interactive, cwd)
            manifest_folder, manifest_interactive, manifest_verify = manifests

            graph_info = get_graph_info(profile_names, settings, options, env, cwd, None,
                                        self._cache, self._user_io.out)

            wspath = _make_abs_path(path, cwd)
            if install_folder:
                if os.path.isabs(install_folder):
                    wsinstall_folder = install_folder
                else:
                    wsinstall_folder = os.path.join(cwd, install_folder)
            else:
                wsinstall_folder = None
            workspace = Workspace.get_workspace(wspath, wsinstall_folder)
            if workspace:
                self._user_io.out.success("Using conanws.yml file from %s" % workspace._base_folder)
                manager = self._init_manager(recorder)
                manager.install_workspace(graph_info, workspace, remote_name, build, update)
                return

            install_folder = _make_abs_path(install_folder, cwd)
            conanfile_path = _get_conanfile_path(path, cwd, py=None)
            manager = self._init_manager(recorder)
            manager.install(ref_or_path=conanfile_path,
                            install_folder=install_folder,
                            remote_name=remote_name,
                            graph_info=graph_info,
                            build_modes=build,
                            update=update,
                            manifest_folder=manifest_folder,
                            manifest_verify=manifest_verify,
                            manifest_interactive=manifest_interactive,
                            generators=generators,
                            no_imports=no_imports)
            return recorder.get_info()
        except ConanException as exc:
            recorder.error = True
            exc.info = recorder.get_info()
            raise

    @api_method
    def config_get(self, item):
        config_parser = ConanClientConfigParser(self._cache.conan_conf_path)
        self._user_io.out.info(config_parser.get_item(item))
        return config_parser.get_item(item)

    @api_method
    def config_set(self, item, value):
        config_parser = ConanClientConfigParser(self._cache.conan_conf_path)
        config_parser.set_item(item, value)
        self._cache.invalidate()

    @api_method
    def config_rm(self, item):
        config_parser = ConanClientConfigParser(self._cache.conan_conf_path)
        config_parser.rm_item(item)
        self._cache.invalidate()

    @api_method
    def config_install(self, path_or_url, verify_ssl, config_type=None, args=None):

        from conans.client.conf.config_installer import configuration_install
        return configuration_install(path_or_url, self._cache, self._user_io.out, verify_ssl,
                                     requester=self._requester, config_type=config_type, args=args)

    def _info_args(self, reference_or_path, install_folder, profile_names, settings, options, env):
        cwd = get_cwd()
        try:
            ref = ConanFileReference.loads(reference_or_path)
            install_folder = None
        except ConanException:
            ref = _get_conanfile_path(reference_or_path, cwd=None, py=None)

            if install_folder:
                install_folder = _make_abs_path(install_folder, cwd)
            else:
                # FIXME: This is a hack for old UI, need to be fixed in Conan 2.0
                if os.path.exists(os.path.join(cwd, GRAPH_INFO_FILE)):
                    install_folder = cwd

        graph_info = get_graph_info(profile_names, settings, options, env, cwd, install_folder,
                                    self._cache, self._user_io.out)

        return ref, graph_info

    @api_method
    def info_build_order(self, reference, settings=None, options=None, env=None,
                         profile_names=None, remote_name=None, build_order=None, check_updates=None,
                         install_folder=None):
        reference, graph_info = self._info_args(reference, install_folder, profile_names,
                                                settings, options, env)
        recorder = ActionRecorder()
        deps_graph, _ = self._graph_manager.load_graph(reference, None, graph_info, ["missing"],
                                                       check_updates, False, remote_name,
                                                       recorder, workspace=None)
        return deps_graph.build_order(build_order)

    @api_method
    def info_nodes_to_build(self, reference, build_modes, settings=None, options=None, env=None,
                            profile_names=None, remote_name=None, check_updates=None,
                            install_folder=None):
        reference, graph_info = self._info_args(reference, install_folder, profile_names,
                                                settings, options, env)
        recorder = ActionRecorder()
        deps_graph, conanfile = self._graph_manager.load_graph(reference, None, graph_info,
                                                               build_modes, check_updates,
                                                               False, remote_name, recorder,
                                                               workspace=None)
        nodes_to_build = deps_graph.nodes_to_build()
        return nodes_to_build, conanfile

    @api_method
    def info(self, reference, remote_name=None, settings=None, options=None, env=None,
             profile_names=None, update=False, install_folder=None, build=None):
        reference, graph_info = self._info_args(reference, install_folder, profile_names,
                                                settings, options, env)
        recorder = ActionRecorder()
        deps_graph, conanfile = self._graph_manager.load_graph(reference, None, graph_info, build,
                                                               update, False, remote_name,
                                                               recorder, workspace=None)
        return deps_graph, conanfile

    @api_method
    def build(self, conanfile_path, source_folder=None, package_folder=None, build_folder=None,
              install_folder=None, should_configure=True, should_build=True, should_install=True,
              should_test=True, cwd=None):

        cwd = cwd or get_cwd()
        conanfile_path = _get_conanfile_path(conanfile_path, cwd, py=True)
        build_folder = _make_abs_path(build_folder, cwd)
        install_folder = _make_abs_path(install_folder, cwd, default=build_folder)
        source_folder = _make_abs_path(source_folder, cwd, default=os.path.dirname(conanfile_path))
        default_pkg_folder = os.path.join(build_folder, "package")
        package_folder = _make_abs_path(package_folder, cwd, default=default_pkg_folder)

        build(self._graph_manager, self._hook_manager, conanfile_path,
              source_folder, build_folder, package_folder, install_folder,
              should_configure=should_configure, should_build=should_build,
              should_install=should_install, should_test=should_test)

    @api_method
    def package(self, path, build_folder, package_folder, source_folder=None, install_folder=None,
                cwd=None):
        cwd = cwd or get_cwd()
        conanfile_path = _get_conanfile_path(path, cwd, py=True)
        build_folder = _make_abs_path(build_folder, cwd)
        install_folder = _make_abs_path(install_folder, cwd, default=build_folder)
        source_folder = _make_abs_path(source_folder, cwd, default=os.path.dirname(conanfile_path))
        default_pkg_folder = os.path.join(build_folder, "package")
        package_folder = _make_abs_path(package_folder, cwd, default=default_pkg_folder)

        if package_folder == build_folder:
            raise ConanException("Cannot 'conan package' to the build folder. "
                                 "--build-folder and package folder can't be the same")
        conanfile = self._graph_manager.load_consumer_conanfile(conanfile_path, install_folder,
                                                                deps_info_required=True)
        with get_env_context_manager(conanfile):
            packager.create_package(conanfile, None, source_folder, build_folder, package_folder,
                                    install_folder, self._hook_manager, conanfile_path, None,
                                    local=True, copy_info=True)

    @api_method
    def source(self, path, source_folder=None, info_folder=None, cwd=None):
        cwd = cwd or get_cwd()
        conanfile_path = _get_conanfile_path(path, cwd, py=True)
        source_folder = _make_abs_path(source_folder, cwd)
        info_folder = _make_abs_path(info_folder, cwd)

        mkdir(source_folder)
        if not os.path.exists(info_folder):
            raise ConanException("Specified info-folder doesn't exist")

        # only infos if exist
        conanfile = self._graph_manager.load_consumer_conanfile(conanfile_path, info_folder)
        conanfile_folder = os.path.dirname(conanfile_path)
        if conanfile_folder != source_folder:
            conanfile.output.info("Executing exports to: %s" % source_folder)
            export_recipe(conanfile, conanfile_folder, source_folder)
            export_source(conanfile, conanfile_folder, source_folder)
        config_source_local(source_folder, conanfile, conanfile_path, self._hook_manager)

    @api_method
    def imports(self, path, dest=None, info_folder=None, cwd=None):
        """
        :param path: Path to the conanfile
        :param dest: Dir to put the imported files. (Abs path or relative to cwd)
        :param info_folder: Dir where the conaninfo.txt and conanbuildinfo.txt files are
        :param cwd: Current working directory
        :return: None
        """
        cwd = cwd or get_cwd()
        info_folder = _make_abs_path(info_folder, cwd)
        dest = _make_abs_path(dest, cwd)

        mkdir(dest)
        conanfile_abs_path = _get_conanfile_path(path, cwd, py=None)
        conanfile = self._graph_manager.load_consumer_conanfile(conanfile_abs_path, info_folder,
                                                                deps_info_required=True)
        run_imports(conanfile, dest)

    @api_method
    def imports_undo(self, manifest_path):
        cwd = get_cwd()
        manifest_path = _make_abs_path(manifest_path, cwd)
        undo_imports(manifest_path, self._user_io.out)

    @api_method
    def export(self, path, name, version, user, channel, keep_source=False, cwd=None):
        conanfile_path = _get_conanfile_path(path, cwd, py=True)
        conanfile = self._loader.load_export(conanfile_path, name, version, user, channel)
        ref = ConanFileReference(conanfile.name, conanfile.version, conanfile.user,
                                 conanfile.channel)
        cmd_export(conanfile_path, conanfile, ref, keep_source, self._user_io.out,
                   self._cache, self._hook_manager)

    @api_method
    def remove(self, pattern, query=None, packages=None, builds=None, src=False, force=False,
               remote_name=None, outdated=False):
        remover = ConanRemover(self._cache, self._remote_manager, self._user_io)
        remover.remove(pattern, remote_name, src, builds, packages, force=force,
                       packages_query=query, outdated=outdated)

    @api_method
    def copy(self, reference, user_channel, force=False, packages=None):
        """
        param packages: None=No binaries, True=All binaries, else list of IDs
        """
        from conans.client.cmd.copy import cmd_copy
        # FIXME: conan copy does not support short-paths in Windows
        ref = ConanFileReference.loads(reference)
        cmd_copy(ref, user_channel, packages, self._cache,
                 self._user_io, self._remote_manager, self._loader, force=force)

    @api_method
    def authenticate(self, name, password, remote_name):
        remote = self.get_remote_by_name(remote_name)
        _, remote_name, prev_user, user = self._remote_manager.authenticate(remote, name, password)
        return remote_name, prev_user, user

    @api_method
    def user_set(self, user, remote_name=None):
        remote = (self.get_default_remote() if not remote_name
                  else self.get_remote_by_name(remote_name))
        return user_set(self._cache.localdb, user, remote)

    @api_method
    def users_clean(self):
        users_clean(self._cache.localdb)

    @api_method
    def users_list(self, remote_name=None):
        info = {"error": False, "remotes": []}
        remotes = [self.get_remote_by_name(remote_name)] if remote_name else self.remote_list()
        try:
            info["remotes"] = users_list(self._cache.localdb, remotes)
            return info
        except ConanException as exc:
            info["error"] = True
            exc.info = info
            raise

    @api_method
    def search_recipes(self, pattern, remote_name=None, case_sensitive=False):
        search_recorder = SearchRecorder()
        search = Search(self._cache, self._remote_manager)

        try:
            references = search.search_recipes(pattern, remote_name, case_sensitive)
        except ConanException as exc:
            search_recorder.error = True
            exc.info = search_recorder.get_info()
            raise

        for remote_name, refs in references.items():
            for ref in refs:
                search_recorder.add_recipe(remote_name, ref, with_packages=False)
        return search_recorder.get_info()

    @api_method
    def search_packages(self, reference, query=None, remote_name=None, outdated=False):
        search_recorder = SearchRecorder()
        search = Search(self._cache, self._remote_manager)

        try:
            ref = ConanFileReference.loads(reference)
            references = search.search_packages(ref, remote_name, query=query, outdated=outdated)
        except ConanException as exc:
            search_recorder.error = True
            exc.info = search_recorder.get_info()
            raise

        for remote_name, remote_ref in references.items():
            search_recorder.add_recipe(remote_name, ref)
            if remote_ref.ordered_packages:
                for package_id, properties in remote_ref.ordered_packages.items():
                    package_recipe_hash = properties.get("recipe_hash", None)
                    search_recorder.add_package(remote_name, ref,
                                                package_id, properties.get("options", []),
                                                properties.get("settings", []),
                                                properties.get("full_requires", []),
                                                remote_ref.recipe_hash != package_recipe_hash)
        return search_recorder.get_info()

    @api_method
    def upload(self, pattern, package=None, remote_name=None, all_packages=False, confirm=False,
               retry=2, retry_wait=5, integrity_check=False, policy=None, query=None):
        """ Uploads a package recipe and the generated binary packages to a specified remote
        """

        upload_recorder = UploadRecorder()
        uploader = CmdUpload(self._cache, self._user_io, self._remote_manager,
                             self._loader, self._hook_manager)
        try:
            uploader.upload(upload_recorder, pattern, package, all_packages, confirm, retry,
                            retry_wait, integrity_check, policy, remote_name, query=query)
            return upload_recorder.get_info()
        except ConanException as exc:
            upload_recorder.error = True
            exc.info = upload_recorder.get_info()
            raise

    @api_method
    def remote_list(self):
        return self._cache.registry.remotes.list

    @api_method
    def remote_add(self, remote_name, url, verify_ssl=True, insert=None, force=None):
        return self._cache.registry.remotes.add(remote_name, url, verify_ssl, insert, force)

    @api_method
    def remote_remove(self, remote_name):
        return self._cache.registry.remotes.remove(remote_name)

    @api_method
    def remote_update(self, remote_name, url, verify_ssl=True, insert=None):
        return self._cache.registry.remotes.update(remote_name, url, verify_ssl, insert)

    @api_method
    def remote_rename(self, remote_name, new_new_remote):
        return self._cache.registry.remotes.rename(remote_name, new_new_remote)

    @api_method
    def remote_list_ref(self):
        return {r: remote_name for r, remote_name in self._cache.registry.refs.list.items()}

    @api_method
    def remote_add_ref(self, reference, remote_name):
        ref = ConanFileReference.loads(reference, validate=True)
        return self._cache.registry.refs.set(ref, remote_name, check_exists=True)

    @api_method
    def remote_remove_ref(self, reference):
        ref = ConanFileReference.loads(reference, validate=True)
        return self._cache.registry.refs.remove(ref)

    @api_method
    def remote_update_ref(self, reference, remote_name):
        ref = ConanFileReference.loads(reference, validate=True)
        return self._cache.registry.refs.update(ref, remote_name)

    @api_method
    def remote_list_pref(self, reference):
        ref = ConanFileReference.loads(reference, validate=True)
        ret = {}
        tmp = self._cache.registry.prefs.list
        for package_reference, remote in tmp.items():
            pref = PackageReference.loads(package_reference)
            if pref.ref == ref:
                ret[pref.full_repr()] = remote
        return ret

    @api_method
    def remote_add_pref(self, package_reference, remote_name):
        pref = PackageReference.loads(package_reference, validate=True)
        return self._cache.registry.prefs.set(pref, remote_name, check_exists=True)

    @api_method
    def remote_remove_pref(self, package_reference):
        pref = PackageReference.loads(package_reference, validate=True)
        return self._cache.registry.prefs.remove(pref)

    @api_method
    def remote_update_pref(self, package_reference, remote_name):
        pref = PackageReference.loads(package_reference, validate=True)
        return self._cache.registry.prefs.update(pref, remote_name)

    def remote_clean(self):
        return self._cache.registry.remotes.clean()

    @api_method
    def profile_list(self):
        return cmd_profile_list(self._cache.profiles_path, self._user_io.out)

    @api_method
    def create_profile(self, profile_name, detect=False):
        return cmd_profile_create(profile_name, self._cache.profiles_path,
                                  self._user_io.out, detect)

    @api_method
    def update_profile(self, profile_name, key, value):
        return cmd_profile_update(profile_name, key, value, self._cache.profiles_path)

    @api_method
    def get_profile_key(self, profile_name, key):
        return cmd_profile_get(profile_name, key, self._cache.profiles_path)

    @api_method
    def delete_profile_key(self, profile_name, key):
        return cmd_profile_delete_key(profile_name, key, self._cache.profiles_path)

    @api_method
    def read_profile(self, profile=None):
        p, _ = read_profile(profile, get_cwd(), self._cache.profiles_path)
        return p

    @api_method
    def get_path(self, reference, package_id=None, path=None, remote_name=None):
        ref = ConanFileReference.loads(reference)
        if not path:
            path = "conanfile.py" if not package_id else "conaninfo.txt"

        if not remote_name:
            from conans.client.local_file_getter import get_path
            return get_path(self._cache, ref, package_id, path), path
        else:
            remote = self.get_remote_by_name(remote_name)
            return self._remote_manager.get_path(ref, package_id, path, remote), path

    @api_method
    def export_alias(self, reference, target_reference):
        ref = ConanFileReference.loads(reference)
        target_ref = ConanFileReference.loads(target_reference)
        return export_alias(ref, target_ref, self._cache)

    @api_method
    def get_default_remote(self):
        return self._cache.registry.remotes.default

    @api_method
    def get_remote_by_name(self, remote_name):
        return self._cache.registry.remotes.get(remote_name)

    @api_method
<<<<<<< HEAD
    def get_recipe_revisions(self, reference, remote_name=None):
        ref = ConanFileReference.loads(str(reference))
        if ref.revision:
            raise ConanException("Cannot list the revisions of a specific revision")

        if not remote_name:
            layout = self._cache.package_layout(ref)
            if not layout.recipe_exists():
                raise NotFoundException("Recipe not found: '%s'" % ref.full_repr())
            rev, tm = layout.recipe_revision()
            return {"reference": ref.full_repr(),
                    "revisions": [{"revision": rev, "time": tm}]}
        else:
            remote = self.get_remote_by_name(remote_name)
            return self._remote_manager.get_recipe_revisions(ref, remote=remote)

    @api_method
    def get_package_revisions(self, reference, remote_name=None):
        pref = PackageReference.loads(str(reference), validate=True)
        if not pref.ref.revision:
            raise ConanException("Specify a recipe reference with revision")
        if pref.revision:
            raise ConanException("Cannot list the revisions of a specific package revision")

        if not remote_name:
            layout = self._cache.package_layout(pref.ref)
            if not layout.recipe_exists():
                raise NotFoundException("Recipe not found: '%s'" % pref.ref.full_repr())

            if not layout.package_exists(pref):
                raise NotFoundException("Package not found: '%s'" % pref.full_repr())

            rev, tm = layout.package_revision(pref)
            return {"reference": pref.full_repr(), "revisions": [{"revision": rev, "time": tm}]}
        else:
            remote = self.get_remote_by_name(remote_name)
            return self._remote_manager.get_package_revisions(pref, remote=remote)

    @api_method
    def link(self, target_path, target_reference, cwd):
=======
    def link(self, path, reference, layout, cwd):
>>>>>>> 78dffb68
        # Retrieve conanfile.py from target_path
        target_path = _get_conanfile_path(path=path, cwd=cwd, py=True)

        # Check the conanfile is there, and name/version matches
        ref = ConanFileReference.loads(reference, validate=True)
        target_conanfile = self._graph_manager._loader.load_class(target_path)
        if (target_conanfile.name and target_conanfile.name != ref.name) or \
                (target_conanfile.version and target_conanfile.version != ref.version):
            raise ConanException("Name and version from reference ({}) and target "
                                 "conanfile.py ({}/{}) must match".
                                 format(ref, target_conanfile.name, target_conanfile.version))

        layout_abs_path = get_editable_abs_path(layout, cwd, self._cache.conan_folder)
        if layout_abs_path:
            self._user_io.out.success("Using layout file: %s" % layout_abs_path)
        self._cache.editable_packages.link(ref, os.path.dirname(target_path), layout_abs_path)

    @api_method
    def unlink(self, reference):
        ref = ConanFileReference.loads(reference, validate=True)
        return self._cache.editable_packages.remove(ref)


Conan = ConanAPIV1


def get_graph_info(profile_names, settings, options, env, cwd, install_folder, cache, output):
    try:
        graph_info = GraphInfo.load(install_folder)
        graph_info.profile.process_settings(cache, preprocess=False)
    except IOError:  # Only if file is missing
        if install_folder:
            raise ConanException("Failed to load graphinfo file in install-folder: %s"
                                 % install_folder)
        graph_info = None

    if profile_names or settings or options or profile_names or env or not graph_info:
        if graph_info:
            # FIXME: Convert to Exception in Conan 2.0
            output.warn("Settings, options, env or profile specified. "
                        "GraphInfo found from previous install won't be used: %s\n"
                        "Don't pass settings, options or profile arguments if you want to reuse "
                        "the installed graph-info file."
                        % install_folder)
        profile = profile_from_args(profile_names, settings, options, env, cwd, cache)
        profile.process_settings(cache)
        graph_info = GraphInfo(profile=profile)
        # Preprocess settings and convert to real settings
    return graph_info


def _parse_manifests_arguments(verify, manifests, manifests_interactive, cwd):
    if manifests and manifests_interactive:
        raise ConanException("Do not specify both manifests and "
                             "manifests-interactive arguments")
    if verify and (manifests or manifests_interactive):
        raise ConanException("Do not specify both 'verify' and "
                             "'manifests' or 'manifests-interactive' arguments")
    manifest_folder = verify or manifests or manifests_interactive
    if manifest_folder:
        if not os.path.isabs(manifest_folder):
            if not cwd:
                raise ConanException("'cwd' should be defined if the manifest folder is relative.")
            manifest_folder = os.path.join(cwd, manifest_folder)
        manifest_verify = verify is not None
        manifest_interactive = manifests_interactive is not None
    else:
        manifest_verify = manifest_interactive = False

    return manifest_folder, manifest_interactive, manifest_verify


def existing_info_files(folder):
    return os.path.exists(os.path.join(folder, CONANINFO)) and  \
           os.path.exists(os.path.join(folder, BUILD_INFO))


def get_conan_runner():
    print_commands_to_output = get_env("CONAN_PRINT_RUN_COMMANDS", False)
    generate_run_log_file = get_env("CONAN_LOG_RUN_TO_FILE", False)
    log_run_to_output = get_env("CONAN_LOG_RUN_TO_OUTPUT", True)
    runner = ConanRunner(print_commands_to_output, generate_run_log_file, log_run_to_output)
    return runner


def migrate_and_get_cache(base_folder, out, storage_folder=None):
    # Init paths
    cache = ClientCache(base_folder, storage_folder, out)

    # Migration system
    migrator = ClientMigrator(cache, Version(client_version), out)
    migrator.migrate()

    return cache<|MERGE_RESOLUTION|>--- conflicted
+++ resolved
@@ -937,7 +937,6 @@
         return self._cache.registry.remotes.get(remote_name)
 
     @api_method
-<<<<<<< HEAD
     def get_recipe_revisions(self, reference, remote_name=None):
         ref = ConanFileReference.loads(str(reference))
         if ref.revision:
@@ -976,11 +975,8 @@
             remote = self.get_remote_by_name(remote_name)
             return self._remote_manager.get_package_revisions(pref, remote=remote)
 
-    @api_method
-    def link(self, target_path, target_reference, cwd):
-=======
     def link(self, path, reference, layout, cwd):
->>>>>>> 78dffb68
+
         # Retrieve conanfile.py from target_path
         target_path = _get_conanfile_path(path=path, cwd=cwd, py=True)
 
