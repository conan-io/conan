--- conflicted
+++ resolved
@@ -57,10 +57,10 @@
 from conans.search.search import search_recipes
 from conans.tools import set_global_instances
 from conans.unicode import get_cwd
+from conans.util.env_reader import get_env
 from conans.util.files import exception_message_safe, mkdir, save_files
 from conans.util.log import configure_logger
 from conans.util.tracer import log_command, log_exception
-from conans.util.env_reader import get_env
 
 default_manifest_folder = '.conan_manifests'
 
@@ -366,14 +366,7 @@
                    force=False, user=None, version=None, cwd=None):
 
         remotes = self._cache.registry.load_remotes()
-<<<<<<< HEAD
-        self.python_requires.enable_remotes(remotes=remotes)
-=======
         self._python_requires.enable_remotes(remotes=remotes)
-        settings = settings or []
-        options = options or []
-        env = env or []
->>>>>>> 73afe6dd
         cwd = cwd or get_cwd()
 
         try:
