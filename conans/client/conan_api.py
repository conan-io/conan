--- conflicted
+++ resolved
@@ -137,7 +137,6 @@
 
     @staticmethod
     def factory(interactive=None):
-<<<<<<< HEAD
         conan_api = ConanAPIV1(interactive=interactive)
         # Remove in Conan 2.0?
         sys.path.append(os.path.join(conan_api.cache_folder, "python"))
@@ -164,17 +163,6 @@
 
         migrator = ClientMigrator(self.cache, Version(client_version), self.output)
         migrator.migrate()
-=======
-        """Factory"""
-        # Respect color env setting or check tty if unset
-        color = colorama_initialize()
-        out = ConanOutput(sys.stdout, color)
-        user_io = UserIO(out=out)
-
-        user_home = get_conan_user_home()
-        cache = migrate_and_get_cache(user_home, out)
-        sys.path.append(os.path.join(user_home, "python"))
->>>>>>> defc3fef
 
     @property
     def cache(self):
@@ -222,27 +210,11 @@
             graph_manager = GraphManager(output, cache, remote_manager, loader, proxy, resolver)
 
         self._cache = cache
-<<<<<<< HEAD
         self._proxy = proxy
         self._loader = loader
         self._python_requires = python_requires
-=======
-        self._user_io = user_io
         self._runner = runner
         self._remote_manager = remote_manager
-        self._requester = requester
-        if not interactive:
-            self._user_io.disable_input()
-
-        self._proxy = ConanProxy(cache, self._user_io.out, remote_manager)
-        resolver = RangeResolver(cache, remote_manager)
-        self._python_requires = ConanPythonRequire(self._proxy, resolver)
-        self._loader = ConanFileLoader(self._runner, self._user_io.out, self._python_requires)
-
-        self._graph_manager = GraphManager(self._user_io.out, self._cache,
-                                           self._remote_manager, self._loader, self._proxy,
-                                           resolver)
->>>>>>> defc3fef
         self._hook_manager = hook_manager
         self._requester = requester
         self._graph_manager = graph_manager
@@ -1077,15 +1049,6 @@
         return self._cache.registry.load_remotes()[remote_name]
 
     @api_method
-    def remove_locks(self):
-        self._cache.remove_locks()
-
-    @api_method
-    def remove_system_reqs(self, reference):
-        ref = ConanFileReference.loads(reference)
-        self._cache.package_layout(ref).remove_system_reqs()
-
-    @api_method
     def get_recipe_revisions(self, reference, remote_name=None):
         if not self._cache.config.revisions_enabled:
             raise ConanException("The client doesn't have the revisions feature enabled."
