import os
import sys
from collections import OrderedDict

import requests

import conans
from conans import __version__ as client_version
from conans.client import packager, tools
from conans.client.client_cache import ClientCache
from conans.client.cmd.build import build
from conans.client.cmd.create import create
from conans.client.cmd.download import download
from conans.client.cmd.export import cmd_export, export_alias, export_recipe, export_source
from conans.client.cmd.export_pkg import export_pkg
from conans.client.cmd.profile import cmd_profile_create, cmd_profile_delete_key, cmd_profile_get, \
    cmd_profile_list, cmd_profile_update
from conans.client.cmd.search import Search
from conans.client.cmd.test import PackageTester
from conans.client.cmd.uploader import CmdUpload
from conans.client.cmd.user import user_set, users_clean, users_list
from conans.client.conf import ConanClientConfigParser
from conans.client.graph.graph_manager import GraphManager
from conans.client.graph.proxy import ConanProxy
from conans.client.graph.python_requires import ConanPythonRequire
from conans.client.graph.range_resolver import RangeResolver
from conans.client.hook_manager import HookManager
from conans.client.importer import run_imports, undo_imports
from conans.client.loader import ConanFileLoader
from conans.client.manager import ConanManager
from conans.client.migrations import ClientMigrator
from conans.client.output import ConanOutput
from conans.client.profile_loader import profile_from_args, read_profile
from conans.client.recorder.action_recorder import ActionRecorder
from conans.client.recorder.search_recorder import SearchRecorder
from conans.client.recorder.upload_recoder import UploadRecorder
from conans.client.remote_manager import RemoteManager
from conans.client.remover import ConanRemover
from conans.client.rest.auth_manager import ConanApiAuthManager
from conans.client.rest.conan_requester import ConanRequester
from conans.client.rest.rest_client import RestApiClient
from conans.client.runner import ConanRunner
from conans.client.source import config_source_local
from conans.client.store.localdb import LocalDB
from conans.client.userio import UserIO
from conans.errors import ConanException
from conans.model.conan_file import get_env_context_manager
from conans.model.graph_info import GraphInfo, GRAPH_INFO_FILE
from conans.model.ref import ConanFileReference, PackageReference, check_valid_ref
from conans.model.version import Version
from conans.model.workspace import Workspace
from conans.paths import BUILD_INFO, CONANINFO, get_conan_user_home
from conans.tools import set_global_instances
from conans.unicode import get_cwd
from conans.util.env_reader import get_env
from conans.util.files import exception_message_safe, mkdir, save_files
from conans.util.log import configure_logger
from conans.util.tracer import log_command, log_exception

default_manifest_folder = '.conan_manifests'


def get_request_timeout():
    timeout = os.getenv("CONAN_REQUEST_TIMEOUT")
    try:
        return float(timeout) if timeout is not None else None
    except ValueError:
        raise ConanException("Specify a numeric parameter for 'request_timeout'")


def get_basic_requester(client_cache):
    requester = requests.Session()
    # Manage the verify and the client certificates and setup proxies

    return ConanRequester(requester, client_cache, get_request_timeout())


def api_method(f):
    def wrapper(*args, **kwargs):
        the_self = args[0]
        try:
            curdir = get_cwd()
            log_command(f.__name__, kwargs)
            with tools.environment_append(the_self._client_cache.conan_config.env_vars):
                # Patch the globals in tools
                return f(*args, **kwargs)
        except Exception as exc:
            msg = exception_message_safe(exc)
            try:
                log_exception(exc, msg)
            except BaseException:
                pass
            raise
        finally:
            os.chdir(curdir)
    return wrapper


def _make_abs_path(path, cwd=None, default=None):
    """convert 'path' to absolute if necessary (could be already absolute)
    if not defined (empty, or None), will return 'default' one or 'cwd'
    """
    cwd = cwd or get_cwd()
    if not path:
        abs_path = default or cwd
    elif os.path.isabs(path):
        abs_path = path
    else:
        abs_path = os.path.normpath(os.path.join(cwd, path))
    return abs_path


def _get_conanfile_path(path, cwd, py):
    """
    param py= True: Must be .py, False: Must be .txt, None: Try .py, then .txt
    """
    candidate_paths = list()
    path = _make_abs_path(path, cwd)

    if os.path.isdir(path):  # Can be a folder
        if py:
            path = os.path.join(path, "conanfile.py")
            candidate_paths.append(path)
        elif py is False:
            path = os.path.join(path, "conanfile.txt")
            candidate_paths.append(path)
        else:
            path_py = os.path.join(path, "conanfile.py")
            candidate_paths.append(path_py)
            if os.path.exists(path_py):
                path = path_py
            else:
                path = os.path.join(path, "conanfile.txt")
                candidate_paths.append(path)
    else:
        candidate_paths.append(path)

    if not os.path.isfile(path):  # Must exist
        raise ConanException("Conanfile not found at %s" % " or ".join(candidate_paths))

    if py and not path.endswith(".py"):
        raise ConanException("A conanfile.py is needed, " + path + " is not acceptable")

    return path


class ConanAPIV1(object):

    @staticmethod
    def instance_remote_manager(requester, client_cache, user_io, hook_manager):

        # To handle remote connections
        put_headers = client_cache.read_put_headers()
        rest_api_client = RestApiClient(user_io.out, requester=requester,
                                        put_headers=put_headers)
        # To store user and token
        localdb = LocalDB(client_cache.localdb)
        # Wraps RestApiClient to add authentication support (same interface)
        auth_manager = ConanApiAuthManager(rest_api_client, user_io, localdb)
        # Handle remote connections
        remote_manager = RemoteManager(client_cache, auth_manager, user_io.out, hook_manager)
        return localdb, rest_api_client, remote_manager

    @staticmethod
    def factory(interactive=None):
        """Factory"""
        # Respect color env setting or check tty if unset
        color_set = "CONAN_COLOR_DISPLAY" in os.environ
        if ((color_set and get_env("CONAN_COLOR_DISPLAY", 1))
                or (not color_set
                    and hasattr(sys.stdout, "isatty")
                    and sys.stdout.isatty())):
            import colorama
            if get_env("PYCHARM_HOSTED"):  # in PyCharm disable convert/strip
                colorama.init(convert=False, strip=False)
            else:
                colorama.init()
            color = True
        else:
            color = False
        out = ConanOutput(sys.stdout, color)
        user_io = UserIO(out=out)

        try:
            user_home = get_conan_user_home()
            client_cache = migrate_and_get_client_cache(user_home, out)
            sys.path.append(os.path.join(user_home, "python"))
        except Exception as e:
            out.error(str(e))
            raise

        with tools.environment_append(client_cache.conan_config.env_vars):
            # Adjust CONAN_LOGGING_LEVEL with the env readed
            conans.util.log.logger = configure_logger()
            conans.util.log.logger.debug("INIT: Using config '%s'" % client_cache.conan_conf_path)

            # Create Hook Manager
            hook_manager = HookManager(client_cache.hooks_path, get_env("CONAN_HOOKS", list()),
                                       user_io.out)

            # Get the new command instance after migrations have been done
            requester = get_basic_requester(client_cache)
            _, _, remote_manager = ConanAPIV1.instance_remote_manager(
                requester,
                client_cache, user_io,
                hook_manager)

            # Adjust global tool variables
            set_global_instances(out, requester)

            # Settings preprocessor
            if interactive is None:
                interactive = not get_env("CONAN_NON_INTERACTIVE", False)
            conan = ConanAPIV1(client_cache, user_io, get_conan_runner(), remote_manager,
                               hook_manager, requester, interactive=interactive)

        return conan, client_cache, user_io

    def __init__(self, client_cache, user_io, runner, remote_manager, hook_manager, requester,
                 interactive=True):
        assert isinstance(user_io, UserIO)
        assert isinstance(client_cache, ClientCache)
        self._client_cache = client_cache
        self._user_io = user_io
        self._runner = runner
        self._remote_manager = remote_manager
        self._requester = requester
        if not interactive:
            self._user_io.disable_input()

        self._proxy = ConanProxy(client_cache, self._user_io.out, remote_manager)
        resolver = RangeResolver(client_cache, self._proxy)
        python_requires = ConanPythonRequire(self._proxy, resolver)
        self._loader = ConanFileLoader(self._runner, self._user_io.out, python_requires)

        self._graph_manager = GraphManager(self._user_io.out, self._client_cache,
                                           self._remote_manager, self._loader, self._proxy,
                                           resolver)
        self._hook_manager = hook_manager

    def _init_manager(self, action_recorder):
        """Every api call gets a new recorder and new manager"""
        return ConanManager(self._client_cache, self._user_io,
                            self._remote_manager, action_recorder,
                            self._graph_manager, self._hook_manager)

    @api_method
    def new(self, name, header=False, pure_c=False, test=False, exports_sources=False, bare=False,
            cwd=None, visual_versions=None, linux_gcc_versions=None, linux_clang_versions=None,
            osx_clang_versions=None, shared=None, upload_url=None, gitignore=None,
            gitlab_gcc_versions=None, gitlab_clang_versions=None,
            circleci_gcc_versions=None, circleci_clang_versions=None, circleci_osx_versions=None):
        from conans.client.cmd.new import cmd_new
        cwd = os.path.abspath(cwd or get_cwd())
        files = cmd_new(name, header=header, pure_c=pure_c, test=test,
                        exports_sources=exports_sources, bare=bare,
                        visual_versions=visual_versions,
                        linux_gcc_versions=linux_gcc_versions,
                        linux_clang_versions=linux_clang_versions,
                        osx_clang_versions=osx_clang_versions, shared=shared,
                        upload_url=upload_url, gitignore=gitignore,
                        gitlab_gcc_versions=gitlab_gcc_versions,
                        gitlab_clang_versions=gitlab_clang_versions,
                        circleci_gcc_versions=circleci_gcc_versions,
                        circleci_clang_versions=circleci_clang_versions,
                        circleci_osx_versions=circleci_osx_versions)

        save_files(cwd, files)
        for f in sorted(files):
            self._user_io.out.success("File saved: %s" % f)

    @api_method
    def inspect(self, path, attributes, remote_name=None):
        try:
            ref = ConanFileReference.loads(path)
        except ConanException:
            conanfile_path = _get_conanfile_path(path, get_cwd(), py=True)
            ref = os.path.basename(conanfile_path)
            conanfile_class = self._loader.load_class(conanfile_path)
        else:
            update = True if remote_name else False
            result = self._proxy.get_recipe(ref, update, update, remote_name,
                                            ActionRecorder())
            conanfile_path, _, _, ref = result
            conanfile_class = self._loader.load_class(conanfile_path)
            conanfile_class.name = ref.name
            conanfile_class.version = ref.version
        conanfile = conanfile_class(self._user_io.out, None, str(ref))

        result = OrderedDict()
        if not attributes:
            attributes = ['name', 'version', 'url', 'homepage', 'license', 'author',
                          'description', 'topics', 'generators', 'exports', 'exports_sources',
                          'short_paths', 'apply_env', 'build_policy', 'settings', 'options',
                          'default_options']
        for attribute in attributes:
            try:
                attr = getattr(conanfile, attribute)
                result[attribute] = attr
            except AttributeError as e:
                raise ConanException(str(e))
        return result

    @api_method
    def test(self, path, ref, profile_name=None, settings=None, options=None, env=None,
             remote_name=None, update=False, build_modes=None, cwd=None, test_build_folder=None):

        settings = settings or []
        options = options or []
        env = env or []

        conanfile_path = _get_conanfile_path(path, cwd, py=True)
        cwd = cwd or get_cwd()
        graph_info = get_graph_info(profile_name, settings, options, env, cwd, None,
                                    self._client_cache, self._user_io.out)
        ref = ConanFileReference.loads(ref)
        recorder = ActionRecorder()
        manager = self._init_manager(recorder)
        pt = PackageTester(manager, self._user_io)
        pt.install_build_and_test(conanfile_path, ref, graph_info, remote_name,
                                  update, build_modes=build_modes,
                                  test_build_folder=test_build_folder)

    @api_method
    def create(self, conanfile_path, name=None, version=None, user=None, channel=None,
               profile_name=None, settings=None,
               options=None, env=None, test_folder=None, not_export=False,
               build_modes=None,
               keep_source=False, keep_build=False, verify=None,
               manifests=None, manifests_interactive=None,
               remote_name=None, update=False, cwd=None, test_build_folder=None):
        """
        API method to create a conan package

        :param test_folder: default None   - looks for default 'test' or 'test_package' folder),
                                    string - test_folder path
                                    False  - disabling tests
        """
        settings = settings or []
        options = options or []
        env = env or []

        try:
            cwd = cwd or os.getcwd()
            recorder = ActionRecorder()
            conanfile_path = _get_conanfile_path(conanfile_path, cwd, py=True)

            conanfile = self._loader.load_export(conanfile_path, name, version, user, channel)
            ref = ConanFileReference(conanfile.name, conanfile.version, conanfile.user,
                                     conanfile.channel)
            # Make sure keep_source is set for keep_build
            keep_source = keep_source or keep_build
            # Forcing an export!
            if not not_export:
                cmd_export(conanfile_path, conanfile, ref, keep_source, self._user_io.out,
                           self._client_cache, self._hook_manager)

                recorder.recipe_exported(ref)

            if build_modes is None:  # Not specified, force build the tested library
                build_modes = [conanfile.name]

            manifests = _parse_manifests_arguments(verify, manifests, manifests_interactive, cwd)
            manifest_folder, manifest_interactive, manifest_verify = manifests
            graph_info = get_graph_info(profile_name, settings, options, env, cwd, None,
                                        self._client_cache, self._user_io.out)

            manager = self._init_manager(recorder)
            recorder.add_recipe_being_developed(ref)

            create(ref, manager, self._user_io, graph_info, remote_name, update, build_modes,
                   manifest_folder, manifest_verify, manifest_interactive, keep_build,
                   test_build_folder, test_folder, conanfile_path)

            return recorder.get_info()

        except ConanException as exc:
            recorder.error = True
            exc.info = recorder.get_info()
            raise

    @api_method
    def export_pkg(self, conanfile_path, name, channel, source_folder=None, build_folder=None,
                   package_folder=None, install_folder=None, profile_name=None, settings=None,
                   options=None, env=None, force=False, user=None, version=None, cwd=None):

        settings = settings or []
        options = options or []
        env = env or []
        cwd = cwd or get_cwd()

        try:
            recorder = ActionRecorder()
            conanfile_path = _get_conanfile_path(conanfile_path, cwd, py=True)

            if package_folder:
                if build_folder or source_folder:
                    raise ConanException("package folder definition incompatible with build "
                                         "and source folders")
                package_folder = _make_abs_path(package_folder, cwd)

            build_folder = _make_abs_path(build_folder, cwd)
            if install_folder:
                install_folder = _make_abs_path(install_folder, cwd)
            else:
                # FIXME: This is a hack for old UI, need to be fixed in Conan 2.0
                if os.path.exists(os.path.join(build_folder, GRAPH_INFO_FILE)):
                    install_folder = build_folder
            source_folder = _make_abs_path(source_folder, cwd,
                                           default=os.path.dirname(conanfile_path))

            # Checks that no both settings and info files are specified
            graph_info = get_graph_info(profile_name, settings, options, env, cwd, install_folder,
                                        self._client_cache, self._user_io.out)

            conanfile = self._loader.load_export(conanfile_path, name, version, user, channel)
            ref = ConanFileReference(conanfile.name, conanfile.version, user, channel)

            recorder.recipe_exported(ref)
            recorder.add_recipe_being_developed(ref)
            cmd_export(conanfile_path, conanfile, ref, False, self._user_io.out,
                       self._client_cache, self._hook_manager)
            export_pkg(self._client_cache, self._graph_manager, self._hook_manager, recorder,
                       self._user_io.out,
                       ref, source_folder=source_folder, build_folder=build_folder,
                       package_folder=package_folder, install_folder=install_folder,
                       graph_info=graph_info, force=force)
            return recorder.get_info()
        except ConanException as exc:
            recorder.error = True
            exc.info = recorder.get_info()
            raise

    @api_method
    def download(self, reference, remote_name=None, package=None, recipe=False):
        if package and recipe:
            raise ConanException("recipe parameter cannot be used together with package")
        # Install packages without settings (fixed ids or all)
        ref = ConanFileReference.loads(reference)

        if check_valid_ref(ref, allow_pattern=False):
            recorder = ActionRecorder()
            download(ref, package, remote_name, recipe, self._remote_manager,
                     self._client_cache, self._user_io.out, recorder, self._loader,
                     self._hook_manager)
        else:
            raise ConanException("Provide a valid full reference without wildcards.")

    @api_method
    def install_reference(self, reference, settings=None, options=None, env=None,
                          remote_name=None, verify=None, manifests=None,
                          manifests_interactive=None, build=None, profile_name=None,
                          update=False, generators=None, install_folder=None, cwd=None):

        try:
            recorder = ActionRecorder()
            cwd = cwd or os.getcwd()
            install_folder = _make_abs_path(install_folder, cwd)

            manifests = _parse_manifests_arguments(verify, manifests, manifests_interactive, cwd)
            manifest_folder, manifest_interactive, manifest_verify = manifests

            graph_info = get_graph_info(profile_name, settings, options, env, cwd, None,
                                        self._client_cache, self._user_io.out)

            if not generators:  # We don't want the default txt
                generators = False

            mkdir(install_folder)
            manager = self._init_manager(recorder)
            manager.install(reference=reference, install_folder=install_folder,
                            remote_name=remote_name, graph_info=graph_info, build_modes=build,
                            update=update, manifest_folder=manifest_folder,
                            manifest_verify=manifest_verify,
                            manifest_interactive=manifest_interactive,
                            generators=generators)
            return recorder.get_info()
        except ConanException as exc:
            recorder.error = True
            exc.info = recorder.get_info()
            raise

    @api_method
    def install(self, path="", settings=None, options=None, env=None,
                remote_name=None, verify=None, manifests=None,
                manifests_interactive=None, build=None, profile_name=None,
                update=False, generators=None, no_imports=False, install_folder=None, cwd=None):

        try:
            recorder = ActionRecorder()
            cwd = cwd or os.getcwd()
            manifests = _parse_manifests_arguments(verify, manifests, manifests_interactive, cwd)
            manifest_folder, manifest_interactive, manifest_verify = manifests

            graph_info = get_graph_info(profile_name, settings, options, env, cwd, None,
                                        self._client_cache, self._user_io.out)

            wspath = _make_abs_path(path, cwd)
            if install_folder:
                if os.path.isabs(install_folder):
                    wsinstall_folder = install_folder
                else:
                    wsinstall_folder = os.path.join(cwd, install_folder)
            else:
                wsinstall_folder = None
            workspace = Workspace.get_workspace(wspath, wsinstall_folder)
            if workspace:
                self._user_io.out.success("Using conanws.yml file from %s" % workspace._base_folder)
                manager = self._init_manager(recorder)
                manager.install_workspace(graph_info, workspace, remote_name, build, update)
                return

            install_folder = _make_abs_path(install_folder, cwd)
            conanfile_path = _get_conanfile_path(path, cwd, py=None)
            manager = self._init_manager(recorder)
            manager.install(reference=conanfile_path,
                            install_folder=install_folder,
                            remote_name=remote_name,
                            graph_info=graph_info,
                            build_modes=build,
                            update=update,
                            manifest_folder=manifest_folder,
                            manifest_verify=manifest_verify,
                            manifest_interactive=manifest_interactive,
                            generators=generators,
                            no_imports=no_imports)
            return recorder.get_info()
        except ConanException as exc:
            recorder.error = True
            exc.info = recorder.get_info()
            raise

    @api_method
    def config_get(self, item):
        config_parser = ConanClientConfigParser(self._client_cache.conan_conf_path)
        self._user_io.out.info(config_parser.get_item(item))
        return config_parser.get_item(item)

    @api_method
    def config_set(self, item, value):
        config_parser = ConanClientConfigParser(self._client_cache.conan_conf_path)
        config_parser.set_item(item, value)
        self._client_cache.invalidate()

    @api_method
    def config_rm(self, item):
        config_parser = ConanClientConfigParser(self._client_cache.conan_conf_path)
        config_parser.rm_item(item)
        self._client_cache.invalidate()

    @api_method
    def config_install(self, path_or_url, verify_ssl, config_type=None, args=None):

        from conans.client.conf.config_installer import configuration_install
        return configuration_install(path_or_url, self._client_cache, self._user_io.out, verify_ssl,
                                     requester=self._requester, config_type=config_type, args=args)

    def _info_args(self, ref, install_folder, profile_name, settings, options, env):
        cwd = get_cwd()
        try:
            ref = ConanFileReference.loads(ref)
            install_folder = None
        except ConanException:
            ref = _get_conanfile_path(ref, cwd=None, py=None)

            if install_folder:
                install_folder = _make_abs_path(install_folder, cwd)
            else:
                # FIXME: This is a hack for old UI, need to be fixed in Conan 2.0
                if os.path.exists(os.path.join(cwd, GRAPH_INFO_FILE)):
                    install_folder = cwd

        graph_info = get_graph_info(profile_name, settings, options, env, cwd, install_folder,
                                    self._client_cache, self._user_io.out)

        return ref, graph_info

    @api_method
    def info_build_order(self, reference, settings=None, options=None, env=None,
                         profile_name=None, remote_name=None, build_order=None, check_updates=None,
                         install_folder=None):
        reference, graph_info = self._info_args(reference, install_folder, profile_name,
                                                settings, options, env)
        recorder = ActionRecorder()
        deps_graph, _ = self._graph_manager.load_graph(reference, None, graph_info, ["missing"],
                                                       check_updates, False, remote_name,
                                                       recorder, workspace=None)
        return deps_graph.build_order(build_order)

    @api_method
    def info_nodes_to_build(self, reference, build_modes, settings=None, options=None, env=None,
                            profile_name=None, remote_name=None, check_updates=None,
                            install_folder=None):
        reference, graph_info = self._info_args(reference, install_folder, profile_name,
                                                settings, options, env)
        recorder = ActionRecorder()
        deps_graph, conanfile = self._graph_manager.load_graph(reference, None, graph_info,
                                                               build_modes, check_updates,
                                                               False, remote_name, recorder,
                                                               workspace=None)
        nodes_to_build = deps_graph.nodes_to_build()
        return nodes_to_build, conanfile

    @api_method
    def info(self, reference, remote_name=None, settings=None, options=None, env=None,
             profile_name=None, update=False, install_folder=None, build=None):
        reference, graph_info = self._info_args(reference, install_folder, profile_name,
                                                settings, options, env)
        recorder = ActionRecorder()
        deps_graph, conanfile = self._graph_manager.load_graph(reference, None, graph_info, build,
                                                               update, False, remote_name,
                                                               recorder, workspace=None)
        return deps_graph, conanfile

    @api_method
    def build(self, conanfile_path, source_folder=None, package_folder=None, build_folder=None,
              install_folder=None, should_configure=True, should_build=True, should_install=True,
              should_test=True, cwd=None):

        cwd = cwd or get_cwd()
        conanfile_path = _get_conanfile_path(conanfile_path, cwd, py=True)
        build_folder = _make_abs_path(build_folder, cwd)
        install_folder = _make_abs_path(install_folder, cwd, default=build_folder)
        source_folder = _make_abs_path(source_folder, cwd, default=os.path.dirname(conanfile_path))
        default_pkg_folder = os.path.join(build_folder, "package")
        package_folder = _make_abs_path(package_folder, cwd, default=default_pkg_folder)

        build(self._graph_manager, self._hook_manager, conanfile_path,
              source_folder, build_folder, package_folder, install_folder,
              should_configure=should_configure, should_build=should_build,
              should_install=should_install, should_test=should_test)

    @api_method
    def package(self, path, build_folder, package_folder, source_folder=None, install_folder=None,
                cwd=None):
        cwd = cwd or get_cwd()
        conanfile_path = _get_conanfile_path(path, cwd, py=True)
        build_folder = _make_abs_path(build_folder, cwd)
        install_folder = _make_abs_path(install_folder, cwd, default=build_folder)
        source_folder = _make_abs_path(source_folder, cwd, default=os.path.dirname(conanfile_path))
        default_pkg_folder = os.path.join(build_folder, "package")
        package_folder = _make_abs_path(package_folder, cwd, default=default_pkg_folder)

        if package_folder == build_folder:
            raise ConanException("Cannot 'conan package' to the build folder. "
                                 "--build-folder and package folder can't be the same")
        conanfile = self._graph_manager.load_consumer_conanfile(conanfile_path, install_folder,
                                                                deps_info_required=True)
        with get_env_context_manager(conanfile):
            packager.create_package(conanfile, None, source_folder, build_folder, package_folder,
                                    install_folder, self._hook_manager, conanfile_path, None,
                                    local=True, copy_info=True)

    @api_method
    def source(self, path, source_folder=None, info_folder=None, cwd=None):
        cwd = cwd or get_cwd()
        conanfile_path = _get_conanfile_path(path, cwd, py=True)
        source_folder = _make_abs_path(source_folder, cwd)
        info_folder = _make_abs_path(info_folder, cwd)

        mkdir(source_folder)
        if not os.path.exists(info_folder):
            raise ConanException("Specified info-folder doesn't exist")

        # only infos if exist
        conanfile = self._graph_manager.load_consumer_conanfile(conanfile_path, info_folder)
        conanfile_folder = os.path.dirname(conanfile_path)
        if conanfile_folder != source_folder:
            conanfile.output.info("Executing exports to: %s" % source_folder)
            export_recipe(conanfile, conanfile_folder, source_folder)
            export_source(conanfile, conanfile_folder, source_folder)
        config_source_local(source_folder, conanfile, conanfile_path, self._hook_manager)

    @api_method
    def imports(self, path, dest=None, info_folder=None, cwd=None):
        """
        :param path: Path to the conanfile
        :param dest: Dir to put the imported files. (Abs path or relative to cwd)
        :param info_folder: Dir where the conaninfo.txt and conanbuildinfo.txt files are
        :param cwd: Current working directory
        :return: None
        """
        cwd = cwd or get_cwd()
        info_folder = _make_abs_path(info_folder, cwd)
        dest = _make_abs_path(dest, cwd)

        mkdir(dest)
        conanfile_abs_path = _get_conanfile_path(path, cwd, py=None)
        conanfile = self._graph_manager.load_consumer_conanfile(conanfile_abs_path, info_folder,
                                                                deps_info_required=True)
        run_imports(conanfile, dest)

    @api_method
    def imports_undo(self, manifest_path):
        cwd = get_cwd()
        manifest_path = _make_abs_path(manifest_path, cwd)
        undo_imports(manifest_path, self._user_io.out)

    @api_method
    def export(self, path, name, version, user, channel, keep_source=False, cwd=None):
        conanfile_path = _get_conanfile_path(path, cwd, py=True)
        conanfile = self._loader.load_export(conanfile_path, name, version, user, channel)
        ref = ConanFileReference(conanfile.name, conanfile.version, conanfile.user,
                                 conanfile.channel)
        cmd_export(conanfile_path, conanfile, ref, keep_source, self._user_io.out,
                   self._client_cache, self._hook_manager)

    @api_method
    def remove(self, pattern, query=None, packages=None, builds=None, src=False, force=False,
               remote_name=None, outdated=False):
        remover = ConanRemover(self._client_cache, self._remote_manager, self._user_io)
        remover.remove(pattern, remote_name, src, builds, packages, force=force,
                       packages_query=query, outdated=outdated)

    @api_method
    def copy(self, reference, user_channel, force=False, packages=None):
        """
        param packages: None=No binaries, True=All binaries, else list of IDs
        """
        from conans.client.cmd.copy import cmd_copy
        # FIXME: conan copy does not support short-paths in Windows
        ref = ConanFileReference.loads(str(reference))
        cmd_copy(ref, user_channel, packages, self._client_cache,
                 self._user_io, self._remote_manager, self._loader, force=force)

    @api_method
    def authenticate(self, name, password, remote_name):
        remote = self.get_remote_by_name(remote_name)
        _, remote_name, prev_user, user = self._remote_manager.authenticate(remote, name, password)
        return remote_name, prev_user, user

    @api_method
    def user_set(self, user, remote_name=None):
        remote = (self.get_default_remote() if not remote_name
                  else self.get_remote_by_name(remote_name))
        return user_set(self._client_cache.localdb, user, remote)

    @api_method
    def users_clean(self):
        users_clean(self._client_cache.localdb)

    @api_method
    def users_list(self, remote_name=None):
        info = {"error": False, "remotes": []}
        remotes = [self.get_remote_by_name(remote_name)] if remote_name else self.remote_list()
        try:
            info["remotes"] = users_list(self._client_cache.localdb, remotes)
            return info
        except ConanException as exc:
            info["error"] = True
            exc.info = info
            raise

    @api_method
    def search_recipes(self, pattern, remote_name=None, case_sensitive=False):
        recorder = SearchRecorder()
        search = Search(self._client_cache, self._remote_manager)

        try:
            references = search.search_recipes(pattern, remote_name, case_sensitive)
        except ConanException as exc:
            recorder.error = True
            exc.info = recorder.get_info()
            raise

        for remote_name, refs in references.items():
            for ref in refs:
                recorder.add_recipe(remote_name, ref, with_packages=False)
        return recorder.get_info()

    @api_method
    def search_packages(self, reference, query=None, remote_name=None, outdated=False):
        recorder = SearchRecorder()
        search = Search(self._client_cache, self._remote_manager)

        try:
            ref = ConanFileReference.loads(str(reference))
            references = search.search_packages(ref, remote_name, query=query,
                                                outdated=outdated)
        except ConanException as exc:
            recorder.error = True
            exc.info = recorder.get_info()
            raise

        for remote_name, remote_ref in references.items():
            recorder.add_recipe(remote_name, ref)
            if remote_ref.ordered_packages:
                for package_id, properties in remote_ref.ordered_packages.items():
                    package_recipe_hash = properties.get("recipe_hash", None)
                    recorder.add_package(remote_name, ref,
                                         package_id, properties.get("options", []),
                                         properties.get("settings", []),
                                         properties.get("full_requires", []),
                                         remote_ref.recipe_hash != package_recipe_hash)
        return recorder.get_info()

    @api_method
    def upload(self, pattern, package=None, remote_name=None, all_packages=False, confirm=False,
               retry=2, retry_wait=5, integrity_check=False, policy=None, query=None):
        """ Uploads a package recipe and the generated binary packages to a specified remote
        """

        recorder = UploadRecorder()
        uploader = CmdUpload(self._client_cache, self._user_io, self._remote_manager,
                             self._loader, self._hook_manager)
        try:
            uploader.upload(recorder, pattern, package, all_packages, confirm, retry,
                            retry_wait, integrity_check, policy, remote_name, query=query)
            return recorder.get_info()
        except ConanException as exc:
            recorder.error = True
            exc.info = recorder.get_info()
            raise

    @api_method
    def remote_list(self):
        return self._client_cache.registry.remotes.list

    @api_method
    def remote_add(self, remote_name, url, verify_ssl=True, insert=None, force=None):
        return self._client_cache.registry.remotes.add(remote_name, url, verify_ssl, insert, force)

    @api_method
    def remote_remove(self, remote_name):
        return self._client_cache.registry.remotes.remove(remote_name)

    @api_method
    def remote_update(self, remote_name, url, verify_ssl=True, insert=None):
        return self._client_cache.registry.remotes.update(remote_name, url, verify_ssl, insert)

    @api_method
    def remote_rename(self, remote_name, new_new_remote):
        return self._client_cache.registry.remotes.rename(remote_name, new_new_remote)

    @api_method
    def remote_list_ref(self):
        return {r: remote_name for r, remote_name in self._client_cache.registry.refs.list.items()}

    @api_method
    def remote_add_ref(self, reference, remote_name):
        ref = ConanFileReference.loads(str(reference), validate=True)
        return self._client_cache.registry.refs.set(ref, remote_name, check_exists=True)

    @api_method
    def remote_remove_ref(self, reference):
        ref = ConanFileReference.loads(str(reference), validate=True)
        return self._client_cache.registry.refs.remove(ref)

    @api_method
    def remote_update_ref(self, reference, remote_name):
        ref = ConanFileReference.loads(str(reference), validate=True)
        return self._client_cache.registry.refs.update(ref, remote_name)

    @api_method
    def remote_list_pref(self, reference):
        ref = ConanFileReference.loads(str(reference), validate=True)
        ret = {}
        tmp = self._client_cache.registry.prefs.list
        for r, remote in tmp.items():
            pref = PackageReference.loads(r)
<<<<<<< HEAD
            if pref.ref == ref:
=======
            if pref.ref == reference:
>>>>>>> 77adc735
                ret[pref.full_repr()] = remote
        return ret

    @api_method
    def remote_add_pref(self, package_reference, remote_name):
        p_reference = PackageReference.loads(str(package_reference), validate=True)
        return self._client_cache.registry.prefs.set(p_reference, remote_name, check_exists=True)

    @api_method
    def remote_remove_pref(self, package_reference):
        p_reference = PackageReference.loads(str(package_reference), validate=True)
        return self._client_cache.registry.prefs.remove(p_reference)

    @api_method
    def remote_update_pref(self, package_reference, remote_name):
        p_reference = PackageReference.loads(str(package_reference), validate=True)
        return self._client_cache.registry.prefs.update(p_reference, remote_name)

    def remote_clean(self):
        return self._client_cache.registry.remotes.clean()

    @api_method
    def profile_list(self):
        return cmd_profile_list(self._client_cache.profiles_path, self._user_io.out)

    @api_method
    def create_profile(self, profile_name, detect=False):
        return cmd_profile_create(profile_name, self._client_cache.profiles_path,
                                  self._user_io.out, detect)

    @api_method
    def update_profile(self, profile_name, key, value):
        return cmd_profile_update(profile_name, key, value, self._client_cache.profiles_path)

    @api_method
    def get_profile_key(self, profile_name, key):
        return cmd_profile_get(profile_name, key, self._client_cache.profiles_path)

    @api_method
    def delete_profile_key(self, profile_name, key):
        return cmd_profile_delete_key(profile_name, key, self._client_cache.profiles_path)

    @api_method
    def read_profile(self, profile=None):
        p, _ = read_profile(profile, get_cwd(), self._client_cache.profiles_path)
        return p

    @api_method
    def get_path(self, reference, package_id=None, path=None, remote_name=None):
        ref = ConanFileReference.loads(reference)
        if not path:
            path = "conanfile.py" if not package_id else "conaninfo.txt"

        if not remote_name:
            from conans.client.local_file_getter import get_path
            return get_path(self._client_cache, ref, package_id, path), path
        else:
            remote = self.get_remote_by_name(remote_name)
            return self._remote_manager.get_path(ref, package_id, path, remote), path

    @api_method
    def export_alias(self, reference, target_reference):
        ref = ConanFileReference.loads(reference)
        target_ref = ConanFileReference.loads(target_reference)
        return export_alias(ref, target_ref, self._client_cache)

    @api_method
    def get_default_remote(self):
        return self._client_cache.registry.remotes.default

    @api_method
    def get_remote_by_name(self, remote_name):
        return self._client_cache.registry.remotes.get(remote_name)


Conan = ConanAPIV1


def get_graph_info(profile_name, settings, options, env, cwd, install_folder, client_cache, output):
    try:
        graph_info = GraphInfo.load(install_folder)
        graph_info.profile.process_settings(client_cache, preprocess=False)
    except IOError:  # Only if file is missing
        if install_folder:
            raise ConanException("Failed to load graphinfo file in install-folder: %s"
                                 % install_folder)
        graph_info = None

    if profile_name or settings or options or profile_name or env or not graph_info:
        if graph_info:
            # FIXME: Convert to Exception in Conan 2.0
            output.warn("Settings, options, env or profile specified. "
                        "GraphInfo found from previous install won't be used: %s\n"
                        "Don't pass settings, options or profile arguments if you want to reuse "
                        "the installed graph-info file."
                        % install_folder)
        profile = profile_from_args(profile_name, settings, options, env, cwd, client_cache)
        profile.process_settings(client_cache)
        graph_info = GraphInfo(profile=profile)
        # Preprocess settings and convert to real settings
    return graph_info


def _parse_manifests_arguments(verify, manifests, manifests_interactive, cwd):
    if manifests and manifests_interactive:
        raise ConanException("Do not specify both manifests and "
                             "manifests-interactive arguments")
    if verify and (manifests or manifests_interactive):
        raise ConanException("Do not specify both 'verify' and "
                             "'manifests' or 'manifests-interactive' arguments")
    manifest_folder = verify or manifests or manifests_interactive
    if manifest_folder:
        if not os.path.isabs(manifest_folder):
            if not cwd:
                raise ConanException("'cwd' should be defined if the manifest folder is relative.")
            manifest_folder = os.path.join(cwd, manifest_folder)
        manifest_verify = verify is not None
        manifest_interactive = manifests_interactive is not None
    else:
        manifest_verify = manifest_interactive = False

    return manifest_folder, manifest_interactive, manifest_verify


def existing_info_files(folder):
    return os.path.exists(os.path.join(folder, CONANINFO)) and  \
           os.path.exists(os.path.join(folder, BUILD_INFO))


def get_conan_runner():
    print_commands_to_output = get_env("CONAN_PRINT_RUN_COMMANDS", False)
    generate_run_log_file = get_env("CONAN_LOG_RUN_TO_FILE", False)
    log_run_to_output = get_env("CONAN_LOG_RUN_TO_OUTPUT", True)
    runner = ConanRunner(print_commands_to_output, generate_run_log_file, log_run_to_output)
    return runner


def migrate_and_get_client_cache(base_folder, out, storage_folder=None):
    # Init paths
    client_cache = ClientCache(base_folder, storage_folder, out)

    # Migration system
    migrator = ClientMigrator(client_cache, Version(client_version), out)
    migrator.migrate()

    return client_cache<|MERGE_RESOLUTION|>--- conflicted
+++ resolved
@@ -302,7 +302,7 @@
         return result
 
     @api_method
-    def test(self, path, ref, profile_name=None, settings=None, options=None, env=None,
+    def test(self, path, reference, profile_name=None, settings=None, options=None, env=None,
              remote_name=None, update=False, build_modes=None, cwd=None, test_build_folder=None):
 
         settings = settings or []
@@ -313,7 +313,7 @@
         cwd = cwd or get_cwd()
         graph_info = get_graph_info(profile_name, settings, options, env, cwd, None,
                                     self._client_cache, self._user_io.out)
-        ref = ConanFileReference.loads(ref)
+        ref = ConanFileReference.loads(reference)
         recorder = ActionRecorder()
         manager = self._init_manager(recorder)
         pt = PackageTester(manager, self._user_io)
@@ -468,7 +468,7 @@
 
             mkdir(install_folder)
             manager = self._init_manager(recorder)
-            manager.install(reference=reference, install_folder=install_folder,
+            manager.install(ref_or_path=reference, install_folder=install_folder,
                             remote_name=remote_name, graph_info=graph_info, build_modes=build,
                             update=update, manifest_folder=manifest_folder,
                             manifest_verify=manifest_verify,
@@ -513,7 +513,7 @@
             install_folder = _make_abs_path(install_folder, cwd)
             conanfile_path = _get_conanfile_path(path, cwd, py=None)
             manager = self._init_manager(recorder)
-            manager.install(reference=conanfile_path,
+            manager.install(ref_or_path=conanfile_path,
                             install_folder=install_folder,
                             remote_name=remote_name,
                             graph_info=graph_info,
@@ -555,13 +555,13 @@
         return configuration_install(path_or_url, self._client_cache, self._user_io.out, verify_ssl,
                                      requester=self._requester, config_type=config_type, args=args)
 
-    def _info_args(self, ref, install_folder, profile_name, settings, options, env):
+    def _info_args(self, reference_or_path, install_folder, profile_name, settings, options, env):
         cwd = get_cwd()
         try:
-            ref = ConanFileReference.loads(ref)
+            ref = ConanFileReference.loads(reference_or_path)
             install_folder = None
         except ConanException:
-            ref = _get_conanfile_path(ref, cwd=None, py=None)
+            ref = _get_conanfile_path(reference_or_path, cwd=None, py=None)
 
             if install_folder:
                 install_folder = _make_abs_path(install_folder, cwd)
@@ -858,11 +858,7 @@
         tmp = self._client_cache.registry.prefs.list
         for r, remote in tmp.items():
             pref = PackageReference.loads(r)
-<<<<<<< HEAD
             if pref.ref == ref:
-=======
-            if pref.ref == reference:
->>>>>>> 77adc735
                 ret[pref.full_repr()] = remote
         return ret
 
