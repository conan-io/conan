import json
import os
import sys
from collections import OrderedDict
from collections import namedtuple

from six import StringIO

import conans
from conans import __version__ as client_version
from conans.client.cache.cache import ClientCache
from conans.client.cmd.build import cmd_build
from conans.client.cmd.create import create
from conans.client.cmd.download import download
from conans.client.cmd.export import cmd_export, export_alias
from conans.client.cmd.export_pkg import export_pkg
from conans.client.cmd.profile import (cmd_profile_create, cmd_profile_delete_key, cmd_profile_get,
                                       cmd_profile_list, cmd_profile_update)
from conans.client.cmd.search import Search
from conans.client.cmd.test import install_build_and_test
from conans.client.cmd.uploader import CmdUpload
from conans.client.cmd.user import user_set, users_clean, users_list, token_present
from conans.client.conanfile.package import run_package_method
from conans.client.conf.required_version import check_required_conan_version
from conans.client.graph.graph import RECIPE_EDITABLE
from conans.client.graph.graph_binaries import GraphBinariesAnalyzer
from conans.client.graph.graph_manager import GraphManager
from conans.client.graph.printer import print_graph
from conans.client.graph.proxy import ConanProxy
from conans.client.graph.python_requires import ConanPythonRequire, PyRequireLoader
from conans.client.graph.range_resolver import RangeResolver
from conans.client.hook_manager import HookManager
from conans.client.importer import run_imports, undo_imports
from conans.client.installer import BinaryInstaller
from conans.client.loader import ConanFileLoader
from conans.client.manager import deps_install
from conans.client.migrations import ClientMigrator
from conans.client.output import ConanOutput, colorama_initialize
from conans.client.profile_loader import profile_from_args, read_profile
from conans.client.recorder.action_recorder import ActionRecorder
from conans.client.recorder.search_recorder import SearchRecorder
from conans.client.recorder.upload_recoder import UploadRecorder
from conans.client.remote_manager import RemoteManager
from conans.client.remover import ConanRemover
from conans.client.rest.auth_manager import ConanApiAuthManager
from conans.client.rest.conan_requester import ConanRequester
from conans.client.rest.rest_client import RestApiClientFactory
from conans.client.runner import ConanRunner
from conans.client.source import config_source_local
from conans.client.store.localdb import LocalDB
from conans.client.tools.env import environment_append
from conans.client.userio import UserIO
from conans.errors import (ConanException, RecipeNotFoundException,
                           PackageNotFoundException, NoRestV2Available, NotFoundException)
from conans.model.editable_layout import get_editable_abs_path
from conans.model.graph_info import GraphInfo, GRAPH_INFO_FILE
from conans.model.graph_lock import GraphLockFile, LOCKFILE, GraphLock
from conans.model.ref import ConanFileReference, PackageReference, check_valid_ref
from conans.model.version import Version
from conans.model.workspace import Workspace
from conans.paths import BUILD_INFO, CONANINFO, get_conan_user_home
from conans.paths.package_layouts.package_cache_layout import PackageCacheLayout
from conans.search.search import search_recipes
from conans.tools import set_global_instances
from conans.unicode import get_cwd
from conans.util.conan_v2_mode import CONAN_V2_MODE_ENVVAR
from conans.util.env_reader import get_env
from conans.util.files import exception_message_safe, mkdir, save_files, load, save
from conans.util.log import configure_logger
from conans.util.tracer import log_command, log_exception

default_manifest_folder = '.conan_manifests'


class ProfileData(namedtuple("ProfileData", ["profiles", "settings", "options", "env"])):
    def __bool__(self):
        return bool(self.profiles or self.settings or self.options or self.env)
    __nonzero__ = __bool__


def api_method(f):
    def wrapper(api, *args, **kwargs):
        quiet = kwargs.pop("quiet", False)
        try:  # getcwd can fail if Conan runs on an unexisting folder
            old_curdir = os.getcwd()
        except EnvironmentError:
            old_curdir = None
        old_output = api.user_io.out
        quiet_output = ConanOutput(StringIO(), color=api.color) if quiet else None
        try:
            api.create_app(quiet_output=quiet_output)
            log_command(f.__name__, kwargs)
            with environment_append(api.app.cache.config.env_vars):
                return f(api, *args, **kwargs)
        except Exception as exc:
            if quiet_output:
                old_output.write(quiet_output._stream.getvalue())
                old_output.flush()
            msg = exception_message_safe(exc)
            try:
                log_exception(exc, msg)
            except BaseException:
                pass
            raise
        finally:
            if old_curdir:
                os.chdir(old_curdir)
    return wrapper


def _make_abs_path(path, cwd=None, default=None):
    """convert 'path' to absolute if necessary (could be already absolute)
    if not defined (empty, or None), will return 'default' one or 'cwd'
    """
    cwd = cwd or get_cwd()
    if not path:
        abs_path = default or cwd
    elif os.path.isabs(path):
        abs_path = path
    else:
        abs_path = os.path.normpath(os.path.join(cwd, path))
    return abs_path


def _get_conanfile_path(path, cwd, py):
    """
    param py= True: Must be .py, False: Must be .txt, None: Try .py, then .txt
    """
    candidate_paths = list()
    path = _make_abs_path(path, cwd)

    if os.path.isdir(path):  # Can be a folder
        if py:
            path = os.path.join(path, "conanfile.py")
            candidate_paths.append(path)
        elif py is False:
            path = os.path.join(path, "conanfile.txt")
            candidate_paths.append(path)
        else:
            path_py = os.path.join(path, "conanfile.py")
            candidate_paths.append(path_py)
            if os.path.exists(path_py):
                path = path_py
            else:
                path = os.path.join(path, "conanfile.txt")
                candidate_paths.append(path)
    else:
        candidate_paths.append(path)

    if not os.path.isfile(path):  # Must exist
        raise ConanException("Conanfile not found at %s" % " or ".join(candidate_paths))

    if py and not path.endswith(".py"):
        raise ConanException("A conanfile.py is needed, " + path + " is not acceptable")

    return path


class ConanApp(object):
    def __init__(self, cache_folder, user_io, http_requester=None, runner=None, quiet_output=None):
        # User IO, interaction and logging
        self.user_io = user_io
        self.out = self.user_io.out
        if quiet_output:
            self.user_io.out = quiet_output
            self.out = quiet_output

        self.cache_folder = cache_folder
        self.cache = ClientCache(self.cache_folder, self.out)
        self.config = self.cache.config
        if self.config.non_interactive or quiet_output:
            self.user_io.disable_input()

        # Adjust CONAN_LOGGING_LEVEL with the env readed
        conans.util.log.logger = configure_logger(self.config.logging_level,
                                                  self.config.logging_file)
        conans.util.log.logger.debug("INIT: Using config '%s'" % self.cache.conan_conf_path)

        self.hook_manager = HookManager(self.cache.hooks_path, self.config.hooks, self.out)
        # Wraps an http_requester to inject proxies, certs, etc
        self.requester = ConanRequester(self.config, http_requester)
        # To handle remote connections
        artifacts_properties = self.cache.read_artifacts_properties()
        rest_client_factory = RestApiClientFactory(self.out, self.requester, self.config,
                                                   artifacts_properties=artifacts_properties)
        # To store user and token
        localdb = LocalDB.create(self.cache.localdb)
        # Wraps RestApiClient to add authentication support (same interface)
        auth_manager = ConanApiAuthManager(rest_client_factory, self.user_io, localdb)
        # Handle remote connections
        self.remote_manager = RemoteManager(self.cache, auth_manager, self.out, self.hook_manager)

        # Adjust global tool variables
        set_global_instances(self.out, self.requester, self.config)

        self.runner = runner or ConanRunner(self.config.print_commands_to_output,
                                            self.config.generate_run_log_file,
                                            self.config.log_run_to_output,
                                            self.out)

        self.proxy = ConanProxy(self.cache, self.out, self.remote_manager)
        self.range_resolver = RangeResolver(self.cache, self.remote_manager)
        self.python_requires = ConanPythonRequire(self.proxy, self.range_resolver)
        self.pyreq_loader = PyRequireLoader(self.proxy, self.range_resolver)
        self.loader = ConanFileLoader(self.runner, self.out, self.python_requires, self.pyreq_loader)

        self.binaries_analyzer = GraphBinariesAnalyzer(self.cache, self.out, self.remote_manager)
        self.graph_manager = GraphManager(self.out, self.cache, self.remote_manager, self.loader,
                                          self.proxy, self.range_resolver, self.binaries_analyzer)

    def load_remotes(self, remote_name=None, update=False, check_updates=False):
        remotes = self.cache.registry.load_remotes()
        if remote_name:
            remotes.select(remote_name)
        self.python_requires.enable_remotes(update=update, check_updates=check_updates,
                                            remotes=remotes)
        self.pyreq_loader.enable_remotes(update=update, check_updates=check_updates, remotes=remotes)
        return remotes


class ConanAPIV1(object):
    @classmethod
    def factory(cls):
        return cls(), None, None

    def __init__(self, cache_folder=None, output=None, user_io=None, http_requester=None,
                 runner=None):
        self.color = colorama_initialize()
        self.out = output or ConanOutput(sys.stdout, sys.stderr, self.color)
        self.user_io = user_io or UserIO(out=self.out)
        self.cache_folder = cache_folder or os.path.join(get_conan_user_home(), ".conan")
        self.http_requester = http_requester
        self.runner = runner
        self.app = None  # Api calls will create a new one every call
        # Migration system
        migrator = ClientMigrator(self.cache_folder, Version(client_version), self.out)
        migrator.migrate()
        check_required_conan_version(self.cache_folder, self.out)
        if not get_env(CONAN_V2_MODE_ENVVAR, False):
            # FIXME Remove in Conan 2.0
            sys.path.append(os.path.join(self.cache_folder, "python"))

    def create_app(self, quiet_output=None):
        self.app = ConanApp(self.cache_folder, self.user_io, self.http_requester,
                            self.runner, quiet_output=quiet_output)

    @api_method
    def new(self, name, header=False, pure_c=False, test=False, exports_sources=False, bare=False,
            cwd=None, visual_versions=None, linux_gcc_versions=None, linux_clang_versions=None,
            osx_clang_versions=None, shared=None, upload_url=None, gitignore=None,
            gitlab_gcc_versions=None, gitlab_clang_versions=None,
            circleci_gcc_versions=None, circleci_clang_versions=None, circleci_osx_versions=None,
            template=None):
        from conans.client.cmd.new import cmd_new
        cwd = os.path.abspath(cwd or get_cwd())
        files = cmd_new(name, header=header, pure_c=pure_c, test=test,
                        exports_sources=exports_sources, bare=bare,
                        visual_versions=visual_versions,
                        linux_gcc_versions=linux_gcc_versions,
                        linux_clang_versions=linux_clang_versions,
                        osx_clang_versions=osx_clang_versions, shared=shared,
                        upload_url=upload_url, gitignore=gitignore,
                        gitlab_gcc_versions=gitlab_gcc_versions,
                        gitlab_clang_versions=gitlab_clang_versions,
                        circleci_gcc_versions=circleci_gcc_versions,
                        circleci_clang_versions=circleci_clang_versions,
                        circleci_osx_versions=circleci_osx_versions,
                        template=template, cache=self.app.cache)

        save_files(cwd, files)
        for f in sorted(files):
            self.app.out.success("File saved: %s" % f)

    @api_method
    def inspect(self, path, attributes, remote_name=None):
        remotes = self.app.load_remotes(remote_name=remote_name)
        try:
            ref = ConanFileReference.loads(path)
        except ConanException:
            conanfile_path = _get_conanfile_path(path, get_cwd(), py=True)
            conanfile = self.app.loader.load_named(conanfile_path, None, None, None, None)
        else:
            update = True if remote_name else False
            result = self.app.proxy.get_recipe(ref, update, update, remotes, ActionRecorder())
            conanfile_path, _, _, ref = result
            conanfile = self.app.loader.load_basic(conanfile_path)
            conanfile.name = ref.name
            conanfile.version = str(ref.version) \
                if os.environ.get(CONAN_V2_MODE_ENVVAR, False) else ref.version

        result = OrderedDict()
        if not attributes:
            attributes = ['name', 'version', 'url', 'homepage', 'license', 'author',
                          'description', 'topics', 'generators', 'exports', 'exports_sources',
                          'short_paths', 'apply_env', 'build_policy', 'revision_mode', 'settings',
                          'options', 'default_options']
        for attribute in attributes:
            try:
                attr = getattr(conanfile, attribute)
                result[attribute] = attr
            except AttributeError:
                result[attribute] = ''
        return result

    @api_method
    def test(self, path, reference, profile_names=None, settings=None, options=None, env=None,
             remote_name=None, update=False, build_modes=None, cwd=None, test_build_folder=None,
             lockfile=None, profile_build=None):

        profile_host = ProfileData(profiles=profile_names, settings=settings, options=options,
                                   env=env)

        remotes = self.app.load_remotes(remote_name=remote_name, update=update)
        conanfile_path = _get_conanfile_path(path, cwd, py=True)
        cwd = cwd or get_cwd()
        lockfile = _make_abs_path(lockfile, cwd) if lockfile else None
        graph_info = get_graph_info(profile_host, profile_build, cwd, None,
                                    self.app.cache, self.app.out, lockfile=lockfile)
        ref = ConanFileReference.loads(reference)
        recorder = ActionRecorder()
        install_build_and_test(self.app, conanfile_path, ref, graph_info, remotes,
                               update, build_modes=build_modes,
                               test_build_folder=test_build_folder, recorder=recorder)

    @api_method
    def create(self, conanfile_path, name=None, version=None, user=None, channel=None,
               profile_names=None, settings=None,
               options=None, env=None, test_folder=None, not_export=False,
               build_modes=None,
               keep_source=False, keep_build=False, verify=None,
               manifests=None, manifests_interactive=None,
               remote_name=None, update=False, cwd=None, test_build_folder=None,
               lockfile=None, lockfile_out=None, ignore_dirty=False, profile_build=None):
        """
        API method to create a conan package

        test_folder default None   - looks for default 'test' or 'test_package' folder),
                                    string - test_folder path
                                    False  - disabling tests
        """

        profile_host = ProfileData(profiles=profile_names, settings=settings, options=options,
                                   env=env)
        cwd = cwd or os.getcwd()
        recorder = ActionRecorder()
        try:
            conanfile_path = _get_conanfile_path(conanfile_path, cwd, py=True)

            remotes = self.app.load_remotes(remote_name=remote_name, update=update)
            lockfile = _make_abs_path(lockfile, cwd) if lockfile else None
            graph_info = get_graph_info(profile_host, profile_build, cwd, None,
                                        self.app.cache, self.app.out, lockfile=lockfile)

            # Make sure keep_source is set for keep_build
            keep_source = keep_source or keep_build
            new_ref = cmd_export(self.app, conanfile_path, name, version, user, channel, keep_source,
                                 not not_export, graph_lock=graph_info.graph_lock,
                                 ignore_dirty=ignore_dirty)

            self.app.range_resolver.clear_output()  # invalidate version range output

            # The new_ref contains the revision
            # To not break existing things, that they used this ref without revision
            ref = new_ref.copy_clear_rev()
            recorder.recipe_exported(new_ref)

            if build_modes is None:  # Not specified, force build the tested library
                build_modes = [ref.name]

            manifests = _parse_manifests_arguments(verify, manifests, manifests_interactive, cwd)
            manifest_folder, manifest_interactive, manifest_verify = manifests

            # FIXME: Dirty hack: remove the root for the test_package/conanfile.py consumer
            graph_info.root = ConanFileReference(None, None, None, None, validate=False)
            recorder.add_recipe_being_developed(ref)
            create(self.app, ref, graph_info, remotes, update, build_modes,
                   manifest_folder, manifest_verify, manifest_interactive, keep_build,
                   test_build_folder, test_folder, conanfile_path, recorder=recorder)

            if lockfile_out:
                lockfile_out = _make_abs_path(lockfile_out, cwd)
                graph_lock_file = GraphLockFile(graph_info.profile_host, graph_info.profile_build,
                                                graph_info.graph_lock)
                graph_lock_file.save(lockfile_out)
            return recorder.get_info(self.app.config.revisions_enabled)

        except ConanException as exc:
            recorder.error = True
            exc.info = recorder.get_info(self.app.config.revisions_enabled)
            raise

    @api_method
    def export_pkg(self, conanfile_path, name, channel, source_folder=None, build_folder=None,
                   package_folder=None, install_folder=None, profile_names=None, settings=None,
                   options=None, env=None, force=False, user=None, version=None, cwd=None,
                   lockfile=None, lockfile_out=None, ignore_dirty=False, profile_build=None):
        profile_host = ProfileData(profiles=profile_names, settings=settings, options=options,
                                   env=env)
        remotes = self.app.load_remotes()
        cwd = cwd or get_cwd()

        recorder = ActionRecorder()
        try:
            conanfile_path = _get_conanfile_path(conanfile_path, cwd, py=True)

            if package_folder:
                if build_folder or source_folder:
                    raise ConanException("package folder definition incompatible with build "
                                         "and source folders")
                package_folder = _make_abs_path(package_folder, cwd)

            build_folder = _make_abs_path(build_folder, cwd)
            if install_folder:
                install_folder = _make_abs_path(install_folder, cwd)
            else:
                # FIXME: This is a hack for old UI, need to be fixed in Conan 2.0
                if os.path.exists(os.path.join(build_folder, GRAPH_INFO_FILE)):
                    install_folder = build_folder
            source_folder = _make_abs_path(source_folder, cwd,
                                           default=os.path.dirname(conanfile_path))

            for folder, path in {"source": source_folder, "build": build_folder,
                                 "package": package_folder}.items():
                if path and not os.path.exists(path):
                    raise ConanException("The {} folder '{}' does not exist."
                                         .format(folder, path))

            lockfile = _make_abs_path(lockfile, cwd) if lockfile else None
            # Checks that no both settings and info files are specified
            graph_info = get_graph_info(profile_host, profile_build, cwd, install_folder,
                                        self.app.cache, self.app.out, lockfile=lockfile)

            new_ref = cmd_export(self.app, conanfile_path, name, version, user, channel, True,
                                 graph_lock=graph_info.graph_lock, ignore_dirty=ignore_dirty)
            ref = new_ref.copy_clear_rev()
            # new_ref has revision
            recorder.recipe_exported(new_ref)
            recorder.add_recipe_being_developed(ref)
            export_pkg(self.app, recorder, new_ref, source_folder=source_folder,
                       build_folder=build_folder, package_folder=package_folder,
                       install_folder=install_folder, graph_info=graph_info, force=force,
                       remotes=remotes)
            if lockfile_out:
                lockfile_out = _make_abs_path(lockfile_out, cwd)
                graph_lock_file = GraphLockFile(graph_info.profile_host, graph_info.profile_build,
                                                graph_info.graph_lock)
                graph_lock_file.save(lockfile_out)
            return recorder.get_info(self.app.config.revisions_enabled)
        except ConanException as exc:
            recorder.error = True
            exc.info = recorder.get_info(self.app.config.revisions_enabled)
            raise

    @api_method
    def download(self, reference, remote_name=None, packages=None, recipe=False):
        if packages and recipe:
            raise ConanException("recipe parameter cannot be used together with packages")
        # Install packages without settings (fixed ids or all)
        if check_valid_ref(reference):
            ref = ConanFileReference.loads(reference)
            if ref.revision and not self.app.config.revisions_enabled:
                raise ConanException("Revisions not enabled in the client, specify a "
                                     "reference without revision")
            if packages and ref.revision is None:
                for package_id in packages:
                    if "#" in package_id:
                        raise ConanException("It is needed to specify the recipe revision if you "
                                             "specify a package revision")
            remotes = self.app.load_remotes(remote_name=remote_name)
            remote = remotes.get_remote(remote_name)
            recorder = ActionRecorder()
            download(self.app, ref, packages, remote, recipe, recorder, remotes=remotes)
        else:
            raise ConanException("Provide a valid full reference without wildcards.")

    @api_method
    def workspace_install(self, path, settings=None, options=None, env=None,
                          remote_name=None, build=None, profile_name=None,
                          update=False, cwd=None, install_folder=None, profile_build=None):
        profile_host = ProfileData(profiles=profile_name, settings=settings, options=options,
                                   env=env)
        cwd = cwd or get_cwd()
        abs_path = os.path.normpath(os.path.join(cwd, path))

        remotes = self.app.load_remotes(remote_name=remote_name, update=update)

        workspace = Workspace(abs_path, self.app.cache)
        graph_info = get_graph_info(profile_host, profile_build, cwd, None,
                                    self.app.cache, self.app.out)

        self.app.out.info("Configuration:")
        self.app.out.writeln(graph_info.profile_host.dumps())

        self.app.cache.editable_packages.override(workspace.get_editable_dict())

        recorder = ActionRecorder()
        deps_graph = self.app.graph_manager.load_graph(workspace.root, None, graph_info, build,
                                                       False, update, remotes, recorder)

        print_graph(deps_graph, self.app.out)

        # Inject the generators before installing
        for node in deps_graph.nodes:
            if node.recipe == RECIPE_EDITABLE:
                generators = workspace[node.ref].generators
                if generators is not None:
                    tmp = list(node.conanfile.generators)
                    tmp.extend([g for g in generators if g not in tmp])
                    node.conanfile.generators = tmp

        installer = BinaryInstaller(self.app, recorder=recorder)
        installer.install(deps_graph, remotes, build, update, keep_build=False,
                          graph_info=graph_info)

        install_folder = install_folder or cwd
        workspace.generate(install_folder, deps_graph, self.app.out)

    @api_method
    def install_reference(self, reference, settings=None, options=None, env=None,
                          remote_name=None, verify=None, manifests=None,
                          manifests_interactive=None, build=None, profile_names=None,
                          update=False, generators=None, install_folder=None, cwd=None,
                          lockfile=None, lockfile_id=None, lockfile_out=None, profile_build=None):
        profile_host = ProfileData(profiles=profile_names, settings=settings, options=options,
                                   env=env)
        recorder = ActionRecorder()
        cwd = cwd or os.getcwd()
        try:
            manifests = _parse_manifests_arguments(verify, manifests, manifests_interactive, cwd)
            manifest_folder, manifest_interactive, manifest_verify = manifests

            lockfile = _make_abs_path(lockfile, cwd) if lockfile else None
            graph_info = get_graph_info(profile_host, profile_build, cwd, None,
                                        self.app.cache, self.app.out, lockfile=lockfile)

            if not generators:  # We don't want the default txt
                generators = False

            install_folder = _make_abs_path(install_folder, cwd)

            mkdir(install_folder)
            remotes = self.app.load_remotes(remote_name=remote_name, update=update)
            deps_install(self.app, ref_or_path=reference, install_folder=install_folder,
                         remotes=remotes, graph_info=graph_info, build_modes=build,
                         update=update, manifest_folder=manifest_folder,
                         manifest_verify=manifest_verify,
                         manifest_interactive=manifest_interactive,
                         generators=generators, recorder=recorder, lockfile_id=lockfile_id)

            if lockfile_out:
                lockfile_out = _make_abs_path(lockfile_out, cwd)
                graph_lock_file = GraphLockFile(graph_info.profile_host, graph_info.profile_build,
                                                graph_info.graph_lock)
                graph_lock_file.save(lockfile_out)
            return recorder.get_info(self.app.config.revisions_enabled)
        except ConanException as exc:
            recorder.error = True
            exc.info = recorder.get_info(self.app.config.revisions_enabled)
            raise

    @api_method
    def install(self, path="", name=None, version=None, user=None, channel=None,
                settings=None, options=None, env=None,
                remote_name=None, verify=None, manifests=None,
                manifests_interactive=None, build=None, profile_names=None,
                update=False, generators=None, no_imports=False, install_folder=None, cwd=None,
                lockfile=None, lockfile_out=None, profile_build=None):
        profile_host = ProfileData(profiles=profile_names, settings=settings, options=options,
                                   env=env)
        recorder = ActionRecorder()
        cwd = cwd or os.getcwd()
        try:
            manifests = _parse_manifests_arguments(verify, manifests, manifests_interactive, cwd)
            manifest_folder, manifest_interactive, manifest_verify = manifests

            lockfile = _make_abs_path(lockfile, cwd) if lockfile else None
            graph_info = get_graph_info(profile_host, profile_build, cwd, None,
                                        self.app.cache, self.app.out,
                                        name=name, version=version, user=user, channel=channel,
                                        lockfile=lockfile)

            install_folder = _make_abs_path(install_folder, cwd)
            conanfile_path = _get_conanfile_path(path, cwd, py=None)

            remotes = self.app.load_remotes(remote_name=remote_name, update=update)
            deps_install(app=self.app,
                         ref_or_path=conanfile_path,
                         install_folder=install_folder,
                         remotes=remotes,
                         graph_info=graph_info,
                         build_modes=build,
                         update=update,
                         manifest_folder=manifest_folder,
                         manifest_verify=manifest_verify,
                         manifest_interactive=manifest_interactive,
                         generators=generators,
                         no_imports=no_imports,
                         recorder=recorder)

            if lockfile_out:
                lockfile_out = _make_abs_path(lockfile_out, cwd)
                graph_lock_file = GraphLockFile(graph_info.profile_host, graph_info.profile_build,
                                                graph_info.graph_lock)
                graph_lock_file.save(lockfile_out)
            return recorder.get_info(self.app.config.revisions_enabled)
        except ConanException as exc:
            recorder.error = True
            exc.info = recorder.get_info(self.app.config.revisions_enabled)
            raise

    @api_method
    def config_get(self, item):
        if item == "storage.path":
            result = self.app.config.storage_path
        else:
            result = self.app.config.get_item(item)
        self.app.out.info(result)
        return result

    @api_method
    def config_set(self, item, value):
        self.app.config.set_item(item, value)

    @api_method
    def config_rm(self, item):
        self.app.config.rm_item(item)

    @api_method
    def config_install_list(self):
        if not os.path.isfile(self.app.cache.config_install_file):
            return []
        return json.loads(load(self.app.cache.config_install_file))

    @api_method
    def config_install_remove(self, index):
        if not os.path.isfile(self.app.cache.config_install_file):
            raise ConanException("There is no config data. Need to install config first.")
        configs = json.loads(load(self.app.cache.config_install_file))
        try:
            configs.pop(index)
        except Exception as e:
            raise ConanException("Config %s can't be removed: %s" % (index, str(e)))
        save(self.app.cache.config_install_file, json.dumps(configs))

    @api_method
    def config_install(self, path_or_url, verify_ssl, config_type=None, args=None,
                       source_folder=None, target_folder=None):
        from conans.client.conf.config_installer import configuration_install
        return configuration_install(self.app, path_or_url, verify_ssl,
                                     config_type=config_type, args=args,
                                     source_folder=source_folder, target_folder=target_folder)

    @api_method
    def config_home(self):
        return self.cache_folder

    @api_method
    def config_init(self, force=False):
        if force:
            self.app.cache.reset_config()
            self.app.cache.registry.reset_remotes()
            self.app.cache.reset_default_profile()
            self.app.cache.reset_settings()
        else:
            self.app.cache.initialize_config()
            self.app.cache.registry.initialize_remotes()
            self.app.cache.initialize_default_profile()
            self.app.cache.initialize_settings()

    def _info_args(self, reference_or_path, install_folder, profile_host, profile_build,
                   lockfile=None):
        cwd = get_cwd()
        if check_valid_ref(reference_or_path):
            ref = ConanFileReference.loads(reference_or_path)
            install_folder = _make_abs_path(install_folder, cwd) if install_folder else None
        else:
            ref = _get_conanfile_path(reference_or_path, cwd=None, py=None)

            install_folder = _make_abs_path(install_folder, cwd)
            if not os.path.exists(os.path.join(install_folder, GRAPH_INFO_FILE)):
                install_folder = None

        lockfile = _make_abs_path(lockfile, cwd) if lockfile else None
        graph_info = get_graph_info(profile_host, profile_build, cwd, install_folder,
                                    self.app.cache, self.app.out, lockfile=lockfile)

        return ref, graph_info

    @api_method
    def info_build_order(self, reference, settings=None, options=None, env=None,
                         profile_names=None, remote_name=None, build_order=None, check_updates=None,
                         install_folder=None, profile_build=None):
        profile_host = ProfileData(profiles=profile_names, settings=settings, options=options,
                                   env=env)
        reference, graph_info = self._info_args(reference, install_folder, profile_host,
                                                profile_build)
        recorder = ActionRecorder()
        remotes = self.app.load_remotes(remote_name=remote_name, check_updates=check_updates)
        deps_graph = self.app.graph_manager.load_graph(reference, None, graph_info, ["missing"],
                                                       check_updates, False, remotes, recorder)
        return deps_graph.build_order(build_order)

    @api_method
    def info_nodes_to_build(self, reference, build_modes, settings=None, options=None, env=None,
                            profile_names=None, remote_name=None, check_updates=None,
                            install_folder=None, profile_build=None):
        profile_host = ProfileData(profiles=profile_names, settings=settings, options=options,
                                   env=env)
        reference, graph_info = self._info_args(reference, install_folder, profile_host,
                                                profile_build)
        recorder = ActionRecorder()
        remotes = self.app.load_remotes(remote_name=remote_name, check_updates=check_updates)
        deps_graph = self.app.graph_manager.load_graph(reference, None, graph_info, build_modes,
                                                       check_updates, False, remotes, recorder)
        nodes_to_build = deps_graph.nodes_to_build()
        return nodes_to_build, deps_graph.root.conanfile

    @api_method
    def info(self, reference_or_path, remote_name=None, settings=None, options=None, env=None,
             profile_names=None, update=False, install_folder=None, build=None, lockfile=None,
             profile_build=None):
        profile_host = ProfileData(profiles=profile_names, settings=settings, options=options,
                                   env=env)
        reference, graph_info = self._info_args(reference_or_path, install_folder, profile_host,
                                                profile_build,
                                                lockfile=lockfile)
        recorder = ActionRecorder()
        # FIXME: Using update as check_update?
        remotes = self.app.load_remotes(remote_name=remote_name, check_updates=update)
        deps_graph = self.app.graph_manager.load_graph(reference, None, graph_info, build,
                                                       update, False, remotes, recorder)

        if install_folder:
            output_folder = _make_abs_path(install_folder)
            graph_info.save(output_folder)
            self.app.out.info("Generated graphinfo")
        return deps_graph, deps_graph.root.conanfile

    @api_method
    def build(self, conanfile_path, source_folder=None, package_folder=None, build_folder=None,
              install_folder=None, should_configure=True, should_build=True, should_install=True,
              should_test=True, cwd=None):
        self.app.load_remotes()
        cwd = cwd or get_cwd()
        conanfile_path = _get_conanfile_path(conanfile_path, cwd, py=True)
        build_folder = _make_abs_path(build_folder, cwd)
        install_folder = _make_abs_path(install_folder, cwd, default=build_folder)
        source_folder = _make_abs_path(source_folder, cwd, default=os.path.dirname(conanfile_path))
        default_pkg_folder = os.path.join(build_folder, "package")
        package_folder = _make_abs_path(package_folder, cwd, default=default_pkg_folder)

        cmd_build(self.app, conanfile_path,
                  source_folder, build_folder, package_folder, install_folder,
                  should_configure=should_configure, should_build=should_build,
                  should_install=should_install, should_test=should_test)

    @api_method
    def package(self, path, build_folder, package_folder, source_folder=None, install_folder=None,
                cwd=None):
        self.app.load_remotes()

        cwd = cwd or get_cwd()
        conanfile_path = _get_conanfile_path(path, cwd, py=True)
        build_folder = _make_abs_path(build_folder, cwd)
        install_folder = _make_abs_path(install_folder, cwd, default=build_folder)
        source_folder = _make_abs_path(source_folder, cwd, default=os.path.dirname(conanfile_path))
        default_pkg_folder = os.path.join(build_folder, "package")
        package_folder = _make_abs_path(package_folder, cwd, default=default_pkg_folder)

        if package_folder == build_folder:
            raise ConanException("Cannot 'conan package' to the build folder. "
                                 "--build-folder and package folder can't be the same")
        conanfile = self.app.graph_manager.load_consumer_conanfile(conanfile_path, install_folder,
                                                                   deps_info_required=True)
        run_package_method(conanfile, None, source_folder, build_folder, package_folder,
                           install_folder, self.app.hook_manager, conanfile_path, None,
                           local=True, copy_info=True)

    @api_method
    def source(self, path, source_folder=None, info_folder=None, cwd=None):
        self.app.load_remotes()

        cwd = cwd or get_cwd()
        conanfile_path = _get_conanfile_path(path, cwd, py=True)
        source_folder = _make_abs_path(source_folder, cwd)
        info_folder = _make_abs_path(info_folder, cwd)

        mkdir(source_folder)
        if not os.path.exists(info_folder):
            raise ConanException("Specified info-folder doesn't exist")

        # only infos if exist
        conanfile = self.app.graph_manager.load_consumer_conanfile(conanfile_path, info_folder)
        config_source_local(source_folder, conanfile, conanfile_path, self.app.hook_manager)

    @api_method
    def imports(self, path, dest=None, info_folder=None, cwd=None):
        """
        :param path: Path to the conanfile
        :param dest: Dir to put the imported files. (Abs path or relative to cwd)
        :param info_folder: Dir where the conaninfo.txt and conanbuildinfo.txt files are
        :param cwd: Current working directory
        :return: None
        """
        cwd = cwd or get_cwd()
        info_folder = _make_abs_path(info_folder, cwd)
        dest = _make_abs_path(dest, cwd)

        self.app.load_remotes()
        mkdir(dest)
        conanfile_abs_path = _get_conanfile_path(path, cwd, py=None)
        conanfile = self.app.graph_manager.load_consumer_conanfile(conanfile_abs_path, info_folder,
                                                                   deps_info_required=True)
        run_imports(conanfile, dest)

    @api_method
    def imports_undo(self, manifest_path):
        cwd = get_cwd()
        manifest_path = _make_abs_path(manifest_path, cwd)
        undo_imports(manifest_path, self.app.out)

    @api_method
    def export(self, path, name, version, user, channel, keep_source=False, cwd=None,
               lockfile=None, lockfile_out=None, ignore_dirty=False):
        conanfile_path = _get_conanfile_path(path, cwd, py=True)
        graph_lock, graph_lock_file = None, None
        if lockfile:
            lockfile = _make_abs_path(lockfile, cwd)
            graph_lock_file = GraphLockFile.load(lockfile, self.app.config.revisions_enabled)
            graph_lock = graph_lock_file.graph_lock
            self.app.out.info("Using lockfile: '{}'".format(lockfile))

        self.app.load_remotes()
        cmd_export(self.app, conanfile_path, name, version, user, channel, keep_source,
                   graph_lock=graph_lock, ignore_dirty=ignore_dirty)

        if lockfile_out and graph_lock_file:
            lockfile_out = _make_abs_path(lockfile_out, cwd)
            graph_lock_file.save(lockfile_out)

    @api_method
    def remove(self, pattern, query=None, packages=None, builds=None, src=False, force=False,
               remote_name=None, outdated=False):
        remotes = self.app.cache.registry.load_remotes()
        remover = ConanRemover(self.app.cache, self.app.remote_manager, self.app.user_io, remotes)
        remover.remove(pattern, remote_name, src, builds, packages, force=force,
                       packages_query=query, outdated=outdated)

    @api_method
    def copy(self, reference, user_channel, force=False, packages=None):
        """
        param packages: None=No binaries, True=All binaries, else list of IDs
        """
        from conans.client.cmd.copy import cmd_copy
        remotes = self.app.load_remotes()
        # FIXME: conan copy does not support short-paths in Windows
        ref = ConanFileReference.loads(reference)
        cmd_copy(ref, user_channel, packages, self.app.cache,
                 self.app.user_io, self.app.remote_manager, self.app.loader, remotes, force=force)

    @api_method
    def authenticate(self, name, password, remote_name, skip_auth=False):
        # FIXME: 2.0 rename "name" to "user".
        # FIXME: 2.0 probably we should return also if we have been authenticated or not (skipped)
        # FIXME: 2.0 remove the skip_auth argument, that behavior will be done by:
        #      "conan user USERNAME -r remote" that will use the local credentials (
        #      and verify that are valid)
        #      against the server. Currently it only "associate" the USERNAME with the remote
        #      without checking anything else
        remote = self.get_remote_by_name(remote_name)

        if skip_auth and token_present(self.app.cache.localdb, remote, name):
            return remote.name, name, name
        if not password:
            name, password = self.app.user_io.request_login(remote_name=remote_name, username=name)

        remote_name, prev_user, user = self.app.remote_manager.authenticate(remote, name, password)
        return remote_name, prev_user, user

    @api_method
    def user_set(self, user, remote_name=None):
        remote = (self.get_default_remote() if not remote_name
                  else self.get_remote_by_name(remote_name))
        return user_set(self.app.cache.localdb, user, remote)

    @api_method
    def users_clean(self):
        users_clean(self.app.cache.localdb)

    @api_method
    def users_list(self, remote_name=None):
        info = {"error": False, "remotes": []}
        remotes = [self.get_remote_by_name(remote_name)] if remote_name else self.remote_list()
        try:
            info["remotes"] = users_list(self.app.cache.localdb, remotes)
            return info
        except ConanException as exc:
            info["error"] = True
            exc.info = info
            raise

    @api_method
    def search_recipes(self, pattern, remote_name=None, case_sensitive=False,
                       fill_revisions=False):
        search_recorder = SearchRecorder()
        remotes = self.app.cache.registry.load_remotes()
        search = Search(self.app.cache, self.app.remote_manager, remotes)

        try:
            references = search.search_recipes(pattern, remote_name, case_sensitive)
        except ConanException as exc:
            search_recorder.error = True
            exc.info = search_recorder.get_info()
            raise

        for remote_name, refs in references.items():
            for ref in refs:
                if fill_revisions:
                    layout = self.app.cache.package_layout(ref)
                    if isinstance(layout, PackageCacheLayout):
                        ref = ref.copy_with_rev(layout.recipe_revision())

                search_recorder.add_recipe(remote_name, ref, with_packages=False)
        return search_recorder.get_info()

    @api_method
    def search_packages(self, reference, query=None, remote_name=None, outdated=False):
        search_recorder = SearchRecorder()
        remotes = self.app.cache.registry.load_remotes()
        search = Search(self.app.cache, self.app.remote_manager, remotes)

        try:
            ref = ConanFileReference.loads(reference)
            references = search.search_packages(ref, remote_name, query=query, outdated=outdated)
        except ConanException as exc:
            search_recorder.error = True
            exc.info = search_recorder.get_info()
            raise

        for remote_name, remote_ref in references.items():
            search_recorder.add_recipe(remote_name, ref)
            if remote_ref.ordered_packages:
                for package_id, properties in remote_ref.ordered_packages.items():
                    package_recipe_hash = properties.get("recipe_hash", None)
                    # Artifactory uses field 'requires', conan_center 'full_requires'
                    requires = properties.get("requires", []) or properties.get("full_requires", [])
                    search_recorder.add_package(remote_name, ref,
                                                package_id, properties.get("options", []),
                                                properties.get("settings", []),
                                                requires,
                                                remote_ref.recipe_hash != package_recipe_hash)
        return search_recorder.get_info()

    @api_method
    def upload(self, pattern, package=None, remote_name=None, all_packages=False, confirm=False,
               retry=None, retry_wait=None, integrity_check=False, policy=None, query=None,
               parallel_upload=False):
        """ Uploads a package recipe and the generated binary packages to a specified remote
        """
        upload_recorder = UploadRecorder()
        uploader = CmdUpload(self.app.cache, self.app.user_io, self.app.remote_manager,
                             self.app.loader, self.app.hook_manager)
        remotes = self.app.load_remotes(remote_name=remote_name)
        try:
            uploader.upload(pattern, remotes, upload_recorder, package, all_packages, confirm,
                            retry, retry_wait, integrity_check, policy, query=query,
                            parallel_upload=parallel_upload)
            return upload_recorder.get_info()
        except ConanException as exc:
            upload_recorder.error = True
            exc.info = upload_recorder.get_info()
            raise

    @api_method
    def remote_list(self):
        return list(self.app.cache.registry.load_remotes().all_values())

    @api_method
    def remote_add(self, remote_name, url, verify_ssl=True, insert=None, force=None):
        return self.app.cache.registry.add(remote_name, url, verify_ssl, insert, force)

    @api_method
    def remote_remove(self, remote_name):
        return self.app.cache.registry.remove(remote_name)

    @api_method
    def remote_set_disabled_state(self, remote_name, state):
        return self.app.cache.registry.set_disabled_state(remote_name, state)

    @api_method
    def remote_update(self, remote_name, url, verify_ssl=True, insert=None):
        return self.app.cache.registry.update(remote_name, url, verify_ssl, insert)

    @api_method
    def remote_rename(self, remote_name, new_new_remote):
        return self.app.cache.registry.rename(remote_name, new_new_remote)

    @api_method
    def remote_list_ref(self):
        return {str(r): remote_name for r, remote_name in self.app.cache.registry.refs_list.items()
                if remote_name}

    @api_method
    def remote_add_ref(self, reference, remote_name):
        ref = ConanFileReference.loads(reference, validate=True)
        remote = self.app.cache.registry.load_remotes()[remote_name]
        with self.app.cache.package_layout(ref).update_metadata() as metadata:
            metadata.recipe.remote = remote.name

    @api_method
    def remote_remove_ref(self, reference):
        ref = ConanFileReference.loads(reference, validate=True)
        with self.app.cache.package_layout(ref).update_metadata() as metadata:
            metadata.recipe.remote = None

    @api_method
    def remote_update_ref(self, reference, remote_name):
        ref = ConanFileReference.loads(reference, validate=True)
        remote = self.app.cache.registry.load_remotes()[remote_name]
        with self.app.cache.package_layout(ref).update_metadata() as metadata:
            metadata.recipe.remote = remote.name

    @api_method
    def remote_list_pref(self, reference):
        ref = ConanFileReference.loads(reference, validate=True)
        ret = {}
        tmp = self.app.cache.registry.prefs_list
        for pref, remote in tmp.items():
            if pref.ref == ref and remote:
                ret[repr(pref)] = remote
        return ret

    @api_method
    def remote_add_pref(self, package_reference, remote_name):
        pref = PackageReference.loads(package_reference, validate=True)
        remote = self.app.cache.registry.load_remotes()[remote_name]
        with self.app.cache.package_layout(pref.ref).update_metadata() as metadata:
            m = metadata.packages.get(pref.id)
            if m and m.remote:
                raise ConanException("%s already exists. Use update" % str(pref))
            metadata.packages[pref.id].remote = remote.name

    @api_method
    def remote_remove_pref(self, package_reference):
        pref = PackageReference.loads(package_reference, validate=True)
        with self.app.cache.package_layout(pref.ref).update_metadata() as metadata:
            m = metadata.packages.get(pref.id)
            if m:
                m.remote = None

    @api_method
    def remote_update_pref(self, package_reference, remote_name):
        pref = PackageReference.loads(package_reference, validate=True)
        _ = self.app.cache.registry.load_remotes()[remote_name]
        with self.app.cache.package_layout(pref.ref).update_metadata() as metadata:
            m = metadata.packages.get(pref.id)
            if m:
                m.remote = remote_name

    @api_method
    def remote_clean(self):
        return self.app.cache.registry.clear()

    @api_method
    def remove_system_reqs(self, reference):
        try:
            ref = ConanFileReference.loads(reference)
            self.app.cache.package_layout(ref).remove_system_reqs()
            self.app.out.info(
                "Cache system_reqs from %s has been removed" % repr(ref))
        except Exception as error:
            raise ConanException("Unable to remove system_reqs: %s" % error)

    @api_method
    def remove_system_reqs_by_pattern(self, pattern):
        for ref in search_recipes(self.app.cache, pattern=pattern):
            self.remove_system_reqs(repr(ref))

    @api_method
    def remove_locks(self):
        self.app.cache.remove_locks()

    @api_method
    def profile_list(self):
        return cmd_profile_list(self.app.cache.profiles_path, self.app.out)

    @api_method
    def create_profile(self, profile_name, detect=False, force=False):
        return cmd_profile_create(profile_name, self.app.cache.profiles_path,
                                  self.app.out, detect, force)

    @api_method
    def update_profile(self, profile_name, key, value):
        return cmd_profile_update(profile_name, key, value, self.app.cache.profiles_path)

    @api_method
    def get_profile_key(self, profile_name, key):
        return cmd_profile_get(profile_name, key, self.app.cache.profiles_path)

    @api_method
    def delete_profile_key(self, profile_name, key):
        return cmd_profile_delete_key(profile_name, key, self.app.cache.profiles_path)

    @api_method
    def read_profile(self, profile=None):
        p, _ = read_profile(profile, get_cwd(), self.app.cache.profiles_path)
        return p

    @api_method
    def get_path(self, reference, package_id=None, path=None, remote_name=None):
        ref = ConanFileReference.loads(reference)
        if not path:
            path = "conanfile.py" if not package_id else "conaninfo.txt"

        if not remote_name:
            package_layout = self.app.cache.package_layout(ref, short_paths=None)
            return package_layout.get_path(path=path, package_id=package_id), path
        else:
            remote = self.get_remote_by_name(remote_name)
            if self.app.config.revisions_enabled and not ref.revision:
                ref = self.app.remote_manager.get_latest_recipe_revision(ref, remote)
            if package_id:
                pref = PackageReference(ref, package_id)
                if self.app.config.revisions_enabled and not pref.revision:
                    pref = self.app.remote_manager.get_latest_package_revision(pref, remote)
                return self.app.remote_manager.get_package_path(pref, path, remote), path
            else:
                return self.app.remote_manager.get_recipe_path(ref, path, remote), path

    @api_method
    def export_alias(self, reference, target_reference):
        ref = ConanFileReference.loads(reference)
        target_ref = ConanFileReference.loads(target_reference)

        if ref.name != target_ref.name:
            raise ConanException("An alias can only be defined to a package with the same name")

        # Do not allow to override an existing package
        alias_conanfile_path = self.app.cache.package_layout(ref).conanfile()
        if os.path.exists(alias_conanfile_path):
            conanfile = self.app.loader.load_basic(alias_conanfile_path)
            if not getattr(conanfile, 'alias', None):
                raise ConanException("Reference '{}' is already a package, remove it before "
                                     "creating and alias with the same name".format(ref))

        package_layout = self.app.cache.package_layout(ref)
        return export_alias(package_layout, target_ref,
                            revisions_enabled=self.app.config.revisions_enabled,
                            output=self.app.out)

    @api_method
    def get_default_remote(self):
        return self.app.cache.registry.load_remotes().default

    @api_method
    def get_remote_by_name(self, remote_name):
        return self.app.cache.registry.load_remotes()[remote_name]

    @api_method
    def get_recipe_revisions(self, reference, remote_name=None):
        if not self.app.config.revisions_enabled:
            raise ConanException("The client doesn't have the revisions feature enabled."
                                 " Enable this feature setting to '1' the environment variable"
                                 " 'CONAN_REVISIONS_ENABLED' or the config value"
                                 " 'general.revisions_enabled' in your conan.conf file")
        ref = ConanFileReference.loads(reference)
        if ref.revision:
            raise ConanException("Cannot list the revisions of a specific recipe revision")

        if not remote_name:
            layout = self.app.cache.package_layout(ref)
            try:
                rev = layout.recipe_revision()
            except RecipeNotFoundException as e:
                e.print_rev = True
                raise e

            # Check the time in the associated remote if any
            remote_name = layout.load_metadata().recipe.remote
            remote = self.app.cache.registry.load_remotes()[remote_name] if remote_name else None
            rev_time = None
            if remote:
                try:
                    revisions = self.app.remote_manager.get_recipe_revisions(ref, remote)
                except RecipeNotFoundException:
                    pass
                except (NoRestV2Available, NotFoundException):
                    rev_time = None
                else:
                    tmp = {r["revision"]: r["time"] for r in revisions}
                    rev_time = tmp.get(rev)

            return [{"revision": rev, "time": rev_time}]
        else:
            remote = self.get_remote_by_name(remote_name)
            return self.app.remote_manager.get_recipe_revisions(ref, remote=remote)

    @api_method
    def get_package_revisions(self, reference, remote_name=None):
        if not self.app.config.revisions_enabled:
            raise ConanException("The client doesn't have the revisions feature enabled."
                                 " Enable this feature setting to '1' the environment variable"
                                 " 'CONAN_REVISIONS_ENABLED' or the config value"
                                 " 'general.revisions_enabled' in your conan.conf file")
        pref = PackageReference.loads(reference, validate=True)
        if not pref.ref.revision:
            raise ConanException("Specify a recipe reference with revision")
        if pref.revision:
            raise ConanException("Cannot list the revisions of a specific package revision")

        if not remote_name:
            layout = self.app.cache.package_layout(pref.ref)
            try:
                rev = layout.package_revision(pref)
            except (RecipeNotFoundException, PackageNotFoundException) as e:
                e.print_rev = True
                raise e

            # Check the time in the associated remote if any
            remote_name = layout.load_metadata().recipe.remote
            remote = self.app.cache.registry.load_remotes()[remote_name] if remote_name else None
            rev_time = None
            if remote:
                try:
                    revisions = self.app.remote_manager.get_package_revisions(pref, remote)
                except RecipeNotFoundException:
                    pass
                except (NoRestV2Available, NotFoundException):
                    rev_time = None
                else:
                    tmp = {r["revision"]: r["time"] for r in revisions}
                    rev_time = tmp.get(rev)

            return [{"revision": rev, "time": rev_time}]
        else:
            remote = self.get_remote_by_name(remote_name)
            return self.app.remote_manager.get_package_revisions(pref, remote=remote)

    @api_method
    def editable_add(self, path, reference, layout, cwd):
        # Retrieve conanfile.py from target_path
        target_path = _get_conanfile_path(path=path, cwd=cwd, py=True)

        self.app.load_remotes()

        # Check the conanfile is there, and name/version matches
        ref = ConanFileReference.loads(reference, validate=True)
        target_conanfile = self.app.loader.load_basic(target_path)
        if (target_conanfile.name and target_conanfile.name != ref.name) or \
                (target_conanfile.version and target_conanfile.version != ref.version):
            raise ConanException("Name and version from reference ({}) and target "
                                 "conanfile.py ({}/{}) must match".
                                 format(ref, target_conanfile.name, target_conanfile.version))

        layout_abs_path = get_editable_abs_path(layout, cwd, self.app.cache.cache_folder)
        if layout_abs_path:
            self.app.out.success("Using layout file: %s" % layout_abs_path)
        self.app.cache.editable_packages.add(ref, target_path, layout_abs_path)

    @api_method
    def editable_remove(self, reference):
        ref = ConanFileReference.loads(reference, validate=True)
        return self.app.cache.editable_packages.remove(ref)

    @api_method
    def editable_list(self):
        return {str(k): v for k, v in self.app.cache.editable_packages.edited_refs.items()}

    @api_method
    def lock_update(self, old_lockfile, new_lockfile, cwd=None):
        cwd = cwd or os.getcwd()
        old_lockfile = _make_abs_path(old_lockfile, cwd)
        revisions_enabled = self.app.config.revisions_enabled
        old_lock = GraphLockFile.load(old_lockfile, revisions_enabled)
        new_lockfile = _make_abs_path(new_lockfile, cwd)
        new_lock = GraphLockFile.load(new_lockfile, revisions_enabled)
        if old_lock.profile_host.dumps() != new_lock.profile_host.dumps():
            raise ConanException("Profiles of lockfiles are different\n%s:\n%s\n%s:\n%s"
                                 % (old_lockfile, old_lock.profile_host.dumps(),
                                    new_lockfile, new_lock.profile_host.dumps()))
        old_lock.graph_lock.update_lock(new_lock.graph_lock)
        old_lock.save(old_lockfile)

    @api_method
    def lock_build_order(self, lockfile, cwd=None):
        cwd = cwd or os.getcwd()
        lockfile = _make_abs_path(lockfile, cwd)

        graph_lock_file = GraphLockFile.load(lockfile, self.app.cache.config.revisions_enabled)
        graph_lock = graph_lock_file.graph_lock
        build_order = graph_lock.build_order()
        return build_order

    @api_method
    def lock_clean_modified(self, lockfile, cwd=None):
        cwd = cwd or os.getcwd()
        lockfile = _make_abs_path(lockfile, cwd)

        graph_lock_file = GraphLockFile.load(lockfile, self.app.cache.config.revisions_enabled)
        graph_lock = graph_lock_file.graph_lock
        graph_lock.clean_modified()
        graph_lock_file.save(lockfile)

    @api_method
    def lock_create(self, path, reference=None, name=None, version=None, user=None, channel=None,
                    profile_host=None, profile_build=None, remote_name=None, update=None, build=None,
                    base=None, lockfile=None, lockfile_id=None, lockfile_out=None):
        # profile_host is mandatory
        profile_host = profile_host or ProfileData(None, None, None, None)
        cwd = get_cwd()

        if path and reference:
            raise ConanException("Both path and reference arguments were provided. Please provide "
                                 "only one of them")
<<<<<<< HEAD

=======
>>>>>>> d2f0b9ba
        if path:
            ref_or_path = _make_abs_path(path, cwd)
            if not os.path.isfile(ref_or_path):
                raise ConanException("Conanfile does not exist in %s" % ref_or_path)
        else:  # reference
            ref_or_path = ConanFileReference.loads(reference)

        phost = pbuild = graph_lock = None
        if lockfile:
            lockfile = _make_abs_path(lockfile, cwd)
            graph_lock_file = GraphLockFile.load(lockfile, self.app.cache.config.revisions_enabled)
            phost = graph_lock_file.profile_host
            pbuild = graph_lock_file.profile_build
            graph_lock = graph_lock_file.graph_lock
            graph_lock.relax()

        if not phost:
            phost = profile_from_args(profile_host.profiles, profile_host.settings,
                                      profile_host.options, profile_host.env, cwd, self.app.cache)

        if profile_build and not pbuild:
            # Only work on the profile_build if something is provided
            pbuild = profile_from_args(profile_build.profiles, profile_build.settings,
                                       profile_build.options, profile_build.env, cwd, self.app.cache)

        root_ref = ConanFileReference(name, version, user, channel, validate=False)
        phost.process_settings(self.app.cache)
        if pbuild:
            pbuild.process_settings(self.app.cache)
        graph_info = GraphInfo(profile_host=phost, profile_build=pbuild, root_ref=root_ref)
        graph_info.graph_lock = graph_lock

        recorder = ActionRecorder()
        # FIXME: Using update as check_update?
        remotes = self.app.load_remotes(remote_name=remote_name, check_updates=update)
        deps_graph = self.app.graph_manager.load_graph(ref_or_path, None, graph_info, build, update,
                                                       update, remotes, recorder, lockfile_id)
        print_graph(deps_graph, self.app.out)

        # The computed graph-lock by the graph expansion
        graph_lock = graph_info.graph_lock
        # Pure graph_lock, no more graph_info mess
        graph_lock_file = GraphLockFile(phost, pbuild, graph_lock)
        if lockfile:
            new_graph_lock = GraphLock(deps_graph, self.app.config.revisions_enabled)
            # check if the lockfile provided was used or not
            new_graph_lock.check_contained(graph_lock)
            graph_lock_file = GraphLockFile(phost, pbuild, new_graph_lock)
        if base:
            graph_lock_file.only_recipes()

        lockfile_out = _make_abs_path(lockfile_out or "conan.lock")
        graph_lock_file.save(lockfile_out)
        self.app.out.info("Generated lockfile: %s" % lockfile_out)


Conan = ConanAPIV1


def get_graph_info(profile_host, profile_build, cwd, install_folder, cache, output,
                   name=None, version=None, user=None, channel=None, lockfile=None):
    if lockfile:
        try:
            graph_info_folder = lockfile if os.path.isdir(lockfile) else os.path.dirname(lockfile)
            graph_info = GraphInfo.load(graph_info_folder)
            if name or version or user or channel:
                root_ref = ConanFileReference(name, version, user, channel, validate=False)
                graph_info.root = root_ref
        except IOError:  # Only if file is missing
            graph_info = GraphInfo()
            root_ref = ConanFileReference(name, version, user, channel, validate=False)
            graph_info.root = root_ref
        lockfile = lockfile if os.path.isfile(lockfile) else os.path.join(lockfile, LOCKFILE)
        graph_lock_file = GraphLockFile.load(lockfile, cache.config.revisions_enabled)
        graph_info.profile_host = graph_lock_file.profile_host
        if graph_info.profile_host is not None:
            graph_info.profile_host.process_settings(cache, preprocess=False)
        graph_info.graph_lock = graph_lock_file.graph_lock
        output.info("Using lockfile: '{}'".format(lockfile))
        return graph_info

    try:
        graph_info = GraphInfo.load(install_folder)
    except IOError:  # Only if file is missing
        if install_folder:
            raise ConanException("Failed to load graphinfo file in install-folder: %s"
                                 % install_folder)
        graph_info = None
    else:
        lockfilename = os.path.join(install_folder, LOCKFILE)
        graph_lock_file = GraphLockFile.load(lockfilename, cache.config.revisions_enabled)
        graph_info.profile_host = graph_lock_file.profile_host
        graph_info.profile_host.process_settings(cache, preprocess=False)

    if profile_host or profile_build or not graph_info:
        if graph_info:
            # FIXME: Convert to Exception in Conan 2.0
            output.warn("Settings, options, env or profile specified. "
                        "GraphInfo found from previous install won't be used: %s\n"
                        "Don't pass settings, options or profile arguments if you want to reuse "
                        "the installed graph-info file."
                        % install_folder)

        phost = profile_from_args(profile_host.profiles, profile_host.settings, profile_host.options,
                                  profile_host.env, cwd, cache)
        phost.process_settings(cache)
        if profile_build:
            # Only work on the profile_build if something is provided
            pbuild = profile_from_args(profile_build.profiles, profile_build.settings,
                                       profile_build.options, profile_build.env, cwd, cache)
            pbuild.process_settings(cache)
        else:
            pbuild = None

        root_ref = ConanFileReference(name, version, user, channel, validate=False)
        graph_info = GraphInfo(profile_host=phost, profile_build=pbuild, root_ref=root_ref)
        # Preprocess settings and convert to real settings
    return graph_info


def _parse_manifests_arguments(verify, manifests, manifests_interactive, cwd):
    if manifests and manifests_interactive:
        raise ConanException("Do not specify both manifests and "
                             "manifests-interactive arguments")
    if verify and (manifests or manifests_interactive):
        raise ConanException("Do not specify both 'verify' and "
                             "'manifests' or 'manifests-interactive' arguments")
    manifest_folder = verify or manifests or manifests_interactive
    if manifest_folder:
        if not os.path.isabs(manifest_folder):
            if not cwd:
                raise ConanException("'cwd' should be defined if the manifest folder is relative.")
            manifest_folder = os.path.join(cwd, manifest_folder)
        manifest_verify = verify is not None
        manifest_interactive = manifests_interactive is not None
    else:
        manifest_verify = manifest_interactive = False

    return manifest_folder, manifest_interactive, manifest_verify


def existing_info_files(folder):
    return os.path.exists(os.path.join(folder, CONANINFO)) and  \
           os.path.exists(os.path.join(folder, BUILD_INFO))<|MERGE_RESOLUTION|>--- conflicted
+++ resolved
@@ -1312,10 +1312,6 @@
         if path and reference:
             raise ConanException("Both path and reference arguments were provided. Please provide "
                                  "only one of them")
-<<<<<<< HEAD
-
-=======
->>>>>>> d2f0b9ba
         if path:
             ref_or_path = _make_abs_path(path, cwd)
             if not os.path.isfile(ref_or_path):
