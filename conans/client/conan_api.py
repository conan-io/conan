--- conflicted
+++ resolved
@@ -307,14 +307,8 @@
             keep_source = keep_source or keep_build
             # Forcing an export!
             if not not_export:
-<<<<<<< HEAD
-                scoped_output.highlight("Exporting package recipe")
-                cmd_export(conanfile_path, name, version, user, channel, keep_source,
-                           self._user_io.out, self._client_cache, self._registry)
-=======
                 cmd_export(conanfile_path, conanfile, reference, keep_source, self._user_io.out,
-                           self._client_cache)
->>>>>>> 778ba627
+                           self._client_cache, self._registry)
 
             if build_modes is None:  # Not specified, force build the tested library
                 build_modes = [conanfile.name]
@@ -378,18 +372,9 @@
         else:
             profile = read_conaninfo_profile(install_folder)
 
-<<<<<<< HEAD
-        conanfile = load_conanfile_class(conanfile_path)
-        if (name and conanfile.name and conanfile.name != name) or \
-           (version and conanfile.version and conanfile.version != version):
-            raise ConanException("Specified name/version doesn't match with the "
-                                 "name/version in the conanfile")
-        cmd_export(conanfile_path, name, version, user, channel, False,
-                   self._user_io.out, self._client_cache, self._registry)
-=======
         reference, conanfile = self._loader.load_export(conanfile_path, name, version, user, channel)
-        cmd_export(conanfile_path, conanfile, reference, False, self._user_io.out, self._client_cache)
->>>>>>> 778ba627
+        cmd_export(conanfile_path, conanfile, reference, False, self._user_io.out, self._client_cache,
+                   self._registry)
 
         recorder = ActionRecorder()
         manager = self._init_manager(recorder)
@@ -639,13 +624,9 @@
     @api_method
     def export(self, path, name, version, user, channel, keep_source=False, cwd=None):
         conanfile_path = _get_conanfile_path(path, cwd, py=True)
-<<<<<<< HEAD
-        cmd_export(conanfile_path, name, version, user, channel, keep_source,
-                   self._user_io.out, self._client_cache, self._registry)
-=======
         reference, conanfile = self._loader.load_export(conanfile_path, name, version, user, channel)
-        cmd_export(conanfile_path, conanfile, reference, keep_source, self._user_io.out, self._client_cache)
->>>>>>> 778ba627
+        cmd_export(conanfile_path, conanfile, reference, keep_source, self._user_io.out,
+                   self._client_cache, self._registry)
 
     @api_method
     def remove(self, pattern, query=None, packages=None, builds=None, src=False, force=False,
