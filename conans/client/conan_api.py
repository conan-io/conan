--- conflicted
+++ resolved
@@ -1402,18 +1402,11 @@
                                   profile_host.options, profile_host.env, profile_host.conf,
                                   cwd, self.app.cache)
 
-<<<<<<< HEAD
-        # Only work on the profile_build if something is provided
-        pbuild = profile_from_args(profile_build.profiles, profile_build.settings,
-                                   profile_build.options, profile_build.env, profile_build.conf,
-                                   cwd, self.app.cache)
-=======
         if not pbuild:
             # Only work on the profile_build if something is provided
             pbuild = profile_from_args(profile_build.profiles, profile_build.settings,
                                        profile_build.options, profile_build.env, profile_build.conf,
                                        cwd, self.app.cache, build_profile=True)
->>>>>>> 73e3351a
 
         root_ref = ConanFileReference(name, version, user, channel, validate=False)
         phost.process_settings(self.app.cache)
