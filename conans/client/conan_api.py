--- conflicted
+++ resolved
@@ -47,11 +47,10 @@
 from conans.client.cmd.download import download
 from conans.model.workspace import Workspace
 from conans.client.graph.graph_manager import GraphManager
-<<<<<<< HEAD
-=======
 from conans.client.loader import ConanFileLoader
 from conans.client.graph.proxy import ConanProxy
->>>>>>> adb62fb9
+from conans.client.graph.python_requires import ConanPythonRequire
+from conans.client.graph.range_resolver import RangeResolver
 
 
 default_manifest_folder = '.conan_manifests'
@@ -221,9 +220,11 @@
             self._user_io.disable_input()
 
         self._proxy = ConanProxy(client_cache, self._user_io.out, remote_manager, registry=self._registry)
-        self._loader = ConanFileLoader(self._runner, self._user_io.out, self._proxy)
+        resolver = RangeResolver(self._user_io.out, client_cache, self._proxy)
+        python_requires = ConanPythonRequire(self._proxy, resolver)
+        self._loader = ConanFileLoader(self._runner, self._user_io.out, python_requires)
         self._graph_manager = GraphManager(self._user_io.out, self._client_cache, self._registry,
-                                           self._remote_manager, self._loader, self._proxy)
+                                           self._remote_manager, self._loader, self._proxy, resolver)
 
     def _init_manager(self, action_recorder):
         """Every api call gets a new recorder and new manager"""
