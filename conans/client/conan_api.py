--- conflicted
+++ resolved
@@ -45,6 +45,7 @@
 from conans.client.userio import UserIO
 from conans.errors import ConanException, NotFoundException
 from conans.model.conan_file import get_env_context_manager
+from conans.model.editable_cpp_info import get_editable_abs_path
 from conans.model.graph_info import GraphInfo, GRAPH_INFO_FILE
 from conans.model.ref import ConanFileReference, PackageReference, check_valid_ref
 from conans.model.version import Version
@@ -56,7 +57,6 @@
 from conans.util.files import exception_message_safe, mkdir, save_files
 from conans.util.log import configure_logger
 from conans.util.tracer import log_command, log_exception
-from conans.model.editable_cpp_info import get_editable_abs_path
 
 default_manifest_folder = '.conan_manifests'
 
@@ -934,7 +934,6 @@
     def export_alias(self, reference, target_reference):
         ref = ConanFileReference.loads(reference)
         target_ref = ConanFileReference.loads(target_reference)
-<<<<<<< HEAD
 
         if ref.name != target_ref.name:
             raise ConanException("An alias can only be defined to a package with the same name")
@@ -949,10 +948,9 @@
                                      " and alias with the same name".format(ref))
 
         ref_layout = self._cache.package_layout(ref)
-        return export_alias(ref_layout, str(target_ref))
-=======
-        return export_alias(ref, target_ref, self._cache, self._user_io.out)
->>>>>>> d51bb723
+        return export_alias(ref_layout, str(target_ref),
+                            revisions_enabled=self._cache.config.revisions_enabled,
+                            output=self._user_io.out)
 
     @api_method
     def get_default_remote(self):
