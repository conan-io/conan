--- conflicted
+++ resolved
@@ -274,23 +274,6 @@
         undo_imports(manifest_path)
 
     @api_method
-<<<<<<< HEAD
-    def upload(self, pattern, remote, all_packages=False, confirm=False,
-               retry=None, retry_wait=None, integrity_check=False, policy=None, query=None,
-               parallel_upload=False):
-        """ Uploads a package recipe and the generated binary packages to a specified remote
-        """
-        app = ConanApp(self.cache_folder)
-        # FIXME: remote_name should be remote
-        app.load_remotes(remote)
-        uploader = CmdUpload(app)
-        uploader.upload(pattern, all_packages, confirm,
-                        retry, retry_wait, integrity_check, policy, query=query,
-                        parallel_upload=parallel_upload)
-
-    @api_method
-=======
->>>>>>> db253fe5
     def remove_system_reqs(self, reference):
         try:
             app = ConanApp(self.cache_folder)
