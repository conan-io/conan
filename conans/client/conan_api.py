--- conflicted
+++ resolved
@@ -24,10 +24,6 @@
 from conans.client.manager import deps_install
 from conans.client.migrations import ClientMigrator
 from conans.client.profile_loader import profile_from_args, read_profile
-<<<<<<< HEAD
-from conans.client.remote_manager import RemoteManager
-=======
->>>>>>> 65b3c526
 from conans.client.remover import ConanRemover
 from conans.client.source import config_source_local
 from conans.client.userio import UserInput
@@ -754,13 +750,8 @@
                parallel_upload=False):
         """ Uploads a package recipe and the generated binary packages to a specified remote
         """
-<<<<<<< HEAD
-        uploader = CmdUpload(self.app.cache, self.app.user_io, self.app.remote_manager,
-                             self.app.loader, self.app.hook_manager)
-=======
         uploader = CmdUpload(self.app.cache, self.app.remote_manager, self.app.loader,
                              self.app.hook_manager)
->>>>>>> 65b3c526
         remotes = self.app.load_remotes(remote_name=remote_name)
         uploader.upload(pattern, remotes, package, all_packages, confirm,
                         retry, retry_wait, integrity_check, policy, query=query,
@@ -1221,20 +1212,12 @@
         if pbuild:
             pbuild.process_settings(self.app.cache)
 
-<<<<<<< HEAD
-
-=======
->>>>>>> 65b3c526
         # FIXME: Using update as check_update?
         remotes = self.app.load_remotes(remote_name=remote_name, check_updates=update)
         deps_graph = self.app.graph_manager.load_graph(ref_or_path, None, phost,
                                                        pbuild, graph_lock, root_ref, build, update,
                                                        update, remotes)
-<<<<<<< HEAD
-        print_graph(deps_graph, self.app.out)
-=======
         print_graph(deps_graph)
->>>>>>> 65b3c526
 
         # The computed graph-lock by the graph expansion
         graph_lock = graph_lock or GraphLock(deps_graph)
