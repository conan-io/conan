import os
import sys

import requests

import conans
from conans import __version__ as client_version, tools
from conans.client.action_recorder import ActionRecorder
from conans.client.client_cache import ClientCache
from conans.client.conf import MIN_SERVER_COMPATIBLE_VERSION, ConanClientConfigParser
from conans.client.manager import ConanManager, existing_info_files
from conans.client.migrations import ClientMigrator
from conans.client.output import ConanOutput, ScopedOutput
from conans.client.profile_loader import read_profile, profile_from_args, \
    read_conaninfo_profile
from conans.client.remote_manager import RemoteManager
from conans.client.remote_registry import RemoteRegistry
from conans.client.rest.auth_manager import ConanApiAuthManager
from conans.client.rest.rest_client import RestApiClient
from conans.client.rest.conan_requester import ConanRequester
from conans.client.rest.version_checker import VersionCheckerRequester
from conans.client.runner import ConanRunner
from conans.client.store.localdb import LocalDB
from conans.client.cmd.test import PackageTester
from conans.client.userio import UserIO
from conans.errors import ConanException
from conans.model.ref import ConanFileReference
from conans.model.version import Version
from conans.paths import get_conan_user_home, CONANINFO, BUILD_INFO
from conans.search.search import DiskSearchManager
from conans.util.env_reader import get_env
from conans.util.files import save_files, exception_message_safe, mkdir
from conans.util.log import configure_logger
from conans.util.tracer import log_command, log_exception
from conans.client.loader_parse import load_conanfile_class
from conans.client import settings_preprocessor
from conans.tools import set_global_instances
from conans.client.cmd.uploader import CmdUpload
from conans.client.cmd.profile import cmd_profile_update, cmd_profile_get,\
    cmd_profile_delete_key, cmd_profile_create, cmd_profile_list
from conans.client.cmd.search import Search
from conans.client.cmd.user import users_clean, users_list, user_set
from conans.unicode import get_cwd, make_unicode
from conans.client.importer import undo_imports
from conans.client.cmd.export import cmd_export, export_alias
from conans.unicode import get_cwd


default_manifest_folder = '.conan_manifests'


def get_request_timeout():
    timeout = os.getenv("CONAN_REQUEST_TIMEOUT")
    try:
        return float(timeout) if timeout is not None else None
    except ValueError:
        raise ConanException("Specify a numeric parameter for 'request_timeout'")


def get_basic_requester(client_cache):
    requester = requests.Session()
    # Manage the verify and the client certificates and setup proxies

    return ConanRequester(requester, client_cache, get_request_timeout())


def api_method(f):
    def wrapper(*args, **kwargs):
        the_self = args[0]
        try:
            curdir = get_cwd()
            log_command(f.__name__, kwargs)
            the_self._init_manager()
            with tools.environment_append(the_self._client_cache.conan_config.env_vars):
                # Patch the globals in tools
                ret = f(*args, **kwargs)
                if ret is None:  # FIXME: Probably each method should manage its return
                    return the_self._recorder.get_info()
                return ret
        except Exception as exc:
            msg = exception_message_safe(exc)
            try:
                log_exception(exc, msg)
            except:
                pass
            if isinstance(exc, ConanException):
                exc.info = the_self._recorder.get_info()
            raise
        finally:
            os.chdir(curdir)

    return wrapper


def _make_abs_path(path, cwd=None, default=None):
    """convert 'path' to absolute if necessary (could be already absolute)
    if not defined (empty, or None), will return 'default' one or 'cwd'
    """
    cwd = cwd or get_cwd()
    if not path:
<<<<<<< HEAD
        result = default or cwd
    elif os.path.isabs(path):
        result = path
    else:
        result = os.path.normpath(os.path.join(cwd, path))
    return make_unicode(result)
=======
        abs_path = default or cwd
    elif os.path.isabs(path):
        abs_path = path
    else:
        abs_path = os.path.normpath(os.path.join(cwd, path))
    return abs_path
>>>>>>> 419beea8


def _get_conanfile_path(path, cwd, py):
    """
    param py= True: Must be .py, False: Must be .txt, None: Try .py, then .txt
    """
    path = _make_abs_path(path, cwd)

    if os.path.isdir(path):  # Can be a folder
        if py:
            path = os.path.join(path, "conanfile.py")
        elif py is False:
            path = os.path.join(path, "conanfile.txt")
        else:
            path_py = os.path.join(path, "conanfile.py")
            if os.path.exists(path_py):
                path = path_py
            else:
                path = os.path.join(path, "conanfile.txt")

    if not os.path.isfile(path):  # Must exist
        raise ConanException("Conanfile not found: %s" % path)

    if py and not path.endswith(".py"):
        raise ConanException("A conanfile.py is needed (not valid conanfile.txt)")

    return path


class ConanAPIV1(object):

    @staticmethod
    def instance_remote_manager(requester, client_cache, user_io, _client_version,
                                min_server_compatible_version):

        # Verify client version against remotes
        version_checker_req = VersionCheckerRequester(requester, _client_version,
                                                      min_server_compatible_version,
                                                      user_io.out)

        # To handle remote connections
        put_headers = client_cache.read_put_headers()
        rest_api_client = RestApiClient(user_io.out, requester=version_checker_req,
                                        put_headers=put_headers)
        # To store user and token
        localdb = LocalDB(client_cache.localdb)
        # Wraps RestApiClient to add authentication support (same interface)
        auth_manager = ConanApiAuthManager(rest_api_client, user_io, localdb)
        # Handle remote connections
        remote_manager = RemoteManager(client_cache, auth_manager, user_io.out)
        return localdb, rest_api_client, remote_manager

    @staticmethod
    def factory(interactive=None):
        """Factory"""
        # Respect color env setting or check tty if unset
        color_set = "CONAN_COLOR_DISPLAY" in os.environ
        if ((color_set and get_env("CONAN_COLOR_DISPLAY", 1))
                or (not color_set
                    and hasattr(sys.stdout, "isatty")
                    and sys.stdout.isatty())):
            import colorama
            if get_env("PYCHARM_HOSTED"):  # in PyCharm disable convert/strip
                colorama.init(convert=False, strip=False)
            else:
                colorama.init()
            color = True
        else:
            color = False
        out = ConanOutput(sys.stdout, color)
        user_io = UserIO(out=out)

        try:
            user_home = get_conan_user_home()
            client_cache = migrate_and_get_client_cache(user_home, out)
            sys.path.append(os.path.join(user_home, "python"))
        except Exception as e:
            out.error(str(e))
            raise

        with tools.environment_append(client_cache.conan_config.env_vars):
            # Adjust CONAN_LOGGING_LEVEL with the env readed
            conans.util.log.logger = configure_logger()

            # Get the new command instance after migrations have been done
            requester = get_basic_requester(client_cache)
            _, _, remote_manager = ConanAPIV1.instance_remote_manager(
                requester,
                client_cache, user_io,
                Version(client_version),
                Version(MIN_SERVER_COMPATIBLE_VERSION))

            # Adjust global tool variables
            set_global_instances(out, requester)

            # Get a search manager
            search_manager = DiskSearchManager(client_cache)

            # Settings preprocessor
            if interactive is None:
                interactive = not get_env("CONAN_NON_INTERACTIVE", False)
            conan = ConanAPIV1(client_cache, user_io, get_conan_runner(), remote_manager, search_manager,
                               settings_preprocessor, interactive=interactive)

        return conan, client_cache, user_io

    def __init__(self, client_cache, user_io, runner, remote_manager, search_manager,
                 _settings_preprocessor, interactive=True):
        assert isinstance(user_io, UserIO)
        assert isinstance(client_cache, ClientCache)
        self._client_cache = client_cache
        self._user_io = user_io
        self._runner = runner
        self._remote_manager = remote_manager
        self._search_manager = search_manager
        self._settings_preprocessor = _settings_preprocessor
        self._registry = RemoteRegistry(self._client_cache.registry, self._user_io.out)
        self._recorder = None
        self._manager = None

        if not interactive:
            self._user_io.disable_input()

    def _init_manager(self):
        """Every api call gets a new recorder and new manager"""
        self._recorder = ActionRecorder()
        self._manager = ConanManager(self._client_cache, self._user_io, self._runner,
                                     self._remote_manager, self._search_manager,
                                     self._settings_preprocessor, self._recorder, self._registry)

    @api_method
    def new(self, name, header=False, pure_c=False, test=False, exports_sources=False, bare=False,
            cwd=None, visual_versions=None, linux_gcc_versions=None, linux_clang_versions=None,
            osx_clang_versions=None, shared=None, upload_url=None, gitignore=None,
            gitlab_gcc_versions=None, gitlab_clang_versions=None,
            circleci_gcc_versions=None, circleci_clang_versions=None, circleci_osx_versions=None):
        from conans.client.cmd.new import cmd_new
        cwd = os.path.abspath(cwd or get_cwd())
        files = cmd_new(name, header=header, pure_c=pure_c, test=test,
                        exports_sources=exports_sources, bare=bare,
                        visual_versions=visual_versions,
                        linux_gcc_versions=linux_gcc_versions,
                        linux_clang_versions=linux_clang_versions,
                        osx_clang_versions=osx_clang_versions, shared=shared,
                        upload_url=upload_url, gitignore=gitignore,
                        gitlab_gcc_versions=gitlab_gcc_versions,
                        gitlab_clang_versions=gitlab_clang_versions,
                        circleci_gcc_versions=circleci_gcc_versions,
                        circleci_clang_versions=circleci_clang_versions,
                        circleci_osx_versions=circleci_osx_versions)

        save_files(cwd, files)
        for f in sorted(files):
            self._user_io.out.success("File saved: %s" % f)

    @api_method
    def test(self, path, reference, profile_name=None, settings=None, options=None, env=None,
             remote=None, update=False, build_modes=None, cwd=None, test_build_folder=None):

        settings = settings or []
        options = options or []
        env = env or []

        conanfile_path = _get_conanfile_path(path, cwd, py=True)
        cwd = cwd or get_cwd()
        profile = profile_from_args(profile_name, settings, options, env, cwd,
                                    self._client_cache)
        reference = ConanFileReference.loads(reference)
        pt = PackageTester(self._manager, self._user_io)
        pt.install_build_and_test(conanfile_path, reference, profile, remote,
                                  update, build_modes=build_modes,
                                  test_build_folder=test_build_folder)

    @api_method
    def create(self, conanfile_path, name=None, version=None, user=None, channel=None,
               profile_name=None, settings=None,
               options=None, env=None, test_folder=None, not_export=False,
               build_modes=None,
               keep_source=False, keep_build=False, verify=None,
               manifests=None, manifests_interactive=None,
               remote=None, update=False, cwd=None, test_build_folder=None):
        """
        API method to create a conan package

        :param test_folder: default None   - looks for default 'test' or 'test_package' folder),
                                    string - test_folder path
                                    False  - disabling tests
        """
        settings = settings or []
        options = options or []
        env = env or []

        cwd = cwd or get_cwd()
        conanfile_path = _get_conanfile_path(conanfile_path, cwd, py=True)

        if not name or not version:
            conanfile = load_conanfile_class(conanfile_path)
            name, version = conanfile.name, conanfile.version
            if not name or not version:
                raise ConanException("conanfile.py doesn't declare package name or version")

        reference = ConanFileReference(name, version, user, channel)
        scoped_output = ScopedOutput(str(reference), self._user_io.out)
        # Make sure keep_source is set for keep_build
        if keep_build:
            keep_source = True
        # Forcing an export!
        if not not_export:
            scoped_output.highlight("Exporting package recipe")
            cmd_export(conanfile_path, name, version, user, channel, keep_source,
                       self._user_io.out, self._client_cache)

        if build_modes is None:  # Not specified, force build the tested library
            build_modes = [name]

        manifests = _parse_manifests_arguments(verify, manifests, manifests_interactive, cwd)
        manifest_folder, manifest_interactive, manifest_verify = manifests
        profile = profile_from_args(profile_name, settings, options, env,
                                    cwd, self._client_cache)

        def get_test_conanfile_path(tf):
            """Searches in the declared test_folder or in the standard locations"""

            if tf is False:
                # Look up for testing conanfile can be disabled if tf (test folder) is False
                return None

            test_folders = [tf] if tf else ["test_package", "test"]
            base_folder = os.path.dirname(conanfile_path)
            for test_folder_name in test_folders:
                test_folder = os.path.join(base_folder, test_folder_name)
                test_conanfile_path = os.path.join(test_folder, "conanfile.py")
                if os.path.exists(test_conanfile_path):
                    return test_conanfile_path
            else:
                if tf:
                    raise ConanException("test folder '%s' not available, "
                                         "or it doesn't have a conanfile.py" % tf)

        test_conanfile_path = get_test_conanfile_path(test_folder)
        self._recorder.add_recipe_being_developed(reference)

        if test_conanfile_path:
            pt = PackageTester(self._manager, self._user_io)
            pt.install_build_and_test(test_conanfile_path, reference, profile,
                                      remote, update, build_modes=build_modes,
                                      manifest_folder=manifest_folder,
                                      manifest_verify=manifest_verify,
                                      manifest_interactive=manifest_interactive,
                                      keep_build=keep_build,
                                      test_build_folder=test_build_folder)
        else:
            self._manager.install(reference=reference,
                                  install_folder=None,  # Not output anything
                                  manifest_folder=manifest_folder,
                                  manifest_verify=manifest_verify,
                                  manifest_interactive=manifest_interactive,
                                  remote_name=remote,
                                  profile=profile,
                                  build_modes=build_modes,
                                  update=update,
                                  keep_build=keep_build)

    @api_method
    def export_pkg(self, conanfile_path, name, channel, source_folder=None, build_folder=None,
                   package_folder=None, install_folder=None, profile_name=None, settings=None,
                   options=None, env=None, force=False, user=None, version=None, cwd=None):

        settings = settings or []
        options = options or []
        env = env or []
        cwd = cwd or get_cwd()

        # Checks that info files exists if the install folder is specified
        if install_folder and not existing_info_files(_make_abs_path(install_folder, cwd)):
            raise ConanException("The specified install folder doesn't contain '%s' and '%s' "
                                 "files" % (CONANINFO, BUILD_INFO))

        conanfile_path = _get_conanfile_path(conanfile_path, cwd, py=True)

        if package_folder:
            if build_folder or source_folder:
                raise ConanException("package folder definition incompatible with build and source folders")
            package_folder = _make_abs_path(package_folder, cwd)

        build_folder = _make_abs_path(build_folder, cwd)
        install_folder = _make_abs_path(install_folder, cwd, default=build_folder)
        source_folder = _make_abs_path(source_folder, cwd, default=os.path.dirname(conanfile_path))

        # Checks that no both settings and info files are specified
        if install_folder and existing_info_files(install_folder) and \
                (profile_name or settings or options or env):
            raise ConanException("%s and %s are found, at '%s' folder, so specifying profile, "
                                 "settings, options or env is not allowed" % (CONANINFO, BUILD_INFO,
                                                                              install_folder))

        infos_present = existing_info_files(install_folder)
        if not infos_present:
            profile = profile_from_args(profile_name, settings, options, env=env,
                                        cwd=cwd, client_cache=self._client_cache)
        else:
            profile = read_conaninfo_profile(install_folder)

        conanfile = load_conanfile_class(conanfile_path)
        if (name and conanfile.name and conanfile.name != name) or \
           (version and conanfile.version and conanfile.version != version):
            raise ConanException("Specified name/version doesn't match with the "
                                 "name/version in the conanfile")
        cmd_export(conanfile_path, name, version, user, channel, False,
                   self._user_io.out, self._client_cache)

        if not (name and version):
            name = conanfile.name
            version = conanfile.version

        reference = ConanFileReference(name, version, user, channel)
        self._manager.export_pkg(reference, source_folder=source_folder, build_folder=build_folder,
                                 package_folder=package_folder, install_folder=install_folder,
                                 profile=profile, force=force)

    @api_method
    def download(self, reference, remote=None, package=None, recipe=False):
        if package and recipe:
            raise ConanException("recipe parameter cannot be used together with package")
        # Install packages without settings (fixed ids or all)
        conan_ref = ConanFileReference.loads(reference)
        self._manager.download(conan_ref, package, remote_name=remote, recipe=recipe)

    @api_method
    def install_reference(self, reference, settings=None, options=None, env=None,
                          remote=None, verify=None, manifests=None,
                          manifests_interactive=None, build=None, profile_name=None,
                          update=False, generators=None, install_folder=None, cwd=None):

        cwd = cwd or get_cwd()
        install_folder = _make_abs_path(install_folder, cwd)

        manifests = _parse_manifests_arguments(verify, manifests, manifests_interactive, cwd)
        manifest_folder, manifest_interactive, manifest_verify = manifests

        profile = profile_from_args(profile_name, settings, options, env, cwd,
                                    self._client_cache)

        if not generators:  # We don't want the default txt
            generators = False

        mkdir(install_folder)
        self._manager.install(reference=reference, install_folder=install_folder, remote_name=remote,
                              profile=profile, build_modes=build, update=update,
                              manifest_folder=manifest_folder,
                              manifest_verify=manifest_verify,
                              manifest_interactive=manifest_interactive,
                              generators=generators,
                              install_reference=True)

    @api_method
    def install(self, path="", settings=None, options=None, env=None,
                remote=None, verify=None, manifests=None,
                manifests_interactive=None, build=None, profile_name=None,
                update=False, generators=None, no_imports=False, install_folder=None, cwd=None):

        cwd = cwd or get_cwd()
        install_folder = _make_abs_path(install_folder, cwd)
        conanfile_path = _get_conanfile_path(path, cwd, py=None)

        manifests = _parse_manifests_arguments(verify, manifests, manifests_interactive, cwd)
        manifest_folder, manifest_interactive, manifest_verify = manifests

        profile = profile_from_args(profile_name, settings, options, env, cwd,
                                    self._client_cache)

        self._manager.install(reference=conanfile_path,
                              install_folder=install_folder,
                              remote_name=remote,
                              profile=profile,
                              build_modes=build,
                              update=update,
                              manifest_folder=manifest_folder,
                              manifest_verify=manifest_verify,
                              manifest_interactive=manifest_interactive,
                              generators=generators,
                              no_imports=no_imports)

    @api_method
    def config_get(self, item):
        config_parser = ConanClientConfigParser(self._client_cache.conan_conf_path)
        self._user_io.out.info(config_parser.get_item(item))
        return config_parser.get_item(item)

    @api_method
    def config_set(self, item, value):
        config_parser = ConanClientConfigParser(self._client_cache.conan_conf_path)
        config_parser.set_item(item, value)
        self._client_cache.invalidate()

    @api_method
    def config_rm(self, item):
        config_parser = ConanClientConfigParser(self._client_cache.conan_conf_path)
        config_parser.rm_item(item)
        self._client_cache.invalidate()

    @api_method
    def config_install(self, item, verify_ssl):
        from conans.client.conf.config_installer import configuration_install
        return configuration_install(item, self._client_cache, self._user_io.out, verify_ssl)

    def _info_get_profile(self, reference, install_folder, profile_name, settings, options, env):
        cwd = get_cwd()
        try:
            reference = ConanFileReference.loads(reference)
        except ConanException:
            reference = _get_conanfile_path(reference, cwd=None, py=None)
            if install_folder or not (profile_name or settings or options or env):
                # When not install folder is specified but neither any setting, we try to read the
                # info from cwd
                install_folder = _make_abs_path(install_folder, cwd)
                if existing_info_files(install_folder):
                    return reference, read_conaninfo_profile(install_folder)

        return reference, profile_from_args(profile_name, settings, options, env=env,
                                            cwd=cwd, client_cache=self._client_cache)

    @api_method
    def info_build_order(self, reference, settings=None, options=None, env=None,
                         profile_name=None, remote=None, build_order=None, check_updates=None,
                         install_folder=None):
        reference, profile = self._info_get_profile(reference, install_folder, profile_name, settings,
                                                    options, env)
        graph = self._manager.info_build_order(reference, profile, build_order, remote, check_updates)
        return graph

    @api_method
    def info_nodes_to_build(self, reference, build_modes, settings=None, options=None, env=None,
                            profile_name=None, remote=None, check_updates=None, install_folder=None):
        reference, profile = self._info_get_profile(reference, install_folder, profile_name, settings,
                                                    options, env)
        ret = self._manager.info_nodes_to_build(reference, profile, build_modes, remote,
                                                check_updates)
        ref_list, project_reference = ret
        return ref_list, project_reference

    @api_method
    def info_get_graph(self, reference, remote=None, settings=None, options=None, env=None,
                       profile_name=None, update=False, install_folder=None):
        reference, profile = self._info_get_profile(reference, install_folder, profile_name, settings,
                                                    options, env)
        ret = self._manager.info_get_graph(reference, remote_name=remote, profile=profile,
                                           check_updates=update)
        deps_graph, graph_updates_info, project_reference = ret
        return deps_graph, graph_updates_info, project_reference

    @api_method
    def build(self, conanfile_path, source_folder=None, package_folder=None, build_folder=None,
              install_folder=None, should_configure=True, should_build=True, should_install=True, cwd=None):

        cwd = cwd or get_cwd()
        conanfile_path = _get_conanfile_path(conanfile_path, cwd, py=True)
        build_folder = _make_abs_path(build_folder, cwd)
        install_folder = _make_abs_path(install_folder, cwd, default=build_folder)
        source_folder = _make_abs_path(source_folder, cwd, default=os.path.dirname(conanfile_path))
        default_pkg_folder = os.path.join(build_folder, "package")
        package_folder = _make_abs_path(package_folder, cwd, default=default_pkg_folder)

        self._manager.build(conanfile_path, source_folder, build_folder, package_folder,
                            install_folder, should_configure=should_configure, should_build=should_build,
                            should_install=should_install)

    @api_method
    def package(self, path, build_folder, package_folder, source_folder=None, install_folder=None, cwd=None):
        cwd = cwd or get_cwd()
        conanfile_path = _get_conanfile_path(path, cwd, py=True)
        build_folder = _make_abs_path(build_folder, cwd)
        install_folder = _make_abs_path(install_folder, cwd, default=build_folder)
        source_folder = _make_abs_path(source_folder, cwd, default=os.path.dirname(conanfile_path))
        default_pkg_folder = os.path.join(build_folder, "package")
        package_folder = _make_abs_path(package_folder, cwd, default=default_pkg_folder)

        self._manager.local_package(package_folder, conanfile_path, build_folder, source_folder,
                                    install_folder)

    @api_method
    def source(self, path, source_folder=None, info_folder=None, cwd=None):
        cwd = cwd or get_cwd()
        conanfile_path = _get_conanfile_path(path, cwd, py=True)
        source_folder = _make_abs_path(source_folder, cwd)
        info_folder = _make_abs_path(info_folder, cwd)

        mkdir(source_folder)
        if not os.path.exists(info_folder):
            raise ConanException("Specified info-folder doesn't exist")

        self._manager.source(conanfile_path, source_folder, info_folder)

    @api_method
    def imports(self, path, dest=None, info_folder=None, cwd=None):
        """
        :param path: Path to the conanfile
        :param dest: Dir to put the imported files. (Abs path or relative to cwd)
        :param info_folder: Dir where the conaninfo.txt and conanbuildinfo.txt files are
        :param cwd: Current working directory
        :return: None
        """
        cwd = cwd or get_cwd()
        info_folder = _make_abs_path(info_folder, cwd)
        dest = _make_abs_path(dest, cwd)

        mkdir(dest)
        conanfile_abs_path = _get_conanfile_path(path, cwd, py=None)
        self._manager.imports(conanfile_abs_path, dest, info_folder)

    @api_method
    def imports_undo(self, manifest_path):
        cwd = get_cwd()
        manifest_path = _make_abs_path(manifest_path, cwd)
        undo_imports(manifest_path, self._user_io.out)

    @api_method
    def export(self, path, name, version, user, channel, keep_source=False, cwd=None):
        conanfile_path = _get_conanfile_path(path, cwd, py=True)
        cmd_export(conanfile_path, name, version, user, channel, keep_source,
                   self._user_io.out, self._client_cache)

    @api_method
    def remove(self, pattern, query=None, packages=None, builds=None, src=False, force=False,
               remote=None, outdated=False):
        self._manager.remove(pattern, package_ids_filter=packages, build_ids=builds,
                             src=src, force=force, remote_name=remote, packages_query=query,
                             outdated=outdated)

    @api_method
    def copy(self, reference, user_channel, force=False, packages=None):
        """
        param packages: None=No binaries, True=All binaries, else list of IDs
        """
        from conans.client.cmd.copy import cmd_copy
        # FIXME: conan copy does not support short-paths in Windows
        cmd_copy(reference, user_channel, packages, self._client_cache,
                 self._user_io, self._remote_manager, self._registry, force=force)

    @api_method
    def authenticate(self, name, password, remote=None):
        if not remote:
            remote = self._registry.default_remote
        else:
            remote = self._registry.remote(remote)
        if password == "":
            name, password = self._user_io.request_login(remote_name=remote.name,
                                                         username=name)
        self._remote_manager.authenticate(remote, name, password)

    @api_method
    def user_set(self, user, remote_name=None):
        return user_set(self._client_cache, self._user_io.out, self._registry, user, remote_name)

    @api_method
    def users_clean(self):
        return users_clean(self._client_cache)

    @api_method
    def users_list(self, remote=None):
        users = users_list(self._client_cache, self._registry, remote)
        for remote_name, username in users:
            self._user_io.out.info("Current '%s' user: %s" % (remote_name, username))

    @api_method
    def search_recipes(self, pattern, remote=None, case_sensitive=False):
        search = Search(self._client_cache, self._remote_manager, self._registry)
        return search.search_recipes(pattern, remote, case_sensitive)

    @api_method
    def search_packages(self, reference, query=None, remote=None, outdated=False):
        search = Search(self._client_cache, self._remote_manager, self._registry)
        return search.search_packages(reference, remote, query=query,
                                      outdated=outdated)

    @api_method
    def upload(self, pattern, package=None, remote=None, all_packages=False, force=False,
               confirm=False, retry=2, retry_wait=5, skip_upload=False, integrity_check=False,
               no_overwrite=None):
        """ Uploads a package recipe and the generated binary packages to a specified remote
        """

        if force and no_overwrite:
            raise ConanException("'no_overwrite' argument cannot be used together with 'force'")

        uploader = CmdUpload(self._client_cache, self._user_io, self._remote_manager, self._registry)
        return uploader.upload(pattern, package, all_packages, force, confirm, retry, retry_wait,
                               skip_upload, integrity_check, no_overwrite, remote)

    @api_method
    def remote_list(self):
        return self._registry.remotes

    @api_method
    def remote_add(self, remote, url, verify_ssl=True, insert=None):
        return self._registry.add(remote, url, verify_ssl, insert)

    @api_method
    def remote_remove(self, remote):
        return self._registry.remove(remote)

    @api_method
    def remote_update(self, remote, url, verify_ssl=True, insert=None):
        return self._registry.update(remote, url, verify_ssl, insert)

    @api_method
    def remote_rename(self, remote, new_remote):
        return self._registry.rename(remote, new_remote)

    @api_method
    def remote_list_ref(self):
        return self._registry.refs

    @api_method
    def remote_add_ref(self, reference, remote):
        return self._registry.add_ref(reference, remote)

    @api_method
    def remote_remove_ref(self, reference):
        return self._registry.remove_ref(reference)

    @api_method
    def remote_update_ref(self, reference, remote):
        return self._registry.update_ref(reference, remote)

    @api_method
    def profile_list(self):
        return cmd_profile_list(self._client_cache.profiles_path, self._user_io.out)

    @api_method
    def create_profile(self, profile_name, detect=False):
        return cmd_profile_create(profile_name, self._client_cache.profiles_path,
                                  self._user_io.out, detect)

    @api_method
    def update_profile(self, profile_name, key, value):
        return cmd_profile_update(profile_name, key, value, self._client_cache.profiles_path)

    @api_method
    def get_profile_key(self, profile_name, key):
        return cmd_profile_get(profile_name, key, self._client_cache.profiles_path)

    @api_method
    def delete_profile_key(self, profile_name, key):
        return cmd_profile_delete_key(profile_name, key, self._client_cache.profiles_path)

    @api_method
    def read_profile(self, profile=None):
        p, _ = read_profile(profile, get_cwd(), self._client_cache.profiles_path)
        return p

    @api_method
    def get_path(self, reference, package_id=None, path=None, remote=None):
        from conans.client.local_file_getter import get_path
        reference = ConanFileReference.loads(str(reference))
        if not path:
            path = "conanfile.py" if not package_id else "conaninfo.txt"

        if not remote:
            return get_path(self._client_cache, reference, package_id, path), path
        else:
            remote = self._registry.remote(remote)
            return self._remote_manager.get_path(reference, package_id, path, remote), path

    @api_method
    def export_alias(self, reference, target_reference):
        reference = ConanFileReference.loads(str(reference))
        target_reference = ConanFileReference.loads(str(target_reference))
        return export_alias(reference, target_reference, self._client_cache)


Conan = ConanAPIV1


def _parse_manifests_arguments(verify, manifests, manifests_interactive, cwd):
    if manifests and manifests_interactive:
        raise ConanException("Do not specify both manifests and "
                             "manifests-interactive arguments")
    if verify and (manifests or manifests_interactive):
        raise ConanException("Do not specify both 'verify' and "
                             "'manifests' or 'manifests-interactive' arguments")
    manifest_folder = verify or manifests or manifests_interactive
    if manifest_folder:
        if not os.path.isabs(manifest_folder):
            if not cwd:
                raise ConanException("'cwd' should be defined if the manifest folder is relative.")
            manifest_folder = os.path.join(cwd, manifest_folder)
        manifest_verify = verify is not None
        manifest_interactive = manifests_interactive is not None
    else:
        manifest_verify = manifest_interactive = False
    manifest_folder = make_unicode(manifest_folder)
    return manifest_folder, manifest_interactive, manifest_verify


def get_conan_runner():
    print_commands_to_output = get_env("CONAN_PRINT_RUN_COMMANDS", False)
    generate_run_log_file = get_env("CONAN_LOG_RUN_TO_FILE", False)
    log_run_to_output = get_env("CONAN_LOG_RUN_TO_OUTPUT", True)
    runner = ConanRunner(print_commands_to_output, generate_run_log_file, log_run_to_output)
    return runner


def migrate_and_get_client_cache(base_folder, out, storage_folder=None):
    # Init paths
    client_cache = ClientCache(base_folder, storage_folder, out)

    # Migration system
    migrator = ClientMigrator(client_cache, Version(client_version), out)
    migrator.migrate()

    return client_cache<|MERGE_RESOLUTION|>--- conflicted
+++ resolved
@@ -98,21 +98,12 @@
     """
     cwd = cwd or get_cwd()
     if not path:
-<<<<<<< HEAD
-        result = default or cwd
-    elif os.path.isabs(path):
-        result = path
-    else:
-        result = os.path.normpath(os.path.join(cwd, path))
-    return make_unicode(result)
-=======
         abs_path = default or cwd
     elif os.path.isabs(path):
         abs_path = path
     else:
         abs_path = os.path.normpath(os.path.join(cwd, path))
-    return abs_path
->>>>>>> 419beea8
+    return make_unicode(abs_path)
 
 
 def _get_conanfile_path(path, cwd, py):
