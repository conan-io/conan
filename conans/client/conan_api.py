--- conflicted
+++ resolved
@@ -259,11 +259,8 @@
             conanfile_class = self.app.loader.load_class(conanfile_path)
             conanfile_class.name = ref.name
             conanfile_class.version = ref.version
-<<<<<<< HEAD
-        conanfile = conanfile_class(self.app.out, None, str(ref))
-=======
-        conanfile = conanfile_class(self._user_io.out, None, repr(ref))
->>>>>>> db69f8c9
+
+        conanfile = conanfile_class(self.app.out, None, repr(ref))
 
         result = OrderedDict()
         if not attributes:
@@ -1002,13 +999,8 @@
 
     @api_method
     def remove_system_reqs_by_pattern(self, pattern):
-<<<<<<< HEAD
         for ref in search_recipes(self.app.cache, pattern=pattern):
-            self.remove_system_reqs(ref.full_repr())
-=======
-        for ref in search_recipes(self._cache, pattern=pattern):
             self.remove_system_reqs(repr(ref))
->>>>>>> db69f8c9
 
     @api_method
     def remove_locks(self):
@@ -1072,13 +1064,8 @@
         # Do not allow to override an existing package
         alias_conanfile_path = self.app.cache.package_layout(ref).conanfile()
         if os.path.exists(alias_conanfile_path):
-<<<<<<< HEAD
             conanfile_class = self.app.loader.load_class(alias_conanfile_path)
-            conanfile = conanfile_class(self.app.out, None, str(ref))
-=======
-            conanfile_class = self._loader.load_class(alias_conanfile_path)
-            conanfile = conanfile_class(self._user_io.out, None, repr(ref))
->>>>>>> db69f8c9
+            conanfile = conanfile_class(self.app.out, None, repr(ref))
             if not getattr(conanfile, 'alias', None):
                 raise ConanException("Reference '{}' is already a package, remove it before "
                                      "creating and alias with the same name".format(ref))
