import hashlib
import os
import sys

import requests
from collections import defaultdict, OrderedDict

import conans
from conans import __version__ as CLIENT_VERSION, tools
from conans.client.client_cache import ClientCache
from conans.client.conf import MIN_SERVER_COMPATIBLE_VERSION, ConanClientConfigParser
from conans.client.loader import load_consumer_conanfile
from conans.client.manager import ConanManager
from conans.client.migrations import ClientMigrator
from conans.client.output import ConanOutput
from conans.client.printer import Printer
from conans.client.profile_loader import read_profile
from conans.client.remote_manager import RemoteManager
from conans.client.remote_registry import RemoteRegistry
from conans.client.rest.auth_manager import ConanApiAuthManager
from conans.client.rest.rest_client import RestApiClient
from conans.client.rest.version_checker import VersionCheckerRequester
from conans.client.runner import ConanRunner
from conans.client.store.localdb import LocalDB
from conans.client.userio import UserIO
from conans.errors import ConanException
from conans.model.env_info import EnvValues
from conans.model.options import OptionsValues
from conans.model.profile import Profile
from conans.model.ref import ConanFileReference, is_a_reference
from conans.model.scope import Scopes
from conans.model.version import Version
from conans.paths import CONANFILE, conan_expand_user
from conans.search.search import DiskSearchManager, DiskSearchAdapter
from conans.util.config_parser import get_bool_from_text
from conans.util.env_reader import get_env
from conans.util.files import rmdir, save_files, exception_message_safe
from conans.util.log import configure_logger
from conans.util.tracer import log_command, log_exception


def get_basic_requester(client_cache):
    requester = requests.Session()
    requester.proxies = client_cache.conan_config.proxies
    return requester


def api_method(f):
    def wrapper(*args, **kwargs):
        the_self = args[0]
        try:
            log_command(f.__name__, kwargs)
            with tools.environment_append(the_self._client_cache.conan_config.env_vars):
                # Patch the globals in tools
                return f(*args, **kwargs)
        except ConanException as exc:
            # import traceback
            # logger.debug(traceback.format_exc())
            msg = exception_message_safe(exc)
            the_self._user_io.out.error(msg)
            try:
                log_exception(exc, msg)
            except:
                pass
            raise
        except Exception as exc:
            import traceback
            print(traceback.format_exc())
            msg = exception_message_safe(exc)
            try:
                log_exception(exc, msg)
            except:
                pass
            raise exc

    return wrapper


<<<<<<< HEAD
=======
info_only_options = ["id", "build_id", "remote", "url", "license", "requires", "update",
                     "required", "date", "author", "None"]
path_only_options = ["export_folder", "build_folder", "package_folder", "source_folder"]
str_path_only_options = ", ".join(['"%s"' % field for field in path_only_options])
str_only_options = ", ".join(['"%s"' % field for field in info_only_options])

>>>>>>> 2c9e59ef
default_manifest_folder = '.conan_manifests'


def prepare_cwd(cwd):
    if cwd:
        if os.path.isabs(cwd):
            return cwd
        else:
            return os.path.abspath(cwd)
    else:
        return os.getcwd()


class ConanAPIV1(object):

    @staticmethod
    def factory():
        """Factory"""

        def instance_remote_manager(client_cache):
            requester = get_basic_requester(client_cache)
            # Verify client version against remotes
            version_checker_requester = VersionCheckerRequester(requester, Version(CLIENT_VERSION),
                                                                Version(MIN_SERVER_COMPATIBLE_VERSION),
                                                                out)
            # To handle remote connections
            put_headers = client_cache.read_put_headers()
            rest_api_client = RestApiClient(out, requester=version_checker_requester, put_headers=put_headers)
            # To store user and token
            localdb = LocalDB(client_cache.localdb)
            # Wraps RestApiClient to add authentication support (same interface)
            auth_manager = ConanApiAuthManager(rest_api_client, user_io, localdb)
            # Handle remote connections
            remote_manager = RemoteManager(client_cache, auth_manager, out)
            return remote_manager

        use_color = get_env("CONAN_COLOR_DISPLAY", 1)
        if use_color and hasattr(sys.stdout, "isatty") and sys.stdout.isatty():
            import colorama
            colorama.init()
            color = True
        else:
            color = False
        out = ConanOutput(sys.stdout, color)
        user_io = UserIO(out=out)

        user_folder = os.getenv("CONAN_USER_HOME", conan_expand_user("~"))

        try:
            client_cache = migrate_and_get_client_cache(user_folder, out)
        except Exception as e:
            out.error(str(e))
            raise

        with tools.environment_append(client_cache.conan_config.env_vars):
            # Adjust CONAN_LOGGING_LEVEL with the env readed
            conans.util.log.logger = configure_logger()

            # Get the new command instance after migrations have been done
            remote_manager = instance_remote_manager(client_cache)

            # Get a search manager
            search_adapter = DiskSearchAdapter()
            search_manager = DiskSearchManager(client_cache, search_adapter)
            conan = Conan(client_cache, user_io, get_conan_runner(), remote_manager, search_manager)

        return conan

    def __init__(self, client_cache, user_io, runner, remote_manager, search_manager):
        assert isinstance(user_io, UserIO)
        assert isinstance(client_cache, ClientCache)
        self._client_cache = client_cache
        self._user_io = user_io
        self._runner = runner
        self._manager = ConanManager(client_cache, user_io, runner, remote_manager, search_manager)
        # Patch the tools module with a good requester and user_io
        tools._global_requester = get_basic_requester(self._client_cache)
        tools._global_output = self._user_io.out

    @api_method
<<<<<<< HEAD
    def new(self, name, header=False, pure_c=False, test=False, exports_sources=False, bare=False, cwd=None):
        cwd = prepare_cwd(cwd)
        files = get_files(name, header=header, pure_c=pure_c, test=test, exports_sources=exports_sources, bare=bare)
        save_files(cwd, files)
=======
    def new(self, name, header=False, pure_c=False, test=False, exports_sources=False, bare=False,
            visual_versions=None, linux_gcc_versions=None, linux_clang_versions=None, osx_clang_versions=None,
            shared=None, upload_url=None, gitignore=None):
        from conans.client.new import get_files
        files = get_files(name, header=header, pure_c=pure_c, test=test,
                          exports_sources=exports_sources, bare=bare,
                          visual_versions=visual_versions,
                          linux_gcc_versions=linux_gcc_versions,
                          linux_clang_versions=linux_clang_versions,
                          osx_clang_versions=osx_clang_versions, shared=shared,
                          upload_url=upload_url, gitignore=gitignore)

        save_files(self._cwd, files)
>>>>>>> 2c9e59ef
        for f in sorted(files):
            self._user_io.out.success("File saved: %s" % f)

    @api_method
    def test_package(self, path=None, profile_name=None, settings=None, options=None, env=None, scope=None,
                     test_folder=None, not_export=False, build=None, keep_source=False,
                     verify=default_manifest_folder, manifests=default_manifest_folder,
                     manifests_interactive=default_manifest_folder,
                     remote=None, update=False, cwd=None):
        settings = settings or []
        options = options or []
        env = env or []
        cwd = prepare_cwd(cwd)

        root_folder = os.path.normpath(os.path.join(cwd, path))
        if test_folder:
            test_folder_name = test_folder
            test_folder = os.path.join(root_folder, test_folder_name)
            test_conanfile = os.path.join(test_folder, "conanfile.py")
            if not os.path.exists(test_conanfile):
                raise ConanException("test folder '%s' not available, "
                                     "or it doesn't have a conanfile.py" % test_folder)
        else:
            for name in ["test_package", "test"]:
                test_folder_name = name
                test_folder = os.path.join(root_folder, test_folder_name)
                test_conanfile = os.path.join(test_folder, "conanfile.py")
                if os.path.exists(test_conanfile):
                    break
            else:
                raise ConanException("test folder 'test_package' not available, "
                                     "or it doesn't have a conanfile.py")

        options = options or []
        settings = settings or []

        sha = hashlib.sha1("".join(options + settings).encode()).hexdigest()
        build_folder = os.path.join(test_folder, "build", sha)
        rmdir(build_folder)
        # shutil.copytree(test_folder, build_folder)

        profile = profile_from_args(profile_name, settings, options, env, scope, cwd, self._client_cache.profiles_path)
        conanfile = load_consumer_conanfile(test_conanfile, "",
                                            self._client_cache.settings, self._runner,
                                            self._user_io.out)
        try:
            # convert to list from ItemViews required for python3
            if hasattr(conanfile, "requirements"):
                conanfile.requirements()
            reqs = list(conanfile.requires.items())
            first_dep = reqs[0][1].conan_reference
        except Exception:
            raise ConanException("Unable to retrieve first requirement of test conanfile.py")

        # Forcing an export!
        if not not_export:
            self._user_io.out.info("Exporting package recipe")
            user_channel = "%s/%s" % (first_dep.user, first_dep.channel)
            self._manager.export(user_channel, root_folder, keep_source=keep_source)

        lib_to_test = first_dep.name
        # Get False or a list of patterns to check
        if build is None and lib_to_test:  # Not specified, force build the tested library
            build = [lib_to_test]

        manifests = _parse_manifests_arguments(verify, manifests, manifests_interactive, root_folder, cwd)
        manifest_folder, manifest_interactive, manifest_verify = manifests
        self._manager.install(reference=test_folder,
                              current_path=build_folder,
                              manifest_folder=manifest_folder,
                              manifest_verify=manifest_verify,
                              manifest_interactive=manifest_interactive,
                              remote=remote,
                              profile=profile,
                              build_modes=build,
                              update=update,
                              generators=["txt"]
                              )

        test_conanfile = os.path.join(test_folder, CONANFILE)
        self._manager.build(test_conanfile, test_folder, build_folder, test=True)

    # Alias to test
    @api_method
    def test(self, *args):
        self.test_package(*args)

    @api_method
    def package_files(self, reference, package_folder=None, profile_name=None,
                      force=False, settings=None, options=None, cwd=None):

        cwd = prepare_cwd(cwd)

        reference = ConanFileReference.loads(reference)
        package_folder = package_folder or cwd
        if not os.path.isabs(package_folder):
            package_folder = os.path.join(cwd, package_folder)
        profile = profile_from_args(profile_name, settings, options, env=None,
                                    scope=None, cwd=cwd, default_folder=self._client_cache.profiles_path)
        self._manager.package_files(reference=reference, package_folder=package_folder,
                                    profile=profile, force=force)

    @api_method
    def install(self, reference="", package=None, settings=None, options=None, env=None, scope=None, all=False,
                remote=None, werror=False, verify=default_manifest_folder, manifests=default_manifest_folder,
                manifests_interactive=default_manifest_folder, build=None, profile_name=None,
                update=False, generator=None, no_imports=False, filename=None, cwd=None):

        self._user_io.out.werror_active = werror
        cwd = prepare_cwd(cwd)

        try:
            ref = ConanFileReference.loads(reference)
        except:
            ref = os.path.normpath(os.path.join(cwd, reference))

        if all or package:  # Install packages without settings (fixed ids or all)
            if all:
                package = []
            if not reference or not isinstance(ref, ConanFileReference):
                raise ConanException("Invalid package recipe reference. "
                                     "e.g., MyPackage/1.2@user/channel")
            self._manager.download(ref, package, remote=remote)
        else:  # Classic install, package chosen with settings and options
            manifests = _parse_manifests_arguments(verify, manifests, manifests_interactive, cwd, self._client_cache.profiles_path)
            manifest_folder, manifest_interactive, manifest_verify = manifests
            profile = profile_from_args(profile_name, settings, options, env, scope, cwd,
                                        self._client_cache.profiles_path)

            self._manager.install(reference=ref,
                                  current_path=cwd,
                                  remote=remote,
                                  profile=profile,
                                  build_modes=build,
                                  filename=filename,
                                  update=update,
                                  manifest_folder=manifest_folder,
                                  manifest_verify=manifest_verify,
                                  manifest_interactive=manifest_interactive,
                                  generators=generator,
                                  no_imports=no_imports)

    @api_method
    def config_get(self, item):
        config_parser = ConanClientConfigParser(self._client_cache.conan_conf_path)
        self._user_io.out.info(config_parser.get_item(item))
        return config_parser.get_item(item)

    @api_method
    def config_set(self, item, value):
        config_parser = ConanClientConfigParser(self._client_cache.conan_conf_path)
        config_parser.set_item(item, value)

    @api_method
    def config_rm(self, item):
        config_parser = ConanClientConfigParser(self._client_cache.conan_conf_path)
        config_parser.rm_item(item)

    @api_method
    def info_build_order(self, reference, settings=None, options=None, env=None, scope=None, profile_name=None,
                         filename=None, remote=None, build_order=None, check_updates=None, cwd=None):

        current_path = prepare_cwd(cwd)
        try:
            reference = ConanFileReference.loads(reference)
        except:
            reference = os.path.normpath(os.path.join(current_path, reference))

        profile = profile_from_args(profile_name, settings, options, env, scope, cwd, self._client_cache.profiles_path)
        graph = self._manager.info_build_order(reference, profile, filename, build_order, remote, check_updates, cwd=cwd)
        return graph

    @api_method
    def info_nodes_to_build(self, reference, build_modes, settings=None, options=None, env=None, scope=None,
                            profile_name=None, filename=None, remote=None, check_updates=None, cwd=None):

        current_path = prepare_cwd(cwd)
        try:
            reference = ConanFileReference.loads(reference)
        except:
            reference = os.path.normpath(os.path.join(current_path, reference))

        profile = profile_from_args(profile_name, settings, options, env, scope, cwd, self._client_cache.profiles_path)
        ret = self._manager.info_nodes_to_build(reference, profile, filename, build_modes, remote, check_updates, cwd)
        ref_list, project_reference = ret
        return ref_list, project_reference

    @api_method
    def info_get_graph(self, reference, remote=None, settings=None, options=None, env=None, scope=None,
                       profile_name=None, update=False, filename=None, cwd=None):

        current_path = prepare_cwd(cwd)
        try:
            reference = ConanFileReference.loads(reference)
        except:
            reference = os.path.normpath(os.path.join(current_path, reference))

        profile = profile_from_args(profile_name, settings, options, env, scope, current_path,
                                    self._client_cache.profiles_path)
        ret = self._manager.info_get_graph(reference=reference, current_path=current_path, remote=remote,
                                           profile=profile, check_updates=update, filename=filename)
        deps_graph, graph_updates_info, project_reference = ret
        return deps_graph, graph_updates_info, project_reference

    @api_method
    def build(self, path="", source_folder=None, filename=None, cwd=None):

        current_path = prepare_cwd(cwd)
        if path:
            root_path = os.path.abspath(path)
        else:
            root_path = current_path

        build_folder = current_path
        source_folder = source_folder or root_path
        if not os.path.isabs(source_folder):
            source_folder = os.path.normpath(os.path.join(current_path, source_folder))

        if filename and filename.endswith(".txt"):
            raise ConanException("A conanfile.py is needed to call 'conan build'")
        conanfile_path = os.path.join(root_path, filename or CONANFILE)
        self._manager.build(conanfile_path, source_folder, build_folder)

    @api_method
    def package(self, reference="", package=None, build_folder=None, source_folder=None, cwd=None):

        current_path = prepare_cwd(cwd)
        try:
            self._manager.package(ConanFileReference.loads(reference), package)
        except:
            if "@" in reference:
                raise
            recipe_folder = reference
            if not os.path.isabs(recipe_folder):
                recipe_folder = os.path.normpath(os.path.join(current_path, recipe_folder))
            build_folder = build_folder or current_path
            if not os.path.isabs(build_folder):
                build_folder = os.path.normpath(os.path.join(current_path, build_folder))
            package_folder = current_path
            source_folder = source_folder or recipe_folder
            self._manager.local_package(package_folder, recipe_folder, build_folder, source_folder)

    @api_method
    def source(self, reference, force=False, cwd=None):
        cwd = prepare_cwd(cwd)
        current_path, reference = _get_reference(reference, cwd)
        self._manager.source(current_path, reference, force)

    @api_method
    def imports(self, reference, undo=False, dest=None, filename=None, cwd=None):
        cwd = prepare_cwd(cwd)

        if undo:
            if not os.path.isabs(reference):
                current_path = os.path.normpath(os.path.join(cwd, reference))
            else:
                current_path = reference
            self._manager.imports_undo(current_path)
        else:
            cwd = prepare_cwd(cwd)
            current_path, reference = _get_reference(reference, cwd)
            self._manager.imports(current_path, reference, filename, dest)

    @api_method
    def export(self, user, path=None, keep_source=False, filename=None, cwd=None):
        cwd = prepare_cwd(cwd)
        current_path = os.path.abspath(path or cwd)
        self._manager.export(user, current_path, keep_source, filename=filename)

    @api_method
    def remove(self, pattern, query=None, packages=None, builds=None, src=False, force=False, remote=None):
        self._manager.remove(pattern, package_ids_filter=packages, build_ids=builds,
                             src=src, force=force, remote=remote, packages_query=query)


    @api_method
    def copy(self, reference="", user_channel="", force=False, all=False, package=None):
        reference = ConanFileReference.loads(reference)
        new_ref = ConanFileReference.loads("%s/%s@%s" % (reference.name,
                                                         reference.version,
                                                         user_channel))
        if all:
            package = []
        self._manager.copy(reference, package, new_ref.user, new_ref.channel, force)

    @api_method
    def user(self, name=None, clean=False, remote=None, password=None):
        if clean:
            localdb = LocalDB(self._client_cache.localdb)
            localdb.init(clean=True)
            self._user_io.out.success("Deleted user data")
            return
        self._manager.user(remote, name, password)

    @api_method
    def search_recipes(self, pattern, remote=None, case_sensitive=False):
        refs = self._manager.search_recipes(pattern, remote, ignorecase=not case_sensitive)
        return refs

    @api_method
    def search_packages(self, reference, query=None, remote=None):
        ret = self._manager.search_packages(reference, remote, packages_query=query)
        return ret

    @api_method
    def upload(self, pattern, package=None, remote=None, all=False, force=False, confirm=False, retry=2, retry_wait=5,
               skip_upload=False):
        """ Uploads a package recipe and the generated binary packages to a specified remote
        """
        if package and not is_a_reference(pattern):
            raise ConanException("-p parameter only allowed with a valid recipe reference, not with a pattern")

        self._manager.upload(pattern, package,
                             remote, all_packages=all,
                             force=force, confirm=confirm, retry=retry,
                             retry_wait=retry_wait, skip_upload=skip_upload)

    @api_method
    def remote_list(self):
        registry = RemoteRegistry(self._client_cache.registry, self._user_io.out)
        for r in registry.remotes:
            self._user_io.out.info("%s: %s [Verify SSL: %s]" % (r.name, r.url, r.verify_ssl))

    @api_method
    def remote_add(self, remote, url, verify_ssl=True, insert=None):
        registry = RemoteRegistry(self._client_cache.registry, self._user_io.out)
        return registry.add(remote, url, verify_ssl, insert)

    @api_method
    def remote_remove(self, remote):
        registry = RemoteRegistry(self._client_cache.registry, self._user_io.out)
        return registry.remove(remote)

    @api_method
    def remote_update(self, remote, url, verify_ssl=True):
        registry = RemoteRegistry(self._client_cache.registry, self._user_io.out)
        return registry.update(remote, url, verify_ssl)

    @api_method
    def remote_list_ref(self):
        registry = RemoteRegistry(self._client_cache.registry, self._user_io.out)
        for ref, remote in registry.refs.items():
            self._user_io.out.info("%s: %s" % (ref, remote))

    @api_method
    def remote_add_ref(self, reference, remote):
        registry = RemoteRegistry(self._client_cache.registry, self._user_io.out)
        return registry.add_ref(reference, remote)

    @api_method
    def remote_remove_ref(self, reference):
        registry = RemoteRegistry(self._client_cache.registry, self._user_io.out)
        return registry.remove_ref(reference)

    @api_method
    def remote_update_ref(self, reference, remote):
        registry = RemoteRegistry(self._client_cache.registry, self._user_io.out)
        return registry.update_ref(reference, remote)

    @api_method
    def profile(self, subcommand, profile=None, cwd=None):
        cwd = prepare_cwd(cwd)
        if subcommand == "list":
            folder = self._client_cache.profiles_path
            if os.path.exists(folder):
                profiles = [name for name in os.listdir(folder) if not os.path.isdir(name)]
                for p in sorted(profiles):
                    self._user_io.out.info(p)
            else:
                self._user_io.out.info("No profiles defined")
        elif subcommand == "show":
            p, _ = read_profile(profile, os.getcwd(), self._client_cache.profiles_path)
            Printer(self._user_io.out).print_profile(profile, p)


Conan = ConanAPIV1


<<<<<<< HEAD
=======
def _check_query_parameter_and_get_reference(query, pattern):
    reference = None
    if pattern:
        try:
            reference = ConanFileReference.loads(pattern)
        except ConanException:
            if query is not None:
                raise ConanException("-q parameter only allowed with a valid recipe "
                                     "reference as search pattern. e.j conan search "
                                     "MyPackage/1.2@user/channel -q \"os=Windows\"")
    return reference


>>>>>>> 2c9e59ef
def _parse_manifests_arguments(verify, manifests, manifests_interactive, reference, current_path):
    if manifests and manifests_interactive:
        raise ConanException("Do not specify both manifests and "
                             "manifests-interactive arguments")
    if verify and (manifests or manifests_interactive):
        raise ConanException("Do not specify both 'verify' and "
                             "'manifests' or 'manifests-interactive' arguments")
    manifest_folder = verify or manifests or manifests_interactive
    if manifest_folder:
        if not os.path.isabs(manifest_folder):
            if isinstance(reference, ConanFileReference):
                manifest_folder = os.path.join(current_path, manifest_folder)
            else:
                manifest_folder = os.path.join(reference, manifest_folder)
        manifest_verify = verify is not None
        manifest_interactive = manifests_interactive is not None
    else:
        manifest_verify = manifest_interactive = False

    return manifest_folder, manifest_interactive, manifest_verify


def get_conan_runner():
    print_commands_to_output = get_env("CONAN_PRINT_RUN_COMMANDS", False)
    generate_run_log_file = get_env("CONAN_LOG_RUN_TO_FILE", False)
    log_run_to_output = get_env("CONAN_LOG_RUN_TO_OUTPUT", True)
    runner = ConanRunner(print_commands_to_output, generate_run_log_file, log_run_to_output)
    return runner


def _get_reference(ref, cwd=None):
    try:
        reference = ConanFileReference.loads(ref)
    except:
        if "@" in ref:
            raise
        if not os.path.isabs(ref):
            reference = os.path.normpath(os.path.join(cwd, ref))
        else:
            reference = ref
    return cwd, reference


def migrate_and_get_client_cache(base_folder, out, storage_folder=None):
    # Init paths
    client_cache = ClientCache(base_folder, storage_folder, out)

    # Migration system
    migrator = ClientMigrator(client_cache, Version(CLIENT_VERSION), out)
    migrator.migrate()

    return client_cache


# Profile helpers


def profile_from_args(profile, settings, options, env, scope, cwd, default_folder):
    """ Return a Profile object, as the result of merging a potentially existing Profile
    file and the args command-line arguments
    """
    file_profile, _ = read_profile(profile, cwd, default_folder)
    args_profile = _profile_parse_args(settings, options, env, scope)

    if file_profile:
        file_profile.update(args_profile)
        return file_profile
    else:
        return args_profile


def _profile_parse_args(settings, options, envs, scopes):
    """ return a Profile object result of parsing raw data
    """
    def _get_tuples_list_from_extender_arg(items):
        if not items:
            return []
        # Validate the pairs
        for item in items:
            chunks = item.split("=", 1)
            if len(chunks) != 2:
                raise ConanException("Invalid input '%s', use 'name=value'" % item)
        return [(item[0], item[1]) for item in [item.split("=", 1) for item in items]]

    def _get_simple_and_package_tuples(items):
        """Parse items like "thing:item=value or item2=value2 and returns a tuple list for
        the simple items (name, value) and a dict for the package items
        {package: [(item, value)...)], ...}
        """
        simple_items = []
        package_items = defaultdict(list)
        tuples = _get_tuples_list_from_extender_arg(items)
        for name, value in tuples:
            if ":" in name:  # Scoped items
                tmp = name.split(":", 1)
                ref_name = tmp[0]
                name = tmp[1]
                package_items[ref_name].append((name, value))
            else:
                simple_items.append((name, value))
        return simple_items, package_items

    def _get_env_values(env, package_env):
        env_values = EnvValues()
        for name, value in env:
            env_values.add(name, EnvValues.load_value(value))
        for package, data in package_env.items():
            for name, value in data:
                env_values.add(name, EnvValues.load_value(value), package)
        return env_values

    result = Profile()
    options = _get_tuples_list_from_extender_arg(options)
    result.options = OptionsValues(options)
    env, package_env = _get_simple_and_package_tuples(envs)
    env_values = _get_env_values(env, package_env)
    result.env_values = env_values
    settings, package_settings = _get_simple_and_package_tuples(settings)
    result.settings = OrderedDict(settings)
    for pkg, values in package_settings.items():
        result.package_settings[pkg] = OrderedDict(values)
    result.scopes = Scopes.from_list(scopes) if scopes else Scopes()
    return result<|MERGE_RESOLUTION|>--- conflicted
+++ resolved
@@ -32,13 +32,15 @@
 from conans.model.version import Version
 from conans.paths import CONANFILE, conan_expand_user
 from conans.search.search import DiskSearchManager, DiskSearchAdapter
-from conans.util.config_parser import get_bool_from_text
 from conans.util.env_reader import get_env
 from conans.util.files import rmdir, save_files, exception_message_safe
 from conans.util.log import configure_logger
 from conans.util.tracer import log_command, log_exception
 
 
+default_manifest_folder = '.conan_manifests'
+
+
 def get_basic_requester(client_cache):
     requester = requests.Session()
     requester.proxies = client_cache.conan_config.proxies
@@ -53,39 +55,15 @@
             with tools.environment_append(the_self._client_cache.conan_config.env_vars):
                 # Patch the globals in tools
                 return f(*args, **kwargs)
-        except ConanException as exc:
-            # import traceback
-            # logger.debug(traceback.format_exc())
+        except Exception as exc:
             msg = exception_message_safe(exc)
-            the_self._user_io.out.error(msg)
             try:
                 log_exception(exc, msg)
             except:
                 pass
             raise
-        except Exception as exc:
-            import traceback
-            print(traceback.format_exc())
-            msg = exception_message_safe(exc)
-            try:
-                log_exception(exc, msg)
-            except:
-                pass
-            raise exc
 
     return wrapper
-
-
-<<<<<<< HEAD
-=======
-info_only_options = ["id", "build_id", "remote", "url", "license", "requires", "update",
-                     "required", "date", "author", "None"]
-path_only_options = ["export_folder", "build_folder", "package_folder", "source_folder"]
-str_path_only_options = ", ".join(['"%s"' % field for field in path_only_options])
-str_only_options = ", ".join(['"%s"' % field for field in info_only_options])
-
->>>>>>> 2c9e59ef
-default_manifest_folder = '.conan_manifests'
 
 
 def prepare_cwd(cwd):
@@ -165,16 +143,11 @@
         tools._global_output = self._user_io.out
 
     @api_method
-<<<<<<< HEAD
-    def new(self, name, header=False, pure_c=False, test=False, exports_sources=False, bare=False, cwd=None):
-        cwd = prepare_cwd(cwd)
-        files = get_files(name, header=header, pure_c=pure_c, test=test, exports_sources=exports_sources, bare=bare)
-        save_files(cwd, files)
-=======
-    def new(self, name, header=False, pure_c=False, test=False, exports_sources=False, bare=False,
+    def new(self, name, header=False, pure_c=False, test=False, exports_sources=False, bare=False, cwd=None,
             visual_versions=None, linux_gcc_versions=None, linux_clang_versions=None, osx_clang_versions=None,
             shared=None, upload_url=None, gitignore=None):
         from conans.client.new import get_files
+        cwd = prepare_cwd(cwd)
         files = get_files(name, header=header, pure_c=pure_c, test=test,
                           exports_sources=exports_sources, bare=bare,
                           visual_versions=visual_versions,
@@ -183,8 +156,7 @@
                           osx_clang_versions=osx_clang_versions, shared=shared,
                           upload_url=upload_url, gitignore=gitignore)
 
-        save_files(self._cwd, files)
->>>>>>> 2c9e59ef
+        save_files(cwd, files)
         for f in sorted(files):
             self._user_io.out.success("File saved: %s" % f)
 
@@ -226,7 +198,8 @@
         rmdir(build_folder)
         # shutil.copytree(test_folder, build_folder)
 
-        profile = profile_from_args(profile_name, settings, options, env, scope, cwd, self._client_cache.profiles_path)
+        profile = profile_from_args(profile_name, settings, options, env, scope, cwd,
+                                    self._client_cache.profiles_path)
         conanfile = load_consumer_conanfile(test_conanfile, "",
                                             self._client_cache.settings, self._runner,
                                             self._user_io.out)
@@ -250,7 +223,8 @@
         if build is None and lib_to_test:  # Not specified, force build the tested library
             build = [lib_to_test]
 
-        manifests = _parse_manifests_arguments(verify, manifests, manifests_interactive, root_folder, cwd)
+        manifests = _parse_manifests_arguments(verify, manifests, manifests_interactive,
+                                               root_folder, cwd)
         manifest_folder, manifest_interactive, manifest_verify = manifests
         self._manager.install(reference=test_folder,
                               current_path=build_folder,
@@ -309,7 +283,8 @@
                                      "e.g., MyPackage/1.2@user/channel")
             self._manager.download(ref, package, remote=remote)
         else:  # Classic install, package chosen with settings and options
-            manifests = _parse_manifests_arguments(verify, manifests, manifests_interactive, cwd, self._client_cache.profiles_path)
+            manifests = _parse_manifests_arguments(verify, manifests, manifests_interactive, cwd,
+                                                   self._client_cache.profiles_path)
             manifest_folder, manifest_interactive, manifest_verify = manifests
             profile = profile_from_args(profile_name, settings, options, env, scope, cwd,
                                         self._client_cache.profiles_path)
@@ -455,10 +430,10 @@
         self._manager.export(user, current_path, keep_source, filename=filename)
 
     @api_method
-    def remove(self, pattern, query=None, packages=None, builds=None, src=False, force=False, remote=None):
+    def remove(self, pattern, query=None, packages=None, builds=None, src=False, force=False,
+               remote=None):
         self._manager.remove(pattern, package_ids_filter=packages, build_ids=builds,
                              src=src, force=force, remote=remote, packages_query=query)
-
 
     @api_method
     def copy(self, reference="", user_channel="", force=False, all=False, package=None):
@@ -490,12 +465,14 @@
         return ret
 
     @api_method
-    def upload(self, pattern, package=None, remote=None, all=False, force=False, confirm=False, retry=2, retry_wait=5,
+    def upload(self, pattern, package=None, remote=None, all=False, force=False, confirm=False,
+               retry=2, retry_wait=5,
                skip_upload=False):
         """ Uploads a package recipe and the generated binary packages to a specified remote
         """
         if package and not is_a_reference(pattern):
-            raise ConanException("-p parameter only allowed with a valid recipe reference, not with a pattern")
+            raise ConanException("-p parameter only allowed with a valid recipe reference, "
+                                 "not with a pattern")
 
         self._manager.upload(pattern, package,
                              remote, all_packages=all,
@@ -563,8 +540,6 @@
 Conan = ConanAPIV1
 
 
-<<<<<<< HEAD
-=======
 def _check_query_parameter_and_get_reference(query, pattern):
     reference = None
     if pattern:
@@ -578,7 +553,6 @@
     return reference
 
 
->>>>>>> 2c9e59ef
 def _parse_manifests_arguments(verify, manifests, manifests_interactive, reference, current_path):
     if manifests and manifests_interactive:
         raise ConanException("Do not specify both manifests and "
