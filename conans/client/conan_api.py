--- conflicted
+++ resolved
@@ -424,29 +424,10 @@
 
     def _info_get_profile(self, reference, install_folder, profile_name, settings, options, env):
         cwd = os.getcwd()
-<<<<<<< HEAD
-=======
-
-        if install_folder or not (profile_name or settings or options or env):
-            # When not install folder is specified but neither any setting, we try to read the
-            # info from cwd
-            install_folder = _make_abs_path(install_folder, cwd)
-            if existing_info_files(install_folder):
-                return read_conaninfo_profile(install_folder)
-
-        return profile_from_args(profile_name, settings, options, env=env,
-                                 cwd=cwd, client_cache=self._client_cache)
-
-    @api_method
-    def info_build_order(self, reference, settings=None, options=None, env=None,
-                         profile_name=None, remote=None, build_order=None, check_updates=None,
-                         install_folder=None):
->>>>>>> 1f682fea
         try:
             reference = ConanFileReference.loads(reference)
         except ConanException:
             reference = _get_conanfile_path(reference, cwd=None, py=None)
-<<<<<<< HEAD
             if install_folder or not (profile_name or settings or options or env):
                 # When not install folder is specified but neither any setting, we try to read the
                 # info from cwd
@@ -463,27 +444,14 @@
                          install_folder=None):
         reference, profile = self._info_get_profile(reference, install_folder, profile_name, settings,
                                                     options, env)
-=======
-
-        profile = self._info_get_profile(install_folder, profile_name, settings, options, env)
->>>>>>> 1f682fea
         graph = self._manager.info_build_order(reference, profile, build_order, remote, check_updates)
         return graph
 
     @api_method
     def info_nodes_to_build(self, reference, build_modes, settings=None, options=None, env=None,
                             profile_name=None, remote=None, check_updates=None, install_folder=None):
-<<<<<<< HEAD
         reference, profile = self._info_get_profile(reference, install_folder, profile_name, settings,
                                                     options, env)
-=======
-        try:
-            reference = ConanFileReference.loads(reference)
-        except ConanException:
-            reference = _get_conanfile_path(reference, cwd=None, py=None)
-
-        profile = self._info_get_profile(install_folder, profile_name, settings, options, env)
->>>>>>> 1f682fea
         ret = self._manager.info_nodes_to_build(reference, profile, build_modes, remote,
                                                 check_updates)
         ref_list, project_reference = ret
@@ -492,17 +460,8 @@
     @api_method
     def info_get_graph(self, reference, remote=None, settings=None, options=None, env=None,
                        profile_name=None, update=False, install_folder=None):
-<<<<<<< HEAD
         reference, profile = self._info_get_profile(reference, install_folder, profile_name, settings,
                                                     options, env)
-=======
-        try:
-            reference = ConanFileReference.loads(reference)
-        except ConanException:
-            reference = _get_conanfile_path(reference, cwd=None, py=None)
-
-        profile = self._info_get_profile(install_folder, profile_name, settings, options, env)
->>>>>>> 1f682fea
         ret = self._manager.info_get_graph(reference, remote=remote, profile=profile,
                                            check_updates=update)
         deps_graph, graph_updates_info, project_reference = ret
@@ -554,12 +513,8 @@
         """
         :param path: Path to the conanfile
         :param dest: Dir to put the imported files. (Abs path or relative to cwd)
-<<<<<<< HEAD
-        :param build_folder: Dir where the conaninfo.txt and conanbuildinfo.txt files are
-=======
         :param info_folder: Dir where the conaninfo.txt and conanbuildinfo.txt files are
         :param cwd: Current working directory
->>>>>>> 1f682fea
         :return: None
         """
         cwd = cwd or os.getcwd()
