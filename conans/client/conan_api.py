import os
import sys
from collections import OrderedDict

import requests

import conans
from conans import __version__ as client_version
from conans.client import packager, tools
from conans.client.cache.cache import ClientCache
from conans.client.cmd.build import build
from conans.client.cmd.create import create
from conans.client.cmd.download import download
from conans.client.cmd.export import cmd_export, export_alias, export_recipe, export_source, \
    check_casing_conflict
from conans.client.cmd.export_pkg import export_pkg
from conans.client.cmd.profile import (cmd_profile_create, cmd_profile_delete_key, cmd_profile_get,
                                       cmd_profile_list, cmd_profile_update)
from conans.client.cmd.search import Search
from conans.client.cmd.test import PackageTester
from conans.client.cmd.uploader import CmdUpload
from conans.client.cmd.user import user_set, users_clean, users_list
from conans.client.conf import ConanClientConfigParser
from conans.client.graph.graph import RECIPE_EDITABLE
from conans.client.graph.graph_manager import GraphManager
from conans.client.graph.printer import print_graph
from conans.client.graph.proxy import ConanProxy
from conans.client.graph.python_requires import ConanPythonRequire
from conans.client.graph.range_resolver import RangeResolver
from conans.client.hook_manager import HookManager
from conans.client.importer import run_imports, undo_imports
from conans.client.installer import BinaryInstaller
from conans.client.loader import ConanFileLoader
from conans.client.manager import ConanManager
from conans.client.migrations import ClientMigrator
from conans.client.output import ConanOutput
from conans.client.profile_loader import profile_from_args, read_profile
from conans.client.recorder.action_recorder import ActionRecorder
from conans.client.recorder.search_recorder import SearchRecorder
from conans.client.recorder.upload_recoder import UploadRecorder
from conans.client.remote_manager import RemoteManager
from conans.client.remover import ConanRemover
from conans.client.rest.auth_manager import ConanApiAuthManager
from conans.client.rest.conan_requester import ConanRequester
from conans.client.rest.rest_client import RestApiClient
from conans.client.runner import ConanRunner
from conans.client.source import config_source_local
from conans.client.store.localdb import LocalDB
from conans.client.userio import UserIO
from conans.errors import (ConanException, RecipeNotFoundException,
                           PackageNotFoundException, NoRestV2Available, NotFoundException)
from conans.model.conan_file import get_env_context_manager
from conans.model.editable_layout import get_editable_abs_path
from conans.model.graph_info import GraphInfo, GRAPH_INFO_FILE
from conans.model.ref import ConanFileReference, PackageReference, check_valid_ref
from conans.model.version import Version
from conans.model.workspace import Workspace
from conans.paths import BUILD_INFO, CONANINFO, get_conan_user_home
from conans.tools import set_global_instances
from conans.unicode import get_cwd
from conans.util.env_reader import get_env
from conans.util.files import exception_message_safe, mkdir, save_files
from conans.util.log import configure_logger
from conans.util.tracer import log_command, log_exception

default_manifest_folder = '.conan_manifests'


def get_request_timeout():
    timeout = os.getenv("CONAN_REQUEST_TIMEOUT")
    try:
        return float(timeout) if timeout is not None else None
    except ValueError:
        raise ConanException("Specify a numeric parameter for 'request_timeout'")


def get_basic_requester(cache):
    requester = requests.Session()
    # Manage the verify and the client certificates and setup proxies

    return ConanRequester(requester, cache, get_request_timeout())


def api_method(f):
    def wrapper(*args, **kwargs):
        the_self = args[0]
        the_self.invalidate_caches()
        try:
            curdir = get_cwd()
            log_command(f.__name__, kwargs)
            with tools.environment_append(the_self._cache.config.env_vars):
                # Patch the globals in tools
                return f(*args, **kwargs)
        except Exception as exc:
            msg = exception_message_safe(exc)
            try:
                log_exception(exc, msg)
            except BaseException:
                pass
            raise
        finally:
            os.chdir(curdir)
    return wrapper


def _make_abs_path(path, cwd=None, default=None):
    """convert 'path' to absolute if necessary (could be already absolute)
    if not defined (empty, or None), will return 'default' one or 'cwd'
    """
    cwd = cwd or get_cwd()
    if not path:
        abs_path = default or cwd
    elif os.path.isabs(path):
        abs_path = path
    else:
        abs_path = os.path.normpath(os.path.join(cwd, path))
    return abs_path


def _get_conanfile_path(path, cwd, py):
    """
    param py= True: Must be .py, False: Must be .txt, None: Try .py, then .txt
    """
    candidate_paths = list()
    path = _make_abs_path(path, cwd)

    if os.path.isdir(path):  # Can be a folder
        if py:
            path = os.path.join(path, "conanfile.py")
            candidate_paths.append(path)
        elif py is False:
            path = os.path.join(path, "conanfile.txt")
            candidate_paths.append(path)
        else:
            path_py = os.path.join(path, "conanfile.py")
            candidate_paths.append(path_py)
            if os.path.exists(path_py):
                path = path_py
            else:
                path = os.path.join(path, "conanfile.txt")
                candidate_paths.append(path)
    else:
        candidate_paths.append(path)

    if not os.path.isfile(path):  # Must exist
        raise ConanException("Conanfile not found at %s" % " or ".join(candidate_paths))

    if py and not path.endswith(".py"):
        raise ConanException("A conanfile.py is needed, " + path + " is not acceptable")

    return path


class ConanAPIV1(object):

    @staticmethod
    def instance_remote_manager(requester, cache, user_io, hook_manager):

        # To handle remote connections
        put_headers = cache.read_put_headers()
        rest_api_client = RestApiClient(user_io.out, requester,
                                        revisions_enabled=cache.config.revisions_enabled,
                                        put_headers=put_headers)
        # To store user and token
        localdb = LocalDB.create(cache.localdb)
        # Wraps RestApiClient to add authentication support (same interface)
        auth_manager = ConanApiAuthManager(rest_api_client, user_io, localdb)
        # Handle remote connections
        remote_manager = RemoteManager(cache, auth_manager, user_io.out, hook_manager)
        return localdb, rest_api_client, remote_manager

    @staticmethod
    def factory(interactive=None):
        """Factory"""
        # Respect color env setting or check tty if unset
        color_set = "CONAN_COLOR_DISPLAY" in os.environ
        if ((color_set and get_env("CONAN_COLOR_DISPLAY", 1))
                or (not color_set
                    and hasattr(sys.stdout, "isatty")
                    and sys.stdout.isatty())):
            import colorama
            if get_env("PYCHARM_HOSTED"):  # in PyCharm disable convert/strip
                colorama.init(convert=False, strip=False)
            else:
                colorama.init()
            color = True
        else:
            color = False
        out = ConanOutput(sys.stdout, color)
        user_io = UserIO(out=out)

        try:
            user_home = get_conan_user_home()
            cache = migrate_and_get_cache(user_home, out)
            sys.path.append(os.path.join(user_home, "python"))
        except Exception as e:
            out.error(str(e))
            raise

        with tools.environment_append(cache.config.env_vars):
            # Adjust CONAN_LOGGING_LEVEL with the env readed
            conans.util.log.logger = configure_logger()
            conans.util.log.logger.debug("INIT: Using config '%s'" % cache.conan_conf_path)

            # Create Hook Manager
            hook_manager = HookManager(cache.hooks_path, get_env("CONAN_HOOKS", list()),
                                       user_io.out)

            # Get the new command instance after migrations have been done
            requester = get_basic_requester(cache)
            _, _, remote_manager = ConanAPIV1.instance_remote_manager(requester, cache, user_io,
                                                                      hook_manager)

            # Adjust global tool variables
            set_global_instances(out, requester)

            # Settings preprocessor
            if interactive is None:
                interactive = not get_env("CONAN_NON_INTERACTIVE", False)
            conan = ConanAPIV1(cache, user_io, get_conan_runner(), remote_manager,
                               hook_manager, requester, interactive=interactive)

        return conan, cache, user_io

    def __init__(self, cache, user_io, runner, remote_manager, hook_manager, requester,
                 interactive=True):
        assert isinstance(user_io, UserIO)
        assert isinstance(cache, ClientCache)
        self._cache = cache
        self._user_io = user_io
        self._runner = runner
        self._remote_manager = remote_manager
        self._requester = requester
        if not interactive:
            self._user_io.disable_input()

        self._proxy = ConanProxy(cache, self._user_io.out, remote_manager)
        resolver = RangeResolver(cache, self._proxy)
        self.python_requires = ConanPythonRequire(self._proxy, resolver)
        self._loader = ConanFileLoader(self._runner, self._user_io.out, self.python_requires)

        self._graph_manager = GraphManager(self._user_io.out, self._cache,
                                           self._remote_manager, self._loader, self._proxy,
                                           resolver)
        self._hook_manager = hook_manager

    def invalidate_caches(self):
        self._loader.invalidate_caches()
        self._cache.invalidate()

    def _init_manager(self, action_recorder):
        """Every api call gets a new recorder and new manager"""
        return ConanManager(self._cache, self._user_io,
                            self._remote_manager, action_recorder,
                            self._graph_manager, self._hook_manager)

    @api_method
    def new(self, name, header=False, pure_c=False, test=False, exports_sources=False, bare=False,
            cwd=None, visual_versions=None, linux_gcc_versions=None, linux_clang_versions=None,
            osx_clang_versions=None, shared=None, upload_url=None, gitignore=None,
            gitlab_gcc_versions=None, gitlab_clang_versions=None,
            circleci_gcc_versions=None, circleci_clang_versions=None, circleci_osx_versions=None):
        from conans.client.cmd.new import cmd_new
        cwd = os.path.abspath(cwd or get_cwd())
        files = cmd_new(name, header=header, pure_c=pure_c, test=test,
                        exports_sources=exports_sources, bare=bare,
                        visual_versions=visual_versions,
                        linux_gcc_versions=linux_gcc_versions,
                        linux_clang_versions=linux_clang_versions,
                        osx_clang_versions=osx_clang_versions, shared=shared,
                        upload_url=upload_url, gitignore=gitignore,
                        gitlab_gcc_versions=gitlab_gcc_versions,
                        gitlab_clang_versions=gitlab_clang_versions,
                        circleci_gcc_versions=circleci_gcc_versions,
                        circleci_clang_versions=circleci_clang_versions,
                        circleci_osx_versions=circleci_osx_versions)

        save_files(cwd, files)
        for f in sorted(files):
            self._user_io.out.success("File saved: %s" % f)

    @api_method
    def inspect(self, path, attributes, remote_name=None):
        try:
            ref = ConanFileReference.loads(path)
        except ConanException:
            conanfile_path = _get_conanfile_path(path, get_cwd(), py=True)
            ref = os.path.basename(conanfile_path)
            conanfile_class = self._loader.load_class(conanfile_path)
        else:
            update = True if remote_name else False
            remotes = self._cache.registry.load_remotes()
            remotes.select(remote_name)
            result = self._proxy.get_recipe(ref, update, update, remotes, ActionRecorder())
            conanfile_path, _, _, ref = result
            conanfile_class = self._loader.load_class(conanfile_path)
            conanfile_class.name = ref.name
            conanfile_class.version = ref.version
        conanfile = conanfile_class(self._user_io.out, None, str(ref))

        result = OrderedDict()
        if not attributes:
            attributes = ['name', 'version', 'url', 'homepage', 'license', 'author',
                          'description', 'topics', 'generators', 'exports', 'exports_sources',
                          'short_paths', 'apply_env', 'build_policy', 'settings', 'options',
                          'default_options']
        for attribute in attributes:
            try:
                attr = getattr(conanfile, attribute)
                result[attribute] = attr
            except AttributeError as e:
                raise ConanException(str(e))
        return result

    @api_method
    def test(self, path, reference, profile_names=None, settings=None, options=None, env=None,
             remote_name=None, update=False, build_modes=None, cwd=None, test_build_folder=None):

        settings = settings or []
        options = options or []
        env = env or []

        self.python_requires.enable_remotes(update=update, remote_name=remote_name)

        conanfile_path = _get_conanfile_path(path, cwd, py=True)
        cwd = cwd or get_cwd()
        graph_info = get_graph_info(profile_names, settings, options, env, cwd, None,
                                    self._cache, self._user_io.out)
        ref = ConanFileReference.loads(reference)
        recorder = ActionRecorder()
        manager = self._init_manager(recorder)
        pt = PackageTester(manager, self._user_io)
        remotes = self._cache.registry.load_remotes()
        remotes.select(remote_name)
        pt.install_build_and_test(conanfile_path, ref, graph_info, remotes,
                                  update, build_modes=build_modes,
                                  test_build_folder=test_build_folder)

    @api_method
    def create(self, conanfile_path, name=None, version=None, user=None, channel=None,
               profile_names=None, settings=None,
               options=None, env=None, test_folder=None, not_export=False,
               build_modes=None,
               keep_source=False, keep_build=False, verify=None,
               manifests=None, manifests_interactive=None,
               remote_name=None, update=False, cwd=None, test_build_folder=None):
        """
        API method to create a conan package

        :param test_folder: default None   - looks for default 'test' or 'test_package' folder),
                                    string - test_folder path
                                    False  - disabling tests
        """
        settings = settings or []
        options = options or []
        env = env or []

        try:
            cwd = cwd or os.getcwd()
            recorder = ActionRecorder()
            conanfile_path = _get_conanfile_path(conanfile_path, cwd, py=True)

            self.python_requires.enable_remotes(update=update, remote_name=remote_name)

            conanfile = self._loader.load_export(conanfile_path, name, version, user, channel)
            ref = ConanFileReference(conanfile.name, conanfile.version, conanfile.user,
                                     conanfile.channel)
            # Make sure keep_source is set for keep_build
            keep_source = keep_source or keep_build
            # Forcing an export!
            if not not_export:
                check_casing_conflict(cache=self._cache, ref=ref)
                package_layout = self._cache.package_layout(ref, short_paths=conanfile.short_paths)
                new_ref = cmd_export(package_layout, conanfile_path, conanfile, keep_source,
                                     self._cache.config.revisions_enabled, self._user_io.out,
                                     self._hook_manager)
                # The new_ref contains the revision
                recorder.recipe_exported(new_ref)

            if build_modes is None:  # Not specified, force build the tested library
                build_modes = [conanfile.name]

            manifests = _parse_manifests_arguments(verify, manifests, manifests_interactive, cwd)
            manifest_folder, manifest_interactive, manifest_verify = manifests
            graph_info = get_graph_info(profile_names, settings, options, env, cwd, None,
                                        self._cache, self._user_io.out)

            manager = self._init_manager(recorder)
            recorder.add_recipe_being_developed(ref)
            remotes = self._cache.registry.load_remotes()
            remotes.select(remote_name)
            create(ref, manager, self._user_io, graph_info, remotes, update, build_modes,
                   manifest_folder, manifest_verify, manifest_interactive, keep_build,
                   test_build_folder, test_folder, conanfile_path)

            return recorder.get_info(self._cache.config.revisions_enabled)

        except ConanException as exc:
            recorder.error = True
            exc.info = recorder.get_info(self._cache.config.revisions_enabled)
            raise

    @api_method
    def export_pkg(self, conanfile_path, name, channel, source_folder=None, build_folder=None,
                   package_folder=None, install_folder=None, profile_names=None, settings=None,
                   options=None, env=None, force=False, user=None, version=None, cwd=None):

        settings = settings or []
        options = options or []
        env = env or []
        cwd = cwd or get_cwd()

        try:
            recorder = ActionRecorder()
            conanfile_path = _get_conanfile_path(conanfile_path, cwd, py=True)

            if package_folder:
                if build_folder or source_folder:
                    raise ConanException("package folder definition incompatible with build "
                                         "and source folders")
                package_folder = _make_abs_path(package_folder, cwd)

            build_folder = _make_abs_path(build_folder, cwd)
            if install_folder:
                install_folder = _make_abs_path(install_folder, cwd)
            else:
                # FIXME: This is a hack for old UI, need to be fixed in Conan 2.0
                if os.path.exists(os.path.join(build_folder, GRAPH_INFO_FILE)):
                    install_folder = build_folder
            source_folder = _make_abs_path(source_folder, cwd,
                                           default=os.path.dirname(conanfile_path))

            # Checks that no both settings and info files are specified
            graph_info = get_graph_info(profile_names, settings, options, env, cwd, install_folder,
                                        self._cache, self._user_io.out)

            conanfile = self._loader.load_export(conanfile_path, name, version, user, channel)
            ref = ConanFileReference(conanfile.name, conanfile.version, user, channel)

            check_casing_conflict(cache=self._cache, ref=ref)
            package_layout = self._cache.package_layout(ref, short_paths=conanfile.short_paths)
            new_ref = cmd_export(package_layout, conanfile_path, conanfile, False,
                                 self._cache.config.revisions_enabled, self._user_io.out,
                                 self._hook_manager)
            # new_ref has revision
            recorder.recipe_exported(new_ref)
            recorder.add_recipe_being_developed(ref)

            export_pkg(self._cache, self._graph_manager, self._hook_manager, recorder,
                       self._user_io.out,
                       ref, source_folder=source_folder, build_folder=build_folder,
                       package_folder=package_folder, install_folder=install_folder,
                       graph_info=graph_info, force=force)
            return recorder.get_info(self._cache.config.revisions_enabled)
        except ConanException as exc:
            recorder.error = True
            exc.info = recorder.get_info(self._cache.config.revisions_enabled)
            raise

    @api_method
    def download(self, reference, remote_name=None, package=None, recipe=False):
        # FIXME: The "package" parameter name is very bad, it is a list of package_ids
        if package and recipe:
            raise ConanException("recipe parameter cannot be used together with package")
        # Install packages without settings (fixed ids or all)
        ref = ConanFileReference.loads(reference)
        if check_valid_ref(ref, allow_pattern=False):
            if package and ref.revision is None:
                for package_id in package:
                    if "#" in package_id:
                        raise ConanException("It is needed to specify the recipe revision if you "
                                             "specify a package revision")
            remotes = self._cache.registry.load_remotes()
            remote = remotes.get_remote(remote_name)
            recorder = ActionRecorder()
            download(ref, package, remote, recipe, self._remote_manager,
                     self._cache, self._user_io.out, recorder, self._loader,
                     self._hook_manager)
        else:
            raise ConanException("Provide a valid full reference without wildcards.")

    @api_method
    def workspace_install(self, path, settings=None, options=None, env=None,
                          remote_name=None, build=None, profile_name=None,
                          update=False, cwd=None):
        cwd = cwd or get_cwd()
        abs_path = os.path.normpath(os.path.join(cwd, path))

        self.python_requires.enable_remotes(update=update, remote_name=remote_name)

        workspace = Workspace(abs_path, self._cache)
        graph_info = get_graph_info(profile_name, settings, options, env, cwd, None,
                                    self._cache, self._user_io.out)

        self._user_io.out.info("Configuration:")
        self._user_io.out.writeln(graph_info.profile.dumps())

        self._cache.editable_packages.override(workspace.get_editable_dict())

        remotes = self._cache.registry.load_remotes()
        remotes.select(remote_name)
        recorder = ActionRecorder()
        deps_graph, _ = self._graph_manager.load_graph(workspace.root, None, graph_info, build,
                                                       False, update, remotes, recorder)

        print_graph(deps_graph, self._user_io.out)

        # Inject the generators before installing
        for node in deps_graph.nodes:
            if node.recipe == RECIPE_EDITABLE:
                generators = workspace[node.ref].generators
                if generators is not None:
                    tmp = list(node.conanfile.generators)
                    tmp.extend([g for g in generators if g not in tmp])
                    node.conanfile.generators = tmp

        installer = BinaryInstaller(self._cache, self._user_io.out, self._remote_manager,
                                    recorder=recorder, hook_manager=self._hook_manager)
        installer.install(deps_graph, keep_build=False, graph_info=graph_info)
        workspace.generate(cwd, deps_graph, self._user_io.out)

    @api_method
    def install_reference(self, reference, settings=None, options=None, env=None,
                          remote_name=None, verify=None, manifests=None,
                          manifests_interactive=None, build=None, profile_names=None,
                          update=False, generators=None, install_folder=None, cwd=None):

        try:
            recorder = ActionRecorder()
            cwd = cwd or os.getcwd()
            install_folder = _make_abs_path(install_folder, cwd)

            manifests = _parse_manifests_arguments(verify, manifests, manifests_interactive, cwd)
            manifest_folder, manifest_interactive, manifest_verify = manifests

            graph_info = get_graph_info(profile_names, settings, options, env, cwd, None,
                                        self._cache, self._user_io.out)

            if not generators:  # We don't want the default txt
                generators = False

            mkdir(install_folder)
            self.python_requires.enable_remotes(update=update, remote_name=remote_name)
            manager = self._init_manager(recorder)
            remotes = self._cache.registry.load_remotes()
            remotes.select(remote_name)
            manager.install(ref_or_path=reference, install_folder=install_folder,
                            remotes=remotes, graph_info=graph_info, build_modes=build,
                            update=update, manifest_folder=manifest_folder,
                            manifest_verify=manifest_verify,
                            manifest_interactive=manifest_interactive,
                            generators=generators)
            return recorder.get_info(self._cache.config.revisions_enabled)
        except ConanException as exc:
            recorder.error = True
            exc.info = recorder.get_info(self._cache.config.revisions_enabled)
            raise

    @api_method
    def install(self, path="", name=None, version=None, user=None, channel=None,
                settings=None, options=None, env=None,
                remote_name=None, verify=None, manifests=None,
                manifests_interactive=None, build=None, profile_names=None,
                update=False, generators=None, no_imports=False, install_folder=None, cwd=None):

        try:
            recorder = ActionRecorder()
            cwd = cwd or os.getcwd()
            manifests = _parse_manifests_arguments(verify, manifests, manifests_interactive, cwd)
            manifest_folder, manifest_interactive, manifest_verify = manifests

            graph_info = get_graph_info(profile_names, settings, options, env, cwd, None,
                                        self._cache, self._user_io.out,
                                        name=name, version=version, user=user, channel=channel)

            install_folder = _make_abs_path(install_folder, cwd)
            conanfile_path = _get_conanfile_path(path, cwd, py=None)
            self.python_requires.enable_remotes(update=update, remote_name=remote_name)
            manager = self._init_manager(recorder)
            remotes = self._cache.registry.load_remotes()
            remotes.select(remote_name)
            manager.install(ref_or_path=conanfile_path,
                            install_folder=install_folder,
                            remotes=remotes,
                            graph_info=graph_info,
                            build_modes=build,
                            update=update,
                            manifest_folder=manifest_folder,
                            manifest_verify=manifest_verify,
                            manifest_interactive=manifest_interactive,
                            generators=generators,
                            no_imports=no_imports)
            return recorder.get_info(self._cache.config.revisions_enabled)
        except ConanException as exc:
            recorder.error = True
            exc.info = recorder.get_info(self._cache.config.revisions_enabled)
            raise

    @api_method
    def config_get(self, item):
        config_parser = ConanClientConfigParser(self._cache.conan_conf_path)
        self._user_io.out.info(config_parser.get_item(item))
        return config_parser.get_item(item)

    @api_method
    def config_set(self, item, value):
        config_parser = ConanClientConfigParser(self._cache.conan_conf_path)
        config_parser.set_item(item, value)
        self._cache.invalidate()

    @api_method
    def config_rm(self, item):
        config_parser = ConanClientConfigParser(self._cache.conan_conf_path)
        config_parser.rm_item(item)
        self._cache.invalidate()

    @api_method
    def config_install(self, path_or_url, verify_ssl, config_type=None, args=None):

        from conans.client.conf.config_installer import configuration_install
        return configuration_install(path_or_url, self._cache, self._user_io.out, verify_ssl,
                                     requester=self._requester, config_type=config_type, args=args)

    def _info_args(self, reference_or_path, install_folder, profile_names, settings, options, env):
        cwd = get_cwd()
        try:
            ref = ConanFileReference.loads(reference_or_path)
            install_folder = None
        except ConanException:
            ref = _get_conanfile_path(reference_or_path, cwd=None, py=None)

            if install_folder:
                install_folder = _make_abs_path(install_folder, cwd)
            else:
                # FIXME: This is a hack for old UI, need to be fixed in Conan 2.0
                if os.path.exists(os.path.join(cwd, GRAPH_INFO_FILE)):
                    install_folder = cwd

        graph_info = get_graph_info(profile_names, settings, options, env, cwd, install_folder,
                                    self._cache, self._user_io.out)

        return ref, graph_info

    @api_method
    def info_build_order(self, reference, settings=None, options=None, env=None,
                         profile_names=None, remote_name=None, build_order=None, check_updates=None,
                         install_folder=None):
        reference, graph_info = self._info_args(reference, install_folder, profile_names,
                                                settings, options, env)
        recorder = ActionRecorder()
<<<<<<< HEAD
        remotes = self._cache.registry.load_remotes()
        remotes.select(remote_name)
=======
        self.python_requires.enable_remotes(check_updates=check_updates, remote_name=remote_name)
>>>>>>> 5a108f2d
        deps_graph, _ = self._graph_manager.load_graph(reference, None, graph_info, ["missing"],
                                                       check_updates, False, remotes,
                                                       recorder)
        return deps_graph.build_order(build_order)

    @api_method
    def info_nodes_to_build(self, reference, build_modes, settings=None, options=None, env=None,
                            profile_names=None, remote_name=None, check_updates=None,
                            install_folder=None):
        reference, graph_info = self._info_args(reference, install_folder, profile_names,
                                                settings, options, env)
        recorder = ActionRecorder()
<<<<<<< HEAD
        remotes = self._cache.registry.load_remotes()
        remotes.select(remote_name)
=======
        self.python_requires.enable_remotes(check_updates=check_updates, remote_name=remote_name)
>>>>>>> 5a108f2d
        deps_graph, conanfile = self._graph_manager.load_graph(reference, None, graph_info,
                                                               build_modes, check_updates,
                                                               False, remotes, recorder)
        nodes_to_build = deps_graph.nodes_to_build()
        return nodes_to_build, conanfile

    @api_method
    def info(self, reference, remote_name=None, settings=None, options=None, env=None,
             profile_names=None, update=False, install_folder=None, build=None):
        reference, graph_info = self._info_args(reference, install_folder, profile_names,
                                                settings, options, env)
        recorder = ActionRecorder()
<<<<<<< HEAD
        remotes = self._cache.registry.load_remotes()
        remotes.select(remote_name)
=======
        # FIXME: Using update as check_update?
        self.python_requires.enable_remotes(check_updates=update, remote_name=remote_name)
>>>>>>> 5a108f2d
        deps_graph, conanfile = self._graph_manager.load_graph(reference, None, graph_info, build,
                                                               update, False, remotes,
                                                               recorder)
        return deps_graph, conanfile

    @api_method
    def build(self, conanfile_path, source_folder=None, package_folder=None, build_folder=None,
              install_folder=None, should_configure=True, should_build=True, should_install=True,
              should_test=True, cwd=None):

        cwd = cwd or get_cwd()
        conanfile_path = _get_conanfile_path(conanfile_path, cwd, py=True)
        build_folder = _make_abs_path(build_folder, cwd)
        install_folder = _make_abs_path(install_folder, cwd, default=build_folder)
        source_folder = _make_abs_path(source_folder, cwd, default=os.path.dirname(conanfile_path))
        default_pkg_folder = os.path.join(build_folder, "package")
        package_folder = _make_abs_path(package_folder, cwd, default=default_pkg_folder)

        build(self._graph_manager, self._hook_manager, conanfile_path,
              source_folder, build_folder, package_folder, install_folder,
              should_configure=should_configure, should_build=should_build,
              should_install=should_install, should_test=should_test)

    @api_method
    def package(self, path, build_folder, package_folder, source_folder=None, install_folder=None,
                cwd=None):
        cwd = cwd or get_cwd()
        conanfile_path = _get_conanfile_path(path, cwd, py=True)
        build_folder = _make_abs_path(build_folder, cwd)
        install_folder = _make_abs_path(install_folder, cwd, default=build_folder)
        source_folder = _make_abs_path(source_folder, cwd, default=os.path.dirname(conanfile_path))
        default_pkg_folder = os.path.join(build_folder, "package")
        package_folder = _make_abs_path(package_folder, cwd, default=default_pkg_folder)

        if package_folder == build_folder:
            raise ConanException("Cannot 'conan package' to the build folder. "
                                 "--build-folder and package folder can't be the same")
        conanfile = self._graph_manager.load_consumer_conanfile(conanfile_path, install_folder,
                                                                deps_info_required=True)
        with get_env_context_manager(conanfile):
            packager.create_package(conanfile, None, source_folder, build_folder, package_folder,
                                    install_folder, self._hook_manager, conanfile_path, None,
                                    local=True, copy_info=True)

    @api_method
    def source(self, path, source_folder=None, info_folder=None, cwd=None):
        cwd = cwd or get_cwd()
        conanfile_path = _get_conanfile_path(path, cwd, py=True)
        source_folder = _make_abs_path(source_folder, cwd)
        info_folder = _make_abs_path(info_folder, cwd)

        mkdir(source_folder)
        if not os.path.exists(info_folder):
            raise ConanException("Specified info-folder doesn't exist")

        # only infos if exist
        conanfile = self._graph_manager.load_consumer_conanfile(conanfile_path, info_folder)
        conanfile_folder = os.path.dirname(conanfile_path)
        if conanfile_folder != source_folder:
            conanfile.output.info("Executing exports to: %s" % source_folder)
            export_recipe(conanfile, conanfile_folder, source_folder)
            export_source(conanfile, conanfile_folder, source_folder)
        config_source_local(source_folder, conanfile, conanfile_path, self._hook_manager)

    @api_method
    def imports(self, path, dest=None, info_folder=None, cwd=None):
        """
        :param path: Path to the conanfile
        :param dest: Dir to put the imported files. (Abs path or relative to cwd)
        :param info_folder: Dir where the conaninfo.txt and conanbuildinfo.txt files are
        :param cwd: Current working directory
        :return: None
        """
        cwd = cwd or get_cwd()
        info_folder = _make_abs_path(info_folder, cwd)
        dest = _make_abs_path(dest, cwd)

        mkdir(dest)
        conanfile_abs_path = _get_conanfile_path(path, cwd, py=None)
        conanfile = self._graph_manager.load_consumer_conanfile(conanfile_abs_path, info_folder,
                                                                deps_info_required=True)
        run_imports(conanfile, dest)

    @api_method
    def imports_undo(self, manifest_path):
        cwd = get_cwd()
        manifest_path = _make_abs_path(manifest_path, cwd)
        undo_imports(manifest_path, self._user_io.out)

    @api_method
    def export(self, path, name, version, user, channel, keep_source=False, cwd=None):
        conanfile_path = _get_conanfile_path(path, cwd, py=True)
        conanfile = self._loader.load_export(conanfile_path, name, version, user, channel)
        ref = ConanFileReference(conanfile.name, conanfile.version, conanfile.user,
                                 conanfile.channel)
        check_casing_conflict(cache=self._cache, ref=ref)
        package_layout = self._cache.package_layout(ref, short_paths=conanfile.short_paths)
        cmd_export(package_layout, conanfile_path, conanfile, keep_source,
                   self._cache.config.revisions_enabled, self._user_io.out,
                   self._hook_manager)

    @api_method
    def remove(self, pattern, query=None, packages=None, builds=None, src=False, force=False,
               remote_name=None, outdated=False):
        remover = ConanRemover(self._cache, self._remote_manager, self._user_io)
        remover.remove(pattern, remote_name, src, builds, packages, force=force,
                       packages_query=query, outdated=outdated)

    @api_method
    def copy(self, reference, user_channel, force=False, packages=None):
        """
        param packages: None=No binaries, True=All binaries, else list of IDs
        """
        from conans.client.cmd.copy import cmd_copy
        # FIXME: conan copy does not support short-paths in Windows
        ref = ConanFileReference.loads(reference)
        cmd_copy(ref, user_channel, packages, self._cache,
                 self._user_io, self._remote_manager, self._loader, force=force)

    @api_method
    def authenticate(self, name, password, remote_name):
        remote = self.get_remote_by_name(remote_name)
        _, remote_name, prev_user, user = self._remote_manager.authenticate(remote, name, password)
        return remote_name, prev_user, user

    @api_method
    def user_set(self, user, remote_name=None):
        remote = (self.get_default_remote() if not remote_name
                  else self.get_remote_by_name(remote_name))
        return user_set(self._cache.localdb, user, remote)

    @api_method
    def users_clean(self):
        users_clean(self._cache.localdb)

    @api_method
    def users_list(self, remote_name=None):
        info = {"error": False, "remotes": []}
        remotes = [self.get_remote_by_name(remote_name)] if remote_name else self.remote_list()
        try:
            info["remotes"] = users_list(self._cache.localdb, remotes)
            return info
        except ConanException as exc:
            info["error"] = True
            exc.info = info
            raise

    @api_method
    def search_recipes(self, pattern, remote_name=None, case_sensitive=False):
        search_recorder = SearchRecorder()
        search = Search(self._cache, self._remote_manager)

        try:
            references = search.search_recipes(pattern, remote_name, case_sensitive)
        except ConanException as exc:
            search_recorder.error = True
            exc.info = search_recorder.get_info()
            raise

        for remote_name, refs in references.items():
            for ref in refs:
                search_recorder.add_recipe(remote_name, ref, with_packages=False)
        return search_recorder.get_info()

    @api_method
    def search_packages(self, reference, query=None, remote_name=None, outdated=False):
        search_recorder = SearchRecorder()
        search = Search(self._cache, self._remote_manager)

        try:
            ref = ConanFileReference.loads(reference)
            references = search.search_packages(ref, remote_name, query=query, outdated=outdated)
        except ConanException as exc:
            search_recorder.error = True
            exc.info = search_recorder.get_info()
            raise

        for remote_name, remote_ref in references.items():
            search_recorder.add_recipe(remote_name, ref)
            if remote_ref.ordered_packages:
                for package_id, properties in remote_ref.ordered_packages.items():
                    package_recipe_hash = properties.get("recipe_hash", None)
                    search_recorder.add_package(remote_name, ref,
                                                package_id, properties.get("options", []),
                                                properties.get("settings", []),
                                                properties.get("full_requires", []),
                                                remote_ref.recipe_hash != package_recipe_hash)
        return search_recorder.get_info()

    @api_method
    def upload(self, pattern, package=None, remote_name=None, all_packages=False, confirm=False,
               retry=2, retry_wait=5, integrity_check=False, policy=None, query=None):
        """ Uploads a package recipe and the generated binary packages to a specified remote
        """

        upload_recorder = UploadRecorder()
        uploader = CmdUpload(self._cache, self._user_io, self._remote_manager,
                             self._loader, self._hook_manager)
        try:
            uploader.upload(upload_recorder, pattern, package, all_packages, confirm, retry,
                            retry_wait, integrity_check, policy, remote_name, query=query)
            return upload_recorder.get_info()
        except ConanException as exc:
            upload_recorder.error = True
            exc.info = upload_recorder.get_info()
            raise

    @api_method
    def remote_list(self):
        return list(self._cache.registry.load_remotes().values())

    @api_method
    def remote_add(self, remote_name, url, verify_ssl=True, insert=None, force=None):
        return self._cache.registry.add(remote_name, url, verify_ssl, insert, force)

    @api_method
    def remote_remove(self, remote_name):
        return self._cache.registry.remove(remote_name)

    @api_method
    def remote_update(self, remote_name, url, verify_ssl=True, insert=None):
        return self._cache.registry.update(remote_name, url, verify_ssl, insert)

    @api_method
    def remote_rename(self, remote_name, new_new_remote):
        return self._cache.registry.rename(remote_name, new_new_remote)

    @api_method
    def remote_list_ref(self):
        return {str(r): remote_name for r, remote_name in self._cache.registry.refs_list.items()}

    @api_method
    def remote_add_ref(self, reference, remote_name):
        ref = ConanFileReference.loads(reference, validate=True)
        remote = self._cache.registry.load_remotes()[remote_name]
        with self._cache.package_layout(ref).update_metadata() as metadata:
            metadata.recipe.remote = remote.name

    @api_method
    def remote_remove_ref(self, reference):
        ref = ConanFileReference.loads(reference, validate=True)
        with self._cache.package_layout(ref).update_metadata() as metadata:
            metadata.recipe.remote = None

    @api_method
    def remote_update_ref(self, reference, remote_name):
        ref = ConanFileReference.loads(reference, validate=True)
        remote = self._cache.registry.load_remotes()[remote_name]
        with self._cache.package_layout(ref).update_metadata() as metadata:
            metadata.recipe.remote = remote.name

    @api_method
    def remote_list_pref(self, reference):
        ref = ConanFileReference.loads(reference, validate=True)
        ret = {}
        tmp = self._cache.registry.prefs_list
        for pref, remote in tmp.items():
            if pref.ref == ref:
                ret[pref.full_repr()] = remote
        return ret

    @api_method
    def remote_add_pref(self, package_reference, remote_name):
        pref = PackageReference.loads(package_reference, validate=True)
        remote = self._cache.registry.load_remotes()[remote_name]
        with self._cache.package_layout(pref.ref).update_metadata() as metadata:
            m = metadata.packages.get(pref.id)
            if m and m.remote:
                raise ConanException("%s already exists. Use update" % str(pref))
            metadata.packages[pref.id].remote = remote.name

    @api_method
    def remote_remove_pref(self, package_reference):
        pref = PackageReference.loads(package_reference, validate=True)
        with self._cache.package_layout(pref.ref).update_metadata() as metadata:
            m = metadata.packages.get(pref.id)
            if m:
                m.remote = None

    @api_method
    def remote_update_pref(self, package_reference, remote_name):
        pref = PackageReference.loads(package_reference, validate=True)
        remote = self._cache.registry.get(remote_name)
        with self._cache.package_layout(pref.ref).update_metadata() as metadata:
            m = metadata.packages.get(pref.id)
            if m:
                m.remote = remote.name

    def remote_clean(self):
        return self._cache.registry.clear()

    @api_method
    def profile_list(self):
        return cmd_profile_list(self._cache.profiles_path, self._user_io.out)

    @api_method
    def create_profile(self, profile_name, detect=False):
        return cmd_profile_create(profile_name, self._cache.profiles_path,
                                  self._user_io.out, detect)

    @api_method
    def update_profile(self, profile_name, key, value):
        return cmd_profile_update(profile_name, key, value, self._cache.profiles_path)

    @api_method
    def get_profile_key(self, profile_name, key):
        return cmd_profile_get(profile_name, key, self._cache.profiles_path)

    @api_method
    def delete_profile_key(self, profile_name, key):
        return cmd_profile_delete_key(profile_name, key, self._cache.profiles_path)

    @api_method
    def read_profile(self, profile=None):
        p, _ = read_profile(profile, get_cwd(), self._cache.profiles_path)
        return p

    @api_method
    def get_path(self, reference, package_id=None, path=None, remote_name=None):
        ref = ConanFileReference.loads(reference)
        if not path:
            path = "conanfile.py" if not package_id else "conaninfo.txt"

        if not remote_name:
            package_layout = self._cache.package_layout(ref, short_paths=None)
            return package_layout.get_path(path=path, package_id=package_id), path
        else:
            remote = self.get_remote_by_name(remote_name)
            if self._cache.config.revisions_enabled and not ref.revision:
                ref = self._remote_manager.get_latest_recipe_revision(ref, remote)
            if package_id:
                pref = PackageReference(ref, package_id)
                if self._cache.config.revisions_enabled and not pref.revision:
                    pref = self._remote_manager.get_latest_package_revision(pref, remote)
                return self._remote_manager.get_package_path(pref, path, remote), path
            else:
                return self._remote_manager.get_recipe_path(ref, path, remote), path

    @api_method
    def export_alias(self, reference, target_reference):
        ref = ConanFileReference.loads(reference)
        target_ref = ConanFileReference.loads(target_reference)

        if ref.name != target_ref.name:
            raise ConanException("An alias can only be defined to a package with the same name")

        # Do not allow to override an existing package
        alias_conanfile_path = self._cache.package_layout(ref).conanfile()
        if os.path.exists(alias_conanfile_path):
            conanfile_class = self._loader.load_class(alias_conanfile_path)
            conanfile = conanfile_class(self._user_io.out, None, str(ref))
            if not getattr(conanfile, 'alias', None):
                raise ConanException("Reference '{}' is already a package, remove it before creating"
                                     " and alias with the same name".format(ref))

        package_layout = self._cache.package_layout(ref)
        return export_alias(package_layout, target_ref,
                            revisions_enabled=self._cache.config.revisions_enabled,
                            output=self._user_io.out)

    @api_method
    def get_default_remote(self):
        return self._cache.registry.load_remotes().default

    @api_method
    def get_remote_by_name(self, remote_name):
        return self._cache.registry.load_remotes()[remote_name]

    @api_method
    def get_recipe_revisions(self, reference, remote_name=None):
        ref = ConanFileReference.loads(str(reference))
        if ref.revision:
            raise ConanException("Cannot list the revisions of a specific recipe revision")

        if not remote_name:
            layout = self._cache.package_layout(ref)
            try:
                rev = layout.recipe_revision()
            except RecipeNotFoundException as e:
                e.print_rev = True
                raise e

            # Check the time in the associated remote if any
            remote_name = layout.load_metadata().recipe.remote
            remote = self._cache.registry.load_remotes()[remote_name] if remote_name else None
            rev_time = None
            if remote:
                try:
                    revisions = self._remote_manager.get_recipe_revisions(ref, remote)
                except RecipeNotFoundException:
                    pass
                except (NoRestV2Available, NotFoundException):
                    rev_time = None
                else:
                    tmp = {r["revision"]: r["time"] for r in revisions}
                    rev_time = tmp.get(rev)

            return [{"revision": rev, "time": rev_time}]
        else:
            remote = self.get_remote_by_name(remote_name)
            return self._remote_manager.get_recipe_revisions(ref, remote=remote)

    @api_method
    def get_package_revisions(self, reference, remote_name=None):
        pref = PackageReference.loads(str(reference), validate=True)
        if not pref.ref.revision:
            raise ConanException("Specify a recipe reference with revision")
        if pref.revision:
            raise ConanException("Cannot list the revisions of a specific package revision")

        if not remote_name:
            layout = self._cache.package_layout(pref.ref)
            try:
                rev = layout.package_revision(pref)
            except (RecipeNotFoundException, PackageNotFoundException) as e:
                e.print_rev = True
                raise e

            # Check the time in the associated remote if any
            remote_name = layout.load_metadata().recipe.remote
            remote = self._cache.registry.load_remotes()[remote_name] if remote_name else None
            rev_time = None
            if remote:
                try:
                    revisions = self._remote_manager.get_package_revisions(pref, remote)
                except RecipeNotFoundException:
                    pass
                except (NoRestV2Available, NotFoundException):
                    rev_time = None
                else:
                    tmp = {r["revision"]: r["time"] for r in revisions}
                    rev_time = tmp.get(rev)

            return [{"revision": rev, "time": rev_time}]
        else:
            remote = self.get_remote_by_name(remote_name)
            return self._remote_manager.get_package_revisions(pref, remote=remote)

    @api_method
    def editable_add(self, path, reference, layout, cwd):
        # Retrieve conanfile.py from target_path
        target_path = _get_conanfile_path(path=path, cwd=cwd, py=True)

        # Check the conanfile is there, and name/version matches
        ref = ConanFileReference.loads(reference, validate=True)
        target_conanfile = self._graph_manager._loader.load_class(target_path)
        if (target_conanfile.name and target_conanfile.name != ref.name) or \
                (target_conanfile.version and target_conanfile.version != ref.version):
            raise ConanException("Name and version from reference ({}) and target "
                                 "conanfile.py ({}/{}) must match".
                                 format(ref, target_conanfile.name, target_conanfile.version))

        layout_abs_path = get_editable_abs_path(layout, cwd, self._cache.conan_folder)
        if layout_abs_path:
            self._user_io.out.success("Using layout file: %s" % layout_abs_path)
        self._cache.editable_packages.add(ref, os.path.dirname(target_path), layout_abs_path)

    @api_method
    def editable_remove(self, reference):
        ref = ConanFileReference.loads(reference, validate=True)
        return self._cache.editable_packages.remove(ref)

    @api_method
    def editable_list(self):
        return {str(k): v for k, v in self._cache.editable_packages.edited_refs.items()}


Conan = ConanAPIV1


def get_graph_info(profile_names, settings, options, env, cwd, install_folder, cache, output,
                   name=None, version=None, user=None, channel=None):
    try:
        graph_info = GraphInfo.load(install_folder)
        graph_info.profile.process_settings(cache, preprocess=False)
    except IOError:  # Only if file is missing
        if install_folder:
            raise ConanException("Failed to load graphinfo file in install-folder: %s"
                                 % install_folder)
        graph_info = None

    if profile_names or settings or options or profile_names or env or not graph_info:
        if graph_info:
            # FIXME: Convert to Exception in Conan 2.0
            output.warn("Settings, options, env or profile specified. "
                        "GraphInfo found from previous install won't be used: %s\n"
                        "Don't pass settings, options or profile arguments if you want to reuse "
                        "the installed graph-info file."
                        % install_folder)

        profile = profile_from_args(profile_names, settings, options, env, cwd, cache)
        profile.process_settings(cache)
        root_ref = ConanFileReference(name, version, user, channel, validate=False)
        graph_info = GraphInfo(profile=profile, root_ref=root_ref)
        # Preprocess settings and convert to real settings
    return graph_info


def _parse_manifests_arguments(verify, manifests, manifests_interactive, cwd):
    if manifests and manifests_interactive:
        raise ConanException("Do not specify both manifests and "
                             "manifests-interactive arguments")
    if verify and (manifests or manifests_interactive):
        raise ConanException("Do not specify both 'verify' and "
                             "'manifests' or 'manifests-interactive' arguments")
    manifest_folder = verify or manifests or manifests_interactive
    if manifest_folder:
        if not os.path.isabs(manifest_folder):
            if not cwd:
                raise ConanException("'cwd' should be defined if the manifest folder is relative.")
            manifest_folder = os.path.join(cwd, manifest_folder)
        manifest_verify = verify is not None
        manifest_interactive = manifests_interactive is not None
    else:
        manifest_verify = manifest_interactive = False

    return manifest_folder, manifest_interactive, manifest_verify


def existing_info_files(folder):
    return os.path.exists(os.path.join(folder, CONANINFO)) and  \
           os.path.exists(os.path.join(folder, BUILD_INFO))


def get_conan_runner():
    print_commands_to_output = get_env("CONAN_PRINT_RUN_COMMANDS", False)
    generate_run_log_file = get_env("CONAN_LOG_RUN_TO_FILE", False)
    log_run_to_output = get_env("CONAN_LOG_RUN_TO_OUTPUT", True)
    runner = ConanRunner(print_commands_to_output, generate_run_log_file, log_run_to_output)
    return runner


def migrate_and_get_cache(base_folder, out, storage_folder=None):
    # Init paths
    cache = ClientCache(base_folder, storage_folder, out)

    # Migration system
    migrator = ClientMigrator(cache, Version(client_version), out)
    migrator.migrate()

    return cache<|MERGE_RESOLUTION|>--- conflicted
+++ resolved
@@ -235,7 +235,7 @@
             self._user_io.disable_input()
 
         self._proxy = ConanProxy(cache, self._user_io.out, remote_manager)
-        resolver = RangeResolver(cache, self._proxy)
+        resolver = RangeResolver(cache, remote_manager)
         self.python_requires = ConanPythonRequire(self._proxy, resolver)
         self._loader = ConanFileLoader(self._runner, self._user_io.out, self.python_requires)
 
@@ -281,6 +281,9 @@
 
     @api_method
     def inspect(self, path, attributes, remote_name=None):
+        remotes = self._cache.registry.load_remotes()
+        remotes.select(remote_name)
+        self.python_requires.enable_remotes(remotes=remotes)
         try:
             ref = ConanFileReference.loads(path)
         except ConanException:
@@ -289,8 +292,6 @@
             conanfile_class = self._loader.load_class(conanfile_path)
         else:
             update = True if remote_name else False
-            remotes = self._cache.registry.load_remotes()
-            remotes.select(remote_name)
             result = self._proxy.get_recipe(ref, update, update, remotes, ActionRecorder())
             conanfile_path, _, _, ref = result
             conanfile_class = self._loader.load_class(conanfile_path)
@@ -320,7 +321,9 @@
         options = options or []
         env = env or []
 
-        self.python_requires.enable_remotes(update=update, remote_name=remote_name)
+        remotes = self._cache.registry.load_remotes()
+        remotes.select(remote_name)
+        self.python_requires.enable_remotes(update=update, remotes=remotes)
 
         conanfile_path = _get_conanfile_path(path, cwd, py=True)
         cwd = cwd or get_cwd()
@@ -330,8 +333,6 @@
         recorder = ActionRecorder()
         manager = self._init_manager(recorder)
         pt = PackageTester(manager, self._user_io)
-        remotes = self._cache.registry.load_remotes()
-        remotes.select(remote_name)
         pt.install_build_and_test(conanfile_path, ref, graph_info, remotes,
                                   update, build_modes=build_modes,
                                   test_build_folder=test_build_folder)
@@ -360,7 +361,9 @@
             recorder = ActionRecorder()
             conanfile_path = _get_conanfile_path(conanfile_path, cwd, py=True)
 
-            self.python_requires.enable_remotes(update=update, remote_name=remote_name)
+            remotes = self._cache.registry.load_remotes()
+            remotes.select(remote_name)
+            self.python_requires.enable_remotes(update=update, remotes=remotes)
 
             conanfile = self._loader.load_export(conanfile_path, name, version, user, channel)
             ref = ConanFileReference(conanfile.name, conanfile.version, conanfile.user,
@@ -387,8 +390,6 @@
 
             manager = self._init_manager(recorder)
             recorder.add_recipe_being_developed(ref)
-            remotes = self._cache.registry.load_remotes()
-            remotes.select(remote_name)
             create(ref, manager, self._user_io, graph_info, remotes, update, build_modes,
                    manifest_folder, manifest_verify, manifest_interactive, keep_build,
                    test_build_folder, test_folder, conanfile_path)
@@ -471,6 +472,8 @@
                         raise ConanException("It is needed to specify the recipe revision if you "
                                              "specify a package revision")
             remotes = self._cache.registry.load_remotes()
+            remotes.select(remote_name)
+            self.python_requires.enable_remotes(remotes=remotes)
             remote = remotes.get_remote(remote_name)
             recorder = ActionRecorder()
             download(ref, package, remote, recipe, self._remote_manager,
@@ -486,7 +489,9 @@
         cwd = cwd or get_cwd()
         abs_path = os.path.normpath(os.path.join(cwd, path))
 
-        self.python_requires.enable_remotes(update=update, remote_name=remote_name)
+        remotes = self._cache.registry.load_remotes()
+        remotes.select(remote_name)
+        self.python_requires.enable_remotes(update=update, remotes=remotes)
 
         workspace = Workspace(abs_path, self._cache)
         graph_info = get_graph_info(profile_name, settings, options, env, cwd, None,
@@ -497,8 +502,6 @@
 
         self._cache.editable_packages.override(workspace.get_editable_dict())
 
-        remotes = self._cache.registry.load_remotes()
-        remotes.select(remote_name)
         recorder = ActionRecorder()
         deps_graph, _ = self._graph_manager.load_graph(workspace.root, None, graph_info, build,
                                                        False, update, remotes, recorder)
@@ -540,10 +543,10 @@
                 generators = False
 
             mkdir(install_folder)
-            self.python_requires.enable_remotes(update=update, remote_name=remote_name)
-            manager = self._init_manager(recorder)
             remotes = self._cache.registry.load_remotes()
             remotes.select(remote_name)
+            self.python_requires.enable_remotes(update=update, remotes=remotes)
+            manager = self._init_manager(recorder)
             manager.install(ref_or_path=reference, install_folder=install_folder,
                             remotes=remotes, graph_info=graph_info, build_modes=build,
                             update=update, manifest_folder=manifest_folder,
@@ -575,10 +578,10 @@
 
             install_folder = _make_abs_path(install_folder, cwd)
             conanfile_path = _get_conanfile_path(path, cwd, py=None)
-            self.python_requires.enable_remotes(update=update, remote_name=remote_name)
-            manager = self._init_manager(recorder)
             remotes = self._cache.registry.load_remotes()
             remotes.select(remote_name)
+            self.python_requires.enable_remotes(update=update, remotes=remotes)
+            manager = self._init_manager(recorder)
             manager.install(ref_or_path=conanfile_path,
                             install_folder=install_folder,
                             remotes=remotes,
@@ -648,12 +651,9 @@
         reference, graph_info = self._info_args(reference, install_folder, profile_names,
                                                 settings, options, env)
         recorder = ActionRecorder()
-<<<<<<< HEAD
         remotes = self._cache.registry.load_remotes()
         remotes.select(remote_name)
-=======
-        self.python_requires.enable_remotes(check_updates=check_updates, remote_name=remote_name)
->>>>>>> 5a108f2d
+        self.python_requires.enable_remotes(check_updates=check_updates, remotes=remotes)
         deps_graph, _ = self._graph_manager.load_graph(reference, None, graph_info, ["missing"],
                                                        check_updates, False, remotes,
                                                        recorder)
@@ -666,12 +666,10 @@
         reference, graph_info = self._info_args(reference, install_folder, profile_names,
                                                 settings, options, env)
         recorder = ActionRecorder()
-<<<<<<< HEAD
+
         remotes = self._cache.registry.load_remotes()
         remotes.select(remote_name)
-=======
-        self.python_requires.enable_remotes(check_updates=check_updates, remote_name=remote_name)
->>>>>>> 5a108f2d
+        self.python_requires.enable_remotes(check_updates=check_updates, remotes=remotes)
         deps_graph, conanfile = self._graph_manager.load_graph(reference, None, graph_info,
                                                                build_modes, check_updates,
                                                                False, remotes, recorder)
@@ -684,13 +682,10 @@
         reference, graph_info = self._info_args(reference, install_folder, profile_names,
                                                 settings, options, env)
         recorder = ActionRecorder()
-<<<<<<< HEAD
         remotes = self._cache.registry.load_remotes()
         remotes.select(remote_name)
-=======
         # FIXME: Using update as check_update?
-        self.python_requires.enable_remotes(check_updates=update, remote_name=remote_name)
->>>>>>> 5a108f2d
+        self.python_requires.enable_remotes(check_updates=update, remotes=remotes)
         deps_graph, conanfile = self._graph_manager.load_graph(reference, None, graph_info, build,
                                                                update, False, remotes,
                                                                recorder)
@@ -783,6 +778,8 @@
     @api_method
     def export(self, path, name, version, user, channel, keep_source=False, cwd=None):
         conanfile_path = _get_conanfile_path(path, cwd, py=True)
+        remotes = self._cache.registry.load_remotes()
+        self.python_requires.enable_remotes(remotes=remotes)
         conanfile = self._loader.load_export(conanfile_path, name, version, user, channel)
         ref = ConanFileReference(conanfile.name, conanfile.version, conanfile.user,
                                  conanfile.channel)
@@ -889,9 +886,12 @@
         upload_recorder = UploadRecorder()
         uploader = CmdUpload(self._cache, self._user_io, self._remote_manager,
                              self._loader, self._hook_manager)
+        remotes = self._cache.registry.load_remotes()
+        remotes.select(remote_name)
+        self.python_requires.enable_remotes(remotes=remotes)
         try:
             uploader.upload(upload_recorder, pattern, package, all_packages, confirm, retry,
-                            retry_wait, integrity_check, policy, remote_name, query=query)
+                            retry_wait, integrity_check, policy, remotes, query=query)
             return upload_recorder.get_info()
         except ConanException as exc:
             upload_recorder.error = True
