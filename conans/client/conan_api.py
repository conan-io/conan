import os
import sys

import requests

import conans
from conans import __version__ as client_version, tools
from conans.client.cmd.create import create
from conans.client.recorder.action_recorder import ActionRecorder
from conans.client.client_cache import ClientCache
from conans.client.conf import MIN_SERVER_COMPATIBLE_VERSION, ConanClientConfigParser
from conans.client.manager import ConanManager, existing_info_files
from conans.client.migrations import ClientMigrator
from conans.client.output import ConanOutput, ScopedOutput
from conans.client.profile_loader import read_profile, profile_from_args, \
    read_conaninfo_profile
from conans.client.recorder.search_recorder import SearchRecorder
from conans.client.recorder.upload_recoder import UploadRecorder
from conans.client.remote_manager import RemoteManager
from conans.client.remote_registry import RemoteRegistry
from conans.client.rest.auth_manager import ConanApiAuthManager
from conans.client.rest.rest_client import RestApiClient
from conans.client.rest.conan_requester import ConanRequester
from conans.client.rest.version_checker import VersionCheckerRequester
from conans.client.runner import ConanRunner
from conans.client.store.localdb import LocalDB
from conans.client.cmd.test import PackageTester
from conans.client.userio import UserIO
from conans.errors import ConanException
from conans.model.ref import ConanFileReference
from conans.model.version import Version
from conans.paths import get_conan_user_home, CONANINFO, BUILD_INFO
from conans.util.env_reader import get_env
from conans.util.files import save_files, exception_message_safe, mkdir
from conans.util.log import configure_logger
from conans.util.tracer import log_command, log_exception
from conans.client.loader_parse import load_conanfile_class
from conans.tools import set_global_instances
from conans.client.cmd.uploader import CmdUpload
from conans.client.cmd.profile import cmd_profile_update, cmd_profile_get,\
    cmd_profile_delete_key, cmd_profile_create, cmd_profile_list
from conans.client.cmd.search import Search
from conans.client.cmd.user import users_clean, users_list, user_set
from conans.client.importer import undo_imports
from conans.client.cmd.export import cmd_export, export_alias
from conans.unicode import get_cwd
from conans.client.remover import ConanRemover
from conans.client.cmd.download import download
from conans.model.workspace import Workspace
from conans.client.graph.graph_manager import GraphManager
from conans.client.graph.graph import BINARY_BUILD


default_manifest_folder = '.conan_manifests'


def get_request_timeout():
    timeout = os.getenv("CONAN_REQUEST_TIMEOUT")
    try:
        return float(timeout) if timeout is not None else None
    except ValueError:
        raise ConanException("Specify a numeric parameter for 'request_timeout'")


def get_basic_requester(client_cache):
    requester = requests.Session()
    # Manage the verify and the client certificates and setup proxies

    return ConanRequester(requester, client_cache, get_request_timeout())


def api_method(f):
    def wrapper(*args, **kwargs):
        the_self = args[0]
        try:
            curdir = get_cwd()
            log_command(f.__name__, kwargs)
            with tools.environment_append(the_self._client_cache.conan_config.env_vars):
                # Patch the globals in tools
                return f(*args, **kwargs)
        except Exception as exc:
            msg = exception_message_safe(exc)
            try:
                log_exception(exc, msg)
            except:
                pass
            raise
        finally:
            os.chdir(curdir)

    return wrapper


def _make_abs_path(path, cwd=None, default=None):
    """convert 'path' to absolute if necessary (could be already absolute)
    if not defined (empty, or None), will return 'default' one or 'cwd'
    """
    cwd = cwd or get_cwd()
    if not path:
        abs_path = default or cwd
    elif os.path.isabs(path):
        abs_path = path
    else:
        abs_path = os.path.normpath(os.path.join(cwd, path))
    return abs_path


def _get_conanfile_path(path, cwd, py):
    """
    param py= True: Must be .py, False: Must be .txt, None: Try .py, then .txt
    """
    path = _make_abs_path(path, cwd)

    if os.path.isdir(path):  # Can be a folder
        if py:
            path = os.path.join(path, "conanfile.py")
        elif py is False:
            path = os.path.join(path, "conanfile.txt")
        else:
            path_py = os.path.join(path, "conanfile.py")
            if os.path.exists(path_py):
                path = path_py
            else:
                path = os.path.join(path, "conanfile.txt")

    if not os.path.isfile(path):  # Must exist
        raise ConanException("Conanfile not found: %s" % path)

    if py and not path.endswith(".py"):
        raise ConanException("A conanfile.py is needed (not valid conanfile.txt)")

    return path


class ConanAPIV1(object):

    @staticmethod
    def instance_remote_manager(requester, client_cache, user_io, _client_version,
                                min_server_compatible_version):

        # Verify client version against remotes
        version_checker_req = VersionCheckerRequester(requester, _client_version,
                                                      min_server_compatible_version,
                                                      user_io.out)

        # To handle remote connections
        put_headers = client_cache.read_put_headers()
        rest_api_client = RestApiClient(user_io.out, requester=version_checker_req,
                                        put_headers=put_headers)
        # To store user and token
        localdb = LocalDB(client_cache.localdb)
        # Wraps RestApiClient to add authentication support (same interface)
        auth_manager = ConanApiAuthManager(rest_api_client, user_io, localdb)
        # Handle remote connections
        remote_manager = RemoteManager(client_cache, auth_manager, user_io.out)
        return localdb, rest_api_client, remote_manager

    @staticmethod
    def factory(interactive=None):
        """Factory"""
        # Respect color env setting or check tty if unset
        color_set = "CONAN_COLOR_DISPLAY" in os.environ
        if ((color_set and get_env("CONAN_COLOR_DISPLAY", 1))
                or (not color_set
                    and hasattr(sys.stdout, "isatty")
                    and sys.stdout.isatty())):
            import colorama
            if get_env("PYCHARM_HOSTED"):  # in PyCharm disable convert/strip
                colorama.init(convert=False, strip=False)
            else:
                colorama.init()
            color = True
        else:
            color = False
        out = ConanOutput(sys.stdout, color)
        user_io = UserIO(out=out)

        try:
            user_home = get_conan_user_home()
            client_cache = migrate_and_get_client_cache(user_home, out)
            sys.path.append(os.path.join(user_home, "python"))
        except Exception as e:
            out.error(str(e))
            raise

        with tools.environment_append(client_cache.conan_config.env_vars):
            # Adjust CONAN_LOGGING_LEVEL with the env readed
            conans.util.log.logger = configure_logger()

            # Get the new command instance after migrations have been done
            requester = get_basic_requester(client_cache)
            _, _, remote_manager = ConanAPIV1.instance_remote_manager(
                requester,
                client_cache, user_io,
                Version(client_version),
                Version(MIN_SERVER_COMPATIBLE_VERSION))

            # Adjust global tool variables
            set_global_instances(out, requester)

            # Settings preprocessor
            if interactive is None:
                interactive = not get_env("CONAN_NON_INTERACTIVE", False)
            conan = ConanAPIV1(client_cache, user_io, get_conan_runner(), remote_manager,
                               interactive=interactive)

        return conan, client_cache, user_io

    def __init__(self, client_cache, user_io, runner, remote_manager, interactive=True):
        assert isinstance(user_io, UserIO)
        assert isinstance(client_cache, ClientCache)
        self._client_cache = client_cache
        self._user_io = user_io
        self._runner = runner
        self._remote_manager = remote_manager
        self._registry = RemoteRegistry(self._client_cache.registry, self._user_io.out)
        if not interactive:
            self._user_io.disable_input()

        self._graph_manager = GraphManager(self._user_io.out, self._client_cache, self._registry,
                                           self._remote_manager, runner=self._runner)

    def _init_manager(self, action_recorder):
        """Every api call gets a new recorder and new manager"""
        return ConanManager(self._client_cache, self._user_io, self._runner,
                            self._remote_manager, action_recorder, self._registry,
                            self._graph_manager)

    @api_method
    def new(self, name, header=False, pure_c=False, test=False, exports_sources=False, bare=False,
            cwd=None, visual_versions=None, linux_gcc_versions=None, linux_clang_versions=None,
            osx_clang_versions=None, shared=None, upload_url=None, gitignore=None,
            gitlab_gcc_versions=None, gitlab_clang_versions=None,
            circleci_gcc_versions=None, circleci_clang_versions=None, circleci_osx_versions=None):
        from conans.client.cmd.new import cmd_new
        cwd = os.path.abspath(cwd or get_cwd())
        files = cmd_new(name, header=header, pure_c=pure_c, test=test,
                        exports_sources=exports_sources, bare=bare,
                        visual_versions=visual_versions,
                        linux_gcc_versions=linux_gcc_versions,
                        linux_clang_versions=linux_clang_versions,
                        osx_clang_versions=osx_clang_versions, shared=shared,
                        upload_url=upload_url, gitignore=gitignore,
                        gitlab_gcc_versions=gitlab_gcc_versions,
                        gitlab_clang_versions=gitlab_clang_versions,
                        circleci_gcc_versions=circleci_gcc_versions,
                        circleci_clang_versions=circleci_clang_versions,
                        circleci_osx_versions=circleci_osx_versions)

        save_files(cwd, files)
        for f in sorted(files):
            self._user_io.out.success("File saved: %s" % f)

    @api_method
    def test(self, path, reference, profile_name=None, settings=None, options=None, env=None,
             remote_name=None, update=False, build_modes=None, cwd=None, test_build_folder=None):

        settings = settings or []
        options = options or []
        env = env or []

        conanfile_path = _get_conanfile_path(path, cwd, py=True)
        cwd = cwd or get_cwd()
        profile = profile_from_args(profile_name, settings, options, env, cwd,
                                    self._client_cache)
        reference = ConanFileReference.loads(reference)
        recorder = ActionRecorder()
        manager = self._init_manager(recorder)
        pt = PackageTester(manager, self._user_io)
        pt.install_build_and_test(conanfile_path, reference, profile, remote_name,
                                  update, build_modes=build_modes,
                                  test_build_folder=test_build_folder)

    @api_method
    def create(self, conanfile_path, name=None, version=None, user=None, channel=None,
               profile_name=None, settings=None,
               options=None, env=None, test_folder=None, not_export=False,
               build_modes=None,
               keep_source=False, keep_build=False, verify=None,
               manifests=None, manifests_interactive=None,
               remote_name=None, update=False, cwd=None, test_build_folder=None):
        """
        API method to create a conan package

        :param test_folder: default None   - looks for default 'test' or 'test_package' folder),
                                    string - test_folder path
                                    False  - disabling tests
        """
        settings = settings or []
        options = options or []
        env = env or []

        try:
            cwd = cwd or os.getcwd()
            recorder = ActionRecorder()
            conanfile_path = _get_conanfile_path(conanfile_path, cwd, py=True)

            if not name or not version:
                conanfile = load_conanfile_class(conanfile_path)
                name, version = conanfile.name, conanfile.version
                if not name or not version:
                    raise ConanException("conanfile.py doesn't declare package name or version")

            reference = ConanFileReference(name, version, user, channel)
            scoped_output = ScopedOutput(str(reference), self._user_io.out)
            # Make sure keep_source is set for keep_build
            if keep_build:
                keep_source = True
            # Forcing an export!
            if not not_export:
                scoped_output.highlight("Exporting package recipe")
                cmd_export(conanfile_path, name, version, user, channel, keep_source,
                           self._user_io.out, self._client_cache)

            if build_modes is None:  # Not specified, force build the tested library
                build_modes = [name]

            manifests = _parse_manifests_arguments(verify, manifests, manifests_interactive, cwd)
            manifest_folder, manifest_interactive, manifest_verify = manifests
            profile = profile_from_args(profile_name, settings, options, env,
                                        cwd, self._client_cache)

            manager = self._init_manager(recorder)
            recorder.add_recipe_being_developed(reference)

            create(reference, manager, self._user_io, profile, remote_name, update, build_modes,
                   manifest_folder, manifest_verify, manifest_interactive, keep_build,
                   test_build_folder, test_folder, conanfile_path)

            return recorder.get_info()

        except ConanException as exc:
            recorder.error = True
            exc.info = recorder.get_info()
            raise

    @api_method
    def export_pkg(self, conanfile_path, name, channel, source_folder=None, build_folder=None,
                   package_folder=None, install_folder=None, profile_name=None, settings=None,
                   options=None, env=None, force=False, user=None, version=None, cwd=None):

        settings = settings or []
        options = options or []
        env = env or []
        cwd = cwd or get_cwd()

        # Checks that info files exists if the install folder is specified
        if install_folder and not existing_info_files(_make_abs_path(install_folder, cwd)):
            raise ConanException("The specified install folder doesn't contain '%s' and '%s' "
                                 "files" % (CONANINFO, BUILD_INFO))

        conanfile_path = _get_conanfile_path(conanfile_path, cwd, py=True)

        if package_folder:
            if build_folder or source_folder:
                raise ConanException("package folder definition incompatible with build and source folders")
            package_folder = _make_abs_path(package_folder, cwd)

        build_folder = _make_abs_path(build_folder, cwd)
        install_folder = _make_abs_path(install_folder, cwd, default=build_folder)
        source_folder = _make_abs_path(source_folder, cwd, default=os.path.dirname(conanfile_path))

        # Checks that no both settings and info files are specified
        if install_folder and existing_info_files(install_folder) and \
                (profile_name or settings or options or env):
            raise ConanException("%s and %s are found, at '%s' folder, so specifying profile, "
                                 "settings, options or env is not allowed" % (CONANINFO, BUILD_INFO,
                                                                              install_folder))

        infos_present = existing_info_files(install_folder)
        if not infos_present:
            profile = profile_from_args(profile_name, settings, options, env=env,
                                        cwd=cwd, client_cache=self._client_cache)
        else:
            profile = read_conaninfo_profile(install_folder)

        conanfile = load_conanfile_class(conanfile_path)
        if (name and conanfile.name and conanfile.name != name) or \
           (version and conanfile.version and conanfile.version != version):
            raise ConanException("Specified name/version doesn't match with the "
                                 "name/version in the conanfile")
        cmd_export(conanfile_path, name, version, user, channel, False,
                   self._user_io.out, self._client_cache)

        if not (name and version):
            name = conanfile.name
            version = conanfile.version

        reference = ConanFileReference(name, version, user, channel)
        recorder = ActionRecorder()
        manager = self._init_manager(recorder)
        manager.export_pkg(reference, source_folder=source_folder, build_folder=build_folder,
                           package_folder=package_folder, install_folder=install_folder,
                           profile=profile, force=force)

    @api_method
    def download(self, reference, remote_name=None, package=None, recipe=False):
        if package and recipe:
            raise ConanException("recipe parameter cannot be used together with package")
        # Install packages without settings (fixed ids or all)
        conan_ref = ConanFileReference.loads(reference)
        recorder = ActionRecorder()
        download(conan_ref, package, remote_name, recipe, self._registry, self._remote_manager,
                 self._client_cache, self._user_io.out, recorder)

    @api_method
    def install_reference(self, reference, settings=None, options=None, env=None,
                          remote_name=None, verify=None, manifests=None,
                          manifests_interactive=None, build=None, profile_name=None,
                          update=False, generators=None, install_folder=None, cwd=None):

        try:
            recorder = ActionRecorder()
            cwd = cwd or os.getcwd()
            install_folder = _make_abs_path(install_folder, cwd)

            manifests = _parse_manifests_arguments(verify, manifests, manifests_interactive, cwd)
            manifest_folder, manifest_interactive, manifest_verify = manifests

            profile = profile_from_args(profile_name, settings, options, env, cwd,
                                        self._client_cache)

            if not generators:  # We don't want the default txt
                generators = False

            mkdir(install_folder)
            manager = self._init_manager(recorder)
            manager.install(reference=reference, install_folder=install_folder,
                            remote_name=remote_name, profile=profile, build_modes=build,
                            update=update, manifest_folder=manifest_folder,
                            manifest_verify=manifest_verify,
                            manifest_interactive=manifest_interactive,
                            generators=generators)
            return recorder.get_info()
        except ConanException as exc:
            recorder.error = True
            exc.info = recorder.get_info()
            raise

    @api_method
    def install(self, path="", settings=None, options=None, env=None,
                remote_name=None, verify=None, manifests=None,
                manifests_interactive=None, build=None, profile_name=None,
                update=False, generators=None, no_imports=False, install_folder=None, cwd=None):

        try:
            recorder = ActionRecorder()
            cwd = cwd or os.getcwd()
            manifests = _parse_manifests_arguments(verify, manifests, manifests_interactive, cwd)
            manifest_folder, manifest_interactive, manifest_verify = manifests

            profile = profile_from_args(profile_name, settings, options, env, cwd,
                                        self._client_cache)

            wspath = _make_abs_path(path, cwd)
            if install_folder:
                if os.path.isabs(install_folder):
                    wsinstall_folder = install_folder
                else:
                    wsinstall_folder = os.path.join(cwd, install_folder)
            else:
                wsinstall_folder = None
            workspace = Workspace.get_workspace(wspath, wsinstall_folder)
            if workspace:
                self._user_io.out.success("Using conanws.yml file from %s" % workspace._base_folder)
                manager = self._init_manager(recorder)
                manager.install_workspace(profile, workspace, remote_name, build, update)
                return

            install_folder = _make_abs_path(install_folder, cwd)
            conanfile_path = _get_conanfile_path(path, cwd, py=None)
            manager = self._init_manager(recorder)
            manager.install(reference=conanfile_path,
                            install_folder=install_folder,
                            remote_name=remote_name,
                            profile=profile,
                            build_modes=build,
                            update=update,
                            manifest_folder=manifest_folder,
                            manifest_verify=manifest_verify,
                            manifest_interactive=manifest_interactive,
                            generators=generators,
                            no_imports=no_imports)
            return recorder.get_info()
        except ConanException as exc:
            recorder.error = True
            exc.info = recorder.get_info()
            raise

    @api_method
    def config_get(self, item):
        config_parser = ConanClientConfigParser(self._client_cache.conan_conf_path)
        self._user_io.out.info(config_parser.get_item(item))
        return config_parser.get_item(item)

    @api_method
    def config_set(self, item, value):
        config_parser = ConanClientConfigParser(self._client_cache.conan_conf_path)
        config_parser.set_item(item, value)
        self._client_cache.invalidate()

    @api_method
    def config_rm(self, item):
        config_parser = ConanClientConfigParser(self._client_cache.conan_conf_path)
        config_parser.rm_item(item)
        self._client_cache.invalidate()

    @api_method
    def config_install(self, item, verify_ssl, config_type=None):
        from conans.client.conf.config_installer import configuration_install
        return configuration_install(item, self._client_cache, self._user_io.out, verify_ssl, config_type)

    def _info_get_profile(self, reference, install_folder, profile_name, settings, options, env):
        cwd = get_cwd()
        try:
            reference = ConanFileReference.loads(reference)
        except ConanException:
            reference = _get_conanfile_path(reference, cwd=None, py=None)
            if install_folder or not (profile_name or settings or options or env):
                # When not install folder is specified but neither any setting, we try to read the
                # info from cwd
                install_folder = _make_abs_path(install_folder, cwd)
                if existing_info_files(install_folder):
                    return reference, read_conaninfo_profile(install_folder)

        return reference, profile_from_args(profile_name, settings, options, env=env,
                                            cwd=cwd, client_cache=self._client_cache)

    @api_method
    def info_build_order(self, reference, settings=None, options=None, env=None,
                         profile_name=None, remote_name=None, build_order=None, check_updates=None,
                         install_folder=None):
        reference, profile = self._info_get_profile(reference, install_folder, profile_name, settings,
                                                    options, env)
        recorder = ActionRecorder()
        deps_graph, _, _ = self._graph_manager.load_graph(reference, None, profile, ["missing"], check_updates,
                                                          False, remote_name, recorder, workspace=None)
        return deps_graph.build_order(build_order)

    @api_method
    def info_nodes_to_build(self, reference, build_modes, settings=None, options=None, env=None,
                            profile_name=None, remote_name=None, check_updates=None, install_folder=None):
        reference, profile = self._info_get_profile(reference, install_folder, profile_name, settings,
                                                    options, env)
        recorder = ActionRecorder()
        deps_graph, conanfile, _ = self._graph_manager.load_graph(reference, None, profile, build_modes, check_updates,
                                                                  False, remote_name, recorder, workspace=None)
<<<<<<< HEAD
        ret = []
        for level in deps_graph.by_levels():
            for node in level:
                if node.binary == BINARY_BUILD:
                    if node.conan_ref not in ret:
                        ret.append(node.conan_ref)

        return ret, conanfile
=======
        nodes_to_build = deps_graph.nodes_to_build()
        return nodes_to_build, conanfile
>>>>>>> 316601ee

    @api_method
    def info(self, reference, remote_name=None, settings=None, options=None, env=None,
             profile_name=None, update=False, install_folder=None, build=None):
        reference, profile = self._info_get_profile(reference, install_folder, profile_name, settings,
                                                    options, env)
        recorder = ActionRecorder()
        deps_graph, conanfile, _ = self._graph_manager.load_graph(reference, None, profile, build, update,
                                                                  False, remote_name, recorder, workspace=None)
        return deps_graph, conanfile

    @api_method
    def build(self, conanfile_path, source_folder=None, package_folder=None, build_folder=None,
              install_folder=None, should_configure=True, should_build=True, should_install=True,
              should_test=True, cwd=None):

        cwd = cwd or get_cwd()
        conanfile_path = _get_conanfile_path(conanfile_path, cwd, py=True)
        build_folder = _make_abs_path(build_folder, cwd)
        install_folder = _make_abs_path(install_folder, cwd, default=build_folder)
        source_folder = _make_abs_path(source_folder, cwd, default=os.path.dirname(conanfile_path))
        default_pkg_folder = os.path.join(build_folder, "package")
        package_folder = _make_abs_path(package_folder, cwd, default=default_pkg_folder)

        recorder = ActionRecorder()
        manager = self._init_manager(recorder)
        manager.build(conanfile_path, source_folder, build_folder, package_folder,
                      install_folder, should_configure=should_configure, should_build=should_build,
                      should_install=should_install, should_test=should_test)

    @api_method
    def package(self, path, build_folder, package_folder, source_folder=None, install_folder=None, cwd=None):
        cwd = cwd or get_cwd()
        conanfile_path = _get_conanfile_path(path, cwd, py=True)
        build_folder = _make_abs_path(build_folder, cwd)
        install_folder = _make_abs_path(install_folder, cwd, default=build_folder)
        source_folder = _make_abs_path(source_folder, cwd, default=os.path.dirname(conanfile_path))
        default_pkg_folder = os.path.join(build_folder, "package")
        package_folder = _make_abs_path(package_folder, cwd, default=default_pkg_folder)

        recorder = ActionRecorder()
        manager = self._init_manager(recorder)
        manager.local_package(package_folder, conanfile_path, build_folder, source_folder,
                              install_folder)

    @api_method
    def source(self, path, source_folder=None, info_folder=None, cwd=None):
        cwd = cwd or get_cwd()
        conanfile_path = _get_conanfile_path(path, cwd, py=True)
        source_folder = _make_abs_path(source_folder, cwd)
        info_folder = _make_abs_path(info_folder, cwd)

        mkdir(source_folder)
        if not os.path.exists(info_folder):
            raise ConanException("Specified info-folder doesn't exist")

        recorder = ActionRecorder()
        manager = self._init_manager(recorder)
        manager.source(conanfile_path, source_folder, info_folder)

    @api_method
    def imports(self, path, dest=None, info_folder=None, cwd=None):
        """
        :param path: Path to the conanfile
        :param dest: Dir to put the imported files. (Abs path or relative to cwd)
        :param info_folder: Dir where the conaninfo.txt and conanbuildinfo.txt files are
        :param cwd: Current working directory
        :return: None
        """
        cwd = cwd or get_cwd()
        info_folder = _make_abs_path(info_folder, cwd)
        dest = _make_abs_path(dest, cwd)

        mkdir(dest)
        conanfile_abs_path = _get_conanfile_path(path, cwd, py=None)
        recorder = ActionRecorder()
        manager = self._init_manager(recorder)
        manager.imports(conanfile_abs_path, dest, info_folder)

    @api_method
    def imports_undo(self, manifest_path):
        cwd = get_cwd()
        manifest_path = _make_abs_path(manifest_path, cwd)
        undo_imports(manifest_path, self._user_io.out)

    @api_method
    def export(self, path, name, version, user, channel, keep_source=False, cwd=None):
        conanfile_path = _get_conanfile_path(path, cwd, py=True)
        cmd_export(conanfile_path, name, version, user, channel, keep_source,
                   self._user_io.out, self._client_cache)

    @api_method
    def remove(self, pattern, query=None, packages=None, builds=None, src=False, force=False,
               remote_name=None, outdated=False):
        remover = ConanRemover(self._client_cache, self._remote_manager, self._user_io, self._registry)
        remover.remove(pattern, remote_name, src, builds, packages, force=force,
                       packages_query=query, outdated=outdated)

    @api_method
    def copy(self, reference, user_channel, force=False, packages=None):
        """
        param packages: None=No binaries, True=All binaries, else list of IDs
        """
        from conans.client.cmd.copy import cmd_copy
        # FIXME: conan copy does not support short-paths in Windows
        reference = ConanFileReference.loads(str(reference))
        cmd_copy(reference, user_channel, packages, self._client_cache,
                 self._user_io, self._remote_manager, self._registry, force=force)

    @api_method
    def authenticate(self, name, password, remote_name):
        remote = self.get_remote_by_name(remote_name)
        _, remote_name, prev_user, user = self._remote_manager.authenticate(remote, name, password)
        return remote_name, prev_user, user

    @api_method
    def user_set(self, user, remote_name=None):
        remote = self.get_default_remote() if not remote_name else self.get_remote_by_name(remote_name)
        return user_set(self._client_cache.localdb, user, remote)

    @api_method
    def users_clean(self):
        users_clean(self._client_cache.localdb)

    @api_method
    def users_list(self, remote_name=None):
        info = {"error": False, "remotes": []}
        remotes = [self.get_remote_by_name(remote_name)] if remote_name else self.remote_list()
        try:
            info["remotes"] = users_list(self._client_cache.localdb, remotes)
            return info
        except ConanException as exc:
            info["error"] = True
            exc.info = info
            raise

    @api_method
    def search_recipes(self, pattern, remote_name=None, case_sensitive=False):
        recorder = SearchRecorder()
        search = Search(self._client_cache, self._remote_manager, self._registry)

        try:
            references = search.search_recipes(pattern, remote_name, case_sensitive)
        except ConanException as exc:
            recorder.error = True
            exc.info = recorder.get_info()
            raise

        for remote_name, refs in references.items():
            for ref in refs:
                recorder.add_recipe(remote_name, ref, with_packages=False)
        return recorder.get_info()

    @api_method
    def search_packages(self, reference, query=None, remote_name=None, outdated=False):
        recorder = SearchRecorder()
        search = Search(self._client_cache, self._remote_manager, self._registry)

        try:
            reference = ConanFileReference.loads(str(reference))
            references = search.search_packages(reference, remote_name,
                                                query=query,
                                                outdated=outdated)
        except ConanException as exc:
            recorder.error = True
            exc.info = recorder.get_info()
            raise

        for remote_name, remote_ref in references.items():
            recorder.add_recipe(remote_name, reference)
            if remote_ref.ordered_packages:
                for package_id, properties in remote_ref.ordered_packages.items():
                    package_recipe_hash = properties.get("recipe_hash", None)
                    recorder.add_package(remote_name, reference, package_id,
                                         properties.get("options", []),
                                         properties.get("settings", []),
                                         properties.get("full_requires", []),
                                         remote_ref.recipe_hash != package_recipe_hash)
        return recorder.get_info()

    @api_method
    def upload(self, pattern, package=None, remote_name=None, all_packages=False, force=False,
               confirm=False, retry=2, retry_wait=5, skip_upload=False, integrity_check=False,
               no_overwrite=None):
        """ Uploads a package recipe and the generated binary packages to a specified remote
        """

        recorder = UploadRecorder()

        if force and no_overwrite:
            exc = ConanException("'no_overwrite' argument cannot be used together with 'force'")
            recorder.error = True
            exc.info = recorder.get_info()
            raise exc

        uploader = CmdUpload(self._client_cache, self._user_io, self._remote_manager,
                             self._registry)
        try:
            uploader.upload(recorder, pattern, package, all_packages, force, confirm, retry,
                            retry_wait, skip_upload, integrity_check, no_overwrite, remote_name)
            return recorder.get_info()
        except ConanException as exc:
            recorder.error = True
            exc.info = recorder.get_info()
            raise

    @api_method
    def remote_list(self):
        return self._registry.remotes

    @api_method
    def remote_add(self, remote_name, url, verify_ssl=True, insert=None, force=None):
        return self._registry.add(remote_name, url, verify_ssl, insert, force)

    @api_method
    def remote_remove(self, remote_name):
        return self._registry.remove(remote_name)

    @api_method
    def remote_update(self, remote_name, url, verify_ssl=True, insert=None):
        return self._registry.update(remote_name, url, verify_ssl, insert)

    @api_method
    def remote_rename(self, remote_name, new_new_remote):
        return self._registry.rename(remote_name, new_new_remote)

    @api_method
    def remote_list_ref(self):
        return self._registry.refs

    @api_method
    def remote_add_ref(self, reference, remote_name):
        reference = ConanFileReference.loads(str(reference))
        return self._registry.set_ref(reference, remote_name, check_exists=True)

    @api_method
    def remote_remove_ref(self, reference):
        reference = ConanFileReference.loads(str(reference))
        return self._registry.remove_ref(reference)

    @api_method
    def remote_update_ref(self, reference, remote_name):
        reference = ConanFileReference.loads(str(reference))
        return self._registry.update_ref(reference, remote_name)

    @api_method
    def profile_list(self):
        return cmd_profile_list(self._client_cache.profiles_path, self._user_io.out)

    @api_method
    def create_profile(self, profile_name, detect=False):
        return cmd_profile_create(profile_name, self._client_cache.profiles_path,
                                  self._user_io.out, detect)

    @api_method
    def update_profile(self, profile_name, key, value):
        return cmd_profile_update(profile_name, key, value, self._client_cache.profiles_path)

    @api_method
    def get_profile_key(self, profile_name, key):
        return cmd_profile_get(profile_name, key, self._client_cache.profiles_path)

    @api_method
    def delete_profile_key(self, profile_name, key):
        return cmd_profile_delete_key(profile_name, key, self._client_cache.profiles_path)

    @api_method
    def read_profile(self, profile=None):
        p, _ = read_profile(profile, get_cwd(), self._client_cache.profiles_path)
        return p

    @api_method
    def get_path(self, reference, package_id=None, path=None, remote_name=None):
        from conans.client.local_file_getter import get_path
        reference = ConanFileReference.loads(str(reference))
        if not path:
            path = "conanfile.py" if not package_id else "conaninfo.txt"

        if not remote_name:
            return get_path(self._client_cache, reference, package_id, path), path
        else:
            remote = self.get_remote_by_name(remote_name)
            return self._remote_manager.get_path(reference, package_id, path, remote), path

    @api_method
    def export_alias(self, reference, target_reference):
        reference = ConanFileReference.loads(reference)
        target_reference = ConanFileReference.loads(target_reference)
        return export_alias(reference, target_reference, self._client_cache)

    @api_method
    def get_default_remote(self):
        return self._registry.default_remote

    @api_method
    def get_remote_by_name(self, remote_name):
        return self._registry.remote(remote_name)


Conan = ConanAPIV1


def _parse_manifests_arguments(verify, manifests, manifests_interactive, cwd):
    if manifests and manifests_interactive:
        raise ConanException("Do not specify both manifests and "
                             "manifests-interactive arguments")
    if verify and (manifests or manifests_interactive):
        raise ConanException("Do not specify both 'verify' and "
                             "'manifests' or 'manifests-interactive' arguments")
    manifest_folder = verify or manifests or manifests_interactive
    if manifest_folder:
        if not os.path.isabs(manifest_folder):
            if not cwd:
                raise ConanException("'cwd' should be defined if the manifest folder is relative.")
            manifest_folder = os.path.join(cwd, manifest_folder)
        manifest_verify = verify is not None
        manifest_interactive = manifests_interactive is not None
    else:
        manifest_verify = manifest_interactive = False

    return manifest_folder, manifest_interactive, manifest_verify


def get_conan_runner():
    print_commands_to_output = get_env("CONAN_PRINT_RUN_COMMANDS", False)
    generate_run_log_file = get_env("CONAN_LOG_RUN_TO_FILE", False)
    log_run_to_output = get_env("CONAN_LOG_RUN_TO_OUTPUT", True)
    runner = ConanRunner(print_commands_to_output, generate_run_log_file, log_run_to_output)
    return runner


def migrate_and_get_client_cache(base_folder, out, storage_folder=None):
    # Init paths
    client_cache = ClientCache(base_folder, storage_folder, out)

    # Migration system
    migrator = ClientMigrator(client_cache, Version(client_version), out)
    migrator.migrate()

    return client_cache<|MERGE_RESOLUTION|>--- conflicted
+++ resolved
@@ -48,7 +48,6 @@
 from conans.client.cmd.download import download
 from conans.model.workspace import Workspace
 from conans.client.graph.graph_manager import GraphManager
-from conans.client.graph.graph import BINARY_BUILD
 
 
 default_manifest_folder = '.conan_manifests'
@@ -545,19 +544,8 @@
         recorder = ActionRecorder()
         deps_graph, conanfile, _ = self._graph_manager.load_graph(reference, None, profile, build_modes, check_updates,
                                                                   False, remote_name, recorder, workspace=None)
-<<<<<<< HEAD
-        ret = []
-        for level in deps_graph.by_levels():
-            for node in level:
-                if node.binary == BINARY_BUILD:
-                    if node.conan_ref not in ret:
-                        ret.append(node.conan_ref)
-
-        return ret, conanfile
-=======
         nodes_to_build = deps_graph.nodes_to_build()
         return nodes_to_build, conanfile
->>>>>>> 316601ee
 
     @api_method
     def info(self, reference, remote_name=None, settings=None, options=None, env=None,
