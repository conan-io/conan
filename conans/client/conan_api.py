--- conflicted
+++ resolved
@@ -332,11 +332,7 @@
                options=None, env=None, test_folder=None,
                build_modes=None, remote_name=None, update=False, cwd=None, test_build_folder=None,
                lockfile=None, lockfile_out=None, ignore_dirty=False, profile_build=None,
-<<<<<<< HEAD
-               is_build_require=False, conf=None, make_latest=False):
-=======
-               is_build_require=False, conf=None, require_overrides=None):
->>>>>>> 13ac280a
+               is_build_require=False, conf=None, make_latest=False, require_overrides=None):
         """
         API method to create a conan package
 
@@ -377,11 +373,8 @@
             create(self.app, new_ref, profile_host, profile_build,
                    graph_lock, root_ref, remotes, update, build_modes,
                    test_build_folder, test_folder, conanfile_path, recorder=recorder,
-<<<<<<< HEAD
-                   is_build_require=is_build_require, make_latest=make_latest)
-=======
-                   is_build_require=is_build_require, require_overrides=require_overrides)
->>>>>>> 13ac280a
+                   is_build_require=is_build_require, make_latest=make_latest, 
+                   require_overrides=require_overrides)
 
             if lockfile_out:
                 lockfile_out = _make_abs_path(lockfile_out, cwd)
@@ -480,11 +473,7 @@
                           update=False, generators=None, install_folder=None, cwd=None,
                           lockfile=None, lockfile_out=None, profile_build=None,
                           lockfile_node_id=None, is_build_require=False, conf=None,
-<<<<<<< HEAD
-                          make_latest=False):
-=======
-                          require_overrides=None):
->>>>>>> 13ac280a
+                          make_latest=False, require_overrides=None):
         profile_host = ProfileData(profiles=profile_names, settings=settings, options=options,
                                    env=env, conf=conf)
         recorder = ActionRecorder()
@@ -506,12 +495,8 @@
                          graph_lock=graph_lock, root_ref=root_ref, build_modes=build,
                          update=update, generators=generators, recorder=recorder,
                          lockfile_node_id=lockfile_node_id,
-<<<<<<< HEAD
-                         is_build_require=is_build_require, make_latest=make_latest)
-=======
-                         is_build_require=is_build_require,
+                         is_build_require=is_build_require, make_latest=make_latest,
                          require_overrides=require_overrides)
->>>>>>> 13ac280a
 
             if lockfile_out:
                 lockfile_out = _make_abs_path(lockfile_out, cwd)
@@ -528,12 +513,9 @@
                 settings=None, options=None, env=None,
                 remote_name=None, build=None, profile_names=None,
                 update=False, generators=None, no_imports=False, install_folder=None, cwd=None,
-<<<<<<< HEAD
-                lockfile=None, lockfile_out=None, profile_build=None, conf=None, make_latest=False):
-=======
-                lockfile=None, lockfile_out=None, profile_build=None, conf=None,
+                lockfile=None, lockfile_out=None, profile_build=None, conf=None, make_latest=False,
                 require_overrides=None):
->>>>>>> 13ac280a
+                
         profile_host = ProfileData(profiles=profile_names, settings=settings, options=options,
                                    env=env, conf=conf)
         recorder = ActionRecorder()
@@ -568,11 +550,8 @@
                          generators=generators,
                          no_imports=no_imports,
                          recorder=recorder,
-<<<<<<< HEAD
-                         make_latest=make_latest)
-=======
+                         make_latest=make_latest,
                          require_overrides=require_overrides)
->>>>>>> 13ac280a
 
             if lockfile_out:
                 lockfile_out = _make_abs_path(lockfile_out, cwd)
