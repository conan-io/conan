import json
import os
import sys
from collections import OrderedDict
from collections import namedtuple
from io import StringIO

import conans
from conans import __version__ as client_version
from conans.client.cache.cache import ClientCache
from conans.client.cmd.build import cmd_build
from conans.client.cmd.create import create
from conans.client.cmd.download import download
from conans.client.cmd.export import cmd_export, export_alias
from conans.client.cmd.export_pkg import export_pkg
from conans.client.cmd.profile import (cmd_profile_create, cmd_profile_delete_key, cmd_profile_get,
                                       cmd_profile_list, cmd_profile_update)
from conans.client.cmd.search import Search
from conans.client.cmd.test import install_build_and_test
from conans.client.cmd.uploader import CmdUpload
from conans.client.cmd.user import user_set, users_clean, users_list, token_present
from conans.client.conf.required_version import check_required_conan_version
from conans.client.generators import GeneratorManager
from conans.client.graph.graph_binaries import GraphBinariesAnalyzer
from conans.client.graph.graph_manager import GraphManager
from conans.client.graph.printer import print_graph
from conans.client.graph.proxy import ConanProxy
from conans.client.graph.python_requires import PyRequireLoader
from conans.client.graph.range_resolver import RangeResolver
from conans.client.hook_manager import HookManager
from conans.client.importer import run_imports, undo_imports
from conans.client.loader import ConanFileLoader
from conans.client.manager import deps_install
from conans.client.migrations import ClientMigrator
from conans.client.output import ConanOutput, colorama_initialize
from conans.client.profile_loader import profile_from_args, read_profile
from conans.client.recorder.action_recorder import ActionRecorder
from conans.client.recorder.upload_recoder import UploadRecorder
from conans.client.remote_manager import RemoteManager
from conans.client.remover import ConanRemover
from conans.client.rest.auth_manager import ConanApiAuthManager
from conans.client.rest.conan_requester import ConanRequester
from conans.client.rest.rest_client import RestApiClientFactory
from conans.client.runner import ConanRunner
from conans.client.source import config_source_local
from conans.client.tools.env import environment_append
from conans.client.userio import UserIO
from conans.errors import (ConanException, RecipeNotFoundException,
                           PackageNotFoundException, NotFoundException)
from conans.model.graph_lock import GraphLockFile, LOCKFILE, GraphLock
from conans.model.lock_bundle import LockBundle
from conans.model.manifest import discarded_file
from conans.model.ref import ConanFileReference, PackageReference, check_valid_ref
from conans.model.version import Version
from conans.paths import get_conan_user_home
from conans.search.search import search_recipes
from conans.tools import set_global_instances
from conans.util.conan_v2_mode import conan_v2_error
from conans.util.dates import from_timestamp_to_iso8601
from conans.util.env_reader import get_env
from conans.util.files import exception_message_safe, mkdir, save_files, load, save
from conans.util.log import configure_logger
from conans.util.tracer import log_command, log_exception


class ProfileData(namedtuple("ProfileData", ["profiles", "settings", "options", "env", "conf"])):
    def __bool__(self):
        return bool(self.profiles or self.settings or self.options or self.env or self.conf)
    __nonzero__ = __bool__


def api_method(f):
    def wrapper(api, *args, **kwargs):
        quiet = kwargs.pop("quiet", False)
        try:  # getcwd can fail if Conan runs on an unexisting folder
            old_curdir = os.getcwd()
        except EnvironmentError:
            old_curdir = None
        old_output = api.user_io.out
        quiet_output = ConanOutput(StringIO(), color=api.color) if quiet else None
        try:
            api.create_app(quiet_output=quiet_output)
            log_command(f.__name__, kwargs)
            with environment_append(api.app.cache.config.env_vars):
                return f(api, *args, **kwargs)
        except Exception as exc:
            if quiet_output:
                old_output.write(quiet_output._stream.getvalue())
                old_output.flush()
            msg = exception_message_safe(exc)
            try:
                log_exception(exc, msg)
            except BaseException:
                pass
            raise
        finally:
            if old_curdir:
                os.chdir(old_curdir)
    return wrapper


def _make_abs_path(path, cwd=None, default=None):
    """convert 'path' to absolute if necessary (could be already absolute)
    if not defined (empty, or None), will return 'default' one or 'cwd'
    """
    cwd = cwd or os.getcwd()
    if not path:
        abs_path = default or cwd
    elif os.path.isabs(path):
        abs_path = path
    else:
        abs_path = os.path.normpath(os.path.join(cwd, path))
    return abs_path


def _get_conanfile_path(path, cwd, py):
    """
    param py= True: Must be .py, False: Must be .txt, None: Try .py, then .txt
    """
    candidate_paths = list()
    path = _make_abs_path(path, cwd)

    if os.path.isdir(path):  # Can be a folder
        if py:
            path = os.path.join(path, "conanfile.py")
            candidate_paths.append(path)
        elif py is False:
            path = os.path.join(path, "conanfile.txt")
            candidate_paths.append(path)
        else:
            path_py = os.path.join(path, "conanfile.py")
            candidate_paths.append(path_py)
            if os.path.exists(path_py):
                path = path_py
            else:
                path = os.path.join(path, "conanfile.txt")
                candidate_paths.append(path)
    else:
        candidate_paths.append(path)

    if not os.path.isfile(path):  # Must exist
        raise ConanException("Conanfile not found at %s" % " or ".join(candidate_paths))

    if py and not path.endswith(".py"):
        raise ConanException("A conanfile.py is needed, " + path + " is not acceptable")

    return path


class ConanApp(object):
    def __init__(self, cache_folder, user_io, http_requester=None, runner=None, quiet_output=None):
        # User IO, interaction and logging
        self.user_io = user_io
        self.out = self.user_io.out
        if quiet_output:
            self.user_io.out = quiet_output
            self.out = quiet_output

        self.cache_folder = cache_folder
        self.cache = ClientCache(self.cache_folder, self.out)
        self.config = self.cache.config
        if self.config.non_interactive or quiet_output:
            self.user_io.disable_input()

        # Adjust CONAN_LOGGING_LEVEL with the env readed
        conans.util.log.logger = configure_logger(self.config.logging_level,
                                                  self.config.logging_file)
        conans.util.log.logger.debug("INIT: Using config '%s'" % self.cache.conan_conf_path)

        self.hook_manager = HookManager(self.cache.hooks_path, self.config.hooks, self.out)
        # Wraps an http_requester to inject proxies, certs, etc
        self.requester = ConanRequester(self.config, http_requester)
        # To handle remote connections
        artifacts_properties = self.cache.read_artifacts_properties()
        rest_client_factory = RestApiClientFactory(self.out, self.requester, self.config,
                                                   artifacts_properties=artifacts_properties)
        # Wraps RestApiClient to add authentication support (same interface)
        auth_manager = ConanApiAuthManager(rest_client_factory, self.user_io, self.cache.localdb)
        # Handle remote connections
        self.remote_manager = RemoteManager(self.cache, auth_manager, self.out, self.hook_manager)

        # Adjust global tool variables
        set_global_instances(self.out, self.requester, self.config)

        self.runner = runner or ConanRunner(self.config.print_commands_to_output,
                                            self.config.generate_run_log_file,
                                            self.config.log_run_to_output,
                                            self.out)

        self.proxy = ConanProxy(self.cache, self.out, self.remote_manager)
        self.range_resolver = RangeResolver(self.cache, self.remote_manager)
        self.generator_manager = GeneratorManager()
        self.pyreq_loader = PyRequireLoader(self.proxy, self.range_resolver)
        self.loader = ConanFileLoader(self.runner, self.out,
                                      self.generator_manager, self.pyreq_loader, self.requester)
        self.binaries_analyzer = GraphBinariesAnalyzer(self.cache, self.out, self.remote_manager)
        self.graph_manager = GraphManager(self.out, self.cache, self.remote_manager, self.loader,
                                          self.proxy, self.range_resolver, self.binaries_analyzer)

    def load_remotes(self, remote_name=None, update=False, check_updates=False):
        remotes = self.cache.registry.load_remotes()
        if remote_name:
            remotes.select(remote_name)
        self.pyreq_loader.enable_remotes(update=update, check_updates=check_updates, remotes=remotes)
        return remotes


class ConanAPIV1(object):
    @classmethod
    def factory(cls):
        return cls(), None, None

    def __init__(self, cache_folder=None, output=None, user_io=None, http_requester=None,
                 runner=None):
        self.color = colorama_initialize()
        self.out = output or ConanOutput(sys.stdout, sys.stderr, self.color)
        self.user_io = user_io or UserIO(out=self.out)
        self.cache_folder = cache_folder or os.path.join(get_conan_user_home(), ".conan")
        self.http_requester = http_requester
        self.runner = runner
        self.app = None  # Api calls will create a new one every call
        # Migration system
        migrator = ClientMigrator(self.cache_folder, Version(client_version), self.out)
        migrator.migrate()
        check_required_conan_version(self.cache_folder, self.out)
        python_folder = os.path.join(self.cache_folder, "python")
        conan_v2_error("Using code from cache/python not allowed", os.path.isdir(python_folder))
        sys.path.append(python_folder)

    def create_app(self, quiet_output=None):
        self.app = ConanApp(self.cache_folder, self.user_io, self.http_requester,
                            self.runner, quiet_output=quiet_output)

    @api_method
    def new(self, name, header=False, pure_c=False, test=False, exports_sources=False, bare=False,
            cwd=None, visual_versions=None, linux_gcc_versions=None, linux_clang_versions=None,
            osx_clang_versions=None, shared=None, upload_url=None, gitignore=None,
            gitlab_gcc_versions=None, gitlab_clang_versions=None,
            circleci_gcc_versions=None, circleci_clang_versions=None, circleci_osx_versions=None,
            template=None, defines=None):
        from conans.client.cmd.new import cmd_new
        cwd = os.path.abspath(cwd or os.getcwd())
        files = cmd_new(name, header=header, pure_c=pure_c, test=test,
                        exports_sources=exports_sources, bare=bare,
                        visual_versions=visual_versions,
                        linux_gcc_versions=linux_gcc_versions,
                        linux_clang_versions=linux_clang_versions,
                        osx_clang_versions=osx_clang_versions, shared=shared,
                        upload_url=upload_url, gitignore=gitignore,
                        gitlab_gcc_versions=gitlab_gcc_versions,
                        gitlab_clang_versions=gitlab_clang_versions,
                        circleci_gcc_versions=circleci_gcc_versions,
                        circleci_clang_versions=circleci_clang_versions,
                        circleci_osx_versions=circleci_osx_versions,
                        template=template, cache=self.app.cache, defines=defines)

        save_files(cwd, files)
        for f in sorted(files):
            self.app.out.success("File saved: %s" % f)

    @api_method
    def inspect(self, path, attributes, remote_name=None):
        remotes = self.app.load_remotes(remote_name=remote_name)
        try:
            ref = ConanFileReference.loads(path)
        except ConanException:
            conanfile_path = _get_conanfile_path(path, os.getcwd(), py=True)
            conanfile = self.app.loader.load_named(conanfile_path, None, None, None, None)
        else:
            if remote_name:
                remotes = self.app.load_remotes()
                remote = remotes.get_remote(remote_name)
                try:  # get_recipe_manifest can fail, not in server
                    if not ref.revision:
                        ref = self.app.remote_manager.get_latest_recipe_revision(ref, remote)
                except NotFoundException:
                    raise RecipeNotFoundException(ref)
                else:
<<<<<<< HEAD
                    ref, ref_time = self.app.remote_manager.get_recipe(ref, remote)
=======
                    if not self.app.cache.exists_rrev(ref):
                        ref = self.app.remote_manager.get_recipe(ref, remote)
>>>>>>> f210ced2

            result = self.app.proxy.get_recipe(ref, False, False, remotes)
            conanfile_path, _, _, ref = result
            conanfile = self.app.loader.load_basic(conanfile_path)
            conanfile.name = ref.name
            # FIXME: Conan 2.0, this should be a string, not a Version object
            conanfile.version = ref.version

        result = OrderedDict()
        if not attributes:
            attributes = ['name', 'version', 'url', 'homepage', 'license', 'author',
                          'description', 'topics', 'generators', 'exports', 'exports_sources',
                          'short_paths', 'apply_env', 'build_policy', 'revision_mode', 'settings',
                          'options', 'default_options', 'deprecated']
        for attribute in attributes:
            try:
                attr = getattr(conanfile, attribute)
                result[attribute] = attr
            except AttributeError:
                result[attribute] = ''
        return result

    @api_method
    def test(self, path, reference, profile_names=None, settings=None, options=None, env=None,
             remote_name=None, update=False, build_modes=None, cwd=None, test_build_folder=None,
             lockfile=None, profile_build=None, conf=None):

        profile_host = ProfileData(profiles=profile_names, settings=settings, options=options,
                                   env=env, conf=conf)

        remotes = self.app.load_remotes(remote_name=remote_name, update=update)
        conanfile_path = _get_conanfile_path(path, cwd, py=True)
        cwd = cwd or os.getcwd()
        lockfile = _make_abs_path(lockfile, cwd) if lockfile else None
        profile_host, profile_build, graph_lock, root_ref = get_graph_info(profile_host,
                                                                           profile_build, cwd,
                                                                           self.app.cache,
                                                                           self.app.out,
                                                                           lockfile=lockfile)
        ref = ConanFileReference.loads(reference)
        recorder = ActionRecorder()
        install_build_and_test(self.app, conanfile_path, ref, profile_host,
                               profile_build, graph_lock, root_ref, remotes, update,
                               build_modes=build_modes, test_build_folder=test_build_folder,
                               recorder=recorder)

    @api_method
    def create(self, conanfile_path, name=None, version=None, user=None, channel=None,
               profile_names=None, settings=None,
               options=None, env=None, test_folder=None,
               build_modes=None, remote_name=None, update=False, cwd=None, test_build_folder=None,
               lockfile=None, lockfile_out=None, ignore_dirty=False, profile_build=None,
               is_build_require=False, conf=None, make_latest=False):
        """
        API method to create a conan package

        test_folder default None   - looks for default 'test' or 'test_package' folder),
                                    string - test_folder path
                                    False  - disabling tests
        """

        profile_host = ProfileData(profiles=profile_names, settings=settings, options=options,
                                   env=env, conf=conf)
        cwd = cwd or os.getcwd()
        recorder = ActionRecorder()
        try:
            conanfile_path = _get_conanfile_path(conanfile_path, cwd, py=True)

            remotes = self.app.load_remotes(remote_name=remote_name, update=update)
            lockfile = _make_abs_path(lockfile, cwd) if lockfile else None
            profile_host, profile_build, graph_lock, root_ref = get_graph_info(profile_host,
                                                                               profile_build, cwd,
                                                                               self.app.cache,
                                                                               self.app.out,
                                                                               lockfile=lockfile)

            new_ref = cmd_export(self.app, conanfile_path, name, version, user, channel,
                                 graph_lock=graph_lock,
                                 ignore_dirty=ignore_dirty)

            self.app.range_resolver.clear_output()  # invalidate version range output

            recorder.recipe_exported(new_ref)

            if build_modes is None:  # Not specified, force build the tested library
                build_modes = [new_ref.name]

            # FIXME: Dirty hack: remove the root for the test_package/conanfile.py consumer
            root_ref = ConanFileReference(None, None, None, None, validate=False)
            recorder.add_recipe_being_developed(new_ref)
            create(self.app, new_ref, profile_host, profile_build,
                   graph_lock, root_ref, remotes, update, build_modes,
                   test_build_folder, test_folder, conanfile_path, recorder=recorder,
                   is_build_require=is_build_require, make_latest=make_latest)

            if lockfile_out:
                lockfile_out = _make_abs_path(lockfile_out, cwd)
                graph_lock_file = GraphLockFile(profile_host, profile_build, graph_lock)
                graph_lock_file.save(lockfile_out)
            return recorder.get_info()

        except ConanException as exc:
            recorder.error = True
            exc.info = recorder.get_info()
            raise

    @api_method
    def export_pkg(self, conanfile_path, name, channel, source_folder=None, build_folder=None,
                   package_folder=None, profile_names=None, settings=None,
                   options=None, env=None, force=False, user=None, version=None, cwd=None,
                   lockfile=None, lockfile_out=None, ignore_dirty=False, profile_build=None,
                   conf=None):
        profile_host = ProfileData(profiles=profile_names, settings=settings, options=options,
                                   env=env, conf=conf)
        remotes = self.app.load_remotes()
        cwd = cwd or os.getcwd()

        recorder = ActionRecorder()
        try:
            conanfile_path = _get_conanfile_path(conanfile_path, cwd, py=True)

            if package_folder:
                if build_folder or source_folder:
                    raise ConanException("package folder definition incompatible with build "
                                         "and source folders")
                package_folder = _make_abs_path(package_folder, cwd)

            build_folder = _make_abs_path(build_folder, cwd)

            source_folder = _make_abs_path(source_folder, cwd,
                                           default=os.path.dirname(conanfile_path))

            for folder, path in {"source": source_folder, "build": build_folder,
                                 "package": package_folder}.items():
                if path and not os.path.exists(path):
                    raise ConanException("The {} folder '{}' does not exist."
                                         .format(folder, path))

            lockfile = _make_abs_path(lockfile, cwd) if lockfile else None
            # Checks that no both settings and info files are specified
            profile_host, profile_build, graph_lock, root_ref = get_graph_info(profile_host,
                                                                               profile_build, cwd,
                                                                               self.app.cache,
                                                                               self.app.out,
                                                                               lockfile=lockfile)

            new_ref = cmd_export(self.app, conanfile_path, name, version, user, channel,
                                 graph_lock=graph_lock, ignore_dirty=ignore_dirty)
            ref = new_ref.copy_clear_rev()
            # new_ref has revision
            recorder.recipe_exported(new_ref)
            recorder.add_recipe_being_developed(ref)
            export_pkg(self.app, recorder, new_ref, source_folder=source_folder,
                       build_folder=build_folder, package_folder=package_folder,
                       profile_host=profile_host, profile_build=profile_build,
                       graph_lock=graph_lock, root_ref=root_ref, force=force,
                       remotes=remotes)
            if lockfile_out:
                lockfile_out = _make_abs_path(lockfile_out, cwd)
                graph_lock_file = GraphLockFile(profile_host, profile_build, graph_lock)
                graph_lock_file.save(lockfile_out)
            return recorder.get_info()
        except ConanException as exc:
            recorder.error = True
            exc.info = recorder.get_info()
            raise

    @api_method
    def download(self, reference, remote_name=None, packages=None, recipe=False):
        if packages and recipe:
            raise ConanException("recipe parameter cannot be used together with packages")
        # Install packages without settings (fixed ids or all)
        if check_valid_ref(reference):
            ref = ConanFileReference.loads(reference)
            if packages and ref.revision is None:
                for package_id in packages:
                    if "#" in package_id:
                        raise ConanException("It is needed to specify the recipe revision if you "
                                             "specify a package revision")
            remotes = self.app.load_remotes(remote_name=remote_name)
            remote = remotes.get_remote(remote_name)
            recorder = ActionRecorder()
            download(self.app, ref, packages, remote, recipe, recorder, remotes=remotes)
        else:
            raise ConanException("Provide a valid full reference without wildcards.")

    @api_method
    def install_reference(self, reference, settings=None, options=None, env=None,
                          remote_name=None, build=None, profile_names=None,
                          update=False, generators=None, install_folder=None, cwd=None,
                          lockfile=None, lockfile_out=None, profile_build=None,
                          lockfile_node_id=None, is_build_require=False, conf=None,
                          make_latest=False):
        profile_host = ProfileData(profiles=profile_names, settings=settings, options=options,
                                   env=env, conf=conf)
        recorder = ActionRecorder()
        cwd = cwd or os.getcwd()
        try:
            lockfile = _make_abs_path(lockfile, cwd) if lockfile else None
            profile_host, profile_build, graph_lock, root_ref = get_graph_info(profile_host,
                                                                               profile_build, cwd,
                                                                               self.app.cache,
                                                                               self.app.out,
                                                                               lockfile=lockfile)

            install_folder = _make_abs_path(install_folder, cwd)

            mkdir(install_folder)
            remotes = self.app.load_remotes(remote_name=remote_name, update=update)
            deps_install(self.app, ref_or_path=reference, install_folder=install_folder, base_folder=cwd,
                         remotes=remotes, profile_host=profile_host, profile_build=profile_build,
                         graph_lock=graph_lock, root_ref=root_ref, build_modes=build,
                         update=update, generators=generators, recorder=recorder,
                         lockfile_node_id=lockfile_node_id,
                         is_build_require=is_build_require, make_latest=make_latest)

            if lockfile_out:
                lockfile_out = _make_abs_path(lockfile_out, cwd)
                graph_lock_file = GraphLockFile(profile_host, profile_build, graph_lock)
                graph_lock_file.save(lockfile_out)
            return recorder.get_info()
        except ConanException as exc:
            recorder.error = True
            exc.info = recorder.get_info()
            raise

    @api_method
    def install(self, path="", name=None, version=None, user=None, channel=None,
                settings=None, options=None, env=None,
                remote_name=None, build=None, profile_names=None,
                update=False, generators=None, no_imports=False, install_folder=None, cwd=None,
                lockfile=None, lockfile_out=None, profile_build=None, conf=None, make_latest=False):
        profile_host = ProfileData(profiles=profile_names, settings=settings, options=options,
                                   env=env, conf=conf)
        recorder = ActionRecorder()
        cwd = cwd or os.getcwd()
        try:
            lockfile = _make_abs_path(lockfile, cwd) if lockfile else None
            profile_host, profile_build, graph_lock, root_ref = get_graph_info(profile_host,
                                                                               profile_build, cwd,
                                                                               self.app.cache,
                                                                               self.app.out,
                                                                               name=name,
                                                                               version=version,
                                                                               user=user,
                                                                               channel=channel,
                                                                               lockfile=lockfile)

            install_folder = _make_abs_path(install_folder, cwd)
            conanfile_path = _get_conanfile_path(path, cwd, py=None)

            remotes = self.app.load_remotes(remote_name=remote_name, update=update)
            deps_install(app=self.app,
                         ref_or_path=conanfile_path,
                         install_folder=install_folder,
                         base_folder=cwd,
                         remotes=remotes,
                         profile_host=profile_host,
                         profile_build=profile_build,
                         graph_lock=graph_lock,
                         root_ref=root_ref,
                         build_modes=build,
                         update=update,
                         generators=generators,
                         no_imports=no_imports,
                         recorder=recorder,
                         make_latest=make_latest)

            if lockfile_out:
                lockfile_out = _make_abs_path(lockfile_out, cwd)
                graph_lock_file = GraphLockFile(profile_host, profile_build, graph_lock)
                graph_lock_file.save(lockfile_out)
            return recorder.get_info()
        except ConanException as exc:
            recorder.error = True
            exc.info = recorder.get_info()
            raise

    @api_method
    def config_get(self, item):
        if item == "storage.path":
            result = self.app.config.storage_path
        else:
            result = self.app.config.get_item(item)
        self.app.out.info(result)
        return result

    @api_method
    def config_set(self, item, value):
        self.app.config.set_item(item, value)

    @api_method
    def config_rm(self, item):
        self.app.config.rm_item(item)

    @api_method
    def config_install_list(self):
        if not os.path.isfile(self.app.cache.config_install_file):
            return []
        return json.loads(load(self.app.cache.config_install_file))

    @api_method
    def config_install_remove(self, index):
        if not os.path.isfile(self.app.cache.config_install_file):
            raise ConanException("There is no config data. Need to install config first.")
        configs = json.loads(load(self.app.cache.config_install_file))
        try:
            configs.pop(index)
        except Exception as e:
            raise ConanException("Config %s can't be removed: %s" % (index, str(e)))
        save(self.app.cache.config_install_file, json.dumps(configs))

    @api_method
    def config_install(self, path_or_url, verify_ssl, config_type=None, args=None,
                       source_folder=None, target_folder=None):
        from conans.client.conf.config_installer import configuration_install
        return configuration_install(self.app, path_or_url, verify_ssl,
                                     config_type=config_type, args=args,
                                     source_folder=source_folder, target_folder=target_folder)

    @api_method
    def config_home(self):
        return self.cache_folder

    @api_method
    def config_init(self, force=False):
        if force:
            self.app.cache.reset_config()
            self.app.cache.registry.reset_remotes()
            self.app.cache.reset_default_profile()
            self.app.cache.reset_settings()
        else:
            self.app.cache.initialize_config()
            self.app.cache.registry.initialize_remotes()
            self.app.cache.initialize_default_profile()
            self.app.cache.initialize_settings()

    def _info_args(self, reference_or_path, profile_host, profile_build,
                   name=None, version=None, user=None, channel=None, lockfile=None):
        cwd = os.getcwd()
        if check_valid_ref(reference_or_path):
            ref = ConanFileReference.loads(reference_or_path)
        else:
            ref = _get_conanfile_path(reference_or_path, cwd=None, py=None)

        lockfile = _make_abs_path(lockfile, cwd) if lockfile else None
        profile_host, profile_build, graph_lock, root_ref = get_graph_info(profile_host, profile_build,
                                                                           cwd,
                                                                           self.app.cache,
                                                                           self.app.out,
                                                                           name=name,
                                                                           version=version,
                                                                           user=user,
                                                                           channel=channel,
                                                                           lockfile=lockfile)

        return ref, profile_host, profile_build, graph_lock, root_ref

    @api_method
    def info_nodes_to_build(self, reference, build_modes, settings=None, options=None, env=None,
                            profile_names=None, remote_name=None, check_updates=None,
                            profile_build=None, name=None, version=None, user=None, channel=None,
                            conf=None):
        profile_host = ProfileData(profiles=profile_names, settings=settings, options=options,
                                   env=env, conf=conf)
        reference, profile_host, profile_build, graph_lock, root_ref = \
            self._info_args(reference, profile_host, profile_build, name=name,
                            version=version, user=user, channel=channel)

        recorder = ActionRecorder()
        remotes = self.app.load_remotes(remote_name=remote_name, check_updates=check_updates)
        deps_graph = self.app.graph_manager.load_graph(reference, None, profile_host,
                                                       profile_build, graph_lock,
                                                       root_ref, build_modes, check_updates,
                                                       False, remotes, recorder)
        nodes_to_build = deps_graph.nodes_to_build()
        return nodes_to_build, deps_graph.root.conanfile

    @api_method
    def info(self, reference_or_path, remote_name=None, settings=None, options=None, env=None,
             profile_names=None, update=False, build=None, lockfile=None,
             profile_build=None, name=None, version=None, user=None, channel=None, conf=None):
        profile_host = ProfileData(profiles=profile_names, settings=settings, options=options,
                                   env=env, conf=conf)
        reference, profile_host, profile_build, graph_lock, root_ref = \
            self._info_args(reference_or_path, profile_host,
                            profile_build, name=name, version=version,
                            user=user, channel=channel, lockfile=lockfile)
        recorder = ActionRecorder()
        # FIXME: Using update as check_update?
        remotes = self.app.load_remotes(remote_name=remote_name, check_updates=update)
        deps_graph = self.app.graph_manager.load_graph(reference, None, profile_host,
                                                       profile_build, graph_lock,
                                                       root_ref, build,
                                                       update, False, remotes, recorder)
        return deps_graph, deps_graph.root.conanfile

    @api_method
    def build(self, conanfile_path, name=None, version=None, user=None, channel=None,
              source_folder=None, package_folder=None, build_folder=None,
              install_folder=None, should_configure=True, should_build=True, should_install=True,
              should_test=True, cwd=None, settings=None, options=None, env=None,
              remote_name=None, build=None, profile_names=None,
              update=False, generators=None, no_imports=False,
              lockfile=None, lockfile_out=None, profile_build=None, conf=None):

        profile_host = ProfileData(profiles=profile_names, settings=settings, options=options,
                                   env=env, conf=conf)
        recorder = ActionRecorder()
        cwd = cwd or os.getcwd()

        conanfile_path = _get_conanfile_path(conanfile_path, cwd, py=True)
        build_folder = _make_abs_path(build_folder, cwd)
        install_folder = _make_abs_path(install_folder, cwd, default=build_folder)
        source_folder = _make_abs_path(source_folder, cwd, default=os.path.dirname(conanfile_path))
        default_pkg_folder = os.path.join(build_folder, "package")
        package_folder = _make_abs_path(package_folder, cwd, default=default_pkg_folder)

        try:
            lockfile = _make_abs_path(lockfile, cwd) if lockfile else None
            profile_host, profile_build, graph_lock, root_ref = \
                get_graph_info(profile_host, profile_build, cwd,
                               self.app.cache, self.app.out,
                               name=name, version=version, user=user, channel=channel,
                               lockfile=lockfile)

            remotes = self.app.load_remotes(remote_name=remote_name, update=update)

            deps_info = deps_install(app=self.app,
                                     ref_or_path=conanfile_path,
                                     install_folder=install_folder,
                                     base_folder=cwd,
                                     remotes=remotes,
                                     profile_host=profile_host,
                                     profile_build=profile_build,
                                     graph_lock=graph_lock,
                                     root_ref=root_ref,
                                     build_modes=build,
                                     update=update,
                                     generators=generators,
                                     no_imports=no_imports,
                                     recorder=recorder)

            if lockfile_out:
                lockfile_out = _make_abs_path(lockfile_out, cwd)
                graph_lock_file = GraphLockFile(profile_host, profile_build, graph_lock)
                graph_lock_file.save(lockfile_out)

            conanfile = deps_info.root.conanfile
            cmd_build(self.app, conanfile_path, conanfile, base_path=cwd,
                      source_folder=source_folder, build_folder=build_folder,
                      package_folder=package_folder, install_folder=install_folder,
                      should_configure=should_configure, should_build=should_build,
                      should_install=should_install, should_test=should_test)

            return recorder.get_info()
        except ConanException as exc:
            recorder.error = True
            exc.info = recorder.get_info()
            raise

    @api_method
    def source(self, path, source_folder=None, cwd=None):
        self.app.load_remotes()

        cwd = cwd or os.getcwd()
        conanfile_path = _get_conanfile_path(path, cwd, py=True)
        source_folder = _make_abs_path(source_folder, cwd)

        mkdir(source_folder)

        # only infos if exist
        conanfile = self.app.graph_manager.load_consumer_conanfile(conanfile_path)
        conanfile.folders.set_base_source(source_folder)
        conanfile.folders.set_base_build(None)
        conanfile.folders.set_base_package(None)

        config_source_local(conanfile, conanfile_path, self.app.hook_manager)

    @api_method
    def imports(self, conanfile_path, dest=None, cwd=None, settings=None,
                options=None, env=None, profile_names=None, profile_build=None, lockfile=None,
                conf=None):
        """
        :param path: Path to the conanfile
        :param dest: Dir to put the imported files. (Abs path or relative to cwd)
        :param cwd: Current working directory
        :return: None
        """
        cwd = cwd or os.getcwd()
        dest = _make_abs_path(dest, cwd)

        mkdir(dest)
        profile_host = ProfileData(profiles=profile_names, settings=settings, options=options,
                                   env=env, conf=conf)
        conanfile_path = _get_conanfile_path(conanfile_path, cwd, py=None)
        recorder = ActionRecorder()
        try:
            lockfile = _make_abs_path(lockfile, cwd) if lockfile else None
            profile_host, profile_build, graph_lock, root_ref = \
                get_graph_info(profile_host, profile_build, cwd,
                               self.app.cache, self.app.out, lockfile=lockfile)

            remotes = self.app.load_remotes(remote_name=None, update=False)
            deps_info = deps_install(app=self.app,
                                     ref_or_path=conanfile_path,
                                     install_folder=None,
                                     base_folder=cwd,
                                     profile_host=profile_host,
                                     profile_build=profile_build,
                                     graph_lock=graph_lock,
                                     root_ref=root_ref,
                                     recorder=recorder,
                                     remotes=remotes)
            conanfile = deps_info.root.conanfile
            conanfile.folders.set_base_imports(dest)
            return run_imports(conanfile)
        except ConanException as exc:
            recorder.error = True
            exc.info = recorder.get_info()
            raise

    @api_method
    def imports_undo(self, manifest_path):
        cwd = os.getcwd()
        manifest_path = _make_abs_path(manifest_path, cwd)
        undo_imports(manifest_path, self.app.out)

    @api_method
    def export(self, path, name, version, user, channel, cwd=None,
               lockfile=None, lockfile_out=None, ignore_dirty=False):
        conanfile_path = _get_conanfile_path(path, cwd, py=True)
        graph_lock, graph_lock_file = None, None
        if lockfile:
            lockfile = _make_abs_path(lockfile, cwd)
            graph_lock_file = GraphLockFile.load(lockfile)
            graph_lock = graph_lock_file.graph_lock
            self.app.out.info("Using lockfile: '{}'".format(lockfile))

        self.app.load_remotes()
        cmd_export(self.app, conanfile_path, name, version, user, channel,
                   graph_lock=graph_lock, ignore_dirty=ignore_dirty)

        if lockfile_out and graph_lock_file:
            lockfile_out = _make_abs_path(lockfile_out, cwd)
            graph_lock_file.save(lockfile_out)

    @api_method
    def remove(self, pattern, query=None, packages=None, builds=None, src=False, force=False,
               remote_name=None):
        remotes = self.app.cache.registry.load_remotes()
        remover = ConanRemover(self.app.cache, self.app.remote_manager, self.app.user_io, remotes)
        remover.remove(pattern, remote_name, src, builds, packages, force=force,
                       packages_query=query)

    @api_method
    def authenticate(self, name, password, remote_name, skip_auth=False):
        # FIXME: 2.0 rename "name" to "user".
        # FIXME: 2.0 probably we should return also if we have been authenticated or not (skipped)
        # FIXME: 2.0 remove the skip_auth argument, that behavior will be done by:
        #      "conan user USERNAME -r remote" that will use the local credentials (
        #      and verify that are valid)
        #      against the server. Currently it only "associate" the USERNAME with the remote
        #      without checking anything else
        remote = self.get_remote_by_name(remote_name)

        if skip_auth and token_present(self.app.cache.localdb, remote, name):
            return remote.name, name, name
        if not password:
            name, password = self.app.user_io.request_login(remote_name=remote_name, username=name)

        remote_name, prev_user, user = self.app.remote_manager.authenticate(remote, name, password)
        return remote_name, prev_user, user

    @api_method
    def user_set(self, user, remote_name=None):
        remote = (self.get_default_remote() if not remote_name
                  else self.get_remote_by_name(remote_name))
        return user_set(self.app.cache.localdb, user, remote)

    @api_method
    def users_clean(self):
        users_clean(self.app.cache.localdb)

    @api_method
    def users_list(self, remote_name=None):
        info = {"error": False, "remotes": []}
        remotes = [self.get_remote_by_name(remote_name)] if remote_name else self.remote_list()
        try:
            info["remotes"] = users_list(self.app.cache.localdb, remotes)
            return info
        except ConanException as exc:
            info["error"] = True
            exc.info = info
            raise

    # @api_method
    # def search_packages(self, reference, query=None, remote_name=None):
    #     search_recorder = SearchRecorder()
    #     remotes = self.app.cache.registry.load_remotes()
    #     search = Search(self.app.cache, self.app.remote_manager, remotes)
    #
    #     try:
    #         ref = ConanFileReference.loads(reference)
    #         references = search.search_packages(ref, remote_name, query=query)
    #     except ConanException as exc:
    #         search_recorder.error = True
    #         exc.info = search_recorder.get_info()
    #         raise
    #
    #     for remote_name, remote_ref in references.items():
    #         search_recorder.add_recipe(remote_name, ref)
    #         if remote_ref.ordered_packages:
    #             for package_id, properties in remote_ref.ordered_packages.items():
    #                 # Artifactory uses field 'requires', conan_center 'full_requires'
    #                 requires = properties.get("requires", []) or properties.get("full_requires", [])
    #                 search_recorder.add_package(remote_name, ref,
    #                                             package_id, properties.get("options", []),
    #                                             properties.get("settings", []),
    #                                             requires)
    #     return search_recorder.get_info()

    @api_method
    def upload(self, pattern, package=None, remote_name=None, all_packages=False, confirm=False,
               retry=None, retry_wait=None, integrity_check=False, policy=None, query=None,
               parallel_upload=False):
        """ Uploads a package recipe and the generated binary packages to a specified remote
        """
        upload_recorder = UploadRecorder()
        uploader = CmdUpload(self.app.cache, self.app.user_io, self.app.remote_manager,
                             self.app.loader, self.app.hook_manager)
        remotes = self.app.load_remotes(remote_name=remote_name)
        try:
            uploader.upload(pattern, remotes, upload_recorder, package, all_packages, confirm,
                            retry, retry_wait, integrity_check, policy, query=query,
                            parallel_upload=parallel_upload)
            return upload_recorder.get_info()
        except ConanException as exc:
            upload_recorder.error = True
            exc.info = upload_recorder.get_info()
            raise

    @api_method
    def remote_list(self):
        return list(self.app.cache.registry.load_remotes().all_values())

    @api_method
    def remote_add(self, remote_name, url, verify_ssl=True, insert=None, force=None):
        return self.app.cache.registry.add(remote_name, url, verify_ssl, insert, force)

    @api_method
    def remote_remove(self, remote_name):
        return self.app.cache.registry.remove(remote_name)

    @api_method
    def remote_set_disabled_state(self, remote_name, state):
        return self.app.cache.registry.set_disabled_state(remote_name, state)

    @api_method
    def remote_update(self, remote_name, url, verify_ssl=True, insert=None):
        return self.app.cache.registry.update(remote_name, url, verify_ssl, insert)

    @api_method
    def remote_rename(self, remote_name, new_new_remote):
        return self.app.cache.registry.rename(remote_name, new_new_remote)

    @api_method
    def remote_list_ref(self, no_remote=False):
        result = {}
        for ref in self.app.cache.all_refs():
            result[ref] = self.app.cache.get_remote(ref)
        if no_remote:
            return {r.full_str(): remote_name for r, remote_name in result.items() if not remote_name}
        else:
            return {r.full_str(): remote_name for r, remote_name in result.items() if remote_name}

    @api_method
    def remote_add_ref(self, reference, remote_name):
        ref = ConanFileReference.loads(reference, validate=True)
        remote = self.app.cache.registry.load_remotes()[remote_name]
        all_rrevs = self.app.cache.get_recipe_revisions(ref)
        if len(all_rrevs) > 0:
            for rrev in all_rrevs:
                self.app.cache.set_remote(rrev, remote.name)
                for pkg in self.app.cache.get_package_ids(rrev):
                    for prev in self.app.cache.get_package_revisions(pkg):
                        self.app.cache.set_remote(prev, remote.name)
        else:
            raise ConanException(f"Can't set the remote for {str(ref)}. "
                                 f"It doesn't exist in the local cache")

    @api_method
    def remote_remove_ref(self, reference):
        ref = ConanFileReference.loads(reference, validate=True)
        for rrev in self.app.cache.get_recipe_revisions(ref):
            self.app.cache.set_remote(rrev, None)

    @api_method
    def remote_update_ref(self, reference, remote_name):
        ref = ConanFileReference.loads(reference, validate=True)
        remote = self.app.cache.registry.load_remotes()[remote_name]
        for rrev in self.app.cache.get_recipe_revisions(ref):
            self.app.cache.set_remote(rrev, remote.name)

    @api_method
    def remote_list_pref(self, reference, no_remote=False):
        ref = ConanFileReference.loads(reference, validate=True)
        result = {}
        for rrev in self.app.cache.get_recipe_revisions(ref):
            for pkg in self.app.cache.get_package_ids(rrev):
                for prev in self.app.cache.get_package_revisions(pkg):
                    result[prev] = self.app.cache.get_remote(prev)
        if no_remote:
            return {repr(prev): remote_name for prev, remote_name in result.items() if not remote_name}
        else:
            return {repr(prev): remote_name for prev, remote_name in result.items() if remote_name}

    @api_method
    def remote_add_pref(self, package_reference, remote_name):
        pref = PackageReference.loads(package_reference, validate=True)
        remote = self.app.cache.registry.load_remotes()[remote_name]
        # TODO: cache2.0 fix this, probably we have to ask to enter the ref with rrev?
        for rrev in self.app.cache.get_recipe_revisions(pref.ref):
            for pkg_id  in self.app.cache.get_package_ids(rrev):
                if pkg_id.id == pref.id:
                    for prev in self.app.cache.get_package_revisions(pkg_id):
                        if self.app.cache.get_remote(prev):
                            raise ConanException("%s already exists. Use update" % str(pref))
                        self.app.cache.set_remote(prev, remote.name)

    @api_method
    def remote_remove_pref(self, package_reference):
        pref = PackageReference.loads(package_reference, validate=True)
        for rrev in self.app.cache.get_recipe_revisions(pref.ref):
            for pkg_id in self.app.cache.get_package_ids(rrev):
                if pkg_id.id == pref.id:
                    for prev in self.app.cache.get_package_revisions(pkg_id):
                        if self.app.cache.get_remote(prev):
                            self.app.cache.set_remote(prev, None)

    @api_method
    def remote_update_pref(self, package_reference, remote_name):
        pref = PackageReference.loads(package_reference, validate=True)
        _ = self.app.cache.registry.load_remotes()[remote_name]
        for rrev in self.app.cache.get_recipe_revisions(pref.ref):
            for pkg_id in self.app.cache.get_package_ids(rrev):
                if pkg_id.id == pref.id:
                    for prev in self.app.cache.get_package_revisions(pkg_id):
                        if self.app.cache.get_remote(prev):
                            self.app.cache.set_remote(prev, remote_name)

    @api_method
    def remote_clean(self):
        return self.app.cache.registry.clear()

    @api_method
    def remove_system_reqs(self, reference):
        try:
            ref = ConanFileReference.loads(reference)
            self.app.cache.get_pkg_layout(ref).remove_system_reqs()
            self.app.out.info(
                "Cache system_reqs from %s has been removed" % repr(ref))
        except Exception as error:
            raise ConanException("Unable to remove system_reqs: %s" % error)

    @api_method
    def remove_system_reqs_by_pattern(self, pattern):
        for ref in search_recipes(self.app.cache, pattern=pattern):
            self.remove_system_reqs(repr(ref))

    @api_method
    def remove_locks(self):
        self.app.cache.remove_locks()

    @api_method
    def profile_list(self):
        return cmd_profile_list(self.app.cache.profiles_path, self.app.out)

    @api_method
    def create_profile(self, profile_name, detect=False, force=False):
        return cmd_profile_create(profile_name, self.app.cache.profiles_path,
                                  self.app.out, detect, force)

    @api_method
    def update_profile(self, profile_name, key, value):
        return cmd_profile_update(profile_name, key, value, self.app.cache.profiles_path)

    @api_method
    def get_profile_key(self, profile_name, key):
        return cmd_profile_get(profile_name, key, self.app.cache.profiles_path)

    @api_method
    def delete_profile_key(self, profile_name, key):
        return cmd_profile_delete_key(profile_name, key, self.app.cache.profiles_path)

    @api_method
    def read_profile(self, profile=None):
        p, _ = read_profile(profile, os.getcwd(), self.app.cache.profiles_path)
        return p

    @api_method
    def get_path(self, reference, package_id=None, path=None, remote_name=None):

        def get_path(cache, ref, path, package_id):
            """ Return the contents for the given `path` inside current layout, it can
                be a single file or the list of files in a directory

                :param package_id: will retrieve the contents from the package directory
                :param path: path relative to the cache reference or package folder
            """
            assert not os.path.isabs(path)

            latest_rrev = cache.get_latest_rrev(ref)

            if package_id is None:  # Get the file in the exported files
                folder = cache.ref_layout(latest_rrev).export()
            else:
                latest_pref = cache.get_latest_prev(PackageReference(latest_rrev, package_id))
                folder = cache.get_pkg_layout(latest_pref).package()

            abs_path = os.path.join(folder, path)

            if not os.path.exists(abs_path):
                raise NotFoundException("The specified path doesn't exist")

            if os.path.isdir(abs_path):
                # FIXME: 2.0: This env variable should not be declared here
                keep_python = get_env("CONAN_KEEP_PYTHON_FILES", False)
                return sorted([path_ for path_ in os.listdir(abs_path)
                               if not discarded_file(path, keep_python)])
            else:
                return load(abs_path)

        ref = ConanFileReference.loads(reference)
        if not path:
            path = "conanfile.py" if not package_id else "conaninfo.txt"

        if not remote_name:
            return get_path(self.app.cache, ref, path, package_id), path
        else:
            remote = self.get_remote_by_name(remote_name)
            if not ref.revision:
                ref = self.app.remote_manager.get_latest_recipe_revision(ref, remote)
            if package_id:
                pref = PackageReference(ref, package_id)
                if not pref.revision:
                    pref = self.app.remote_manager.get_latest_package_revision(pref, remote)
                return self.app.remote_manager.get_package_path(pref, path, remote), path
            else:
                return self.app.remote_manager.get_recipe_path(ref, path, remote), path

    @api_method
    def export_alias(self, reference, target_reference):
        self.app.load_remotes()

        ref = ConanFileReference.loads(reference)
        target_ref = ConanFileReference.loads(target_reference)

        if ref.name != target_ref.name:
            raise ConanException("An alias can only be defined to a package with the same name")

        # Do not allow to create an alias of a recipe that already has revisions
        # with that name
        latest_rrev = self.app.cache.get_latest_rrev(ref)
        if latest_rrev:
            alias_conanfile_path = self.app.cache.ref_layout(latest_rrev).conanfile()
            if os.path.exists(alias_conanfile_path):
                conanfile = self.app.loader.load_basic(alias_conanfile_path)
                if not getattr(conanfile, 'alias', None):
                    raise ConanException("Reference '{}' is already a package, remove it before "
                                         "creating and alias with the same name".format(ref))

        return export_alias(ref, target_ref, self.app.cache, output=self.app.out)

    @api_method
    def get_default_remote(self):
        return self.app.cache.registry.load_remotes().default

    @api_method
    def get_remote_by_name(self, remote_name):
        return self.app.cache.registry.load_remotes()[remote_name]

    @api_method
    def get_recipe_revisions(self, reference, remote_name=None):
        ref = ConanFileReference.loads(reference)
        if ref.revision:
            raise ConanException("Cannot list the revisions of a specific recipe revision")

        # TODO: cache2.0 in 1.X we checked for the remote associated with the reference
        #  then if we had a remote there we listed all the revisions associated with that remote
        #  check which behaviour we want here, for the moment just listing the revisions in the
        #  local cache an forgetting about remotes if no remote is specified
        if not remote_name:
            rrevs = self.app.cache.get_recipe_revisions(ref)
            # TODO: cache2.0 fix this, just adapting the return value for the moment
            ret = []
            for rev in rrevs:
                timestamp = self.app.cache.get_timestamp(rev)
                rev_dict = {
                    "revision": rev.revision,
                    "time": from_timestamp_to_iso8601(timestamp)
                }
                ret.append(rev_dict)
            return ret
        else:
            remote = self.get_remote_by_name(remote_name)
            return self.app.remote_manager.get_recipe_revisions(ref, remote=remote)

    @api_method
    def get_package_revisions(self, reference, remote_name=None):
        pref = PackageReference.loads(reference, validate=True)
        if not pref.ref.revision:
            raise ConanException("Specify a recipe reference with revision")
        if pref.revision:
            raise ConanException("Cannot list the revisions of a specific package revision")

        # TODO: cache2.0 we get the latest package revision for the recipe revision and package id
        pkg_revs = self.app.cache.get_package_revisions(pref, only_latest_prev=True)
        pkg_rev = pkg_revs[0] if pkg_revs else None
        if not remote_name:
            if not pkg_rev:
                raise PackageNotFoundException(pref)
            # Check the time in the associated remote if any
            remote_name = self.app.cache.get_remote(pkg_rev)
            remote = self.app.cache.registry.load_remotes()[remote_name] if remote_name else None
            rev_time = None
            if remote:
                try:
                    revisions = self.app.remote_manager.get_package_revisions(pref, remote)
                except RecipeNotFoundException:
                    pass
                except NotFoundException:
                    rev_time = None
                else:
                    tmp = {r["revision"]: r["time"] for r in revisions}
                    rev_time = tmp.get(pkg_rev.revision)

            return [{"revision": pkg_rev.revision, "time": rev_time}]
        else:
            remote = self.get_remote_by_name(remote_name)
            return self.app.remote_manager.get_package_revisions(pref, remote=remote)

    @api_method
    def editable_add(self, path, reference, cwd):
        # Retrieve conanfile.py from target_path
        target_path = _get_conanfile_path(path=path, cwd=cwd, py=True)

        self.app.load_remotes()

        # Check the conanfile is there, and name/version matches
        ref = ConanFileReference.loads(reference, validate=True)
        target_conanfile = self.app.loader.load_basic(target_path)
        if (target_conanfile.name and target_conanfile.name != ref.name) or \
                (target_conanfile.version and target_conanfile.version != ref.version):
            raise ConanException("Name and version from reference ({}) and target "
                                 "conanfile.py ({}/{}) must match".
                                 format(ref, target_conanfile.name, target_conanfile.version))

        self.app.cache.editable_packages.add(ref, target_path)

    @api_method
    def editable_remove(self, reference):
        ref = ConanFileReference.loads(reference, validate=True)
        return self.app.cache.editable_packages.remove(ref)

    @api_method
    def editable_list(self):
        return {str(k): v for k, v in self.app.cache.editable_packages.edited_refs.items()}

    @api_method
    def lock_update(self, old_lockfile, new_lockfile, cwd=None):
        cwd = cwd or os.getcwd()
        old_lockfile = _make_abs_path(old_lockfile, cwd)
        old_lock = GraphLockFile.load(old_lockfile)
        new_lockfile = _make_abs_path(new_lockfile, cwd)
        new_lock = GraphLockFile.load(new_lockfile)
        if old_lock.profile_host.dumps() != new_lock.profile_host.dumps():
            raise ConanException("Profiles of lockfiles are different\n%s:\n%s\n%s:\n%s"
                                 % (old_lockfile, old_lock.profile_host.dumps(),
                                    new_lockfile, new_lock.profile_host.dumps()))
        old_lock.graph_lock.update_lock(new_lock.graph_lock)
        old_lock.save(old_lockfile)

    @api_method
    def lock_build_order(self, lockfile, cwd=None):
        cwd = cwd or os.getcwd()
        lockfile = _make_abs_path(lockfile, cwd)

        graph_lock_file = GraphLockFile.load(lockfile)
        if graph_lock_file.profile_host is None:
            raise ConanException("Lockfiles with --base do not contain profile information, "
                                 "cannot be used. Create a full lockfile")

        graph_lock = graph_lock_file.graph_lock
        build_order = graph_lock.build_order()
        return build_order

    @api_method
    def lock_clean_modified(self, lockfile, cwd=None):
        cwd = cwd or os.getcwd()
        lockfile = _make_abs_path(lockfile, cwd)

        graph_lock_file = GraphLockFile.load(lockfile)
        graph_lock = graph_lock_file.graph_lock
        graph_lock.clean_modified()
        graph_lock_file.save(lockfile)

    @api_method
    def lock_install(self, lockfile, remote_name=None, build=None,
                     generators=None, install_folder=None, cwd=None,
                     lockfile_out=None, recipes=None):
        lockfile = _make_abs_path(lockfile, cwd) if lockfile else None
        graph_info = get_graph_info(None, None, cwd,
                                    self.app.cache, self.app.out, lockfile=lockfile)
        phost, pbuild, graph_lock, root_ref = graph_info

        if not generators:  # We don't want the default txt
            generators = False

        install_folder = _make_abs_path(install_folder, cwd)

        mkdir(install_folder)
        remotes = self.app.load_remotes(remote_name=remote_name)
        recorder = ActionRecorder()
        root_id = graph_lock.root_node_id()
        reference = graph_lock.nodes[root_id].ref
        if recipes:
            graph = self.app.graph_manager.load_graph(reference, create_reference=None,
                                                      profile_host=phost, profile_build=pbuild,
                                                      graph_lock=graph_lock,
                                                      root_ref=root_ref,
                                                      build_mode=None,
                                                      check_updates=False, update=None,
                                                      remotes=remotes, recorder=recorder,
                                                      lockfile_node_id=root_id)
            print_graph(graph, self.app.out)
        else:
            deps_install(self.app, ref_or_path=reference, install_folder=install_folder,
                         base_folder=cwd,
                         profile_host=phost, profile_build=pbuild, graph_lock=graph_lock,
                         root_ref=root_ref, remotes=remotes, build_modes=build,
                         generators=generators, recorder=recorder, lockfile_node_id=root_id)

        if lockfile_out:
            lockfile_out = _make_abs_path(lockfile_out, cwd)
            graph_lock_file = GraphLockFile(phost, pbuild, graph_lock)
            graph_lock_file.save(lockfile_out)

    @api_method
    def lock_bundle_create(self, lockfiles, lockfile_out, cwd=None):
        cwd = cwd or os.getcwd()
        result = LockBundle.create(lockfiles, cwd)
        lockfile_out = _make_abs_path(lockfile_out, cwd)
        save(lockfile_out, result.dumps())

    @api_method
    def lock_bundle_build_order(self, lockfile, cwd=None):
        cwd = cwd or os.getcwd()
        lockfile = _make_abs_path(lockfile, cwd)
        lock_bundle = LockBundle()
        lock_bundle.loads(load(lockfile))
        build_order = lock_bundle.build_order()
        return build_order

    @api_method
    def lock_bundle_update(self, lock_bundle_path, cwd=None):
        cwd = cwd or os.getcwd()
        lock_bundle_path = _make_abs_path(lock_bundle_path, cwd)
        LockBundle.update_bundle(lock_bundle_path)

    @api_method
    def lock_bundle_clean_modified(self, lock_bundle_path, cwd=None):
        cwd = cwd or os.getcwd()
        lock_bundle_path = _make_abs_path(lock_bundle_path, cwd)
        LockBundle.clean_modified(lock_bundle_path)

    @api_method
    def lock_create(self, path, lockfile_out,
                    reference=None, name=None, version=None, user=None, channel=None,
                    profile_host=None, profile_build=None, remote_name=None, update=None, build=None,
                    base=None, lockfile=None):
        # profile_host is mandatory
        profile_host = profile_host or ProfileData(None, None, None, None, None)
        cwd = os.getcwd()

        if path and reference:
            raise ConanException("Both path and reference arguments were provided. Please provide "
                                 "only one of them")

        if path:
            ref_or_path = _make_abs_path(path, cwd)
            if os.path.isdir(ref_or_path):
                raise ConanException("Path argument must include filename "
                                     "like 'conanfile.py' or 'path/conanfile.py'")
            if not os.path.isfile(ref_or_path):
                raise ConanException("Conanfile does not exist in %s" % ref_or_path)
        else:  # reference
            ref_or_path = ConanFileReference.loads(reference)

        phost = pbuild = graph_lock = None
        if lockfile:
            lockfile = _make_abs_path(lockfile, cwd)
            graph_lock_file = GraphLockFile.load(lockfile)
            phost = graph_lock_file.profile_host
            pbuild = graph_lock_file.profile_build
            graph_lock = graph_lock_file.graph_lock
            graph_lock.relax()

        if not phost:
            phost = profile_from_args(profile_host.profiles, profile_host.settings,
                                      profile_host.options, profile_host.env, profile_host.conf,
                                      cwd, self.app.cache)

        if not pbuild:
            # Only work on the profile_build if something is provided
            pbuild = profile_from_args(profile_build.profiles, profile_build.settings,
                                       profile_build.options, profile_build.env, profile_build.conf,
                                       cwd, self.app.cache)

        root_ref = ConanFileReference(name, version, user, channel, validate=False)
        phost.process_settings(self.app.cache)
        if pbuild:
            pbuild.process_settings(self.app.cache)

        recorder = ActionRecorder()
        # FIXME: Using update as check_update?
        remotes = self.app.load_remotes(remote_name=remote_name, check_updates=update)
        deps_graph = self.app.graph_manager.load_graph(ref_or_path, None, phost,
                                                       pbuild, graph_lock, root_ref, build, update,
                                                       update, remotes, recorder)
        print_graph(deps_graph, self.app.out)

        # The computed graph-lock by the graph expansion
        graph_lock = graph_lock or GraphLock(deps_graph)
        # Pure graph_lock, no more graph_info mess
        graph_lock_file = GraphLockFile(phost, pbuild, graph_lock)
        if lockfile:
            new_graph_lock = GraphLock(deps_graph)
            graph_lock_file = GraphLockFile(phost, pbuild, new_graph_lock)
        if base:
            graph_lock_file.only_recipes()

        lockfile_out = _make_abs_path(lockfile_out or "conan.lock")
        graph_lock_file.save(lockfile_out)
        self.app.out.info("Generated lockfile: %s" % lockfile_out)


Conan = ConanAPIV1


def get_graph_info(profile_host, profile_build, cwd, cache, output,
                   name=None, version=None, user=None, channel=None, lockfile=None):

    root_ref = ConanFileReference(name, version, user, channel, validate=False)

    if lockfile:
        lockfile = lockfile if os.path.isfile(lockfile) else os.path.join(lockfile, LOCKFILE)
        graph_lock_file = GraphLockFile.load(lockfile)
        profile_host = graph_lock_file.profile_host
        profile_build = graph_lock_file.profile_build
        if profile_host is None:
            raise ConanException("Lockfiles with --base do not contain profile information, "
                                 "cannot be used. Create a full lockfile")
        profile_host.process_settings(cache, preprocess=False)
        profile_build.process_settings(cache, preprocess=False)
        graph_lock = graph_lock_file.graph_lock
        output.info("Using lockfile: '{}'".format(lockfile))
        return profile_host, profile_build, graph_lock, root_ref

    phost = profile_from_args(profile_host.profiles, profile_host.settings,
                              profile_host.options, profile_host.env, profile_host.conf,
                              cwd, cache)
    phost.process_settings(cache)
    # Only work on the profile_build if something is provided
    pbuild = profile_from_args(profile_build.profiles, profile_build.settings,
                               profile_build.options, profile_build.env, profile_build.conf,
                               cwd, cache)
    pbuild.process_settings(cache)

    # Preprocess settings and convert to real settings
    # Apply the new_config to the profiles the global one, so recipes get it too
    # TODO: This means lockfiles contain whole copy of the config here?
    # FIXME: Apply to locked graph-info as well
    phost.conf.rebase_conf_definition(cache.new_config)
    pbuild.conf.rebase_conf_definition(cache.new_config)
    return phost, pbuild, None, root_ref<|MERGE_RESOLUTION|>--- conflicted
+++ resolved
@@ -276,12 +276,8 @@
                 except NotFoundException:
                     raise RecipeNotFoundException(ref)
                 else:
-<<<<<<< HEAD
-                    ref, ref_time = self.app.remote_manager.get_recipe(ref, remote)
-=======
                     if not self.app.cache.exists_rrev(ref):
-                        ref = self.app.remote_manager.get_recipe(ref, remote)
->>>>>>> f210ced2
+                        ref, _ = self.app.remote_manager.get_recipe(ref, remote)
 
             result = self.app.proxy.get_recipe(ref, False, False, remotes)
             conanfile_path, _, _, ref = result
