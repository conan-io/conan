import json
import os
import sys
from collections import OrderedDict
from collections import namedtuple

from io import StringIO

import conans
from conans import __version__ as client_version
from conans.client.cache.cache import ClientCache
from conans.client.cmd.build import cmd_build
from conans.client.cmd.create import create
from conans.client.cmd.download import download
from conans.client.cmd.export import cmd_export, export_alias
from conans.client.cmd.export_pkg import export_pkg
from conans.client.cmd.profile import (cmd_profile_create, cmd_profile_delete_key, cmd_profile_get,
                                       cmd_profile_list, cmd_profile_update)
from conans.client.cmd.search import Search
from conans.client.cmd.test import install_build_and_test
from conans.client.cmd.uploader import CmdUpload
from conans.client.cmd.user import user_set, users_clean, users_list, token_present
from conans.client.conanfile.package import run_package_method
from conans.client.conf.required_version import check_required_conan_version
from conans.client.generators import GeneratorManager
from conans.client.graph.graph import RECIPE_EDITABLE
from conans.client.graph.graph_binaries import GraphBinariesAnalyzer
from conans.client.graph.graph_manager import GraphManager
from conans.client.graph.printer import print_graph
from conans.client.graph.proxy import ConanProxy
from conans.client.graph.python_requires import PyRequireLoader
from conans.client.graph.range_resolver import RangeResolver
from conans.client.hook_manager import HookManager
from conans.client.importer import run_imports, undo_imports
from conans.client.installer import BinaryInstaller
from conans.client.loader import ConanFileLoader
from conans.client.manager import deps_install
from conans.client.migrations import ClientMigrator
from conans.client.output import ConanOutput, colorama_initialize
from conans.client.profile_loader import profile_from_args, read_profile
from conans.client.recorder.action_recorder import ActionRecorder
from conans.client.recorder.search_recorder import SearchRecorder
from conans.client.recorder.upload_recoder import UploadRecorder
from conans.client.remote_manager import RemoteManager
from conans.client.remover import ConanRemover
from conans.client.rest.auth_manager import ConanApiAuthManager
from conans.client.rest.conan_requester import ConanRequester
from conans.client.rest.rest_client import RestApiClientFactory
from conans.client.runner import ConanRunner
from conans.client.source import config_source_local
from conans.client.tools.env import environment_append
from conans.client.userio import UserIO
from conans.errors import (ConanException, RecipeNotFoundException,
                           PackageNotFoundException, NotFoundException)
from conans.model.editable_layout import get_editable_abs_path
from conans.model.graph_lock import GraphLockFile, LOCKFILE, GraphLock
from conans.model.lock_bundle import LockBundle
from conans.model.ref import ConanFileReference, PackageReference, check_valid_ref
from conans.model.version import Version
from conans.model.workspace import Workspace
from conans.paths import get_conan_user_home
from conans.paths.package_layouts.package_cache_layout import PackageCacheLayout
from conans.search.search import search_recipes
from conans.tools import set_global_instances
from conans.util.conan_v2_mode import conan_v2_error
from conans.util.files import exception_message_safe, mkdir, save_files, load, save
from conans.util.log import configure_logger
from conans.util.tracer import log_command, log_exception


class ProfileData(namedtuple("ProfileData", ["profiles", "settings", "options", "env"])):
    def __bool__(self):
        return bool(self.profiles or self.settings or self.options or self.env)
    __nonzero__ = __bool__


def api_method(f):
    def wrapper(api, *args, **kwargs):
        quiet = kwargs.pop("quiet", False)
        try:  # getcwd can fail if Conan runs on an unexisting folder
            old_curdir = os.getcwd()
        except EnvironmentError:
            old_curdir = None
        old_output = api.user_io.out
        quiet_output = ConanOutput(StringIO(), color=api.color) if quiet else None
        try:
            api.create_app(quiet_output=quiet_output)
            log_command(f.__name__, kwargs)
            with environment_append(api.app.cache.config.env_vars):
                return f(api, *args, **kwargs)
        except Exception as exc:
            if quiet_output:
                old_output.write(quiet_output._stream.getvalue())
                old_output.flush()
            msg = exception_message_safe(exc)
            try:
                log_exception(exc, msg)
            except BaseException:
                pass
            raise
        finally:
            if old_curdir:
                os.chdir(old_curdir)
    return wrapper


def _make_abs_path(path, cwd=None, default=None):
    """convert 'path' to absolute if necessary (could be already absolute)
    if not defined (empty, or None), will return 'default' one or 'cwd'
    """
    cwd = cwd or os.getcwd()
    if not path:
        abs_path = default or cwd
    elif os.path.isabs(path):
        abs_path = path
    else:
        abs_path = os.path.normpath(os.path.join(cwd, path))
    return abs_path


def _get_conanfile_path(path, cwd, py):
    """
    param py= True: Must be .py, False: Must be .txt, None: Try .py, then .txt
    """
    candidate_paths = list()
    path = _make_abs_path(path, cwd)

    if os.path.isdir(path):  # Can be a folder
        if py:
            path = os.path.join(path, "conanfile.py")
            candidate_paths.append(path)
        elif py is False:
            path = os.path.join(path, "conanfile.txt")
            candidate_paths.append(path)
        else:
            path_py = os.path.join(path, "conanfile.py")
            candidate_paths.append(path_py)
            if os.path.exists(path_py):
                path = path_py
            else:
                path = os.path.join(path, "conanfile.txt")
                candidate_paths.append(path)
    else:
        candidate_paths.append(path)

    if not os.path.isfile(path):  # Must exist
        raise ConanException("Conanfile not found at %s" % " or ".join(candidate_paths))

    if py and not path.endswith(".py"):
        raise ConanException("A conanfile.py is needed, " + path + " is not acceptable")

    return path


class ConanApp(object):
    def __init__(self, cache_folder, user_io, http_requester=None, runner=None, quiet_output=None):
        # User IO, interaction and logging
        self.user_io = user_io
        self.out = self.user_io.out
        if quiet_output:
            self.user_io.out = quiet_output
            self.out = quiet_output

        self.cache_folder = cache_folder
        self.cache = ClientCache(self.cache_folder, self.out)
        self.config = self.cache.config
        if self.config.non_interactive or quiet_output:
            self.user_io.disable_input()

        # Adjust CONAN_LOGGING_LEVEL with the env readed
        conans.util.log.logger = configure_logger(self.config.logging_level,
                                                  self.config.logging_file)
        conans.util.log.logger.debug("INIT: Using config '%s'" % self.cache.conan_conf_path)

        self.hook_manager = HookManager(self.cache.hooks_path, self.config.hooks, self.out)
        # Wraps an http_requester to inject proxies, certs, etc
        self.requester = ConanRequester(self.config, http_requester)
        # To handle remote connections
        artifacts_properties = self.cache.read_artifacts_properties()
        rest_client_factory = RestApiClientFactory(self.out, self.requester, self.config,
                                                   artifacts_properties=artifacts_properties)
        # Wraps RestApiClient to add authentication support (same interface)
        auth_manager = ConanApiAuthManager(rest_client_factory, self.user_io, self.cache.localdb)
        # Handle remote connections
        self.remote_manager = RemoteManager(self.cache, auth_manager, self.out, self.hook_manager)

        # Adjust global tool variables
        set_global_instances(self.out, self.requester, self.config)

        self.runner = runner or ConanRunner(self.config.print_commands_to_output,
                                            self.config.generate_run_log_file,
                                            self.config.log_run_to_output,
                                            self.out)

        self.proxy = ConanProxy(self.cache, self.out, self.remote_manager)
        self.range_resolver = RangeResolver(self.cache, self.remote_manager)
        self.generator_manager = GeneratorManager()
        self.pyreq_loader = PyRequireLoader(self.proxy, self.range_resolver)
        self.loader = ConanFileLoader(self.runner, self.out,
                                      self.generator_manager, self.pyreq_loader, self.requester)
        self.binaries_analyzer = GraphBinariesAnalyzer(self.cache, self.out, self.remote_manager)
        self.graph_manager = GraphManager(self.out, self.cache, self.remote_manager, self.loader,
                                          self.proxy, self.range_resolver, self.binaries_analyzer)

    def load_remotes(self, remote_name=None, update=False, check_updates=False):
        remotes = self.cache.registry.load_remotes()
        if remote_name:
            remotes.select(remote_name)
        self.pyreq_loader.enable_remotes(update=update, check_updates=check_updates, remotes=remotes)
        return remotes


class ConanAPIV1(object):
    @classmethod
    def factory(cls):
        return cls(), None, None

    def __init__(self, cache_folder=None, output=None, user_io=None, http_requester=None,
                 runner=None):
        self.color = colorama_initialize()
        self.out = output or ConanOutput(sys.stdout, sys.stderr, self.color)
        self.user_io = user_io or UserIO(out=self.out)
        self.cache_folder = cache_folder or os.path.join(get_conan_user_home(), ".conan")
        self.http_requester = http_requester
        self.runner = runner
        self.app = None  # Api calls will create a new one every call
        # Migration system
        migrator = ClientMigrator(self.cache_folder, Version(client_version), self.out)
        migrator.migrate()
        check_required_conan_version(self.cache_folder, self.out)
        python_folder = os.path.join(self.cache_folder, "python")
        conan_v2_error("Using code from cache/python not allowed", os.path.isdir(python_folder))
        sys.path.append(python_folder)

    def create_app(self, quiet_output=None):
        self.app = ConanApp(self.cache_folder, self.user_io, self.http_requester,
                            self.runner, quiet_output=quiet_output)

    @api_method
    def new(self, name, header=False, pure_c=False, test=False, exports_sources=False, bare=False,
            cwd=None, visual_versions=None, linux_gcc_versions=None, linux_clang_versions=None,
            osx_clang_versions=None, shared=None, upload_url=None, gitignore=None,
            gitlab_gcc_versions=None, gitlab_clang_versions=None,
            circleci_gcc_versions=None, circleci_clang_versions=None, circleci_osx_versions=None,
            template=None, defines=None):
        from conans.client.cmd.new import cmd_new
        cwd = os.path.abspath(cwd or os.getcwd())
        files = cmd_new(name, header=header, pure_c=pure_c, test=test,
                        exports_sources=exports_sources, bare=bare,
                        visual_versions=visual_versions,
                        linux_gcc_versions=linux_gcc_versions,
                        linux_clang_versions=linux_clang_versions,
                        osx_clang_versions=osx_clang_versions, shared=shared,
                        upload_url=upload_url, gitignore=gitignore,
                        gitlab_gcc_versions=gitlab_gcc_versions,
                        gitlab_clang_versions=gitlab_clang_versions,
                        circleci_gcc_versions=circleci_gcc_versions,
                        circleci_clang_versions=circleci_clang_versions,
                        circleci_osx_versions=circleci_osx_versions,
                        template=template, cache=self.app.cache, defines=defines)

        save_files(cwd, files)
        for f in sorted(files):
            self.app.out.success("File saved: %s" % f)

    @api_method
    def inspect(self, path, attributes, remote_name=None):
        remotes = self.app.load_remotes(remote_name=remote_name)
        try:
            ref = ConanFileReference.loads(path)
        except ConanException:
            conanfile_path = _get_conanfile_path(path, os.getcwd(), py=True)
            conanfile = self.app.loader.load_named(conanfile_path, None, None, None, None)
        else:
            if remote_name:
                remotes = self.app.load_remotes()
                remote = remotes.get_remote(remote_name)
                try:  # get_recipe_manifest can fail, not in server
                    _, ref = self.app.remote_manager.get_recipe_manifest(ref, remote)
                except NotFoundException:
                    raise RecipeNotFoundException(ref)
                else:
                    ref = self.app.remote_manager.get_recipe(ref, remote)

            result = self.app.proxy.get_recipe(ref, False, False, remotes, ActionRecorder())
            conanfile_path, _, _, ref = result
            conanfile = self.app.loader.load_basic(conanfile_path)
            conanfile.name = ref.name
            # FIXME: Conan 2.0, this should be a string, not a Version object
            conanfile.version = ref.version

        result = OrderedDict()
        if not attributes:
            attributes = ['name', 'version', 'url', 'homepage', 'license', 'author',
                          'description', 'topics', 'generators', 'exports', 'exports_sources',
                          'short_paths', 'apply_env', 'build_policy', 'revision_mode', 'settings',
                          'options', 'default_options', 'deprecated']
        for attribute in attributes:
            try:
                attr = getattr(conanfile, attribute)
                result[attribute] = attr
            except AttributeError:
                result[attribute] = ''
        return result

    @api_method
    def test(self, path, reference, profile_names=None, settings=None, options=None, env=None,
             remote_name=None, update=False, build_modes=None, cwd=None, test_build_folder=None,
             lockfile=None, profile_build=None):

        profile_host = ProfileData(profiles=profile_names, settings=settings, options=options,
                                   env=env)

        remotes = self.app.load_remotes(remote_name=remote_name, update=update)
        conanfile_path = _get_conanfile_path(path, cwd, py=True)
        cwd = cwd or os.getcwd()
        lockfile = _make_abs_path(lockfile, cwd) if lockfile else None
        profile_host, profile_build, graph_lock, root_ref = get_graph_info(profile_host,
                                                                           profile_build, cwd,
                                                                           self.app.cache,
                                                                           self.app.out,
                                                                           lockfile=lockfile)
        ref = ConanFileReference.loads(reference)
        recorder = ActionRecorder()
        install_build_and_test(self.app, conanfile_path, ref, profile_host,
                               profile_build, graph_lock, root_ref, remotes, update,
                               build_modes=build_modes, test_build_folder=test_build_folder,
                               recorder=recorder)

    @api_method
    def create(self, conanfile_path, name=None, version=None, user=None, channel=None,
               profile_names=None, settings=None,
               options=None, env=None, test_folder=None,
               build_modes=None, remote_name=None, update=False, cwd=None, test_build_folder=None,
               lockfile=None, lockfile_out=None, ignore_dirty=False, profile_build=None):
        """
        API method to create a conan package

        test_folder default None   - looks for default 'test' or 'test_package' folder),
                                    string - test_folder path
                                    False  - disabling tests
        """

        profile_host = ProfileData(profiles=profile_names, settings=settings, options=options,
                                   env=env)
        cwd = cwd or os.getcwd()
        recorder = ActionRecorder()
        try:
            conanfile_path = _get_conanfile_path(conanfile_path, cwd, py=True)

            remotes = self.app.load_remotes(remote_name=remote_name, update=update)
            lockfile = _make_abs_path(lockfile, cwd) if lockfile else None
            profile_host, profile_build, graph_lock, root_ref = get_graph_info(profile_host,
                                                                               profile_build, cwd,
                                                                               self.app.cache,
                                                                               self.app.out,
                                                                               lockfile=lockfile)

            new_ref = cmd_export(self.app, conanfile_path, name, version, user, channel,
                                 graph_lock=graph_lock,
                                 ignore_dirty=ignore_dirty)

            self.app.range_resolver.clear_output()  # invalidate version range output

            recorder.recipe_exported(new_ref)

            if build_modes is None:  # Not specified, force build the tested library
                build_modes = [new_ref.name]

            # FIXME: Dirty hack: remove the root for the test_package/conanfile.py consumer
            root_ref = ConanFileReference(None, None, None, None, validate=False)
<<<<<<< HEAD
            recorder.add_recipe_being_developed(new_ref)
            create(self.app, new_ref, profile_host, profile_build,
                   graph_lock, root_ref, remotes, update, build_modes, keep_build,
=======
            recorder.add_recipe_being_developed(ref)
            create(self.app, ref, profile_host, profile_build,
                   graph_lock, root_ref, remotes, update, build_modes,
>>>>>>> 6b62579a
                   test_build_folder, test_folder, conanfile_path, recorder=recorder)

            if lockfile_out:
                lockfile_out = _make_abs_path(lockfile_out, cwd)
                graph_lock_file = GraphLockFile(profile_host, profile_build, graph_lock)
                graph_lock_file.save(lockfile_out)
            return recorder.get_info()

        except ConanException as exc:
            recorder.error = True
            exc.info = recorder.get_info()
            raise

    @api_method
    def export_pkg(self, conanfile_path, name, channel, source_folder=None, build_folder=None,
                   package_folder=None, profile_names=None, settings=None,
                   options=None, env=None, force=False, user=None, version=None, cwd=None,
                   lockfile=None, lockfile_out=None, ignore_dirty=False, profile_build=None):
        profile_host = ProfileData(profiles=profile_names, settings=settings, options=options,
                                   env=env)
        remotes = self.app.load_remotes()
        cwd = cwd or os.getcwd()

        recorder = ActionRecorder()
        try:
            conanfile_path = _get_conanfile_path(conanfile_path, cwd, py=True)

            if package_folder:
                if build_folder or source_folder:
                    raise ConanException("package folder definition incompatible with build "
                                         "and source folders")
                package_folder = _make_abs_path(package_folder, cwd)

            build_folder = _make_abs_path(build_folder, cwd)

            source_folder = _make_abs_path(source_folder, cwd,
                                           default=os.path.dirname(conanfile_path))

            for folder, path in {"source": source_folder, "build": build_folder,
                                 "package": package_folder}.items():
                if path and not os.path.exists(path):
                    raise ConanException("The {} folder '{}' does not exist."
                                         .format(folder, path))

            lockfile = _make_abs_path(lockfile, cwd) if lockfile else None
            # Checks that no both settings and info files are specified
            profile_host, profile_build, graph_lock, root_ref = get_graph_info(profile_host,
                                                                               profile_build, cwd,
                                                                               self.app.cache,
                                                                               self.app.out,
                                                                               lockfile=lockfile)

            new_ref = cmd_export(self.app, conanfile_path, name, version, user, channel,
                                 graph_lock=graph_lock, ignore_dirty=ignore_dirty)
            ref = new_ref.copy_clear_rev()
            # new_ref has revision
            recorder.recipe_exported(new_ref)
            recorder.add_recipe_being_developed(ref)
            export_pkg(self.app, recorder, new_ref, source_folder=source_folder,
                       build_folder=build_folder, package_folder=package_folder,
                       profile_host=profile_host, profile_build=profile_build,
                       graph_lock=graph_lock, root_ref=root_ref, force=force,
                       remotes=remotes)
            if lockfile_out:
                lockfile_out = _make_abs_path(lockfile_out, cwd)
                graph_lock_file = GraphLockFile(profile_host, profile_build, graph_lock)
                graph_lock_file.save(lockfile_out)
            return recorder.get_info()
        except ConanException as exc:
            recorder.error = True
            exc.info = recorder.get_info()
            raise

    @api_method
    def download(self, reference, remote_name=None, packages=None, recipe=False):
        if packages and recipe:
            raise ConanException("recipe parameter cannot be used together with packages")
        # Install packages without settings (fixed ids or all)
        if check_valid_ref(reference):
            ref = ConanFileReference.loads(reference)
            if packages and ref.revision is None:
                for package_id in packages:
                    if "#" in package_id:
                        raise ConanException("It is needed to specify the recipe revision if you "
                                             "specify a package revision")
            remotes = self.app.load_remotes(remote_name=remote_name)
            remote = remotes.get_remote(remote_name)
            recorder = ActionRecorder()
            download(self.app, ref, packages, remote, recipe, recorder, remotes=remotes)
        else:
            raise ConanException("Provide a valid full reference without wildcards.")

    @api_method
    def workspace_install(self, path, settings=None, options=None, env=None,
                          remote_name=None, build=None, profile_name=None,
                          update=False, cwd=None, install_folder=None, profile_build=None):
        profile_host = ProfileData(profiles=profile_name, settings=settings, options=options,
                                   env=env)
        cwd = cwd or os.getcwd()
        abs_path = os.path.normpath(os.path.join(cwd, path))

        remotes = self.app.load_remotes(remote_name=remote_name, update=update)

        workspace = Workspace(abs_path, self.app.cache)
        profile_host, profile_build, graph_lock, root_ref = get_graph_info(profile_host,
                                                                           profile_build, cwd,
                                                                           self.app.cache,
                                                                           self.app.out)

        self.app.out.info("Configuration:")
        self.app.out.writeln(profile_host.dumps())

        self.app.cache.editable_packages.override(workspace.get_editable_dict())

        recorder = ActionRecorder()
        deps_graph = self.app.graph_manager.load_graph(workspace.root, None, profile_host,
                                                       profile_build, graph_lock,
                                                       root_ref, build, False, update,
                                                       remotes, recorder)
        graph_lock = graph_lock or GraphLock(deps_graph)
        print_graph(deps_graph, self.app.out)

        # Inject the generators before installing
        for node in deps_graph.nodes:
            if node.recipe == RECIPE_EDITABLE:
                generators = workspace[node.ref].generators
                if generators is not None:
                    tmp = list(node.conanfile.generators)
                    tmp.extend([g for g in generators if g not in tmp])
                    node.conanfile.generators = tmp

        installer = BinaryInstaller(self.app, recorder=recorder)
        installer.install(deps_graph, remotes, build, update, profile_host,
                          profile_build, graph_lock=graph_lock)

        install_folder = install_folder or cwd
        workspace.generate(install_folder, deps_graph, self.app.out)

    @api_method
    def install_reference(self, reference, settings=None, options=None, env=None,
                          remote_name=None, build=None, profile_names=None,
                          update=False, generators=None, install_folder=None, cwd=None,
                          lockfile=None, lockfile_out=None, profile_build=None,
                          lockfile_node_id=None):
        profile_host = ProfileData(profiles=profile_names, settings=settings, options=options,
                                   env=env)
        recorder = ActionRecorder()
        cwd = cwd or os.getcwd()
        try:
            lockfile = _make_abs_path(lockfile, cwd) if lockfile else None
            profile_host, profile_build, graph_lock, root_ref = get_graph_info(profile_host,
                                                                               profile_build, cwd,
                                                                               self.app.cache,
                                                                               self.app.out,
                                                                               lockfile=lockfile)

            if not generators:  # We don't want the default txt
                generators = False

            install_folder = _make_abs_path(install_folder, cwd)

            mkdir(install_folder)
            remotes = self.app.load_remotes(remote_name=remote_name, update=update)
            deps_install(self.app, ref_or_path=reference, install_folder=install_folder,
                         remotes=remotes, profile_host=profile_host, profile_build=profile_build,
                         graph_lock=graph_lock, root_ref=root_ref, build_modes=build, update=update,
                         generators=generators, recorder=recorder, lockfile_node_id=lockfile_node_id)

            if lockfile_out:
                lockfile_out = _make_abs_path(lockfile_out, cwd)
                graph_lock_file = GraphLockFile(profile_host, profile_build, graph_lock)
                graph_lock_file.save(lockfile_out)
            return recorder.get_info()
        except ConanException as exc:
            recorder.error = True
            exc.info = recorder.get_info()
            raise

    @api_method
    def install(self, path="", name=None, version=None, user=None, channel=None,
                settings=None, options=None, env=None,
                remote_name=None, build=None, profile_names=None,
                update=False, generators=None, no_imports=False, install_folder=None, cwd=None,
                lockfile=None, lockfile_out=None, profile_build=None):
        profile_host = ProfileData(profiles=profile_names, settings=settings, options=options,
                                   env=env)
        recorder = ActionRecorder()
        cwd = cwd or os.getcwd()
        try:
            lockfile = _make_abs_path(lockfile, cwd) if lockfile else None
            profile_host, profile_build, graph_lock, root_ref = get_graph_info(profile_host,
                                                                               profile_build, cwd,
                                                                               self.app.cache,
                                                                               self.app.out,
                                                                               name=name,
                                                                               version=version,
                                                                               user=user,
                                                                               channel=channel,
                                                                               lockfile=lockfile)

            install_folder = _make_abs_path(install_folder, cwd)
            conanfile_path = _get_conanfile_path(path, cwd, py=None)

            remotes = self.app.load_remotes(remote_name=remote_name, update=update)
            deps_install(app=self.app,
                         ref_or_path=conanfile_path,
                         install_folder=install_folder,
                         remotes=remotes,
                         profile_host=profile_host,
                         profile_build=profile_build,
                         graph_lock=graph_lock,
                         root_ref=root_ref,
                         build_modes=build,
                         update=update,
                         generators=generators,
                         no_imports=no_imports,
                         recorder=recorder)

            if lockfile_out:
                lockfile_out = _make_abs_path(lockfile_out, cwd)
                graph_lock_file = GraphLockFile(profile_host, profile_build, graph_lock)
                graph_lock_file.save(lockfile_out)
            return recorder.get_info()
        except ConanException as exc:
            recorder.error = True
            exc.info = recorder.get_info()
            raise

    @api_method
    def config_get(self, item):
        if item == "storage.path":
            result = self.app.config.storage_path
        else:
            result = self.app.config.get_item(item)
        self.app.out.info(result)
        return result

    @api_method
    def config_set(self, item, value):
        self.app.config.set_item(item, value)

    @api_method
    def config_rm(self, item):
        self.app.config.rm_item(item)

    @api_method
    def config_install_list(self):
        if not os.path.isfile(self.app.cache.config_install_file):
            return []
        return json.loads(load(self.app.cache.config_install_file))

    @api_method
    def config_install_remove(self, index):
        if not os.path.isfile(self.app.cache.config_install_file):
            raise ConanException("There is no config data. Need to install config first.")
        configs = json.loads(load(self.app.cache.config_install_file))
        try:
            configs.pop(index)
        except Exception as e:
            raise ConanException("Config %s can't be removed: %s" % (index, str(e)))
        save(self.app.cache.config_install_file, json.dumps(configs))

    @api_method
    def config_install(self, path_or_url, verify_ssl, config_type=None, args=None,
                       source_folder=None, target_folder=None):
        from conans.client.conf.config_installer import configuration_install
        return configuration_install(self.app, path_or_url, verify_ssl,
                                     config_type=config_type, args=args,
                                     source_folder=source_folder, target_folder=target_folder)

    @api_method
    def config_home(self):
        return self.cache_folder

    @api_method
    def config_init(self, force=False):
        if force:
            self.app.cache.reset_config()
            self.app.cache.registry.reset_remotes()
            self.app.cache.reset_default_profile()
            self.app.cache.reset_settings()
        else:
            self.app.cache.initialize_config()
            self.app.cache.registry.initialize_remotes()
            self.app.cache.initialize_default_profile()
            self.app.cache.initialize_settings()

    def _info_args(self, reference_or_path, profile_host, profile_build,
                   name=None, version=None, user=None, channel=None, lockfile=None):
        cwd = os.getcwd()
        if check_valid_ref(reference_or_path):
            ref = ConanFileReference.loads(reference_or_path)
        else:
            ref = _get_conanfile_path(reference_or_path, cwd=None, py=None)

        lockfile = _make_abs_path(lockfile, cwd) if lockfile else None
        profile_host, profile_build, graph_lock, root_ref = get_graph_info(profile_host, profile_build,
                                                                           cwd,
                                                                           self.app.cache,
                                                                           self.app.out,
                                                                           name=name,
                                                                           version=version,
                                                                           user=user,
                                                                           channel=channel,
                                                                           lockfile=lockfile)

        return ref, profile_host, profile_build, graph_lock, root_ref

    @api_method
    def info_nodes_to_build(self, reference, build_modes, settings=None, options=None, env=None,
                            profile_names=None, remote_name=None, check_updates=None,
                            profile_build=None, name=None, version=None, user=None, channel=None):
        profile_host = ProfileData(profiles=profile_names, settings=settings, options=options,
                                   env=env)
        reference, profile_host, profile_build, graph_lock, root_ref = \
            self._info_args(reference, profile_host, profile_build, name=name,
                            version=version, user=user, channel=channel)
        recorder = ActionRecorder()
        remotes = self.app.load_remotes(remote_name=remote_name, check_updates=check_updates)
        deps_graph = self.app.graph_manager.load_graph(reference, None, profile_host,
                                                       profile_build, graph_lock,
                                                       root_ref, build_modes, check_updates,
                                                       False, remotes, recorder)
        nodes_to_build = deps_graph.nodes_to_build()
        return nodes_to_build, deps_graph.root.conanfile

    @api_method
    def info(self, reference_or_path, remote_name=None, settings=None, options=None, env=None,
             profile_names=None, update=False, build=None, lockfile=None,
             profile_build=None, name=None, version=None, user=None, channel=None):
        profile_host = ProfileData(profiles=profile_names, settings=settings, options=options,
                                   env=env)
        reference, profile_host, profile_build, graph_lock, root_ref = \
            self._info_args(reference_or_path, profile_host,
                            profile_build, name=name, version=version,
                            user=user, channel=channel, lockfile=lockfile)
        recorder = ActionRecorder()
        # FIXME: Using update as check_update?
        remotes = self.app.load_remotes(remote_name=remote_name, check_updates=update)
        deps_graph = self.app.graph_manager.load_graph(reference, None, profile_host,
                                                       profile_build, graph_lock,
                                                       root_ref, build,
                                                       update, False, remotes, recorder)
        return deps_graph, deps_graph.root.conanfile

    @api_method
    def build(self, conanfile_path, name=None, version=None, user=None, channel=None,
              source_folder=None, package_folder=None, build_folder=None,
              install_folder=None, should_configure=True, should_build=True, should_install=True,
              should_test=True, cwd=None, settings=None, options=None, env=None,
              remote_name=None, build=None, profile_names=None,
              update=False, generators=None, no_imports=False,
              lockfile=None, lockfile_out=None, profile_build=None):

        profile_host = ProfileData(profiles=profile_names, settings=settings, options=options, env=env)
        recorder = ActionRecorder()
        cwd = cwd or os.getcwd()

        conanfile_path = _get_conanfile_path(conanfile_path, cwd, py=True)
        build_folder = _make_abs_path(build_folder, cwd)
        install_folder = _make_abs_path(install_folder, cwd, default=build_folder)
        source_folder = _make_abs_path(source_folder, cwd, default=os.path.dirname(conanfile_path))
        default_pkg_folder = os.path.join(build_folder, "package")
        package_folder = _make_abs_path(package_folder, cwd, default=default_pkg_folder)

        try:
            lockfile = _make_abs_path(lockfile, cwd) if lockfile else None
            profile_host, profile_build, graph_lock, root_ref = \
                get_graph_info(profile_host, profile_build, cwd,
                               self.app.cache, self.app.out,
                               name=name, version=version, user=user, channel=channel,
                               lockfile=lockfile)

            install_folder = _make_abs_path(install_folder, cwd)

            remotes = self.app.load_remotes(remote_name=remote_name, update=update)

            deps_info = deps_install(app=self.app,
                                     ref_or_path=conanfile_path,
                                     install_folder=install_folder,
                                     remotes=remotes,
                                     profile_host=profile_host,
                                     profile_build=profile_build,
                                     graph_lock=graph_lock,
                                     root_ref=root_ref,
                                     build_modes=build,
                                     update=update,
                                     generators=generators,
                                     no_imports=no_imports,
                                     recorder=recorder)

            if lockfile_out:
                lockfile_out = _make_abs_path(lockfile_out, cwd)
                graph_lock_file = GraphLockFile(profile_host, profile_build, graph_lock)
                graph_lock_file.save(lockfile_out)

            conanfile = deps_info.root.conanfile

            cmd_build(self.app, conanfile_path, conanfile,
                      source_folder, build_folder, package_folder, install_folder,
                      should_configure=should_configure, should_build=should_build,
                      should_install=should_install, should_test=should_test)

            return recorder.get_info()
        except ConanException as exc:
            recorder.error = True
            exc.info = recorder.get_info()
            raise

    @api_method
    def source(self, path, source_folder=None, cwd=None):
        self.app.load_remotes()

        cwd = cwd or os.getcwd()
        conanfile_path = _get_conanfile_path(path, cwd, py=True)
        source_folder = _make_abs_path(source_folder, cwd)

        mkdir(source_folder)

        # only infos if exist
        conanfile = self.app.graph_manager.load_consumer_conanfile(conanfile_path)
        conanfile.layout.set_base_source_folder(source_folder)
        conanfile.layout.set_base_build_folder(None)
        conanfile.layout.set_base_package_folder(None)

        config_source_local(conanfile, conanfile_path, self.app.hook_manager)

    @api_method
    def imports(self, conanfile_path, dest=None, cwd=None, settings=None,
                options=None, env=None, profile_names=None, profile_build=None, lockfile=None):
        """
        :param path: Path to the conanfile
        :param dest: Dir to put the imported files. (Abs path or relative to cwd)
        :param cwd: Current working directory
        :return: None
        """
        cwd = cwd or os.getcwd()
        dest = _make_abs_path(dest, cwd)
        mkdir(dest)
        profile_host = ProfileData(profiles=profile_names, settings=settings, options=options, env=env)
        conanfile_path = _get_conanfile_path(conanfile_path, cwd, py=None)
        recorder = ActionRecorder()
        try:
            lockfile = _make_abs_path(lockfile, cwd) if lockfile else None
            profile_host, profile_build, graph_lock, root_ref = \
                get_graph_info(profile_host, profile_build, cwd,
                               self.app.cache, self.app.out, lockfile=lockfile)

            remotes = self.app.load_remotes(remote_name=None, update=False)
            deps_info = deps_install(app=self.app,
                                     ref_or_path=conanfile_path,
                                     install_folder=None,
                                     profile_host=profile_host,
                                     profile_build=profile_build,
                                     graph_lock=graph_lock,
                                     root_ref=root_ref,
                                     recorder=recorder,
                                     remotes=remotes)
            conanfile = deps_info.root.conanfile
            return run_imports(conanfile, dest)
        except ConanException as exc:
            recorder.error = True
            exc.info = recorder.get_info()
            raise

    @api_method
    def imports_undo(self, manifest_path):
        cwd = os.getcwd()
        manifest_path = _make_abs_path(manifest_path, cwd)
        undo_imports(manifest_path, self.app.out)

    @api_method
    def export(self, path, name, version, user, channel, cwd=None,
               lockfile=None, lockfile_out=None, ignore_dirty=False):
        conanfile_path = _get_conanfile_path(path, cwd, py=True)
        graph_lock, graph_lock_file = None, None
        if lockfile:
            lockfile = _make_abs_path(lockfile, cwd)
            graph_lock_file = GraphLockFile.load(lockfile)
            graph_lock = graph_lock_file.graph_lock
            self.app.out.info("Using lockfile: '{}'".format(lockfile))

        self.app.load_remotes()
        cmd_export(self.app, conanfile_path, name, version, user, channel,
                   graph_lock=graph_lock, ignore_dirty=ignore_dirty)

        if lockfile_out and graph_lock_file:
            lockfile_out = _make_abs_path(lockfile_out, cwd)
            graph_lock_file.save(lockfile_out)

    @api_method
    def remove(self, pattern, query=None, packages=None, builds=None, src=False, force=False,
               remote_name=None):
        remotes = self.app.cache.registry.load_remotes()
        remover = ConanRemover(self.app.cache, self.app.remote_manager, self.app.user_io, remotes)
        remover.remove(pattern, remote_name, src, builds, packages, force=force,
                       packages_query=query)

    @api_method
    def copy(self, reference, user_channel, force=False, packages=None):
        """
        param packages: None=No binaries, True=All binaries, else list of IDs
        """
        from conans.client.cmd.copy import cmd_copy
        remotes = self.app.load_remotes()
        # FIXME: conan copy does not support short-paths in Windows
        ref = ConanFileReference.loads(reference)
        cmd_copy(ref, user_channel, packages, self.app.cache,
                 self.app.user_io, self.app.remote_manager, self.app.loader, remotes, force=force)

    @api_method
    def authenticate(self, name, password, remote_name, skip_auth=False):
        # FIXME: 2.0 rename "name" to "user".
        # FIXME: 2.0 probably we should return also if we have been authenticated or not (skipped)
        # FIXME: 2.0 remove the skip_auth argument, that behavior will be done by:
        #      "conan user USERNAME -r remote" that will use the local credentials (
        #      and verify that are valid)
        #      against the server. Currently it only "associate" the USERNAME with the remote
        #      without checking anything else
        remote = self.get_remote_by_name(remote_name)

        if skip_auth and token_present(self.app.cache.localdb, remote, name):
            return remote.name, name, name
        if not password:
            name, password = self.app.user_io.request_login(remote_name=remote_name, username=name)

        remote_name, prev_user, user = self.app.remote_manager.authenticate(remote, name, password)
        return remote_name, prev_user, user

    @api_method
    def user_set(self, user, remote_name=None):
        remote = (self.get_default_remote() if not remote_name
                  else self.get_remote_by_name(remote_name))
        return user_set(self.app.cache.localdb, user, remote)

    @api_method
    def users_clean(self):
        users_clean(self.app.cache.localdb)

    @api_method
    def users_list(self, remote_name=None):
        info = {"error": False, "remotes": []}
        remotes = [self.get_remote_by_name(remote_name)] if remote_name else self.remote_list()
        try:
            info["remotes"] = users_list(self.app.cache.localdb, remotes)
            return info
        except ConanException as exc:
            info["error"] = True
            exc.info = info
            raise

    @api_method
    def search_recipes(self, pattern, remote_name=None, case_sensitive=False,
                       fill_revisions=False):
        search_recorder = SearchRecorder()
        remotes = self.app.cache.registry.load_remotes()
        search = Search(self.app.cache, self.app.remote_manager, remotes)

        try:
            references = search.search_recipes(pattern, remote_name, case_sensitive)
        except ConanException as exc:
            search_recorder.error = True
            exc.info = search_recorder.get_info()
            raise

        for remote_name, refs in references.items():
            for ref in refs:
                if fill_revisions:
                    layout = self.app.cache.package_layout(ref)
                    if isinstance(layout, PackageCacheLayout):
                        ref = ref.copy_with_rev(layout.recipe_revision())

                search_recorder.add_recipe(remote_name, ref, with_packages=False)
        return search_recorder.get_info()

    @api_method
    def search_packages(self, reference, query=None, remote_name=None):
        search_recorder = SearchRecorder()
        remotes = self.app.cache.registry.load_remotes()
        search = Search(self.app.cache, self.app.remote_manager, remotes)

        try:
            ref = ConanFileReference.loads(reference)
            references = search.search_packages(ref, remote_name, query=query)
        except ConanException as exc:
            search_recorder.error = True
            exc.info = search_recorder.get_info()
            raise

        for remote_name, remote_ref in references.items():
            search_recorder.add_recipe(remote_name, ref)
            if remote_ref.ordered_packages:
                for package_id, properties in remote_ref.ordered_packages.items():
                    # Artifactory uses field 'requires', conan_center 'full_requires'
                    requires = properties.get("requires", []) or properties.get("full_requires", [])
                    search_recorder.add_package(remote_name, ref,
                                                package_id, properties.get("options", []),
                                                properties.get("settings", []),
                                                requires)
        return search_recorder.get_info()

    @api_method
    def upload(self, pattern, package=None, remote_name=None, all_packages=False, confirm=False,
               retry=None, retry_wait=None, integrity_check=False, policy=None, query=None,
               parallel_upload=False):
        """ Uploads a package recipe and the generated binary packages to a specified remote
        """
        upload_recorder = UploadRecorder()
        uploader = CmdUpload(self.app.cache, self.app.user_io, self.app.remote_manager,
                             self.app.loader, self.app.hook_manager)
        remotes = self.app.load_remotes(remote_name=remote_name)
        try:
            uploader.upload(pattern, remotes, upload_recorder, package, all_packages, confirm,
                            retry, retry_wait, integrity_check, policy, query=query,
                            parallel_upload=parallel_upload)
            return upload_recorder.get_info()
        except ConanException as exc:
            upload_recorder.error = True
            exc.info = upload_recorder.get_info()
            raise

    @api_method
    def remote_list(self):
        return list(self.app.cache.registry.load_remotes().all_values())

    @api_method
    def remote_add(self, remote_name, url, verify_ssl=True, insert=None, force=None):
        return self.app.cache.registry.add(remote_name, url, verify_ssl, insert, force)

    @api_method
    def remote_remove(self, remote_name):
        return self.app.cache.registry.remove(remote_name)

    @api_method
    def remote_set_disabled_state(self, remote_name, state):
        return self.app.cache.registry.set_disabled_state(remote_name, state)

    @api_method
    def remote_update(self, remote_name, url, verify_ssl=True, insert=None):
        return self.app.cache.registry.update(remote_name, url, verify_ssl, insert)

    @api_method
    def remote_rename(self, remote_name, new_new_remote):
        return self.app.cache.registry.rename(remote_name, new_new_remote)

    @api_method
    def remote_list_ref(self, no_remote=False):
        if no_remote:
            result = {}
            for ref in self.app.cache.all_refs():
                metadata = self.app.cache.package_layout(ref).load_metadata()
                if not metadata.recipe.remote:
                    result[str(ref)] = None
            return result
        else:
            return {str(r): remote_name for r, remote_name in
                    self.app.cache.registry.refs_list.items()
                    if remote_name}

    @api_method
    def remote_add_ref(self, reference, remote_name):
        ref = ConanFileReference.loads(reference, validate=True)
        remote = self.app.cache.registry.load_remotes()[remote_name]
        with self.app.cache.package_layout(ref).update_metadata() as metadata:
            metadata.recipe.remote = remote.name

    @api_method
    def remote_remove_ref(self, reference):
        ref = ConanFileReference.loads(reference, validate=True)
        with self.app.cache.package_layout(ref).update_metadata() as metadata:
            metadata.recipe.remote = None

    @api_method
    def remote_update_ref(self, reference, remote_name):
        ref = ConanFileReference.loads(reference, validate=True)
        remote = self.app.cache.registry.load_remotes()[remote_name]
        with self.app.cache.package_layout(ref).update_metadata() as metadata:
            metadata.recipe.remote = remote.name

    @api_method
    def remote_list_pref(self, reference, no_remote=False):
        ref = ConanFileReference.loads(reference, validate=True)
        if no_remote:
            result = {}
            metadata = self.app.cache.package_layout(ref).load_metadata()
            for pid, pkg_metadata in metadata.packages.items():
                if not pkg_metadata.remote:
                    pref = PackageReference(ref, pid)
                    result[repr(pref)] = None
            return result
        else:
            ret = {}
            tmp = self.app.cache.registry.prefs_list
            for pref, remote in tmp.items():
                if pref.ref == ref and remote:
                    ret[repr(pref)] = remote
            return ret

    @api_method
    def remote_add_pref(self, package_reference, remote_name):
        pref = PackageReference.loads(package_reference, validate=True)
        remote = self.app.cache.registry.load_remotes()[remote_name]
        with self.app.cache.package_layout(pref.ref).update_metadata() as metadata:
            m = metadata.packages.get(pref.id)
            if m and m.remote:
                raise ConanException("%s already exists. Use update" % str(pref))
            metadata.packages[pref.id].remote = remote.name

    @api_method
    def remote_remove_pref(self, package_reference):
        pref = PackageReference.loads(package_reference, validate=True)
        with self.app.cache.package_layout(pref.ref).update_metadata() as metadata:
            m = metadata.packages.get(pref.id)
            if m:
                m.remote = None

    @api_method
    def remote_update_pref(self, package_reference, remote_name):
        pref = PackageReference.loads(package_reference, validate=True)
        _ = self.app.cache.registry.load_remotes()[remote_name]
        with self.app.cache.package_layout(pref.ref).update_metadata() as metadata:
            m = metadata.packages.get(pref.id)
            if m:
                m.remote = remote_name

    @api_method
    def remote_clean(self):
        return self.app.cache.registry.clear()

    @api_method
    def remove_system_reqs(self, reference):
        try:
            ref = ConanFileReference.loads(reference)
            self.app.cache.package_layout(ref).remove_system_reqs()
            self.app.out.info(
                "Cache system_reqs from %s has been removed" % repr(ref))
        except Exception as error:
            raise ConanException("Unable to remove system_reqs: %s" % error)

    @api_method
    def remove_system_reqs_by_pattern(self, pattern):
        for ref in search_recipes(self.app.cache, pattern=pattern):
            self.remove_system_reqs(repr(ref))

    @api_method
    def remove_locks(self):
        self.app.cache.remove_locks()

    @api_method
    def profile_list(self):
        return cmd_profile_list(self.app.cache.profiles_path, self.app.out)

    @api_method
    def create_profile(self, profile_name, detect=False, force=False):
        return cmd_profile_create(profile_name, self.app.cache.profiles_path,
                                  self.app.out, detect, force)

    @api_method
    def update_profile(self, profile_name, key, value):
        return cmd_profile_update(profile_name, key, value, self.app.cache.profiles_path)

    @api_method
    def get_profile_key(self, profile_name, key):
        return cmd_profile_get(profile_name, key, self.app.cache.profiles_path)

    @api_method
    def delete_profile_key(self, profile_name, key):
        return cmd_profile_delete_key(profile_name, key, self.app.cache.profiles_path)

    @api_method
    def read_profile(self, profile=None):
        p, _ = read_profile(profile, os.getcwd(), self.app.cache.profiles_path)
        return p

    @api_method
    def get_path(self, reference, package_id=None, path=None, remote_name=None):
        ref = ConanFileReference.loads(reference)
        if not path:
            path = "conanfile.py" if not package_id else "conaninfo.txt"

        if not remote_name:
            package_layout = self.app.cache.package_layout(ref, short_paths=None)
            return package_layout.get_path(path=path, package_id=package_id), path
        else:
            remote = self.get_remote_by_name(remote_name)
            if not ref.revision:
                ref = self.app.remote_manager.get_latest_recipe_revision(ref, remote)
            if package_id:
                pref = PackageReference(ref, package_id)
                if not pref.revision:
                    pref = self.app.remote_manager.get_latest_package_revision(pref, remote)
                return self.app.remote_manager.get_package_path(pref, path, remote), path
            else:
                return self.app.remote_manager.get_recipe_path(ref, path, remote), path

    @api_method
    def export_alias(self, reference, target_reference):
        self.app.load_remotes()

        ref = ConanFileReference.loads(reference)
        target_ref = ConanFileReference.loads(target_reference)

        if ref.name != target_ref.name:
            raise ConanException("An alias can only be defined to a package with the same name")

        # Do not allow to override an existing package
        alias_conanfile_path = self.app.cache.package_layout(ref).conanfile()
        if os.path.exists(alias_conanfile_path):
            conanfile = self.app.loader.load_basic(alias_conanfile_path)
            if not getattr(conanfile, 'alias', None):
                raise ConanException("Reference '{}' is already a package, remove it before "
                                     "creating and alias with the same name".format(ref))

        package_layout = self.app.cache.package_layout(ref)
        return export_alias(package_layout, target_ref,
                            output=self.app.out)

    @api_method
    def get_default_remote(self):
        return self.app.cache.registry.load_remotes().default

    @api_method
    def get_remote_by_name(self, remote_name):
        return self.app.cache.registry.load_remotes()[remote_name]

    @api_method
    def get_recipe_revisions(self, reference, remote_name=None):
        ref = ConanFileReference.loads(reference)
        if ref.revision:
            raise ConanException("Cannot list the revisions of a specific recipe revision")

        if not remote_name:
            layout = self.app.cache.package_layout(ref)
            try:
                rev = layout.recipe_revision()
            except RecipeNotFoundException as e:
                raise e

            # Check the time in the associated remote if any
            remote_name = layout.load_metadata().recipe.remote
            remote = self.app.cache.registry.load_remotes()[remote_name] if remote_name else None
            rev_time = None
            if remote:
                try:
                    revisions = self.app.remote_manager.get_recipe_revisions(ref, remote)
                except RecipeNotFoundException:
                    pass
                except NotFoundException:
                    rev_time = None
                else:
                    tmp = {r["revision"]: r["time"] for r in revisions}
                    rev_time = tmp.get(rev)

            return [{"revision": rev, "time": rev_time}]
        else:
            remote = self.get_remote_by_name(remote_name)
            return self.app.remote_manager.get_recipe_revisions(ref, remote=remote)

    @api_method
    def get_package_revisions(self, reference, remote_name=None):
        pref = PackageReference.loads(reference, validate=True)
        if not pref.ref.revision:
            raise ConanException("Specify a recipe reference with revision")
        if pref.revision:
            raise ConanException("Cannot list the revisions of a specific package revision")

        if not remote_name:
            layout = self.app.cache.package_layout(pref.ref)
            try:
                rev = layout.package_revision(pref)
            except (RecipeNotFoundException, PackageNotFoundException) as e:
                raise e

            # Check the time in the associated remote if any
            remote_name = layout.load_metadata().recipe.remote
            remote = self.app.cache.registry.load_remotes()[remote_name] if remote_name else None
            rev_time = None
            if remote:
                try:
                    revisions = self.app.remote_manager.get_package_revisions(pref, remote)
                except RecipeNotFoundException:
                    pass
                except NotFoundException:
                    rev_time = None
                else:
                    tmp = {r["revision"]: r["time"] for r in revisions}
                    rev_time = tmp.get(rev)

            return [{"revision": rev, "time": rev_time}]
        else:
            remote = self.get_remote_by_name(remote_name)
            return self.app.remote_manager.get_package_revisions(pref, remote=remote)

    @api_method
    def editable_add(self, path, reference, layout, cwd):
        # Retrieve conanfile.py from target_path
        target_path = _get_conanfile_path(path=path, cwd=cwd, py=True)

        self.app.load_remotes()

        # Check the conanfile is there, and name/version matches
        ref = ConanFileReference.loads(reference, validate=True)
        target_conanfile = self.app.loader.load_basic(target_path)
        if (target_conanfile.name and target_conanfile.name != ref.name) or \
                (target_conanfile.version and target_conanfile.version != ref.version):
            raise ConanException("Name and version from reference ({}) and target "
                                 "conanfile.py ({}/{}) must match".
                                 format(ref, target_conanfile.name, target_conanfile.version))

        layout_abs_path = get_editable_abs_path(layout, cwd, self.app.cache.cache_folder)
        if layout_abs_path:
            self.app.out.success("Using layout file: %s" % layout_abs_path)
        self.app.cache.editable_packages.add(ref, target_path, layout_abs_path)

    @api_method
    def editable_remove(self, reference):
        ref = ConanFileReference.loads(reference, validate=True)
        return self.app.cache.editable_packages.remove(ref)

    @api_method
    def editable_list(self):
        return {str(k): v for k, v in self.app.cache.editable_packages.edited_refs.items()}

    @api_method
    def lock_update(self, old_lockfile, new_lockfile, cwd=None):
        cwd = cwd or os.getcwd()
        old_lockfile = _make_abs_path(old_lockfile, cwd)
        old_lock = GraphLockFile.load(old_lockfile)
        new_lockfile = _make_abs_path(new_lockfile, cwd)
        new_lock = GraphLockFile.load(new_lockfile)
        if old_lock.profile_host.dumps() != new_lock.profile_host.dumps():
            raise ConanException("Profiles of lockfiles are different\n%s:\n%s\n%s:\n%s"
                                 % (old_lockfile, old_lock.profile_host.dumps(),
                                    new_lockfile, new_lock.profile_host.dumps()))
        old_lock.graph_lock.update_lock(new_lock.graph_lock)
        old_lock.save(old_lockfile)

    @api_method
    def lock_build_order(self, lockfile, cwd=None):
        cwd = cwd or os.getcwd()
        lockfile = _make_abs_path(lockfile, cwd)

        graph_lock_file = GraphLockFile.load(lockfile)
        if graph_lock_file.profile_host is None:
            raise ConanException("Lockfiles with --base do not contain profile information, "
                                 "cannot be used. Create a full lockfile")

        graph_lock = graph_lock_file.graph_lock
        build_order = graph_lock.build_order()
        return build_order

    @api_method
    def lock_clean_modified(self, lockfile, cwd=None):
        cwd = cwd or os.getcwd()
        lockfile = _make_abs_path(lockfile, cwd)

        graph_lock_file = GraphLockFile.load(lockfile)
        graph_lock = graph_lock_file.graph_lock
        graph_lock.clean_modified()
        graph_lock_file.save(lockfile)

    @api_method
    def lock_install(self, lockfile, remote_name=None, build=None,
                     generators=None, install_folder=None, cwd=None,
                     lockfile_out=None, recipes=None):
        lockfile = _make_abs_path(lockfile, cwd) if lockfile else None
        graph_info = get_graph_info(None, None, cwd,
                                    self.app.cache, self.app.out, lockfile=lockfile)
        phost, pbuild, graph_lock, root_ref = graph_info

        if not generators:  # We don't want the default txt
            generators = False

        install_folder = _make_abs_path(install_folder, cwd)

        mkdir(install_folder)
        remotes = self.app.load_remotes(remote_name=remote_name)
        recorder = ActionRecorder()
        root_id = graph_lock.root_node_id()
        reference = graph_lock.nodes[root_id].ref
        if recipes:
            graph = self.app.graph_manager.load_graph(reference, create_reference=None,
                                                      profile_host=phost, profile_build=pbuild,
                                                      graph_lock=graph_lock,
                                                      root_ref=root_ref,
                                                      build_mode=None,
                                                      check_updates=False, update=None,
                                                      remotes=remotes, recorder=recorder,
                                                      lockfile_node_id=root_id)
            print_graph(graph, self.app.out)
        else:
            deps_install(self.app, ref_or_path=reference, install_folder=install_folder,
                         profile_host=phost, profile_build=pbuild, graph_lock=graph_lock,
                         root_ref=root_ref, remotes=remotes, build_modes=build,
                         generators=generators, recorder=recorder, lockfile_node_id=root_id)

        if lockfile_out:
            lockfile_out = _make_abs_path(lockfile_out, cwd)
            graph_lock_file = GraphLockFile(phost, pbuild, graph_lock)
            graph_lock_file.save(lockfile_out)

    @api_method
    def lock_bundle_create(self, lockfiles, lockfile_out, cwd=None):
        cwd = cwd or os.getcwd()
        result = LockBundle.create(lockfiles, cwd)
        lockfile_out = _make_abs_path(lockfile_out, cwd)
        save(lockfile_out, result.dumps())

    @api_method
    def lock_bundle_build_order(self, lockfile, cwd=None):
        cwd = cwd or os.getcwd()
        lockfile = _make_abs_path(lockfile, cwd)
        lock_bundle = LockBundle()
        lock_bundle.loads(load(lockfile))
        build_order = lock_bundle.build_order()
        return build_order

    @api_method
    def lock_bundle_update(self, lock_bundle_path, cwd=None):
        cwd = cwd or os.getcwd()
        lock_bundle_path = _make_abs_path(lock_bundle_path, cwd)
        LockBundle.update_bundle(lock_bundle_path)

    @api_method
    def lock_bundle_clean_modified(self, lock_bundle_path, cwd=None):
        cwd = cwd or os.getcwd()
        lock_bundle_path = _make_abs_path(lock_bundle_path, cwd)
        LockBundle.clean_modified(lock_bundle_path)

    @api_method
    def lock_create(self, path, lockfile_out,
                    reference=None, name=None, version=None, user=None, channel=None,
                    profile_host=None, profile_build=None, remote_name=None, update=None, build=None,
                    base=None, lockfile=None):
        # profile_host is mandatory
        profile_host = profile_host or ProfileData(None, None, None, None)
        cwd = os.getcwd()

        if path and reference:
            raise ConanException("Both path and reference arguments were provided. Please provide "
                                 "only one of them")

        if path:
            ref_or_path = _make_abs_path(path, cwd)
            if os.path.isdir(ref_or_path):
                raise ConanException("Path argument must include filename "
                                     "like 'conanfile.py' or 'path/conanfile.py'")
            if not os.path.isfile(ref_or_path):
                raise ConanException("Conanfile does not exist in %s" % ref_or_path)
        else:  # reference
            ref_or_path = ConanFileReference.loads(reference)

        phost = pbuild = graph_lock = None
        if lockfile:
            lockfile = _make_abs_path(lockfile, cwd)
            graph_lock_file = GraphLockFile.load(lockfile)
            phost = graph_lock_file.profile_host
            pbuild = graph_lock_file.profile_build
            graph_lock = graph_lock_file.graph_lock
            graph_lock.relax()

        if not phost:
            phost = profile_from_args(profile_host.profiles, profile_host.settings,
                                      profile_host.options, profile_host.env, cwd, self.app.cache)

        if profile_build and not pbuild:
            # Only work on the profile_build if something is provided
            pbuild = profile_from_args(profile_build.profiles, profile_build.settings,
                                       profile_build.options, profile_build.env, cwd, self.app.cache)

        root_ref = ConanFileReference(name, version, user, channel, validate=False)
        phost.process_settings(self.app.cache)
        if pbuild:
            pbuild.process_settings(self.app.cache)

        recorder = ActionRecorder()
        # FIXME: Using update as check_update?
        remotes = self.app.load_remotes(remote_name=remote_name, check_updates=update)
        deps_graph = self.app.graph_manager.load_graph(ref_or_path, None, phost,
                                                       pbuild, graph_lock, root_ref, build, update,
                                                       update, remotes, recorder)
        print_graph(deps_graph, self.app.out)

        # The computed graph-lock by the graph expansion
        graph_lock = graph_lock or GraphLock(deps_graph)
        # Pure graph_lock, no more graph_info mess
        graph_lock_file = GraphLockFile(phost, pbuild, graph_lock)
        if lockfile:
            new_graph_lock = GraphLock(deps_graph)
            graph_lock_file = GraphLockFile(phost, pbuild, new_graph_lock)
        if base:
            graph_lock_file.only_recipes()

        lockfile_out = _make_abs_path(lockfile_out or "conan.lock")
        graph_lock_file.save(lockfile_out)
        self.app.out.info("Generated lockfile: %s" % lockfile_out)


Conan = ConanAPIV1


def get_graph_info(profile_host, profile_build, cwd, cache, output,
                   name=None, version=None, user=None, channel=None, lockfile=None):

    root_ref = ConanFileReference(name, version, user, channel, validate=False)

    if lockfile:
        lockfile = lockfile if os.path.isfile(lockfile) else os.path.join(lockfile, LOCKFILE)
        graph_lock_file = GraphLockFile.load(lockfile)
        profile_host = graph_lock_file.profile_host
        profile_build = graph_lock_file.profile_build
        if profile_host is None:
            raise ConanException("Lockfiles with --base do not contain profile information, "
                                 "cannot be used. Create a full lockfile")
        profile_host.process_settings(cache, preprocess=False)
        if profile_build is not None:
            profile_build.process_settings(cache, preprocess=False)
        graph_lock = graph_lock_file.graph_lock
        output.info("Using lockfile: '{}'".format(lockfile))
        return profile_host, profile_build, graph_lock, root_ref

    phost = profile_from_args(profile_host.profiles, profile_host.settings, profile_host.options,
                              profile_host.env, cwd, cache)
    phost.process_settings(cache)
    if profile_build:
        # Only work on the profile_build if something is provided
        pbuild = profile_from_args(profile_build.profiles, profile_build.settings,
                                   profile_build.options, profile_build.env, cwd, cache)
        pbuild.process_settings(cache)
    else:
        pbuild = None

    # Preprocess settings and convert to real settings
    # Apply the new_config to the profiles the global one, so recipes get it too
    # TODO: This means lockfiles contain whole copy of the config here?
    # FIXME: Apply to locked graph-info as well
    phost.conf.rebase_conf_definition(cache.new_config)
    if pbuild is not None:
        pbuild.conf.rebase_conf_definition(cache.new_config)
    return phost, pbuild, None, root_ref<|MERGE_RESOLUTION|>--- conflicted
+++ resolved
@@ -369,15 +369,9 @@
 
             # FIXME: Dirty hack: remove the root for the test_package/conanfile.py consumer
             root_ref = ConanFileReference(None, None, None, None, validate=False)
-<<<<<<< HEAD
             recorder.add_recipe_being_developed(new_ref)
             create(self.app, new_ref, profile_host, profile_build,
-                   graph_lock, root_ref, remotes, update, build_modes, keep_build,
-=======
-            recorder.add_recipe_being_developed(ref)
-            create(self.app, ref, profile_host, profile_build,
                    graph_lock, root_ref, remotes, update, build_modes,
->>>>>>> 6b62579a
                    test_build_folder, test_folder, conanfile_path, recorder=recorder)
 
             if lockfile_out:
