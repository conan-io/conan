--- conflicted
+++ resolved
@@ -2,11 +2,8 @@
 import sys
 from collections import OrderedDict
 
-<<<<<<< HEAD
-=======
 from six import StringIO
 
->>>>>>> 122f7c32
 import conans
 from conans import __version__ as client_version
 from conans.client import packager, tools
@@ -1192,13 +1189,8 @@
         old_lockfile = _make_abs_path(old_lockfile, cwd)
         old_lock = GraphLockFile.load(old_lockfile, True)
         new_lockfile = _make_abs_path(new_lockfile, cwd)
-<<<<<<< HEAD
-        new_lock = GraphLockFile.load(new_lockfile)
+        new_lock = GraphLockFile.load(new_lockfile, True)
         if old_lock.profile_host.dumps() != new_lock.profile_host.dumps():
-=======
-        new_lock = GraphLockFile.load(new_lockfile, True)
-        if old_lock.profile.dumps() != new_lock.profile.dumps():
->>>>>>> 122f7c32
             raise ConanException("Profiles of lockfiles are different\n%s:\n%s\n%s:\n%s"
                                  % (old_lockfile, old_lock.profile_host.dumps(),
                                     new_lockfile, new_lock.profile_host.dumps()))
@@ -1261,15 +1253,9 @@
             root_ref = ConanFileReference(name, version, user, channel, validate=False)
             graph_info.root = root_ref
         lockfile = lockfile if os.path.isfile(lockfile) else os.path.join(lockfile, LOCKFILE)
-<<<<<<< HEAD
-        graph_lock_file = GraphLockFile.load(lockfile)
+        graph_lock_file = GraphLockFile.load(lockfile, cache.config.revisions_enabled)
         graph_info.profile_host = graph_lock_file.profile_host
         graph_info.profile_host.process_settings(cache, preprocess=False)
-=======
-        graph_lock_file = GraphLockFile.load(lockfile, cache.config.revisions_enabled)
-        graph_info.profile = graph_lock_file.profile
-        graph_info.profile.process_settings(cache, preprocess=False)
->>>>>>> 122f7c32
         graph_info.graph_lock = graph_lock_file.graph_lock
         output.info("Using lockfile: '{}'".format(lockfile))
         return graph_info
@@ -1282,15 +1268,9 @@
                                  % install_folder)
         graph_info = None
     else:
-<<<<<<< HEAD
-        graph_lock_file = GraphLockFile.load(install_folder)
+        graph_lock_file = GraphLockFile.load(install_folder, cache.config.revisions_enabled)
         graph_info.profile_host = graph_lock_file.profile_host
         graph_info.profile_host.process_settings(cache, preprocess=False)
-=======
-        graph_lock_file = GraphLockFile.load(install_folder, cache.config.revisions_enabled)
-        graph_info.profile = graph_lock_file.profile
-        graph_info.profile.process_settings(cache, preprocess=False)
->>>>>>> 122f7c32
 
     if profile_names or settings or options or env or not graph_info:
         if graph_info:
