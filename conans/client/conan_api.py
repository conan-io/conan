import os
import sys

import requests

import conans
from conans import __version__ as client_version, tools
from conans.client.client_cache import ClientCache
from conans.client.conf import MIN_SERVER_COMPATIBLE_VERSION, ConanClientConfigParser
from conans.client.manager import ConanManager, existing_info_files
from conans.client.migrations import ClientMigrator
from conans.client.output import ConanOutput, ScopedOutput
from conans.client.profile_loader import read_profile, profile_from_args, \
    read_conaninfo_profile
from conans.client.remote_manager import RemoteManager
from conans.client.remote_registry import RemoteRegistry
from conans.client.rest.auth_manager import ConanApiAuthManager
from conans.client.rest.rest_client import RestApiClient
from conans.client.rest.version_checker import VersionCheckerRequester
from conans.client.runner import ConanRunner
from conans.client.store.localdb import LocalDB
from conans.client.cmd.test import PackageTester
from conans.client.userio import UserIO
from conans.errors import ConanException
from conans.model.ref import ConanFileReference
from conans.model.version import Version
from conans.paths import CONANFILE, get_conan_user_home, CONANFILE_TXT, CONANINFO, BUILD_INFO
from conans.search.search import DiskSearchManager, DiskSearchAdapter
from conans.util.env_reader import get_env
from conans.util.files import save_files, exception_message_safe, mkdir
from conans.util.log import configure_logger
from conans.util.tracer import log_command, log_exception
from conans.client.loader_parse import load_conanfile_class
from conans.client import settings_preprocessor
from conans.tools import set_global_instances
from conans.client.cmd.uploader import CmdUpload
from conans.client.cmd.profile import cmd_profile_update, cmd_profile_get,\
    cmd_profile_delete_key, cmd_profile_create, cmd_profile_list


default_manifest_folder = '.conan_manifests'


def get_basic_requester(client_cache):
    requester = requests.Session()
    proxies = client_cache.conan_config.proxies
    if proxies:
        # Account for the requests NO_PROXY env variable, not defined as a proxy like http=
        no_proxy = proxies.pop("no_proxy", None)
        if no_proxy:
            os.environ["NO_PROXY"] = no_proxy
        requester.proxies = proxies
    return requester


def api_method(f):
    def wrapper(*args, **kwargs):
        the_self = args[0]
        try:
            log_command(f.__name__, kwargs)
            with tools.environment_append(the_self._client_cache.conan_config.env_vars):
                # Patch the globals in tools
                return f(*args, **kwargs)
        except Exception as exc:
            msg = exception_message_safe(exc)
            try:
                log_exception(exc, msg)
            except:
                pass
            raise

    return wrapper


def prepare_cwd(cwd):
    if cwd:
        if os.path.isabs(cwd):
            return cwd
        else:
            return os.path.abspath(cwd)
    else:
        return os.getcwd()


class ConanAPIV1(object):

    @staticmethod
    def factory():
        """Factory"""

        def instance_remote_manager(client_cache):
            requester = get_basic_requester(client_cache)
            # Verify client version against remotes
            version_checker_req = VersionCheckerRequester(requester, Version(client_version),
                                                          Version(MIN_SERVER_COMPATIBLE_VERSION),
                                                          out)
            # To handle remote connections
            put_headers = client_cache.read_put_headers()
            rest_api_client = RestApiClient(out, requester=version_checker_req,
                                            put_headers=put_headers)
            # To store user and token
            localdb = LocalDB(client_cache.localdb)
            # Wraps RestApiClient to add authentication support (same interface)
            auth_manager = ConanApiAuthManager(rest_api_client, user_io, localdb)
            # Handle remote connections
            remote_manager = RemoteManager(client_cache, auth_manager, out)
            return remote_manager

        use_color = get_env("CONAN_COLOR_DISPLAY", 1)
        if use_color and hasattr(sys.stdout, "isatty") and sys.stdout.isatty():
            import colorama
            colorama.init()
            color = True
        else:
            color = False
        out = ConanOutput(sys.stdout, color)
        user_io = UserIO(out=out)

        try:
            client_cache = migrate_and_get_client_cache(get_conan_user_home(), out)
        except Exception as e:
            out.error(str(e))
            raise

        with tools.environment_append(client_cache.conan_config.env_vars):
            # Adjust CONAN_LOGGING_LEVEL with the env readed
            conans.util.log.logger = configure_logger()

            # Get the new command instance after migrations have been done
            remote_manager = instance_remote_manager(client_cache)

            # Get a search manager
            search_adapter = DiskSearchAdapter()
            search_manager = DiskSearchManager(client_cache, search_adapter)

            # Settings preprocessor
            conan = Conan(client_cache, user_io, get_conan_runner(), remote_manager, search_manager,
                          settings_preprocessor)

        return conan, client_cache, user_io

    def __init__(self, client_cache, user_io, runner, remote_manager, search_manager,
                 settings_preprocessor):
        assert isinstance(user_io, UserIO)
        assert isinstance(client_cache, ClientCache)
        self._client_cache = client_cache
        self._user_io = user_io
        self._runner = runner
        self._manager = ConanManager(client_cache, user_io, runner, remote_manager, search_manager,
                                     settings_preprocessor)
        # Patch the tools module with a good requester and user_io
        set_global_instances(self._user_io.out, get_basic_requester(self._client_cache))

    @api_method
    def new(self, name, header=False, pure_c=False, test=False, exports_sources=False, bare=False,
            cwd=None, visual_versions=None, linux_gcc_versions=None, linux_clang_versions=None,
            osx_clang_versions=None, shared=None, upload_url=None, gitignore=None,
            gitlab_gcc_versions=None, gitlab_clang_versions=None):
        from conans.client.cmd.new import cmd_new
        cwd = prepare_cwd(cwd)
        files = cmd_new(name, header=header, pure_c=pure_c, test=test,
                        exports_sources=exports_sources, bare=bare,
                        visual_versions=visual_versions,
                        linux_gcc_versions=linux_gcc_versions,
                        linux_clang_versions=linux_clang_versions,
                        osx_clang_versions=osx_clang_versions, shared=shared,
                        upload_url=upload_url, gitignore=gitignore,
                        gitlab_gcc_versions=gitlab_gcc_versions,
                        gitlab_clang_versions=gitlab_clang_versions)

        save_files(cwd, files)
        for f in sorted(files):
            self._user_io.out.success("File saved: %s" % f)

    @api_method
    def test(self, path, profile_name=None, settings=None, options=None, env=None, remote=None,
             update=False, user=None, channel=None, name=None,
             version=None, build_modes=None):

        settings = settings or []
        options = options or []
        env = env or []
        cwd = os.getcwd()
        base_folder = self._abs_relative_to(path, cwd, default=cwd)
        conanfile_abs_path = self._get_conanfile_path(base_folder, "conanfile.py")

        profile = profile_from_args(profile_name, settings, options, env, cwd,
                                    self._client_cache)

        pt = PackageTester(self._manager, self._user_io)
        pt.install_build_and_test(conanfile_abs_path, profile, name, version, user, channel, remote,
                                  update, build_modes=build_modes)

    @api_method
<<<<<<< HEAD
=======
    def test_package(self, profile_name=None, settings=None, options=None, env=None,
                     test_folder=None, not_export=False, build=None, keep_source=False,
                     verify=None, manifests=None,
                     manifests_interactive=None,
                     remote=None, update=False, cwd=None, user=None, channel=None, name=None,
                     version=None):

        self._user_io.out.warn("THIS METHOD IS DEPRECATED and will be removed. "
                               "Use 'conan create' to generate binary packages for a "
                               "recipe. If you want to test a package you can use 'conan test' "
                               "command.")

        settings = settings or []
        options = options or []
        env = env or []
        cwd = prepare_cwd(cwd)

        if name and version:
            package_name = name
            package_version = version
        else:
            conanfile_path = os.path.join(cwd, "conanfile.py")
            conanfile = load_conanfile_class(conanfile_path)
            package_name = getattr(conanfile, "name", None)
            package_version = getattr(conanfile, "version", None)
        if not package_name or not package_version:
            raise ConanException("conanfile.py doesn't declare package name or version")

        test_folders = [test_folder] if test_folder else ["test_package", "test"]
        for test_folder_name in test_folders:
            test_folder = os.path.join(cwd, test_folder_name)
            test_conanfile_path = os.path.join(test_folder, "conanfile.py")
            if os.path.exists(test_conanfile_path):
                break
        else:
            raise ConanException("test folder '%s' not available, "
                                 "or it doesn't have a conanfile.py" % test_folder_name)

        sha = hashlib.sha1("".join(options + settings).encode()).hexdigest()
        build_folder = os.path.join(test_folder, "build", sha)
        rmdir(build_folder)
        # shutil.copytree(test_folder, build_folder)

        profile = profile_from_args(profile_name, settings, options, env, cwd,
                                    self._client_cache)

        loader = self._manager.get_loader(profile)
        test_conanfile = loader.load_conan(test_conanfile_path, self._user_io.out, consumer=True)

        try:
            if hasattr(test_conanfile, "requirements"):
                test_conanfile.requirements()
        except Exception as e:
            raise ConanException("Error in test_package/conanfile.py requirements(). %s" % str(e))

        requirement = test_conanfile.requires.get(package_name)
        if requirement:
            if requirement.conan_reference.version != package_version:
                raise ConanException("package version is '%s', but test_package/conanfile "
                                     "is requiring version '%s'\n"
                                     "You can remove this requirement and use "
                                     "'conan test_package user/channel' instead"
                                     % (package_version, requirement.conan_reference.version))
            user = user or requirement.conan_reference.user
            channel = channel or requirement.conan_reference.channel

        if not user or not channel:
            raise ConanException("Please specify user and channel")
        conanfile_reference = ConanFileReference(package_name, package_version, user, channel)

        # Forcing an export!
        if not not_export:
            self._user_io.out.info("Exporting package recipe")
            self._manager.export(user, channel, cwd, keep_source=keep_source)

        if build is None:  # Not specified, force build the tested library
            build = [package_name]

        manifests = _parse_manifests_arguments(verify, manifests, manifests_interactive, cwd)
        manifest_folder, manifest_interactive, manifest_verify = manifests
        self._manager.install(inject_require=conanfile_reference,
                              reference=test_folder,
                              install_folder=build_folder,
                              manifest_folder=manifest_folder,
                              manifest_verify=manifest_verify,
                              manifest_interactive=manifest_interactive,
                              remote=remote,
                              profile=profile,
                              build_modes=build,
                              update=update,
                              generators=["txt"]
                              )

        test_conanfile = os.path.join(test_folder, CONANFILE)
        self._manager.build(test_conanfile, test_folder, build_folder, package_folder=None,
                            install_folder=build_folder,
                            test=str(conanfile_reference))

    @api_method
>>>>>>> 4690b837
    def create(self, profile_name=None, settings=None,
               options=None, env=None, test_folder=None, not_export=False,
               build_modes=None,
               keep_source=False, verify=None,
               manifests=None, manifests_interactive=None,
               remote=None, update=False, conan_file_path=None, filename=None,
               user=None, channel=None, name=None, version=None, werror=False):

        settings = settings or []
        options = options or []
        env = env or []
        self._user_io.out.werror_active = werror

        cwd = os.getcwd()
        conanfile_folder = self._abs_relative_to(conan_file_path, cwd, default=cwd)

        if not name or not version:
            conanfile_abs_path = self._get_conanfile_path(conanfile_folder, filename or CONANFILE)
            conanfile = load_conanfile_class(conanfile_abs_path)
            name, version = conanfile.name, conanfile.version
            if not name or not version:
                raise ConanException("conanfile.py doesn't declare package name or version")

        reference = ConanFileReference(name, version, user, channel)
        scoped_output = ScopedOutput(str(reference), self._user_io.out)
        # Forcing an export!
        if not not_export:
            scoped_output.highlight("Exporting package recipe")
            self._manager.export(user, channel, conanfile_folder, keep_source=keep_source,
                                 name=name, version=version, filename=filename)

        if build_modes is None:  # Not specified, force build the tested library
            build_modes = [name]

        manifests = _parse_manifests_arguments(verify, manifests, manifests_interactive, cwd)
        manifest_folder, manifest_interactive, manifest_verify = manifests
        profile = profile_from_args(profile_name, settings, options, env,
                                    cwd, self._client_cache)

        def get_test_conanfile_path(tf):
            """Searchs in the declared test_folder or in the standard locations"""
            test_folders = [tf] if tf else ["test_package", "test"]
            base_folder = self._abs_relative_to(conan_file_path, cwd, default=cwd)
            for test_folder_name in test_folders:
                test_folder = os.path.join(base_folder, test_folder_name)
                test_conanfile_path = os.path.join(test_folder, "conanfile.py")
                if os.path.exists(test_conanfile_path):
                    return test_conanfile_path
            else:
                if tf:
                    raise ConanException("test folder '%s' not available, "
                                         "or it doesn't have a conanfile.py" % tf)

        test_conanfile_path = get_test_conanfile_path(test_folder)

        if test_conanfile_path:
            pt = PackageTester(self._manager, self._user_io)
            scoped_output.highlight("Testing with 'test_package'")
            pt.install_build_and_test(test_conanfile_path, profile, name, version, user,
                                      channel, remote, update, build_modes=build_modes,
                                      manifest_folder=manifest_folder,
                                      manifest_verify=manifest_verify,
                                      manifest_interactive=manifest_interactive)
        else:
            self._manager.install(reference=reference,
                                  install_folder=None,  # Not output anything
                                  manifest_folder=manifest_folder,
                                  manifest_verify=manifest_verify,
                                  manifest_interactive=manifest_interactive,
                                  remote=remote,
                                  profile=profile,
                                  build_modes=build_modes,
                                  update=update,
                                  filename=filename)

    def _validate_can_read_infos(self, install_folder, cwd):
        if install_folder and not existing_info_files(self._abs_relative_to(install_folder, cwd)):
                raise ConanException("The specified --install-folder doesn't contain '%s' and '%s' "
                                     "files" % (CONANINFO, BUILD_INFO))

    @staticmethod
    def _validate_one_settings_source(install_folder, profile_name, settings, options, env):
        if install_folder and existing_info_files(install_folder) and \
           (profile_name or settings or options or env):
            raise ConanException("%s and %s are found, at '%s' folder, so specifying profile, "
                                 "settings, options or env is not allowed" % (CONANINFO, BUILD_INFO,
                                                                              install_folder))

    @api_method
    def export_pkg(self, path, name, channel, source_folder=None, build_folder=None,
                   install_folder=None, profile_name=None, settings=None, options=None,
                   env=None, force=False, user=None, version=None):

        settings = settings or []
        options = options or []
        env = env or []
        cwd = os.getcwd()

        # Checks that info files exists if the install folder is specified
        self._validate_can_read_infos(install_folder, cwd)

        path = self._abs_relative_to(path, cwd)
        build_folder = self._abs_relative_to(build_folder, cwd, default=cwd)
        install_folder = self._abs_relative_to(install_folder, cwd, default=build_folder)
        source_folder = self._abs_relative_to(source_folder, cwd, default=build_folder)

        # Checks that no both settings and info files are specified
        self._validate_one_settings_source(install_folder, profile_name, settings, options, env)

        infos_present = existing_info_files(install_folder)
        if not infos_present:
            profile = profile_from_args(profile_name, settings, options, env=env,
                                        cwd=cwd, client_cache=self._client_cache)
        else:
            profile = read_conaninfo_profile(install_folder)

        conanfile_abs_path = self._get_conanfile_path(path, "conanfile.py")
        conanfile = load_conanfile_class(conanfile_abs_path)
        if (name and conanfile.name and conanfile.name != name) or \
           (version and conanfile.version and conanfile.version != version):
            raise ConanException("Specified name/version doesn't match with the "
                                 "name/version in the conanfile")
        self._manager.export(user, channel, path, name=name, version=version)

        if not (name and version):
            name = conanfile.name
            version = conanfile.version

        reference = ConanFileReference(name, version, user, channel)
        self._manager.export_pkg(reference, source_folder=source_folder, build_folder=build_folder,
                                 install_folder=install_folder, profile=profile, force=force)

    @api_method
    def download(self, reference, remote=None, package=None):
        # Install packages without settings (fixed ids or all)
        conan_ref = ConanFileReference.loads(reference)
        self._manager.download(conan_ref, package, remote=remote)

    @api_method
    def install_reference(self, reference, settings=None, options=None, env=None,
                          remote=None, werror=False, verify=None, manifests=None,
                          manifests_interactive=None, build=None, profile_name=None,
                          update=False, generators=None, install_folder=None):

        self._user_io.out.werror_active = werror
        cwd = os.getcwd()
        install_folder = self._abs_relative_to(install_folder, cwd, default=cwd)

        manifests = _parse_manifests_arguments(verify, manifests, manifests_interactive, cwd)
        manifest_folder, manifest_interactive, manifest_verify = manifests

        profile = profile_from_args(profile_name, settings, options, env, cwd,
                                    self._client_cache)

        if not generators:  # We don't want the default txt
            generators = False

        mkdir(install_folder)
        self._manager.install(reference=reference, install_folder=install_folder, remote=remote,
                              profile=profile, build_modes=build, update=update,
                              manifest_folder=manifest_folder,
                              manifest_verify=manifest_verify,
                              manifest_interactive=manifest_interactive,
                              generators=generators,
                              cwd=cwd, install_reference=True)

    @api_method
    def install(self, path="", settings=None, options=None, env=None,
                remote=None, werror=False, verify=None, manifests=None,
                manifests_interactive=None, build=None, profile_name=None,
                update=False, generators=None, no_imports=False, filename=None,
                install_folder=None):

        self._user_io.out.werror_active = werror

        cwd = os.getcwd()
        install_folder = self._abs_relative_to(install_folder, cwd, default=cwd)
        conanfile_folder = self._abs_relative_to(path, cwd, default=cwd)

        manifests = _parse_manifests_arguments(verify, manifests, manifests_interactive, cwd)
        manifest_folder, manifest_interactive, manifest_verify = manifests

        profile = profile_from_args(profile_name, settings, options, env, cwd,
                                    self._client_cache)

        self._manager.install(reference=conanfile_folder,
                              install_folder=install_folder,
                              remote=remote,
                              profile=profile,
                              build_modes=build,
                              filename=filename,
                              update=update,
                              manifest_folder=manifest_folder,
                              manifest_verify=manifest_verify,
                              manifest_interactive=manifest_interactive,
                              generators=generators,
                              no_imports=no_imports)

    @api_method
    def config_get(self, item):
        config_parser = ConanClientConfigParser(self._client_cache.conan_conf_path)
        self._user_io.out.info(config_parser.get_item(item))
        return config_parser.get_item(item)

    @api_method
    def config_set(self, item, value):
        config_parser = ConanClientConfigParser(self._client_cache.conan_conf_path)
        config_parser.set_item(item, value)

    @api_method
    def config_rm(self, item):
        config_parser = ConanClientConfigParser(self._client_cache.conan_conf_path)
        config_parser.rm_item(item)

    @api_method
    def config_install(self, item):
        from conans.client.conf.config_installer import configuration_install
        return configuration_install(item, self._client_cache, self._user_io.out, self._runner)

    @api_method
    def info_build_order(self, reference, settings=None, options=None, env=None,
                         profile_name=None, filename=None, remote=None, build_order=None,
                         check_updates=None, build_folder=None):

        current_path = os.getcwd()
        try:
            reference = ConanFileReference.loads(reference)
        except:
            reference = os.path.normpath(os.path.join(current_path, reference))

        profile = profile_from_args(profile_name, settings, options, env, build_folder,
                                    self._client_cache)
        graph = self._manager.info_build_order(reference, profile, filename, build_order,
                                               remote, check_updates)
        return graph

    @api_method
    def info_nodes_to_build(self, reference, build_modes, settings=None, options=None, env=None,
                            profile_name=None, filename=None, remote=None,
                            check_updates=None, build_folder=None):

        current_path = os.getcwd()
        try:
            reference = ConanFileReference.loads(reference)
        except:
            reference = os.path.normpath(os.path.join(current_path, reference))

        profile = profile_from_args(profile_name, settings, options, env, build_folder,
                                    self._client_cache)
        ret = self._manager.info_nodes_to_build(reference, profile, filename, build_modes, remote,
                                                check_updates)
        ref_list, project_reference = ret
        return ref_list, project_reference

    @api_method
    def info_get_graph(self, reference, remote=None, settings=None, options=None, env=None,
                       profile_name=None, update=False, filename=None,
                       build_folder=None):

        current_path = os.getcwd()
        try:
            reference = ConanFileReference.loads(reference)
        except:
            reference = os.path.normpath(os.path.join(current_path, reference))

        profile = profile_from_args(profile_name, settings, options, env, build_folder,
                                    self._client_cache)
        ret = self._manager.info_get_graph(reference=reference,
                                           remote=remote, profile=profile, check_updates=update,
                                           filename=filename)
        deps_graph, graph_updates_info, project_reference = ret
        return deps_graph, graph_updates_info, project_reference

    @api_method
    def build(self, path, source_folder=None, package_folder=None, filename=None,
              build_folder=None, install_folder=None):

        cwd = os.getcwd()
        conanfile_folder = self._abs_relative_to(path, cwd)
        build_folder = self._abs_relative_to(build_folder, cwd, default=cwd)
        install_folder = self._abs_relative_to(install_folder, cwd, default=build_folder)
        source_folder = self._abs_relative_to(source_folder, cwd, default=conanfile_folder)
        default_pkg_folder = os.path.join(build_folder, "package")
        package_folder = self._abs_relative_to(package_folder, cwd, default=default_pkg_folder)

        conanfile_abs_path = self._get_conanfile_path(conanfile_folder, filename)
        if conanfile_abs_path.endswith(".txt"):
            raise ConanException("A conanfile.py is needed to call 'conan build' "
                                 "(not valid conanfile.txt)")

        self._manager.build(conanfile_abs_path, source_folder, build_folder, package_folder,
                            install_folder)

    @api_method
    def package(self, path, build_folder, package_folder, source_folder=None, install_folder=None):
        cwd = os.getcwd()
        conanfile_folder = self._abs_relative_to(path, cwd)
        build_folder = self._abs_relative_to(build_folder, cwd, default=cwd)
        install_folder = self._abs_relative_to(install_folder, cwd, default=build_folder)
        source_folder = self._abs_relative_to(source_folder, cwd, default=conanfile_folder)
        default_pkg = os.path.join(build_folder, "package")
        package_folder = self._abs_relative_to(package_folder, cwd, default=default_pkg)
        self._manager.local_package(package_folder, conanfile_folder, build_folder, source_folder,
                                    install_folder)

    @api_method
    def source(self, path, source_folder=None, info_folder=None):
        cwd = os.getcwd()
        path = self._abs_relative_to(path, cwd)
        source_folder = self._abs_relative_to(source_folder, cwd, default=cwd)
        info_folder = self._abs_relative_to(info_folder, cwd, default=cwd)

        mkdir(source_folder)
        if not os.path.exists(info_folder):
            raise ConanException("Specified info-folder doesn't exist")

        conanfile_abs_path = self._get_conanfile_path(path, CONANFILE)
        self._manager.source(conanfile_abs_path, source_folder, info_folder)

    @staticmethod
    def _abs_relative_to(path, base_relative, default=None):
        """Gets an absolute path from "path" parameter, prepending base_relative if not abs yet.
        If path is none, will return the 'default'"""
        if not path:
            return default
        if not os.path.isabs(path):
            return os.path.normpath(os.path.join(base_relative, path))
        else:
            return path

    @staticmethod
    def _get_conanfile_path(conanfile_folder, the_filename=None):
        def raise_if_not_exists(some_path):
            if not os.path.exists(some_path):
                raise ConanException("Conanfile not found: %s" % some_path)

        if the_filename:
            conanfile_path = os.path.join(conanfile_folder, the_filename)
            raise_if_not_exists(conanfile_path)
        else:
            conanfile_path = os.path.join(conanfile_folder, CONANFILE)
            if not os.path.exists(conanfile_path):
                conanfile_path = os.path.join(conanfile_folder, CONANFILE_TXT)
                raise_if_not_exists(conanfile_path)
        return conanfile_path

    @api_method
    def imports(self, path, dest=None, filename=None, info_folder=None):
        """
        :param path: Path to the conanfile
        :param dest: Dir to put the imported files. (Abs path or relative to cwd)
        :param filename: Alternative name of the conanfile. Default: conanfile.py or conanfile.txt
        :param build_folder: Dir where the conaninfo.txt and conanbuildinfo.txt files are
        :return: None
        """
        cwd = os.getcwd()
        conanfile_folder = self._abs_relative_to(path, cwd)
        info_folder = self._abs_relative_to(info_folder, cwd, default=cwd)
        dest = self._abs_relative_to(dest, cwd, default=cwd)

        mkdir(dest)
        conanfile_abs_path = self._get_conanfile_path(conanfile_folder, filename)
        self._manager.imports(conanfile_abs_path, dest, info_folder)

    @api_method
    def imports_undo(self, manifest_path):
        manifest_path = self._abs_relative_to(manifest_path, os.getcwd())
        self._manager.imports_undo(manifest_path)

    @api_method
    def export(self, user, channel, path=None, keep_source=False, filename=None, cwd=None,
               name=None, version=None):
        cwd = prepare_cwd(cwd)
        current_path = os.path.abspath(path or cwd)
        self._manager.export(user, channel, current_path, keep_source, filename=filename, name=name,
                             version=version)

    @api_method
    def remove(self, pattern, query=None, packages=None, builds=None, src=False, force=False,
               remote=None, outdated=False):
        self._manager.remove(pattern, package_ids_filter=packages, build_ids=builds,
                             src=src, force=force, remote=remote, packages_query=query,
                             outdated=outdated)

    @api_method
    def copy(self, reference, user_channel, force=False, packages=None):
        """
        param packages: None=No binaries, True=All binaries, else list of IDs
        """
        from conans.client.cmd.copy import cmd_copy
        # FIXME: conan copy does not support short-paths in Windows
        cmd_copy(reference, user_channel, packages, self._client_cache,
                 self._user_io, self._manager._remote_manager, force=force)

    @api_method
    def user(self, name=None, clean=False, remote=None, password=None):
        if clean:
            localdb = LocalDB(self._client_cache.localdb)
            localdb.init(clean=True)
            self._user_io.out.success("Deleted user data")
            return
        self._manager.user(remote, name, password)

    @api_method
    def search_recipes(self, pattern, remote=None, case_sensitive=False):
        refs = self._manager.search_recipes(pattern, remote, ignorecase=not case_sensitive)
        return refs

    @api_method
    def search_packages(self, reference, query=None, remote=None, outdated=False):
        ret = self._manager.search_packages(reference, remote, packages_query=query,
                                            outdated=outdated)
        return ret

    @api_method
    def upload(self, pattern, package=None, remote=None, all_packages=False, force=False,
               confirm=False, retry=2, retry_wait=5, skip_upload=False, integrity_check=False):
        """ Uploads a package recipe and the generated binary packages to a specified remote
        """
        uploader = CmdUpload(self._client_cache, self._user_io, self._manager._remote_manager,
                             self._manager._search_manager, remote)
        return uploader.upload(pattern, package, all_packages, force, confirm, retry,
                               retry_wait, skip_upload, integrity_check)

    @api_method
    def remote_list(self):
        registry = RemoteRegistry(self._client_cache.registry, self._user_io.out)
        return registry.remotes

    @api_method
    def remote_add(self, remote, url, verify_ssl=True, insert=None):
        registry = RemoteRegistry(self._client_cache.registry, self._user_io.out)
        return registry.add(remote, url, verify_ssl, insert)

    @api_method
    def remote_remove(self, remote):
        registry = RemoteRegistry(self._client_cache.registry, self._user_io.out)
        return registry.remove(remote)

    @api_method
    def remote_update(self, remote, url, verify_ssl=True, insert=None):
        registry = RemoteRegistry(self._client_cache.registry, self._user_io.out)
        return registry.update(remote, url, verify_ssl, insert)

    @api_method
    def remote_list_ref(self):
        registry = RemoteRegistry(self._client_cache.registry, self._user_io.out)
        return registry.refs

    @api_method
    def remote_add_ref(self, reference, remote):
        registry = RemoteRegistry(self._client_cache.registry, self._user_io.out)
        return registry.add_ref(reference, remote)

    @api_method
    def remote_remove_ref(self, reference):
        registry = RemoteRegistry(self._client_cache.registry, self._user_io.out)
        return registry.remove_ref(reference)

    @api_method
    def remote_update_ref(self, reference, remote):
        registry = RemoteRegistry(self._client_cache.registry, self._user_io.out)
        return registry.update_ref(reference, remote)

    @api_method
    def profile_list(self):
        return cmd_profile_list(self._client_cache.profiles_path, self._user_io.out)

    @api_method
    def create_profile(self, profile_name, detect=False):
        return cmd_profile_create(profile_name, self._client_cache.profiles_path,
                                  self._user_io.out, detect)

    @api_method
    def update_profile(self, profile_name, key, value):
        return cmd_profile_update(profile_name, key, value, self._client_cache.profiles_path)

    @api_method
    def get_profile_key(self, profile_name, key):
        return cmd_profile_get(profile_name, key, self._client_cache.profiles_path)

    @api_method
    def delete_profile_key(self, profile_name, key):
        return cmd_profile_delete_key(profile_name, key, self._client_cache.profiles_path)

    @api_method
    def read_profile(self, profile=None):
        p, _ = read_profile(profile, os.getcwd(), self._client_cache.profiles_path)
        return p

    @api_method
    def get_path(self, reference, package_id=None, path=None, remote=None):
        reference = ConanFileReference.loads(str(reference))
        return self._manager.get_path(reference, package_id, path, remote)

    @api_method
    def export_alias(self, reference, target_reference):
        reference = ConanFileReference.loads(str(reference))
        target_reference = ConanFileReference.loads(str(target_reference))
        return self._manager.export_alias(reference, target_reference)


Conan = ConanAPIV1


def _check_query_parameter_and_get_reference(query, pattern):
    reference = None
    if pattern:
        try:
            reference = ConanFileReference.loads(pattern)
        except ConanException:
            if query is not None:
                raise ConanException("-q parameter only allowed with a valid recipe "
                                     "reference as search pattern. e.j conan search "
                                     "MyPackage/1.2@user/channel -q \"os=Windows\"")
    return reference


def _parse_manifests_arguments(verify, manifests, manifests_interactive, cwd):
    if manifests and manifests_interactive:
        raise ConanException("Do not specify both manifests and "
                             "manifests-interactive arguments")
    if verify and (manifests or manifests_interactive):
        raise ConanException("Do not specify both 'verify' and "
                             "'manifests' or 'manifests-interactive' arguments")
    manifest_folder = verify or manifests or manifests_interactive
    if manifest_folder:
        if not os.path.isabs(manifest_folder):
            if not cwd:
                raise ConanException("'cwd' should be defined if the manifest folder is relative.")
            manifest_folder = os.path.join(cwd, manifest_folder)
        manifest_verify = verify is not None
        manifest_interactive = manifests_interactive is not None
    else:
        manifest_verify = manifest_interactive = False

    return manifest_folder, manifest_interactive, manifest_verify


def get_conan_runner():
    print_commands_to_output = get_env("CONAN_PRINT_RUN_COMMANDS", False)
    generate_run_log_file = get_env("CONAN_LOG_RUN_TO_FILE", False)
    log_run_to_output = get_env("CONAN_LOG_RUN_TO_OUTPUT", True)
    runner = ConanRunner(print_commands_to_output, generate_run_log_file, log_run_to_output)
    return runner


def _get_reference(ref, cwd=None):
    try:
        reference = ConanFileReference.loads(ref)
    except:
        if "@" in ref:
            raise
        if not os.path.isabs(ref):
            reference = os.path.normpath(os.path.join(cwd, ref))
        else:
            reference = ref
    return cwd, reference


def migrate_and_get_client_cache(base_folder, out, storage_folder=None):
    # Init paths
    client_cache = ClientCache(base_folder, storage_folder, out)

    # Migration system
    migrator = ClientMigrator(client_cache, Version(client_version), out)
    migrator.migrate()

    return client_cache<|MERGE_RESOLUTION|>--- conflicted
+++ resolved
@@ -192,108 +192,6 @@
                                   update, build_modes=build_modes)
 
     @api_method
-<<<<<<< HEAD
-=======
-    def test_package(self, profile_name=None, settings=None, options=None, env=None,
-                     test_folder=None, not_export=False, build=None, keep_source=False,
-                     verify=None, manifests=None,
-                     manifests_interactive=None,
-                     remote=None, update=False, cwd=None, user=None, channel=None, name=None,
-                     version=None):
-
-        self._user_io.out.warn("THIS METHOD IS DEPRECATED and will be removed. "
-                               "Use 'conan create' to generate binary packages for a "
-                               "recipe. If you want to test a package you can use 'conan test' "
-                               "command.")
-
-        settings = settings or []
-        options = options or []
-        env = env or []
-        cwd = prepare_cwd(cwd)
-
-        if name and version:
-            package_name = name
-            package_version = version
-        else:
-            conanfile_path = os.path.join(cwd, "conanfile.py")
-            conanfile = load_conanfile_class(conanfile_path)
-            package_name = getattr(conanfile, "name", None)
-            package_version = getattr(conanfile, "version", None)
-        if not package_name or not package_version:
-            raise ConanException("conanfile.py doesn't declare package name or version")
-
-        test_folders = [test_folder] if test_folder else ["test_package", "test"]
-        for test_folder_name in test_folders:
-            test_folder = os.path.join(cwd, test_folder_name)
-            test_conanfile_path = os.path.join(test_folder, "conanfile.py")
-            if os.path.exists(test_conanfile_path):
-                break
-        else:
-            raise ConanException("test folder '%s' not available, "
-                                 "or it doesn't have a conanfile.py" % test_folder_name)
-
-        sha = hashlib.sha1("".join(options + settings).encode()).hexdigest()
-        build_folder = os.path.join(test_folder, "build", sha)
-        rmdir(build_folder)
-        # shutil.copytree(test_folder, build_folder)
-
-        profile = profile_from_args(profile_name, settings, options, env, cwd,
-                                    self._client_cache)
-
-        loader = self._manager.get_loader(profile)
-        test_conanfile = loader.load_conan(test_conanfile_path, self._user_io.out, consumer=True)
-
-        try:
-            if hasattr(test_conanfile, "requirements"):
-                test_conanfile.requirements()
-        except Exception as e:
-            raise ConanException("Error in test_package/conanfile.py requirements(). %s" % str(e))
-
-        requirement = test_conanfile.requires.get(package_name)
-        if requirement:
-            if requirement.conan_reference.version != package_version:
-                raise ConanException("package version is '%s', but test_package/conanfile "
-                                     "is requiring version '%s'\n"
-                                     "You can remove this requirement and use "
-                                     "'conan test_package user/channel' instead"
-                                     % (package_version, requirement.conan_reference.version))
-            user = user or requirement.conan_reference.user
-            channel = channel or requirement.conan_reference.channel
-
-        if not user or not channel:
-            raise ConanException("Please specify user and channel")
-        conanfile_reference = ConanFileReference(package_name, package_version, user, channel)
-
-        # Forcing an export!
-        if not not_export:
-            self._user_io.out.info("Exporting package recipe")
-            self._manager.export(user, channel, cwd, keep_source=keep_source)
-
-        if build is None:  # Not specified, force build the tested library
-            build = [package_name]
-
-        manifests = _parse_manifests_arguments(verify, manifests, manifests_interactive, cwd)
-        manifest_folder, manifest_interactive, manifest_verify = manifests
-        self._manager.install(inject_require=conanfile_reference,
-                              reference=test_folder,
-                              install_folder=build_folder,
-                              manifest_folder=manifest_folder,
-                              manifest_verify=manifest_verify,
-                              manifest_interactive=manifest_interactive,
-                              remote=remote,
-                              profile=profile,
-                              build_modes=build,
-                              update=update,
-                              generators=["txt"]
-                              )
-
-        test_conanfile = os.path.join(test_folder, CONANFILE)
-        self._manager.build(test_conanfile, test_folder, build_folder, package_folder=None,
-                            install_folder=build_folder,
-                            test=str(conanfile_reference))
-
-    @api_method
->>>>>>> 4690b837
     def create(self, profile_name=None, settings=None,
                options=None, env=None, test_folder=None, not_export=False,
                build_modes=None,
