--- conflicted
+++ resolved
@@ -400,13 +400,9 @@
 
         t1 = time.time()
         # It is necessary to complete the sources of python requires, which might be used
-<<<<<<< HEAD
         for name, python_require in conan_file.python_requires.items():
-=======
-        for python_require in conan_file.python_requires:
             assert python_require.ref.revision is not None, \
                 "Installer should receive python_require.ref always"
->>>>>>> e7644003
             complete_recipe_sources(self._remote_manager, self._cache,
                                     conan_file, python_require.ref)
 
