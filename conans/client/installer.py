import os
import shutil
import textwrap
import time
from multiprocessing.pool import ThreadPool

from conans.client import tools
from conans.client.conanfile.build import run_build_method
from conans.client.conanfile.package import run_package_method
from conans.client.file_copier import report_copied_files
from conans.client.generators import TXTGenerator
from conans.client.graph.graph import BINARY_BUILD, BINARY_CACHE, BINARY_DOWNLOAD, BINARY_EDITABLE, \
    BINARY_MISSING, BINARY_SKIP, BINARY_UPDATE, BINARY_UNKNOWN, CONTEXT_HOST
from conans.client.importer import remove_imports, run_imports
from conans.client.packager import update_package_metadata
from conans.client.recorder.action_recorder import INSTALL_ERROR_BUILDING, INSTALL_ERROR_MISSING, \
    INSTALL_ERROR_MISSING_BUILD_FOLDER
from conans.client.source import complete_recipe_sources, config_source
from conans.client.toolchain.base import write_toolchain
from conans.client.tools.env import no_op
from conans.client.tools.env import pythonpath
from conans.errors import (ConanException, ConanExceptionInUserConanfileMethod,
                           conanfile_exception_formatter)
from conans.model.build_info import CppInfo, DepCppInfo
from conans.model.conan_file import ConanFile
from conans.model.editable_layout import EditableLayout
from conans.model.env_info import EnvInfo
from conans.model.graph_info import GraphInfo
from conans.model.graph_lock import GraphLockFile
from conans.model.info import PACKAGE_ID_UNKNOWN
from conans.model.ref import PackageReference
from conans.model.user_info import DepsUserInfo
from conans.model.user_info import UserInfo
from conans.paths import BUILD_INFO, CONANINFO, RUN_LOG_NAME
from conans.util.conan_v2_mode import CONAN_V2_MODE_ENVVAR
from conans.util.env_reader import get_env
from conans.util.files import clean_dirty, is_dirty, make_read_only, mkdir, rmdir, save, set_dirty
from conans.util.log import logger
from conans.util.tracer import log_package_built, log_package_got_from_local_cache


def build_id(conan_file):
    if hasattr(conan_file, "build_id"):
        # construct new ConanInfo
        build_id_info = conan_file.info.copy()
        conan_file.info_build = build_id_info
        # effectively call the user function to change the package values
        with conanfile_exception_formatter(str(conan_file), "build_id"):
            conan_file.build_id()
        # compute modified ID
        return build_id_info.package_id()
    return None


def add_env_conaninfo(conan_file, subtree_libnames):
    for package_name, env_vars in conan_file._conan_env_values.data.items():
        for name, value in env_vars.items():
            if not package_name or package_name in subtree_libnames or \
                    package_name == conan_file.name:
                conan_file.info.env_values.add(name, value, package_name)


class _PackageBuilder(object):
    def __init__(self, cache, output, hook_manager, remote_manager, generators):
        self._cache = cache
        self._output = output
        self._hook_manager = hook_manager
        self._remote_manager = remote_manager
        self._generator_manager = generators

    def _get_build_folder(self, conanfile, package_layout, pref, keep_build, recorder):
        # Build folder can use a different package_ID if build_id() is defined.
        # This function decides if the build folder should be re-used (not build again)
        # and returns the build folder
        new_id = build_id(conanfile)
        build_pref = PackageReference(pref.ref, new_id) if new_id else pref
        build_folder = package_layout.build(build_pref)

        if is_dirty(build_folder):
            self._output.warn("Build folder is dirty, removing it: %s" % build_folder)
            rmdir(build_folder)
            clean_dirty(build_folder)

        # Decide if the build folder should be kept
        skip_build = conanfile.develop and keep_build
        if skip_build:
            self._output.info("Won't be built as specified by --keep-build")
            if not os.path.exists(build_folder):
                msg = "--keep-build specified, but build folder not found"
                recorder.package_install_error(pref, INSTALL_ERROR_MISSING_BUILD_FOLDER,
                                               msg, remote_name=None)
                raise ConanException(msg)
        elif build_pref != pref and os.path.exists(build_folder) and hasattr(conanfile, "build_id"):
            self._output.info("Won't be built, using previous build folder as defined in build_id()")
            skip_build = True

        return build_folder, skip_build

    def _prepare_sources(self, conanfile, pref, package_layout, conanfile_path, source_folder,
                         build_folder, remotes):
        export_folder = package_layout.export()
        export_source_folder = package_layout.export_sources()
        scm_sources_folder = package_layout.scm_sources()

        complete_recipe_sources(self._remote_manager, self._cache, conanfile, pref.ref, remotes)
        _remove_folder_raising(build_folder)

        config_source(export_folder, export_source_folder, scm_sources_folder, source_folder,
                      conanfile, self._output, conanfile_path, pref.ref,
                      self._hook_manager, self._cache)

        if not getattr(conanfile, 'no_copy_source', False):
            self._output.info('Copying sources to build folder')
            try:
                shutil.copytree(source_folder, build_folder, symlinks=True)
            except Exception as e:
                msg = str(e)
                if "206" in msg:  # System error shutil.Error 206: Filename or extension too long
                    msg += "\nUse short_paths=True if paths too long"
                raise ConanException("%s\nError copying sources to build folder" % msg)
            logger.debug("BUILD: Copied to %s", build_folder)
            logger.debug("BUILD: Files copied %s", ",".join(os.listdir(build_folder)))

    def _build(self, conanfile, pref):
        # Read generators from conanfile and generate the needed files
        logger.info("GENERATORS: Writing generators")
        self._generator_manager.write_generators(conanfile, conanfile.build_folder, self._output)

        logger.info("TOOLCHAIN: Writing toolchain")
        write_toolchain(conanfile, conanfile.build_folder, self._output)

        # Build step might need DLLs, binaries as protoc to generate source files
        # So execute imports() before build, storing the list of copied_files
        copied_files = run_imports(conanfile, conanfile.build_folder)

        try:
            run_build_method(conanfile, self._hook_manager, reference=pref.ref, package_id=pref.id)
            self._output.success("Package '%s' built" % pref.id)
            self._output.info("Build folder %s" % conanfile.build_folder)
        except Exception as exc:
            self._output.writeln("")
            self._output.error("Package '%s' build failed" % pref.id)
            self._output.warn("Build folder %s" % conanfile.build_folder)
            if isinstance(exc, ConanExceptionInUserConanfileMethod):
                raise exc
            raise ConanException(exc)
        finally:
            # Now remove all files that were imported with imports()
            remove_imports(conanfile, copied_files, self._output)

    def _package(self, conanfile, pref, package_layout, conanfile_path, build_folder,
                 package_folder):

        # FIXME: Is weak to assign here the recipe_hash
        manifest = package_layout.recipe_manifest()
        conanfile.info.recipe_hash = manifest.summary_hash

        # Creating ***info.txt files
        save(os.path.join(build_folder, CONANINFO), conanfile.info.dumps())
        self._output.info("Generated %s" % CONANINFO)
        save(os.path.join(build_folder, BUILD_INFO), TXTGenerator(conanfile).content)
        self._output.info("Generated %s" % BUILD_INFO)

        package_id = pref.id
        # Do the actual copy, call the conanfile.package() method
        # Could be source or build depends no_copy_source
        source_folder = conanfile.source_folder
        install_folder = build_folder  # While installing, the infos goes to build folder
        prev = run_package_method(conanfile, package_id, source_folder, build_folder,
                                  package_folder, install_folder, self._hook_manager,
                                  conanfile_path, pref.ref)

        update_package_metadata(prev, package_layout, package_id, pref.ref.revision)

        if get_env("CONAN_READ_ONLY_CACHE", False):
            make_read_only(package_folder)
        # FIXME: Conan 2.0 Clear the registry entry (package ref)
        return prev

    def build_package(self, node, keep_build, recorder, remotes):
        t1 = time.time()

        conanfile = node.conanfile
        pref = node.pref

        package_layout = self._cache.package_layout(pref.ref, conanfile.short_paths)
        source_folder = package_layout.source()
        conanfile_path = package_layout.conanfile()
        package_folder = package_layout.package(pref)

        build_folder, skip_build = self._get_build_folder(conanfile, package_layout,
                                                          pref, keep_build, recorder)
        # PREPARE SOURCES
        if not skip_build:
            with package_layout.conanfile_write_lock(self._output):
                set_dirty(build_folder)
                self._prepare_sources(conanfile, pref, package_layout, conanfile_path, source_folder,
                                      build_folder, remotes)

        # BUILD & PACKAGE
        with package_layout.conanfile_read_lock(self._output):
            mkdir(build_folder)
            with tools.chdir(build_folder):
                self._output.info('Building your package in %s' % build_folder)
                try:
                    if getattr(conanfile, 'no_copy_source', False):
                        conanfile.source_folder = source_folder
                    else:
                        conanfile.source_folder = build_folder

                    if not skip_build:
                        conanfile.build_folder = build_folder
                        conanfile.package_folder = package_folder
                        # In local cache, install folder always is build_folder
                        conanfile.install_folder = build_folder
                        self._build(conanfile, pref)
                        clean_dirty(build_folder)

                    prev = self._package(conanfile, pref, package_layout, conanfile_path,
                                         build_folder, package_folder)
                    assert prev
                    node.prev = prev
                    log_file = os.path.join(build_folder, RUN_LOG_NAME)
                    log_file = log_file if os.path.exists(log_file) else None
                    log_package_built(pref, time.time() - t1, log_file)
                    recorder.package_built(pref)
                except ConanException as exc:
                    recorder.package_install_error(pref, INSTALL_ERROR_BUILDING, str(exc),
                                                   remote_name=None)
                    raise exc

            return node.pref


def _remove_folder_raising(folder):
    try:
        rmdir(folder)
    except OSError as e:
        raise ConanException("%s\n\nCouldn't remove folder, might be busy or open\n"
                             "Close any app using it, and retry" % str(e))


def _handle_system_requirements(conan_file, pref, cache, out):
    """ check first the system_reqs/system_requirements.txt existence, if not existing
    check package/sha1/

    Used after remote package retrieving and before package building
    """
    # TODO: Check if this idiom should be generalize to all methods defined in base ConanFile
    # Instead of calling empty methods
    if type(conan_file).system_requirements == ConanFile.system_requirements:
        return

    package_layout = cache.package_layout(pref.ref)
    system_reqs_path = package_layout.system_reqs()
    system_reqs_package_path = package_layout.system_reqs_package(pref)
    if os.path.exists(system_reqs_path) or os.path.exists(system_reqs_package_path):
        return

    ret = call_system_requirements(conan_file, out)

    try:
        ret = str(ret or "")
    except Exception:
        out.warn("System requirements didn't return a string")
        ret = ""
    if getattr(conan_file, "global_system_requirements", None):
        save(system_reqs_path, ret)
    else:
        save(system_reqs_package_path, ret)


def call_system_requirements(conanfile, output):
    try:
        return conanfile.system_requirements()
    except Exception as e:
        output.error("while executing system_requirements(): %s" % str(e))
        raise ConanException("Error in system requirements")


class BinaryInstaller(object):
    """ main responsible of retrieving binary packages or building them from source
    locally in case they are not found in remotes
    """
    def __init__(self, app, recorder):
        self._cache = app.cache
        self._out = app.out
        self._remote_manager = app.remote_manager
        self._recorder = recorder
        self._binaries_analyzer = app.binaries_analyzer
        self._hook_manager = app.hook_manager
        self._generator_manager = app.generator_manager
        # Load custom generators from the cache, generators are part of the binary
        # build and install. Generators loaded here from the cache will have precedence
        # and overwrite possible generators loaded from packages (requires)
        for generator_path in app.cache.generators:
            app.loader.load_generators(generator_path)

    def install(self, deps_graph, remotes, build_mode, update, keep_build=False, graph_info=None):
        # order by levels and separate the root node (ref=None) from the rest
        nodes_by_level = deps_graph.by_levels()
        root_level = nodes_by_level.pop()
        root_node = root_level[0]
        # Get the nodes in order and if we have to build them
        self._out.info("Installing (downloading, building) binaries...")
        self._build(nodes_by_level, keep_build, root_node, graph_info, remotes, build_mode, update)

    @staticmethod
    def _classify(nodes_by_level):
        missing, downloads = [], []
        for level in nodes_by_level:
            for node in level:
                if node.binary == BINARY_MISSING:
                    missing.append(node)
                elif node.binary in (BINARY_UPDATE, BINARY_DOWNLOAD):
                    downloads.append(node)
        return missing, downloads

    def _raise_missing(self, missing):
        if not missing:
            return

        missing_prefs = set(n.pref for n in missing)  # avoid duplicated
        missing_prefs = list(sorted(missing_prefs))
        for pref in missing_prefs:
            self._out.error("Missing binary: %s" % str(pref))
        self._out.writeln("")

        # Report details just the first one
        node = missing[0]
        package_id = node.package_id
        ref, conanfile = node.ref, node.conanfile
        dependencies = [str(dep.dst) for dep in node.dependencies]

        settings_text = ", ".join(conanfile.info.full_settings.dumps().splitlines())
        options_text = ", ".join(conanfile.info.full_options.dumps().splitlines())
        dependencies_text = ', '.join(dependencies)
        requires_text = ", ".join(conanfile.info.requires.dumps().splitlines())

        msg = textwrap.dedent('''\
            Can't find a '%s' package for the specified settings, options and dependencies:
            - Settings: %s
            - Options: %s
            - Dependencies: %s
            - Requirements: %s
            - Package ID: %s
            ''' % (ref, settings_text, options_text, dependencies_text, requires_text, package_id))
        conanfile.output.warn(msg)
        self._recorder.package_install_error(PackageReference(ref, package_id),
                                             INSTALL_ERROR_MISSING, msg)
        missing_pkgs = "', '".join([str(pref.ref) for pref in missing_prefs])
        if len(missing_prefs) >= 5:
            build_str = "--build=missing"
        else:
            build_str = " ".join(["--build=%s" % pref.ref.name for pref in missing_prefs])

        raise ConanException(textwrap.dedent('''\
            Missing prebuilt package for '%s'
            Try to build from sources with "%s"
            Or read "http://docs.conan.io/en/latest/faq/troubleshooting.html#error-missing-prebuilt-package"
            ''' % (missing_pkgs, build_str)))

    def _download(self, downloads, processed_package_refs):
        """ executes the download of packages (both download and update), only once for a given
        PREF, even if node duplicated
        :param downloads: all nodes to be downloaded or updated, included repetitions
        """
        if not downloads:
            return

        download_nodes = []
        for node in downloads:
            pref = node.pref
            if pref in processed_package_refs:
                continue
            processed_package_refs.add(pref)
            assert node.prev, "PREV for %s is None" % str(node.pref)
            download_nodes.append(node)

        def _download(n):
            npref = n.pref
            layout = self._cache.package_layout(npref.ref, n.conanfile.short_paths)
            # We cannot embed the package_lock inside the remote.get_package()
            # because the handle_node_cache has its own lock
            with layout.package_lock(pref):
                self._download_pkg(layout, npref, n)

        parallel = self._cache.config.parallel_download
        if parallel is not None:
            self._out.info("Downloading binary packages in %s parallel threads" % parallel)
            thread_pool = ThreadPool(parallel)
            thread_pool.map(_download, [n for n in download_nodes])
            thread_pool.close()
            thread_pool.join()
        else:
            for node in download_nodes:
                _download(node)

    def _download_pkg(self, layout, pref, node):
        self._remote_manager.get_package(pref, layout, node.binary_remote,
                                         node.conanfile.output, self._recorder)

    def _build(self, nodes_by_level, keep_build, root_node, graph_info, remotes, build_mode, update):
        using_build_profile = bool(graph_info.profile_build)
        missing, downloads = self._classify(nodes_by_level)
        self._raise_missing(missing)
        processed_package_refs = set()
        self._download(downloads, processed_package_refs)

        for level in nodes_by_level:
            for node in level:
                ref, conan_file = node.ref, node.conanfile
                output = conan_file.output

                self._propagate_info(node, using_build_profile)
                if node.binary == BINARY_EDITABLE:
                    self._handle_node_editable(node, graph_info)
                    # Need a temporary package revision for package_revision_mode
                    # Cannot be PREV_UNKNOWN otherwise the consumers can't compute their packageID
                    node.prev = "editable"
                else:
                    if node.binary == BINARY_SKIP:  # Privates not necessary
                        continue
                    assert ref.revision is not None, "Installer should receive RREV always"
                    if node.binary == BINARY_UNKNOWN:
                        self._binaries_analyzer.reevaluate_node(node, remotes, build_mode, update)
                        if node.binary == BINARY_MISSING:
                            self._raise_missing([node])
                    _handle_system_requirements(conan_file, node.pref, self._cache, output)
                    self._handle_node_cache(node, keep_build, processed_package_refs, remotes)

        # Finally, propagate information to root node (ref=None)
        self._propagate_info(root_node, using_build_profile)

    def _handle_node_editable(self, node, graph_info):
        # Get source of information
        package_layout = self._cache.package_layout(node.ref)
        base_path = package_layout.base_folder()
        self._call_package_info(node.conanfile, package_folder=base_path, ref=node.ref)

        node.conanfile.cpp_info.filter_empty = False
        # Try with package-provided file
        editable_cpp_info = package_layout.editable_cpp_info()
        if editable_cpp_info:
            editable_cpp_info.apply_to(node.ref,
                                       node.conanfile.cpp_info,
                                       settings=node.conanfile.settings,
                                       options=node.conanfile.options)

            build_folder = editable_cpp_info.folder(node.ref, EditableLayout.BUILD_FOLDER,
                                                    settings=node.conanfile.settings,
                                                    options=node.conanfile.options)
            if build_folder is not None:
                build_folder = os.path.join(base_path, build_folder)
                output = node.conanfile.output
                self._generator_manager.write_generators(node.conanfile, build_folder, output)
                write_toolchain(node.conanfile, build_folder, output)
                save(os.path.join(build_folder, CONANINFO), node.conanfile.info.dumps())
                output.info("Generated %s" % CONANINFO)
                graph_info_node = GraphInfo(graph_info.profile_host, root_ref=node.ref)
                graph_info_node.options = node.conanfile.options.values
                graph_info_node.graph_lock = graph_info.graph_lock
                graph_info_node.save(build_folder)
                output.info("Generated graphinfo")
                graph_lock_file = GraphLockFile(graph_info.profile_host, graph_info.profile_build,
                                                graph_info.graph_lock)
                graph_lock_file.save(os.path.join(build_folder, "conan.lock"))

                save(os.path.join(build_folder, BUILD_INFO), TXTGenerator(node.conanfile).content)
                output.info("Generated %s" % BUILD_INFO)
                # Build step might need DLLs, binaries as protoc to generate source files
                # So execute imports() before build, storing the list of copied_files
                copied_files = run_imports(node.conanfile, build_folder)
                report_copied_files(copied_files, output)

    def _handle_node_cache(self, node, keep_build, processed_package_references, remotes):
        pref = node.pref
        assert pref.id, "Package-ID without value"
        assert pref.id != PACKAGE_ID_UNKNOWN, "Package-ID error: %s" % str(pref)
        conanfile = node.conanfile
        output = conanfile.output

        layout = self._cache.package_layout(pref.ref, conanfile.short_paths)

        with layout.package_lock(pref):
            if pref not in processed_package_references:
                processed_package_references.add(pref)
                if node.binary == BINARY_BUILD:
                    assert node.prev is None, "PREV for %s to be built should be None" % str(pref)
                    layout.package_remove(pref)
                    with layout.set_dirty_context_manager(pref):
                        pref = self._build_package(node, output, keep_build, remotes)
                    assert node.prev, "Node PREV shouldn't be empty"
                    assert node.pref.revision, "Node PREF revision shouldn't be empty"
                    assert pref.revision is not None, "PREV for %s to be built is None" % str(pref)
                elif node.binary in (BINARY_UPDATE, BINARY_DOWNLOAD):
                    # this can happen after a re-evaluation of packageID with Package_ID_unknown
                    self._download_pkg(layout, node.pref, node)
                elif node.binary == BINARY_CACHE:
                    assert node.prev, "PREV for %s is None" % str(pref)
                    output.success('Already installed!')
                    log_package_got_from_local_cache(pref)
                    self._recorder.package_fetched_from_cache(pref)

            package_folder = layout.package(pref)
<<<<<<< HEAD
            assert os.path.isdir(package_folder), "Package folder must exist %s" % package_folder
=======
            if not os.path.isdir(package_folder):
                raise ConanException("Package '%s' corrupted. Package folder must exist: %s\n"
                                     "Try removing the package with 'conan remove'"
                                     % (str(pref), package_folder))
>>>>>>> 207daa0b
            # Call the info method
            self._call_package_info(conanfile, package_folder, ref=pref.ref)
            self._recorder.package_cpp_info(pref, conanfile.cpp_info)

    def _build_package(self, node, output, keep_build, remotes):
        conanfile = node.conanfile
        # It is necessary to complete the sources of python requires, which might be used
        # Only the legacy python_requires allow this
        python_requires = getattr(conanfile, "python_requires", None)
        if python_requires and isinstance(python_requires, dict):  # Old legacy python_requires
            for python_require in python_requires.values():
                assert python_require.ref.revision is not None, \
                    "Installer should receive python_require.ref always"
                complete_recipe_sources(self._remote_manager, self._cache,
                                        python_require.conanfile, python_require.ref, remotes)

        builder = _PackageBuilder(self._cache, output, self._hook_manager, self._remote_manager,
                                  self._generator_manager)
        pref = builder.build_package(node, keep_build, self._recorder, remotes)
        if node.graph_lock_node:
            node.graph_lock_node.prev = pref.revision
        return pref

    def _propagate_info(self, node, using_build_profile):
        # it is necessary to recompute
        # the node transitive information necessary to compute the package_id
        # as it will be used by reevaluate_node() when package_revision_mode is used and
        # PACKAGE_ID_UNKNOWN happens due to unknown revisions
        self._binaries_analyzer.package_id_transitive_reqs(node)
        # Get deps_cpp_info from upstream nodes
        node_order = [n for n in node.public_closure if n.binary != BINARY_SKIP]
        # List sort is stable, will keep the original order of the closure, but prioritize levels
        conan_file = node.conanfile
        # FIXME: Not the best place to assign the _conan_using_build_profile
        conan_file._conan_using_build_profile = using_build_profile
        transitive = [it for it in node.transitive_closure.values()]

        br_host = []
        for it in node.dependencies:
            if it.require.build_require_context == CONTEXT_HOST:
                br_host.extend(it.dst.transitive_closure.values())

        # Initialize some members if we are using different contexts
        if using_build_profile:
            conan_file.user_info_build = DepsUserInfo()

        for n in node_order:
            if n not in transitive:
                conan_file.output.info("Applying build-requirement: %s" % str(n.ref))

            if not using_build_profile:  # Do not touch anything
                conan_file.deps_user_info[n.ref.name] = n.conanfile.user_info
                conan_file.deps_cpp_info.add(n.ref.name, n.conanfile._conan_dep_cpp_info)
                conan_file.deps_env_info.update(n.conanfile.env_info, n.ref.name)
            else:
                if n in transitive or n in br_host:
                    conan_file.deps_user_info[n.ref.name] = n.conanfile.user_info
                    conan_file.deps_cpp_info.add(n.ref.name, n.conanfile._conan_dep_cpp_info)
                else:
                    conan_file.user_info_build[n.ref.name] = n.conanfile.user_info
                    env_info = EnvInfo()
                    env_info._values_ = n.conanfile.env_info._values_.copy()
                    # Add cpp_info.bin_paths/lib_paths to env_info (it is needed for runtime)
                    env_info.DYLD_LIBRARY_PATH.extend(n.conanfile._conan_dep_cpp_info.lib_paths)
                    env_info.DYLD_LIBRARY_PATH.extend(n.conanfile._conan_dep_cpp_info.framework_paths)
                    env_info.LD_LIBRARY_PATH.extend(n.conanfile._conan_dep_cpp_info.lib_paths)
                    env_info.PATH.extend(n.conanfile._conan_dep_cpp_info.bin_paths)
                    conan_file.deps_env_info.update(env_info, n.ref.name)

        # Update the info but filtering the package values that not apply to the subtree
        # of this current node and its dependencies.
        subtree_libnames = [node.ref.name for node in node_order]
        add_env_conaninfo(conan_file, subtree_libnames)

    def _call_package_info(self, conanfile, package_folder, ref):
        conanfile.cpp_info = CppInfo(conanfile.name, package_folder)
        conanfile.cpp_info.version = conanfile.version
        conanfile.cpp_info.description = conanfile.description
        conanfile.env_info = EnvInfo()
        conanfile.user_info = UserInfo()

        # Get deps_cpp_info from upstream nodes
        public_deps = [name for name, req in conanfile.requires.items() if not req.private
                       and not req.override]
        conanfile.cpp_info.public_deps = public_deps
        # Once the node is build, execute package info, so it has access to the
        # package folder and artifacts
        conan_v2 = get_env(CONAN_V2_MODE_ENVVAR, False)
        with pythonpath(conanfile) if not conan_v2 else no_op():  # Minimal pythonpath, not the whole context, make it 50% slower
            with tools.chdir(package_folder):
                with conanfile_exception_formatter(str(conanfile), "package_info"):
                    conanfile.package_folder = package_folder
                    conanfile.source_folder = None
                    conanfile.build_folder = None
                    conanfile.install_folder = None
                    self._hook_manager.execute("pre_package_info", conanfile=conanfile,
                                               reference=ref)
                    conanfile.package_info()
                    if conanfile._conan_dep_cpp_info is None:
                        try:
                            conanfile.cpp_info._raise_incorrect_components_definition(
                                conanfile.name, conanfile.requires)
                        except ConanException as e:
                            raise ConanException("%s package_info(): %s" % (str(conanfile), e))
                        conanfile._conan_dep_cpp_info = DepCppInfo(conanfile.cpp_info)
                    self._hook_manager.execute("post_package_info", conanfile=conanfile,
                                               reference=ref)<|MERGE_RESOLUTION|>--- conflicted
+++ resolved
@@ -503,14 +503,11 @@
                     self._recorder.package_fetched_from_cache(pref)
 
             package_folder = layout.package(pref)
-<<<<<<< HEAD
-            assert os.path.isdir(package_folder), "Package folder must exist %s" % package_folder
-=======
             if not os.path.isdir(package_folder):
                 raise ConanException("Package '%s' corrupted. Package folder must exist: %s\n"
                                      "Try removing the package with 'conan remove'"
                                      % (str(pref), package_folder))
->>>>>>> 207daa0b
+
             # Call the info method
             self._call_package_info(conanfile, package_folder, ref=pref.ref)
             self._recorder.package_cpp_info(pref, conanfile.cpp_info)
