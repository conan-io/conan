import os
import shutil
import textwrap
import time
from multiprocessing.pool import ThreadPool

from conan.cache.conan_reference import ConanReference
from conans.client import tools
from conans.client.conanfile.build import run_build_method
from conans.client.conanfile.package import run_package_method
from conans.client.file_copier import report_copied_files
from conans.client.generators import write_toolchain
from conans.client.graph.graph import BINARY_BUILD, BINARY_CACHE, BINARY_DOWNLOAD, BINARY_EDITABLE, \
    BINARY_MISSING, BINARY_SKIP, BINARY_UPDATE, BINARY_UNKNOWN, CONTEXT_HOST, BINARY_INVALID, \
    BINARY_ERROR
from conans.client.importer import remove_imports, run_imports
from conans.client.recorder.action_recorder import INSTALL_ERROR_BUILDING, INSTALL_ERROR_MISSING
from conans.client.source import retrieve_exports_sources, config_source
from conans.errors import (ConanException, ConanExceptionInUserConanfileMethod,
                           conanfile_exception_formatter, ConanInvalidConfiguration,
                           ConanReferenceDoesNotExistInDB)
from conans.model.build_info import CppInfo, DepCppInfo, CppInfoDefaultValues
from conans.model.conan_file import ConanFile
from conans.model.graph_lock import GraphLockFile
from conans.model.info import PACKAGE_ID_UNKNOWN
from conans.model.new_build_info import NewCppInfo, fill_old_cppinfo
from conans.model.ref import PackageReference, ConanFileReference
from conans.model.user_info import DepsUserInfo
from conans.model.user_info import UserInfo
from conans.paths import CONANINFO, RUN_LOG_NAME
from conans.util.env_reader import get_env
from conans.util.files import clean_dirty, is_dirty, make_read_only, mkdir, rmdir, save, set_dirty
from conans.util.log import logger
from conans.util.tracer import log_package_built, log_package_got_from_local_cache


def build_id(conan_file):
    if hasattr(conan_file, "build_id"):
        # construct new ConanInfo
        build_id_info = conan_file.info.copy()
        conan_file.info_build = build_id_info
        # effectively call the user function to change the package values
        with conanfile_exception_formatter(str(conan_file), "build_id"):
            conan_file.build_id()
        # compute modified ID
        return build_id_info.package_id()
    return None


class _PackageBuilder(object):
    def __init__(self, cache, output, hook_manager, remote_manager, generators):
        self._cache = cache
        self._output = output
        self._hook_manager = hook_manager
        self._remote_manager = remote_manager
        self._generator_manager = generators

    def _get_build_folder(self, conanfile, package_layout):
        # Build folder can use a different package_ID if build_id() is defined.
        # This function decides if the build folder should be re-used (not build again)
        # and returns the build folder
        skip_build = False
        build_folder = package_layout.build()
        recipe_build_id = build_id(conanfile)
        pref = package_layout.reference
        if pref.id != recipe_build_id and hasattr(conanfile, "build_id"):
            # check if we already have a package with the calculated build_id
            recipe_ref = ConanFileReference.loads(ConanReference(pref).recipe_reference)
            package_ids = self._cache.get_package_ids(recipe_ref)
            build_prev = None
            for pkg_id in package_ids:
                prev = self._cache.get_latest_prev(pkg_id)
                prev_build_id = self._cache.get_build_id(prev)
                if prev_build_id == recipe_build_id:
                    build_prev = prev
                    break

            build_prev = build_prev or pref

            # We are trying to build a package id different from the one that has the
            # build_folder but belongs to the same recipe revision, so reuse the build_folder
            # from the one that is already build
            if build_prev.id != pref.id:
                other_pkg_layout = self._cache.pkg_layout(build_prev)
                build_folder = other_pkg_layout.build()
                skip_build = True
            elif build_prev == pref:
                self._cache.update_reference(build_prev, new_build_id=recipe_build_id)

        if is_dirty(build_folder):
            self._output.warn("Build folder is dirty, removing it: %s" % build_folder)
            rmdir(build_folder)
            clean_dirty(build_folder)

        if skip_build and os.path.exists(build_folder):
            self._output.info("Won't be built, using previous build folder as defined in build_id()")

        return build_folder, skip_build

    def _prepare_sources(self, conanfile, pref, recipe_layout, remotes):
        export_folder = recipe_layout.export()
        export_source_folder = recipe_layout.export_sources()
        scm_sources_folder = recipe_layout.scm_sources()
        conanfile_path = recipe_layout.conanfile()
        source_folder = recipe_layout.source()

        retrieve_exports_sources(self._remote_manager, recipe_layout, conanfile, pref.ref, remotes)

        conanfile.folders.set_base_source(source_folder)
        conanfile.folders.set_base_build(None)
        conanfile.folders.set_base_package(None)

        config_source(export_folder, export_source_folder, scm_sources_folder,
                      conanfile, self._output, conanfile_path, pref.ref,
                      self._hook_manager, self._cache)

    @staticmethod
    def _copy_sources(conanfile, source_folder, build_folder):
        # Copies the sources to the build-folder, unless no_copy_source is defined
        _remove_folder_raising(build_folder)
        if not getattr(conanfile, 'no_copy_source', False):
            conanfile.output.info('Copying sources to build folder')
            try:
                shutil.copytree(source_folder, build_folder, symlinks=True)
            except Exception as e:
                msg = str(e)
                if "206" in msg:  # System error shutil.Error 206: Filename or extension too long
                    msg += "\nUse short_paths=True if paths too long"
                raise ConanException("%s\nError copying sources to build folder" % msg)
            logger.debug("BUILD: Copied to %s", build_folder)
            logger.debug("BUILD: Files copied %s", ",".join(os.listdir(build_folder)))

    def _build(self, conanfile, pref):
        # Read generators from conanfile and generate the needed files
        logger.info("GENERATORS: Writing generators")
        self._generator_manager.write_generators(conanfile, conanfile.build_folder,
                                                 conanfile.generators_folder, self._output)

        logger.info("TOOLCHAIN: Writing toolchain")
        write_toolchain(conanfile, conanfile.generators_folder, self._output)

        # Build step might need DLLs, binaries as protoc to generate source files
        # So execute imports() before build, storing the list of copied_files

        copied_files = run_imports(conanfile)

        try:
            mkdir(conanfile.build_folder)
            with tools.chdir(conanfile.build_folder):
                run_build_method(conanfile, self._hook_manager, reference=pref.ref,
                                 package_id=pref.id)
            self._output.success("Package '%s' built" % pref.id)
            self._output.info("Build folder %s" % conanfile.build_folder)
        except Exception as exc:
            self._output.writeln("")
            self._output.error("Package '%s' build failed" % pref.id)
            self._output.warn("Build folder %s" % conanfile.build_folder)
            if isinstance(exc, ConanExceptionInUserConanfileMethod):
                raise exc
            raise ConanException(exc)
        finally:
            # Now remove all files that were imported with imports()
            remove_imports(conanfile, copied_files, self._output)

    def _package(self, conanfile, pref, conanfile_path):
        # FIXME: Is weak to assign here the recipe_hash
        # Creating ***info.txt files
        save(os.path.join(conanfile.folders.base_build, CONANINFO), conanfile.info.dumps())
        self._output.info("Generated %s" % CONANINFO)

        package_id = pref.id
        # Do the actual copy, call the conanfile.package() method
        # While installing, the infos goes to build folder
        conanfile.folders.set_base_install(conanfile.folders.base_build)

        prev = run_package_method(conanfile, package_id, self._hook_manager, conanfile_path,
                                  pref.ref)

        if get_env("CONAN_READ_ONLY_CACHE", False):
            make_read_only(conanfile.folders.base_package)
        # FIXME: Conan 2.0 Clear the registry entry (package ref)
        return prev

    def build_package(self, node, recorder, remotes, package_layout):
        t1 = time.time()

        conanfile = node.conanfile
        pref = node.pref

        # TODO: cache2.0 fix this
        recipe_layout = self._cache.ref_layout(pref.ref)

        base_source = recipe_layout.source()
        conanfile_path = recipe_layout.conanfile()
        base_package = package_layout.package()

        base_build, skip_build = self._get_build_folder(conanfile, package_layout)

        # PREPARE SOURCES
        if not skip_build:
            # TODO: cache2.0 check locks
            # with package_layout.conanfile_write_lock(self._output):
            set_dirty(base_build)
            self._prepare_sources(conanfile, pref, recipe_layout, remotes)
            self._copy_sources(conanfile, base_source, base_build)
            mkdir(base_build)

        # BUILD & PACKAGE
        # TODO: cache2.0 check locks
        # with package_layout.conanfile_read_lock(self._output):
        with tools.chdir(base_build):
            self._output.info('Building your package in %s' % base_build)
            try:
                if getattr(conanfile, 'no_copy_source', False):
                    conanfile.folders.set_base_source(base_source)
                else:
                    conanfile.folders.set_base_source(base_build)

                conanfile.folders.set_base_build(base_build)
                conanfile.folders.set_base_imports(base_build)
                conanfile.folders.set_base_package(base_package)

                if not skip_build:
                    # In local cache, generators folder always in build_folder
                    conanfile.folders.set_base_generators(base_build)
                    # In local cache, install folder always is build_folder
                    conanfile.folders.set_base_install(base_build)
                    self._build(conanfile, pref)
                    clean_dirty(base_build)

                prev = self._package(conanfile, pref, conanfile_path)
                assert prev
                node.prev = prev
                log_file = os.path.join(base_build, RUN_LOG_NAME)
                log_file = log_file if os.path.exists(log_file) else None
                log_package_built(pref, time.time() - t1, log_file)
                recorder.package_built(pref)
            except ConanException as exc:
                recorder.package_install_error(pref, INSTALL_ERROR_BUILDING, str(exc),
                                               remote_name=None)
                raise exc

        return node.pref


def _remove_folder_raising(folder):
    try:
        rmdir(folder)
    except OSError as e:
        raise ConanException("%s\n\nCouldn't remove folder, might be busy or open\n"
                             "Close any app using it, and retry" % str(e))


def _handle_system_requirements(conan_file, package_layout, out):
    """ check first the system_reqs/system_requirements.txt existence, if not existing
    check package/sha1/

    Used after remote package retrieving and before package building
    """
    # TODO: Check if this idiom should be generalize to all methods defined in base ConanFile
    # Instead of calling empty methods
    if type(conan_file).system_requirements == ConanFile.system_requirements:
        return

    system_reqs_path = package_layout.system_reqs()
    system_reqs_package_path = package_layout.system_reqs_package()

    ret = call_system_requirements(conan_file, out)

    try:
        ret = str(ret or "")
    except Exception:
        out.warn("System requirements didn't return a string")
        ret = ""
    if getattr(conan_file, "global_system_requirements", None):
        save(system_reqs_path, ret)
    else:
        save(system_reqs_package_path, ret)


def call_system_requirements(conanfile, output):
    try:
        return conanfile.system_requirements()
    except Exception as e:
        output.error("while executing system_requirements(): %s" % str(e))
        raise ConanException("Error in system requirements")


class BinaryInstaller(object):
    """ main responsible of retrieving binary packages or building them from source
    locally in case they are not found in remotes
    """

    def __init__(self, app, recorder):
        self._cache = app.cache
        self._out = app.out
        self._remote_manager = app.remote_manager
        self._recorder = recorder
        self._binaries_analyzer = app.binaries_analyzer
        self._hook_manager = app.hook_manager
        self._generator_manager = app.generator_manager
        # Load custom generators from the cache, generators are part of the binary
        # build and install. Generators loaded here from the cache will have precedence
        # and overwrite possible generators loaded from packages (requires)
        for generator_path in app.cache.generators:
            app.loader.load_generators(generator_path)

    def install(self, deps_graph, remotes, build_mode, update, profile_host, profile_build,
                graph_lock):
        assert not deps_graph.error, "This graph cannot be installed: {}".format(deps_graph)
        # order by levels and separate the root node (ref=None) from the rest
        nodes_by_level = deps_graph.by_levels()
        root_level = nodes_by_level.pop()
        root_node = root_level[0]
        # Get the nodes in order and if we have to build them
        self._out.info("Installing (downloading, building) binaries...")
        self._build(nodes_by_level, root_node, profile_host, profile_build,
                    graph_lock, remotes, build_mode, update)

    @staticmethod
    def _classify(nodes_by_level):
        missing, invalid, downloads = [], [], []
        for level in nodes_by_level:
            for node in level:
                if node.binary == BINARY_MISSING:
                    missing.append(node)
                elif node.binary in (BINARY_INVALID, BINARY_ERROR):
                    invalid.append(node)
                elif node.binary in (BINARY_UPDATE, BINARY_DOWNLOAD):
                    downloads.append(node)
        return missing, invalid, downloads

    def _raise_missing(self, missing):
        if not missing:
            return

        missing_prefs = set(n.pref for n in missing)  # avoid duplicated
        missing_prefs = list(sorted(missing_prefs))
        for pref in missing_prefs:
            self._out.error("Missing binary: %s" % str(pref))
        self._out.writeln("")

        # Report details just the first one
        node = missing[0]
        package_id = node.package_id
        ref, conanfile = node.ref, node.conanfile
        dependencies = [str(dep.dst) for dep in node.dependencies]

        settings_text = ", ".join(conanfile.info.full_settings.dumps().splitlines())
        options_text = ", ".join(conanfile.info.full_options.dumps().splitlines())
        dependencies_text = ', '.join(dependencies)
        requires_text = ", ".join(conanfile.info.requires.dumps().splitlines())

        msg = textwrap.dedent('''\
            Can't find a '%s' package for the specified settings, options and dependencies:
            - Settings: %s
            - Options: %s
            - Dependencies: %s
            - Requirements: %s
            - Package ID: %s
            ''' % (ref, settings_text, options_text, dependencies_text, requires_text, package_id))
        conanfile.output.warn(msg)
        self._recorder.package_install_error(PackageReference(ref, package_id),
                                             INSTALL_ERROR_MISSING, msg)
        missing_pkgs = "', '".join([str(pref.ref) for pref in missing_prefs])
        if len(missing_prefs) >= 5:
            build_str = "--build=missing"
        else:
            build_str = " ".join(["--build=%s" % pref.ref.name for pref in missing_prefs])

        raise ConanException(textwrap.dedent('''\
            Missing prebuilt package for '%s'
            Try to build from sources with '%s'
            Use 'conan search <reference> --table table.html'
            Or read 'http://docs.conan.io/en/latest/faq/troubleshooting.html#error-missing-prebuilt-package'
            ''' % (missing_pkgs, build_str)))

    def _download(self, downloads, processed_package_refs):
        """ executes the download of packages (both download and update), only once for a given
        PREF, even if node duplicated
        :param downloads: all nodes to be downloaded or updated, included repetitions
        """
        if not downloads:
            return

        download_nodes = []
        for node in downloads:
            pref = node.pref
            bare_pref = PackageReference(pref.ref, pref.id)
            if bare_pref in processed_package_refs:
                continue
            processed_package_refs[bare_pref] = pref.revision
            assert node.prev, "PREV for %s is None" % str(node.pref)
            download_nodes.append(node)

        parallel = self._cache.config.parallel_download
        if parallel is not None:
            self._out.info("Downloading binary packages in %s parallel threads" % parallel)
            thread_pool = ThreadPool(parallel)
            thread_pool.map(self._download_pkg, [n for n in download_nodes])
            thread_pool.close()
            thread_pool.join()
        else:
            for node in download_nodes:
                self._download_pkg(node)

    def _download_pkg(self, node):
        self._remote_manager.get_package(node.conanfile, node.pref, node.binary_remote,
                                         node.conanfile.output, self._recorder)

    def _build(self, nodes_by_level, root_node, profile_host, profile_build, graph_lock,
               remotes, build_mode, update):
        missing, invalid, downloads = self._classify(nodes_by_level)
        if invalid:
            msg = ["There are invalid packages (packages that cannot exist for this configuration):"]
            for node in invalid:
                binary, reason = node.conanfile.info.invalid
                msg.append("{}: {}: {}".format(node.conanfile, binary, reason))
            raise ConanInvalidConfiguration("\n".join(msg))
        self._raise_missing(missing)
        processed_package_refs = {}
        self._download(downloads, processed_package_refs)

        for level in nodes_by_level:
            for node in level:
                ref, conan_file = node.ref, node.conanfile
                output = conan_file.output

                if node.binary == BINARY_EDITABLE:
                    self._handle_node_editable(node, profile_host, profile_build, graph_lock)
                    # Need a temporary package revision for package_revision_mode
                    # Cannot be PREV_UNKNOWN otherwise the consumers can't compute their packageID
                    node.prev = "editable"
                else:
                    if node.binary == BINARY_SKIP:  # Privates not necessary
                        continue
                    assert ref.revision is not None, "Installer should receive RREV always"
                    if node.binary == BINARY_UNKNOWN:
                        self._binaries_analyzer.reevaluate_node(node, remotes, build_mode, update)
                        if node.binary == BINARY_MISSING:
                            self._raise_missing([node])

                    if not node.pref.revision:
                        package_layout = self._cache.create_temp_pkg_layout(node.pref)
                    else:
                        package_layout = self._cache.get_or_create_pkg_layout(node.pref)

                    _handle_system_requirements(conan_file, package_layout, output)
                    self._handle_node_cache(node, processed_package_refs, remotes, package_layout)

    def _handle_node_editable(self, node, profile_host, profile_build, graph_lock):
        # Get source of information
        conanfile = node.conanfile
        ref = node.ref
        conanfile_path = self._cache.editable_path(ref)
        # TODO: Check, this assumes the folder is always the conanfile one
        base_path = os.path.dirname(conanfile_path)
        self._call_package_info(conanfile, package_folder=base_path, ref=ref, is_editable=True)

        # New editables mechanism based on Folders
        conanfile.folders.set_base_package(base_path)
        conanfile.folders.set_base_source(base_path)
        conanfile.folders.set_base_build(base_path)
        conanfile.folders.set_base_install(base_path)
        conanfile.folders.set_base_imports(base_path)

        output = conanfile.output
        output.info("Rewriting files of editable package "
                    "'{}' at '{}'".format(conanfile.name, conanfile.generators_folder))
        self._generator_manager.write_generators(conanfile, conanfile.install_folder,
                                                 conanfile.generators_folder, output)
        write_toolchain(conanfile, conanfile.generators_folder, output)
        output.info("Generated toolchain")
        graph_lock_file = GraphLockFile(profile_host, profile_build, graph_lock)
        graph_lock_file.save(os.path.join(conanfile.install_folder, "conan.lock"))
        output.info("Generated conan.lock")
        copied_files = run_imports(conanfile)
        report_copied_files(copied_files, output)

    def _handle_node_cache(self, node, processed_package_references, remotes, pkg_layout):
        pref = node.pref
        assert pref.id, "Package-ID without value"
        assert pref.id != PACKAGE_ID_UNKNOWN, "Package-ID error: %s" % str(pref)
        conanfile = node.conanfile
        output = conanfile.output

        bare_pref = PackageReference(pref.ref, pref.id)
        processed_prev = processed_package_references.get(bare_pref)
        if processed_prev is None:  # This package-id has not been processed before
            if not pkg_layout:
                if pref.revision:
                    raise ConanException("should this happen?")
                    pkg_layout = self._cache.pkg_layout(pref)
                else:
                    pkg_layout = self._cache.create_temp_pkg_layout(pref)
        else:
            # We need to update the PREV of this node, as its processing has been skipped,
            # but it could be that another node with same PREF was built and obtained a new PREV
            node.prev = processed_prev
            pref = pref.copy_with_revs(pref.ref.revision, processed_prev)
            pkg_layout = self._cache.pkg_layout(pref)

        with pkg_layout.package_lock():
            if processed_prev is None:  # This package-id has not been processed before
                if node.binary == BINARY_BUILD:
                    assert node.prev is None, "PREV for %s to be built should be None" % str(pref)
                    pkg_layout.package_remove()
                    with pkg_layout.set_dirty_context_manager():
                        pref = self._build_package(node, output, remotes, pkg_layout)
                    assert node.prev, "Node PREV shouldn't be empty"
                    assert node.pref.revision, "Node PREF revision shouldn't be empty"
                    assert pref.revision is not None, "PREV for %s to be built is None" % str(pref)
                elif node.binary in (BINARY_UPDATE, BINARY_DOWNLOAD):
                    # this can happen after a re-evaluation of packageID with Package_ID_unknown
                    # TODO: cache2.0. We can't pass the layout because we don't have the prev yet
                    #  move the layout inside the get... method
                    self._download_pkg(node)
                elif node.binary == BINARY_CACHE:
                    assert node.prev, "PREV for %s is None" % str(pref)
                    output.success('Already installed!')
                    log_package_got_from_local_cache(pref)
                    self._recorder.package_fetched_from_cache(pref)
                processed_package_references[bare_pref] = node.prev

            # at this point the package reference should be complete
            if pkg_layout.reference != pref:
                self._cache.assign_prev(pkg_layout, ConanReference(pref))

            package_folder = pkg_layout.package()
            assert os.path.isdir(package_folder), ("Package '%s' folder must exist: %s\n"
                                                   % (str(pref), package_folder))
            # Call the info method
            self._call_package_info(conanfile, package_folder, ref=pref.ref, is_editable=False)
            self._recorder.package_cpp_info(pref, conanfile.cpp_info)

    def _build_package(self, node, output, remotes, pkg_layout):
<<<<<<< HEAD
        conanfile = node.conanfile
        # It is necessary to complete the sources of python requires, which might be used
        # Only the legacy python_requires allow this
        python_requires = getattr(conanfile, "python_requires", None)
        if python_requires and isinstance(python_requires, dict):  # Old legacy python_requires
            for python_require in python_requires.values():
                assert python_require.ref.revision is not None, \
                    "Installer should receive python_require.ref always"
                retrieve_exports_sources(self._remote_manager, pkg_layout, python_require.conanfile,
                                         python_require.ref, remotes)

=======
>>>>>>> a6cc49ee
        builder = _PackageBuilder(self._cache, output, self._hook_manager, self._remote_manager,
                                  self._generator_manager)
        pref = builder.build_package(node, self._recorder, remotes, pkg_layout)
        if node.graph_lock_node:
            node.graph_lock_node.prev = pref.revision
        return pref

    def _call_package_info(self, conanfile, package_folder, ref, is_editable):
        conanfile.cpp_info = CppInfo(conanfile.name, package_folder)
        conanfile.cpp_info.version = conanfile.version
        conanfile.cpp_info.description = conanfile.description

        conanfile.folders.set_base_package(package_folder)
        conanfile.folders.set_base_source(None)
        conanfile.folders.set_base_build(None)
        conanfile.folders.set_base_install(None)

        conanfile.user_info = UserInfo()

        # Once the node is build, execute package info, so it has access to the
        # package folder and artifacts

        with tools.chdir(package_folder):
            with conanfile_exception_formatter(str(conanfile), "package_info"):
                self._hook_manager.execute("pre_package_info", conanfile=conanfile,
                                           reference=ref)
                if hasattr(conanfile, "layout"):
                    # Old cpp info without defaults (the defaults are in the new one)
                    conanfile.cpp_info = CppInfo(conanfile.name, package_folder,
                                                 default_values=CppInfoDefaultValues())
                    if not is_editable:
                        package_cppinfo = conanfile.cpp.package.copy()
                        package_cppinfo.set_relative_base_folder(conanfile.folders.package)
                        # Copy the infos.package into the old cppinfo
                        fill_old_cppinfo(conanfile.cpp.package, conanfile.cpp_info)
                    else:
                        conanfile.cpp_info.filter_empty = False

                conanfile.package_info()

                if hasattr(conanfile, "layout") and is_editable:
                    # Adjust the folders of the layout to consolidate the rootfolder of the
                    # cppinfos inside
                    conanfile.folders.set_base_build(package_folder)
                    conanfile.folders.set_base_source(package_folder)
                    conanfile.folders.set_base_generators(package_folder)

                    # convert directory entries to be relative to the declared folders.build
                    build_cppinfo = conanfile.cpp.build.copy()
                    build_cppinfo.set_relative_base_folder(conanfile.folders.build)

                    # convert directory entries to be relative to the declared folders.source
                    source_cppinfo = conanfile.cpp.source.copy()
                    source_cppinfo.set_relative_base_folder(conanfile.folders.source)

                    full_editable_cppinfo = NewCppInfo()
                    full_editable_cppinfo.merge(source_cppinfo)
                    full_editable_cppinfo.merge(build_cppinfo)
                    # Paste the editable cpp_info but prioritizing it, only if a
                    # variable is not declared at build/source, the package will keep the value
                    fill_old_cppinfo(full_editable_cppinfo, conanfile.cpp_info)

                self._hook_manager.execute("post_package_info", conanfile=conanfile,
                                           reference=ref)<|MERGE_RESOLUTION|>--- conflicted
+++ resolved
@@ -534,20 +534,6 @@
             self._recorder.package_cpp_info(pref, conanfile.cpp_info)
 
     def _build_package(self, node, output, remotes, pkg_layout):
-<<<<<<< HEAD
-        conanfile = node.conanfile
-        # It is necessary to complete the sources of python requires, which might be used
-        # Only the legacy python_requires allow this
-        python_requires = getattr(conanfile, "python_requires", None)
-        if python_requires and isinstance(python_requires, dict):  # Old legacy python_requires
-            for python_require in python_requires.values():
-                assert python_require.ref.revision is not None, \
-                    "Installer should receive python_require.ref always"
-                retrieve_exports_sources(self._remote_manager, pkg_layout, python_require.conanfile,
-                                         python_require.ref, remotes)
-
-=======
->>>>>>> a6cc49ee
         builder = _PackageBuilder(self._cache, output, self._hook_manager, self._remote_manager,
                                   self._generator_manager)
         pref = builder.build_package(node, self._recorder, remotes, pkg_layout)
