--- conflicted
+++ resolved
@@ -342,20 +342,13 @@
                     clean_dirty(package_folder)
                 elif node.binary in (BINARY_UPDATE, BINARY_DOWNLOAD):
                     if not self._node_concurrently_installed(node, package_folder):
-<<<<<<< HEAD
                         set_dirty(package_folder)
-                        new_ref = self._remote_manager.get_package(pref, package_folder,
-                                                                   node.binary_remote, output,
-                                                                   self._recorder)
-                        self._registry.prefs.set(new_ref, node.binary_remote.name)
-                        clean_dirty(package_folder)
-=======
                         assert pref.revision is not None, "Installer should receive #PREV always"
                         self._remote_manager.get_package(pref, package_folder,
                                                          node.binary_remote, output,
                                                          self._recorder)
                         self._registry.prefs.set(pref, node.binary_remote.name)
->>>>>>> aec6c8b6
+                        clean_dirty(package_folder)
                     else:
                         output.success('Download skipped. Probable concurrent download')
                         log_package_got_from_local_cache(pref)
