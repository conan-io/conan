--- conflicted
+++ resolved
@@ -318,7 +318,6 @@
                                        settings=node.conanfile.settings,
                                        options=node.conanfile.options)
 
-<<<<<<< HEAD
             build_folder = editable_cpp_info.folder(node.ref, "build_folder",
                                                     settings=node.conanfile.settings,
                                                     options=node.conanfile.options)
@@ -338,11 +337,8 @@
                 copied_files = run_imports(node.conanfile, build_folder)
                 report_copied_files(copied_files, output)
 
-    def _handle_node_cache(self, node, pref, keep_build, processed_package_references):
-=======
     def _handle_node_cache(self, node, keep_build, processed_package_references):
         pref = node.pref
->>>>>>> 6ec73ac2
         conan_file = node.conanfile
         output = conan_file.output
         package_folder = self._cache.package(pref, conan_file.short_paths)
