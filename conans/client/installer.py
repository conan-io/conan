--- conflicted
+++ resolved
@@ -291,30 +291,6 @@
 
     def install(self, deps_graph, remotes, build_mode, update):
         assert not deps_graph.error, "This graph cannot be installed: {}".format(deps_graph)
-<<<<<<< HEAD
-        # order by levels and separate the root node (ref=None) from the rest
-        nodes_by_level = deps_graph.by_levels()
-        root_level = nodes_by_level.pop()
-        root_node = root_level[0]
-        # Get the nodes in order and if we have to build them
-        self._out.info("Installing (downloading, building) binaries...")
-        self._build(nodes_by_level, root_node, graph_lock, remotes, build_mode, update)
-
-    @staticmethod
-    def _classify(nodes_by_level):
-        missing, invalid, downloads = [], [], []
-        for level in nodes_by_level:
-            for node in level:
-                if node.binary == BINARY_MISSING:
-                    missing.append(node)
-                elif node.binary in (BINARY_INVALID, BINARY_ERROR):
-                    invalid.append(node)
-                elif node.binary in (BINARY_UPDATE, BINARY_DOWNLOAD):
-                    downloads.append(node)
-        return missing, invalid, downloads
-=======
->>>>>>> 841c93ce
-
         self._out.info("\nInstalling (downloading, building) binaries...")
 
         # order by levels and separate the root node (ref=None) from the rest
@@ -351,67 +327,6 @@
             for node in downloads:
                 self._download_pkg(node)
 
-<<<<<<< HEAD
-    def _download_pkg(self, node):
-        self._remote_manager.get_package(node.conanfile, node.pref, node.binary_remote,
-                                         node.conanfile.output, self._recorder)
-
-    def _build(self, nodes_by_level, root_node, profile_host,
-               remotes, build_mode, update):
-        missing, invalid, downloads = self._classify(nodes_by_level)
-        if invalid:
-            msg = ["There are invalid packages (packages that cannot exist for this configuration):"]
-            for node in invalid:
-                binary, reason = node.conanfile.info.invalid
-                msg.append("{}: {}: {}".format(node.conanfile, binary, reason))
-            raise ConanInvalidConfiguration("\n".join(msg))
-        self._raise_missing(missing)
-        processed_package_refs = {}
-        self._download(downloads, processed_package_refs)
-
-        for level in nodes_by_level:
-            for node in level:
-                ref, conan_file = node.ref, node.conanfile
-                output = conan_file.output
-
-                if node.binary == BINARY_EDITABLE:
-                    self._handle_node_editable(node, profile_host)
-                    # Need a temporary package revision for package_revision_mode
-                    # Cannot be PREV_UNKNOWN otherwise the consumers can't compute their packageID
-                    node.prev = "editable"
-                else:
-                    if node.binary == BINARY_SKIP:  # Privates not necessary
-                        continue
-                    assert ref.revision is not None, "Installer should receive RREV always"
-                    if node.binary == BINARY_UNKNOWN:
-                        self._binaries_analyzer.reevaluate_node(node, remotes, build_mode, update)
-                        if node.binary == BINARY_MISSING:
-                            self._raise_missing([node])
-
-                    if not node.pref.revision:
-                        package_layout = self._cache.create_temp_pkg_layout(node.pref)
-                    else:
-                        package_layout = self._cache.get_or_create_pkg_layout(node.pref)
-
-                    _handle_system_requirements(conan_file, package_layout, output)
-                    self._handle_node_cache(node, processed_package_refs, remotes, package_layout)
-
-    def _handle_node_editable(self, node, profile_host):
-        # Get source of information
-        conanfile = node.conanfile
-        ref = node.ref
-        conanfile_path = self._cache.editable_path(ref)
-        # TODO: Check, this assumes the folder is always the conanfile one
-        base_path = os.path.dirname(conanfile_path)
-        self._call_package_info(conanfile, package_folder=base_path, ref=ref, is_editable=True)
-
-        # New editables mechanism based on Folders
-        conanfile.folders.set_base_package(base_path)
-        conanfile.folders.set_base_source(base_path)
-        conanfile.folders.set_base_build(base_path)
-        conanfile.folders.set_base_install(base_path)
-        conanfile.folders.set_base_imports(base_path)
-=======
     def _download_pkg(self, package):
         node = package.nodes[0]
         assert node.pref.revision is not None
@@ -421,7 +336,6 @@
         if package.binary == BINARY_EDITABLE:
             self._handle_node_editable(package)
             return
->>>>>>> 841c93ce
 
         assert package.binary in (BINARY_CACHE, BINARY_BUILD, BINARY_UNKNOWN, BINARY_DOWNLOAD,
                                   BINARY_UPDATE)
@@ -500,17 +414,7 @@
         output = conanfile.output
         output.info("Rewriting files of editable package "
                     "'{}' at '{}'".format(conanfile.name, conanfile.generators_folder))
-<<<<<<< HEAD
-        self._generator_manager.write_generators(conanfile, conanfile.install_folder,
-                                                 conanfile.generators_folder, output)
-        write_toolchain(conanfile, conanfile.generators_folder, output)
-        output.info("Generated toolchain")
-        graph_lock_file = GraphLockFile(profile_host)
-        graph_lock_file.save(os.path.join(conanfile.install_folder, "conan.lock"))
-        output.info("Generated conan.lock")
-=======
         write_generators(conanfile)
->>>>>>> 841c93ce
         copied_files = run_imports(conanfile)
         report_copied_files(copied_files, output)
 
