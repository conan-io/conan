import os
import shutil
import time
from multiprocessing.pool import ThreadPool

from conan.api.output import ConanOutput
from conans.client.conanfile.build import run_build_method
from conans.client.conanfile.package import run_package_method
from conans.client.generators import write_generators
from conans.client.graph.graph import BINARY_BUILD, BINARY_CACHE, BINARY_DOWNLOAD, BINARY_EDITABLE, \
<<<<<<< HEAD
    BINARY_MISSING, BINARY_UPDATE, BINARY_UNKNOWN, BINARY_DEFERRED
from conans.client.graph.install_graph import InstallGraph, raise_missing
from conans.client.importer import remove_imports, run_imports
=======
    BINARY_UPDATE, BINARY_EDITABLE_BUILD, BINARY_SKIP
from conans.client.graph.install_graph import InstallGraph
>>>>>>> ab657385
from conans.client.source import retrieve_exports_sources, config_source
from conans.errors import (ConanException, ConanExceptionInUserConanfileMethod,
                           conanfile_exception_formatter, conanfile_remove_attr)
from conans.model.build_info import CppInfo
from conans.model.package_ref import PkgReference
from conans.paths import CONANINFO
from conans.util.files import clean_dirty, is_dirty, mkdir, rmdir, save, set_dirty, chdir
from conans.util.tracer import log_package_built, log_package_got_from_local_cache


def build_id(conan_file):
    if hasattr(conan_file, "build_id"):
        # construct new ConanInfo
        build_id_info = conan_file.info.clone()
        conan_file.info_build = build_id_info
        # effectively call the user function to change the package values
        with conanfile_exception_formatter(conan_file, "build_id"):
            conan_file.build_id()
        # compute modified ID
        return build_id_info.package_id()
    return None


class _PackageBuilder(object):

    def __init__(self, app):
        self._app = app
        self._cache = app.cache
        self._hook_manager = app.hook_manager
        self._remote_manager = app.remote_manager

    def _get_build_folder(self, conanfile, package_layout):
        # Build folder can use a different package_ID if build_id() is defined.
        # This function decides if the build folder should be re-used (not build again)
        # and returns the build folder
        skip_build = False
        build_folder = package_layout.build()
        recipe_build_id = build_id(conanfile)
        pref = package_layout.reference
        if recipe_build_id is not None and pref.package_id != recipe_build_id:
            package_layout.build_id = recipe_build_id
            # check if we already have a package with the calculated build_id
            recipe_ref = pref.ref
            build_prev = self._cache.get_matching_build_id(recipe_ref, recipe_build_id)
            build_prev = build_prev or pref

            # We are trying to build a package id different from the one that has the
            # build_folder but belongs to the same recipe revision, so reuse the build_folder
            # from the one that is already build
            if build_prev.package_id != pref.package_id:
                other_pkg_layout = self._cache.pkg_layout(build_prev)
                build_folder = other_pkg_layout.build()
                skip_build = True

        if is_dirty(build_folder):
            conanfile.output.warning("Build folder is dirty, removing it: %s" % build_folder)
            rmdir(build_folder)
            clean_dirty(build_folder)

        if skip_build and os.path.exists(build_folder):
            conanfile.output.info("Won't be built, using previous build folder as defined "
                                  "in build_id()")

        return build_folder, skip_build

    @staticmethod
    def _copy_sources(conanfile, source_folder, build_folder):
        # Copies the sources to the build-folder, unless no_copy_source is defined
        rmdir(build_folder)
        if not getattr(conanfile, 'no_copy_source', False):
            conanfile.output.info('Copying sources to build folder')
            try:
                shutil.copytree(source_folder, build_folder, symlinks=True)
            except Exception as e:
                msg = str(e)
                if "206" in msg:  # System error shutil.Error 206: Filename or extension too long
                    msg += "\nUse short_paths=True if paths too long"
                raise ConanException("%s\nError copying sources to build folder" % msg)

    def _build(self, conanfile, pref):
        write_generators(conanfile, self._hook_manager)

        try:
            run_build_method(conanfile, self._hook_manager)
            conanfile.output.success("Package '%s' built" % pref.package_id)
            conanfile.output.info("Build folder %s" % conanfile.build_folder)
        except Exception as exc:
            conanfile.output.error("\nPackage '%s' build failed" % pref.package_id)
            conanfile.output.warning("Build folder %s" % conanfile.build_folder)
            if isinstance(exc, ConanExceptionInUserConanfileMethod):
                raise exc
            raise ConanException(exc)

    def _package(self, conanfile, pref):
        # Creating ***info.txt files
        save(os.path.join(conanfile.folders.base_build, CONANINFO), conanfile.info.dumps())
        conanfile.output.info("Generated %s" % CONANINFO)

        package_id = pref.package_id
        # Do the actual copy, call the conanfile.package() method
        # While installing, the infos goes to build folder
        prev = run_package_method(conanfile, package_id, self._hook_manager, pref.ref)

        # FIXME: Conan 2.0 Clear the registry entry (package ref)
        return prev

    def build_package(self, node, package_layout):
        t1 = time.time()

        conanfile = node.conanfile
        pref = node.pref

        # TODO: cache2.0 fix this
        recipe_layout = self._cache.ref_layout(pref.ref)

        base_source = recipe_layout.source()
        base_package = package_layout.package()

        base_build, skip_build = self._get_build_folder(conanfile, package_layout)

        # PREPARE SOURCES
        if not skip_build:
            # TODO: cache2.0 check locks
            # with package_layout.conanfile_write_lock(self._output):
            set_dirty(base_build)
            self._copy_sources(conanfile, base_source, base_build)
            mkdir(base_build)

        # BUILD & PACKAGE
        # TODO: cache2.0 check locks
        # with package_layout.conanfile_read_lock(self._output):
        with chdir(base_build):
            conanfile.output.info('Building your package in %s' % base_build)
            try:
                src = base_source if getattr(conanfile, 'no_copy_source', False) else base_build
                conanfile.folders.set_base_source(src)
                conanfile.folders.set_base_build(base_build)
                conanfile.folders.set_base_package(base_package)
                # In local cache, generators folder always in build_folder
                conanfile.folders.set_base_generators(base_build)

                if not skip_build:
                    # In local cache, install folder always is build_folder
                    self._build(conanfile, pref)
                    clean_dirty(base_build)

                prev = self._package(conanfile, pref)
                assert prev
                node.prev = prev
                log_package_built(pref, time.time() - t1)
            except ConanException as exc:
                raise exc

        return node.pref


class BinaryInstaller:
    """ main responsible of retrieving binary packages or building them from source
    locally in case they are not found in remotes
    """
    def __init__(self, app):
        self._app = app
        self._cache = app.cache
        self._remote_manager = app.remote_manager
        self._hook_manager = app.hook_manager

    def _install_source(self, node, remotes):
        conanfile = node.conanfile
        download_source = conanfile.conf.get("tools.build:download_source", check_type=bool)

        if not download_source and node.binary != BINARY_BUILD:
            return

        conanfile = node.conanfile
        recipe_layout = self._cache.ref_layout(node.ref)
        export_source_folder = recipe_layout.export_sources()
        source_folder = recipe_layout.source()

        retrieve_exports_sources(self._remote_manager, recipe_layout, conanfile, node.ref, remotes)

        conanfile.folders.set_base_source(source_folder)
        conanfile.folders.set_base_export_sources(source_folder)
        config_source(export_source_folder, conanfile, self._hook_manager)

    @staticmethod
    def install_system_requires(graph, only_info=False):
        install_graph = InstallGraph(graph)
        install_order = install_graph.install_order()

        for level in install_order:
            for install_reference in level:
                for package in install_reference.packages.values():
                    if not only_info and package.binary == BINARY_SKIP:
                        continue
                    conanfile = package.nodes[0].conanfile
                    # TODO: Refactor magic strings and use _SystemPackageManagerTool.mode_xxx ones
                    mode = conanfile.conf.get("tools.system.package_manager:mode")
                    if only_info and mode is None:
                        continue
                    if hasattr(conanfile, "system_requirements"):
                        with conanfile_exception_formatter(conanfile, "system_requirements"):
                            conanfile.system_requirements()
                    for n in package.nodes:
                        n.conanfile.system_requires = conanfile.system_requires

        conanfile = graph.root.conanfile
        mode = conanfile.conf.get("tools.system.package_manager:mode")
        if only_info and mode is None:
            return
        if hasattr(conanfile, "system_requirements"):
            with conanfile_exception_formatter(conanfile, "system_requirements"):
                conanfile.system_requirements()

    def install_sources(self, graph, remotes):
        install_graph = InstallGraph(graph)
        install_order = install_graph.install_order()

        for level in install_order:
            for install_reference in level:
                for package in install_reference.packages.values():
                    self._install_source(package.nodes[0], remotes)

    def install(self, deps_graph, remotes):
        assert not deps_graph.error, "This graph cannot be installed: {}".format(deps_graph)

        ConanOutput().title("Installing (downloading, building) binaries...")

        # order by levels and separate the root node (ref=None) from the rest
        install_graph = InstallGraph(deps_graph)
        install_graph.raise_errors()
        install_order = install_graph.install_order()

        self._download_bulk(install_order)
        for level in install_order:
            for install_reference in level:
                for package in install_reference.packages.values():
                    self._install_source(package.nodes[0], remotes)
                    self._handle_package(package, install_reference)

    def _download_bulk(self, install_order):
        """ executes the download of packages (both download and update), only once for a given
        PREF
        """
        downloads = []
        for level in install_order:
            for node in level:
                for package in node.packages.values():
                    if package.binary in (BINARY_UPDATE, BINARY_DOWNLOAD):
                        downloads.append(package)
        if not downloads:
            return

        parallel = self._cache.new_config.get("core.download:parallel", check_type=int)
        if parallel is not None:
            ConanOutput().info("Downloading binary packages in %s parallel threads" % parallel)
            thread_pool = ThreadPool(parallel)
            thread_pool.map(self._download_pkg, downloads)
            thread_pool.close()
            thread_pool.join()
        else:
            for node in downloads:
                self._download_pkg(node)

    def _download_pkg(self, package):
        node = package.nodes[0]
        assert node.pref.revision is not None
        assert node.pref.timestamp is not None
        self._remote_manager.get_package(node.conanfile, node.pref, node.binary_remote)

<<<<<<< HEAD
    def _handle_package(self, package, install_reference, build_mode):
        if package.binary == BINARY_DEFERRED:
            return
        if package.binary == BINARY_EDITABLE:
=======
    def _handle_package(self, package, install_reference):
        if package.binary in (BINARY_EDITABLE, BINARY_EDITABLE_BUILD):
>>>>>>> ab657385
            self._handle_node_editable(package)
            return

        assert package.binary in (BINARY_CACHE, BINARY_BUILD, BINARY_DOWNLOAD, BINARY_UPDATE)
        assert install_reference.ref.revision is not None, "Installer should receive RREV always"

        pref = PkgReference(install_reference.ref, package.package_id, package.prev)
        if pref.revision is None:
            assert package.binary == BINARY_BUILD
            package_layout = self._cache.create_build_pkg_layout(pref)
        else:
            package_layout = self._cache.get_or_create_pkg_layout(pref)

        if package.binary == BINARY_BUILD:
            self._handle_node_build(package, package_layout)
            # Just in case it was recomputed
            package.package_id = package.nodes[0].pref.package_id  # Just in case it was recomputed
            package.prev = package.nodes[0].pref.revision
            package.binary = package.nodes[0].binary
            pref = PkgReference(install_reference.ref, package.package_id, package.prev)
        elif package.binary == BINARY_CACHE:
            node = package.nodes[0]
            pref = node.pref
            assert node.prev, "PREV for %s is None" % str(pref)
            node.conanfile.output.success('Already installed!')
            log_package_got_from_local_cache(pref)

        # Make sure that all nodes with same pref compute package_info()
        pkg_folder = package_layout.package()
        assert os.path.isdir(pkg_folder), "Pkg '%s' folder must exist: %s" % (str(pref), pkg_folder)
        for n in package.nodes:
            n.prev = pref.revision  # Make sure the prev is assigned
            conanfile = n.conanfile
            # Call the info method
            conanfile.folders.set_base_package(pkg_folder)
            conanfile.folders.set_base_source(None)
            conanfile.folders.set_base_build(None)
            self._call_package_info(conanfile, pkg_folder, is_editable=False)

    def _handle_node_editable(self, install_node):
        # It will only run generation
        node = install_node.nodes[0]
        conanfile = node.conanfile
        ref = node.ref
        editable = self._cache.editable_packages.get(ref)
        conanfile_path = editable["path"]
        output_folder = editable.get("output_folder")

        # TODO: Check, this assumes the folder is always the conanfile one
        base_path = os.path.dirname(conanfile_path)
        conanfile.folders.set_base_folders(base_path, output_folder)
        output = conanfile.output
        output.info("Rewriting files of editable package "
                    "'{}' at '{}'".format(conanfile.name, conanfile.generators_folder))
        write_generators(conanfile, self._hook_manager)

        if node.binary == BINARY_EDITABLE_BUILD:
            run_build_method(conanfile, self._hook_manager)

        for node in install_node.nodes:
            # Get source of information
            conanfile = node.conanfile
            # New editables mechanism based on Folders
            conanfile.folders.set_base_package(output_folder or base_path)
            conanfile.folders.set_base_source(base_path)
            conanfile.folders.set_base_build(output_folder or base_path)
            conanfile.folders.set_base_generators(output_folder or base_path)
            # Need a temporary package revision for package_revision_mode
            # Cannot be PREV_UNKNOWN otherwise the consumers can't compute their packageID
            node.prev = "editable"
            # TODO: Check this base_path usage for editable when not defined
            self._call_package_info(conanfile, package_folder=base_path, is_editable=True)

    def _handle_node_build(self, package, pkg_layout):
        node = package.nodes[0]
        pref = node.pref
        assert pref.package_id, "Package-ID without value"
        assert pkg_layout, "The pkg_layout should be declared here"
        assert node.binary == BINARY_BUILD
        assert node.prev is None, "PREV for %s to be built should be None" % str(pref)

        with pkg_layout.package_lock():
            pkg_layout.package_remove()
            with pkg_layout.set_dirty_context_manager():
                builder = _PackageBuilder(self._app)
                pref = builder.build_package(node, pkg_layout)
            assert node.prev, "Node PREV shouldn't be empty"
            assert node.pref.revision, "Node PREF revision shouldn't be empty"
            assert pref.revision is not None, "PREV for %s to be built is None" % str(pref)
            # at this point the package reference should be complete
            pkg_layout.reference = pref
            self._cache.assign_prev(pkg_layout)
            # Make sure the current conanfile.folders is updated (it is later in package_info(),
            # but better make sure here, and be able to report the actual folder in case
            # something fails)
            node.conanfile.folders.set_base_package(pkg_layout.package())
            node.conanfile.output.info("Package folder %s" % node.conanfile.package_folder)

    def _call_package_info(self, conanfile, package_folder, is_editable):

        with chdir(package_folder):
            with conanfile_exception_formatter(conanfile, "package_info"):
                self._hook_manager.execute("pre_package_info", conanfile=conanfile)

                if hasattr(conanfile, "package_info"):
                    with conanfile_remove_attr(conanfile, ['info'], "package_info"):
                        conanfile.package_info()

                # TODO: Check this package_folder usage for editable when not defined
                conanfile.cpp.package.set_relative_base_folder(package_folder)

                if is_editable:
                    # Adjust the folders of the layout to consolidate the rootfolder of the
                    # cppinfos inside

                    # convert directory entries to be relative to the declared folders.build
                    build_cppinfo = conanfile.cpp.build.copy()
                    build_cppinfo.set_relative_base_folder(conanfile.build_folder)
                    conanfile.layouts.build.set_relative_base_folder(conanfile.build_folder)

                    # convert directory entries to be relative to the declared folders.source
                    source_cppinfo = conanfile.cpp.source.copy()
                    source_cppinfo.set_relative_base_folder(conanfile.source_folder)
                    conanfile.layouts.source.set_relative_base_folder(conanfile.source_folder)

                    full_editable_cppinfo = CppInfo()
                    full_editable_cppinfo.merge(source_cppinfo)
                    full_editable_cppinfo.merge(build_cppinfo)
                    # In editables if we defined anything in the cpp infos we want to discard
                    # the one defined in the conanfile cpp_info
                    conanfile.cpp_info.merge(full_editable_cppinfo, overwrite=True)

                    # Paste the editable cpp_info but prioritizing it, only if a
                    # variable is not declared at build/source, the package will keep the value
                    conanfile.buildenv_info.compose_env(conanfile.layouts.source.buildenv_info)
                    conanfile.buildenv_info.compose_env(conanfile.layouts.build.buildenv_info)
                    conanfile.runenv_info.compose_env(conanfile.layouts.source.runenv_info)
                    conanfile.runenv_info.compose_env(conanfile.layouts.build.runenv_info)
                    conanfile.conf_info.compose_conf(conanfile.layouts.source.conf_info)
                    conanfile.conf_info.compose_conf(conanfile.layouts.build.conf_info)
                else:
                    conanfile.layouts.package.set_relative_base_folder(conanfile.package_folder)
                    conanfile.buildenv_info.compose_env(conanfile.layouts.package.buildenv_info)
                    conanfile.runenv_info.compose_env(conanfile.layouts.package.runenv_info)
                    conanfile.conf_info.compose_conf(conanfile.layouts.package.conf_info)

                self._hook_manager.execute("post_package_info", conanfile=conanfile)

        conanfile.cpp_info.check_component_requires(conanfile)<|MERGE_RESOLUTION|>--- conflicted
+++ resolved
@@ -8,14 +8,8 @@
 from conans.client.conanfile.package import run_package_method
 from conans.client.generators import write_generators
 from conans.client.graph.graph import BINARY_BUILD, BINARY_CACHE, BINARY_DOWNLOAD, BINARY_EDITABLE, \
-<<<<<<< HEAD
-    BINARY_MISSING, BINARY_UPDATE, BINARY_UNKNOWN, BINARY_DEFERRED
-from conans.client.graph.install_graph import InstallGraph, raise_missing
-from conans.client.importer import remove_imports, run_imports
-=======
-    BINARY_UPDATE, BINARY_EDITABLE_BUILD, BINARY_SKIP
+    BINARY_SYSTEM_TOOL, BINARY_UPDATE, BINARY_EDITABLE_BUILD, BINARY_SKIP
 from conans.client.graph.install_graph import InstallGraph
->>>>>>> ab657385
 from conans.client.source import retrieve_exports_sources, config_source
 from conans.errors import (ConanException, ConanExceptionInUserConanfileMethod,
                            conanfile_exception_formatter, conanfile_remove_attr)
@@ -285,15 +279,10 @@
         assert node.pref.timestamp is not None
         self._remote_manager.get_package(node.conanfile, node.pref, node.binary_remote)
 
-<<<<<<< HEAD
-    def _handle_package(self, package, install_reference, build_mode):
-        if package.binary == BINARY_DEFERRED:
+    def _handle_package(self, package, install_reference):
+        if package.binary == BINARY_SYSTEM_TOOL:
             return
-        if package.binary == BINARY_EDITABLE:
-=======
-    def _handle_package(self, package, install_reference):
         if package.binary in (BINARY_EDITABLE, BINARY_EDITABLE_BUILD):
->>>>>>> ab657385
             self._handle_node_editable(package)
             return
 
