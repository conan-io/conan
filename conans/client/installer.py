import os
import shutil
import textwrap
import time
from multiprocessing.pool import ThreadPool

from conans.client import tools
from conans.client.conanfile.build import run_build_method
from conans.client.conanfile.package import run_package_method
from conans.client.file_copier import report_copied_files
from conans.client.generators import TXTGenerator
from conans.client.graph.graph import BINARY_BUILD, BINARY_CACHE, BINARY_DOWNLOAD, BINARY_EDITABLE, \
    BINARY_MISSING, BINARY_SKIP, BINARY_UPDATE, BINARY_UNKNOWN, CONTEXT_HOST
from conans.client.importer import remove_imports, run_imports
from conans.client.packager import update_package_metadata
from conans.client.recorder.action_recorder import INSTALL_ERROR_BUILDING, INSTALL_ERROR_MISSING, \
    INSTALL_ERROR_MISSING_BUILD_FOLDER
from conans.client.source import complete_recipe_sources, config_source
from conans.client.toolchain.base import write_toolchain
from conans.client.tools.env import no_op
from conans.client.tools.env import pythonpath
from conans.errors import (ConanException, ConanExceptionInUserConanfileMethod,
                           conanfile_exception_formatter)
from conans.model.build_info import CppInfo, DepCppInfo
from conans.model.conan_file import ConanFile
from conans.model.editable_layout import EditableLayout
from conans.model.env_info import EnvInfo
from conans.model.graph_info import GraphInfo
from conans.model.graph_lock import GraphLockFile
from conans.model.info import PACKAGE_ID_UNKNOWN
from conans.model.ref import PackageReference
from conans.model.user_info import DepsUserInfo
from conans.model.user_info import UserInfo
from conans.paths import BUILD_INFO, CONANINFO, RUN_LOG_NAME
from conans.util.conan_v2_mode import CONAN_V2_MODE_ENVVAR
from conans.util.env_reader import get_env
from conans.util.files import (clean_dirty, is_dirty, make_read_only, mkdir, rmdir, save, set_dirty,
                               set_dirty_context_manager)
from conans.util.log import logger
from conans.util.tracer import log_package_built, log_package_got_from_local_cache


def build_id(conan_file):
    if hasattr(conan_file, "build_id"):
        # construct new ConanInfo
        build_id_info = conan_file.info.copy()
        conan_file.info_build = build_id_info
        # effectively call the user function to change the package values
        with conanfile_exception_formatter(str(conan_file), "build_id"):
            conan_file.build_id()
        # compute modified ID
        return build_id_info.package_id()
    return None


def add_env_conaninfo(conan_file, subtree_libnames):
    for package_name, env_vars in conan_file._conan_env_values.data.items():
        for name, value in env_vars.items():
            if not package_name or package_name in subtree_libnames or \
                    package_name == conan_file.name:
                conan_file.info.env_values.add(name, value, package_name)


class _PackageBuilder(object):
    def __init__(self, cache, output, hook_manager, remote_manager, generators):
        self._cache = cache
        self._output = output
        self._hook_manager = hook_manager
        self._remote_manager = remote_manager
<<<<<<< HEAD
        self._generators = generators
=======
        self._generator_manager = generators
>>>>>>> 96c3db68

    def _get_build_folder(self, conanfile, package_layout, pref, keep_build, recorder):
        # Build folder can use a different package_ID if build_id() is defined.
        # This function decides if the build folder should be re-used (not build again)
        # and returns the build folder
        new_id = build_id(conanfile)
        build_pref = PackageReference(pref.ref, new_id) if new_id else pref
        build_folder = package_layout.build(build_pref)

        if is_dirty(build_folder):
            self._output.warn("Build folder is dirty, removing it: %s" % build_folder)
            rmdir(build_folder)
            clean_dirty(build_folder)

        # Decide if the build folder should be kept
        skip_build = conanfile.develop and keep_build
        if skip_build:
            self._output.info("Won't be built as specified by --keep-build")
            if not os.path.exists(build_folder):
                msg = "--keep-build specified, but build folder not found"
                recorder.package_install_error(pref, INSTALL_ERROR_MISSING_BUILD_FOLDER,
                                               msg, remote_name=None)
                raise ConanException(msg)
        elif build_pref != pref and os.path.exists(build_folder) and hasattr(conanfile, "build_id"):
            self._output.info("Won't be built, using previous build folder as defined in build_id()")
            skip_build = True

        return build_folder, skip_build

    def _prepare_sources(self, conanfile, pref, package_layout, conanfile_path, source_folder,
                         build_folder, remotes):
        export_folder = package_layout.export()
        export_source_folder = package_layout.export_sources()
        scm_sources_folder = package_layout.scm_sources()

        complete_recipe_sources(self._remote_manager, self._cache, conanfile, pref.ref, remotes)
        _remove_folder_raising(build_folder)

        config_source(export_folder, export_source_folder, scm_sources_folder, source_folder,
                      conanfile, self._output, conanfile_path, pref.ref,
                      self._hook_manager, self._cache)

        if not getattr(conanfile, 'no_copy_source', False):
            self._output.info('Copying sources to build folder')
            try:
                shutil.copytree(source_folder, build_folder, symlinks=True)
            except Exception as e:
                msg = str(e)
                if "206" in msg:  # System error shutil.Error 206: Filename or extension too long
                    msg += "\nUse short_paths=True if paths too long"
                raise ConanException("%s\nError copying sources to build folder" % msg)
            logger.debug("BUILD: Copied to %s", build_folder)
            logger.debug("BUILD: Files copied %s", ",".join(os.listdir(build_folder)))

    def _build(self, conanfile, pref):
        # Read generators from conanfile and generate the needed files
        logger.info("GENERATORS: Writing generators")
<<<<<<< HEAD
        self._generators.write_generators(conanfile, conanfile.build_folder, self._output)
=======
        self._generator_manager.write_generators(conanfile, conanfile.build_folder, self._output)
>>>>>>> 96c3db68

        logger.info("TOOLCHAIN: Writing toolchain")
        write_toolchain(conanfile, conanfile.build_folder, self._output)

        # Build step might need DLLs, binaries as protoc to generate source files
        # So execute imports() before build, storing the list of copied_files
        copied_files = run_imports(conanfile, conanfile.build_folder)

        try:
            run_build_method(conanfile, self._hook_manager, reference=pref.ref, package_id=pref.id)
            self._output.success("Package '%s' built" % pref.id)
            self._output.info("Build folder %s" % conanfile.build_folder)
        except Exception as exc:
            self._output.writeln("")
            self._output.error("Package '%s' build failed" % pref.id)
            self._output.warn("Build folder %s" % conanfile.build_folder)
            if isinstance(exc, ConanExceptionInUserConanfileMethod):
                raise exc
            raise ConanException(exc)
        finally:
            # Now remove all files that were imported with imports()
            remove_imports(conanfile, copied_files, self._output)

    def _package(self, conanfile, pref, package_layout, conanfile_path, build_folder,
                 package_folder):

        # FIXME: Is weak to assign here the recipe_hash
        manifest = package_layout.recipe_manifest()
        conanfile.info.recipe_hash = manifest.summary_hash

        # Creating ***info.txt files
        save(os.path.join(build_folder, CONANINFO), conanfile.info.dumps())
        self._output.info("Generated %s" % CONANINFO)
        save(os.path.join(build_folder, BUILD_INFO), TXTGenerator(conanfile).content)
        self._output.info("Generated %s" % BUILD_INFO)

        package_id = pref.id
        # Do the actual copy, call the conanfile.package() method
        # Could be source or build depends no_copy_source
        source_folder = conanfile.source_folder
        install_folder = build_folder  # While installing, the infos goes to build folder
        prev = run_package_method(conanfile, package_id, source_folder, build_folder,
                                  package_folder, install_folder, self._hook_manager,
                                  conanfile_path, pref.ref)

        update_package_metadata(prev, package_layout, package_id, pref.ref.revision)

        if get_env("CONAN_READ_ONLY_CACHE", False):
            make_read_only(package_folder)
        # FIXME: Conan 2.0 Clear the registry entry (package ref)
        return prev

    def build_package(self, node, keep_build, recorder, remotes):
        t1 = time.time()

        conanfile = node.conanfile
        pref = node.pref

        package_layout = self._cache.package_layout(pref.ref, conanfile.short_paths)
        source_folder = package_layout.source()
        conanfile_path = package_layout.conanfile()
        package_folder = package_layout.package(pref)

        build_folder, skip_build = self._get_build_folder(conanfile, package_layout,
                                                          pref, keep_build, recorder)
        # PREPARE SOURCES
        if not skip_build:
            with package_layout.conanfile_write_lock(self._output):
                set_dirty(build_folder)
                self._prepare_sources(conanfile, pref, package_layout, conanfile_path, source_folder,
                                      build_folder, remotes)

        # BUILD & PACKAGE
        with package_layout.conanfile_read_lock(self._output):
            _remove_folder_raising(package_folder)
            mkdir(build_folder)
            with tools.chdir(build_folder):
                self._output.info('Building your package in %s' % build_folder)
                try:
                    if getattr(conanfile, 'no_copy_source', False):
                        conanfile.source_folder = source_folder
                    else:
                        conanfile.source_folder = build_folder

                    if not skip_build:
                        conanfile.build_folder = build_folder
                        conanfile.package_folder = package_folder
                        # In local cache, install folder always is build_folder
                        conanfile.install_folder = build_folder
                        self._build(conanfile, pref)
                        clean_dirty(build_folder)

                    prev = self._package(conanfile, pref, package_layout, conanfile_path,
                                         build_folder, package_folder)
                    assert prev
                    node.prev = prev
                    log_file = os.path.join(build_folder, RUN_LOG_NAME)
                    log_file = log_file if os.path.exists(log_file) else None
                    log_package_built(pref, time.time() - t1, log_file)
                    recorder.package_built(pref)
                except ConanException as exc:
                    recorder.package_install_error(pref, INSTALL_ERROR_BUILDING, str(exc),
                                                   remote_name=None)
                    raise exc

            return node.pref


def _remove_folder_raising(folder):
    try:
        rmdir(folder)
    except OSError as e:
        raise ConanException("%s\n\nCouldn't remove folder, might be busy or open\n"
                             "Close any app using it, and retry" % str(e))


def _handle_system_requirements(conan_file, pref, cache, out):
    """ check first the system_reqs/system_requirements.txt existence, if not existing
    check package/sha1/

    Used after remote package retrieving and before package building
    """
    # TODO: Check if this idiom should be generalize to all methods defined in base ConanFile
    # Instead of calling empty methods
    if type(conan_file).system_requirements == ConanFile.system_requirements:
        return

    package_layout = cache.package_layout(pref.ref)
    system_reqs_path = package_layout.system_reqs()
    system_reqs_package_path = package_layout.system_reqs_package(pref)
    if os.path.exists(system_reqs_path) or os.path.exists(system_reqs_package_path):
        return

    ret = call_system_requirements(conan_file, out)

    try:
        ret = str(ret or "")
    except Exception:
        out.warn("System requirements didn't return a string")
        ret = ""
    if getattr(conan_file, "global_system_requirements", None):
        save(system_reqs_path, ret)
    else:
        save(system_reqs_package_path, ret)


def call_system_requirements(conanfile, output):
    try:
        return conanfile.system_requirements()
    except Exception as e:
        output.error("while executing system_requirements(): %s" % str(e))
        raise ConanException("Error in system requirements")


class BinaryInstaller(object):
    """ main responsible of retrieving binary packages or building them from source
    locally in case they are not found in remotes
    """
    def __init__(self, app, recorder):
        self._cache = app.cache
        self._out = app.out
        self._remote_manager = app.remote_manager
        self._recorder = recorder
        self._binaries_analyzer = app.binaries_analyzer
        self._hook_manager = app.hook_manager
<<<<<<< HEAD
        self._generators = app.generators
=======
        self._generator_manager = app.generator_manager
>>>>>>> 96c3db68

    def install(self, deps_graph, remotes, build_mode, update, keep_build=False, graph_info=None):
        # order by levels and separate the root node (ref=None) from the rest
        nodes_by_level = deps_graph.by_levels()
        root_level = nodes_by_level.pop()
        root_node = root_level[0]
        # Get the nodes in order and if we have to build them
        self._out.info("Installing (downloading, building) binaries...")
        self._build(nodes_by_level, keep_build, root_node, graph_info, remotes, build_mode, update)

    @staticmethod
    def _classify(nodes_by_level):
        missing, downloads = [], []
        for level in nodes_by_level:
            for node in level:
                if node.binary == BINARY_MISSING:
                    missing.append(node)
                elif node.binary in (BINARY_UPDATE, BINARY_DOWNLOAD):
                    downloads.append(node)
        return missing, downloads

    def _raise_missing(self, missing):
        if not missing:
            return

        missing_prefs = set(n.pref for n in missing)  # avoid duplicated
        missing_prefs = list(sorted(missing_prefs))
        for pref in missing_prefs:
            self._out.error("Missing binary: %s" % str(pref))
        self._out.writeln("")

        # Report details just the first one
        node = missing[0]
        package_id = node.package_id
        ref, conanfile = node.ref, node.conanfile
        dependencies = [str(dep.dst) for dep in node.dependencies]

        settings_text = ", ".join(conanfile.info.full_settings.dumps().splitlines())
        options_text = ", ".join(conanfile.info.full_options.dumps().splitlines())
        dependencies_text = ', '.join(dependencies)
        requires_text = ", ".join(conanfile.info.requires.dumps().splitlines())

        msg = textwrap.dedent('''\
            Can't find a '%s' package for the specified settings, options and dependencies:
            - Settings: %s
            - Options: %s
            - Dependencies: %s
            - Requirements: %s
            - Package ID: %s
            ''' % (ref, settings_text, options_text, dependencies_text, requires_text, package_id))
        conanfile.output.warn(msg)
        self._recorder.package_install_error(PackageReference(ref, package_id),
                                             INSTALL_ERROR_MISSING, msg)
        missing_pkgs = "', '".join([str(pref.ref) for pref in missing_prefs])
        if len(missing_prefs) >= 5:
            build_str = "--build=missing"
        else:
            build_str = " ".join(["--build=%s" % pref.ref.name for pref in missing_prefs])

        raise ConanException(textwrap.dedent('''\
            Missing prebuilt package for '%s'
            Try to build from sources with "%s"
            Or read "http://docs.conan.io/en/latest/faq/troubleshooting.html#error-missing-prebuilt-package"
            ''' % (missing_pkgs, build_str)))

    def _download(self, downloads, processed_package_refs):
        """ executes the download of packages (both download and update), only once for a given
        PREF, even if node duplicated
        :param downloads: all nodes to be downloaded or updated, included repetitions
        """
        if not downloads:
            return

        download_nodes = []
        for node in downloads:
            pref = node.pref
            if pref in processed_package_refs:
                continue
            processed_package_refs.add(pref)
            assert node.prev, "PREV for %s is None" % str(node.pref)
            download_nodes.append(node)

        def _download(n):
            npref = n.pref
            layout = self._cache.package_layout(npref.ref, n.conanfile.short_paths)
            with layout.package_lock(npref):
                self._download_pkg(layout, npref, n)

        parallel = self._cache.config.parallel_download
        if parallel is not None:
            self._out.info("Downloading binary packages in %s parallel threads" % parallel)
            thread_pool = ThreadPool(parallel)
            thread_pool.map(_download, [n for n in download_nodes])
            thread_pool.close()
            thread_pool.join()
        else:
            for node in download_nodes:
                _download(node)

    def _download_pkg(self, layout, pref, node):
        conanfile = node.conanfile
        package_folder = layout.package(pref)
        output = conanfile.output
        with set_dirty_context_manager(package_folder):
            self._remote_manager.get_package(pref, package_folder, node.binary_remote,
                                             output, self._recorder)
            output.info("Downloaded package revision %s" % pref.revision)
            with layout.update_metadata() as metadata:
                metadata.packages[pref.id].remote = node.binary_remote.name

    def _build(self, nodes_by_level, keep_build, root_node, graph_info, remotes, build_mode, update):
        using_build_profile = bool(graph_info.profile_build)
        missing, downloads = self._classify(nodes_by_level)
        self._raise_missing(missing)
        processed_package_refs = set()
        self._download(downloads, processed_package_refs)

        for level in nodes_by_level:
            for node in level:
                ref, conan_file = node.ref, node.conanfile
                output = conan_file.output

                self._propagate_info(node, using_build_profile)
                if node.binary == BINARY_EDITABLE:
                    self._handle_node_editable(node, graph_info)
                    # Need a temporary package revision for package_revision_mode
                    # Cannot be PREV_UNKNOWN otherwise the consumers can't compute their packageID
                    node.prev = "editable"
                else:
                    if node.binary == BINARY_SKIP:  # Privates not necessary
                        continue
                    assert ref.revision is not None, "Installer should receive RREV always"
                    if node.binary == BINARY_UNKNOWN:
                        self._binaries_analyzer.reevaluate_node(node, remotes, build_mode, update)
                        if node.binary == BINARY_MISSING:
                            self._raise_missing([node])
                    _handle_system_requirements(conan_file, node.pref, self._cache, output)
                    self._handle_node_cache(node, keep_build, processed_package_refs, remotes)

        # Finally, propagate information to root node (ref=None)
        self._propagate_info(root_node, using_build_profile)

    def _handle_node_editable(self, node, graph_info):
        # Get source of information
        package_layout = self._cache.package_layout(node.ref)
        base_path = package_layout.base_folder()
        self._call_package_info(node.conanfile, package_folder=base_path, ref=node.ref)

        node.conanfile.cpp_info.filter_empty = False
        # Try with package-provided file
        editable_cpp_info = package_layout.editable_cpp_info()
        if editable_cpp_info:
            editable_cpp_info.apply_to(node.ref,
                                       node.conanfile.cpp_info,
                                       settings=node.conanfile.settings,
                                       options=node.conanfile.options)

            build_folder = editable_cpp_info.folder(node.ref, EditableLayout.BUILD_FOLDER,
                                                    settings=node.conanfile.settings,
                                                    options=node.conanfile.options)
            if build_folder is not None:
                build_folder = os.path.join(base_path, build_folder)
                output = node.conanfile.output
<<<<<<< HEAD
                self._generators.write_generators(node.conanfile, build_folder, output)
=======
                self._generator_manager.write_generators(node.conanfile, build_folder, output)
>>>>>>> 96c3db68
                write_toolchain(node.conanfile, build_folder, output)
                save(os.path.join(build_folder, CONANINFO), node.conanfile.info.dumps())
                output.info("Generated %s" % CONANINFO)
                graph_info_node = GraphInfo(graph_info.profile_host, root_ref=node.ref)
                graph_info_node.options = node.conanfile.options.values
                graph_info_node.graph_lock = graph_info.graph_lock
                graph_info_node.save(build_folder)
                output.info("Generated graphinfo")
                graph_lock_file = GraphLockFile(graph_info.profile_host, graph_info.profile_build,
                                                graph_info.graph_lock)
                graph_lock_file.save(os.path.join(build_folder, "conan.lock"))

                save(os.path.join(build_folder, BUILD_INFO), TXTGenerator(node.conanfile).content)
                output.info("Generated %s" % BUILD_INFO)
                # Build step might need DLLs, binaries as protoc to generate source files
                # So execute imports() before build, storing the list of copied_files
                copied_files = run_imports(node.conanfile, build_folder)
                report_copied_files(copied_files, output)

    def _handle_node_cache(self, node, keep_build, processed_package_references, remotes):
        pref = node.pref
        assert pref.id, "Package-ID without value"
        assert pref.id != PACKAGE_ID_UNKNOWN, "Package-ID error: %s" % str(pref)
        conanfile = node.conanfile
        output = conanfile.output

        layout = self._cache.package_layout(pref.ref, conanfile.short_paths)
        package_folder = layout.package(pref)

        with layout.package_lock(pref):
            if pref not in processed_package_references:
                processed_package_references.add(pref)
                if node.binary == BINARY_BUILD:
                    assert node.prev is None, "PREV for %s to be built should be None" % str(pref)
                    with set_dirty_context_manager(package_folder):
                        pref = self._build_package(node, output, keep_build, remotes)
                    assert node.prev, "Node PREV shouldn't be empty"
                    assert node.pref.revision, "Node PREF revision shouldn't be empty"
                    assert pref.revision is not None, "PREV for %s to be built is None" % str(pref)
                elif node.binary in (BINARY_UPDATE, BINARY_DOWNLOAD):
                    # this can happen after a re-evaluation of packageID with Package_ID_unknown
                    self._download_pkg(layout, node.pref, node)
                elif node.binary == BINARY_CACHE:
                    assert node.prev, "PREV for %s is None" % str(pref)
                    output.success('Already installed!')
                    log_package_got_from_local_cache(pref)
                    self._recorder.package_fetched_from_cache(pref)

            # Call the info method
            self._call_package_info(conanfile, package_folder, ref=pref.ref)
            self._recorder.package_cpp_info(pref, conanfile.cpp_info)

    def _build_package(self, node, output, keep_build, remotes):
        conanfile = node.conanfile
        # It is necessary to complete the sources of python requires, which might be used
        # Only the legacy python_requires allow this
        python_requires = getattr(conanfile, "python_requires", None)
        if python_requires and isinstance(python_requires, dict):  # Old legacy python_requires
            for python_require in python_requires.values():
                assert python_require.ref.revision is not None, \
                    "Installer should receive python_require.ref always"
                complete_recipe_sources(self._remote_manager, self._cache,
                                        python_require.conanfile, python_require.ref, remotes)

        builder = _PackageBuilder(self._cache, output, self._hook_manager, self._remote_manager,
<<<<<<< HEAD
                                  self._generators)
=======
                                  self._generator_manager)
>>>>>>> 96c3db68
        pref = builder.build_package(node, keep_build, self._recorder, remotes)
        if node.graph_lock_node:
            node.graph_lock_node.prev = pref.revision
        return pref

    def _propagate_info(self, node, using_build_profile):
        # it is necessary to recompute
        # the node transitive information necessary to compute the package_id
        # as it will be used by reevaluate_node() when package_revision_mode is used and
        # PACKAGE_ID_UNKNOWN happens due to unknown revisions
        self._binaries_analyzer.package_id_transitive_reqs(node)
        # Get deps_cpp_info from upstream nodes
        node_order = [n for n in node.public_closure if n.binary != BINARY_SKIP]
        # List sort is stable, will keep the original order of the closure, but prioritize levels
        conan_file = node.conanfile
        # FIXME: Not the best place to assign the _conan_using_build_profile
        conan_file._conan_using_build_profile = using_build_profile
        transitive = [it for it in node.transitive_closure.values()]

        br_host = []
        for it in node.dependencies:
            if it.require.build_require_context == CONTEXT_HOST:
                br_host.extend(it.dst.transitive_closure.values())

        # Initialize some members if we are using different contexts
        if using_build_profile:
            conan_file.user_info_build = DepsUserInfo()

        for n in node_order:
            if n not in transitive:
                conan_file.output.info("Applying build-requirement: %s" % str(n.ref))

            if not using_build_profile:  # Do not touch anything
                conan_file.deps_user_info[n.ref.name] = n.conanfile.user_info
                conan_file.deps_cpp_info.add(n.ref.name, n.conanfile._conan_dep_cpp_info)
                conan_file.deps_env_info.update(n.conanfile.env_info, n.ref.name)
            else:
                if n in transitive or n in br_host:
                    conan_file.deps_user_info[n.ref.name] = n.conanfile.user_info
                    conan_file.deps_cpp_info.add(n.ref.name, n.conanfile._conan_dep_cpp_info)
                else:
                    conan_file.user_info_build[n.ref.name] = n.conanfile.user_info
                    env_info = EnvInfo()
                    env_info._values_ = n.conanfile.env_info._values_.copy()
                    # Add cpp_info.bin_paths/lib_paths to env_info (it is needed for runtime)
                    env_info.DYLD_LIBRARY_PATH.extend(n.conanfile._conan_dep_cpp_info.lib_paths)
                    env_info.DYLD_LIBRARY_PATH.extend(n.conanfile._conan_dep_cpp_info.framework_paths)
                    env_info.LD_LIBRARY_PATH.extend(n.conanfile._conan_dep_cpp_info.lib_paths)
                    env_info.PATH.extend(n.conanfile._conan_dep_cpp_info.bin_paths)
                    conan_file.deps_env_info.update(env_info, n.ref.name)

        # Update the info but filtering the package values that not apply to the subtree
        # of this current node and its dependencies.
        subtree_libnames = [node.ref.name for node in node_order]
        add_env_conaninfo(conan_file, subtree_libnames)

    def _call_package_info(self, conanfile, package_folder, ref):
        conanfile.cpp_info = CppInfo(conanfile.name, package_folder)
        conanfile.cpp_info.version = conanfile.version
        conanfile.cpp_info.description = conanfile.description
        conanfile.env_info = EnvInfo()
        conanfile.user_info = UserInfo()

        # Get deps_cpp_info from upstream nodes
        public_deps = [name for name, req in conanfile.requires.items() if not req.private
                       and not req.override]
        conanfile.cpp_info.public_deps = public_deps
        # Once the node is build, execute package info, so it has access to the
        # package folder and artifacts
        conan_v2 = get_env(CONAN_V2_MODE_ENVVAR, False)
        with pythonpath(conanfile) if not conan_v2 else no_op():  # Minimal pythonpath, not the whole context, make it 50% slower
            with tools.chdir(package_folder):
                with conanfile_exception_formatter(str(conanfile), "package_info"):
                    conanfile.package_folder = package_folder
                    conanfile.source_folder = None
                    conanfile.build_folder = None
                    conanfile.install_folder = None
                    self._hook_manager.execute("pre_package_info", conanfile=conanfile,
                                               reference=ref)
                    conanfile.package_info()
                    if conanfile._conan_dep_cpp_info is None:
                        try:
                            conanfile.cpp_info._raise_incorrect_components_definition(
                                conanfile.name, conanfile.requires)
                        except ConanException as e:
                            raise ConanException("%s package_info(): %s" % (str(conanfile), e))
                        conanfile._conan_dep_cpp_info = DepCppInfo(conanfile.cpp_info)
                    self._hook_manager.execute("post_package_info", conanfile=conanfile,
                                               reference=ref)<|MERGE_RESOLUTION|>--- conflicted
+++ resolved
@@ -67,11 +67,7 @@
         self._output = output
         self._hook_manager = hook_manager
         self._remote_manager = remote_manager
-<<<<<<< HEAD
-        self._generators = generators
-=======
         self._generator_manager = generators
->>>>>>> 96c3db68
 
     def _get_build_folder(self, conanfile, package_layout, pref, keep_build, recorder):
         # Build folder can use a different package_ID if build_id() is defined.
@@ -129,11 +125,7 @@
     def _build(self, conanfile, pref):
         # Read generators from conanfile and generate the needed files
         logger.info("GENERATORS: Writing generators")
-<<<<<<< HEAD
-        self._generators.write_generators(conanfile, conanfile.build_folder, self._output)
-=======
         self._generator_manager.write_generators(conanfile, conanfile.build_folder, self._output)
->>>>>>> 96c3db68
 
         logger.info("TOOLCHAIN: Writing toolchain")
         write_toolchain(conanfile, conanfile.build_folder, self._output)
@@ -299,11 +291,7 @@
         self._recorder = recorder
         self._binaries_analyzer = app.binaries_analyzer
         self._hook_manager = app.hook_manager
-<<<<<<< HEAD
-        self._generators = app.generators
-=======
         self._generator_manager = app.generator_manager
->>>>>>> 96c3db68
 
     def install(self, deps_graph, remotes, build_mode, update, keep_build=False, graph_info=None):
         # order by levels and separate the root node (ref=None) from the rest
@@ -467,11 +455,7 @@
             if build_folder is not None:
                 build_folder = os.path.join(base_path, build_folder)
                 output = node.conanfile.output
-<<<<<<< HEAD
-                self._generators.write_generators(node.conanfile, build_folder, output)
-=======
                 self._generator_manager.write_generators(node.conanfile, build_folder, output)
->>>>>>> 96c3db68
                 write_toolchain(node.conanfile, build_folder, output)
                 save(os.path.join(build_folder, CONANINFO), node.conanfile.info.dumps())
                 output.info("Generated %s" % CONANINFO)
@@ -537,11 +521,7 @@
                                         python_require.conanfile, python_require.ref, remotes)
 
         builder = _PackageBuilder(self._cache, output, self._hook_manager, self._remote_manager,
-<<<<<<< HEAD
-                                  self._generators)
-=======
                                   self._generator_manager)
->>>>>>> 96c3db68
         pref = builder.build_package(node, keep_build, self._recorder, remotes)
         if node.graph_lock_node:
             node.graph_lock_node.prev = pref.revision
