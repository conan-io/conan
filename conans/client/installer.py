--- conflicted
+++ resolved
@@ -392,13 +392,9 @@
                         self._remote_manager.get_package(pref, package_folder,
                                                          node.binary_remote, output,
                                                          self._recorder)
-<<<<<<< HEAD
+                        output.info("Downloaded package revision %s" % pref.revision)
                         with self._cache.package_layout(pref.ref).update_metadata() as metadata:
                             metadata.packages[pref.id].remote = node.binary_remote.name
-=======
-                        output.info("Downloaded package revision %s" % pref.revision)
-                        self._registry.prefs.set(pref, node.binary_remote.name)
->>>>>>> 9be06445
                         clean_dirty(package_folder)
                     else:
                         output.success('Download skipped. Probable concurrent download')
