import os
import shutil
import time
from multiprocessing.pool import ThreadPool

from conans.client import tools
from conans.client.build.build import run_build_method
from conans.client.file_copier import report_copied_files
from conans.client.generators import TXTGenerator, write_generators
from conans.client.graph.graph import BINARY_BUILD, BINARY_CACHE, BINARY_DOWNLOAD, BINARY_EDITABLE, \
    BINARY_MISSING, BINARY_SKIP, BINARY_UPDATE, BINARY_UNKNOWN, CONTEXT_HOST
from conans.client.importer import remove_imports, run_imports
from conans.client.packager import run_package_method, update_package_metadata
from conans.client.recorder.action_recorder import INSTALL_ERROR_BUILDING, INSTALL_ERROR_MISSING, \
    INSTALL_ERROR_MISSING_BUILD_FOLDER
from conans.client.source import complete_recipe_sources, config_source
<<<<<<< HEAD
from conans.client.toolchain import write_toolchain
=======
from conans.client.tools.env import no_op
>>>>>>> bf3de303
from conans.client.tools.env import pythonpath
from conans.errors import (ConanException, ConanExceptionInUserConanfileMethod,
                           conanfile_exception_formatter)
from conans.model.build_info import CppInfo, DepCppInfo
from conans.model.editable_layout import EditableLayout
from conans.model.env_info import EnvInfo
from conans.model.graph_info import GraphInfo
from conans.model.graph_lock import GraphLockNode
from conans.model.info import PACKAGE_ID_UNKNOWN
from conans.model.ref import PackageReference
from conans.model.user_info import UserInfo
from conans.paths import BUILD_INFO, CONANINFO, RUN_LOG_NAME
from conans.util.conan_v2_mode import CONAN_V2_MODE_ENVVAR
from conans.util.env_reader import get_env
from conans.util.files import (clean_dirty, is_dirty, make_read_only, mkdir, rmdir, save, set_dirty,
                               set_dirty_context_manager)
from conans.util.log import logger
from conans.util.tracer import log_package_built, log_package_got_from_local_cache


def build_id(conan_file):
    if hasattr(conan_file, "build_id"):
        # construct new ConanInfo
        build_id_info = conan_file.info.copy()
        conan_file.info_build = build_id_info
        # effectively call the user function to change the package values
        with conanfile_exception_formatter(str(conan_file), "build_id"):
            conan_file.build_id()
        # compute modified ID
        return build_id_info.package_id()
    return None


def add_env_conaninfo(conan_file, subtree_libnames):
    for package_name, env_vars in conan_file._conan_env_values.data.items():
        for name, value in env_vars.items():
            if not package_name or package_name in subtree_libnames or \
                    package_name == conan_file.name:
                conan_file.info.env_values.add(name, value, package_name)


class _PackageBuilder(object):
    def __init__(self, cache, output, hook_manager, remote_manager):
        self._cache = cache
        self._output = output
        self._hook_manager = hook_manager
        self._remote_manager = remote_manager

    def _get_build_folder(self, conanfile, package_layout, pref, keep_build, recorder):
        # Build folder can use a different package_ID if build_id() is defined.
        # This function decides if the build folder should be re-used (not build again)
        # and returns the build folder
        new_id = build_id(conanfile)
        build_pref = PackageReference(pref.ref, new_id) if new_id else pref
        build_folder = package_layout.build(build_pref)

        if is_dirty(build_folder):
            self._output.warn("Build folder is dirty, removing it: %s" % build_folder)
            rmdir(build_folder)

        # Decide if the build folder should be kept
        skip_build = conanfile.develop and keep_build
        if skip_build:
            self._output.info("Won't be built as specified by --keep-build")
            if not os.path.exists(build_folder):
                msg = "--keep-build specified, but build folder not found"
                recorder.package_install_error(pref, INSTALL_ERROR_MISSING_BUILD_FOLDER,
                                               msg, remote_name=None)
                raise ConanException(msg)
        elif build_pref != pref and os.path.exists(build_folder) and hasattr(conanfile, "build_id"):
            self._output.info("Won't be built, using previous build folder as defined in build_id()")
            skip_build = True

        return build_folder, skip_build

    def _prepare_sources(self, conanfile, pref, package_layout, conanfile_path, source_folder,
                         build_folder, remotes):
        export_folder = package_layout.export()
        export_source_folder = package_layout.export_sources()
        scm_sources_folder = package_layout.scm_sources()

        complete_recipe_sources(self._remote_manager, self._cache, conanfile, pref.ref, remotes)
        _remove_folder_raising(build_folder)

        config_source(export_folder, export_source_folder, scm_sources_folder, source_folder,
                      conanfile, self._output, conanfile_path, pref.ref,
                      self._hook_manager, self._cache)

        if not getattr(conanfile, 'no_copy_source', False):
            self._output.info('Copying sources to build folder')
            try:
                shutil.copytree(source_folder, build_folder, symlinks=True)
            except Exception as e:
                msg = str(e)
                if "206" in msg:  # System error shutil.Error 206: Filename or extension too long
                    msg += "\nUse short_paths=True if paths too long"
                raise ConanException("%s\nError copying sources to build folder" % msg)
            logger.debug("BUILD: Copied to %s", build_folder)
            logger.debug("BUILD: Files copied %s", ",".join(os.listdir(build_folder)))

    def _build(self, conanfile, pref):
        # Read generators from conanfile and generate the needed files
        logger.info("GENERATORS: Writing generators")
        write_generators(conanfile, conanfile.build_folder, self._output)

        logger.info("TOOLCHAIN: Writing toolchain")
        write_toolchain(conanfile, build_folder, self._output)

        # Build step might need DLLs, binaries as protoc to generate source files
        # So execute imports() before build, storing the list of copied_files
        copied_files = run_imports(conanfile, conanfile.build_folder)

        try:
            run_build_method(conanfile, self._hook_manager, reference=pref.ref, package_id=pref.id)
            self._output.success("Package '%s' built" % pref.id)
            self._output.info("Build folder %s" % conanfile.build_folder)
        except Exception as exc:
            self._output.writeln("")
            self._output.error("Package '%s' build failed" % pref.id)
            self._output.warn("Build folder %s" % conanfile.build_folder)
            if isinstance(exc, ConanExceptionInUserConanfileMethod):
                raise exc
            raise ConanException(exc)
        finally:
            # Now remove all files that were imported with imports()
            remove_imports(conanfile, copied_files, self._output)

    def _package(self, conanfile, pref, package_layout, conanfile_path, build_folder,
                 package_folder):

        # FIXME: Is weak to assign here the recipe_hash
        manifest = package_layout.recipe_manifest()
        conanfile.info.recipe_hash = manifest.summary_hash

        # Creating ***info.txt files
        save(os.path.join(build_folder, CONANINFO), conanfile.info.dumps())
        self._output.info("Generated %s" % CONANINFO)
        save(os.path.join(build_folder, BUILD_INFO), TXTGenerator(conanfile).content)
        self._output.info("Generated %s" % BUILD_INFO)

        package_id = pref.id
        # Do the actual copy, call the conanfile.package() method
        # Could be source or build depends no_copy_source
        source_folder = conanfile.source_folder
        install_folder = build_folder  # While installing, the infos goes to build folder
        prev = run_package_method(conanfile, package_id, source_folder, build_folder,
                                  package_folder, install_folder, self._hook_manager,
                                  conanfile_path, pref.ref)

        update_package_metadata(prev, package_layout, package_id, pref.ref.revision)

        if get_env("CONAN_READ_ONLY_CACHE", False):
            make_read_only(package_folder)
        # FIXME: Conan 2.0 Clear the registry entry (package ref)
        return prev

    def build_package(self, node, keep_build, recorder, remotes):
        t1 = time.time()

        conanfile = node.conanfile
        pref = node.pref

        package_layout = self._cache.package_layout(pref.ref, conanfile.short_paths)
        source_folder = package_layout.source()
        conanfile_path = package_layout.conanfile()
        package_folder = package_layout.package(pref)

        build_folder, skip_build = self._get_build_folder(conanfile, package_layout,
                                                          pref, keep_build, recorder)
        # PREPARE SOURCES
        if not skip_build:
            with package_layout.conanfile_write_lock(self._output):
                set_dirty(build_folder)
                self._prepare_sources(conanfile, pref, package_layout, conanfile_path, source_folder,
                                      build_folder, remotes)

        # BUILD & PACKAGE
        with package_layout.conanfile_read_lock(self._output):
            _remove_folder_raising(package_folder)
            mkdir(build_folder)
            with tools.chdir(build_folder):
                self._output.info('Building your package in %s' % build_folder)
                try:
                    if getattr(conanfile, 'no_copy_source', False):
                        conanfile.source_folder = source_folder
                    else:
                        conanfile.source_folder = build_folder

                    if not skip_build:
                        conanfile.build_folder = build_folder
                        conanfile.package_folder = package_folder
                        # In local cache, install folder always is build_folder
                        conanfile.install_folder = build_folder
                        self._build(conanfile, pref)
                        clean_dirty(build_folder)

                    prev = self._package(conanfile, pref, package_layout, conanfile_path, build_folder, package_folder)
                    assert prev
                    node.prev = prev
                    log_file = os.path.join(build_folder, RUN_LOG_NAME)
                    log_file = log_file if os.path.exists(log_file) else None
                    log_package_built(pref, time.time() - t1, log_file)
                    recorder.package_built(pref)
                except ConanException as exc:
                    recorder.package_install_error(pref, INSTALL_ERROR_BUILDING, str(exc), remote_name=None)
                    raise exc

            return node.pref


def _remove_folder_raising(folder):
    try:
        rmdir(folder)
    except OSError as e:
        raise ConanException("%s\n\nCouldn't remove folder, might be busy or open\n"
                             "Close any app using it, and retry" % str(e))


def _handle_system_requirements(conan_file, pref, cache, out):
    """ check first the system_reqs/system_requirements.txt existence, if not existing
    check package/sha1/

    Used after remote package retrieving and before package building
    """
    if "system_requirements" not in type(conan_file).__dict__:
        return

    package_layout = cache.package_layout(pref.ref)
    system_reqs_path = package_layout.system_reqs()
    system_reqs_package_path = package_layout.system_reqs_package(pref)
    if os.path.exists(system_reqs_path) or os.path.exists(system_reqs_package_path):
        return

    ret = call_system_requirements(conan_file, out)

    try:
        ret = str(ret or "")
    except Exception:
        out.warn("System requirements didn't return a string")
        ret = ""
    if getattr(conan_file, "global_system_requirements", None):
        save(system_reqs_path, ret)
    else:
        save(system_reqs_package_path, ret)


def call_system_requirements(conanfile, output):
    try:
        return conanfile.system_requirements()
    except Exception as e:
        output.error("while executing system_requirements(): %s" % str(e))
        raise ConanException("Error in system requirements")


def raise_package_not_found_error(conan_file, ref, package_id, dependencies, out, recorder):
    settings_text = ", ".join(conan_file.info.full_settings.dumps().splitlines())
    options_text = ", ".join(conan_file.info.full_options.dumps().splitlines())
    dependencies_text = ', '.join(dependencies)
    requires_text = ", ".join(conan_file.info.requires.dumps().splitlines())

    msg = '''Can't find a '%s' package for the specified settings, options and dependencies:
- Settings: %s
- Options: %s
- Dependencies: %s
- Requirements: %s
- Package ID: %s
''' % (ref, settings_text, options_text, dependencies_text, requires_text, package_id)
    out.warn(msg)
    recorder.package_install_error(PackageReference(ref, package_id), INSTALL_ERROR_MISSING, msg)
    raise ConanException('''Missing prebuilt package for '%s'
Try to build it from sources with "--build %s"
Or read "http://docs.conan.io/en/latest/faq/troubleshooting.html#error-missing-prebuilt-package"
''' % (ref, ref.name))


class BinaryInstaller(object):
    """ main responsible of retrieving binary packages or building them from source
    locally in case they are not found in remotes
    """
    def __init__(self, app, recorder):
        self._cache = app.cache
        self._out = app.out
        self._remote_manager = app.remote_manager
        self._recorder = recorder
        self._binaries_analyzer = app.binaries_analyzer
        self._hook_manager = app.hook_manager

    def install(self, deps_graph, remotes, build_mode, update, keep_build=False, graph_info=None):
        # order by levels and separate the root node (ref=None) from the rest
        nodes_by_level = deps_graph.by_levels()
        root_level = nodes_by_level.pop()
        root_node = root_level[0]
        # Get the nodes in order and if we have to build them
        self._out.info("Installing (downloading, building) binaries...")
        self._build(nodes_by_level, keep_build, root_node, graph_info, remotes, build_mode, update)

    @staticmethod
    def _classify(nodes_by_level):
        missing, downloads = [], []
        for level in nodes_by_level:
            for node in level:
                if node.binary == BINARY_MISSING:
                    missing.append(node)
                elif node.binary in (BINARY_UPDATE, BINARY_DOWNLOAD):
                    downloads.append(node)
        return missing, downloads

    def _raise_missing(self, missing):
        if not missing:
            return

        missing_prefs = set(n.pref for n in missing)  # avoid duplicated
        for pref in sorted(missing_prefs):
            self._out.error("Missing binary: %s" % str(pref))
        self._out.writeln("")

        # Raise just the first one
        node = missing[0]
        package_id = node.package_id
        ref, conanfile = node.ref, node.conanfile
        dependencies = [str(dep.dst) for dep in node.dependencies]
        raise_package_not_found_error(conanfile, ref, package_id, dependencies,
                                      out=conanfile.output, recorder=self._recorder)

    def _download(self, downloads, processed_package_refs):
        """ executes the download of packages (both download and update), only once for a given
        PREF, even if node duplicated
        :param downloads: all nodes to be downloaded or updated, included repetitions
        """
        if not downloads:
            return

        download_nodes = []
        for node in downloads:
            pref = node.pref
            if pref in processed_package_refs:
                continue
            processed_package_refs.add(pref)
            assert node.prev, "PREV for %s is None" % str(node.pref)
            download_nodes.append(node)

        def _download(n):
            npref = n.pref
            layout = self._cache.package_layout(npref.ref, n.conanfile.short_paths)
            with layout.package_lock(npref):
                self._download_pkg(layout, npref, n)

        parallel = self._cache.config.parallel_download
        if parallel is not None:
            self._out.info("Downloading binary packages in %s parallel threads" % parallel)
            thread_pool = ThreadPool(parallel)
            thread_pool.map(_download, [n for n in download_nodes])
            thread_pool.close()
            thread_pool.join()
        else:
            for node in download_nodes:
                _download(node)

    def _download_pkg(self, layout, pref, node):
        conanfile = node.conanfile
        package_folder = layout.package(pref)
        output = conanfile.output
        with set_dirty_context_manager(package_folder):
            self._remote_manager.get_package(pref, package_folder, node.binary_remote,
                                             output, self._recorder)
            output.info("Downloaded package revision %s" % pref.revision)
            with layout.update_metadata() as metadata:
                metadata.packages[pref.id].remote = node.binary_remote.name

    def _build(self, nodes_by_level, keep_build, root_node, graph_info, remotes, build_mode, update):
        using_build_profile = bool(graph_info.profile_build)
        missing, downloads = self._classify(nodes_by_level)
        self._raise_missing(missing)
        processed_package_refs = set()
        self._download(downloads, processed_package_refs)

        for level in nodes_by_level:
            for node in level:
                ref, conan_file = node.ref, node.conanfile
                output = conan_file.output

                self._propagate_info(node, using_build_profile)
                if node.binary == BINARY_EDITABLE:
                    self._handle_node_editable(node, graph_info)
                else:
                    if node.binary == BINARY_SKIP:  # Privates not necessary
                        continue
                    assert ref.revision is not None, "Installer should receive RREV always"
                    if node.binary == BINARY_UNKNOWN:
                        self._binaries_analyzer.reevaluate_node(node, remotes, build_mode, update)
                    _handle_system_requirements(conan_file, node.pref, self._cache, output)
                    self._handle_node_cache(node, keep_build, processed_package_refs, remotes)

        # Finally, propagate information to root node (ref=None)
        self._propagate_info(root_node, using_build_profile)

    def _handle_node_editable(self, node, graph_info):
        # Get source of information
        package_layout = self._cache.package_layout(node.ref)
        base_path = package_layout.base_folder()
        self._call_package_info(node.conanfile, package_folder=base_path, ref=node.ref)

        node.conanfile.cpp_info.filter_empty = False
        # Try with package-provided file
        editable_cpp_info = package_layout.editable_cpp_info()
        if editable_cpp_info:
            editable_cpp_info.apply_to(node.ref,
                                       node.conanfile.cpp_info,
                                       settings=node.conanfile.settings,
                                       options=node.conanfile.options)

            build_folder = editable_cpp_info.folder(node.ref, EditableLayout.BUILD_FOLDER,
                                                    settings=node.conanfile.settings,
                                                    options=node.conanfile.options)
            if build_folder is not None:
                build_folder = os.path.join(base_path, build_folder)
                output = node.conanfile.output
                write_generators(node.conanfile, build_folder, output)
                write_toolchain(node.conanfile, build_folder, output)
                save(os.path.join(build_folder, CONANINFO), node.conanfile.info.dumps())
                output.info("Generated %s" % CONANINFO)
                graph_info_node = GraphInfo(graph_info.profile_host, root_ref=node.ref)
                graph_info_node.options = node.conanfile.options.values
                graph_info_node.graph_lock = graph_info.graph_lock
                graph_info_node.save(build_folder)
                output.info("Generated graphinfo")
                save(os.path.join(build_folder, BUILD_INFO), TXTGenerator(node.conanfile).content)
                output.info("Generated %s" % BUILD_INFO)
                # Build step might need DLLs, binaries as protoc to generate source files
                # So execute imports() before build, storing the list of copied_files
                copied_files = run_imports(node.conanfile, build_folder)
                report_copied_files(copied_files, output)

    def _handle_node_cache(self, node, keep_build, processed_package_references, remotes):
        pref = node.pref
        assert pref.id, "Package-ID without value"
        assert pref.id != PACKAGE_ID_UNKNOWN, "Package-ID error: %s" % str(pref)
        conanfile = node.conanfile
        output = conanfile.output

        layout = self._cache.package_layout(pref.ref, conanfile.short_paths)
        package_folder = layout.package(pref)

        with layout.package_lock(pref):
            if pref not in processed_package_references:
                processed_package_references.add(pref)
                if node.binary == BINARY_BUILD:
                    assert node.prev is None, "PREV for %s to be built should be None" % str(pref)
                    with set_dirty_context_manager(package_folder):
                        pref = self._build_package(node, output, keep_build, remotes)
                    assert node.prev, "Node PREV shouldn't be empty"
                    assert node.pref.revision, "Node PREF revision shouldn't be empty"
                    assert pref.revision is not None, "PREV for %s to be built is None" % str(pref)
                elif node.binary in (BINARY_UPDATE, BINARY_DOWNLOAD):
                    # this can happen after a re-evaluation of packageID with Package_ID_unknown
                    self._download_pkg(layout, node.pref, node)
                elif node.binary == BINARY_CACHE:
                    assert node.prev, "PREV for %s is None" % str(pref)
                    output.success('Already installed!')
                    log_package_got_from_local_cache(pref)
                    self._recorder.package_fetched_from_cache(pref)

            # Call the info method
            self._call_package_info(conanfile, package_folder, ref=pref.ref)
            self._recorder.package_cpp_info(pref, conanfile.cpp_info)

    def _build_package(self, node, output, keep_build, remotes):
        conanfile = node.conanfile
        # It is necessary to complete the sources of python requires, which might be used
        # Only the legacy python_requires allow this
        python_requires = getattr(conanfile, "python_requires", None)
        if python_requires and isinstance(python_requires, dict):  # Old legacy python_requires
            for python_require in python_requires.values():
                assert python_require.ref.revision is not None, \
                    "Installer should receive python_require.ref always"
                complete_recipe_sources(self._remote_manager, self._cache,
                                        python_require.conanfile, python_require.ref, remotes)

        builder = _PackageBuilder(self._cache, output, self._hook_manager, self._remote_manager)
        pref = builder.build_package(node, keep_build, self._recorder, remotes)
        if node.graph_lock_node:
            node.graph_lock_node.modified = GraphLockNode.MODIFIED_BUILT
        return pref

    @staticmethod
    def _propagate_info(node, using_build_profile):
        # Get deps_cpp_info from upstream nodes
        node_order = [n for n in node.public_closure if n.binary != BINARY_SKIP]
        # List sort is stable, will keep the original order of the closure, but prioritize levels
        conan_file = node.conanfile
        conan_file._conan_using_build_profile = using_build_profile  # FIXME: Not the best place to assign it
        transitive = [it for it in node.transitive_closure.values()]

        br_host = []
        for it in node.dependencies:
            if it.require.build_require_context == CONTEXT_HOST:
                br_host.extend(it.dst.transitive_closure.values())

        for n in node_order:
            if n not in transitive:
                conan_file.output.info("Applying build-requirement: %s" % str(n.ref))

            if not using_build_profile:  # Do not touch anything
                conan_file.deps_user_info[n.ref.name] = n.conanfile.user_info
                conan_file.deps_cpp_info.update(n.conanfile._conan_dep_cpp_info, n.ref.name)
                conan_file.deps_env_info.update(n.conanfile.env_info, n.ref.name)
            else:
                if n in transitive or n in br_host:
                    conan_file.deps_cpp_info.update(n.conanfile._conan_dep_cpp_info, n.ref.name)
                else:
                    env_info = EnvInfo()
                    env_info._values_ = n.conanfile.env_info._values_.copy()
                    # Add cpp_info.bin_paths/lib_paths to env_info (it is needed for runtime)
                    env_info.DYLD_LIBRARY_PATH.extend(n.conanfile._conan_dep_cpp_info.lib_paths)
                    env_info.DYLD_LIBRARY_PATH.extend(n.conanfile._conan_dep_cpp_info.framework_paths)
                    env_info.LD_LIBRARY_PATH.extend(n.conanfile._conan_dep_cpp_info.lib_paths)
                    env_info.PATH.extend(n.conanfile._conan_dep_cpp_info.bin_paths)
                    conan_file.deps_env_info.update(env_info, n.ref.name)

        # Update the info but filtering the package values that not apply to the subtree
        # of this current node and its dependencies.
        subtree_libnames = [node.ref.name for node in node_order]
        add_env_conaninfo(conan_file, subtree_libnames)

    def _call_package_info(self, conanfile, package_folder, ref):
        conanfile.cpp_info = CppInfo(package_folder)
        conanfile.cpp_info.name = conanfile.name
        conanfile.cpp_info.version = conanfile.version
        conanfile.cpp_info.description = conanfile.description
        conanfile.env_info = EnvInfo()
        conanfile.user_info = UserInfo()

        # Get deps_cpp_info from upstream nodes
        public_deps = [name for name, req in conanfile.requires.items() if not req.private
                       and not req.override]
        conanfile.cpp_info.public_deps = public_deps
        # Once the node is build, execute package info, so it has access to the
        # package folder and artifacts
        conan_v2 = get_env(CONAN_V2_MODE_ENVVAR, False)
        with pythonpath(conanfile) if not conan_v2 else no_op():  # Minimal pythonpath, not the whole context, make it 50% slower
            with tools.chdir(package_folder):
                with conanfile_exception_formatter(str(conanfile), "package_info"):
                    conanfile.package_folder = package_folder
                    conanfile.source_folder = None
                    conanfile.build_folder = None
                    conanfile.install_folder = None
                    self._hook_manager.execute("pre_package_info", conanfile=conanfile,
                                               reference=ref)
                    conanfile.package_info()
                    if conanfile._conan_dep_cpp_info is None:
                        try:
                            conanfile.cpp_info._raise_if_mixing_components()
                        except ConanException as e:
                            raise ConanException("%s package_info(): %s" % (str(conanfile), e))
                        conanfile._conan_dep_cpp_info = DepCppInfo(conanfile.cpp_info)
                    self._hook_manager.execute("post_package_info", conanfile=conanfile,
                                               reference=ref)<|MERGE_RESOLUTION|>--- conflicted
+++ resolved
@@ -14,11 +14,8 @@
 from conans.client.recorder.action_recorder import INSTALL_ERROR_BUILDING, INSTALL_ERROR_MISSING, \
     INSTALL_ERROR_MISSING_BUILD_FOLDER
 from conans.client.source import complete_recipe_sources, config_source
-<<<<<<< HEAD
 from conans.client.toolchain import write_toolchain
-=======
 from conans.client.tools.env import no_op
->>>>>>> bf3de303
 from conans.client.tools.env import pythonpath
 from conans.errors import (ConanException, ConanExceptionInUserConanfileMethod,
                            conanfile_exception_formatter)
@@ -125,7 +122,7 @@
         write_generators(conanfile, conanfile.build_folder, self._output)
 
         logger.info("TOOLCHAIN: Writing toolchain")
-        write_toolchain(conanfile, build_folder, self._output)
+        write_toolchain(conanfile, conanfile.build_folder, self._output)
 
         # Build step might need DLLs, binaries as protoc to generate source files
         # So execute imports() before build, storing the list of copied_files
