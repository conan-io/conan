import os
import shutil
import textwrap
import time
from multiprocessing.pool import ThreadPool

from conans.client import tools
from conans.client.conanfile.build import run_build_method
from conans.client.conanfile.package import run_package_method
from conans.client.file_copier import report_copied_files
from conans.client.generators import TXTGenerator, write_toolchain
from conans.client.graph.graph import BINARY_BUILD, BINARY_CACHE, BINARY_DOWNLOAD, BINARY_EDITABLE, \
    BINARY_MISSING, BINARY_SKIP, BINARY_UPDATE, BINARY_UNKNOWN, CONTEXT_HOST, BINARY_INVALID
from conans.client.importer import remove_imports, run_imports
from conans.client.packager import update_package_metadata
from conans.client.recorder.action_recorder import INSTALL_ERROR_BUILDING, INSTALL_ERROR_MISSING, \
    INSTALL_ERROR_MISSING_BUILD_FOLDER
from conans.client.source import retrieve_exports_sources, config_source
from conans.client.tools.env import pythonpath
from conans.errors import (ConanException, ConanExceptionInUserConanfileMethod,
                           conanfile_exception_formatter, ConanInvalidConfiguration)
from conans.model.build_info import CppInfo, DepCppInfo
from conans.model.conan_file import ConanFile
from conans.model.editable_layout import EditableLayout
from conans.model.env_info import EnvInfo
from conans.model.graph_info import GraphInfo
from conans.model.graph_lock import GraphLockFile
from conans.model.info import PACKAGE_ID_UNKNOWN
from conans.model.ref import PackageReference
from conans.model.user_info import DepsUserInfo
from conans.model.user_info import UserInfo
from conans.paths import BUILD_INFO, CONANINFO, RUN_LOG_NAME
from conans.util.env_reader import get_env
from conans.util.files import clean_dirty, is_dirty, make_read_only, mkdir, rmdir, save, set_dirty
from conans.util.log import logger
from conans.util.tracer import log_package_built, log_package_got_from_local_cache


def build_id(conan_file):
    if hasattr(conan_file, "build_id"):
        # construct new ConanInfo
        build_id_info = conan_file.info.copy()
        conan_file.info_build = build_id_info
        # effectively call the user function to change the package values
        with conanfile_exception_formatter(str(conan_file), "build_id"):
            conan_file.build_id()
        # compute modified ID
        return build_id_info.package_id()
    return None


def add_env_conaninfo(conan_file, subtree_libnames):
    for package_name, env_vars in conan_file._conan_env_values.data.items():
        for name, value in env_vars.items():
            if not package_name or package_name in subtree_libnames or \
                    package_name == conan_file.name:
                conan_file.info.env_values.add(name, value, package_name)


class _PackageBuilder(object):
    def __init__(self, cache, output, hook_manager, remote_manager, generators):
        self._cache = cache
        self._output = output
        self._hook_manager = hook_manager
        self._remote_manager = remote_manager
        self._generator_manager = generators

    def _get_build_folder(self, conanfile, package_layout, pref, keep_build, recorder):
        # Build folder can use a different package_ID if build_id() is defined.
        # This function decides if the build folder should be re-used (not build again)
        # and returns the build folder
        new_id = build_id(conanfile)
        build_pref = PackageReference(pref.ref, new_id) if new_id else pref
        build_folder = package_layout.build(build_pref)

        if is_dirty(build_folder):
            self._output.warn("Build folder is dirty, removing it: %s" % build_folder)
            rmdir(build_folder)
            clean_dirty(build_folder)

        # Decide if the build folder should be kept
        skip_build = conanfile.develop and keep_build
        if skip_build:
            self._output.info("Won't be built as specified by --keep-build")
            if not os.path.exists(build_folder):
                msg = "--keep-build specified, but build folder not found"
                recorder.package_install_error(pref, INSTALL_ERROR_MISSING_BUILD_FOLDER,
                                               msg, remote_name=None)
                raise ConanException(msg)
        elif build_pref != pref and os.path.exists(build_folder) and hasattr(conanfile, "build_id"):
            self._output.info("Won't be built, using previous build folder as defined in build_id()")
            skip_build = True

        return build_folder, skip_build

    def _prepare_sources(self, conanfile, pref, package_layout, remotes):
        export_folder = package_layout.export()
        export_source_folder = package_layout.export_sources()
        scm_sources_folder = package_layout.scm_sources()
        conanfile_path = package_layout.conanfile()
        source_folder = package_layout.source()

        retrieve_exports_sources(self._remote_manager, self._cache, conanfile, pref.ref, remotes)
        config_source(export_folder, export_source_folder, scm_sources_folder, source_folder,
                      conanfile, self._output, conanfile_path, pref.ref,
                      self._hook_manager, self._cache)

    @staticmethod
    def _copy_sources(conanfile, source_folder, build_folder):
        # Copies the sources to the build-folder, unless no_copy_source is defined
        _remove_folder_raising(build_folder)
        if not getattr(conanfile, 'no_copy_source', False):
            conanfile.output.info('Copying sources to build folder')
            try:
                shutil.copytree(source_folder, build_folder, symlinks=True)
            except Exception as e:
                msg = str(e)
                if "206" in msg:  # System error shutil.Error 206: Filename or extension too long
                    msg += "\nUse short_paths=True if paths too long"
                raise ConanException("%s\nError copying sources to build folder" % msg)
            logger.debug("BUILD: Copied to %s", build_folder)
            logger.debug("BUILD: Files copied %s", ",".join(os.listdir(build_folder)))

    def _build(self, conanfile, pref):
        # Read generators from conanfile and generate the needed files
        logger.info("GENERATORS: Writing generators")
        self._generator_manager.write_generators(conanfile, conanfile.build_folder, self._output)

        logger.info("TOOLCHAIN: Writing toolchain")
        write_toolchain(conanfile, conanfile.build_folder, self._output)

        # Build step might need DLLs, binaries as protoc to generate source files
        # So execute imports() before build, storing the list of copied_files
        copied_files = run_imports(conanfile, conanfile.build_folder)

        try:
            run_build_method(conanfile, self._hook_manager, reference=pref.ref, package_id=pref.id)
            self._output.success("Package '%s' built" % pref.id)
            self._output.info("Build folder %s" % conanfile.build_folder)
        except Exception as exc:
            self._output.writeln("")
            self._output.error("Package '%s' build failed" % pref.id)
            self._output.warn("Build folder %s" % conanfile.build_folder)
            if isinstance(exc, ConanExceptionInUserConanfileMethod):
                raise exc
            raise ConanException(exc)
        finally:
            # Now remove all files that were imported with imports()
            remove_imports(conanfile, copied_files, self._output)

    def _package(self, conanfile, pref, package_layout, conanfile_path, build_folder,
                 package_folder):
<<<<<<< HEAD
=======
        # FIXME: Is weak to assign here the recipe_hash
        manifest = package_layout.recipe_manifest()
        conanfile.info.recipe_hash = manifest.summary_hash

>>>>>>> 8e8ebcea
        # Creating ***info.txt files
        save(os.path.join(build_folder, CONANINFO), conanfile.info.dumps())
        self._output.info("Generated %s" % CONANINFO)
        save(os.path.join(build_folder, BUILD_INFO), TXTGenerator(conanfile).content)
        self._output.info("Generated %s" % BUILD_INFO)

        package_id = pref.id
        # Do the actual copy, call the conanfile.package() method
        # Could be source or build depends no_copy_source
        source_folder = conanfile.source_folder
        install_folder = build_folder  # While installing, the infos goes to build folder
        prev = run_package_method(conanfile, package_id, source_folder, build_folder,
                                  package_folder, install_folder, self._hook_manager,
                                  conanfile_path, pref.ref)

        update_package_metadata(prev, package_layout, package_id, pref.ref.revision)

        if get_env("CONAN_READ_ONLY_CACHE", False):
            make_read_only(package_folder)
        # FIXME: Conan 2.0 Clear the registry entry (package ref)
        return prev

    def build_package(self, node, keep_build, recorder, remotes):
        t1 = time.time()

        conanfile = node.conanfile
        pref = node.pref

        package_layout = self._cache.package_layout(pref.ref, conanfile.short_paths)
        source_folder = package_layout.source()
        conanfile_path = package_layout.conanfile()
        package_folder = package_layout.package(pref)

        build_folder, skip_build = self._get_build_folder(conanfile, package_layout,
                                                          pref, keep_build, recorder)
        # PREPARE SOURCES
        if not skip_build:
            with package_layout.conanfile_write_lock(self._output):
                set_dirty(build_folder)
                self._prepare_sources(conanfile, pref, package_layout, remotes)
                self._copy_sources(conanfile, source_folder, build_folder)

        # BUILD & PACKAGE
        with package_layout.conanfile_read_lock(self._output):
            mkdir(build_folder)
            with tools.chdir(build_folder):
                self._output.info('Building your package in %s' % build_folder)
                try:
                    if getattr(conanfile, 'no_copy_source', False):
                        conanfile.source_folder = source_folder
                    else:
                        conanfile.source_folder = build_folder

                    if not skip_build:
                        conanfile.build_folder = build_folder
                        conanfile.package_folder = package_folder
                        # In local cache, install folder always is build_folder
                        conanfile.install_folder = build_folder
                        self._build(conanfile, pref)
                        clean_dirty(build_folder)

                    prev = self._package(conanfile, pref, package_layout, conanfile_path,
                                         build_folder, package_folder)
                    assert prev
                    node.prev = prev
                    log_file = os.path.join(build_folder, RUN_LOG_NAME)
                    log_file = log_file if os.path.exists(log_file) else None
                    log_package_built(pref, time.time() - t1, log_file)
                    recorder.package_built(pref)
                except ConanException as exc:
                    recorder.package_install_error(pref, INSTALL_ERROR_BUILDING, str(exc),
                                                   remote_name=None)
                    raise exc

            return node.pref


def _remove_folder_raising(folder):
    try:
        rmdir(folder)
    except OSError as e:
        raise ConanException("%s\n\nCouldn't remove folder, might be busy or open\n"
                             "Close any app using it, and retry" % str(e))


def _handle_system_requirements(conan_file, pref, cache, out):
    """ check first the system_reqs/system_requirements.txt existence, if not existing
    check package/sha1/

    Used after remote package retrieving and before package building
    """
    # TODO: Check if this idiom should be generalize to all methods defined in base ConanFile
    # Instead of calling empty methods
    if type(conan_file).system_requirements == ConanFile.system_requirements:
        return

    package_layout = cache.package_layout(pref.ref)
    system_reqs_path = package_layout.system_reqs()
    system_reqs_package_path = package_layout.system_reqs_package(pref)
    if os.path.exists(system_reqs_path) or os.path.exists(system_reqs_package_path):
        return

    ret = call_system_requirements(conan_file, out)

    try:
        ret = str(ret or "")
    except Exception:
        out.warn("System requirements didn't return a string")
        ret = ""
    if getattr(conan_file, "global_system_requirements", None):
        save(system_reqs_path, ret)
    else:
        save(system_reqs_package_path, ret)


def call_system_requirements(conanfile, output):
    try:
        return conanfile.system_requirements()
    except Exception as e:
        output.error("while executing system_requirements(): %s" % str(e))
        raise ConanException("Error in system requirements")


class BinaryInstaller(object):
    """ main responsible of retrieving binary packages or building them from source
    locally in case they are not found in remotes
    """
    def __init__(self, app, recorder):
        self._cache = app.cache
        self._out = app.out
        self._remote_manager = app.remote_manager
        self._recorder = recorder
        self._binaries_analyzer = app.binaries_analyzer
        self._hook_manager = app.hook_manager
        self._generator_manager = app.generator_manager
        # Load custom generators from the cache, generators are part of the binary
        # build and install. Generators loaded here from the cache will have precedence
        # and overwrite possible generators loaded from packages (requires)
        for generator_path in app.cache.generators:
            app.loader.load_generators(generator_path)

    def install(self, deps_graph, remotes, build_mode, update, profile_host, profile_build,
                graph_lock, keep_build=False):
        # order by levels and separate the root node (ref=None) from the rest
        nodes_by_level = deps_graph.by_levels()
        root_level = nodes_by_level.pop()
        root_node = root_level[0]
        # Get the nodes in order and if we have to build them
        self._out.info("Installing (downloading, building) binaries...")
        self._build(nodes_by_level, keep_build, root_node, profile_host, profile_build,
                    graph_lock, remotes, build_mode, update)

    @staticmethod
    def _classify(nodes_by_level):
        missing, invalid, downloads = [], [], []
        for level in nodes_by_level:
            for node in level:
                if node.binary == BINARY_MISSING:
                    missing.append(node)
                elif node.binary == BINARY_INVALID:
                    invalid.append(node)
                elif node.binary in (BINARY_UPDATE, BINARY_DOWNLOAD):
                    downloads.append(node)
        return missing, invalid, downloads

    def _raise_missing(self, missing):
        if not missing:
            return

        missing_prefs = set(n.pref for n in missing)  # avoid duplicated
        missing_prefs = list(sorted(missing_prefs))
        for pref in missing_prefs:
            self._out.error("Missing binary: %s" % str(pref))
        self._out.writeln("")

        # Report details just the first one
        node = missing[0]
        package_id = node.package_id
        ref, conanfile = node.ref, node.conanfile
        dependencies = [str(dep.dst) for dep in node.dependencies]

        settings_text = ", ".join(conanfile.info.full_settings.dumps().splitlines())
        options_text = ", ".join(conanfile.info.full_options.dumps().splitlines())
        dependencies_text = ', '.join(dependencies)
        requires_text = ", ".join(conanfile.info.requires.dumps().splitlines())

        msg = textwrap.dedent('''\
            Can't find a '%s' package for the specified settings, options and dependencies:
            - Settings: %s
            - Options: %s
            - Dependencies: %s
            - Requirements: %s
            - Package ID: %s
            ''' % (ref, settings_text, options_text, dependencies_text, requires_text, package_id))
        conanfile.output.warn(msg)
        self._recorder.package_install_error(PackageReference(ref, package_id),
                                             INSTALL_ERROR_MISSING, msg)
        missing_pkgs = "', '".join([str(pref.ref) for pref in missing_prefs])
        if len(missing_prefs) >= 5:
            build_str = "--build=missing"
        else:
            build_str = " ".join(["--build=%s" % pref.ref.name for pref in missing_prefs])

        raise ConanException(textwrap.dedent('''\
            Missing prebuilt package for '%s'
            Try to build from sources with '%s'
            Use 'conan search <reference> --table table.html'
            Or read 'http://docs.conan.io/en/latest/faq/troubleshooting.html#error-missing-prebuilt-package'
            ''' % (missing_pkgs, build_str)))

    def _download(self, downloads, processed_package_refs):
        """ executes the download of packages (both download and update), only once for a given
        PREF, even if node duplicated
        :param downloads: all nodes to be downloaded or updated, included repetitions
        """
        if not downloads:
            return

        download_nodes = []
        for node in downloads:
            pref = node.pref
            bare_pref = PackageReference(pref.ref, pref.id)
            if bare_pref in processed_package_refs:
                continue
            processed_package_refs[bare_pref] = pref.revision
            assert node.prev, "PREV for %s is None" % str(node.pref)
            download_nodes.append(node)

        def _download(n):
            npref = n.pref
            layout = self._cache.package_layout(npref.ref, n.conanfile.short_paths)
            # We cannot embed the package_lock inside the remote.get_package()
            # because the handle_node_cache has its own lock
            with layout.package_lock(pref):
                self._download_pkg(layout, n)

        parallel = self._cache.config.parallel_download
        if parallel is not None:
            self._out.info("Downloading binary packages in %s parallel threads" % parallel)
            thread_pool = ThreadPool(parallel)
            thread_pool.map(_download, [n for n in download_nodes])
            thread_pool.close()
            thread_pool.join()
        else:
            for node in download_nodes:
                _download(node)

    def _download_pkg(self, layout, node):
        self._remote_manager.get_package(node.conanfile, node.pref, layout, node.binary_remote,
                                         node.conanfile.output, self._recorder)

    def _build(self, nodes_by_level, keep_build, root_node, profile_host, profile_build, graph_lock,
               remotes, build_mode, update):
        using_build_profile = bool(profile_build)
        missing, invalid, downloads = self._classify(nodes_by_level)
        if invalid:
            msg = ["There are invalid packages (packages that cannot exist for this configuration):"]
            for node in invalid:
                msg.append("{}: Invalid ID: {}".format(node.conanfile, node.conanfile.info.invalid))
            raise ConanInvalidConfiguration("\n".join(msg))
        self._raise_missing(missing)
        processed_package_refs = {}
        self._download(downloads, processed_package_refs)

        for level in nodes_by_level:
            for node in level:
                ref, conan_file = node.ref, node.conanfile
                output = conan_file.output

                self._propagate_info(node, using_build_profile)
                if node.binary == BINARY_EDITABLE:
                    self._handle_node_editable(node, profile_host, profile_build, graph_lock)
                    # Need a temporary package revision for package_revision_mode
                    # Cannot be PREV_UNKNOWN otherwise the consumers can't compute their packageID
                    node.prev = "editable"
                else:
                    if node.binary == BINARY_SKIP:  # Privates not necessary
                        continue
                    assert ref.revision is not None, "Installer should receive RREV always"
                    if node.binary == BINARY_UNKNOWN:
                        self._binaries_analyzer.reevaluate_node(node, remotes, build_mode, update)
                        if node.binary == BINARY_MISSING:
                            self._raise_missing([node])
                    _handle_system_requirements(conan_file, node.pref, self._cache, output)
                    self._handle_node_cache(node, keep_build, processed_package_refs, remotes)

        # Finally, propagate information to root node (ref=None)
        self._propagate_info(root_node, using_build_profile)

    def _handle_node_editable(self, node, profile_host, profile_build, graph_lock):
        # Get source of information
        package_layout = self._cache.package_layout(node.ref)
        base_path = package_layout.base_folder()
        self._call_package_info(node.conanfile, package_folder=base_path, ref=node.ref)

        node.conanfile.cpp_info.filter_empty = False
        # Try with package-provided file
        editable_cpp_info = package_layout.editable_cpp_info()
        if editable_cpp_info:
            editable_cpp_info.apply_to(node.ref,
                                       node.conanfile.cpp_info,
                                       settings=node.conanfile.settings,
                                       options=node.conanfile.options)

            build_folder = editable_cpp_info.folder(node.ref, EditableLayout.BUILD_FOLDER,
                                                    settings=node.conanfile.settings,
                                                    options=node.conanfile.options)
            if build_folder is not None:
                build_folder = os.path.join(base_path, build_folder)
                output = node.conanfile.output
                self._generator_manager.write_generators(node.conanfile, build_folder, output)
                write_toolchain(node.conanfile, build_folder, output)
                save(os.path.join(build_folder, CONANINFO), node.conanfile.info.dumps())
                output.info("Generated %s" % CONANINFO)
                graph_info_node = GraphInfo(profile_host, root_ref=node.ref)
                graph_info_node.options = node.conanfile.options.values
                graph_info_node.graph_lock = graph_lock
                graph_info_node.save(build_folder)
                output.info("Generated graphinfo")
                graph_lock_file = GraphLockFile(profile_host, profile_build, graph_lock)
                graph_lock_file.save(os.path.join(build_folder, "conan.lock"))

                save(os.path.join(build_folder, BUILD_INFO), TXTGenerator(node.conanfile).content)
                output.info("Generated %s" % BUILD_INFO)
                # Build step might need DLLs, binaries as protoc to generate source files
                # So execute imports() before build, storing the list of copied_files
                copied_files = run_imports(node.conanfile, build_folder)
                report_copied_files(copied_files, output)

    def _handle_node_cache(self, node, keep_build, processed_package_references, remotes):
        pref = node.pref
        assert pref.id, "Package-ID without value"
        assert pref.id != PACKAGE_ID_UNKNOWN, "Package-ID error: %s" % str(pref)
        conanfile = node.conanfile
        output = conanfile.output

        layout = self._cache.package_layout(pref.ref, conanfile.short_paths)

        with layout.package_lock(pref):
            bare_pref = PackageReference(pref.ref, pref.id)
            processed_prev = processed_package_references.get(bare_pref)
            if processed_prev is None:  # This package-id has not been processed before
                if node.binary == BINARY_BUILD:
                    assert node.prev is None, "PREV for %s to be built should be None" % str(pref)
                    layout.package_remove(pref)
                    with layout.set_dirty_context_manager(pref):
                        pref = self._build_package(node, output, keep_build, remotes)
                    assert node.prev, "Node PREV shouldn't be empty"
                    assert node.pref.revision, "Node PREF revision shouldn't be empty"
                    assert pref.revision is not None, "PREV for %s to be built is None" % str(pref)
                elif node.binary in (BINARY_UPDATE, BINARY_DOWNLOAD):
                    # this can happen after a re-evaluation of packageID with Package_ID_unknown
                    self._download_pkg(layout, node)
                elif node.binary == BINARY_CACHE:
                    assert node.prev, "PREV for %s is None" % str(pref)
                    output.success('Already installed!')
                    log_package_got_from_local_cache(pref)
                    self._recorder.package_fetched_from_cache(pref)
                processed_package_references[bare_pref] = node.prev
            else:
                # We need to update the PREV of this node, as its processing has been skipped,
                # but it could be that another node with same PREF was built and obtained a new PREV
                node.prev = processed_prev

            package_folder = layout.package(pref)
            assert os.path.isdir(package_folder), ("Package '%s' folder must exist: %s\n"
                                                   % (str(pref), package_folder))
            # Call the info method
            self._call_package_info(conanfile, package_folder, ref=pref.ref)
            self._recorder.package_cpp_info(pref, conanfile.cpp_info)

    def _build_package(self, node, output, keep_build, remotes):
        conanfile = node.conanfile
        # It is necessary to complete the sources of python requires, which might be used
        # Only the legacy python_requires allow this
        python_requires = getattr(conanfile, "python_requires", None)
        if python_requires and isinstance(python_requires, dict):  # Old legacy python_requires
            for python_require in python_requires.values():
                assert python_require.ref.revision is not None, \
                    "Installer should receive python_require.ref always"
                retrieve_exports_sources(self._remote_manager, self._cache,
                                         python_require.conanfile, python_require.ref, remotes)

        builder = _PackageBuilder(self._cache, output, self._hook_manager, self._remote_manager,
                                  self._generator_manager)
        pref = builder.build_package(node, keep_build, self._recorder, remotes)
        if node.graph_lock_node:
            node.graph_lock_node.prev = pref.revision
        return pref

    def _propagate_info(self, node, using_build_profile):
        # it is necessary to recompute
        # the node transitive information necessary to compute the package_id
        # as it will be used by reevaluate_node() when package_revision_mode is used and
        # PACKAGE_ID_UNKNOWN happens due to unknown revisions
        self._binaries_analyzer.package_id_transitive_reqs(node)
        # Get deps_cpp_info from upstream nodes
        node_order = [n for n in node.public_closure if n.binary != BINARY_SKIP]
        # List sort is stable, will keep the original order of the closure, but prioritize levels
        conan_file = node.conanfile
        # FIXME: Not the best place to assign the _conan_using_build_profile
        conan_file._conan_using_build_profile = using_build_profile
        transitive = [it for it in node.transitive_closure.values()]

        br_host = []
        for it in node.dependencies:
            if it.require.build_require_context == CONTEXT_HOST:
                br_host.extend(it.dst.transitive_closure.values())

        # Initialize some members if we are using different contexts
        if using_build_profile:
            conan_file.user_info_build = DepsUserInfo()

        for n in node_order:
            if n not in transitive:
                conan_file.output.info("Applying build-requirement: %s" % str(n.ref))

            dep_cpp_info = n.conanfile._conan_dep_cpp_info

            if not using_build_profile:  # Do not touch anything
                conan_file.deps_user_info[n.ref.name] = n.conanfile.user_info
                conan_file.deps_cpp_info.add(n.ref.name, dep_cpp_info)
                conan_file.deps_env_info.update(n.conanfile.env_info, n.ref.name)
            else:
                if n in transitive or n in br_host:
                    conan_file.deps_user_info[n.ref.name] = n.conanfile.user_info
                    conan_file.deps_cpp_info.add(n.ref.name, dep_cpp_info)
                else:
                    conan_file.user_info_build[n.ref.name] = n.conanfile.user_info
                    env_info = EnvInfo()
                    env_info._values_ = n.conanfile.env_info._values_.copy()
                    # Add cpp_info.bin_paths/lib_paths to env_info (it is needed for runtime)
                    env_info.DYLD_LIBRARY_PATH.extend(dep_cpp_info.lib_paths)
                    env_info.DYLD_LIBRARY_PATH.extend(dep_cpp_info.framework_paths)
                    env_info.LD_LIBRARY_PATH.extend(dep_cpp_info.lib_paths)
                    env_info.PATH.extend(dep_cpp_info.bin_paths)
                    conan_file.deps_env_info.update(env_info, n.ref.name)

        conan_file.deps_cpp_info.direct_host_deps = [n.name for n in node.neighbors()
                                                     if n.context == CONTEXT_HOST]
        # Update the info but filtering the package values that not apply to the subtree
        # of this current node and its dependencies.
        subtree_libnames = [node.ref.name for node in node_order]
        add_env_conaninfo(conan_file, subtree_libnames)

    def _call_package_info(self, conanfile, package_folder, ref):
        conanfile.cpp_info = CppInfo(conanfile.name, package_folder)
        conanfile.cpp_info.version = conanfile.version
        conanfile.cpp_info.description = conanfile.description
        conanfile.env_info = EnvInfo()
        conanfile.user_info = UserInfo()

        # Get deps_cpp_info from upstream nodes
        public_deps = [name for name, req in conanfile.requires.items() if not req.private
                       and not req.override]
        conanfile.cpp_info.public_deps = public_deps
        # Once the node is build, execute package info, so it has access to the
        # package folder and artifacts
        # Minimal pythonpath, not the whole context, make it 50% slower
        # FIXME Conan 2.0, Remove old ways of reusing python code
        with pythonpath(conanfile):
            with tools.chdir(package_folder):
                with conanfile_exception_formatter(str(conanfile), "package_info"):
                    conanfile.package_folder = package_folder
                    conanfile.source_folder = None
                    conanfile.build_folder = None
                    conanfile.install_folder = None
                    self._hook_manager.execute("pre_package_info", conanfile=conanfile,
                                               reference=ref)
                    conanfile.package_info()
                    if conanfile._conan_dep_cpp_info is None:
                        try:
                            conanfile.cpp_info._raise_incorrect_components_definition(
                                conanfile.name, conanfile.requires)
                        except ConanException as e:
                            raise ConanException("%s package_info(): %s" % (str(conanfile), e))
                        conanfile._conan_dep_cpp_info = DepCppInfo(conanfile.cpp_info)
                    self._hook_manager.execute("post_package_info", conanfile=conanfile,
                                               reference=ref)<|MERGE_RESOLUTION|>--- conflicted
+++ resolved
@@ -150,13 +150,6 @@
 
     def _package(self, conanfile, pref, package_layout, conanfile_path, build_folder,
                  package_folder):
-<<<<<<< HEAD
-=======
-        # FIXME: Is weak to assign here the recipe_hash
-        manifest = package_layout.recipe_manifest()
-        conanfile.info.recipe_hash = manifest.summary_hash
-
->>>>>>> 8e8ebcea
         # Creating ***info.txt files
         save(os.path.join(build_folder, CONANINFO), conanfile.info.dumps())
         self._output.info("Generated %s" % CONANINFO)
