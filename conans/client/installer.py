import os
import platform

import shutil
import time

from conans.client import tools
from conans.client.file_copier import report_copied_files
from conans.client.generators import write_generators, TXTGenerator
from conans.client.graph.graph import BINARY_SKIP, BINARY_MISSING, \
    BINARY_DOWNLOAD, BINARY_UPDATE, BINARY_BUILD, BINARY_CACHE
from conans.client.importer import remove_imports
from conans.client.output import ScopedOutput
from conans.client.package_metadata_manager import get_recipe_revision, save_package_revision, \
    get_package_revision
from conans.client.packager import create_package
from conans.client.recorder.action_recorder import INSTALL_ERROR_MISSING_BUILD_FOLDER, \
    INSTALL_ERROR_BUILDING, \
    INSTALL_ERROR_MISSING
from conans.client.source import config_source, complete_recipe_sources
from conans.client.tools.env import pythonpath
from conans.errors import (ConanException, conanfile_exception_formatter,
                           ConanExceptionInUserConanfileMethod)
from conans.model.build_info import CppInfo
from conans.model.conan_file import get_env_context_manager
from conans.model.env_info import EnvInfo
from conans.model.manifest import FileTreeManifest
from conans.model.ref import PackageReference
from conans.model.user_info import UserInfo
from conans.paths import CONANINFO, BUILD_INFO, RUN_LOG_NAME
from conans.util.env_reader import get_env
from conans.util.files import (save, rmdir, mkdir, make_read_only,
                               set_dirty, clean_dirty, load, is_dirty)
from conans.util.log import logger
from conans.util.tracer import log_package_built, \
    log_package_got_from_local_cache


def build_id(conan_file):
    if hasattr(conan_file, "build_id"):
        # construct new ConanInfo
        build_id_info = conan_file.info.copy()
        conan_file.info_build = build_id_info
        # effectively call the user function to change the package values
        with conanfile_exception_formatter(str(conan_file), "build_id"):
            conan_file.build_id()
        # compute modified ID
        return build_id_info.package_id()
    return None


class _ConanPackageBuilder(object):
    """Builds and packages a single conan_file binary package"""

<<<<<<< HEAD
    def __init__(self, conan_file, package_reference, client_cache, output, plugin_manager,
                 registry):
=======
    def __init__(self, conan_file, package_reference, client_cache, output, hook_manager):
>>>>>>> 2339378c
        self._client_cache = client_cache
        self._conan_file = conan_file
        self._out = output
        self._package_reference = package_reference
        self._conan_ref = self._package_reference.conan
        self._skip_build = False  # If build_id()
<<<<<<< HEAD
        self._plugin_manager = plugin_manager
        self._registry = registry
=======
        self._hook_manager = hook_manager
>>>>>>> 2339378c

        new_id = build_id(self._conan_file)
        self.build_reference = PackageReference(self._conan_ref,
                                                new_id) if new_id else package_reference
        self.build_folder = self._client_cache.build(self.build_reference,
                                                     self._conan_file.short_paths)
        self.package_folder = self._client_cache.package(self._package_reference,
                                                         self._conan_file.short_paths)
        self.source_folder = self._client_cache.source(self._conan_ref, self._conan_file.short_paths)

    def prepare_build(self):
        if self.build_reference != self._package_reference and \
              os.path.exists(self.build_folder) and hasattr(self._conan_file, "build_id"):
            self._skip_build = True
            return

        # build_id is not caching the build folder, so actually rebuild the package
        export_folder = self._client_cache.export(self._conan_ref)
        export_source_folder = self._client_cache.export_sources(self._conan_ref,
                                                                 self._conan_file.short_paths)
        conanfile_path = self._client_cache.conanfile(self._conan_ref)

        try:
            rmdir(self.build_folder)
            rmdir(self.package_folder)
        except OSError as e:
            raise ConanException("%s\n\nCouldn't remove folder, might be busy or open\n"
                                 "Close any app using it, and retry" % str(e))

        self._out.info('Building your package in %s' % self.build_folder)
        sources_pointer = self._client_cache.scm_folder(self._conan_ref)
        local_sources_path = load(sources_pointer) if os.path.exists(sources_pointer) else None
        config_source(export_folder, export_source_folder, local_sources_path, self.source_folder,
                      self._conan_file, self._out, conanfile_path, self._conan_ref,
                      self._hook_manager, self._client_cache)
        self._out.info('Copying sources to build folder')

        if getattr(self._conan_file, 'no_copy_source', False):
            mkdir(self.build_folder)
            self._conan_file.source_folder = self.source_folder
        else:
            if platform.system() == "Windows" and os.getenv("CONAN_USER_HOME_SHORT") != "None":
                from conans.util.windows import ignore_long_path_files
                ignore = ignore_long_path_files(self.source_folder, self.build_folder, self._out)
            else:
                ignore = None

            shutil.copytree(self.source_folder, self.build_folder, symlinks=True, ignore=ignore)
            logger.debug("Copied to %s", self.build_folder)
            logger.debug("Files copied %s", os.listdir(self.build_folder))
            self._conan_file.source_folder = self.build_folder

    def build(self):
        """Calls the conanfile's build method"""
        if self._skip_build:
            return
        with get_env_context_manager(self._conan_file):
            self._build_package()

    def package(self):
        """Generate the info txt files and calls the conanfile package method.
        """

        # FIXME: Is weak to assign here the recipe_hash
        manifest = self._client_cache.load_manifest(self._conan_ref)
        self._conan_file.info.recipe_hash = manifest.summary_hash

        # Creating ***info.txt files
        save(os.path.join(self.build_folder, CONANINFO), self._conan_file.info.dumps())
        self._out.info("Generated %s" % CONANINFO)
        save(os.path.join(self.build_folder, BUILD_INFO), TXTGenerator(self._conan_file).content)
        self._out.info("Generated %s" % BUILD_INFO)

        os.chdir(self.build_folder)

        if getattr(self._conan_file, 'no_copy_source', False):
            source_folder = self.source_folder
        else:
            source_folder = self.build_folder
        with get_env_context_manager(self._conan_file):
            install_folder = self.build_folder  # While installing, the infos goes to build folder
            pkg_id = self._conan_file.info.package_id()
            conanfile_path = self._client_cache.conanfile(self._conan_ref)

            create_package(self._conan_file, pkg_id, source_folder, self.build_folder,
                           self.package_folder, install_folder, self._out, self._hook_manager,
                           conanfile_path, self._conan_ref)

        recipe_revision = get_recipe_revision(self._conan_ref, self._client_cache)
        p_revision = self._client_cache.package_summary_hash(self._package_reference)
        save_package_revision(self._package_reference, self._client_cache, recipe_revision,
                              p_revision, None)

        if get_env("CONAN_READ_ONLY_CACHE", False):
            make_read_only(self.package_folder)

    def _build_package(self):
        """ calls the imports + conanfile.build() method
        """
        os.chdir(self.build_folder)
        self._conan_file.build_folder = self.build_folder
        self._conan_file.package_folder = self.package_folder
        # In local cache, install folder always is build_folder
        self._conan_file.install_folder = self.build_folder

        # Read generators from conanfile and generate the needed files
        logger.debug("Writing generators")
        write_generators(self._conan_file, self.build_folder, self._out)
        logger.debug("Files copied after generators %s", os.listdir(self.build_folder))

        # Build step might need DLLs, binaries as protoc to generate source files
        # So execute imports() before build, storing the list of copied_files
        from conans.client.importer import run_imports
        copied_files = run_imports(self._conan_file, self.build_folder, self._out)

        try:
            # This is necessary because it is different for user projects
            # than for packages
            self._hook_manager.execute("pre_build", conanfile=self._conan_file,
                                       reference=self._conan_ref,
                                       package_id=self._package_reference.package_id)
            logger.debug("Call conanfile.build() with files in build folder: %s",
                         os.listdir(self.build_folder))
            self._out.highlight("Calling build()")
            with conanfile_exception_formatter(str(self._conan_file), "build"):
                self._conan_file.build()

            self._out.success("Package '%s' built" % self._conan_file.info.package_id())
            self._out.info("Build folder %s" % self.build_folder)
            self._hook_manager.execute("post_build", conanfile=self._conan_file,
                                       reference=self._conan_ref,
                                       package_id=self._package_reference.package_id)
        except Exception as exc:
            self._out.writeln("")
            self._out.error("Package '%s' build failed" % self._conan_file.info.package_id())
            self._out.warn("Build folder %s" % self.build_folder)
            if isinstance(exc, ConanExceptionInUserConanfileMethod):
                raise exc
            raise ConanException(exc)
        finally:
            # Now remove all files that were imported with imports()
            remove_imports(self._conan_file, copied_files, self._out)


def _handle_system_requirements(conan_file, package_reference, client_cache, out):
    """ check first the system_reqs/system_requirements.txt existence, if not existing
    check package/sha1/

    Used after remote package retrieving and before package building
    """
    if "system_requirements" not in type(conan_file).__dict__:
        return

    system_reqs_path = client_cache.system_reqs(package_reference.conan)
    system_reqs_package_path = client_cache.system_reqs_package(package_reference)
    if os.path.exists(system_reqs_path) or os.path.exists(system_reqs_package_path):
        return

    ret = call_system_requirements(conan_file, out)

    try:
        ret = str(ret or "")
    except Exception:
        out.warn("System requirements didn't return a string")
        ret = ""
    if getattr(conan_file, "global_system_requirements", None):
        save(system_reqs_path, ret)
    else:
        save(system_reqs_package_path, ret)


def call_system_requirements(conanfile, output):
    try:
        return conanfile.system_requirements()
    except Exception as e:
        output.error("while executing system_requirements(): %s" % str(e))
        raise ConanException("Error in system requirements")


def raise_package_not_found_error(conan_file, conan_ref, package_id, dependencies, out, recorder):
    settings_text = ", ".join(conan_file.info.full_settings.dumps().splitlines())
    options_text = ", ".join(conan_file.info.full_options.dumps().splitlines())
    dependencies_text = ', '.join(dependencies)

    msg = '''Can't find a '%s' package for the specified settings, options and dependencies:
- Settings: %s
- Options: %s
- Dependencies: %s
- Package ID: %s
''' % (conan_ref, settings_text, options_text, dependencies_text, package_id)
    out.warn(msg)
    recorder.package_install_error(PackageReference(conan_ref, package_id),
                                   INSTALL_ERROR_MISSING, msg)
    raise ConanException('''Missing prebuilt package for '%s'
Try to build it from sources with "--build %s"
Or read "http://docs.conan.io/en/latest/faq/troubleshooting.html#error-missing-prebuilt-package"
''' % (conan_ref, conan_ref.name))


class ConanInstaller(object):
    """ main responsible of retrieving binary packages or building them from source
    locally in case they are not found in remotes
    """
    def __init__(self, client_cache, output, remote_manager, registry, recorder, workspace,
                 hook_manager):
        self._client_cache = client_cache
        self._out = output
        self._remote_manager = remote_manager
        self._registry = registry
        self._recorder = recorder
        self._workspace = workspace
        self._hook_manager = hook_manager

    def install(self, deps_graph, keep_build=False):
        # order by levels and separate the root node (conan_ref=None) from the rest
        nodes_by_level = deps_graph.by_levels()
        root_level = nodes_by_level.pop()
        root_node = root_level[0]
        # Get the nodes in order and if we have to build them
        self._build(nodes_by_level, deps_graph, keep_build, root_node)

    def _build(self, nodes_by_level, deps_graph, keep_build, root_node):
        inverse_levels = {n: i for i, level in enumerate(deps_graph.inverse_levels()) for n in level}

        processed_package_refs = set()
        for level in nodes_by_level:
            for node in level:
                conan_ref, conan_file = node.conan_ref, node.conanfile
                output = ScopedOutput(str(conan_ref), self._out)
                package_id = conan_file.info.package_id()
                if node.binary == BINARY_MISSING:
                    dependencies = [str(dep.dst) for dep in node.dependencies]
                    raise_package_not_found_error(conan_file, conan_ref, package_id, dependencies,
                                                  out=output, recorder=self._recorder)

                self._propagate_info(node, inverse_levels, deps_graph, output)
                if node.binary == BINARY_SKIP:  # Privates not necessary
                    continue

                workspace_package = self._workspace[node.conan_ref] if self._workspace else None
                if workspace_package:
                    self._handle_node_workspace(node, workspace_package, inverse_levels, deps_graph)
                else:
                    package_ref = PackageReference(conan_ref, package_id)
                    _handle_system_requirements(conan_file, package_ref, self._client_cache, output)
                    self._handle_node_cache(node, package_ref, keep_build, processed_package_refs)

        # Finally, propagate information to root node (conan_ref=None)
        self._propagate_info(root_node, inverse_levels, deps_graph, self._out)

    def _node_concurrently_installed(self, node, package_folder):
        if node.binary == BINARY_DOWNLOAD and os.path.exists(package_folder):
            return True
        elif node.binary == BINARY_UPDATE:
            read_manifest = FileTreeManifest.load(package_folder)
            if node.update_manifest == read_manifest:
                return True

    def _handle_node_cache(self, node, package_ref, keep_build, processed_package_references):
        conan_ref, conan_file = node.conan_ref, node.conanfile
        output = ScopedOutput(str(conan_ref), self._out)
        package_folder = self._client_cache.package(package_ref, conan_file.short_paths)

        with self._client_cache.package_lock(package_ref):
            if package_ref not in processed_package_references:
                processed_package_references.add(package_ref)
                set_dirty(package_folder)
                if node.binary == BINARY_BUILD:
                    self._build_package(node, package_ref, output, keep_build)
                elif node.binary in (BINARY_UPDATE, BINARY_DOWNLOAD):
                    if not self._node_concurrently_installed(node, package_folder):
                        new_ref = self._remote_manager.get_package(package_ref, package_folder,
                                                                   node.binary_remote, output,
                                                                   self._recorder)
                        self._registry.prefs.set(new_ref, node.binary_remote.name)
                    else:
                        output.success('Download skipped. Probable concurrent download')
                        log_package_got_from_local_cache(package_ref)
                        self._recorder.package_fetched_from_cache(package_ref)
                elif node.binary == BINARY_CACHE:
                    output.success('Already installed!')
                    log_package_got_from_local_cache(package_ref)
                    self._recorder.package_fetched_from_cache(package_ref)
                clean_dirty(package_folder)
            # Call the info method
            self._call_package_info(conan_file, package_folder)
            self._recorder.package_cpp_info(package_ref, conan_file.cpp_info)

    def _handle_node_workspace(self, node, workspace_package, inverse_levels, deps_graph):
        conan_ref, conan_file = node.conan_ref, node.conanfile
        output = ScopedOutput("Workspace %s" % conan_ref.name, self._out)
        include_dirs = workspace_package.includedirs
        lib_dirs = workspace_package.libdirs
        self._call_package_info(conan_file, workspace_package.package_folder)
        if include_dirs:
            conan_file.cpp_info.includedirs = include_dirs
        if lib_dirs:
            conan_file.cpp_info.libdirs = lib_dirs
            # Make sure the folders exists, otherwise they will be filtered out
            lib_paths = [os.path.join(conan_file.cpp_info.rootpath, p)
                         if not os.path.isabs(p) else p for p in lib_dirs]
            for p in lib_paths:
                mkdir(p)

        self._propagate_info(node, inverse_levels, deps_graph, output)

        build_folder = workspace_package.build_folder
        write_generators(conan_file, build_folder, output)
        save(os.path.join(build_folder, CONANINFO), conan_file.info.dumps())
        output.info("Generated %s" % CONANINFO)
        save(os.path.join(build_folder, BUILD_INFO), TXTGenerator(conan_file).content)
        output.info("Generated %s" % BUILD_INFO)
        # Build step might need DLLs, binaries as protoc to generate source files
        # So execute imports() before build, storing the list of copied_files
        from conans.client.importer import run_imports
        copied_files = run_imports(conan_file, build_folder, output)
        report_copied_files(copied_files, output)

    def _build_package(self, node, package_ref, output, keep_build):
        conan_ref, conan_file = node.conan_ref, node.conanfile

        t1 = time.time()
        # It is necessary to complete the sources of python requires, which might be used
        for python_require in conan_file.python_requires:
            complete_recipe_sources(self._remote_manager, self._client_cache, self._registry,
                                    conan_file, python_require.conan_ref)

        builder = _ConanPackageBuilder(conan_file, package_ref, self._client_cache, output,
<<<<<<< HEAD
                                       self._plugin_manager, self._registry)

=======
                                       self._hook_manager)
>>>>>>> 2339378c
        if is_dirty(builder.build_folder):
            output.warn("Build folder is dirty, removing it: %s" % builder.build_folder)
            rmdir(builder.build_folder)

        skip_build = conan_file.develop and keep_build
        if skip_build:
            output.info("Won't be built as specified by --keep-build")
        if skip_build:
            if not os.path.exists(builder.build_folder):
                msg = "--keep-build specified, but build folder not found"
                self._recorder.package_install_error(package_ref,
                                                     INSTALL_ERROR_MISSING_BUILD_FOLDER,
                                                     msg, remote_name=None)
                raise ConanException(msg)
        else:
            with self._client_cache.conanfile_write_lock(conan_ref):
                set_dirty(builder.build_folder)
                complete_recipe_sources(self._remote_manager, self._client_cache,
                                        self._registry, conan_file, conan_ref)
                builder.prepare_build()

        with self._client_cache.conanfile_read_lock(conan_ref):
            try:
                if not skip_build:
                    builder.build()
                    clean_dirty(builder.build_folder)
                builder.package()
            except ConanException as exc:
                self._recorder.package_install_error(package_ref, INSTALL_ERROR_BUILDING,
                                                     str(exc), remote_name=None)
                raise exc
            else:
                # Log build
                self._log_built_package(builder.build_folder, package_ref.copy_clear_rev(),
                                        time.time() - t1)
                # FIXME: Conan 2.0 Clear the registry entry (package ref)

    def _log_built_package(self, build_folder, package_ref, duration):
        log_file = os.path.join(build_folder, RUN_LOG_NAME)
        log_file = log_file if os.path.exists(log_file) else None
        log_package_built(package_ref, duration, log_file)
        self._recorder.package_built(package_ref)

    @staticmethod
    def _propagate_info(node, inverse_levels, deps_graph, out):
        # Get deps_cpp_info from upstream nodes
        closure = deps_graph.full_closure(node)
        node_order = [n for n in closure.values() if n.binary != BINARY_SKIP]
        # List sort is stable, will keep the original order of the closure, but prioritize levels
        node_order.sort(key=lambda n: inverse_levels[n])

        conan_file = node.conanfile
        for n in node_order:
            if n.build_require:
                out.info("Applying build-requirement: %s" % str(n.conan_ref))
            conan_file.deps_cpp_info.update(n.conanfile.cpp_info, n.conan_ref.name)
            conan_file.deps_env_info.update(n.conanfile.env_info, n.conan_ref.name)
            conan_file.deps_user_info[n.conan_ref.name] = n.conanfile.user_info

        # Update the info but filtering the package values that not apply to the subtree
        # of this current node and its dependencies.
        subtree_libnames = [node.conan_ref.name for node in node_order]
        for package_name, env_vars in conan_file._conan_env_values.data.items():
            for name, value in env_vars.items():
                if not package_name or package_name in subtree_libnames or \
                   package_name == conan_file.name:
                    conan_file.info.env_values.add(name, value, package_name)

    @staticmethod
    def _call_package_info(conanfile, package_folder):
        conanfile.cpp_info = CppInfo(package_folder)
        conanfile.cpp_info.version = conanfile.version
        conanfile.cpp_info.description = conanfile.description
        conanfile.env_info = EnvInfo()
        conanfile.user_info = UserInfo()

        # Get deps_cpp_info from upstream nodes
        public_deps = [name for name, req in conanfile.requires.items() if not req.private]
        conanfile.cpp_info.public_deps = public_deps
        # Once the node is build, execute package info, so it has access to the
        # package folder and artifacts
        with pythonpath(conanfile):  # Minimal pythonpath, not the whole context, make it 50% slower
            with tools.chdir(package_folder):
                with conanfile_exception_formatter(str(conanfile), "package_info"):
                    conanfile.package_folder = package_folder
                    conanfile.source_folder = None
                    conanfile.build_folder = None
                    conanfile.install_folder = None
                    conanfile.package_info()<|MERGE_RESOLUTION|>--- conflicted
+++ resolved
@@ -52,24 +52,17 @@
 class _ConanPackageBuilder(object):
     """Builds and packages a single conan_file binary package"""
 
-<<<<<<< HEAD
-    def __init__(self, conan_file, package_reference, client_cache, output, plugin_manager,
+    def __init__(self, conan_file, package_reference, client_cache, output, hook_manager,
                  registry):
-=======
-    def __init__(self, conan_file, package_reference, client_cache, output, hook_manager):
->>>>>>> 2339378c
         self._client_cache = client_cache
         self._conan_file = conan_file
         self._out = output
         self._package_reference = package_reference
         self._conan_ref = self._package_reference.conan
         self._skip_build = False  # If build_id()
-<<<<<<< HEAD
-        self._plugin_manager = plugin_manager
+        self._hook_manager = hook_manager
         self._registry = registry
-=======
-        self._hook_manager = hook_manager
->>>>>>> 2339378c
+
 
         new_id = build_id(self._conan_file)
         self.build_reference = PackageReference(self._conan_ref,
@@ -398,12 +391,8 @@
                                     conan_file, python_require.conan_ref)
 
         builder = _ConanPackageBuilder(conan_file, package_ref, self._client_cache, output,
-<<<<<<< HEAD
-                                       self._plugin_manager, self._registry)
-
-=======
-                                       self._hook_manager)
->>>>>>> 2339378c
+                                       self._hook_manager, self._registry)
+
         if is_dirty(builder.build_folder):
             output.warn("Build folder is dirty, removing it: %s" % builder.build_folder)
             rmdir(builder.build_folder)
