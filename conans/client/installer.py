--- conflicted
+++ resolved
@@ -310,16 +310,15 @@
             conan_ref, conan_file = node.conan_ref, node.conanfile
             output = ScopedOutput(str(conan_ref), self._out)
 
-<<<<<<< HEAD
             local_package = self._conan_project[conan_ref] if self._conan_project else None
             if local_package:
                 if build_needed and (conan_ref, package_id) not in self._built_packages:
                     conanfile_path = local_package.conanfile_path
-                    self._build_project_pkg(conan_file, output, conan_ref, flat,
+                    self._build_project_pkg(node, output, flat,
                                             deps_graph, conanfile_path, profile_build_requires,
                                             local_package, update)
                 else:
-                    self._propagate_info(conan_file, conan_ref, flat, deps_graph)
+                    self._propagate_info(node, flat, deps_graph)
 
                 include_dirs = local_package.includedirs(conan_file.settings)
                 lib_dirs = local_package.libdirs(conan_file.settings)
@@ -337,36 +336,25 @@
                 package_ref = PackageReference(conan_ref, package_id)
                 package_folder = self._client_cache.package(package_ref,
                                                             conan_file.short_paths)
-                if build_needed and (conan_ref, package_id) not in self._built_packages:
-                    self._build_package(conan_file, conan_ref, package_id, package_ref, output,
-                                        keep_build, profile_build_requires, flat, deps_graph, update)
-                else:
-                    self._get_existing_package(conan_file, package_ref, output, package_folder, update)
-                    self._propagate_info(conan_file, conan_ref, flat, deps_graph)
-
-                # Call the info method
-                self._call_package_info(conan_file, package_folder)
-=======
-            with self._client_cache.package_lock(package_ref):
-                set_dirty(package_folder)
-                if build_needed and (conan_ref, package_id) not in self._built_packages:
-                    self._build_package(node, package_id, package_ref, output,
-                                        keep_build, profile_build_requires, flat, deps_graph, update)
-                else:
-                    self._get_existing_package(conan_file, package_ref, output, package_folder, update)
-                    self._propagate_info(node, flat, deps_graph)
-
-                # Call the info method
-                self._call_package_info(conan_file, package_folder)
-                clean_dirty(package_folder)
->>>>>>> 70184191
+                with self._client_cache.package_lock(package_ref):
+                    set_dirty(package_folder)
+                    if build_needed and (conan_ref, package_id) not in self._built_packages:
+                        self._build_package(node, package_id, package_ref, output,
+                                            keep_build, profile_build_requires, flat, deps_graph, update)
+                    else:
+                        self._get_existing_package(conan_file, package_ref, output, package_folder, update)
+                        self._propagate_info(node, flat, deps_graph)
+
+                    # Call the info method
+                    self._call_package_info(conan_file, package_folder)
+                    clean_dirty(package_folder)
 
         # Finally, propagate information to root node (conan_ref=None)
         self._propagate_info(root_node, flat, deps_graph)
 
-<<<<<<< HEAD
-    def _build_project_pkg(self, conan_file, output, conan_ref, flat, deps_graph,
+    def _build_project_pkg(self, node, output, flat, deps_graph,
                            conanfile_path, profile_build_requires, local_package, update):
+        conan_file, conan_ref = node.conanfile, node.conan_ref
         if self._build_mode.never:
             if local_package.need_build(conan_file.settings):
                 raise_package_not_found_error(conan_file, conan_ref, "local in conan-project", output,
@@ -378,7 +366,7 @@
                                      profile_build_requires, output, update)
 
         # Assign to node the propagated info
-        self._propagate_info(conan_file, conan_ref, flat, deps_graph)
+        self._propagate_info(node, flat, deps_graph)
         output.highlight("Calling build()")
 
         include_dirs = local_package._includedirs
@@ -406,13 +394,10 @@
         output.info("Generated %s" % BUILD_INFO)
 
         if not include_dirs:
-            create_package(conan_file, source_folder, build_folder, package_folder,
+            create_package(conan_file, None, source_folder, build_folder, package_folder,
                            build_folder, output)
 
-    def _build_package(self, conan_file, conan_ref, package_id, package_ref, output, keep_build,
-=======
     def _build_package(self, node, package_id, package_ref, output, keep_build,
->>>>>>> 70184191
                        profile_build_requires, flat, deps_graph, update):
         conan_ref, conan_file = node.conan_ref, node.conanfile
         build_allowed = self._build_mode.allowed(conan_file, conan_ref)
@@ -545,30 +530,26 @@
                     package_folder = self._client_cache.package(package_reference,
                                                                 short_paths=conan_file.short_paths)
 
-                    with self._client_cache.package_lock(package_reference):
-                        if is_dirty(package_folder):
-                            output = ScopedOutput(str(conan_ref), self._out)
-                            output.warn("Package is corrupted, removing folder: %s" % package_folder)
-                            rmdir(package_folder)
+                    local_project = self._conan_project[conan_ref] if self._conan_project else None
+                    if not local_project:
+                        with self._client_cache.package_lock(package_reference):
+                            if is_dirty(package_folder):
+                                output = ScopedOutput(str(conan_ref), self._out)
+                                output.warn("Package is corrupted, removing folder: %s" % package_folder)
+                                rmdir(package_folder)
+
                     check_outdated = self._build_mode.outdated
                     if self._build_mode.forced(conan_file, conan_ref):
                         build_node = True
                     else:
-<<<<<<< HEAD
-                        local_project = self._conan_project[conan_ref] if self._conan_project else None
                         if local_project:
                             # Maybe the folder is not there, check it!
                             build_node = True
                         else:
                             available = self._remote_proxy.package_available(package_reference,
-                                                                             conan_file.short_paths,
+                                                                             package_folder,
                                                                              check_outdated)
                             build_node = not available
-=======
-                        available = self._remote_proxy.package_available(package_reference, package_folder,
-                                                                         check_outdated)
-                        build_node = not available
->>>>>>> 70184191
 
                 nodes_to_build.append((node, package_id, build_node))
 
