import os
import time
import shutil
import platform

from conans.client import tools
from conans.client.recorder.action_recorder import INSTALL_ERROR_MISSING_BUILD_FOLDER, INSTALL_ERROR_BUILDING,\
    INSTALL_ERROR_MISSING
from conans.model.conan_file import get_env_context_manager
from conans.model.env_info import EnvInfo
from conans.model.user_info import UserInfo
from conans.paths import CONANINFO, BUILD_INFO, RUN_LOG_NAME
<<<<<<< HEAD
from conans.util.files import save, rmdir, mkdir, make_read_only,\
    set_dirty, clean_dirty
=======
from conans.util.files import save, rmdir, mkdir, make_read_only, is_dirty,\
    set_dirty, clean_dirty, load
>>>>>>> 9c976690
from conans.model.ref import PackageReference
from conans.util.log import logger
from conans.errors import (ConanException, conanfile_exception_formatter,
                           ConanExceptionInUserConanfileMethod)
from conans.client.packager import create_package
from conans.client.generators import write_generators, TXTGenerator
from conans.model.build_info import CppInfo
from conans.client.output import ScopedOutput
from conans.client.source import config_source, complete_recipe_sources
from conans.util.env_reader import get_env
from conans.client.importer import remove_imports

from conans.util.tracer import log_package_built,\
    log_package_got_from_local_cache
from conans.client.tools.env import pythonpath


def build_id(conan_file):
    if hasattr(conan_file, "build_id"):
        # construct new ConanInfo
        build_id_info = conan_file.info.copy()
        conan_file.info_build = build_id_info
        # effectively call the user function to change the package values
        with conanfile_exception_formatter(str(conan_file), "build_id"):
            conan_file.build_id()
        # compute modified ID
        return build_id_info.package_id()
    return None


class _ConanPackageBuilder(object):
    """Builds and packages a single conan_file binary package"""

    def __init__(self, conan_file, package_reference, client_cache, output):
        self._client_cache = client_cache
        self._conan_file = conan_file
        self._out = output
        self._package_reference = package_reference
        self._conan_ref = self._package_reference.conan
        self._skip_build = False  # If build_id()

        new_id = build_id(self._conan_file)
        self.build_reference = PackageReference(self._conan_ref, new_id) if new_id else package_reference
        self.build_folder = self._client_cache.build(self.build_reference,
                                                     self._conan_file.short_paths)
        self.package_folder = self._client_cache.package(self._package_reference,
                                                         self._conan_file.short_paths)
        self.source_folder = self._client_cache.source(self._conan_ref, self._conan_file.short_paths)

    def prepare_build(self):
        if self.build_reference != self._package_reference and \
              os.path.exists(self.build_folder) and hasattr(self._conan_file, "build_id"):
            self._skip_build = True
            return

        # build_id is not caching the build folder, so actually rebuild the package
        _handle_system_requirements(self._conan_file, self._package_reference,
                                    self._client_cache, self._out)

        export_folder = self._client_cache.export(self._conan_ref)
        export_source_folder = self._client_cache.export_sources(self._conan_ref,
                                                                 self._conan_file.short_paths)

        try:
            rmdir(self.build_folder)
            rmdir(self.package_folder)
        except OSError as e:
            raise ConanException("%s\n\nCouldn't remove folder, might be busy or open\n"
                                 "Close any app using it, and retry" % str(e))

        self._out.info('Building your package in %s' % self.build_folder)
        sources_pointer = self._client_cache.scm_folder(self._conan_ref)
        local_sources_path = load(sources_pointer) if os.path.exists(sources_pointer) else None
        config_source(export_folder, export_source_folder, local_sources_path, self.source_folder,
                      self._conan_file, self._out)
        self._out.info('Copying sources to build folder')

        if getattr(self._conan_file, 'no_copy_source', False):
            mkdir(self.build_folder)
            self._conan_file.source_folder = self.source_folder
        else:
            if platform.system() == "Windows" and os.getenv("CONAN_USER_HOME_SHORT") != "None":
                from conans.util.windows import ignore_long_path_files
                ignore = ignore_long_path_files(self.source_folder, self.build_folder, self._out)
            else:
                ignore = None

            shutil.copytree(self.source_folder, self.build_folder, symlinks=True, ignore=ignore)
            logger.debug("Copied to %s", self.build_folder)
            logger.debug("Files copied %s", os.listdir(self.build_folder))
            self._conan_file.source_folder = self.build_folder

    def build(self):
        """Calls the conanfile's build method"""
        if self._skip_build:
            return
        with get_env_context_manager(self._conan_file):
            self._build_package()

    def package(self):
        """Generate the info txt files and calls the conanfile package method.
        """

        # FIXME: Is weak to assign here the recipe_hash
        manifest = self._client_cache.load_manifest(self._conan_ref)
        self._conan_file.info.recipe_hash = manifest.summary_hash

        # Creating ***info.txt files
        save(os.path.join(self.build_folder, CONANINFO), self._conan_file.info.dumps())
        self._out.info("Generated %s" % CONANINFO)
        save(os.path.join(self.build_folder, BUILD_INFO), TXTGenerator(self._conan_file).content)
        self._out.info("Generated %s" % BUILD_INFO)

        os.chdir(self.build_folder)

        if getattr(self._conan_file, 'no_copy_source', False):
            source_folder = self.source_folder
        else:
            source_folder = self.build_folder
        with get_env_context_manager(self._conan_file):
            install_folder = self.build_folder  # While installing, the infos goes to build folder
            pkg_id = self._conan_file.info.package_id()
            create_package(self._conan_file, pkg_id, source_folder, self.build_folder,
                           self.package_folder, install_folder, self._out)

        if get_env("CONAN_READ_ONLY_CACHE", False):
            make_read_only(self.package_folder)

    def _build_package(self):
        """ calls the imports + conanfile.build() method
        """
        os.chdir(self.build_folder)
        self._conan_file.build_folder = self.build_folder
        self._conan_file.package_folder = self.package_folder
        # In local cache, install folder always is build_folder
        self._conan_file.install_folder = self.build_folder

        # Read generators from conanfile and generate the needed files
        logger.debug("Writing generators")
        write_generators(self._conan_file, self.build_folder, self._out)
        logger.debug("Files copied after generators %s", os.listdir(self.build_folder))

        # Build step might need DLLs, binaries as protoc to generate source files
        # So execute imports() before build, storing the list of copied_files
        from conans.client.importer import run_imports
        copied_files = run_imports(self._conan_file, self.build_folder, self._out)

        try:
            # This is necessary because it is different for user projects
            # than for packages
            logger.debug("Call conanfile.build() with files in build folder: %s",
                         os.listdir(self.build_folder))
            self._out.highlight("Calling build()")
            with conanfile_exception_formatter(str(self._conan_file), "build"):
                self._conan_file.build()

            self._out.success("Package '%s' built" % self._conan_file.info.package_id())
            self._out.info("Build folder %s" % self.build_folder)
        except Exception as exc:
            self._out.writeln("")
            self._out.error("Package '%s' build failed" % self._conan_file.info.package_id())
            self._out.warn("Build folder %s" % self.build_folder)
            if isinstance(exc, ConanExceptionInUserConanfileMethod):
                raise exc
            raise ConanException(exc)
        finally:
            # Now remove all files that were imported with imports()
            remove_imports(self._conan_file, copied_files, self._out)


def _handle_system_requirements(conan_file, package_reference, client_cache, out):
    """ check first the system_reqs/system_requirements.txt existence, if not existing
    check package/sha1/

    Used after remote package retrieving and before package building
    """
    if "system_requirements" not in type(conan_file).__dict__:
        return

    system_reqs_path = client_cache.system_reqs(package_reference.conan)
    system_reqs_package_path = client_cache.system_reqs_package(package_reference)
    if os.path.exists(system_reqs_path) or os.path.exists(system_reqs_package_path):
        return

    ret = call_system_requirements(conan_file, out)

    try:
        ret = str(ret or "")
    except:
        out.warn("System requirements didn't return a string")
        ret = ""
    if getattr(conan_file, "global_system_requirements", None):
        save(system_reqs_path, ret)
    else:
        save(system_reqs_package_path, ret)


def call_system_requirements(conanfile, output):
    try:
        return conanfile.system_requirements()
    except Exception as e:
        output.error("while executing system_requirements(): %s" % str(e))
        raise ConanException("Error in system requirements")


def raise_package_not_found_error(conan_file, conan_ref, package_id, out, recorder, remote_url):
    settings_text = ", ".join(conan_file.info.full_settings.dumps().splitlines())
    options_text = ", ".join(conan_file.info.full_options.dumps().splitlines())

    msg = '''Can't find a '%s' package for the specified options and settings:
- Settings: %s
- Options: %s
- Package ID: %s
''' % (conan_ref, settings_text, options_text, package_id)
    out.warn(msg)
    recorder.package_install_error(PackageReference(conan_ref, package_id),
                                   INSTALL_ERROR_MISSING, msg, remote=remote_url)
    raise ConanException('''Missing prebuilt package for '%s'
Try to build it from sources with "--build %s"
Or read "http://docs.conan.io/en/latest/faq/troubleshooting.html#error-missing-prebuilt-package"
''' % (conan_ref, conan_ref.name))


class ConanInstaller(object):
    """ main responsible of retrieving binary packages or building them from source
    locally in case they are not found in remotes
    """
    def __init__(self, client_cache, output, remote_manager, registry, recorder):
        self._client_cache = client_cache
        self._out = output
        self._remote_manager = remote_manager
        self._registry = registry
        self._recorder = recorder

    def install(self, deps_graph, keep_build=False):
        # order by levels and separate the root node (conan_ref=None) from the rest
        nodes_by_level = deps_graph.by_levels()
        root_level = nodes_by_level.pop()
        root_node = root_level[0]
        # Get the nodes in order and if we have to build them
        self._build(nodes_by_level, deps_graph, keep_build, root_node)

    def _build(self, nodes_by_level, deps_graph, keep_build, root_node):

        inverse_levels = deps_graph.inverse_levels()

        processed_package_references = set()
        for level in nodes_by_level:
            for node in level:
                conan_ref, conan_file = node.conan_ref, node.conanfile
                output = ScopedOutput(str(conan_ref), self._out)
                package_id = conan_file.info.package_id()
                package_ref = PackageReference(conan_ref, package_id)
                if node.binary == "MISSING":
                    raise_package_not_found_error(conan_file, conan_ref, package_id, output, self._recorder, None)

                package_folder = self._client_cache.package(package_ref,
                                                            conan_file.short_paths)

                self._propagate_info(node, inverse_levels, deps_graph, output)
                if node.binary == "SKIP":  # Privates not necessary
                    continue
                with self._client_cache.package_lock(package_ref):
                    if package_ref not in processed_package_references:
                        processed_package_references.add(package_ref)
                        set_dirty(package_folder)
                        if node.binary == "BUILD":
                            self._build_package(node, package_ref, output, keep_build)
                        elif node.binary in ("UPDATE", "DOWNLOAD"):
                            self._download_package(conan_file, package_ref, output, package_folder, node.binary_remote)
                            if node.binary_remote != node.remote:
                                self._registry.set_ref(conan_ref, node.binary_remote)
                        elif node.binary == "INSTALLED":
                            output.success('Already installed!')
                            log_package_got_from_local_cache(package_ref)
                            self._recorder.package_fetched_from_cache(package_ref)
                        clean_dirty(package_folder)

                    # Call the info method
                    self._call_package_info(conan_file, package_folder)

        # Finally, propagate information to root node (conan_ref=None)
        self._propagate_info(root_node, inverse_levels, deps_graph, self._out)

    def _download_package(self, conan_file, package_reference, output, package_folder, remote):
        self._remote_manager.get_package(package_reference, package_folder,
                                         remote, output, self._recorder)
        _handle_system_requirements(conan_file, package_reference, self._client_cache, output)

    def _build_package(self, node, package_ref, output, keep_build):
        conan_ref, conan_file = node.conan_ref, node.conanfile

        skip_build = conan_file.develop and keep_build
        if skip_build:
            output.info("Won't be built as specified by --keep-build")

        t1 = time.time()
        builder = _ConanPackageBuilder(conan_file, package_ref, self._client_cache, output)

        if skip_build:
            if not os.path.exists(builder.build_folder):
                msg = "--keep-build specified, but build folder not found"
                self._recorder.package_install_error(package_ref,
                                                     INSTALL_ERROR_MISSING_BUILD_FOLDER,
                                                     msg, remote=None)
                raise ConanException(msg)
        else:
            with self._client_cache.conanfile_write_lock(conan_ref):
                complete_recipe_sources(self._remote_manager, self._client_cache,
                                        self._registry, conan_file, conan_ref)
                builder.prepare_build()

        with self._client_cache.conanfile_read_lock(conan_ref):
            try:
                if not skip_build:
                    builder.build()
                builder.package()
            except ConanException as exc:
                self._recorder.package_install_error(package_ref, INSTALL_ERROR_BUILDING,
                                                     str(exc), remote=None)
                raise exc
            else:
                # Log build
                self._log_built_package(builder.build_folder, package_ref, time.time() - t1)

    def _log_built_package(self, build_folder, package_ref, duration):
        log_file = os.path.join(build_folder, RUN_LOG_NAME)
        log_file = log_file if os.path.exists(log_file) else None
        log_package_built(package_ref, duration, log_file)
        self._recorder.package_built(package_ref)

    @staticmethod
    def _propagate_info(node, levels, deps_graph, out):
        # Get deps_cpp_info from upstream nodes
        closure = deps_graph.closure(node)
        node_order = []
        for level in levels:
            for n in closure.values():
                if n in level and n.binary != "SKIP":
                    node_order.append(n)
        conan_file = node.conanfile
        for n in node_order:
            if n.build_require:
                out.info("Applying build-requirement: %s" % str(n.conan_ref))
            conan_file.deps_cpp_info.update(n.conanfile.cpp_info, n.conan_ref.name)
            conan_file.deps_env_info.update(n.conanfile.env_info, n.conan_ref.name)
            conan_file.deps_user_info[n.conan_ref.name] = n.conanfile.user_info

        # Update the info but filtering the package values that not apply to the subtree
        # of this current node and its dependencies.
        subtree_libnames = [node.conan_ref.name for node in node_order]
        for package_name, env_vars in conan_file._env_values.data.items():
            for name, value in env_vars.items():
                if not package_name or package_name in subtree_libnames or \
                   package_name == conan_file.name:
                    conan_file.info.env_values.add(name, value, package_name)

    @staticmethod
    def _call_package_info(conanfile, package_folder):
        conanfile.cpp_info = CppInfo(package_folder)
        conanfile.cpp_info.version = conanfile.version
        conanfile.cpp_info.description = conanfile.description
        conanfile.env_info = EnvInfo()
        conanfile.user_info = UserInfo()

        # Get deps_cpp_info from upstream nodes
        public_deps = [name for name, req in conanfile.requires.items() if not req.private]
        conanfile.cpp_info.public_deps = public_deps
        # Once the node is build, execute package info, so it has access to the
        # package folder and artifacts
        with pythonpath(conanfile):  # Minimal pythonpath, not the whole context, make it 50% slower
            with tools.chdir(package_folder):
                with conanfile_exception_formatter(str(conanfile), "package_info"):
                    conanfile.package_folder = package_folder
                    conanfile.source_folder = None
                    conanfile.build_folder = None
                    conanfile.install_folder = None
                    conanfile.package_info()<|MERGE_RESOLUTION|>--- conflicted
+++ resolved
@@ -10,13 +10,8 @@
 from conans.model.env_info import EnvInfo
 from conans.model.user_info import UserInfo
 from conans.paths import CONANINFO, BUILD_INFO, RUN_LOG_NAME
-<<<<<<< HEAD
-from conans.util.files import save, rmdir, mkdir, make_read_only,\
-    set_dirty, clean_dirty
-=======
-from conans.util.files import save, rmdir, mkdir, make_read_only, is_dirty,\
-    set_dirty, clean_dirty, load
->>>>>>> 9c976690
+from conans.util.files import (save, rmdir, mkdir, make_read_only,
+                               set_dirty, clean_dirty, load)
 from conans.model.ref import PackageReference
 from conans.util.log import logger
 from conans.errors import (ConanException, conanfile_exception_formatter,
