--- conflicted
+++ resolved
@@ -390,14 +390,11 @@
                                     conan_file, python_require.conan_ref)
 
         builder = _ConanPackageBuilder(conan_file, package_ref, self._client_cache, output,
-<<<<<<< HEAD
                                        self._plugin_manager, self._registry)
-=======
-                                       self._plugin_manager)
+
         if is_dirty(builder.build_folder):
             output.warn("Build folder is dirty, removing it: %s" % builder.build_folder)
             rmdir(builder.build_folder)
->>>>>>> 0e816e4e
 
         skip_build = conan_file.develop and keep_build
         if skip_build:
