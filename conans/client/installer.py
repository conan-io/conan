import os
import shutil
import textwrap
import time
from multiprocessing.pool import ThreadPool

from conans.client import tools
from conans.client.conanfile.build import run_build_method
from conans.client.conanfile.package import run_package_method
from conans.client.file_copier import report_copied_files
from conans.client.generators import write_toolchain
from conans.client.graph.graph import BINARY_BUILD, BINARY_CACHE, BINARY_DOWNLOAD, BINARY_EDITABLE, \
    BINARY_MISSING, BINARY_SKIP, BINARY_UPDATE, BINARY_UNKNOWN, CONTEXT_HOST, BINARY_INVALID
from conans.client.importer import remove_imports, run_imports
from conans.client.packager import update_package_metadata
from conans.client.recorder.action_recorder import INSTALL_ERROR_BUILDING, INSTALL_ERROR_MISSING, \
    INSTALL_ERROR_MISSING_BUILD_FOLDER
from conans.client.source import retrieve_exports_sources, config_source
from conans.errors import (ConanException, ConanExceptionInUserConanfileMethod,
                           conanfile_exception_formatter, ConanInvalidConfiguration)
from conans.model.build_info import CppInfo, DepCppInfo
from conans.model.conan_file import ConanFile
from conans.model.editable_layout import EditableLayout
from conans.model.env_info import EnvInfo
from conans.model.graph_lock import GraphLockFile
from conans.model.info import PACKAGE_ID_UNKNOWN
from conans.model.ref import PackageReference
from conans.model.user_info import DepsUserInfo
from conans.model.user_info import UserInfo
from conans.paths import CONANINFO, RUN_LOG_NAME
from conans.util.env_reader import get_env
from conans.util.files import clean_dirty, is_dirty, make_read_only, mkdir, rmdir, save, set_dirty
from conans.util.log import logger
from conans.util.tracer import log_package_built, log_package_got_from_local_cache


def build_id(conan_file):
    if hasattr(conan_file, "build_id"):
        # construct new ConanInfo
        build_id_info = conan_file.info.copy()
        conan_file.info_build = build_id_info
        # effectively call the user function to change the package values
        with conanfile_exception_formatter(str(conan_file), "build_id"):
            conan_file.build_id()
        # compute modified ID
        return build_id_info.package_id()
    return None


def add_env_conaninfo(conan_file, subtree_libnames):
    for package_name, env_vars in conan_file._conan_env_values.data.items():
        for name, value in env_vars.items():
            if not package_name or package_name in subtree_libnames or \
                    package_name == conan_file.name:
                conan_file.info.env_values.add(name, value, package_name)


class _PackageBuilder(object):
    def __init__(self, cache, output, hook_manager, remote_manager, generators):
        self._cache = cache
        self._output = output
        self._hook_manager = hook_manager
        self._remote_manager = remote_manager
        self._generator_manager = generators

    def _get_build_folder(self, conanfile, package_layout, pref, recorder):
        # Build folder can use a different package_ID if build_id() is defined.
        # This function decides if the build folder should be re-used (not build again)
        # and returns the build folder
        # TODO: cache2.0 FIX: we are not taking intto account the conanfile build_id
        new_id = None #build_id(conanfile)
        build_pref = PackageReference(pref.ref, new_id) if new_id else pref
        build_folder = package_layout.build()

        skip_build = False
        if is_dirty(build_folder):
            self._output.warn("Build folder is dirty, removing it: %s" % build_folder)
            rmdir(build_folder)
            clean_dirty(build_folder)

        if build_pref != pref and os.path.exists(build_folder) and hasattr(conanfile, "build_id"):
            self._output.info("Won't be built, using previous build folder as defined in build_id()")
            skip_build = True

        return build_folder, skip_build

    def _prepare_sources(self, conanfile, pref, reference_layout, remotes):
        export_folder = reference_layout.export()
        export_source_folder = reference_layout.export_sources()
        scm_sources_folder = reference_layout.scm_sources()
        conanfile_path = reference_layout.conanfile()
        source_folder = reference_layout.source()

        retrieve_exports_sources(self._remote_manager, self._cache, conanfile, pref.ref, remotes)

        conanfile.layout.set_base_source_folder(source_folder)
        conanfile.layout.set_base_build_folder(None)
        conanfile.layout.set_base_package_folder(None)

        config_source(export_folder, export_source_folder, scm_sources_folder,
                      conanfile, self._output, conanfile_path, pref.ref,
                      self._hook_manager, self._cache)

    @staticmethod
    def _copy_sources(conanfile, source_folder, build_folder):
        # Copies the sources to the build-folder, unless no_copy_source is defined
        _remove_folder_raising(build_folder)
        if not getattr(conanfile, 'no_copy_source', False):
            conanfile.output.info('Copying sources to build folder')
            try:
                shutil.copytree(source_folder, build_folder, symlinks=True)
            except Exception as e:
                msg = str(e)
                if "206" in msg:  # System error shutil.Error 206: Filename or extension too long
                    msg += "\nUse short_paths=True if paths too long"
                raise ConanException("%s\nError copying sources to build folder" % msg)
            logger.debug("BUILD: Copied to %s", build_folder)
            logger.debug("BUILD: Files copied %s", ",".join(os.listdir(build_folder)))

    def _build(self, conanfile, pref):
        # Read generators from conanfile and generate the needed files
        logger.info("GENERATORS: Writing generators")
        self._generator_manager.write_generators(conanfile, conanfile.build_folder, self._output)

        logger.info("TOOLCHAIN: Writing toolchain")
        write_toolchain(conanfile, conanfile.build_folder, self._output)

        # Build step might need DLLs, binaries as protoc to generate source files
        # So execute imports() before build, storing the list of copied_files
        copied_files = run_imports(conanfile, conanfile.build_folder)

        try:
            mkdir(conanfile.build_folder)
            with tools.chdir(conanfile.build_folder):
                run_build_method(conanfile, self._hook_manager, reference=pref.ref, package_id=pref.id)
            self._output.success("Package '%s' built" % pref.id)
            self._output.info("Build folder %s" % conanfile.build_folder)
        except Exception as exc:
            self._output.writeln("")
            self._output.error("Package '%s' build failed" % pref.id)
            self._output.warn("Build folder %s" % conanfile.build_folder)
            if isinstance(exc, ConanExceptionInUserConanfileMethod):
                raise exc
            raise ConanException(exc)
        finally:
            # Now remove all files that were imported with imports()
            remove_imports(conanfile, copied_files, self._output)

    def _package(self, conanfile, pref, package_layout, conanfile_path):
        # FIXME: Is weak to assign here the recipe_hash
        # Creating ***info.txt files
        save(os.path.join(conanfile.layout.base_build_folder, CONANINFO), conanfile.info.dumps())
        self._output.info("Generated %s" % CONANINFO)

        package_id = pref.id
        # Do the actual copy, call the conanfile.package() method
        # While installing, the infos goes to build folder
        conanfile.layout.set_base_install_folder(conanfile.layout.base_build_folder)

        prev = run_package_method(conanfile, package_id, self._hook_manager, conanfile_path,
                                  pref.ref)

        update_package_metadata(prev, package_layout, package_id, pref.ref.revision)

        if get_env("CONAN_READ_ONLY_CACHE", False):
            make_read_only(conanfile.layout.base_package_folder)
        # FIXME: Conan 2.0 Clear the registry entry (package ref)
        return prev

    def build_package(self, node, recorder, remotes):
        t1 = time.time()

        conanfile = node.conanfile
        pref = node.pref

        reference_layout = self._cache.ref_layout(pref.ref)
        package_layout = self._cache.pkg_layout(pref)
        source_folder = reference_layout.source()
        conanfile_path = reference_layout.conanfile()
        package_folder = package_layout.package()

        build_folder, skip_build = self._get_build_folder(conanfile, package_layout,
                                                          pref, recorder)
        # PREPARE SOURCES
        if not skip_build:
            # TODO: cache2.0 check locks
            # with package_layout.conanfile_write_lock(self._output):
            set_dirty(build_folder)
            self._prepare_sources(conanfile, pref, reference_layout, remotes)
            self._copy_sources(conanfile, source_folder, build_folder)

        # BUILD & PACKAGE
        # TODO: cache2.0 check locks
        # with package_layout.conanfile_read_lock(self._output):
        mkdir(build_folder)
        with tools.chdir(build_folder):
            self._output.info('Building your package in %s' % build_folder)
            try:
                if getattr(conanfile, 'no_copy_source', False):
                    conanfile.layout.set_base_source_folder(source_folder)
                else:
                    conanfile.layout.set_base_source_folder(build_folder)

                conanfile.layout.set_base_build_folder(build_folder)
                conanfile.layout.set_base_package_folder(package_folder)
                # In local cache, install folder always is build_folder
                conanfile.layout.set_base_install_folder(build_folder)

                if not skip_build:
                    self._build(conanfile, pref)
                    clean_dirty(build_folder)

                prev = self._package(conanfile, pref, package_layout, conanfile_path)
                assert prev
                node.prev = prev
                log_file = os.path.join(build_folder, RUN_LOG_NAME)
                log_file = log_file if os.path.exists(log_file) else None
                log_package_built(pref, time.time() - t1, log_file)
                recorder.package_built(pref)
            except ConanException as exc:
                recorder.package_install_error(pref, INSTALL_ERROR_BUILDING, str(exc),
                                               remote_name=None)
                raise exc

        return node.pref


def _remove_folder_raising(folder):
    try:
        rmdir(folder)
    except OSError as e:
        raise ConanException("%s\n\nCouldn't remove folder, might be busy or open\n"
                             "Close any app using it, and retry" % str(e))


def _handle_system_requirements(conan_file, pref, cache, out):
    """ check first the system_reqs/system_requirements.txt existence, if not existing
    check package/sha1/

    Used after remote package retrieving and before package building
    """
    # TODO: Check if this idiom should be generalize to all methods defined in base ConanFile
    # Instead of calling empty methods
    if type(conan_file).system_requirements == ConanFile.system_requirements:
        return

    package_layout = cache.package_layout(pref.ref)
    system_reqs_path = package_layout.system_reqs()
    system_reqs_package_path = package_layout.system_reqs_package(pref)
    if os.path.exists(system_reqs_path) or os.path.exists(system_reqs_package_path):
        return

    ret = call_system_requirements(conan_file, out)

    try:
        ret = str(ret or "")
    except Exception:
        out.warn("System requirements didn't return a string")
        ret = ""
    if getattr(conan_file, "global_system_requirements", None):
        save(system_reqs_path, ret)
    else:
        save(system_reqs_package_path, ret)


def call_system_requirements(conanfile, output):
    try:
        return conanfile.system_requirements()
    except Exception as e:
        output.error("while executing system_requirements(): %s" % str(e))
        raise ConanException("Error in system requirements")


class BinaryInstaller(object):
    """ main responsible of retrieving binary packages or building them from source
    locally in case they are not found in remotes
    """
    def __init__(self, app, recorder):
        self._cache = app.cache
        self._out = app.out
        self._remote_manager = app.remote_manager
        self._recorder = recorder
        self._binaries_analyzer = app.binaries_analyzer
        self._hook_manager = app.hook_manager
        self._generator_manager = app.generator_manager
        # Load custom generators from the cache, generators are part of the binary
        # build and install. Generators loaded here from the cache will have precedence
        # and overwrite possible generators loaded from packages (requires)
        for generator_path in app.cache.generators:
            app.loader.load_generators(generator_path)

    def install(self, deps_graph, remotes, build_mode, update, profile_host, profile_build,
                graph_lock):
        # order by levels and separate the root node (ref=None) from the rest
        nodes_by_level = deps_graph.by_levels()
        root_level = nodes_by_level.pop()
        root_node = root_level[0]
        # Get the nodes in order and if we have to build them
        self._out.info("Installing (downloading, building) binaries...")
        self._build(nodes_by_level, root_node, profile_host, profile_build,
                    graph_lock, remotes, build_mode, update)

    @staticmethod
    def _classify(nodes_by_level):
        missing, invalid, downloads = [], [], []
        for level in nodes_by_level:
            for node in level:
                if node.binary == BINARY_MISSING:
                    missing.append(node)
                elif node.binary == BINARY_INVALID:
                    invalid.append(node)
                elif node.binary in (BINARY_UPDATE, BINARY_DOWNLOAD):
                    downloads.append(node)
        return missing, invalid, downloads

    def _raise_missing(self, missing):
        if not missing:
            return

        missing_prefs = set(n.pref for n in missing)  # avoid duplicated
        missing_prefs = list(sorted(missing_prefs))
        for pref in missing_prefs:
            self._out.error("Missing binary: %s" % str(pref))
        self._out.writeln("")

        # Report details just the first one
        node = missing[0]
        package_id = node.package_id
        ref, conanfile = node.ref, node.conanfile
        dependencies = [str(dep.dst) for dep in node.dependencies]

        settings_text = ", ".join(conanfile.info.full_settings.dumps().splitlines())
        options_text = ", ".join(conanfile.info.full_options.dumps().splitlines())
        dependencies_text = ', '.join(dependencies)
        requires_text = ", ".join(conanfile.info.requires.dumps().splitlines())

        msg = textwrap.dedent('''\
            Can't find a '%s' package for the specified settings, options and dependencies:
            - Settings: %s
            - Options: %s
            - Dependencies: %s
            - Requirements: %s
            - Package ID: %s
            ''' % (ref, settings_text, options_text, dependencies_text, requires_text, package_id))
        conanfile.output.warn(msg)
        self._recorder.package_install_error(PackageReference(ref, package_id),
                                             INSTALL_ERROR_MISSING, msg)
        missing_pkgs = "', '".join([str(pref.ref) for pref in missing_prefs])
        if len(missing_prefs) >= 5:
            build_str = "--build=missing"
        else:
            build_str = " ".join(["--build=%s" % pref.ref.name for pref in missing_prefs])

        raise ConanException(textwrap.dedent('''\
            Missing prebuilt package for '%s'
            Try to build from sources with '%s'
            Use 'conan search <reference> --table table.html'
            Or read 'http://docs.conan.io/en/latest/faq/troubleshooting.html#error-missing-prebuilt-package'
            ''' % (missing_pkgs, build_str)))

    def _download(self, downloads, processed_package_refs):
        """ executes the download of packages (both download and update), only once for a given
        PREF, even if node duplicated
        :param downloads: all nodes to be downloaded or updated, included repetitions
        """
        if not downloads:
            return

        download_nodes = []
        for node in downloads:
            pref = node.pref
            bare_pref = PackageReference(pref.ref, pref.id)
            if bare_pref in processed_package_refs:
                continue
            processed_package_refs[bare_pref] = pref.revision
            assert node.prev, "PREV for %s is None" % str(node.pref)
            download_nodes.append(node)

        def _download(n):
            npref = n.pref
            layout = self._cache.package_layout(npref.ref, n.conanfile.short_paths)
            # We cannot embed the package_lock inside the remote.get_package()
            # because the handle_node_cache has its own lock
            with layout.package_lock(pref):
                self._download_pkg(layout, n)

        parallel = self._cache.config.parallel_download
        if parallel is not None:
            self._out.info("Downloading binary packages in %s parallel threads" % parallel)
            thread_pool = ThreadPool(parallel)
            thread_pool.map(_download, [n for n in download_nodes])
            thread_pool.close()
            thread_pool.join()
        else:
            for node in download_nodes:
                _download(node)

    def _download_pkg(self, layout, node):
        self._remote_manager.get_package(node.conanfile, node.pref, layout, node.binary_remote,
                                         node.conanfile.output, self._recorder)

    def _build(self, nodes_by_level, root_node, profile_host, profile_build, graph_lock,
               remotes, build_mode, update):
        using_build_profile = bool(profile_build)
        missing, invalid, downloads = self._classify(nodes_by_level)
        if invalid:
            msg = ["There are invalid packages (packages that cannot exist for this configuration):"]
            for node in invalid:
                msg.append("{}: Invalid ID: {}".format(node.conanfile, node.conanfile.info.invalid))
            raise ConanInvalidConfiguration("\n".join(msg))
        self._raise_missing(missing)
        processed_package_refs = {}
        self._download(downloads, processed_package_refs)

        for level in nodes_by_level:
            for node in level:
                ref, conan_file = node.ref, node.conanfile
                output = conan_file.output

                self._propagate_info(node, using_build_profile)
                if node.binary == BINARY_EDITABLE:
                    self._handle_node_editable(node, profile_host, profile_build, graph_lock)
                    # Need a temporary package revision for package_revision_mode
                    # Cannot be PREV_UNKNOWN otherwise the consumers can't compute their packageID
                    node.prev = "editable"
                else:
                    if node.binary == BINARY_SKIP:  # Privates not necessary
                        continue
                    assert ref.revision is not None, "Installer should receive RREV always"
                    if node.binary == BINARY_UNKNOWN:
                        self._binaries_analyzer.reevaluate_node(node, remotes, build_mode, update)
                        if node.binary == BINARY_MISSING:
                            self._raise_missing([node])
                    _handle_system_requirements(conan_file, node.pref, self._cache, output)
                    self._handle_node_cache(node, processed_package_refs, remotes)

        # Finally, propagate information to root node (ref=None)
        self._propagate_info(root_node, using_build_profile)

    def _handle_node_editable(self, node, profile_host, profile_build, graph_lock):
        # Get source of information
        package_layout = self._cache.package_layout(node.ref)
        base_path = package_layout.base_folder()
        self._call_package_info(node.conanfile, package_folder=base_path, ref=node.ref)

        node.conanfile.cpp_info.filter_empty = False
        # Try with package-provided file
        editable_cpp_info = package_layout.editable_cpp_info()
        if editable_cpp_info:
            editable_cpp_info.apply_to(node.ref,
                                       node.conanfile.cpp_info,
                                       settings=node.conanfile.settings,
                                       options=node.conanfile.options)

            build_folder = editable_cpp_info.folder(node.ref, EditableLayout.BUILD_FOLDER,
                                                    settings=node.conanfile.settings,
                                                    options=node.conanfile.options)
            if build_folder is not None:
                build_folder = os.path.join(base_path, build_folder)
                output = node.conanfile.output
                self._generator_manager.write_generators(node.conanfile, build_folder, output)
                write_toolchain(node.conanfile, build_folder, output)
                save(os.path.join(build_folder, CONANINFO), node.conanfile.info.dumps())
                output.info("Generated %s" % CONANINFO)
                graph_lock_file = GraphLockFile(profile_host, profile_build, graph_lock)
                graph_lock_file.save(os.path.join(build_folder, "conan.lock"))
                # Build step might need DLLs, binaries as protoc to generate source files
                # So execute imports() before build, storing the list of copied_files
                copied_files = run_imports(node.conanfile, build_folder)
                report_copied_files(copied_files, output)

    def _handle_node_cache(self, node, processed_package_references, remotes):
        pref = node.pref
        assert pref.id, "Package-ID without value"
        assert pref.id != PACKAGE_ID_UNKNOWN, "Package-ID error: %s" % str(pref)
        conanfile = node.conanfile
        output = conanfile.output

<<<<<<< HEAD
        # TODO: cache2.0 Check with new locks
        # with layout.package_lock(pref):
        bare_pref = PackageReference(pref.ref, pref.id)
        processed_prev = processed_package_references.get(bare_pref)
        if processed_prev is None:  # This package-id has not been processed before
            if node.binary == BINARY_BUILD:
                assert node.prev is None, "PREV for %s to be built should be None" % str(pref)
                #layout.package_remove(pref)
                #with layout.set_dirty_context_manager(pref):
                pref = self._build_package(node, output, keep_build, remotes)
                assert node.prev, "Node PREV shouldn't be empty"
                assert node.pref.revision, "Node PREF revision shouldn't be empty"
                assert pref.revision is not None, "PREV for %s to be built is None" % str(pref)
            elif node.binary in (BINARY_UPDATE, BINARY_DOWNLOAD):
                # this can happen after a re-evaluation of packageID with Package_ID_unknown
                # TODO: cache2.0. We can't pass the layout because we don't have the prev yet
                #  move the layout inside the get... method
                self._download_pkg(layout, node)
            elif node.binary == BINARY_CACHE:
                assert node.prev, "PREV for %s is None" % str(pref)
                output.success('Already installed!')
                log_package_got_from_local_cache(pref)
                self._recorder.package_fetched_from_cache(pref)
            processed_package_references[bare_pref] = node.prev
        else:
            # We need to update the PREV of this node, as its processing has been skipped,
            # but it could be that another node with same PREF was built and obtained a new PREV
            node.prev = processed_prev

        layout = self._cache.pkg_layout(pref)
        package_folder = layout.package(pref)
        assert os.path.isdir(package_folder), ("Package '%s' folder must exist: %s\n"
                                               % (str(pref), package_folder))
        # Call the info method
        self._call_package_info(conanfile, package_folder, ref=pref.ref)
        self._recorder.package_cpp_info(pref, conanfile.cpp_info)
=======
        layout = self._cache.package_layout(pref.ref, conanfile.short_paths)

        with layout.package_lock(pref):
            bare_pref = PackageReference(pref.ref, pref.id)
            processed_prev = processed_package_references.get(bare_pref)
            if processed_prev is None:  # This package-id has not been processed before
                if node.binary == BINARY_BUILD:
                    assert node.prev is None, "PREV for %s to be built should be None" % str(pref)
                    layout.package_remove(pref)
                    with layout.set_dirty_context_manager(pref):
                        pref = self._build_package(node, output, remotes)
                    assert node.prev, "Node PREV shouldn't be empty"
                    assert node.pref.revision, "Node PREF revision shouldn't be empty"
                    assert pref.revision is not None, "PREV for %s to be built is None" % str(pref)
                elif node.binary in (BINARY_UPDATE, BINARY_DOWNLOAD):
                    # this can happen after a re-evaluation of packageID with Package_ID_unknown
                    self._download_pkg(layout, node)
                elif node.binary == BINARY_CACHE:
                    assert node.prev, "PREV for %s is None" % str(pref)
                    output.success('Already installed!')
                    log_package_got_from_local_cache(pref)
                    self._recorder.package_fetched_from_cache(pref)
                processed_package_references[bare_pref] = node.prev
            else:
                # We need to update the PREV of this node, as its processing has been skipped,
                # but it could be that another node with same PREF was built and obtained a new PREV
                node.prev = processed_prev

            package_folder = layout.package(pref)
            assert os.path.isdir(package_folder), ("Package '%s' folder must exist: %s\n"
                                                   % (str(pref), package_folder))
            # Call the info method
            self._call_package_info(conanfile, package_folder, ref=pref.ref)
            self._recorder.package_cpp_info(pref, conanfile.cpp_info)
>>>>>>> 6b62579a

    def _build_package(self, node, output, remotes):
        conanfile = node.conanfile
        # It is necessary to complete the sources of python requires, which might be used
        # Only the legacy python_requires allow this
        python_requires = getattr(conanfile, "python_requires", None)
        if python_requires and isinstance(python_requires, dict):  # Old legacy python_requires
            for python_require in python_requires.values():
                assert python_require.ref.revision is not None, \
                    "Installer should receive python_require.ref always"
                retrieve_exports_sources(self._remote_manager, self._cache,
                                         python_require.conanfile, python_require.ref, remotes)

        builder = _PackageBuilder(self._cache, output, self._hook_manager, self._remote_manager,
                                  self._generator_manager)
        pref = builder.build_package(node, self._recorder, remotes)
        if node.graph_lock_node:
            node.graph_lock_node.prev = pref.revision
        return pref

    def _propagate_info(self, node, using_build_profile):
        # it is necessary to recompute
        # the node transitive information necessary to compute the package_id
        # as it will be used by reevaluate_node() when package_revision_mode is used and
        # PACKAGE_ID_UNKNOWN happens due to unknown revisions
        self._binaries_analyzer.package_id_transitive_reqs(node)
        # Get deps_cpp_info from upstream nodes
        node_order = [n for n in node.public_closure if n.binary != BINARY_SKIP]
        # List sort is stable, will keep the original order of the closure, but prioritize levels
        conan_file = node.conanfile
        # FIXME: Not the best place to assign the _conan_using_build_profile
        conan_file._conan_using_build_profile = using_build_profile
        transitive = [it for it in node.transitive_closure.values()]

        br_host = []
        for it in node.dependencies:
            if it.require.build_require_context == CONTEXT_HOST:
                br_host.extend(it.dst.transitive_closure.values())

        # Initialize some members if we are using different contexts
        if using_build_profile:
            conan_file.user_info_build = DepsUserInfo()

        for n in node_order:
            if n not in transitive:
                conan_file.output.info("Applying build-requirement: %s" % str(n.ref))

            dep_cpp_info = n.conanfile._conan_dep_cpp_info

            if not using_build_profile:  # Do not touch anything
                conan_file.deps_user_info[n.ref.name] = n.conanfile.user_info
                conan_file.deps_cpp_info.add(n.ref.name, dep_cpp_info)
                conan_file.deps_env_info.update(n.conanfile.env_info, n.ref.name)
            else:
                if n in transitive or n in br_host:
                    conan_file.deps_user_info[n.ref.name] = n.conanfile.user_info
                    conan_file.deps_cpp_info.add(n.ref.name, dep_cpp_info)
                else:
                    conan_file.user_info_build[n.ref.name] = n.conanfile.user_info
                    env_info = EnvInfo()
                    env_info._values_ = n.conanfile.env_info._values_.copy()
                    # Add cpp_info.bin_paths/lib_paths to env_info (it is needed for runtime)
                    env_info.DYLD_LIBRARY_PATH.extend(dep_cpp_info.lib_paths)
                    env_info.DYLD_LIBRARY_PATH.extend(dep_cpp_info.framework_paths)
                    env_info.LD_LIBRARY_PATH.extend(dep_cpp_info.lib_paths)
                    env_info.PATH.extend(dep_cpp_info.bin_paths)
                    conan_file.deps_env_info.update(env_info, n.ref.name)

        # Update the info but filtering the package values that not apply to the subtree
        # of this current node and its dependencies.
        subtree_libnames = [node.ref.name for node in node_order]
        add_env_conaninfo(conan_file, subtree_libnames)

    def _call_package_info(self, conanfile, package_folder, ref):
        conanfile.cpp_info = CppInfo(conanfile.name, package_folder)
        conanfile.cpp_info.version = conanfile.version
        conanfile.cpp_info.description = conanfile.description
        conanfile.env_info = EnvInfo()
        conanfile.user_info = UserInfo()

        # Get deps_cpp_info from upstream nodes
        public_deps = [name for name, req in conanfile.requires.items() if not req.private
                       and not req.override]
        conanfile.cpp_info.public_deps = public_deps
        # Once the node is build, execute package info, so it has access to the
        # package folder and artifacts
        with tools.chdir(package_folder):
            with conanfile_exception_formatter(str(conanfile), "package_info"):
                conanfile.layout.set_base_package_folder(package_folder)
                conanfile.layout.set_base_source_folder(None)
                conanfile.layout.set_base_build_folder(None)
                conanfile.layout.set_base_install_folder(None)
                self._hook_manager.execute("pre_package_info", conanfile=conanfile,
                                           reference=ref)
                conanfile.package_info()
                if conanfile._conan_dep_cpp_info is None:
                    try:
                        conanfile.cpp_info._raise_incorrect_components_definition(
                            conanfile.name, conanfile.requires)
                    except ConanException as e:
                        raise ConanException("%s package_info(): %s" % (str(conanfile), e))
                    conanfile._conan_dep_cpp_info = DepCppInfo(conanfile.cpp_info)
                self._hook_manager.execute("post_package_info", conanfile=conanfile,
                                           reference=ref)<|MERGE_RESOLUTION|>--- conflicted
+++ resolved
@@ -476,7 +476,6 @@
         conanfile = node.conanfile
         output = conanfile.output
 
-<<<<<<< HEAD
         # TODO: cache2.0 Check with new locks
         # with layout.package_lock(pref):
         bare_pref = PackageReference(pref.ref, pref.id)
@@ -486,7 +485,7 @@
                 assert node.prev is None, "PREV for %s to be built should be None" % str(pref)
                 #layout.package_remove(pref)
                 #with layout.set_dirty_context_manager(pref):
-                pref = self._build_package(node, output, keep_build, remotes)
+                pref = self._build_package(node, output, remotes)
                 assert node.prev, "Node PREV shouldn't be empty"
                 assert node.pref.revision, "Node PREF revision shouldn't be empty"
                 assert pref.revision is not None, "PREV for %s to be built is None" % str(pref)
@@ -513,42 +512,6 @@
         # Call the info method
         self._call_package_info(conanfile, package_folder, ref=pref.ref)
         self._recorder.package_cpp_info(pref, conanfile.cpp_info)
-=======
-        layout = self._cache.package_layout(pref.ref, conanfile.short_paths)
-
-        with layout.package_lock(pref):
-            bare_pref = PackageReference(pref.ref, pref.id)
-            processed_prev = processed_package_references.get(bare_pref)
-            if processed_prev is None:  # This package-id has not been processed before
-                if node.binary == BINARY_BUILD:
-                    assert node.prev is None, "PREV for %s to be built should be None" % str(pref)
-                    layout.package_remove(pref)
-                    with layout.set_dirty_context_manager(pref):
-                        pref = self._build_package(node, output, remotes)
-                    assert node.prev, "Node PREV shouldn't be empty"
-                    assert node.pref.revision, "Node PREF revision shouldn't be empty"
-                    assert pref.revision is not None, "PREV for %s to be built is None" % str(pref)
-                elif node.binary in (BINARY_UPDATE, BINARY_DOWNLOAD):
-                    # this can happen after a re-evaluation of packageID with Package_ID_unknown
-                    self._download_pkg(layout, node)
-                elif node.binary == BINARY_CACHE:
-                    assert node.prev, "PREV for %s is None" % str(pref)
-                    output.success('Already installed!')
-                    log_package_got_from_local_cache(pref)
-                    self._recorder.package_fetched_from_cache(pref)
-                processed_package_references[bare_pref] = node.prev
-            else:
-                # We need to update the PREV of this node, as its processing has been skipped,
-                # but it could be that another node with same PREF was built and obtained a new PREV
-                node.prev = processed_prev
-
-            package_folder = layout.package(pref)
-            assert os.path.isdir(package_folder), ("Package '%s' folder must exist: %s\n"
-                                                   % (str(pref), package_folder))
-            # Call the info method
-            self._call_package_info(conanfile, package_folder, ref=pref.ref)
-            self._recorder.package_cpp_info(pref, conanfile.cpp_info)
->>>>>>> 6b62579a
 
     def _build_package(self, node, output, remotes):
         conanfile = node.conanfile
