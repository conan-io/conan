import os
import shutil
import time

from conans.client import tools
from conans.client.file_copier import report_copied_files
from conans.client.generators import TXTGenerator, write_generators
from conans.client.graph.graph import BINARY_BUILD, BINARY_CACHE, BINARY_DOWNLOAD, BINARY_MISSING, \
    BINARY_SKIP, BINARY_UPDATE, BINARY_EDITABLE
from conans.client.importer import remove_imports, run_imports
from conans.client.packager import create_package
from conans.client.recorder.action_recorder import INSTALL_ERROR_BUILDING, INSTALL_ERROR_MISSING, \
    INSTALL_ERROR_MISSING_BUILD_FOLDER
from conans.client.source import complete_recipe_sources, config_source
from conans.client.tools.env import pythonpath
from conans.errors import (ConanException, ConanExceptionInUserConanfileMethod,
                           conanfile_exception_formatter)
from conans.model.build_info import CppInfo
from conans.model.conan_file import get_env_context_manager
from conans.model.editable_layout import EditableLayout
from conans.model.env_info import EnvInfo
from conans.model.manifest import FileTreeManifest
from conans.model.ref import PackageReference
from conans.model.user_info import UserInfo
from conans.paths import BUILD_INFO, CONANINFO, RUN_LOG_NAME
from conans.util.env_reader import get_env
from conans.util.files import (clean_dirty, is_dirty, make_read_only, mkdir, rmdir, save, set_dirty)
from conans.util.log import logger
from conans.util.tracer import log_package_built, log_package_got_from_local_cache


def build_id(conan_file):
    if hasattr(conan_file, "build_id"):
        # construct new ConanInfo
        build_id_info = conan_file.info.copy()
        conan_file.info_build = build_id_info
        # effectively call the user function to change the package values
        with conanfile_exception_formatter(str(conan_file), "build_id"):
            conan_file.build_id()
        # compute modified ID
        return build_id_info.package_id()
    return None


class _PackageBuilder(object):
    def __init__(self, cache, output, hook_manager, remote_manager):
        self._cache = cache
        self._output = output
        self._hook_manager = hook_manager
        self._remote_manager = remote_manager

    def _get_build_folder(self, conanfile, package_layout, pref, keep_build, recorder):
        # Build folder can use a different package_ID if build_id() is defined.
        # This function decides if the build folder should be re-used (not build again)
        # and returns the build folder
        new_id = build_id(conanfile)
        build_pref = PackageReference(pref.ref, new_id) if new_id else pref
        build_folder = package_layout.build(build_pref)

        if is_dirty(build_folder):
            self._output.warn("Build folder is dirty, removing it: %s" % build_folder)
            rmdir(build_folder)

        # Decide if the build folder should be kept
        skip_build = conanfile.develop and keep_build
        if skip_build:
            self._output.info("Won't be built as specified by --keep-build")
            if not os.path.exists(build_folder):
                msg = "--keep-build specified, but build folder not found"
                recorder.package_install_error(pref, INSTALL_ERROR_MISSING_BUILD_FOLDER,
                                               msg, remote_name=None)
                raise ConanException(msg)
        elif build_pref != pref and os.path.exists(build_folder) and hasattr(conanfile, "build_id"):
            self._output.info("Won't be built, using previous build folder as defined in build_id()")
            skip_build = True

        return build_folder, skip_build

    def _prepare_sources(self, conanfile, pref, package_layout, conanfile_path, source_folder,
                         build_folder, package_folder):
        export_folder = package_layout.export()
        export_source_folder = package_layout.export_sources()

        complete_recipe_sources(self._remote_manager, self._cache, conanfile, pref.ref)
        try:
            rmdir(build_folder)
            rmdir(package_folder)
        except OSError as e:
            raise ConanException("%s\n\nCouldn't remove folder, might be busy or open\n"
                                 "Close any app using it, and retry" % str(e))

        self._output.info('Configuring sources in %s' % source_folder)
        config_source(export_folder, export_source_folder, source_folder,
                      conanfile, self._output, conanfile_path, pref.ref,
                      self._hook_manager, self._cache)

<<<<<<< HEAD
        if not getattr(conanfile, 'no_copy_source', False):
            self._output.info('Copying sources to build folder')
            ignore = None
            if platform.system() == "Windows" and os.getenv("CONAN_USER_HOME_SHORT") != "None":
                from conans.util.windows import ignore_long_path_files
                ignore = ignore_long_path_files(source_folder, build_folder, self._output)
            shutil.copytree(source_folder, build_folder, symlinks=True, ignore=ignore)
            logger.debug("BUILD: Copied to %s", build_folder)
            logger.debug("BUILD: Files copied %s", ",".join(os.listdir(build_folder)))
=======
        if getattr(self._conan_file, 'no_copy_source', False):
            mkdir(self.build_folder)
            self._conan_file.source_folder = self.source_folder
        else:
            try:
                shutil.copytree(self.source_folder, self.build_folder, symlinks=True)
            except Exception as e:
                msg = str(e)
                if "206" in msg:  # System error shutil.Error 206: Filename or extension too long
                    msg += "\nUse short_paths=True if paths too long"
                raise ConanException("%s\nError copying sources to build folder" % msg)
            logger.debug("BUILD: Copied to %s", self.build_folder)
            logger.debug("BUILD: Files copied %s", ",".join(os.listdir(self.build_folder)))
            self._conan_file.source_folder = self.build_folder

    def build(self):
        """Calls the conanfile's build method"""
        if self._skip_build:
            return
        with get_env_context_manager(self._conan_file):
            self._build_package()

    def package(self):
        """Generate the info txt files and calls the conanfile package method.
        """

        # FIXME: Is weak to assign here the recipe_hash
        manifest = self._cache.package_layout(self._ref).recipe_manifest()
        self._conan_file.info.recipe_hash = manifest.summary_hash

        # Creating ***info.txt files
        save(os.path.join(self.build_folder, CONANINFO), self._conan_file.info.dumps())
        self._out.info("Generated %s" % CONANINFO)
        save(os.path.join(self.build_folder, BUILD_INFO), TXTGenerator(self._conan_file).content)
        self._out.info("Generated %s" % BUILD_INFO)

        os.chdir(self.build_folder)

        if getattr(self._conan_file, 'no_copy_source', False):
            source_folder = self.source_folder
        else:
            source_folder = self.build_folder
        with get_env_context_manager(self._conan_file):
            install_folder = self.build_folder  # While installing, the infos goes to build folder
            pkg_id = self._pref.id
            conanfile_path = self._cache.conanfile(self._ref)

            create_package(self._conan_file, pkg_id, source_folder, self.build_folder,
                           self.package_folder, install_folder, self._hook_manager,
                           conanfile_path, self._ref)

        layout = self._cache.package_layout(self._pref.ref, self._conan_file.short_paths)
        package_hash = layout.package_summary_hash(self._pref)
        package_id = self._pref.id

        with self._cache.package_layout(self._ref).update_metadata() as metadata:
            if metadata.packages[package_id].revision != package_hash:
                metadata.packages[package_id].revision = package_hash
            metadata.packages[package_id].recipe_revision = self._ref.revision

        if get_env("CONAN_READ_ONLY_CACHE", False):
            make_read_only(self.package_folder)

    def _build_package(self):
        """ calls the imports + conanfile.build() method
        """
        os.chdir(self.build_folder)
        self._conan_file.build_folder = self.build_folder
        self._conan_file.package_folder = self.package_folder
        # In local cache, install folder always is build_folder
        self._conan_file.install_folder = self.build_folder
>>>>>>> f93b8e23

    def _build(self, conanfile, pref, build_folder):
        # Read generators from conanfile and generate the needed files
        logger.info("GENERATORS: Writing generators")
        write_generators(conanfile, build_folder, self._output)

        # Build step might need DLLs, binaries as protoc to generate source files
        # So execute imports() before build, storing the list of copied_files
        copied_files = run_imports(conanfile, build_folder)

        try:
            self._hook_manager.execute("pre_build", conanfile=conanfile,
                                       reference=pref.ref, package_id=pref.id)
            logger.debug("Call conanfile.build() with files in build folder: %s",
                         os.listdir(build_folder))
            self._output.highlight("Calling build()")
            with conanfile_exception_formatter(str(conanfile), "build"):
                conanfile.build()

            self._output.success("Package '%s' built" % pref.id)
            self._output.info("Build folder %s" % build_folder)
            self._hook_manager.execute("post_build", conanfile=conanfile,
                                       reference=pref.ref, package_id=pref.id)
        except Exception as exc:
            self._output.writeln("")
            self._output.error("Package '%s' build failed" % pref.id)
            self._output.warn("Build folder %s" % build_folder)
            if isinstance(exc, ConanExceptionInUserConanfileMethod):
                raise exc
            raise ConanException(exc)
        finally:
            # Now remove all files that were imported with imports()
            remove_imports(conanfile, copied_files, self._output)

    def _package(self, conanfile, pref, package_layout, conanfile_path, build_folder,
                 package_folder):
        # FIXME: Is weak to assign here the recipe_hash
        manifest = package_layout.recipe_manifest()
        conanfile.info.recipe_hash = manifest.summary_hash

        # Creating ***info.txt files
        save(os.path.join(build_folder, CONANINFO), conanfile.info.dumps())
        self._output.info("Generated %s" % CONANINFO)
        save(os.path.join(build_folder, BUILD_INFO), TXTGenerator(conanfile).content)
        self._output.info("Generated %s" % BUILD_INFO)

        package_id = pref.id
        # Do the actual copy, call the conanfile.package() method
        with get_env_context_manager(conanfile):
            # Could be source or build depends no_copy_source
            source_folder = conanfile.source_folder
            install_folder = build_folder  # While installing, the infos goes to build folder
            create_package(conanfile, package_id, source_folder, build_folder,
                           package_folder, install_folder, self._hook_manager,
                           conanfile_path, pref.ref)

        # Update package metadata
        package_hash = package_layout.package_summary_hash(pref)
        with package_layout.update_metadata() as metadata:
            metadata.packages[package_id].revision = package_hash
            metadata.packages[package_id].recipe_revision = pref.ref.revision

        if get_env("CONAN_READ_ONLY_CACHE", False):
            make_read_only(package_folder)
        # FIXME: Conan 2.0 Clear the registry entry (package ref)
        return package_hash

    def build_package(self, node, keep_build, recorder):
        t1 = time.time()

        conanfile = node.conanfile
        pref = node.pref

        package_layout = self._cache.package_layout(pref.ref, conanfile.short_paths)
        source_folder = package_layout.source()
        conanfile_path = package_layout.conanfile()
        package_folder = package_layout.package(pref)

        build_folder, skip_build = self._get_build_folder(conanfile, package_layout,
                                                          pref, keep_build, recorder)
        # PREPARE SOURCES
        if not skip_build:
            with package_layout.conanfile_write_lock(self._output):
                set_dirty(build_folder)
                self._prepare_sources(conanfile, pref, package_layout, conanfile_path, source_folder,
                                      build_folder, package_folder)

        # BUILD & PACKAGE
        with package_layout.conanfile_read_lock(self._output):
            mkdir(build_folder)
            os.chdir(build_folder)
            self._output.info('Building your package in %s' % build_folder)
            try:
                if getattr(conanfile, 'no_copy_source', False):
                    conanfile.source_folder = source_folder
                else:
                    conanfile.source_folder = build_folder

                if not skip_build:
                    with get_env_context_manager(conanfile):
                        conanfile.build_folder = build_folder
                        conanfile.package_folder = package_folder
                        # In local cache, install folder always is build_folder
                        conanfile.install_folder = build_folder
                        self._build(conanfile, pref, build_folder)
                    clean_dirty(build_folder)

                prev = self._package(conanfile, pref, package_layout, conanfile_path, build_folder,
                                     package_folder)
                node.prev = prev
                log_file = os.path.join(build_folder, RUN_LOG_NAME)
                log_file = log_file if os.path.exists(log_file) else None
                log_package_built(pref, time.time() - t1, log_file)
                recorder.package_built(pref)
            except ConanException as exc:
                recorder.package_install_error(pref, INSTALL_ERROR_BUILDING,
                                               str(exc), remote_name=None)
                raise exc

            return node.pref


def _handle_system_requirements(conan_file, pref, cache, out):
    """ check first the system_reqs/system_requirements.txt existence, if not existing
    check package/sha1/

    Used after remote package retrieving and before package building
    """
    if "system_requirements" not in type(conan_file).__dict__:
        return

    system_reqs_path = cache.system_reqs(pref.ref)
    system_reqs_package_path = cache.system_reqs_package(pref)
    if os.path.exists(system_reqs_path) or os.path.exists(system_reqs_package_path):
        return

    ret = call_system_requirements(conan_file, out)

    try:
        ret = str(ret or "")
    except Exception:
        out.warn("System requirements didn't return a string")
        ret = ""
    if getattr(conan_file, "global_system_requirements", None):
        save(system_reqs_path, ret)
    else:
        save(system_reqs_package_path, ret)


def call_system_requirements(conanfile, output):
    try:
        return conanfile.system_requirements()
    except Exception as e:
        output.error("while executing system_requirements(): %s" % str(e))
        raise ConanException("Error in system requirements")


def raise_package_not_found_error(conan_file, ref, package_id, dependencies, out, recorder):
    settings_text = ", ".join(conan_file.info.full_settings.dumps().splitlines())
    options_text = ", ".join(conan_file.info.full_options.dumps().splitlines())
    dependencies_text = ', '.join(dependencies)

    msg = '''Can't find a '%s' package for the specified settings, options and dependencies:
- Settings: %s
- Options: %s
- Dependencies: %s
- Package ID: %s
''' % (ref, settings_text, options_text, dependencies_text, package_id)
    out.warn(msg)
    recorder.package_install_error(PackageReference(ref, package_id), INSTALL_ERROR_MISSING, msg)
    raise ConanException('''Missing prebuilt package for '%s'
Try to build it from sources with "--build %s"
Or read "http://docs.conan.io/en/latest/faq/troubleshooting.html#error-missing-prebuilt-package"
''' % (ref, ref.name))


class BinaryInstaller(object):
    """ main responsible of retrieving binary packages or building them from source
    locally in case they are not found in remotes
    """
    def __init__(self, cache, output, remote_manager, recorder, hook_manager):
        self._cache = cache
        self._out = output
        self._remote_manager = remote_manager
        self._registry = cache.registry
        self._recorder = recorder
        self._hook_manager = hook_manager

    def install(self, deps_graph, keep_build=False, graph_info=None):
        # order by levels and separate the root node (ref=None) from the rest
        nodes_by_level = deps_graph.by_levels()
        root_level = nodes_by_level.pop()
        root_node = root_level[0]
        # Get the nodes in order and if we have to build them
        self._build(nodes_by_level, keep_build, root_node, graph_info)

    def _build(self, nodes_by_level, keep_build, root_node, graph_info):
        processed_package_refs = set()
        for level in nodes_by_level:
            for node in level:
                ref, conan_file = node.ref, node.conanfile
                output = conan_file.output
                package_id = node.package_id
                if node.binary == BINARY_MISSING:
                    dependencies = [str(dep.dst) for dep in node.dependencies]
                    raise_package_not_found_error(conan_file, ref, package_id, dependencies,
                                                  out=output, recorder=self._recorder)

                self._propagate_info(node)
                if node.binary == BINARY_EDITABLE:
                    self._handle_node_editable(node, graph_info)
                else:
                    if node.binary == BINARY_SKIP:  # Privates not necessary
                        continue
                    assert ref.revision is not None, "Installer should receive RREV always"
                    _handle_system_requirements(conan_file, node.pref, self._cache, output)
                    self._handle_node_cache(node, keep_build, processed_package_refs)

        # Finally, propagate information to root node (ref=None)
        self._propagate_info(root_node)

    def _node_concurrently_installed(self, node, package_folder):
        if node.binary == BINARY_DOWNLOAD and os.path.exists(package_folder):
            return True
        elif node.binary == BINARY_UPDATE:
            read_manifest = FileTreeManifest.load(package_folder)
            if node.update_manifest == read_manifest:
                return True

    def _handle_node_editable(self, node, graph_info):
        # Get source of information
        package_layout = self._cache.package_layout(node.ref)
        base_path = package_layout.conan()
        self._call_package_info(node.conanfile, package_folder=base_path)

        node.conanfile.cpp_info.filter_empty = False
        # Try with package-provided file
        editable_cpp_info = package_layout.editable_cpp_info()
        if editable_cpp_info:
            editable_cpp_info.apply_to(node.ref,
                                       node.conanfile.cpp_info,
                                       settings=node.conanfile.settings,
                                       options=node.conanfile.options)

            build_folder = editable_cpp_info.folder(node.ref, EditableLayout.BUILD_FOLDER,
                                                    settings=node.conanfile.settings,
                                                    options=node.conanfile.options)
            if build_folder is not None:
                build_folder = os.path.join(base_path, build_folder)
                output = node.conanfile.output
                write_generators(node.conanfile, build_folder, output)
                save(os.path.join(build_folder, CONANINFO), node.conanfile.info.dumps())
                output.info("Generated %s" % CONANINFO)
                graph_info.save(build_folder)
                output.info("Generated graphinfo")
                save(os.path.join(build_folder, BUILD_INFO), TXTGenerator(node.conanfile).content)
                output.info("Generated %s" % BUILD_INFO)
                # Build step might need DLLs, binaries as protoc to generate source files
                # So execute imports() before build, storing the list of copied_files
                copied_files = run_imports(node.conanfile, build_folder)
                report_copied_files(copied_files, output)

    def _handle_node_cache(self, node, keep_build, processed_package_references):
        pref = node.pref
        assert pref.id, "Package-ID without value"

        conan_file = node.conanfile
        output = conan_file.output
        package_folder = self._cache.package(pref, conan_file.short_paths)

        with self._cache.package_lock(pref):
            if pref not in processed_package_references:
                processed_package_references.add(pref)
                if node.binary == BINARY_BUILD:
                    assert node.prev is None, "PREV for %s to be built should be None" % str(pref)
                    set_dirty(package_folder)
                    pref = self._build_package(node, pref, output, keep_build)
                    clean_dirty(package_folder)
                    assert node.prev is not None, "PREV for %s to be built is None" % str(pref)
                    assert pref.revision is not None, "PREV for %s to be built is None" % str(pref)
                elif node.binary in (BINARY_UPDATE, BINARY_DOWNLOAD):
                    assert node.prev, "PREV for %s is None" % str(pref)
                    if not self._node_concurrently_installed(node, package_folder):
                        set_dirty(package_folder)
                        assert pref.revision is not None, "Installer should receive #PREV always"
                        self._remote_manager.get_package(pref, package_folder,
                                                         node.binary_remote, output,
                                                         self._recorder)
                        self._registry.prefs.set(pref, node.binary_remote.name)
                        clean_dirty(package_folder)
                    else:
                        output.success('Download skipped. Probable concurrent download')
                        log_package_got_from_local_cache(pref)
                        self._recorder.package_fetched_from_cache(pref)
                elif node.binary == BINARY_CACHE:
                    assert node.prev, "PREV for %s is None" % str(pref)
                    output.success('Already installed!')
                    log_package_got_from_local_cache(pref)
                    self._recorder.package_fetched_from_cache(pref)

            # Call the info method
            self._call_package_info(conan_file, package_folder)
            self._recorder.package_cpp_info(pref, conan_file.cpp_info)

    def _build_package(self, node, pref, output, keep_build):
        conanfile = node.conanfile
        assert pref.id, "Package-ID without value"

        # It is necessary to complete the sources of python requires, which might be used
        for python_require in conanfile.python_requires:
            assert python_require.ref.revision is not None, \
                "Installer should receive python_require.ref always"
            complete_recipe_sources(self._remote_manager, self._cache,
                                    conanfile, python_require.ref)

        builder = _PackageBuilder(self._cache, output, self._hook_manager, self._remote_manager)
        pref = builder.build_package(node, keep_build, self._recorder)
        return pref

    @staticmethod
    def _propagate_info(node):
        # Get deps_cpp_info from upstream nodes
        node_order = [n for n in node.public_closure if n.binary != BINARY_SKIP]
        # List sort is stable, will keep the original order of the closure, but prioritize levels
        conan_file = node.conanfile
        for n in node_order:
            if n.build_require:
                conan_file.output.info("Applying build-requirement: %s" % str(n.ref))
            conan_file.deps_cpp_info.update(n.conanfile.cpp_info, n.ref.name)
            conan_file.deps_env_info.update(n.conanfile.env_info, n.ref.name)
            conan_file.deps_user_info[n.ref.name] = n.conanfile.user_info

        # Update the info but filtering the package values that not apply to the subtree
        # of this current node and its dependencies.
        subtree_libnames = [node.ref.name for node in node_order]
        for package_name, env_vars in conan_file._conan_env_values.data.items():
            for name, value in env_vars.items():
                if not package_name or package_name in subtree_libnames or \
                   package_name == conan_file.name:
                    conan_file.info.env_values.add(name, value, package_name)

    @staticmethod
    def _call_package_info(conanfile, package_folder):
        conanfile.cpp_info = CppInfo(package_folder)
        conanfile.cpp_info.version = conanfile.version
        conanfile.cpp_info.description = conanfile.description
        conanfile.env_info = EnvInfo()
        conanfile.user_info = UserInfo()

        # Get deps_cpp_info from upstream nodes
        public_deps = [name for name, req in conanfile.requires.items() if not req.private]
        conanfile.cpp_info.public_deps = public_deps
        # Once the node is build, execute package info, so it has access to the
        # package folder and artifacts
        with pythonpath(conanfile):  # Minimal pythonpath, not the whole context, make it 50% slower
            with tools.chdir(package_folder):
                with conanfile_exception_formatter(str(conanfile), "package_info"):
                    conanfile.package_folder = package_folder
                    conanfile.source_folder = None
                    conanfile.build_folder = None
                    conanfile.install_folder = None
                    conanfile.package_info()<|MERGE_RESOLUTION|>--- conflicted
+++ resolved
@@ -94,89 +94,17 @@
                       conanfile, self._output, conanfile_path, pref.ref,
                       self._hook_manager, self._cache)
 
-<<<<<<< HEAD
         if not getattr(conanfile, 'no_copy_source', False):
             self._output.info('Copying sources to build folder')
-            ignore = None
-            if platform.system() == "Windows" and os.getenv("CONAN_USER_HOME_SHORT") != "None":
-                from conans.util.windows import ignore_long_path_files
-                ignore = ignore_long_path_files(source_folder, build_folder, self._output)
-            shutil.copytree(source_folder, build_folder, symlinks=True, ignore=ignore)
-            logger.debug("BUILD: Copied to %s", build_folder)
-            logger.debug("BUILD: Files copied %s", ",".join(os.listdir(build_folder)))
-=======
-        if getattr(self._conan_file, 'no_copy_source', False):
-            mkdir(self.build_folder)
-            self._conan_file.source_folder = self.source_folder
-        else:
             try:
-                shutil.copytree(self.source_folder, self.build_folder, symlinks=True)
+                shutil.copytree(source_folder, build_folder, symlinks=True)
             except Exception as e:
                 msg = str(e)
                 if "206" in msg:  # System error shutil.Error 206: Filename or extension too long
                     msg += "\nUse short_paths=True if paths too long"
                 raise ConanException("%s\nError copying sources to build folder" % msg)
-            logger.debug("BUILD: Copied to %s", self.build_folder)
-            logger.debug("BUILD: Files copied %s", ",".join(os.listdir(self.build_folder)))
-            self._conan_file.source_folder = self.build_folder
-
-    def build(self):
-        """Calls the conanfile's build method"""
-        if self._skip_build:
-            return
-        with get_env_context_manager(self._conan_file):
-            self._build_package()
-
-    def package(self):
-        """Generate the info txt files and calls the conanfile package method.
-        """
-
-        # FIXME: Is weak to assign here the recipe_hash
-        manifest = self._cache.package_layout(self._ref).recipe_manifest()
-        self._conan_file.info.recipe_hash = manifest.summary_hash
-
-        # Creating ***info.txt files
-        save(os.path.join(self.build_folder, CONANINFO), self._conan_file.info.dumps())
-        self._out.info("Generated %s" % CONANINFO)
-        save(os.path.join(self.build_folder, BUILD_INFO), TXTGenerator(self._conan_file).content)
-        self._out.info("Generated %s" % BUILD_INFO)
-
-        os.chdir(self.build_folder)
-
-        if getattr(self._conan_file, 'no_copy_source', False):
-            source_folder = self.source_folder
-        else:
-            source_folder = self.build_folder
-        with get_env_context_manager(self._conan_file):
-            install_folder = self.build_folder  # While installing, the infos goes to build folder
-            pkg_id = self._pref.id
-            conanfile_path = self._cache.conanfile(self._ref)
-
-            create_package(self._conan_file, pkg_id, source_folder, self.build_folder,
-                           self.package_folder, install_folder, self._hook_manager,
-                           conanfile_path, self._ref)
-
-        layout = self._cache.package_layout(self._pref.ref, self._conan_file.short_paths)
-        package_hash = layout.package_summary_hash(self._pref)
-        package_id = self._pref.id
-
-        with self._cache.package_layout(self._ref).update_metadata() as metadata:
-            if metadata.packages[package_id].revision != package_hash:
-                metadata.packages[package_id].revision = package_hash
-            metadata.packages[package_id].recipe_revision = self._ref.revision
-
-        if get_env("CONAN_READ_ONLY_CACHE", False):
-            make_read_only(self.package_folder)
-
-    def _build_package(self):
-        """ calls the imports + conanfile.build() method
-        """
-        os.chdir(self.build_folder)
-        self._conan_file.build_folder = self.build_folder
-        self._conan_file.package_folder = self.package_folder
-        # In local cache, install folder always is build_folder
-        self._conan_file.install_folder = self.build_folder
->>>>>>> f93b8e23
+            logger.debug("BUILD: Copied to %s", build_folder)
+            logger.debug("BUILD: Files copied %s", ",".join(os.listdir(build_folder)))
 
     def _build(self, conanfile, pref, build_folder):
         # Read generators from conanfile and generate the needed files
