import os
import shutil
import time

from conans.client import tools
from conans.client.file_copier import report_copied_files
from conans.client.generators import TXTGenerator, write_generators
from conans.client.graph.graph import BINARY_BUILD, BINARY_CACHE, BINARY_DOWNLOAD, BINARY_MISSING, \
    BINARY_SKIP, BINARY_UPDATE, BINARY_EDITABLE
from conans.client.importer import remove_imports, run_imports
from conans.client.packager import create_package
from conans.client.recorder.action_recorder import INSTALL_ERROR_BUILDING, INSTALL_ERROR_MISSING, \
    INSTALL_ERROR_MISSING_BUILD_FOLDER
from conans.client.source import complete_recipe_sources, config_source
from conans.client.tools.env import pythonpath
from conans.errors import (ConanException, ConanExceptionInUserConanfileMethod,
                           conanfile_exception_formatter)
from conans.model.build_info import CppInfo
from conans.model.conan_file import get_env_context_manager
from conans.model.editable_layout import EditableLayout
from conans.model.env_info import EnvInfo
from conans.model.manifest import FileTreeManifest
from conans.model.ref import PackageReference
from conans.model.user_info import UserInfo
from conans.paths import BUILD_INFO, CONANINFO, RUN_LOG_NAME
from conans.util.env_reader import get_env
from conans.util.files import (clean_dirty, is_dirty, make_read_only, mkdir, rmdir, save, set_dirty)
from conans.util.log import logger
from conans.util.tracer import log_package_built, log_package_got_from_local_cache


def build_id(conan_file):
    if hasattr(conan_file, "build_id"):
        # construct new ConanInfo
        build_id_info = conan_file.info.copy()
        conan_file.info_build = build_id_info
        # effectively call the user function to change the package values
        with conanfile_exception_formatter(str(conan_file), "build_id"):
            conan_file.build_id()
        # compute modified ID
        return build_id_info.package_id()
    return None


class _PackageBuilder(object):
    def __init__(self, cache, output, hook_manager, remote_manager):
        self._cache = cache
        self._output = output
        self._hook_manager = hook_manager
        self._remote_manager = remote_manager

    def _get_build_folder(self, conanfile, package_layout, pref, keep_build, recorder):
        # Build folder can use a different package_ID if build_id() is defined.
        # This function decides if the build folder should be re-used (not build again)
        # and returns the build folder
        new_id = build_id(conanfile)
        build_pref = PackageReference(pref.ref, new_id) if new_id else pref
        build_folder = package_layout.build(build_pref)

        if is_dirty(build_folder):
            self._output.warn("Build folder is dirty, removing it: %s" % build_folder)
            rmdir(build_folder)

        # Decide if the build folder should be kept
        skip_build = conanfile.develop and keep_build
        if skip_build:
            self._output.info("Won't be built as specified by --keep-build")
            if not os.path.exists(build_folder):
                msg = "--keep-build specified, but build folder not found"
                recorder.package_install_error(pref, INSTALL_ERROR_MISSING_BUILD_FOLDER,
                                               msg, remote_name=None)
                raise ConanException(msg)
        elif build_pref != pref and os.path.exists(build_folder) and hasattr(conanfile, "build_id"):
            self._output.info("Won't be built, using previous build folder as defined in build_id()")
            skip_build = True

        return build_folder, skip_build

    def _prepare_sources(self, conanfile, pref, package_layout, conanfile_path, source_folder,
                         build_folder, remotes):
        export_folder = package_layout.export()
        export_source_folder = package_layout.export_sources()

        complete_recipe_sources(self._remote_manager, package_layout, conanfile, remotes)
        _remove_folder_raising(build_folder)

        config_source(export_folder, export_source_folder, source_folder,
                      conanfile, self._output, conanfile_path, pref.ref,
                      self._hook_manager, self._cache)

        if not getattr(conanfile, 'no_copy_source', False):
            self._output.info('Copying sources to build folder')
            try:
                shutil.copytree(source_folder, build_folder, symlinks=True)
            except Exception as e:
                msg = str(e)
                if "206" in msg:  # System error shutil.Error 206: Filename or extension too long
                    msg += "\nUse short_paths=True if paths too long"
                raise ConanException("%s\nError copying sources to build folder" % msg)
            logger.debug("BUILD: Copied to %s", build_folder)
            logger.debug("BUILD: Files copied %s", ",".join(os.listdir(build_folder)))

    def _build(self, conanfile, pref, build_folder):
        # Read generators from conanfile and generate the needed files
        logger.info("GENERATORS: Writing generators")
        write_generators(conanfile, build_folder, self._output)

        # Build step might need DLLs, binaries as protoc to generate source files
        # So execute imports() before build, storing the list of copied_files
        copied_files = run_imports(conanfile, build_folder)

        try:
            self._hook_manager.execute("pre_build", conanfile=conanfile,
                                       reference=pref.ref, package_id=pref.id)
            logger.debug("Call conanfile.build() with files in build folder: %s",
                         os.listdir(build_folder))
            self._output.highlight("Calling build()")
            with conanfile_exception_formatter(str(conanfile), "build"):
                conanfile.build()

            self._output.success("Package '%s' built" % pref.id)
            self._output.info("Build folder %s" % build_folder)
            self._hook_manager.execute("post_build", conanfile=conanfile,
                                       reference=pref.ref, package_id=pref.id)
        except Exception as exc:
            self._output.writeln("")
            self._output.error("Package '%s' build failed" % pref.id)
            self._output.warn("Build folder %s" % build_folder)
            if isinstance(exc, ConanExceptionInUserConanfileMethod):
                raise exc
            raise ConanException(exc)
        finally:
            # Now remove all files that were imported with imports()
            remove_imports(conanfile, copied_files, self._output)

    def _package(self, conanfile, pref, package_layout, conanfile_path, build_folder,
                 package_folder):

        # FIXME: Is weak to assign here the recipe_hash
        manifest = package_layout.recipe_manifest()
        conanfile.info.recipe_hash = manifest.summary_hash

        # Creating ***info.txt files
        save(os.path.join(build_folder, CONANINFO), conanfile.info.dumps())
        self._output.info("Generated %s" % CONANINFO)
        save(os.path.join(build_folder, BUILD_INFO), TXTGenerator(conanfile).content)
        self._output.info("Generated %s" % BUILD_INFO)

        package_id = pref.id
        # Do the actual copy, call the conanfile.package() method
        with get_env_context_manager(conanfile):
            # Could be source or build depends no_copy_source
            source_folder = conanfile.source_folder
            install_folder = build_folder  # While installing, the infos goes to build folder
            create_package(conanfile, package_id, source_folder, build_folder,
                           package_folder, install_folder, self._hook_manager,
                           conanfile_path, pref.ref)

        # Update package metadata
        package_hash = package_layout.package_summary_hash(pref)
        self._output.info("Created package revision %s" % package_hash)
        with package_layout.update_metadata() as metadata:
            metadata.packages[package_id].revision = package_hash
            metadata.packages[package_id].recipe_revision = pref.ref.revision

        if get_env("CONAN_READ_ONLY_CACHE", False):
            make_read_only(package_folder)
        # FIXME: Conan 2.0 Clear the registry entry (package ref)
        return package_hash

    def build_package(self, layout, node, keep_build, recorder, remotes):
        t1 = time.time()

        conanfile = node.conanfile
        pref = node.pref

        source_folder = layout.source()
        conanfile_path = layout.conanfile()
        package_folder = layout.package(pref)

        build_folder, skip_build = self._get_build_folder(conanfile, layout,
                                                          pref, keep_build, recorder)
        # PREPARE SOURCES
        if not skip_build:
            with layout.conanfile_write_lock(self._output):
                set_dirty(build_folder)
                self._prepare_sources(conanfile, pref, layout, conanfile_path, source_folder,
                                      build_folder, remotes)

        # BUILD & PACKAGE
        with layout.conanfile_read_lock(self._output):
            _remove_folder_raising(package_folder)
            mkdir(build_folder)
            os.chdir(build_folder)
            self._output.info('Building your package in %s' % build_folder)
            try:
                if getattr(conanfile, 'no_copy_source', False):
                    conanfile.source_folder = source_folder
                else:
                    conanfile.source_folder = build_folder

                if not skip_build:
                    with get_env_context_manager(conanfile):
                        conanfile.build_folder = build_folder
                        conanfile.package_folder = package_folder
                        # In local cache, install folder always is build_folder
                        conanfile.install_folder = build_folder
                        self._build(conanfile, pref, build_folder)
                    clean_dirty(build_folder)

                prev = self._package(conanfile, pref, layout, conanfile_path, build_folder,
                                     package_folder)
                node.prev = prev
                log_file = os.path.join(build_folder, RUN_LOG_NAME)
                log_file = log_file if os.path.exists(log_file) else None
                log_package_built(pref, time.time() - t1, log_file)
                recorder.package_built(pref)
            except ConanException as exc:
                recorder.package_install_error(pref, INSTALL_ERROR_BUILDING,
                                               str(exc), remote_name=None)
                raise exc

            return node.pref


def _remove_folder_raising(folder):
    try:
        rmdir(folder)
    except OSError as e:
        raise ConanException("%s\n\nCouldn't remove folder, might be busy or open\n"
                             "Close any app using it, and retry" % str(e))


def _handle_system_requirements(layout, conan_file, pref, cache, out):
    """ check first the system_reqs/system_requirements.txt existence, if not existing
    check package/sha1/

    Used after remote package retrieving and before package building
    """
    if "system_requirements" not in type(conan_file).__dict__:
        return

    system_reqs_path = layout.system_reqs()
    system_reqs_package_path = layout.system_reqs_package(pref)
    if os.path.exists(system_reqs_path) or os.path.exists(system_reqs_package_path):
        return

    ret = call_system_requirements(conan_file, out)

    try:
        ret = str(ret or "")
    except Exception:
        out.warn("System requirements didn't return a string")
        ret = ""
    if getattr(conan_file, "global_system_requirements", None):
        save(system_reqs_path, ret)
    else:
        save(system_reqs_package_path, ret)


def call_system_requirements(conanfile, output):
    try:
        return conanfile.system_requirements()
    except Exception as e:
        output.error("while executing system_requirements(): %s" % str(e))
        raise ConanException("Error in system requirements")


def raise_package_not_found_error(conan_file, ref, package_id, dependencies, out, recorder):
    settings_text = ", ".join(conan_file.info.full_settings.dumps().splitlines())
    options_text = ", ".join(conan_file.info.full_options.dumps().splitlines())
    dependencies_text = ', '.join(dependencies)

    msg = '''Can't find a '%s' package for the specified settings, options and dependencies:
- Settings: %s
- Options: %s
- Dependencies: %s
- Package ID: %s
''' % (ref, settings_text, options_text, dependencies_text, package_id)
    out.warn(msg)
    recorder.package_install_error(PackageReference(ref, package_id), INSTALL_ERROR_MISSING, msg)
    raise ConanException('''Missing prebuilt package for '%s'
Try to build it from sources with "--build %s"
Or read "http://docs.conan.io/en/latest/faq/troubleshooting.html#error-missing-prebuilt-package"
''' % (ref, ref.name))


class BinaryInstaller(object):
    """ main responsible of retrieving binary packages or building them from source
    locally in case they are not found in remotes
    """
    def __init__(self, cache, output, remote_manager, recorder, hook_manager):
        self._cache = cache
        self._out = output
        self._remote_manager = remote_manager
        self._recorder = recorder
        self._hook_manager = hook_manager

    def install(self, deps_graph, remotes, keep_build=False, graph_info=None):
        # order by levels and separate the root node (ref=None) from the rest
        nodes_by_level = deps_graph.by_levels()
        root_level = nodes_by_level.pop()
        root_node = root_level[0]
        # Get the nodes in order and if we have to build them
        self._build(nodes_by_level, keep_build, root_node, graph_info, remotes)

    def _build(self, nodes_by_level, keep_build, root_node, graph_info, remotes):
        processed_package_refs = set()
        for level in nodes_by_level:
            for node in level:
                ref, conan_file = node.ref, node.conanfile
                output = conan_file.output
                package_id = node.package_id
                if node.binary == BINARY_MISSING:
                    dependencies = [str(dep.dst) for dep in node.dependencies]
                    raise_package_not_found_error(conan_file, ref, package_id, dependencies,
                                                  out=output, recorder=self._recorder)

                self._propagate_info(node)
                if node.binary == BINARY_EDITABLE:
                    self._handle_node_editable(node, graph_info)
                else:
                    if node.binary == BINARY_SKIP:  # Privates not necessary
                        continue
                    assert ref.revision is not None, "Installer should receive RREV always"
                    layout = self._cache.package_layout(node.pref.ref, conan_file.short_paths)
                    _handle_system_requirements(layout, conan_file, node.pref, self._cache, output)
                    self._handle_node_cache(layout, node, keep_build, processed_package_refs,
                                            remotes)

        # Finally, propagate information to root node (ref=None)
        self._propagate_info(root_node)

    def _node_concurrently_installed(self, node, package_folder):
        if node.binary == BINARY_DOWNLOAD and os.path.exists(package_folder):
            return True
        elif node.binary == BINARY_UPDATE:
            read_manifest = FileTreeManifest.load(package_folder)
            if node.update_manifest == read_manifest:
                return True

    def _handle_node_editable(self, node, graph_info):
        # Get source of information
        package_layout = self._cache.package_layout(node.ref)
        base_path = package_layout.base_folder()
        self._call_package_info(node.conanfile, package_folder=base_path, ref=node.ref)

        node.conanfile.cpp_info.filter_empty = False
        # Try with package-provided file
        editable_cpp_info = package_layout.editable_cpp_info()
        if editable_cpp_info:
            editable_cpp_info.apply_to(node.ref,
                                       node.conanfile.cpp_info,
                                       settings=node.conanfile.settings,
                                       options=node.conanfile.options)

            build_folder = editable_cpp_info.folder(node.ref, EditableLayout.BUILD_FOLDER,
                                                    settings=node.conanfile.settings,
                                                    options=node.conanfile.options)
            if build_folder is not None:
                build_folder = os.path.join(base_path, build_folder)
                output = node.conanfile.output
                write_generators(node.conanfile, build_folder, output)
                save(os.path.join(build_folder, CONANINFO), node.conanfile.info.dumps())
                output.info("Generated %s" % CONANINFO)
                graph_info.save(build_folder)
                output.info("Generated graphinfo")
                save(os.path.join(build_folder, BUILD_INFO), TXTGenerator(node.conanfile).content)
                output.info("Generated %s" % BUILD_INFO)
                # Build step might need DLLs, binaries as protoc to generate source files
                # So execute imports() before build, storing the list of copied_files
                copied_files = run_imports(node.conanfile, build_folder)
                report_copied_files(copied_files, output)

    def _handle_node_cache(self, layout, node, keep_build, processed_package_references, remotes):
        pref = node.pref
        assert pref.id, "Package-ID without value"

<<<<<<< HEAD
        conan_file = node.conanfile
        output = conan_file.output
        package_folder = layout.package(pref)
=======
        conanfile = node.conanfile
        output = conanfile.output
        package_folder = self._cache.package_layout(pref.ref, conanfile.short_paths).package(pref)
>>>>>>> 551ddac6

        with layout.package_lock(pref):
            if pref not in processed_package_references:
                processed_package_references.add(pref)
                if node.binary == BINARY_BUILD:
                    assert node.prev is None, "PREV for %s to be built should be None" % str(pref)
                    set_dirty(package_folder)
                    pref = self._build_package(layout, node, pref, output, keep_build, remotes)
                    clean_dirty(package_folder)
                    assert node.prev is not None, "PREV for %s to be built is None" % str(pref)
                    assert pref.revision is not None, "PREV for %s to be built is None" % str(pref)
                elif node.binary in (BINARY_UPDATE, BINARY_DOWNLOAD):
                    assert node.prev, "PREV for %s is None" % str(pref)
                    if not self._node_concurrently_installed(node, package_folder):
                        set_dirty(package_folder)
                        assert pref.revision is not None, "Installer should receive #PREV always"
                        self._remote_manager.get_package(pref, package_folder,
                                                         node.binary_remote, output,
                                                         self._recorder)
                        output.info("Downloaded package revision %s" % pref.revision)
                        with layout.update_metadata() as metadata:
                            metadata.packages[pref.id].remote = node.binary_remote.name
                        clean_dirty(package_folder)
                    else:
                        output.success('Download skipped. Probable concurrent download')
                        log_package_got_from_local_cache(pref)
                        self._recorder.package_fetched_from_cache(pref)
                elif node.binary == BINARY_CACHE:
                    assert node.prev, "PREV for %s is None" % str(pref)
                    output.success('Already installed!')
                    log_package_got_from_local_cache(pref)
                    self._recorder.package_fetched_from_cache(pref)

            # Call the info method
            self._call_package_info(conanfile, package_folder, ref=pref.ref)
            self._recorder.package_cpp_info(pref, conanfile.cpp_info)

    def _build_package(self, layout, node, pref, output, keep_build, remotes):
        conanfile = node.conanfile
        assert pref.id, "Package-ID without value"

        # It is necessary to complete the sources of python requires, which might be used
        for python_require in conanfile.python_requires.values():
            assert python_require.ref.revision is not None, \
                "Installer should receive python_require.ref always"
            python_conanfile = python_require.conanfile
            python_layout = self._cache.package_layout(python_require.ref,
                                                       short_paths=python_conanfile.short_paths)
            complete_recipe_sources(self._remote_manager, python_layout, python_conanfile, remotes)

        builder = _PackageBuilder(self._cache, output, self._hook_manager, self._remote_manager)
        pref = builder.build_package(layout, node, keep_build, self._recorder, remotes)
        return pref

    @staticmethod
    def _propagate_info(node):
        # Get deps_cpp_info from upstream nodes
        node_order = [n for n in node.public_closure if n.binary != BINARY_SKIP]
        # List sort is stable, will keep the original order of the closure, but prioritize levels
        conan_file = node.conanfile
        for n in node_order:
            if n.build_require:
                conan_file.output.info("Applying build-requirement: %s" % str(n.ref))
            conan_file.deps_cpp_info.update(n.conanfile.cpp_info, n.ref.name)
            conan_file.deps_env_info.update(n.conanfile.env_info, n.ref.name)
            conan_file.deps_user_info[n.ref.name] = n.conanfile.user_info

        # Update the info but filtering the package values that not apply to the subtree
        # of this current node and its dependencies.
        subtree_libnames = [node.ref.name for node in node_order]
        for package_name, env_vars in conan_file._conan_env_values.data.items():
            for name, value in env_vars.items():
                if not package_name or package_name in subtree_libnames or \
                   package_name == conan_file.name:
                    conan_file.info.env_values.add(name, value, package_name)

    def _call_package_info(self, conanfile, package_folder, ref):
        conanfile.cpp_info = CppInfo(package_folder)
        conanfile.cpp_info.version = conanfile.version
        conanfile.cpp_info.description = conanfile.description
        conanfile.env_info = EnvInfo()
        conanfile.user_info = UserInfo()

        # Get deps_cpp_info from upstream nodes
        public_deps = [name for name, req in conanfile.requires.items() if not req.private]
        conanfile.cpp_info.public_deps = public_deps
        # Once the node is build, execute package info, so it has access to the
        # package folder and artifacts
        with pythonpath(conanfile):  # Minimal pythonpath, not the whole context, make it 50% slower
            with tools.chdir(package_folder):
                with conanfile_exception_formatter(str(conanfile), "package_info"):
                    conanfile.package_folder = package_folder
                    conanfile.source_folder = None
                    conanfile.build_folder = None
                    conanfile.install_folder = None
                    self._hook_manager.execute("pre_package_info", conanfile=conanfile,
                                               reference=ref)
                    conanfile.package_info()
                    self._hook_manager.execute("post_package_info", conanfile=conanfile,
                                               reference=ref)<|MERGE_RESOLUTION|>--- conflicted
+++ resolved
@@ -376,15 +376,9 @@
         pref = node.pref
         assert pref.id, "Package-ID without value"
 
-<<<<<<< HEAD
-        conan_file = node.conanfile
-        output = conan_file.output
-        package_folder = layout.package(pref)
-=======
         conanfile = node.conanfile
         output = conanfile.output
-        package_folder = self._cache.package_layout(pref.ref, conanfile.short_paths).package(pref)
->>>>>>> 551ddac6
+        package_folder = layout.package(pref)
 
         with layout.package_lock(pref):
             if pref not in processed_package_references:
