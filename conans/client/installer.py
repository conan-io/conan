import os
import shutil
import time

from conans.client import tools
from conans.client.file_copier import report_copied_files
from conans.client.generators import TXTGenerator, write_generators
from conans.client.graph.graph import BINARY_BUILD, BINARY_CACHE, BINARY_DOWNLOAD, BINARY_EDITABLE, \
    BINARY_MISSING, BINARY_SKIP, BINARY_UPDATE
<<<<<<< HEAD
from conans.client.graph.graph_binaries import GraphBinariesAnalyzer
=======
>>>>>>> a95fbb7c
from conans.client.importer import remove_imports, run_imports
from conans.client.packager import create_package, update_package_metadata
from conans.client.recorder.action_recorder import INSTALL_ERROR_BUILDING, INSTALL_ERROR_MISSING, \
    INSTALL_ERROR_MISSING_BUILD_FOLDER
from conans.client.source import complete_recipe_sources, config_source
from conans.client.tools.env import pythonpath
from conans.errors import (ConanException, ConanExceptionInUserConanfileMethod,
                           conanfile_exception_formatter)
from conans.model.build_info import CppInfo
from conans.model.conan_file import get_env_context_manager
from conans.model.editable_layout import EditableLayout
from conans.model.env_info import EnvInfo
from conans.model.graph_info import GraphInfo
<<<<<<< HEAD
from conans.model.info import PACKAGE_ID_UNKNOWN
=======
>>>>>>> a95fbb7c
from conans.model.manifest import FileTreeManifest
from conans.model.ref import PackageReference
from conans.model.user_info import UserInfo
from conans.paths import BUILD_INFO, CONANINFO, RUN_LOG_NAME
from conans.util.env_reader import get_env
from conans.util.files import (clean_dirty, is_dirty, make_read_only, mkdir, rmdir, save, set_dirty,
                               set_dirty_context_manager)
from conans.util.log import logger
from conans.util.tracer import log_package_built, log_package_got_from_local_cache


def build_id(conan_file):
    if hasattr(conan_file, "build_id"):
        # construct new ConanInfo
        build_id_info = conan_file.info.copy()
        conan_file.info_build = build_id_info
        # effectively call the user function to change the package values
        with conanfile_exception_formatter(str(conan_file), "build_id"):
            conan_file.build_id()
        # compute modified ID
        return build_id_info.package_id()
    return None


class _PackageBuilder(object):
    def __init__(self, cache, output, hook_manager, remote_manager):
        self._cache = cache
        self._output = output
        self._hook_manager = hook_manager
        self._remote_manager = remote_manager

    def _get_build_folder(self, conanfile, package_layout, pref, keep_build, recorder):
        # Build folder can use a different package_ID if build_id() is defined.
        # This function decides if the build folder should be re-used (not build again)
        # and returns the build folder
        new_id = build_id(conanfile)
        build_pref = PackageReference(pref.ref, new_id) if new_id else pref
        build_folder = package_layout.build(build_pref)

        if is_dirty(build_folder):
            self._output.warn("Build folder is dirty, removing it: %s" % build_folder)
            rmdir(build_folder)

        # Decide if the build folder should be kept
        skip_build = conanfile.develop and keep_build
        if skip_build:
            self._output.info("Won't be built as specified by --keep-build")
            if not os.path.exists(build_folder):
                msg = "--keep-build specified, but build folder not found"
                recorder.package_install_error(pref, INSTALL_ERROR_MISSING_BUILD_FOLDER,
                                               msg, remote_name=None)
                raise ConanException(msg)
        elif build_pref != pref and os.path.exists(build_folder) and hasattr(conanfile, "build_id"):
            self._output.info("Won't be built, using previous build folder as defined in build_id()")
            skip_build = True

        return build_folder, skip_build

    def _prepare_sources(self, conanfile, pref, package_layout, conanfile_path, source_folder,
                         build_folder, remotes):
        export_folder = package_layout.export()
        export_source_folder = package_layout.export_sources()

        complete_recipe_sources(self._remote_manager, self._cache, conanfile, pref.ref, remotes)
        _remove_folder_raising(build_folder)

        config_source(export_folder, export_source_folder, source_folder,
                      conanfile, self._output, conanfile_path, pref.ref,
                      self._hook_manager, self._cache)

        if not getattr(conanfile, 'no_copy_source', False):
            self._output.info('Copying sources to build folder')
            try:
                shutil.copytree(source_folder, build_folder, symlinks=True)
            except Exception as e:
                msg = str(e)
                if "206" in msg:  # System error shutil.Error 206: Filename or extension too long
                    msg += "\nUse short_paths=True if paths too long"
                raise ConanException("%s\nError copying sources to build folder" % msg)
            logger.debug("BUILD: Copied to %s", build_folder)
            logger.debug("BUILD: Files copied %s", ",".join(os.listdir(build_folder)))

    def _build(self, conanfile, pref, build_folder):
        # Read generators from conanfile and generate the needed files
        logger.info("GENERATORS: Writing generators")
        write_generators(conanfile, build_folder, self._output)

        # Build step might need DLLs, binaries as protoc to generate source files
        # So execute imports() before build, storing the list of copied_files
        copied_files = run_imports(conanfile, build_folder)

        try:
            self._hook_manager.execute("pre_build", conanfile=conanfile,
                                       reference=pref.ref, package_id=pref.id)
            logger.debug("Call conanfile.build() with files in build folder: %s",
                         os.listdir(build_folder))
            self._output.highlight("Calling build()")
            with conanfile_exception_formatter(str(conanfile), "build"):
                conanfile.build()

            self._output.success("Package '%s' built" % pref.id)
            self._output.info("Build folder %s" % build_folder)
            self._hook_manager.execute("post_build", conanfile=conanfile,
                                       reference=pref.ref, package_id=pref.id)
        except Exception as exc:
            self._output.writeln("")
            self._output.error("Package '%s' build failed" % pref.id)
            self._output.warn("Build folder %s" % build_folder)
            if isinstance(exc, ConanExceptionInUserConanfileMethod):
                raise exc
            raise ConanException(exc)
        finally:
            # Now remove all files that were imported with imports()
            remove_imports(conanfile, copied_files, self._output)

    def _package(self, conanfile, pref, package_layout, conanfile_path, build_folder,
                 package_folder):

        # FIXME: Is weak to assign here the recipe_hash
        manifest = package_layout.recipe_manifest()
        conanfile.info.recipe_hash = manifest.summary_hash

        # Creating ***info.txt files
        save(os.path.join(build_folder, CONANINFO), conanfile.info.dumps())
        self._output.info("Generated %s" % CONANINFO)
        save(os.path.join(build_folder, BUILD_INFO), TXTGenerator(conanfile).content)
        self._output.info("Generated %s" % BUILD_INFO)

        package_id = pref.id
        # Do the actual copy, call the conanfile.package() method
        with get_env_context_manager(conanfile):
            # Could be source or build depends no_copy_source
            source_folder = conanfile.source_folder
            install_folder = build_folder  # While installing, the infos goes to build folder
            prev = create_package(conanfile, package_id, source_folder, build_folder,
                                  package_folder, install_folder, self._hook_manager,
                                  conanfile_path, pref.ref)

        update_package_metadata(prev, package_layout, package_id, pref.ref.revision)

        if get_env("CONAN_READ_ONLY_CACHE", False):
            make_read_only(package_folder)
        # FIXME: Conan 2.0 Clear the registry entry (package ref)
        return prev

    def build_package(self, node, keep_build, recorder, remotes):
        t1 = time.time()

        conanfile = node.conanfile
        pref = node.pref

        package_layout = self._cache.package_layout(pref.ref, conanfile.short_paths)
        source_folder = package_layout.source()
        conanfile_path = package_layout.conanfile()
        package_folder = package_layout.package(pref)

        build_folder, skip_build = self._get_build_folder(conanfile, package_layout,
                                                          pref, keep_build, recorder)
        # PREPARE SOURCES
        if not skip_build:
            with package_layout.conanfile_write_lock(self._output):
                set_dirty(build_folder)
                self._prepare_sources(conanfile, pref, package_layout, conanfile_path, source_folder,
                                      build_folder, remotes)

        # BUILD & PACKAGE
        with package_layout.conanfile_read_lock(self._output):
            _remove_folder_raising(package_folder)
            mkdir(build_folder)
            os.chdir(build_folder)
            self._output.info('Building your package in %s' % build_folder)
            try:
                if getattr(conanfile, 'no_copy_source', False):
                    conanfile.source_folder = source_folder
                else:
                    conanfile.source_folder = build_folder

                if not skip_build:
                    with get_env_context_manager(conanfile):
                        conanfile.build_folder = build_folder
                        conanfile.package_folder = package_folder
                        # In local cache, install folder always is build_folder
                        conanfile.install_folder = build_folder
                        self._build(conanfile, pref, build_folder)
                    clean_dirty(build_folder)

                prev = self._package(conanfile, pref, package_layout, conanfile_path, build_folder,
                                     package_folder)
                assert prev
                node.prev = prev
                log_file = os.path.join(build_folder, RUN_LOG_NAME)
                log_file = log_file if os.path.exists(log_file) else None
                log_package_built(pref, time.time() - t1, log_file)
                recorder.package_built(pref)
            except ConanException as exc:
                recorder.package_install_error(pref, INSTALL_ERROR_BUILDING,
                                               str(exc), remote_name=None)
                raise exc

            return node.pref


def _remove_folder_raising(folder):
    try:
        rmdir(folder)
    except OSError as e:
        raise ConanException("%s\n\nCouldn't remove folder, might be busy or open\n"
                             "Close any app using it, and retry" % str(e))


def _handle_system_requirements(conan_file, pref, cache, out):
    """ check first the system_reqs/system_requirements.txt existence, if not existing
    check package/sha1/

    Used after remote package retrieving and before package building
    """
    if "system_requirements" not in type(conan_file).__dict__:
        return

    package_layout = cache.package_layout(pref.ref)
    system_reqs_path = package_layout.system_reqs()
    system_reqs_package_path = package_layout.system_reqs_package(pref)
    if os.path.exists(system_reqs_path) or os.path.exists(system_reqs_package_path):
        return

    ret = call_system_requirements(conan_file, out)

    try:
        ret = str(ret or "")
    except Exception:
        out.warn("System requirements didn't return a string")
        ret = ""
    if getattr(conan_file, "global_system_requirements", None):
        save(system_reqs_path, ret)
    else:
        save(system_reqs_package_path, ret)


def call_system_requirements(conanfile, output):
    try:
        return conanfile.system_requirements()
    except Exception as e:
        output.error("while executing system_requirements(): %s" % str(e))
        raise ConanException("Error in system requirements")


def raise_package_not_found_error(conan_file, ref, package_id, dependencies, out, recorder):
    settings_text = ", ".join(conan_file.info.full_settings.dumps().splitlines())
    options_text = ", ".join(conan_file.info.full_options.dumps().splitlines())
    dependencies_text = ', '.join(dependencies)

    msg = '''Can't find a '%s' package for the specified settings, options and dependencies:
- Settings: %s
- Options: %s
- Dependencies: %s
- Package ID: %s
''' % (ref, settings_text, options_text, dependencies_text, package_id)
    out.warn(msg)
    recorder.package_install_error(PackageReference(ref, package_id), INSTALL_ERROR_MISSING, msg)
    raise ConanException('''Missing prebuilt package for '%s'
Try to build it from sources with "--build %s"
Or read "http://docs.conan.io/en/latest/faq/troubleshooting.html#error-missing-prebuilt-package"
''' % (ref, ref.name))


class BinaryInstaller(object):
    """ main responsible of retrieving binary packages or building them from source
    locally in case they are not found in remotes
    """
    def __init__(self, app, recorder):
        self._cache = app.cache
        self._out = app.out
        self._remote_manager = app.remote_manager
        self._recorder = recorder
        self._binaries_analyzer = GraphBinariesAnalyzer(app.cache, app.out, app.remote_manager)
        self._hook_manager = app.hook_manager

    def install(self, deps_graph, remotes, keep_build=False, graph_info=None):
        # order by levels and separate the root node (ref=None) from the rest
        nodes_by_level = deps_graph.by_levels()
        root_level = nodes_by_level.pop()
        root_node = root_level[0]
        # Get the nodes in order and if we have to build them
        self._build(nodes_by_level, deps_graph, keep_build, root_node, graph_info, remotes)

    def _build(self, nodes_by_level, graph, keep_build, root_node, graph_info, remotes):
        processed_package_refs = set()
        for level in nodes_by_level:
            for node in level:
                ref, conan_file = node.ref, node.conanfile
                output = conan_file.output
                package_id = node.package_id
                if node.binary == BINARY_MISSING:
                    dependencies = [str(dep.dst) for dep in node.dependencies]
                    raise_package_not_found_error(conan_file, ref, package_id, dependencies,
                                                  out=output, recorder=self._recorder)

                self._propagate_info(node)
                if node.binary == BINARY_EDITABLE:
                    self._handle_node_editable(node, graph_info)
                else:
                    if node.binary == BINARY_SKIP:  # Privates not necessary
                        continue
                    assert ref.revision is not None, "Installer should receive RREV always"
                    _handle_system_requirements(conan_file, node.pref, self._cache, output)
                    self._handle_node_cache(node, graph, keep_build, processed_package_refs, remotes)

        # Finally, propagate information to root node (ref=None)
        self._propagate_info(root_node)

    def _node_concurrently_installed(self, node, package_folder):
        if node.binary == BINARY_DOWNLOAD and os.path.exists(package_folder):
            return True
        elif node.binary == BINARY_UPDATE:
            read_manifest = FileTreeManifest.load(package_folder)
            if node.update_manifest == read_manifest:
                return True

    def _handle_node_editable(self, node, graph_info):
        # Get source of information
        package_layout = self._cache.package_layout(node.ref)
        base_path = package_layout.base_folder()
        self._call_package_info(node.conanfile, package_folder=base_path, ref=node.ref)

        node.conanfile.cpp_info.filter_empty = False
        # Try with package-provided file
        editable_cpp_info = package_layout.editable_cpp_info()
        if editable_cpp_info:
            editable_cpp_info.apply_to(node.ref,
                                       node.conanfile.cpp_info,
                                       settings=node.conanfile.settings,
                                       options=node.conanfile.options)

            build_folder = editable_cpp_info.folder(node.ref, EditableLayout.BUILD_FOLDER,
                                                    settings=node.conanfile.settings,
                                                    options=node.conanfile.options)
            if build_folder is not None:
                build_folder = os.path.join(base_path, build_folder)
                output = node.conanfile.output
                write_generators(node.conanfile, build_folder, output)
                save(os.path.join(build_folder, CONANINFO), node.conanfile.info.dumps())
                output.info("Generated %s" % CONANINFO)
                graph_info_node = GraphInfo(graph_info.profile, root_ref=node.ref)
                graph_info_node.options = node.conanfile.options.values
                graph_info_node.graph_lock = graph_info.graph_lock
                graph_info_node.save(build_folder)
                output.info("Generated graphinfo")
                save(os.path.join(build_folder, BUILD_INFO), TXTGenerator(node.conanfile).content)
                output.info("Generated %s" % BUILD_INFO)
                # Build step might need DLLs, binaries as protoc to generate source files
                # So execute imports() before build, storing the list of copied_files
                copied_files = run_imports(node.conanfile, build_folder)
                report_copied_files(copied_files, output)

    def _handle_node_cache(self, node, graph, keep_build, processed_package_references, remotes):
        pref = node.pref
        assert pref.id, "Package-ID without value"

        conanfile = node.conanfile
        output = conanfile.output

        if node.package_id == PACKAGE_ID_UNKNOWN:
            assert node.binary is None
            output.info("Unknown binary for %s, computing updated ID" % str(node.ref))
            node._package_id = node.conanfile.info.package_id(update_prevs=True)
            if node.graph_lock_node:
                node.graph_lock_node.pref.package_id = node._package_id
            output.info("Updated ID: %s" % node.package_id)
            output.info("Analyzing binary availability for updated ID")
            self._binaries_analyzer._evaluate_node(node, node.build_mode, node.update,
                                                   graph.evaluated, remotes)
            output.info("Binary for updated ID from: %s" % node.binary)
            pref = node.pref

        assert pref.id and pref.id != PACKAGE_ID_UNKNOWN, "Package-ID error: %s" % str(pref)

        package_folder = self._cache.package_layout(pref.ref, conanfile.short_paths).package(pref)

        with self._cache.package_layout(pref.ref).package_lock(pref):
            if pref not in processed_package_references:
                processed_package_references.add(pref)
                if node.binary == BINARY_BUILD:
                    assert node.prev is None, "PREV for %s to be built should be None" % str(pref)
                    with set_dirty_context_manager(package_folder):
                        pref = self._build_package(node, output, keep_build, remotes)
                    assert node.prev, "Node PREV shouldn't be empty"
                    assert node.pref.revision, "Node PREF revision shouldn't be empty"
                    assert node.prev is not None, "PREV for %s to be built is None" % str(pref)
                    assert pref.revision is not None, "PREV for %s to be built is None" % str(pref)
                elif node.binary in (BINARY_UPDATE, BINARY_DOWNLOAD):
                    assert node.prev, "PREV for %s is None" % str(pref)
                    # not really concurrently, but a different node with same pref
                    if not self._node_concurrently_installed(node, package_folder):
                        with set_dirty_context_manager(package_folder):
                            assert pref.revision is not None, \
                                "Installer should receive #PREV always"
                            self._remote_manager.get_package(pref, package_folder,
                                                             node.binary_remote, output,
                                                             self._recorder)
                            output.info("Downloaded package revision %s" % pref.revision)
                            with self._cache.package_layout(pref.ref).update_metadata() as metadata:
                                metadata.packages[pref.id].remote = node.binary_remote.name
                    else:
                        output.success('Download skipped. Probable concurrent download')
                        log_package_got_from_local_cache(pref)
                        self._recorder.package_fetched_from_cache(pref)
                elif node.binary == BINARY_CACHE:
                    assert node.prev, "PREV for %s is None" % str(pref)
                    output.success('Already installed!')
                    log_package_got_from_local_cache(pref)
                    self._recorder.package_fetched_from_cache(pref)

            # Call the info method
            self._call_package_info(conanfile, package_folder, ref=pref.ref)
            self._recorder.package_cpp_info(pref, conanfile.cpp_info)

    def _build_package(self, node, output, keep_build, remotes):
        conanfile = node.conanfile
        # It is necessary to complete the sources of python requires, which might be used
        for python_require in conanfile.python_requires.values():
            assert python_require.ref.revision is not None, \
                "Installer should receive python_require.ref always"
            complete_recipe_sources(self._remote_manager, self._cache,
                                    python_require.conanfile, python_require.ref, remotes)

        builder = _PackageBuilder(self._cache, output, self._hook_manager, self._remote_manager)
        pref = builder.build_package(node, keep_build, self._recorder, remotes)
        if node.graph_lock_node:
            node.graph_lock_node.modified = BINARY_BUILD
        return pref

    @staticmethod
    def _propagate_info(node):
        # Get deps_cpp_info from upstream nodes
        node_order = [n for n in node.public_closure if n.binary != BINARY_SKIP]
        # List sort is stable, will keep the original order of the closure, but prioritize levels
        conan_file = node.conanfile
        for n in node_order:
            if n.build_require:
                conan_file.output.info("Applying build-requirement: %s" % str(n.ref))
            conan_file.deps_cpp_info.update(n.conanfile.cpp_info, n.ref.name)
            conan_file.deps_env_info.update(n.conanfile.env_info, n.ref.name)
            conan_file.deps_user_info[n.ref.name] = n.conanfile.user_info

        # Update the info but filtering the package values that not apply to the subtree
        # of this current node and its dependencies.
        subtree_libnames = [node.ref.name for node in node_order]
        for package_name, env_vars in conan_file._conan_env_values.data.items():
            for name, value in env_vars.items():
                if not package_name or package_name in subtree_libnames or \
                   package_name == conan_file.name:
                    conan_file.info.env_values.add(name, value, package_name)

    def _call_package_info(self, conanfile, package_folder, ref):
        conanfile.cpp_info = CppInfo(package_folder)
        conanfile.cpp_info.name = conanfile.name
        conanfile.cpp_info.version = conanfile.version
        conanfile.cpp_info.description = conanfile.description
        conanfile.env_info = EnvInfo()
        conanfile.user_info = UserInfo()

        # Get deps_cpp_info from upstream nodes
        public_deps = [name for name, req in conanfile.requires.items() if not req.private]
        conanfile.cpp_info.public_deps = public_deps
        # Once the node is build, execute package info, so it has access to the
        # package folder and artifacts
        with pythonpath(conanfile):  # Minimal pythonpath, not the whole context, make it 50% slower
            with tools.chdir(package_folder):
                with conanfile_exception_formatter(str(conanfile), "package_info"):
                    conanfile.package_folder = package_folder
                    conanfile.source_folder = None
                    conanfile.build_folder = None
                    conanfile.install_folder = None
                    self._hook_manager.execute("pre_package_info", conanfile=conanfile,
                                               reference=ref)
                    conanfile.package_info()
                    self._hook_manager.execute("post_package_info", conanfile=conanfile,
                                               reference=ref)<|MERGE_RESOLUTION|>--- conflicted
+++ resolved
@@ -7,10 +7,6 @@
 from conans.client.generators import TXTGenerator, write_generators
 from conans.client.graph.graph import BINARY_BUILD, BINARY_CACHE, BINARY_DOWNLOAD, BINARY_EDITABLE, \
     BINARY_MISSING, BINARY_SKIP, BINARY_UPDATE
-<<<<<<< HEAD
-from conans.client.graph.graph_binaries import GraphBinariesAnalyzer
-=======
->>>>>>> a95fbb7c
 from conans.client.importer import remove_imports, run_imports
 from conans.client.packager import create_package, update_package_metadata
 from conans.client.recorder.action_recorder import INSTALL_ERROR_BUILDING, INSTALL_ERROR_MISSING, \
@@ -24,10 +20,7 @@
 from conans.model.editable_layout import EditableLayout
 from conans.model.env_info import EnvInfo
 from conans.model.graph_info import GraphInfo
-<<<<<<< HEAD
 from conans.model.info import PACKAGE_ID_UNKNOWN
-=======
->>>>>>> a95fbb7c
 from conans.model.manifest import FileTreeManifest
 from conans.model.ref import PackageReference
 from conans.model.user_info import UserInfo
@@ -302,7 +295,7 @@
         self._out = app.out
         self._remote_manager = app.remote_manager
         self._recorder = recorder
-        self._binaries_analyzer = GraphBinariesAnalyzer(app.cache, app.out, app.remote_manager)
+        self._binaries_analyzer = app.binaries_analyzer
         self._hook_manager = app.hook_manager
 
     def install(self, deps_graph, remotes, keep_build=False, graph_info=None):
@@ -311,9 +304,9 @@
         root_level = nodes_by_level.pop()
         root_node = root_level[0]
         # Get the nodes in order and if we have to build them
-        self._build(nodes_by_level, deps_graph, keep_build, root_node, graph_info, remotes)
-
-    def _build(self, nodes_by_level, graph, keep_build, root_node, graph_info, remotes):
+        self._build(nodes_by_level, keep_build, root_node, graph_info, remotes)
+
+    def _build(self, nodes_by_level, keep_build, root_node, graph_info, remotes):
         processed_package_refs = set()
         for level in nodes_by_level:
             for node in level:
@@ -333,7 +326,7 @@
                         continue
                     assert ref.revision is not None, "Installer should receive RREV always"
                     _handle_system_requirements(conan_file, node.pref, self._cache, output)
-                    self._handle_node_cache(node, graph, keep_build, processed_package_refs, remotes)
+                    self._handle_node_cache(node, keep_build, processed_package_refs, remotes)
 
         # Finally, propagate information to root node (ref=None)
         self._propagate_info(root_node)
@@ -382,7 +375,7 @@
                 copied_files = run_imports(node.conanfile, build_folder)
                 report_copied_files(copied_files, output)
 
-    def _handle_node_cache(self, node, graph, keep_build, processed_package_references, remotes):
+    def _handle_node_cache(self, node, keep_build, processed_package_references, remotes):
         pref = node.pref
         assert pref.id, "Package-ID without value"
 
@@ -397,8 +390,7 @@
                 node.graph_lock_node.pref.package_id = node._package_id
             output.info("Updated ID: %s" % node.package_id)
             output.info("Analyzing binary availability for updated ID")
-            self._binaries_analyzer._evaluate_node(node, node.build_mode, node.update,
-                                                   graph.evaluated, remotes)
+            self._binaries_analyzer._evaluate_node(node, node.build_mode, node.update, remotes)
             output.info("Binary for updated ID from: %s" % node.binary)
             pref = node.pref
 
