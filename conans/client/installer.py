import os
import time
import platform
import fnmatch
import shutil

<<<<<<< HEAD
from conans.paths import CONANINFO, BUILD_INFO, package_exists, build_exists, CONANENV
=======
from conans.paths import CONANINFO, BUILD_INFO
>>>>>>> d9fa34a5
from conans.util.files import save, rmdir
from conans.model.ref import PackageReference
from conans.util.log import logger
from conans.errors import ConanException, format_conanfile_exception
from conans.client.packager import create_package
from conans.client.generators import write_generators, TXTGenerator
from conans.model.build_info import CppInfo
from conans.client.output import ScopedOutput
from conans.model.env_info import EnvInfo
from conans.client.file_copier import report_copied_files
from conans.client.source import config_source
from conans.client.generators.env import ConanEnvGenerator


def init_package_info(deps_graph, paths):
    """ Made external so it is independent of installer and can called
    in testing too
    """
    # Assign export root folders
    for node in deps_graph.nodes:
        conan_ref, conan_file = node
        if conan_ref:
            package_id = conan_file.info.package_id()
            package_reference = PackageReference(conan_ref, package_id)
            package_folder = paths.package(package_reference, conan_file.short_paths)
            conan_file.package_folder = package_folder
            conan_file.cpp_info = CppInfo(package_folder)
            conan_file.env_info = EnvInfo(package_folder)


class ConanInstaller(object):
    """ main responsible of retrieving binary packages or building them from source
    locally in case they are not found in remotes
    """
    def __init__(self, client_cache, user_io, remote_proxy):
        self._client_cache = client_cache
        self._out = user_io.out
        self._remote_proxy = remote_proxy

    def install(self, deps_graph, build_mode=False):
        """ given a DepsGraph object, build necessary nodes or retrieve them
        """
        self._deps_graph = deps_graph  # necessary for _build_package
        t1 = time.time()
        init_package_info(deps_graph, self._client_cache)
        # order by levels and propagate exports as download imports
        nodes_by_level = deps_graph.by_levels()
        logger.debug("Install-Process buildinfo %s" % (time.time() - t1))
        t1 = time.time()
        skip_private_nodes = self._compute_private_nodes(deps_graph, build_mode)
        logger.debug("Install-Process private %s" % (time.time() - t1))
        t1 = time.time()
        self._build(nodes_by_level, skip_private_nodes, build_mode)
        logger.debug("Install-build %s" % (time.time() - t1))

    def _compute_private_nodes(self, deps_graph, build_mode):
        """ computes a list of nodes that are not required to be built, as they are
        private requirements of already available shared libraries as binaries
        """
        check_outdated = build_mode == "outdated"
        skip_nodes = set()
        for node in deps_graph.nodes:
            conan_ref, conanfile = node
            if not [r for r in conanfile.requires.values() if r.private]:
                continue

            if conan_ref:
                package_id = conanfile.info.package_id()
                package_reference = PackageReference(conan_ref, package_id)
                build_forced = self._build_forced(conan_ref, build_mode, conanfile)
                self._out.info("%s: Checking if package with private requirements "
                               "has pre-built binary" % str(conan_ref))
                if self._remote_proxy.get_package(package_reference, build_forced,
                                                  short_paths=conanfile.short_paths,
                                                  check_outdated=check_outdated):
                    skip_nodes.add(node)

        skippable_nodes = deps_graph.private_nodes(skip_nodes)
        return skippable_nodes

    def _build_forced(self, conan_ref, build_mode, conan_file):
        if build_mode == "outdated":
            return False

        if conan_file.build_policy_always:
            out = ScopedOutput(str(conan_ref), self._out)
            out.info("Building package from source as defined by build_policy='always'")
            return True

        if build_mode is False:  # "never" option, default
            return False

        if build_mode is True:  # Build missing (just if needed), not force
            return False

        # Patterns to match, if package matches pattern, build is forced
        force_build = any([fnmatch.fnmatch(str(conan_ref), pattern)
                           for pattern in build_mode])
        return force_build

    def _build(self, nodes_by_level, skip_private_nodes, build_mode):
        """ The build assumes an input of conans ordered by degree, first level
        should be indpendent from each other, the next-second level should have
        dependencies only to first level conans.
        param nodes_by_level: list of lists [[nodeA, nodeB], [nodeC], [nodeD, ...], ...]

        build_mode => ["*"] if user wrote "--build"
                   => ["hello*", "bye*"] if user wrote "--build hello --build bye"
                   => False if user wrote "never"
                   => True if user wrote "missing"
                   => "outdated" if user wrote "--build outdated"

        """
        inverse = self._deps_graph.inverse_levels()
        flat = []
        for level in inverse:
            level = sorted(level, key=lambda x: x.conan_ref)
            flat.extend(level)

        # Now build each level, starting from the most independent one
        for level in nodes_by_level:
            for node in level:
                if node in skip_private_nodes:
                    continue
                conan_ref, conan_file = node

                # Get deps_cpp_info from upstream nodes
                node_order = self._deps_graph.ordered_closure(node, flat)
                for n in node_order:
                    conan_file.deps_cpp_info.update(n.conanfile.cpp_info, n.conan_ref)
                    conan_file.deps_env_info.update(n.conanfile.env_info, n.conan_ref)

                # it is possible that the root conans
                # is not inside the storage but in a user folder, and thus its
                # treatment is different
                if conan_ref:
                    logger.debug("Building node %s" % repr(conan_ref))
                    self._build_node(conan_ref, conan_file, build_mode)
                # Once the node is build, execute package info, so it has access to the
                # package folder and artifacts
                try:
                    conan_file.package_info()
                except Exception as e:
                    msg = format_conanfile_exception(str(conan_ref), "package_info", e)
                    raise ConanException(msg)

    def _build_node(self, conan_ref, conan_file, build_mode):
        # Compute conan_file package from local (already compiled) or from remote
        output = ScopedOutput(str(conan_ref), self._out)
        package_id = conan_file.info.package_id()
        package_reference = PackageReference(conan_ref, package_id)
        check_outdated = build_mode == "outdated"

        conan_ref = package_reference.conan
        package_folder = self._client_cache.package(package_reference, conan_file.short_paths)
        build_folder = self._client_cache.build(package_reference, conan_file.short_paths)
        src_folder = self._client_cache.source(conan_ref, conan_file.short_paths)
        export_folder = self._client_cache.export(conan_ref)

        # If already exists do not dirt the output, the common situation
        # is that package is already installed and OK. If don't, the proxy
        # will print some other message about it
        if not os.path.exists(package_folder):
            output.info("Installing package %s" % package_id)

        self._handle_system_requirements(conan_ref, package_reference, conan_file, output)

        force_build = self._build_forced(conan_ref, build_mode, conan_file)
        if self._remote_proxy.get_package(package_reference, force_build,
                                          short_paths=conan_file.short_paths,
                                          check_outdated=check_outdated):
            return

        # we need and can build? Only if we are forced or build_mode missing and package not exists
        # Option "--build outdated" means: missing or outdated, so don't care if it's really oudated
        # just build it.
        build = force_build or build_mode is True or check_outdated or conan_file.build_policy_missing
        if build:
            if not force_build and not build_mode:
                output.info("Building package from source as defined by build_policy='missing'")
            try:
                rmdir(build_folder)
                rmdir(package_folder)
            except Exception as e:
                raise ConanException("%s\n\nCouldn't remove folder, might be busy or open\n"
                                     "Close any app using it, and retry" % str(e))
            if force_build:
                output.warn('Forced build from source')

            self._build_package(export_folder, src_folder, build_folder, conan_file, output)

            # FIXME: Is weak to assign here the recipe_hash
            conan_file.info.recipe_hash = self._client_cache.load_manifest(conan_ref).summary_hash

            # Creating ***info.txt files
            save(os.path.join(build_folder, CONANINFO), conan_file.info.dumps())
            output.info("Generated %s" % CONANINFO)
            save(os.path.join(build_folder, BUILD_INFO), TXTGenerator(conan_file).content)
            output.info("Generated %s" % BUILD_INFO)
            save(os.path.join(build_folder, CONANENV), ConanEnvGenerator(conan_file).content)
            output.info("Generated %s" % CONANENV)

            os.chdir(build_folder)
            create_package(conan_file, build_folder, package_folder, output)
            self._remote_proxy.handle_package_manifest(package_reference, installed=True)
        else:
            self._raise_package_not_found_error(conan_ref, conan_file)

    def _raise_package_not_found_error(self, conan_ref, conan_file):
        settings_text = ", ".join(conan_file.info.full_settings.dumps().splitlines())
        options_text = ", ".join(conan_file.info.full_options.dumps().splitlines())
        author_contact = " at '%s'" % conan_file.url if conan_file.url else ""

        raise ConanException('''Can't find a '%s' package for the specified options and settings

- Try to build from sources with "--build %s" parameter
- If it fails, you could try to contact the package author %s, report your configuration and try to collaborate to support it.

Package configuration:
- Settings: %s
- Options: %s''' % (conan_ref, conan_ref.name, author_contact, settings_text, options_text))

    def _handle_system_requirements(self, conan_ref, package_reference, conan_file, coutput):
        """ check first the system_reqs/system_requirements.txt existence, if not existing
        check package/sha1/
        """
        if "system_requirements" not in type(conan_file).__dict__:
            return

        system_reqs_path = self._client_cache.system_reqs(conan_ref)
        system_reqs_package_path = self._client_cache.system_reqs_package(package_reference)
        if os.path.exists(system_reqs_path) or os.path.exists(system_reqs_package_path):
            return

        try:
            output = conan_file.system_requirements()
        except Exception as e:
            coutput.error("while executing system_requirements(): %s" % str(e))
            raise ConanException("Error in system requirements")

        try:
            output = str(output or "")
        except:
            coutput.warn("System requirements didn't return a string")
            output = ""
        if getattr(conan_file, "global_system_requirements", None):
            save(system_reqs_path, output)
        else:
            save(system_reqs_package_path, output)

    def _build_package(self, export_folder, src_folder, build_folder, conan_file, output):
        """ builds the package, creating the corresponding build folder if necessary
        and copying there the contents from the src folder. The code is duplicated
        in every build, as some configure processes actually change the source
        code
        """
        output.info('Building your package in %s' % build_folder)
        config_source(export_folder, src_folder, conan_file, output)
        output.info('Copying sources to build folder')

        def check_max_path_len(src, files):
            if platform.system() != "Windows":
                return []
            filtered_files = []
            for the_file in files:
                source_path = os.path.join(src, the_file)
                # Without storage path, just relative
                rel_path = os.path.relpath(source_path, src_folder)
                dest_path = os.path.normpath(os.path.join(build_folder, rel_path))
                # it is NOT that "/" is counted as "\\" so it counts double
                # seems a bug in python, overflows paths near the limit of 260,
                if len(dest_path) >= 249:
                    filtered_files.append(the_file)
                    output.warn("Filename too long, file excluded: %s" % dest_path)
            return filtered_files

        shutil.copytree(src_folder, build_folder, symlinks=True, ignore=check_max_path_len)
        logger.debug("Copied to %s" % build_folder)
        logger.debug("Files copied %s" % os.listdir(build_folder))
        os.chdir(build_folder)
        conan_file._conanfile_directory = build_folder
        # Read generators from conanfile and generate the needed files
        logger.debug("Writing generators")
        write_generators(conan_file, build_folder, output)
        logger.debug("Files copied after generators %s" % os.listdir(build_folder))

        # Build step might need DLLs, binaries as protoc to generate source files
        # So execute imports() before build, storing the list of copied_files
        from conans.client.importer import FileImporter
        local_installer = FileImporter(self._deps_graph, self._client_cache, build_folder)
        conan_file.copy = local_installer
        conan_file.imports()
        copied_files = local_installer.execute()
        import_output = ScopedOutput("%s imports()" % output.scope, output)
        report_copied_files(copied_files, import_output)

        try:
            # This is necessary because it is different for user projects
            # than for packages
            conan_file._conanfile_directory = build_folder
            logger.debug("Call conanfile.build() with files in build folder: %s" % os.listdir(build_folder))
            conan_file.build()
            self._out.writeln("")
            output.success("Package '%s' built" % conan_file.info.package_id())
            output.info("Build folder %s" % build_folder)
        except Exception as e:
            os.chdir(src_folder)
            self._out.writeln("")
            output.error("Package '%s' build failed" % conan_file.info.package_id())
            output.warn("Build folder %s" % build_folder)
            raise ConanException("%s: %s" % (conan_file.name, str(e)))
        finally:
            conan_file._conanfile_directory = export_folder
            # Now remove all files that were imported with imports()
            for f in copied_files:
                try:
                    if(f.startswith(build_folder)):
                        os.remove(f)
                except Exception:
                    self._out.warn("Unable to remove imported file from build: %s" % f)<|MERGE_RESOLUTION|>--- conflicted
+++ resolved
@@ -4,11 +4,7 @@
 import fnmatch
 import shutil
 
-<<<<<<< HEAD
-from conans.paths import CONANINFO, BUILD_INFO, package_exists, build_exists, CONANENV
-=======
-from conans.paths import CONANINFO, BUILD_INFO
->>>>>>> d9fa34a5
+from conans.paths import CONANINFO, BUILD_INFO, CONANENV
 from conans.util.files import save, rmdir
 from conans.model.ref import PackageReference
 from conans.util.log import logger
