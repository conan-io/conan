--- conflicted
+++ resolved
@@ -77,26 +77,12 @@
         return build_folder, skip_build
 
     def _prepare_sources(self, conanfile, pref, package_layout, conanfile_path, source_folder,
-<<<<<<< HEAD
-                         build_folder):
+                         build_folder, remotes):
         export_folder = package_layout.export()
         export_source_folder = package_layout.export_sources()
 
-        complete_recipe_sources(self._remote_manager, self._cache, conanfile, pref.ref)
+        complete_recipe_sources(self._remote_manager, self._cache, conanfile, pref.ref, remotes)
         remove_folder_raising(build_folder)
-=======
-                         build_folder, package_folder, remotes):
-        export_folder = package_layout.export()
-        export_source_folder = package_layout.export_sources()
-
-        complete_recipe_sources(self._remote_manager, self._cache, conanfile, pref.ref, remotes)
-        try:
-            rmdir(build_folder)
-            rmdir(package_folder)
-        except OSError as e:
-            raise ConanException("%s\n\nCouldn't remove folder, might be busy or open\n"
-                                 "Close any app using it, and retry" % str(e))
->>>>>>> 337cd721
 
         config_source(export_folder, export_source_folder, source_folder,
                       conanfile, self._output, conanfile_path, pref.ref,
@@ -200,11 +186,7 @@
             with package_layout.conanfile_write_lock(self._output):
                 set_dirty(build_folder)
                 self._prepare_sources(conanfile, pref, package_layout, conanfile_path, source_folder,
-<<<<<<< HEAD
-                                      build_folder)
-=======
-                                      build_folder, package_folder, remotes)
->>>>>>> 337cd721
+                                      build_folder, remotes)
 
         # BUILD & PACKAGE
         with package_layout.conanfile_read_lock(self._output):
