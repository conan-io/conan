import os
import shutil
import time
from multiprocessing.pool import ThreadPool

from conan.cache.conan_reference import ConanReference
from conans.cli.output import ConanOutput
from conans.client import tools
from conans.client.conanfile.build import run_build_method
from conans.client.conanfile.package import run_package_method
from conans.client.file_copier import report_copied_files
from conans.client.generators import write_generators
from conans.client.graph.graph import BINARY_BUILD, BINARY_CACHE, BINARY_DOWNLOAD, BINARY_EDITABLE, \
    BINARY_MISSING, BINARY_UPDATE, BINARY_UNKNOWN
from conans.client.graph.install_graph import InstallGraph, raise_missing
from conans.client.importer import remove_imports, run_imports
from conans.client.source import retrieve_exports_sources, config_source
from conans.errors import (ConanException, ConanExceptionInUserConanfileMethod,
<<<<<<< HEAD
                           conanfile_exception_formatter)
from conans.model.build_info import CppInfo, CppInfoDefaultValues
=======
                           conanfile_exception_formatter, ConanInvalidConfiguration)
>>>>>>> d63bcbb0
from conans.model.conan_file import ConanFile
from conans.model.info import PACKAGE_ID_UNKNOWN
<<<<<<< HEAD
from conans.model.new_build_info import NewCppInfo, fill_old_cppinfo
from conans.model.ref import ConanFileReference
=======
from conans.model.build_info import CppInfo
from conans.model.ref import PackageReference, ConanFileReference
>>>>>>> d63bcbb0
from conans.model.user_info import UserInfo
from conans.paths import CONANINFO, RUN_LOG_NAME
from conans.util.env_reader import get_env
from conans.util.files import clean_dirty, is_dirty, make_read_only, mkdir, rmdir, save, set_dirty
from conans.util.log import logger
from conans.util.tracer import log_package_built, log_package_got_from_local_cache


def build_id(conan_file):
    if hasattr(conan_file, "build_id"):
        # construct new ConanInfo
        build_id_info = conan_file.info.copy()
        conan_file.info_build = build_id_info
        # effectively call the user function to change the package values
        with conanfile_exception_formatter(str(conan_file), "build_id"):
            conan_file.build_id()
        # compute modified ID
        return build_id_info.package_id()
    return None


class _PackageBuilder(object):

    def __init__(self, cache, scoped_output, hook_manager, remote_manager):
        self._cache = cache
        self._scoped_output = scoped_output
        self._hook_manager = hook_manager
        self._remote_manager = remote_manager

    def _get_build_folder(self, conanfile, package_layout):
        # Build folder can use a different package_ID if build_id() is defined.
        # This function decides if the build folder should be re-used (not build again)
        # and returns the build folder
        skip_build = False
        build_folder = package_layout.build()
        recipe_build_id = build_id(conanfile)
        pref = package_layout.reference
        if pref.id != recipe_build_id and hasattr(conanfile, "build_id"):
            # check if we already have a package with the calculated build_id
            recipe_ref = ConanFileReference.loads(ConanReference(pref).recipe_reference)
            package_ids = self._cache.get_package_ids(recipe_ref)
            build_prev = None
            for pkg_id in package_ids:
                prev = self._cache.get_latest_prev(pkg_id)
                prev_build_id = self._cache.get_build_id(prev)
                if prev_build_id == recipe_build_id:
                    build_prev = prev
                    break

            build_prev = build_prev or pref

            # We are trying to build a package id different from the one that has the
            # build_folder but belongs to the same recipe revision, so reuse the build_folder
            # from the one that is already build
            if build_prev.id != pref.id:
                other_pkg_layout = self._cache.pkg_layout(build_prev)
                build_folder = other_pkg_layout.build()
                skip_build = True
            elif build_prev == pref:
                self._cache.update_reference(build_prev, new_build_id=recipe_build_id)

        if is_dirty(build_folder):
            self._scoped_output.warning("Build folder is dirty, removing it: %s" % build_folder)
            rmdir(build_folder)
            clean_dirty(build_folder)

        if skip_build and os.path.exists(build_folder):
            self._scoped_output.info("Won't be built, using previous build folder as defined "
                                     "in build_id()")

        return build_folder, skip_build

    def _prepare_sources(self, conanfile, pref, recipe_layout, remotes):
        export_folder = recipe_layout.export()
        export_source_folder = recipe_layout.export_sources()
        scm_sources_folder = recipe_layout.scm_sources()
        conanfile_path = recipe_layout.conanfile()
        source_folder = recipe_layout.source()

        retrieve_exports_sources(self._remote_manager, recipe_layout, conanfile, pref.ref, remotes)

        conanfile.folders.set_base_source(source_folder)
        conanfile.folders.set_base_build(None)
        conanfile.folders.set_base_package(None)

        config_source(export_folder, export_source_folder, scm_sources_folder,
                      conanfile, conanfile_path, pref.ref,
                      self._hook_manager, self._cache)

    @staticmethod
    def _copy_sources(conanfile, source_folder, build_folder):
        # Copies the sources to the build-folder, unless no_copy_source is defined
        _remove_folder_raising(build_folder)
        if not getattr(conanfile, 'no_copy_source', False):
            conanfile.output.info('Copying sources to build folder')
            try:
                shutil.copytree(source_folder, build_folder, symlinks=True)
            except Exception as e:
                msg = str(e)
                if "206" in msg:  # System error shutil.Error 206: Filename or extension too long
                    msg += "\nUse short_paths=True if paths too long"
                raise ConanException("%s\nError copying sources to build folder" % msg)
            logger.debug("BUILD: Copied to %s", build_folder)
            logger.debug("BUILD: Files copied %s", ",".join(os.listdir(build_folder)))

    def _build(self, conanfile, pref):
        # Read generators from conanfile and generate the needed files

        write_generators(conanfile)

        # Build step might need DLLs, binaries as protoc to generate source files
        # So execute imports() before build, storing the list of copied_files

        copied_files = run_imports(conanfile)

        try:
            mkdir(conanfile.build_folder)
            with tools.chdir(conanfile.build_folder):
                run_build_method(conanfile, self._hook_manager, reference=pref.ref,
                                 package_id=pref.id)
            conanfile.output.success("Package '%s' built" % pref.id)
            conanfile.output.info("Build folder %s" % conanfile.build_folder)
        except Exception as exc:
            conanfile.output.writeln("")
            conanfile.output.error("Package '%s' build failed" % pref.id)
            conanfile.output.warning("Build folder %s" % conanfile.build_folder)
            if isinstance(exc, ConanExceptionInUserConanfileMethod):
                raise exc
            raise ConanException(exc)
        finally:
            # Now remove all files that were imported with imports()
            remove_imports(conanfile, copied_files)

    def _package(self, conanfile, pref, conanfile_path):
        # FIXME: Is weak to assign here the recipe_hash
        # Creating ***info.txt files
        save(os.path.join(conanfile.folders.base_build, CONANINFO), conanfile.info.dumps())
        conanfile.output.info("Generated %s" % CONANINFO)

        package_id = pref.id
        # Do the actual copy, call the conanfile.package() method
        # While installing, the infos goes to build folder
        conanfile.folders.set_base_install(conanfile.folders.base_build)

        prev = run_package_method(conanfile, package_id, self._hook_manager, conanfile_path,
                                  pref.ref)

        if get_env("CONAN_READ_ONLY_CACHE", False):
            make_read_only(conanfile.folders.base_package)
        # FIXME: Conan 2.0 Clear the registry entry (package ref)
        return prev

    def build_package(self, node, remotes, package_layout):
        t1 = time.time()

        conanfile = node.conanfile
        pref = node.pref

        # TODO: cache2.0 fix this
        recipe_layout = self._cache.ref_layout(pref.ref)

        base_source = recipe_layout.source()
        conanfile_path = recipe_layout.conanfile()
        base_package = package_layout.package()

        base_build, skip_build = self._get_build_folder(conanfile, package_layout)

        # PREPARE SOURCES
        if not skip_build:
            # TODO: cache2.0 check locks
            # with package_layout.conanfile_write_lock(self._output):
            set_dirty(base_build)
            self._prepare_sources(conanfile, pref, recipe_layout, remotes)
            self._copy_sources(conanfile, base_source, base_build)
            mkdir(base_build)

        # BUILD & PACKAGE
        # TODO: cache2.0 check locks
        # with package_layout.conanfile_read_lock(self._output):
        with tools.chdir(base_build):
            conanfile.output.info('Building your package in %s' % base_build)
            try:
                if getattr(conanfile, 'no_copy_source', False):
                    conanfile.folders.set_base_source(base_source)
                else:
                    conanfile.folders.set_base_source(base_build)

                conanfile.folders.set_base_build(base_build)
                conanfile.folders.set_base_imports(base_build)
                conanfile.folders.set_base_package(base_package)

                if not skip_build:
                    # In local cache, generators folder always in build_folder
                    conanfile.folders.set_base_generators(base_build)
                    # In local cache, install folder always is build_folder
                    conanfile.folders.set_base_install(base_build)
                    self._build(conanfile, pref)
                    clean_dirty(base_build)

                prev = self._package(conanfile, pref, conanfile_path)
                assert prev
                node.prev = prev
                log_file = os.path.join(base_build, RUN_LOG_NAME)
                log_file = log_file if os.path.exists(log_file) else None
                log_package_built(pref, time.time() - t1, log_file)
            except ConanException as exc:
                raise exc

        return node.pref


def _remove_folder_raising(folder):
    try:
        rmdir(folder)
    except OSError as e:
        raise ConanException("%s\n\nCouldn't remove folder, might be busy or open\n"
                             "Close any app using it, and retry" % str(e))


def _handle_system_requirements(install_node, package_layout):
    """ check first the system_reqs/system_requirements.txt existence, if not existing
    check package/sha1/

    Used after remote package retrieving and before package building
    """
    node = install_node.nodes[0]
    conanfile = node.conanfile
    # TODO: Check if this idiom should be generalize to all methods defined in base ConanFile
    # Instead of calling empty methods
    if type(conanfile).system_requirements == ConanFile.system_requirements:
        return

    system_reqs_path = package_layout.system_reqs()
    system_reqs_package_path = package_layout.system_reqs_package()

    ret = call_system_requirements(conanfile)
    ret = str(ret or "")
    if getattr(conanfile, "global_system_requirements", None):
        save(system_reqs_path, ret)
    else:
        save(system_reqs_package_path, ret)


def call_system_requirements(conanfile):
    try:
        return conanfile.system_requirements()
    except Exception as e:
        conanfile.output.error("while executing system_requirements(): %s" % str(e))
        raise ConanException("Error in system requirements")


class BinaryInstaller(object):
    """ main responsible of retrieving binary packages or building them from source
    locally in case they are not found in remotes
    """

    def __init__(self, app):
        self._cache = app.cache
        self._out = ConanOutput()
        self._remote_manager = app.remote_manager
        self._binaries_analyzer = app.binaries_analyzer
        self._hook_manager = app.hook_manager
        # Load custom generators from the cache, generators are part of the binary
        # build and install. Generators loaded here from the cache will have precedence
        # and overwrite possible generators loaded from packages (requires)
        for generator_path in app.cache.generators:
            app.loader.load_generators(generator_path)

    def install(self, deps_graph, remotes, build_mode, update):
        assert not deps_graph.error, "This graph cannot be installed: {}".format(deps_graph)

        self._out.info("\nInstalling (downloading, building) binaries...")

        # order by levels and separate the root node (ref=None) from the rest
        install_graph = InstallGraph(deps_graph)
        install_graph.raise_errors(self._out)
        install_order = install_graph.install_order()

        self._download_bulk(install_order)
        for level in install_order:
            for install_reference in level:
                for package in install_reference.packages:
                    self._handle_package(package, install_reference, remotes, build_mode, update)

    def _download_bulk(self, install_order):
        """ executes the download of packages (both download and update), only once for a given
        PREF
        """
        downloads = []
        for level in install_order:
            for node in level:
                for package in node.packages:
                    if package.binary in (BINARY_UPDATE, BINARY_DOWNLOAD):
                        downloads.append(package)
        if not downloads:
            return
        parallel = self._cache.config.parallel_download
        if parallel is not None:
            self._out.info("Downloading binary packages in %s parallel threads" % parallel)
            thread_pool = ThreadPool(parallel)
            thread_pool.map(self._download_pkg, downloads)
            thread_pool.close()
            thread_pool.join()
        else:
            for node in downloads:
                self._download_pkg(node)

    def _download_pkg(self, package):
        node = package.nodes[0]
        assert node.pref.revision is not None
        self._remote_manager.get_package(node.conanfile, node.pref, node.binary_remote)

    def _handle_package(self, package, install_reference, remotes, build_mode, update):
        if package.binary == BINARY_EDITABLE:
            self._handle_node_editable(package)
            return

        assert package.binary in (BINARY_CACHE, BINARY_BUILD, BINARY_UNKNOWN, BINARY_DOWNLOAD,
                                  BINARY_UPDATE)
        assert install_reference.ref.revision is not None, "Installer should receive RREV always"
        not_processed = True
        if package.binary == BINARY_UNKNOWN:
            assert len(package.nodes) == 1, "PACKAGE_ID_UNKNOWN are not the same"
            node = package.nodes[0]
            self._binaries_analyzer.reevaluate_node(node, remotes, build_mode, update)
            package.pref = node.pref  # Just in case it was recomputed
            package.binary = node.binary
            not_processed = install_reference.update_unknown(package)
            if not_processed:
                # The new computed package_id has not been processed yet
                if node.binary == BINARY_MISSING:
                    raise_missing([package], self._out)
                elif node.binary in (BINARY_UPDATE, BINARY_DOWNLOAD):
                    self._download_pkg(package)

        if package.pref.revision is None:
            assert package.binary == BINARY_BUILD
            package_layout = self._cache.create_temp_pkg_layout(package.pref)
        else:
            package_layout = self._cache.get_or_create_pkg_layout(package.pref)

        if not_processed:
            _handle_system_requirements(package, package_layout)

            if package.binary == BINARY_BUILD:
                self._handle_node_build(package, remotes, package_layout)
                # Just in case it was recomputed
                package.pref = package.nodes[0].pref
            elif package.binary == BINARY_CACHE:
                node = package.nodes[0]
                pref = node.pref
                assert node.prev, "PREV for %s is None" % str(pref)
                output = node.conanfile.output
                output.success('Already installed!')
                log_package_got_from_local_cache(pref)

        # Make sure that all nodes with same pref compute package_info()
        pkg_folder = package_layout.package()
        pref = package.pref
        assert os.path.isdir(pkg_folder), \
            "Package '%s' folder must exist: %s" % (str(pref), pkg_folder)
        for n in package.nodes:
            n.prev = pref.revision  # Make sure the prev is assigned
            conanfile = n.conanfile
            # Call the info method
            self._call_package_info(conanfile, pkg_folder, ref=pref.ref, is_editable=False)

    def _handle_node_editable(self, install_node):
        for node in install_node.nodes:
            # Get source of information
            conanfile = node.conanfile
            ref = node.ref
            conanfile_path = self._cache.editable_path(ref)
            # TODO: Check, this assumes the folder is always the conanfile one
            base_path = os.path.dirname(conanfile_path)
            self._call_package_info(conanfile, package_folder=base_path, ref=ref, is_editable=True)

            # New editables mechanism based on Folders
            conanfile.folders.set_base_package(base_path)
            conanfile.folders.set_base_source(base_path)
            conanfile.folders.set_base_build(base_path)
            conanfile.folders.set_base_install(base_path)
            conanfile.folders.set_base_imports(base_path)

            # Need a temporary package revision for package_revision_mode
            # Cannot be PREV_UNKNOWN otherwise the consumers can't compute their packageID
            node.prev = "editable"

        # It will only run generation and imports once
        node = install_node.nodes[0]
        conanfile = node.conanfile
        output = conanfile.output
        output.info("Rewriting files of editable package "
                    "'{}' at '{}'".format(conanfile.name, conanfile.generators_folder))
        write_generators(conanfile)
        copied_files = run_imports(conanfile)
        report_copied_files(copied_files, output)

    def _handle_node_build(self, package, remotes, pkg_layout):
        node = package.nodes[0]
        pref = node.pref
        assert pref.id, "Package-ID without value"
        assert pref.id != PACKAGE_ID_UNKNOWN, "Package-ID error: %s" % str(pref)
        assert pkg_layout, "The pkg_layout should be declared here"
        assert node.binary == BINARY_BUILD

        with pkg_layout.package_lock():
            assert node.prev is None, "PREV for %s to be built should be None" % str(pref)
            pkg_layout.package_remove()
            with pkg_layout.set_dirty_context_manager():
                pref = self._build_package(node, remotes, pkg_layout)
            assert node.prev, "Node PREV shouldn't be empty"
            assert node.pref.revision, "Node PREF revision shouldn't be empty"
            assert pref.revision is not None, "PREV for %s to be built is None" % str(pref)
            # at this point the package reference should be complete
            if pkg_layout.reference != pref:
                self._cache.assign_prev(pkg_layout, ConanReference(pref))

    def _build_package(self, node, remotes, pkg_layout):
        builder = _PackageBuilder(self._cache, node.conanfile.output,
                                  self._hook_manager, self._remote_manager)
        pref = builder.build_package(node, remotes, pkg_layout)
        if node.graph_lock_node:
            node.graph_lock_node.prev = pref.revision
        return pref

    def _call_package_info(self, conanfile, package_folder, ref, is_editable):
        conanfile.folders.set_base_package(package_folder)
        conanfile.folders.set_base_source(None)
        conanfile.folders.set_base_build(None)
        conanfile.folders.set_base_install(None)

        conanfile.user_info = UserInfo()

        with tools.chdir(package_folder):
            with conanfile_exception_formatter(str(conanfile), "package_info"):
                self._hook_manager.execute("pre_package_info", conanfile=conanfile,
                                           reference=ref)

                conanfile.package_info()

                if hasattr(conanfile, "layout") and is_editable:
                    # Adjust the folders of the layout to consolidate the rootfolder of the
                    # cppinfos inside
                    conanfile.folders.set_base_build(package_folder)
                    conanfile.folders.set_base_source(package_folder)
                    conanfile.folders.set_base_generators(package_folder)

                    # convert directory entries to be relative to the declared folders.build
                    build_cppinfo = conanfile.cpp.build.copy()
                    build_cppinfo.set_relative_base_folder(conanfile.folders.build)

                    # convert directory entries to be relative to the declared folders.source
                    source_cppinfo = conanfile.cpp.source.copy()
                    source_cppinfo.set_relative_base_folder(conanfile.folders.source)

                    full_editable_cppinfo = CppInfo()
                    full_editable_cppinfo.merge(source_cppinfo)
                    full_editable_cppinfo.merge(build_cppinfo)
                    # In editables if we defined anything in the cpp infos we want to discard
                    # the one defined in the conanfile cpp_info
                    conanfile.cpp_info.merge(full_editable_cppinfo, overwrite=True)

                self._hook_manager.execute("post_package_info", conanfile=conanfile,
                                           reference=ref)<|MERGE_RESOLUTION|>--- conflicted
+++ resolved
@@ -16,21 +16,11 @@
 from conans.client.importer import remove_imports, run_imports
 from conans.client.source import retrieve_exports_sources, config_source
 from conans.errors import (ConanException, ConanExceptionInUserConanfileMethod,
-<<<<<<< HEAD
                            conanfile_exception_formatter)
-from conans.model.build_info import CppInfo, CppInfoDefaultValues
-=======
-                           conanfile_exception_formatter, ConanInvalidConfiguration)
->>>>>>> d63bcbb0
+from conans.model.build_info import CppInfo
 from conans.model.conan_file import ConanFile
 from conans.model.info import PACKAGE_ID_UNKNOWN
-<<<<<<< HEAD
-from conans.model.new_build_info import NewCppInfo, fill_old_cppinfo
 from conans.model.ref import ConanFileReference
-=======
-from conans.model.build_info import CppInfo
-from conans.model.ref import PackageReference, ConanFileReference
->>>>>>> d63bcbb0
 from conans.model.user_info import UserInfo
 from conans.paths import CONANINFO, RUN_LOG_NAME
 from conans.util.env_reader import get_env
