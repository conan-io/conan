--- conflicted
+++ resolved
@@ -289,17 +289,10 @@
                     raise_package_not_found_error(conan_file, conan_ref, package_id, dependencies,
                                                   out=output, recorder=self._recorder)
 
-<<<<<<< HEAD
-                self._propagate_info(node, inverse_levels, deps_graph, output)
-                if node.binary == BINARY_SKIP:  # Privates not necessary
-                    continue
-
                 if node.binary == BINARY_EDITABLE:
                     self._handle_node_editable(node)
                     continue
 
-=======
->>>>>>> e03c60c6
                 workspace_package = self._workspace[node.conan_ref] if self._workspace else None
                 if workspace_package:
                     self._handle_node_workspace(node, workspace_package, inverse_levels, deps_graph,
