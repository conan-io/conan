import os
import shutil
import textwrap
import time
from multiprocessing.pool import ThreadPool

from conans.client import tools
from conans.client.conanfile.build import run_build_method
from conans.client.conanfile.package import run_package_method
from conans.client.file_copier import report_copied_files
from conans.client.generators import TXTGenerator, write_generators
from conans.client.graph.graph import BINARY_BUILD, BINARY_CACHE, BINARY_DOWNLOAD, BINARY_EDITABLE, \
    BINARY_MISSING, BINARY_SKIP, BINARY_UPDATE, BINARY_UNKNOWN, CONTEXT_HOST
from conans.client.importer import remove_imports, run_imports
from conans.client.packager import update_package_metadata
from conans.client.recorder.action_recorder import INSTALL_ERROR_BUILDING, INSTALL_ERROR_MISSING, \
    INSTALL_ERROR_MISSING_BUILD_FOLDER
from conans.client.source import complete_recipe_sources, config_source
from conans.client.toolchain.base import write_toolchain
from conans.client.tools.env import no_op
from conans.client.tools.env import pythonpath
from conans.errors import (ConanException, ConanExceptionInUserConanfileMethod,
                           conanfile_exception_formatter)
from conans.model.build_info import CppInfo, DepCppInfo
from conans.model.editable_layout import EditableLayout
from conans.model.env_info import EnvInfo
from conans.model.graph_info import GraphInfo
from conans.model.graph_lock import GraphLockNode
from conans.model.info import PACKAGE_ID_UNKNOWN
from conans.model.ref import PackageReference
from conans.model.user_info import DepsUserInfo
from conans.model.user_info import UserInfo
from conans.paths import BUILD_INFO, CONANINFO, RUN_LOG_NAME
from conans.util.conan_v2_mode import CONAN_V2_MODE_ENVVAR
from conans.util.env_reader import get_env
from conans.util.files import (clean_dirty, is_dirty, make_read_only, mkdir, rmdir, save, set_dirty,
                               set_dirty_context_manager)
from conans.util.log import logger
from conans.util.tracer import log_package_built, log_package_got_from_local_cache


def build_id(conan_file):
    if hasattr(conan_file, "build_id"):
        # construct new ConanInfo
        build_id_info = conan_file.info.copy()
        conan_file.info_build = build_id_info
        # effectively call the user function to change the package values
        with conanfile_exception_formatter(str(conan_file), "build_id"):
            conan_file.build_id()
        # compute modified ID
        return build_id_info.package_id()
    return None


def add_env_conaninfo(conan_file, subtree_libnames):
    for package_name, env_vars in conan_file._conan_env_values.data.items():
        for name, value in env_vars.items():
            if not package_name or package_name in subtree_libnames or \
                    package_name == conan_file.name:
                conan_file.info.env_values.add(name, value, package_name)


class _PackageBuilder(object):
    def __init__(self, cache, output, hook_manager, remote_manager):
        self._cache = cache
        self._output = output
        self._hook_manager = hook_manager
        self._remote_manager = remote_manager

    def _get_build_folder(self, conanfile, package_layout, pref, keep_build, recorder):
        # Build folder can use a different package_ID if build_id() is defined.
        # This function decides if the build folder should be re-used (not build again)
        # and returns the build folder
        new_id = build_id(conanfile)
        build_pref = PackageReference(pref.ref, new_id) if new_id else pref
        build_folder = package_layout.build(build_pref)

        if is_dirty(build_folder):
            self._output.warn("Build folder is dirty, removing it: %s" % build_folder)
            rmdir(build_folder)

        # Decide if the build folder should be kept
        skip_build = conanfile.develop and keep_build
        if skip_build:
            self._output.info("Won't be built as specified by --keep-build")
            if not os.path.exists(build_folder):
                msg = "--keep-build specified, but build folder not found"
                recorder.package_install_error(pref, INSTALL_ERROR_MISSING_BUILD_FOLDER,
                                               msg, remote_name=None)
                raise ConanException(msg)
        elif build_pref != pref and os.path.exists(build_folder) and hasattr(conanfile, "build_id"):
            self._output.info("Won't be built, using previous build folder as defined in build_id()")
            skip_build = True

        return build_folder, skip_build

    def _prepare_sources(self, conanfile, pref, package_layout, conanfile_path, source_folder,
                         build_folder, remotes):
        export_folder = package_layout.export()
        export_source_folder = package_layout.export_sources()
        scm_sources_folder = package_layout.scm_sources()

        complete_recipe_sources(self._remote_manager, self._cache, conanfile, pref.ref, remotes)
        _remove_folder_raising(build_folder)

        config_source(export_folder, export_source_folder, scm_sources_folder, source_folder,
                      conanfile, self._output, conanfile_path, pref.ref,
                      self._hook_manager, self._cache)

        if not getattr(conanfile, 'no_copy_source', False):
            self._output.info('Copying sources to build folder')
            try:
                shutil.copytree(source_folder, build_folder, symlinks=True)
            except Exception as e:
                msg = str(e)
                if "206" in msg:  # System error shutil.Error 206: Filename or extension too long
                    msg += "\nUse short_paths=True if paths too long"
                raise ConanException("%s\nError copying sources to build folder" % msg)
            logger.debug("BUILD: Copied to %s", build_folder)
            logger.debug("BUILD: Files copied %s", ",".join(os.listdir(build_folder)))

    def _build(self, conanfile, pref):
        # Read generators from conanfile and generate the needed files
        logger.info("GENERATORS: Writing generators")
        write_generators(conanfile, conanfile.build_folder, self._output)

        logger.info("TOOLCHAIN: Writing toolchain")
        write_toolchain(conanfile, conanfile.build_folder, self._output)

        # Build step might need DLLs, binaries as protoc to generate source files
        # So execute imports() before build, storing the list of copied_files
        copied_files = run_imports(conanfile, conanfile.build_folder)

        try:
            run_build_method(conanfile, self._hook_manager, reference=pref.ref, package_id=pref.id)
            self._output.success("Package '%s' built" % pref.id)
            self._output.info("Build folder %s" % conanfile.build_folder)
        except Exception as exc:
            self._output.writeln("")
            self._output.error("Package '%s' build failed" % pref.id)
            self._output.warn("Build folder %s" % conanfile.build_folder)
            if isinstance(exc, ConanExceptionInUserConanfileMethod):
                raise exc
            raise ConanException(exc)
        finally:
            # Now remove all files that were imported with imports()
            remove_imports(conanfile, copied_files, self._output)

    def _package(self, conanfile, pref, package_layout, conanfile_path, build_folder,
                 package_folder):

        # FIXME: Is weak to assign here the recipe_hash
        manifest = package_layout.recipe_manifest()
        conanfile.info.recipe_hash = manifest.summary_hash

        # Creating ***info.txt files
        save(os.path.join(build_folder, CONANINFO), conanfile.info.dumps())
        self._output.info("Generated %s" % CONANINFO)
        save(os.path.join(build_folder, BUILD_INFO), TXTGenerator(conanfile).content)
        self._output.info("Generated %s" % BUILD_INFO)

        package_id = pref.id
        # Do the actual copy, call the conanfile.package() method
        # Could be source or build depends no_copy_source
        source_folder = conanfile.source_folder
        install_folder = build_folder  # While installing, the infos goes to build folder
        prev = run_package_method(conanfile, package_id, source_folder, build_folder,
                                  package_folder, install_folder, self._hook_manager,
                                  conanfile_path, pref.ref)

        update_package_metadata(prev, package_layout, package_id, pref.ref.revision)

        if get_env("CONAN_READ_ONLY_CACHE", False):
            make_read_only(package_folder)
        # FIXME: Conan 2.0 Clear the registry entry (package ref)
        return prev

    def build_package(self, node, keep_build, recorder, remotes):
        t1 = time.time()

        conanfile = node.conanfile
        pref = node.pref

        package_layout = self._cache.package_layout(pref.ref, conanfile.short_paths)
        source_folder = package_layout.source()
        conanfile_path = package_layout.conanfile()
        package_folder = package_layout.package(pref)

        build_folder, skip_build = self._get_build_folder(conanfile, package_layout,
                                                          pref, keep_build, recorder)
        # PREPARE SOURCES
        if not skip_build:
            with package_layout.conanfile_write_lock(self._output):
                set_dirty(build_folder)
                self._prepare_sources(conanfile, pref, package_layout, conanfile_path, source_folder,
                                      build_folder, remotes)

        # BUILD & PACKAGE
        with package_layout.conanfile_read_lock(self._output):
            _remove_folder_raising(package_folder)
            mkdir(build_folder)
            with tools.chdir(build_folder):
                self._output.info('Building your package in %s' % build_folder)
                try:
                    if getattr(conanfile, 'no_copy_source', False):
                        conanfile.source_folder = source_folder
                    else:
                        conanfile.source_folder = build_folder

                    if not skip_build:
                        conanfile.build_folder = build_folder
                        conanfile.package_folder = package_folder
                        # In local cache, install folder always is build_folder
                        conanfile.install_folder = build_folder
                        self._build(conanfile, pref)
                        clean_dirty(build_folder)

                    prev = self._package(conanfile, pref, package_layout, conanfile_path, build_folder, package_folder)
                    assert prev
                    node.prev = prev
                    log_file = os.path.join(build_folder, RUN_LOG_NAME)
                    log_file = log_file if os.path.exists(log_file) else None
                    log_package_built(pref, time.time() - t1, log_file)
                    recorder.package_built(pref)
                except ConanException as exc:
                    recorder.package_install_error(pref, INSTALL_ERROR_BUILDING, str(exc), remote_name=None)
                    raise exc

            return node.pref


def _remove_folder_raising(folder):
    try:
        rmdir(folder)
    except OSError as e:
        raise ConanException("%s\n\nCouldn't remove folder, might be busy or open\n"
                             "Close any app using it, and retry" % str(e))


def _handle_system_requirements(conan_file, pref, cache, out):
    """ check first the system_reqs/system_requirements.txt existence, if not existing
    check package/sha1/

    Used after remote package retrieving and before package building
    """
    if "system_requirements" not in type(conan_file).__dict__:
        return

    package_layout = cache.package_layout(pref.ref)
    system_reqs_path = package_layout.system_reqs()
    system_reqs_package_path = package_layout.system_reqs_package(pref)
    if os.path.exists(system_reqs_path) or os.path.exists(system_reqs_package_path):
        return

    ret = call_system_requirements(conan_file, out)

    try:
        ret = str(ret or "")
    except Exception:
        out.warn("System requirements didn't return a string")
        ret = ""
    if getattr(conan_file, "global_system_requirements", None):
        save(system_reqs_path, ret)
    else:
        save(system_reqs_package_path, ret)


def call_system_requirements(conanfile, output):
    try:
        return conanfile.system_requirements()
    except Exception as e:
        output.error("while executing system_requirements(): %s" % str(e))
        raise ConanException("Error in system requirements")


class BinaryInstaller(object):
    """ main responsible of retrieving binary packages or building them from source
    locally in case they are not found in remotes
    """
    def __init__(self, app, recorder):
        self._cache = app.cache
        self._out = app.out
        self._remote_manager = app.remote_manager
        self._recorder = recorder
        self._binaries_analyzer = app.binaries_analyzer
        self._hook_manager = app.hook_manager

    def install(self, deps_graph, remotes, build_mode, update, keep_build=False, graph_info=None):
        # order by levels and separate the root node (ref=None) from the rest
        nodes_by_level = deps_graph.by_levels()
        root_level = nodes_by_level.pop()
        root_node = root_level[0]
        # Get the nodes in order and if we have to build them
        self._out.info("Installing (downloading, building) binaries...")
        self._build(nodes_by_level, keep_build, root_node, graph_info, remotes, build_mode, update)

    @staticmethod
    def _classify(nodes_by_level):
        missing, downloads = [], []
        for level in nodes_by_level:
            for node in level:
                if node.binary == BINARY_MISSING:
                    missing.append(node)
                elif node.binary in (BINARY_UPDATE, BINARY_DOWNLOAD):
                    downloads.append(node)
        return missing, downloads

    def _raise_missing(self, missing):
        if not missing:
            return

        missing_prefs = set(n.pref for n in missing)  # avoid duplicated
        missing_prefs = list(sorted(missing_prefs))
        for pref in missing_prefs:
            self._out.error("Missing binary: %s" % str(pref))
        self._out.writeln("")

        # Report details just the first one
        node = missing[0]
        package_id = node.package_id
        ref, conanfile = node.ref, node.conanfile
        dependencies = [str(dep.dst) for dep in node.dependencies]

        settings_text = ", ".join(conanfile.info.full_settings.dumps().splitlines())
        options_text = ", ".join(conanfile.info.full_options.dumps().splitlines())
        dependencies_text = ', '.join(dependencies)
        requires_text = ", ".join(conanfile.info.requires.dumps().splitlines())

        msg = textwrap.dedent('''\
            Can't find a '%s' package for the specified settings, options and dependencies:
            - Settings: %s
            - Options: %s
            - Dependencies: %s
            - Requirements: %s
            - Package ID: %s
            ''' % (ref, settings_text, options_text, dependencies_text, requires_text, package_id))
        conanfile.output.warn(msg)
        self._recorder.package_install_error(PackageReference(ref, package_id),
                                             INSTALL_ERROR_MISSING, msg)
        missing_pkgs = "', '".join([str(pref.ref) for pref in missing_prefs])
        if len(missing_prefs) >= 5:
            build_str = "--build=missing"
        else:
            build_str = " ".join(["--build=%s" % pref.ref.name for pref in missing_prefs])

        raise ConanException(textwrap.dedent('''\
            Missing prebuilt package for '%s'
            Try to build from sources with "%s"
            Or read "http://docs.conan.io/en/latest/faq/troubleshooting.html#error-missing-prebuilt-package"
            ''' % (missing_pkgs, build_str)))

    def _download(self, downloads, processed_package_refs):
        """ executes the download of packages (both download and update), only once for a given
        PREF, even if node duplicated
        :param downloads: all nodes to be downloaded or updated, included repetitions
        """
        if not downloads:
            return

        download_nodes = []
        for node in downloads:
            pref = node.pref
            if pref in processed_package_refs:
                continue
            processed_package_refs.add(pref)
            assert node.prev, "PREV for %s is None" % str(node.pref)
            download_nodes.append(node)

        def _download(n):
            npref = n.pref
            layout = self._cache.package_layout(npref.ref, n.conanfile.short_paths)
            with layout.package_lock(npref):
                self._download_pkg(layout, npref, n)

        parallel = self._cache.config.parallel_download
        if parallel is not None:
            self._out.info("Downloading binary packages in %s parallel threads" % parallel)
            thread_pool = ThreadPool(parallel)
            thread_pool.map(_download, [n for n in download_nodes])
            thread_pool.close()
            thread_pool.join()
        else:
            for node in download_nodes:
                _download(node)

    def _download_pkg(self, layout, pref, node):
        conanfile = node.conanfile
        package_folder = layout.package(pref)
        output = conanfile.output
        with set_dirty_context_manager(package_folder):
            self._remote_manager.get_package(pref, package_folder, node.binary_remote,
                                             output, self._recorder)
            output.info("Downloaded package revision %s" % pref.revision)
            with layout.update_metadata() as metadata:
                metadata.packages[pref.id].remote = node.binary_remote.name

    def _build(self, nodes_by_level, keep_build, root_node, graph_info, remotes, build_mode, update):
        using_build_profile = bool(graph_info.profile_build)
        missing, downloads = self._classify(nodes_by_level)
        self._raise_missing(missing)
        processed_package_refs = set()
        self._download(downloads, processed_package_refs)
        fix_package_id = self._cache.config.full_transitive_package_id

        for level in nodes_by_level:
            for node in level:
                ref, conan_file = node.ref, node.conanfile
                output = conan_file.output

                self._propagate_info(node, using_build_profile, fix_package_id)
                if node.binary == BINARY_EDITABLE:
                    self._handle_node_editable(node, graph_info)
                    # Need a temporary package revision for package_revision_mode
                    # Cannot be PREV_UNKNOWN otherwise the consumers can't compute their packageID
                    node.prev = "editable"
                else:
                    if node.binary == BINARY_SKIP:  # Privates not necessary
                        continue
                    assert ref.revision is not None, "Installer should receive RREV always"
                    if node.binary == BINARY_UNKNOWN:
                        self._binaries_analyzer.reevaluate_node(node, remotes, build_mode, update)
                    _handle_system_requirements(conan_file, node.pref, self._cache, output)
                    self._handle_node_cache(node, keep_build, processed_package_refs, remotes)

        # Finally, propagate information to root node (ref=None)
        self._propagate_info(root_node, using_build_profile, fix_package_id)

    def _handle_node_editable(self, node, graph_info):
        # Get source of information
        package_layout = self._cache.package_layout(node.ref)
        base_path = package_layout.base_folder()
        self._call_package_info(node.conanfile, package_folder=base_path, ref=node.ref)

        node.conanfile.cpp_info.filter_empty = False
        # Try with package-provided file
        editable_cpp_info = package_layout.editable_cpp_info()
        if editable_cpp_info:
            editable_cpp_info.apply_to(node.ref,
                                       node.conanfile.cpp_info,
                                       settings=node.conanfile.settings,
                                       options=node.conanfile.options)

            build_folder = editable_cpp_info.folder(node.ref, EditableLayout.BUILD_FOLDER,
                                                    settings=node.conanfile.settings,
                                                    options=node.conanfile.options)
            if build_folder is not None:
                build_folder = os.path.join(base_path, build_folder)
                output = node.conanfile.output
                write_generators(node.conanfile, build_folder, output)
                write_toolchain(node.conanfile, build_folder, output)
                save(os.path.join(build_folder, CONANINFO), node.conanfile.info.dumps())
                output.info("Generated %s" % CONANINFO)
                graph_info_node = GraphInfo(graph_info.profile_host, root_ref=node.ref)
                graph_info_node.options = node.conanfile.options.values
                graph_info_node.graph_lock = graph_info.graph_lock
                graph_info_node.save(build_folder)
                output.info("Generated graphinfo")
                save(os.path.join(build_folder, BUILD_INFO), TXTGenerator(node.conanfile).content)
                output.info("Generated %s" % BUILD_INFO)
                # Build step might need DLLs, binaries as protoc to generate source files
                # So execute imports() before build, storing the list of copied_files
                copied_files = run_imports(node.conanfile, build_folder)
                report_copied_files(copied_files, output)

    def _handle_node_cache(self, node, keep_build, processed_package_references, remotes):
        pref = node.pref
        assert pref.id, "Package-ID without value"
        assert pref.id != PACKAGE_ID_UNKNOWN, "Package-ID error: %s" % str(pref)
        conanfile = node.conanfile
        output = conanfile.output

        layout = self._cache.package_layout(pref.ref, conanfile.short_paths)
        package_folder = layout.package(pref)

        with layout.package_lock(pref):
            if pref not in processed_package_references:
                processed_package_references.add(pref)
                if node.binary == BINARY_BUILD:
                    assert node.prev is None, "PREV for %s to be built should be None" % str(pref)
                    with set_dirty_context_manager(package_folder):
                        pref = self._build_package(node, output, keep_build, remotes)
                    assert node.prev, "Node PREV shouldn't be empty"
                    assert node.pref.revision, "Node PREF revision shouldn't be empty"
                    assert pref.revision is not None, "PREV for %s to be built is None" % str(pref)
                elif node.binary in (BINARY_UPDATE, BINARY_DOWNLOAD):
                    # this can happen after a re-evaluation of packageID with Package_ID_unknown
                    self._download_pkg(layout, node.pref, node)
                elif node.binary == BINARY_CACHE:
                    assert node.prev, "PREV for %s is None" % str(pref)
                    output.success('Already installed!')
                    log_package_got_from_local_cache(pref)
                    self._recorder.package_fetched_from_cache(pref)

            # Call the info method
            self._call_package_info(conanfile, package_folder, ref=pref.ref)
            self._recorder.package_cpp_info(pref, conanfile.cpp_info)

    def _build_package(self, node, output, keep_build, remotes):
        conanfile = node.conanfile
        # It is necessary to complete the sources of python requires, which might be used
        # Only the legacy python_requires allow this
        python_requires = getattr(conanfile, "python_requires", None)
        if python_requires and isinstance(python_requires, dict):  # Old legacy python_requires
            for python_require in python_requires.values():
                assert python_require.ref.revision is not None, \
                    "Installer should receive python_require.ref always"
                complete_recipe_sources(self._remote_manager, self._cache,
                                        python_require.conanfile, python_require.ref, remotes)

        builder = _PackageBuilder(self._cache, output, self._hook_manager, self._remote_manager)
        pref = builder.build_package(node, keep_build, self._recorder, remotes)
        if node.graph_lock_node:
            node.graph_lock_node.modified = GraphLockNode.MODIFIED_BUILT
        return pref

    def _propagate_info(self, node, using_build_profile, fixed_package_id):
        if fixed_package_id:
            # if using config.full_transitive_package_id, it is necessary to recompute
            # the node transitive information necessary to compute the package_id
            # as it will be used by reevaluate_node() when package_revision_mode is used and
            # PACKAGE_ID_UNKNOWN happens due to unknown revisions
            self._binaries_analyzer.package_id_transitive_reqs(node)
        # Get deps_cpp_info from upstream nodes
        node_order = [n for n in node.public_closure if n.binary != BINARY_SKIP]
        # List sort is stable, will keep the original order of the closure, but prioritize levels
        conan_file = node.conanfile
        # FIXME: Not the best place to assign the _conan_using_build_profile
        conan_file._conan_using_build_profile = using_build_profile
        transitive = [it for it in node.transitive_closure.values()]

        br_host = []
        for it in node.dependencies:
            if it.require.build_require_context == CONTEXT_HOST:
                br_host.extend(it.dst.transitive_closure.values())

        # Initialize some members if we are using different contexts
        if using_build_profile:
            conan_file.user_info_host = DepsUserInfo()
            conan_file.user_info_build = DepsUserInfo()

        for n in node_order:
            if n not in transitive:
                conan_file.output.info("Applying build-requirement: %s" % str(n.ref))

            if not using_build_profile:  # Do not touch anything
                conan_file.deps_user_info[n.ref.name] = n.conanfile.user_info
                conan_file.deps_cpp_info.add(n.ref.name, n.conanfile._conan_dep_cpp_info)
                conan_file.deps_env_info.update(n.conanfile.env_info, n.ref.name)
            else:
                if n in transitive or n in br_host:
<<<<<<< HEAD
                    conan_file.deps_cpp_info.update(n.conanfile._conan_dep_cpp_info, n.ref.name)
                    conan_file.deps_user_info[n.ref.name] = n.conanfile.user_info
                    conan_file.user_info_host[n.ref.name] = n.conanfile.user_info
=======
                    conan_file.deps_cpp_info.add(n.ref.name, n.conanfile._conan_dep_cpp_info)
>>>>>>> 05614a62
                else:
                    conan_file.user_info_build[n.ref.name] = n.conanfile.user_info
                    env_info = EnvInfo()
                    env_info._values_ = n.conanfile.env_info._values_.copy()
                    # Add cpp_info.bin_paths/lib_paths to env_info (it is needed for runtime)
                    env_info.DYLD_LIBRARY_PATH.extend(n.conanfile._conan_dep_cpp_info.lib_paths)
                    env_info.DYLD_LIBRARY_PATH.extend(n.conanfile._conan_dep_cpp_info.framework_paths)
                    env_info.LD_LIBRARY_PATH.extend(n.conanfile._conan_dep_cpp_info.lib_paths)
                    env_info.PATH.extend(n.conanfile._conan_dep_cpp_info.bin_paths)
                    conan_file.deps_env_info.update(env_info, n.ref.name)

        # Update the info but filtering the package values that not apply to the subtree
        # of this current node and its dependencies.
        subtree_libnames = [node.ref.name for node in node_order]
        add_env_conaninfo(conan_file, subtree_libnames)

    def _call_package_info(self, conanfile, package_folder, ref):
        conanfile.cpp_info = CppInfo(conanfile.name, package_folder)
        conanfile.cpp_info.version = conanfile.version
        conanfile.cpp_info.description = conanfile.description
        conanfile.env_info = EnvInfo()
        conanfile.user_info = UserInfo()

        # Get deps_cpp_info from upstream nodes
        public_deps = [name for name, req in conanfile.requires.items() if not req.private
                       and not req.override]
        conanfile.cpp_info.public_deps = public_deps
        # Once the node is build, execute package info, so it has access to the
        # package folder and artifacts
        conan_v2 = get_env(CONAN_V2_MODE_ENVVAR, False)
        with pythonpath(conanfile) if not conan_v2 else no_op():  # Minimal pythonpath, not the whole context, make it 50% slower
            with tools.chdir(package_folder):
                with conanfile_exception_formatter(str(conanfile), "package_info"):
                    conanfile.package_folder = package_folder
                    conanfile.source_folder = None
                    conanfile.build_folder = None
                    conanfile.install_folder = None
                    self._hook_manager.execute("pre_package_info", conanfile=conanfile,
                                               reference=ref)
                    conanfile.package_info()
                    if conanfile._conan_dep_cpp_info is None:
                        try:
                            conanfile.cpp_info._raise_incorrect_components_definition(
                                conanfile.name, conanfile.requires)
                        except ConanException as e:
                            raise ConanException("%s package_info(): %s" % (str(conanfile), e))
                        conanfile._conan_dep_cpp_info = DepCppInfo(conanfile.cpp_info)
                    self._hook_manager.execute("post_package_info", conanfile=conanfile,
                                               reference=ref)<|MERGE_RESOLUTION|>--- conflicted
+++ resolved
@@ -548,13 +548,9 @@
                 conan_file.deps_env_info.update(n.conanfile.env_info, n.ref.name)
             else:
                 if n in transitive or n in br_host:
-<<<<<<< HEAD
-                    conan_file.deps_cpp_info.update(n.conanfile._conan_dep_cpp_info, n.ref.name)
                     conan_file.deps_user_info[n.ref.name] = n.conanfile.user_info
                     conan_file.user_info_host[n.ref.name] = n.conanfile.user_info
-=======
                     conan_file.deps_cpp_info.add(n.ref.name, n.conanfile._conan_dep_cpp_info)
->>>>>>> 05614a62
                 else:
                     conan_file.user_info_build[n.ref.name] = n.conanfile.user_info
                     env_info = EnvInfo()
