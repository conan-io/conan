--- conflicted
+++ resolved
@@ -17,12 +17,7 @@
 from conans.client.tools.env import pythonpath
 from conans.errors import (ConanException, ConanExceptionInUserConanfileMethod,
                            conanfile_exception_formatter)
-<<<<<<< HEAD
 from conans.model.build_info import CppInfo, DepCppInfo
-from conans.model.conan_file import get_env_context_manager
-=======
-from conans.model.build_info import CppInfo
->>>>>>> d70e0419
 from conans.model.editable_layout import EditableLayout
 from conans.model.env_info import EnvInfo
 from conans.model.graph_info import GraphInfo
@@ -513,29 +508,23 @@
         for n in node_order:
             if n not in transitive:
                 conan_file.output.info("Applying build-requirement: %s" % str(n.ref))
-<<<<<<< HEAD
-            conan_file.deps_cpp_info.update(n.conanfile._dep_cpp_info, n.ref.name)
-            conan_file.deps_env_info.update(n.conanfile.env_info, n.ref.name)
-            conan_file.deps_user_info[n.ref.name] = n.conanfile.user_info
-=======
 
             if not using_build_profile:  # Do not touch anything
                 conan_file.deps_user_info[n.ref.name] = n.conanfile.user_info
-                conan_file.deps_cpp_info.update(n.conanfile.cpp_info, n.ref.name)
+                conan_file.deps_cpp_info.update(n.conanfile._dep_cpp_info, n.ref.name)
                 conan_file.deps_env_info.update(n.conanfile.env_info, n.ref.name)
             else:
                 if n in transitive or n in br_host:
-                    conan_file.deps_cpp_info.update(n.conanfile.cpp_info, n.ref.name)
+                    conan_file.deps_cpp_info.update(n.conanfile._dep_cpp_info, n.ref.name)
                 else:
                     env_info = EnvInfo()
                     env_info._values_ = n.conanfile.env_info._values_.copy()
                     # Add cpp_info.bin_paths/lib_paths to env_info (it is needed for runtime)
-                    env_info.DYLD_LIBRARY_PATH.extend(n.conanfile.cpp_info.lib_paths)
-                    env_info.DYLD_LIBRARY_PATH.extend(n.conanfile.cpp_info.framework_paths)
-                    env_info.LD_LIBRARY_PATH.extend(n.conanfile.cpp_info.lib_paths)
-                    env_info.PATH.extend(n.conanfile.cpp_info.bin_paths)
+                    env_info.DYLD_LIBRARY_PATH.extend(n.conanfile._dep_cpp_info.lib_paths)
+                    env_info.DYLD_LIBRARY_PATH.extend(n.conanfile._dep_cpp_info.framework_paths)
+                    env_info.LD_LIBRARY_PATH.extend(n.conanfile._dep_cpp_info.lib_paths)
+                    env_info.PATH.extend(n.conanfile._dep_cpp_info.bin_paths)
                     conan_file.deps_env_info.update(env_info, n.ref.name)
->>>>>>> d70e0419
 
         # Update the info but filtering the package values that not apply to the subtree
         # of this current node and its dependencies.
