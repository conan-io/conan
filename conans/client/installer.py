import os
import shutil
import time
from multiprocessing.pool import ThreadPool

from conan.cache.conan_reference import ConanReference
from conans.cli.output import ConanOutput
from conans.client import tools
from conans.client.conanfile.build import run_build_method
from conans.client.conanfile.package import run_package_method
from conans.client.file_copier import report_copied_files
from conans.client.generators import write_generators
from conans.client.graph.graph import BINARY_BUILD, BINARY_CACHE, BINARY_DOWNLOAD, BINARY_EDITABLE, \
    BINARY_MISSING, BINARY_UPDATE, BINARY_UNKNOWN
from conans.client.graph.install_graph import InstallGraph, raise_missing
from conans.client.importer import remove_imports, run_imports
from conans.client.source import retrieve_exports_sources, config_source
from conans.errors import (ConanException, ConanExceptionInUserConanfileMethod,
                           conanfile_exception_formatter)
from conans.model.build_info import CppInfo
from conans.model.conan_file import ConanFile
from conans.model.info import PACKAGE_ID_UNKNOWN
from conans.model.ref import ConanFileReference, PackageReference
from conans.model.user_info import UserInfo
from conans.paths import CONANINFO, RUN_LOG_NAME
from conans.util.env_reader import get_env
from conans.util.files import clean_dirty, is_dirty, make_read_only, mkdir, rmdir, save, set_dirty
from conans.util.log import logger
from conans.util.tracer import log_package_built, log_package_got_from_local_cache


def build_id(conan_file):
    if hasattr(conan_file, "build_id"):
        # construct new ConanInfo
        build_id_info = conan_file.info.copy()
        conan_file.info_build = build_id_info
        # effectively call the user function to change the package values
        with conanfile_exception_formatter(str(conan_file), "build_id"):
            conan_file.build_id()
        # compute modified ID
        return build_id_info.package_id()
    return None


class _PackageBuilder(object):

    def __init__(self, app, scoped_output):
        self._app = app
        self._cache = app.cache
        self._scoped_output = scoped_output
        self._hook_manager = app.hook_manager
        self._remote_manager = app.remote_manager

    def _get_build_folder(self, conanfile, package_layout):
        # Build folder can use a different package_ID if build_id() is defined.
        # This function decides if the build folder should be re-used (not build again)
        # and returns the build folder
        skip_build = False
        build_folder = package_layout.build()
        recipe_build_id = build_id(conanfile)
        pref = package_layout.reference
        if pref.id != recipe_build_id and hasattr(conanfile, "build_id"):
            # check if we already have a package with the calculated build_id
            recipe_ref = ConanFileReference.loads(ConanReference(pref).recipe_reference)
            package_ids = self._cache.get_package_ids(recipe_ref)
            build_prev = None
            for pkg_id in package_ids:
                prev = self._cache.get_latest_prev(pkg_id)
                prev_build_id = self._cache.get_build_id(prev)
                if prev_build_id == recipe_build_id:
                    build_prev = prev
                    break

            build_prev = build_prev or pref

            # We are trying to build a package id different from the one that has the
            # build_folder but belongs to the same recipe revision, so reuse the build_folder
            # from the one that is already build
            if build_prev.id != pref.id:
                other_pkg_layout = self._cache.pkg_layout(build_prev)
                build_folder = other_pkg_layout.build()
                skip_build = True
            elif build_prev == pref:
                self._cache.update_reference(build_prev, new_build_id=recipe_build_id)

        if is_dirty(build_folder):
            self._scoped_output.warning("Build folder is dirty, removing it: %s" % build_folder)
            rmdir(build_folder)
            clean_dirty(build_folder)

        if skip_build and os.path.exists(build_folder):
            self._scoped_output.info("Won't be built, using previous build folder as defined "
                                     "in build_id()")

        return build_folder, skip_build

    def _prepare_sources(self, conanfile, pref, recipe_layout):
        export_folder = recipe_layout.export()
        export_source_folder = recipe_layout.export_sources()
        scm_sources_folder = recipe_layout.scm_sources()
        conanfile_path = recipe_layout.conanfile()
        source_folder = recipe_layout.source()

        remotes = self._app.enabled_remotes
        retrieve_exports_sources(self._remote_manager, recipe_layout, conanfile, pref.ref, remotes)

        conanfile.folders.set_base_source(source_folder)
        conanfile.folders.set_base_build(None)
        conanfile.folders.set_base_package(None)

        config_source(export_folder, export_source_folder, scm_sources_folder,
                      conanfile, conanfile_path, pref.ref,
                      self._hook_manager, self._cache)

    @staticmethod
    def _copy_sources(conanfile, source_folder, build_folder):
        # Copies the sources to the build-folder, unless no_copy_source is defined
        _remove_folder_raising(build_folder)
        if not getattr(conanfile, 'no_copy_source', False):
            conanfile.output.info('Copying sources to build folder')
            try:
                shutil.copytree(source_folder, build_folder, symlinks=True)
            except Exception as e:
                msg = str(e)
                if "206" in msg:  # System error shutil.Error 206: Filename or extension too long
                    msg += "\nUse short_paths=True if paths too long"
                raise ConanException("%s\nError copying sources to build folder" % msg)
            logger.debug("BUILD: Copied to %s", build_folder)
            logger.debug("BUILD: Files copied %s", ",".join(os.listdir(build_folder)))

    def _build(self, conanfile, pref):
        # Read generators from conanfile and generate the needed files

        write_generators(conanfile)

        # Build step might need DLLs, binaries as protoc to generate source files
        # So execute imports() before build, storing the list of copied_files

        copied_files = run_imports(conanfile)

        try:
            mkdir(conanfile.build_folder)
            with tools.chdir(conanfile.build_folder):
                run_build_method(conanfile, self._hook_manager, reference=pref.ref,
                                 package_id=pref.id)
            conanfile.output.success("Package '%s' built" % pref.id)
            conanfile.output.info("Build folder %s" % conanfile.build_folder)
        except Exception as exc:
            conanfile.output.writeln("")
            conanfile.output.error("Package '%s' build failed" % pref.id)
            conanfile.output.warning("Build folder %s" % conanfile.build_folder)
            if isinstance(exc, ConanExceptionInUserConanfileMethod):
                raise exc
            raise ConanException(exc)
        finally:
            # Now remove all files that were imported with imports()
            remove_imports(conanfile, copied_files)

    def _package(self, conanfile, pref, conanfile_path):
        # FIXME: Is weak to assign here the recipe_hash
        # Creating ***info.txt files
        save(os.path.join(conanfile.folders.base_build, CONANINFO), conanfile.info.dumps())
        conanfile.output.info("Generated %s" % CONANINFO)

        package_id = pref.id
        # Do the actual copy, call the conanfile.package() method
        # While installing, the infos goes to build folder
        conanfile.folders.set_base_install(conanfile.folders.base_build)

        prev = run_package_method(conanfile, package_id, self._hook_manager, conanfile_path,
                                  pref.ref)

        if get_env("CONAN_READ_ONLY_CACHE", False):
            make_read_only(conanfile.folders.base_package)
        # FIXME: Conan 2.0 Clear the registry entry (package ref)
        return prev

    def build_package(self, node, package_layout):
        t1 = time.time()

        conanfile = node.conanfile
        pref = node.pref

        # TODO: cache2.0 fix this
        recipe_layout = self._cache.ref_layout(pref.ref)

        base_source = recipe_layout.source()
        conanfile_path = recipe_layout.conanfile()
        base_package = package_layout.package()

        base_build, skip_build = self._get_build_folder(conanfile, package_layout)

        # PREPARE SOURCES
        if not skip_build:
            # TODO: cache2.0 check locks
            # with package_layout.conanfile_write_lock(self._output):
            set_dirty(base_build)
            self._prepare_sources(conanfile, pref, recipe_layout)
            self._copy_sources(conanfile, base_source, base_build)
            mkdir(base_build)

        # BUILD & PACKAGE
        # TODO: cache2.0 check locks
        # with package_layout.conanfile_read_lock(self._output):
        with tools.chdir(base_build):
            conanfile.output.info('Building your package in %s' % base_build)
            try:
                if getattr(conanfile, 'no_copy_source', False):
                    conanfile.folders.set_base_source(base_source)
                else:
                    conanfile.folders.set_base_source(base_build)

                conanfile.folders.set_base_build(base_build)
                conanfile.folders.set_base_imports(base_build)
                conanfile.folders.set_base_package(base_package)

                if not skip_build:
                    # In local cache, generators folder always in build_folder
                    conanfile.folders.set_base_generators(base_build)
                    # In local cache, install folder always is build_folder
                    conanfile.folders.set_base_install(base_build)
                    self._build(conanfile, pref)
                    clean_dirty(base_build)

                prev = self._package(conanfile, pref, conanfile_path)
                assert prev
                node.prev = prev
                log_file = os.path.join(base_build, RUN_LOG_NAME)
                log_file = log_file if os.path.exists(log_file) else None
                log_package_built(pref, time.time() - t1, log_file)
            except ConanException as exc:
                raise exc

        return node.pref


def _remove_folder_raising(folder):
    try:
        rmdir(folder)
    except OSError as e:
        raise ConanException("%s\n\nCouldn't remove folder, might be busy or open\n"
                             "Close any app using it, and retry" % str(e))


def _handle_system_requirements(install_node, package_layout):
    """ check first the system_reqs/system_requirements.txt existence, if not existing
    check package/sha1/

    Used after remote package retrieving and before package building
    """
    node = install_node.nodes[0]
    conanfile = node.conanfile
    # TODO: Check if this idiom should be generalize to all methods defined in base ConanFile
    # Instead of calling empty methods
    if type(conanfile).system_requirements == ConanFile.system_requirements:
        return

    system_reqs_path = package_layout.system_reqs()
    system_reqs_package_path = package_layout.system_reqs_package()

    ret = call_system_requirements(conanfile)
    ret = str(ret or "")
    if getattr(conanfile, "global_system_requirements", None):
        save(system_reqs_path, ret)
    else:
        save(system_reqs_package_path, ret)


def call_system_requirements(conanfile):
    try:
        return conanfile.system_requirements()
    except Exception as e:
        conanfile.output.error("while executing system_requirements(): %s" % str(e))
        raise ConanException("Error in system requirements")


class BinaryInstaller(object):
    """ main responsible of retrieving binary packages or building them from source
    locally in case they are not found in remotes
    """
    def __init__(self, app):
        self._app = app
        self._cache = app.cache
        self._out = ConanOutput()
        self._remote_manager = app.remote_manager
        self._binaries_analyzer = app.binaries_analyzer
        self._hook_manager = app.hook_manager
        # Load custom generators from the cache, generators are part of the binary
        # build and install. Generators loaded here from the cache will have precedence
        # and overwrite possible generators loaded from packages (requires)
        for generator_path in app.cache.generators:
            app.loader.load_generators(generator_path)

    def install(self, deps_graph, build_mode):
        assert not deps_graph.error, "This graph cannot be installed: {}".format(deps_graph)

        self._out.info("\nInstalling (downloading, building) binaries...")

        # order by levels and separate the root node (ref=None) from the rest
        install_graph = InstallGraph(deps_graph)
        install_graph.raise_errors(self._out)
        install_order = install_graph.install_order()

        self._download_bulk(install_order)
        for level in install_order:
            for install_reference in level:
                for package in install_reference.packages:
                    self._handle_package(package, install_reference, build_mode)

    def _download_bulk(self, install_order):
        """ executes the download of packages (both download and update), only once for a given
        PREF
        """
        downloads = []
        for level in install_order:
            for node in level:
                for package in node.packages:
                    if package.binary in (BINARY_UPDATE, BINARY_DOWNLOAD):
                        downloads.append(package)
        if not downloads:
            return
        parallel = self._cache.config.parallel_download
        if parallel is not None:
            self._out.info("Downloading binary packages in %s parallel threads" % parallel)
            thread_pool = ThreadPool(parallel)
            thread_pool.map(self._download_pkg, downloads)
            thread_pool.close()
            thread_pool.join()
        else:
            for node in downloads:
                self._download_pkg(node)

    def _download_pkg(self, package):
        node = package.nodes[0]
        assert node.pref.revision is not None
        self._remote_manager.get_package(node.conanfile, node.pref, node.binary_remote)

    def _handle_package(self, package, install_reference, build_mode):
        if package.binary == BINARY_EDITABLE:
            self._handle_node_editable(package)
            return

        assert package.binary in (BINARY_CACHE, BINARY_BUILD, BINARY_UNKNOWN, BINARY_DOWNLOAD,
                                  BINARY_UPDATE)
        assert install_reference.ref.revision is not None, "Installer should receive RREV always"
        not_processed = True
        if package.binary == BINARY_UNKNOWN:
            assert len(package.nodes) == 1, "PACKAGE_ID_UNKNOWN are not the same"
            node = package.nodes[0]
<<<<<<< HEAD
            self._binaries_analyzer.reevaluate_node(node, build_mode)
            package.pref = node.pref  # Just in case it was recomputed
=======
            self._binaries_analyzer.reevaluate_node(node, remotes, build_mode, update)
            package.package_id = node.pref.id  # Just in case it was recomputed
            package.prev = node.pref.revision
>>>>>>> 146280e0
            package.binary = node.binary
            not_processed = install_reference.update_unknown(package)
            if not_processed:
                # The new computed package_id has not been processed yet
                if node.binary == BINARY_MISSING:
                    raise_missing([package], self._out)
                elif node.binary in (BINARY_UPDATE, BINARY_DOWNLOAD):
                    self._download_pkg(package)

        pref = PackageReference(install_reference.ref, package.package_id, package.prev)
        if pref.revision is None:
            assert package.binary == BINARY_BUILD
            package_layout = self._cache.create_temp_pkg_layout(pref)
        else:
            package_layout = self._cache.get_or_create_pkg_layout(pref)

        if not_processed:
            _handle_system_requirements(package, package_layout)

            if package.binary == BINARY_BUILD:
                self._handle_node_build(package, package_layout)
                # Just in case it was recomputed
                package.package_id = package.nodes[0].pref.id  # Just in case it was recomputed
                package.prev = package.nodes[0].pref.revision
                package.binary = package.nodes[0].binary
                pref = PackageReference(install_reference.ref, package.package_id, package.prev)
            elif package.binary == BINARY_CACHE:
                node = package.nodes[0]
                pref = node.pref
                assert node.prev, "PREV for %s is None" % str(pref)
                output = node.conanfile.output
                output.success('Already installed!')
                log_package_got_from_local_cache(pref)

        # Make sure that all nodes with same pref compute package_info()
        pkg_folder = package_layout.package()
        assert os.path.isdir(pkg_folder), \
            "Package '%s' folder must exist: %s" % (str(pref), pkg_folder)
        for n in package.nodes:
            n.prev = pref.revision  # Make sure the prev is assigned
            conanfile = n.conanfile
            # Call the info method
            self._call_package_info(conanfile, pkg_folder, ref=pref.ref, is_editable=False)

    def _handle_node_editable(self, install_node):
        for node in install_node.nodes:
            # Get source of information
            conanfile = node.conanfile
            ref = node.ref
            conanfile_path = self._cache.editable_path(ref)
            # TODO: Check, this assumes the folder is always the conanfile one
            base_path = os.path.dirname(conanfile_path)
            self._call_package_info(conanfile, package_folder=base_path, ref=ref, is_editable=True)

            # New editables mechanism based on Folders
            conanfile.folders.set_base_package(base_path)
            conanfile.folders.set_base_source(base_path)
            conanfile.folders.set_base_build(base_path)
            conanfile.folders.set_base_install(base_path)
            conanfile.folders.set_base_imports(base_path)

            # Need a temporary package revision for package_revision_mode
            # Cannot be PREV_UNKNOWN otherwise the consumers can't compute their packageID
            node.prev = "editable"

        # It will only run generation and imports once
        node = install_node.nodes[0]
        conanfile = node.conanfile
        output = conanfile.output
        output.info("Rewriting files of editable package "
                    "'{}' at '{}'".format(conanfile.name, conanfile.generators_folder))
        write_generators(conanfile)
        copied_files = run_imports(conanfile)
        report_copied_files(copied_files, output)

    def _handle_node_build(self, package, pkg_layout):
        node = package.nodes[0]
        pref = node.pref
        assert pref.id, "Package-ID without value"
        assert pref.id != PACKAGE_ID_UNKNOWN, "Package-ID error: %s" % str(pref)
        assert pkg_layout, "The pkg_layout should be declared here"
        assert node.binary == BINARY_BUILD

        with pkg_layout.package_lock():
            assert node.prev is None, "PREV for %s to be built should be None" % str(pref)
            pkg_layout.package_remove()
            with pkg_layout.set_dirty_context_manager():
                pref = self._build_package(node, pkg_layout)
            assert node.prev, "Node PREV shouldn't be empty"
            assert node.pref.revision, "Node PREF revision shouldn't be empty"
            assert pref.revision is not None, "PREV for %s to be built is None" % str(pref)
            # at this point the package reference should be complete
            if pkg_layout.reference != pref:
                self._cache.assign_prev(pkg_layout, ConanReference(pref))
                # Make sure the current conanfile.folders is updated (it is later in package_info(),
                # but better make sure here, and be able to report the actual folder in case
                # something fails)
                node.conanfile.folders.set_base_package(pkg_layout.package())
                self._out.info("Package folder %s" % node.conanfile.package_folder)

<<<<<<< HEAD
    def _build_package(self, node, pkg_layout):
        builder = _PackageBuilder(self._app, node.conanfile.output)
        pref = builder.build_package(node, pkg_layout)
        if node.graph_lock_node:
            node.graph_lock_node.prev = pref.revision
=======
    def _build_package(self, node, remotes, pkg_layout):
        builder = _PackageBuilder(self._cache, node.conanfile.output,
                                  self._hook_manager, self._remote_manager)
        pref = builder.build_package(node, remotes, pkg_layout)
>>>>>>> 146280e0
        return pref

    def _call_package_info(self, conanfile, package_folder, ref, is_editable):
        conanfile.folders.set_base_package(package_folder)
        conanfile.folders.set_base_source(None)
        conanfile.folders.set_base_build(None)
        conanfile.folders.set_base_install(None)

        conanfile.user_info = UserInfo()

        with tools.chdir(package_folder):
            with conanfile_exception_formatter(str(conanfile), "package_info"):
                self._hook_manager.execute("pre_package_info", conanfile=conanfile,
                                           reference=ref)

                conanfile.package_info()

                if hasattr(conanfile, "layout") and is_editable:
                    # Adjust the folders of the layout to consolidate the rootfolder of the
                    # cppinfos inside
                    conanfile.folders.set_base_build(package_folder)
                    conanfile.folders.set_base_source(package_folder)
                    conanfile.folders.set_base_generators(package_folder)

                    # convert directory entries to be relative to the declared folders.build
                    build_cppinfo = conanfile.cpp.build.copy()
                    build_cppinfo.set_relative_base_folder(conanfile.folders.build)

                    # convert directory entries to be relative to the declared folders.source
                    source_cppinfo = conanfile.cpp.source.copy()
                    source_cppinfo.set_relative_base_folder(conanfile.folders.source)

                    full_editable_cppinfo = CppInfo()
                    full_editable_cppinfo.merge(source_cppinfo)
                    full_editable_cppinfo.merge(build_cppinfo)
                    # In editables if we defined anything in the cpp infos we want to discard
                    # the one defined in the conanfile cpp_info
                    conanfile.cpp_info.merge(full_editable_cppinfo, overwrite=True)

                self._hook_manager.execute("post_package_info", conanfile=conanfile,
                                           reference=ref)<|MERGE_RESOLUTION|>--- conflicted
+++ resolved
@@ -347,14 +347,9 @@
         if package.binary == BINARY_UNKNOWN:
             assert len(package.nodes) == 1, "PACKAGE_ID_UNKNOWN are not the same"
             node = package.nodes[0]
-<<<<<<< HEAD
             self._binaries_analyzer.reevaluate_node(node, build_mode)
-            package.pref = node.pref  # Just in case it was recomputed
-=======
-            self._binaries_analyzer.reevaluate_node(node, remotes, build_mode, update)
             package.package_id = node.pref.id  # Just in case it was recomputed
             package.prev = node.pref.revision
->>>>>>> 146280e0
             package.binary = node.binary
             not_processed = install_reference.update_unknown(package)
             if not_processed:
@@ -455,18 +450,9 @@
                 node.conanfile.folders.set_base_package(pkg_layout.package())
                 self._out.info("Package folder %s" % node.conanfile.package_folder)
 
-<<<<<<< HEAD
     def _build_package(self, node, pkg_layout):
         builder = _PackageBuilder(self._app, node.conanfile.output)
         pref = builder.build_package(node, pkg_layout)
-        if node.graph_lock_node:
-            node.graph_lock_node.prev = pref.revision
-=======
-    def _build_package(self, node, remotes, pkg_layout):
-        builder = _PackageBuilder(self._cache, node.conanfile.output,
-                                  self._hook_manager, self._remote_manager)
-        pref = builder.build_package(node, remotes, pkg_layout)
->>>>>>> 146280e0
         return pref
 
     def _call_package_info(self, conanfile, package_folder, ref, is_editable):
