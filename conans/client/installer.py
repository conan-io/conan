--- conflicted
+++ resolved
@@ -556,16 +556,11 @@
                 node.prev = processed_prev
 
             package_folder = layout.package(pref)
-<<<<<<< HEAD
             if not os.path.isdir(package_folder):
                 raise ConanException("Package '%s' corrupted. Package folder must exist: %s\n"
                                      "Try removing the package with 'conan remove'"
                                      % (str(pref), package_folder))
 
-=======
-            assert os.path.isdir(package_folder), ("Package '%s' folder must exist: %s\n"
-                                                   % (str(pref), package_folder))
->>>>>>> 99a5e2ff
             # Call the info method
             self._call_package_info(conanfile, package_folder, ref=pref.ref)
             self._recorder.package_cpp_info(pref, conanfile.cpp_info)
