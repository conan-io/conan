import os
import time
import platform
import fnmatch
import shutil

from conans.paths import CONANINFO, BUILD_INFO, CONANENV, RUN_LOG_NAME
from conans.util.files import save, rmdir
from conans.model.ref import PackageReference
from conans.util.log import logger
from conans.errors import ConanException, format_conanfile_exception
from conans.client.packager import create_package
from conans.client.generators import write_generators, TXTGenerator
from conans.model.build_info import CppInfo
from conans.client.output import ScopedOutput
from conans.model.env_info import EnvInfo
from conans.client.source import config_source
from conans.client.generators.env import ConanEnvGenerator
from conans.tools import environment_append
from conans.util.tracer import log_package_built


def init_package_info(deps_graph, paths):
    """ Made external so it is independent of installer and can called
    in testing too
    """
    # Assign export root folders
    for node in deps_graph.nodes:
        conan_ref, conan_file = node
        if conan_ref:
            package_id = conan_file.info.package_id()
            package_reference = PackageReference(conan_ref, package_id)
            package_folder = paths.package(package_reference, conan_file.short_paths)
            conan_file.package_folder = package_folder
            conan_file.cpp_info = CppInfo(package_folder)
            conan_file.env_info = EnvInfo(package_folder)


class ConanInstaller(object):
    """ main responsible of retrieving binary packages or building them from source
    locally in case they are not found in remotes
    """
    def __init__(self, client_cache, user_io, remote_proxy):
        self._client_cache = client_cache
        self._out = user_io.out
        self._remote_proxy = remote_proxy

    def install(self, deps_graph, build_mode=False):
        """ given a DepsGraph object, build necessary nodes or retrieve them
        """
        self._deps_graph = deps_graph  # necessary for _build_package
        t1 = time.time()
        init_package_info(deps_graph, self._client_cache)
        # order by levels and propagate exports as download imports
        nodes_by_level = deps_graph.by_levels()
        logger.debug("Install-Process buildinfo %s" % (time.time() - t1))
        t1 = time.time()
        skip_private_nodes = self._compute_private_nodes(deps_graph, build_mode)
        logger.debug("Install-Process private %s" % (time.time() - t1))
        t1 = time.time()
        self._build(nodes_by_level, skip_private_nodes, build_mode)
        logger.debug("Install-build %s" % (time.time() - t1))

    def _compute_private_nodes(self, deps_graph, build_mode):
        """ computes a list of nodes that are not required to be built, as they are
        private requirements of already available shared libraries as binaries.

        If the package requiring a private node has an up to date binary package,
        the private node is not retrieved nor built
        """
        skip_nodes = set()  # Nodes that require private packages but are already built
        for node in deps_graph.nodes:
            conan_ref, conanfile = node
            if not [r for r in conanfile.requires.values() if r.private]:
                continue

            if conan_ref:
                build_forced = self._build_forced(conan_ref, build_mode, conanfile)
                if build_forced:
                    continue

                package_id = conanfile.info.package_id()
                package_reference = PackageReference(conan_ref, package_id)
                check_outdated = self._check_outdated(build_mode)

                if self._remote_proxy.package_available(package_reference,
                                                        conanfile.short_paths,
                                                        check_outdated):
                    skip_nodes.add(node)

        # Get the private nodes
        skippable_private_nodes = deps_graph.private_nodes(skip_nodes)
        return skippable_private_nodes

    def nodes_to_build(self, deps_graph, build_mode):
        """Called from info command when a build policy is used in build_order parameter"""
        # Get the nodes in order and if we have to build them
        nodes_by_level = deps_graph.by_levels()
        skip_private_nodes = self._compute_private_nodes(deps_graph, build_mode)
        nodes = self._get_nodes(nodes_by_level, skip_private_nodes, build_mode)
        return [(PackageReference(conan_ref, package_id), conan_file)
                for conan_ref, package_id, conan_file, build in nodes if build]

    def _build(self, nodes_by_level, skip_private_nodes, build_mode):
        """ The build assumes an input of conans ordered by degree, first level
        should be independent from each other, the next-second level should have
        dependencies only to first level conans.
        param nodes_by_level: list of lists [[nodeA, nodeB], [nodeC], [nodeD, ...], ...]

        build_mode => ["*"] if user wrote "--build"
                   => ["hello*", "bye*"] if user wrote "--build hello --build bye"
                   => False if user wrote "never"
                   => True if user wrote "missing"
                   => "outdated" if user wrote "--build outdated"

        """

        inverse = self._deps_graph.inverse_levels()
        flat = []

        for level in inverse:
            level = sorted(level, key=lambda x: x.conan_ref)
            flat.extend(level)

        # Get the nodes in order and if we have to build them
        nodes_to_process = self._get_nodes(nodes_by_level, skip_private_nodes, build_mode)

        for conan_ref, package_id, conan_file, build_needed in nodes_to_process:

            if build_needed:
                build_allowed = self._build_allowed(conan_ref, build_mode, conan_file)
                if not build_allowed:
                    self._raise_package_not_found_error(conan_ref, conan_file)

                output = ScopedOutput(str(conan_ref), self._out)
                package_ref = PackageReference(conan_ref, package_id)
                package_folder = self._client_cache.package(package_ref, conan_file.short_paths)
                if build_mode is True:
                    output.info("Building package from source as defined by build_policy='missing'")
                elif self._build_forced(conan_ref, build_mode, conan_file):
                    output.warn('Forced build from source')

                t1 = time.time()
                # Assign to node the propagated info
                self._propagate_info(conan_ref, conan_file, flat)

                self._remote_proxy.get_recipe_sources(conan_ref)
                # Call the conanfile's build method
                self._build_conanfile(conan_ref, conan_file, package_ref, package_folder, output)

                # Call the conanfile's package method
                self._package_conanfile(conan_ref, conan_file, package_ref, package_folder, output)

                # Call the info method
                self._package_info_conanfile(conan_ref, conan_file)

                duration = time.time() - t1
                log_file = os.path.join(self._client_cache.build(package_ref, conan_file.short_paths),
                                        RUN_LOG_NAME)
                log_file = log_file if os.path.exists(log_file) else None
                log_package_built(package_ref, duration, log_file)
            else:
                # Get the package, we have a not outdated remote package
                if conan_ref:
                    self._get_package(conan_ref, conan_file)

                # Assign to the node the propagated info
                # (conan_ref could be None if user project, but of course assign the info
                self._propagate_info(conan_ref, conan_file, flat)

                # Call the info method
                self._package_info_conanfile(conan_ref, conan_file)

    def _propagate_info(self, conan_ref, conan_file, flat):
        # Get deps_cpp_info from upstream nodes
        node_order = self._deps_graph.ordered_closure((conan_ref, conan_file), flat)
        public_deps = [name for name, req in conan_file.requires.items() if not req.private]
        conan_file.cpp_info.public_deps = public_deps
        for n in node_order:
            conan_file.deps_cpp_info.update(n.conanfile.cpp_info, n.conan_ref)
            conan_file.deps_env_info.update(n.conanfile.env_info, n.conan_ref)

        # Update the env_values with the inherited from dependencies
        conan_file.env_values.update(conan_file.deps_env_info)

        # Update the info but filtering the package values that not apply to the subtree
        # of this current node and its dependencies.
        subtree_libnames = [ref.name for (ref, _) in node_order]
        for package_name, env_vars in conan_file.env_values.data.items():
            for name, value in env_vars.items():
                if not package_name or package_name in subtree_libnames or package_name == conan_file.name:
                    conan_file.info.env_values.add(name, value, package_name)

    def _get_nodes(self, nodes_by_level, skip_nodes, build_mode):
        """Install the available packages if needed/allowed and return a list
        of nodes to build (tuples (conan_file, conan_ref))
        and installed nodes"""

        nodes_to_build = []
        # Now build each level, starting from the most independent one
        package_references = set()
        for level in nodes_by_level:
            for node in level:
                if node in skip_nodes:
                    continue
                conan_ref, conan_file = node

                # it is possible that the root conans
                # is not inside the storage but in a user folder, and thus its
                # treatment is different
                build_node = False
                package_id = None
                if conan_ref:
                    logger.debug("Processing node %s" % repr(conan_ref))
                    package_id = conan_file.info.package_id()
                    package_reference = PackageReference(conan_ref, package_id)
                    # Avoid processing twice the same package reference
                    if package_reference not in package_references:
                        package_references.add(package_reference)
                        check_outdated = self._check_outdated(build_mode)
                        if self._build_forced(conan_ref, build_mode, conan_file):
                            build_node = True
                        else:
                            build_node = not self._remote_proxy.package_available(package_reference,
                                                                                  conan_file.short_paths,
                                                                                  check_outdated)

                nodes_to_build.append((conan_ref, package_id, conan_file, build_node))

        # A check to be sure that if introduced a pattern, something is going to be built
        if isinstance(build_mode, list):
            to_build = [n[0] for n in nodes_to_build if n[3]]
            for pattern in build_mode:
                if pattern == "*":
                    continue
                matched = any([fnmatch.fnmatch(str(ref), pattern) for ref in to_build])
                if not matched:
                    raise ConanException("No package matching '%s' pattern" % pattern)

        return nodes_to_build

    def _get_package(self, conan_ref, conan_file):
        '''Get remote package. It won't check if it's outdated'''
        # Compute conan_file package from local (already compiled) or from remote
        output = ScopedOutput(str(conan_ref), self._out)
        package_id = conan_file.info.package_id()
        package_reference = PackageReference(conan_ref, package_id)

        conan_ref = package_reference.conan
        package_folder = self._client_cache.package(package_reference, conan_file.short_paths)

        # If already exists do not dirt the output, the common situation
        # is that package is already installed and OK. If don't, the proxy
        # will print some other message about it
        if not os.path.exists(package_folder):
            output.info("Installing package %s" % package_id)

        if self._remote_proxy.get_package(package_reference, short_paths=conan_file.short_paths):
            self._handle_system_requirements(conan_ref, package_reference, conan_file, output)
            return True

        self._raise_package_not_found_error(conan_ref, conan_file)

    def _build_conanfile(self, conan_ref, conan_file, package_reference, package_folder, output):
        """Calls the conanfile's build method"""

        build_folder = self._client_cache.build(package_reference, conan_file.short_paths)
        src_folder = self._client_cache.source(conan_ref, conan_file.short_paths)
        export_folder = self._client_cache.export(conan_ref)

        self._handle_system_requirements(conan_ref, package_reference, conan_file, output)
<<<<<<< HEAD
        simple_env_vars, multiple_env_vars = conan_file.env_values_dicts
        with environment_append(simple_env_vars, multiple_env_vars):
=======

        with environment_append(*conan_file.env_values_dicts):
>>>>>>> dbfd6cf9
            self._build_package(export_folder, src_folder, build_folder, package_folder, conan_file, output)

    def _package_conanfile(self, conan_ref, conan_file, package_reference, package_folder, output):
        """Generate the info txt files and calls the conanfile package method"""

        # FIXME: Is weak to assign here the recipe_hash
        conan_file.info.recipe_hash = self._client_cache.load_manifest(conan_ref).summary_hash
        build_folder = self._client_cache.build(package_reference, conan_file.short_paths)

        # Creating ***info.txt files
        save(os.path.join(build_folder, CONANINFO), conan_file.info.dumps())
        output.info("Generated %s" % CONANINFO)
        save(os.path.join(build_folder, BUILD_INFO), TXTGenerator(conan_file).content)
        output.info("Generated %s" % BUILD_INFO)
        save(os.path.join(build_folder, CONANENV), ConanEnvGenerator(conan_file).content)
        output.info("Generated %s" % CONANENV)

        os.chdir(build_folder)
<<<<<<< HEAD
        simple_env_vars, multiple_env_vars = conan_file.env_values_dicts
        with environment_append(simple_env_vars, multiple_env_vars):
=======
        with environment_append(*conan_file.env_values_dicts):
>>>>>>> dbfd6cf9
            create_package(conan_file, build_folder, package_folder, output)
            self._remote_proxy.handle_package_manifest(package_reference, installed=True)

    def _raise_package_not_found_error(self, conan_ref, conan_file):
        settings_text = ", ".join(conan_file.info.full_settings.dumps().splitlines())
        options_text = ", ".join(conan_file.info.full_options.dumps().splitlines())
        author_contact = " at '%s'" % conan_file.url if conan_file.url else ""

        raise ConanException('''Can't find a '%s' package for the specified options and settings

- Try to build from sources with "--build %s" parameter
- If it fails, you could try to contact the package author %s, report your configuration and try to collaborate to support it.

Package configuration:
- Settings: %s
- Options: %s''' % (conan_ref, conan_ref.name, author_contact, settings_text, options_text))

    def _handle_system_requirements(self, conan_ref, package_reference, conan_file, coutput):
        """ check first the system_reqs/system_requirements.txt existence, if not existing
        check package/sha1/
        """
        if "system_requirements" not in type(conan_file).__dict__:
            return

        system_reqs_path = self._client_cache.system_reqs(conan_ref)
        system_reqs_package_path = self._client_cache.system_reqs_package(package_reference)
        if os.path.exists(system_reqs_path) or os.path.exists(system_reqs_package_path):
            return

        output = self.call_system_requirements(conan_file, coutput)

        try:
            output = str(output or "")
        except:
            coutput.warn("System requirements didn't return a string")
            output = ""
        if getattr(conan_file, "global_system_requirements", None):
            save(system_reqs_path, output)
        else:
            save(system_reqs_package_path, output)

    def call_system_requirements(self, conan_file, output):
        try:
            return conan_file.system_requirements()
        except Exception as e:
            output.error("while executing system_requirements(): %s" % str(e))
            raise ConanException("Error in system requirements")

    def _build_package(self, export_folder, src_folder, build_folder, package_folder, conan_file, output):
        """ builds the package, creating the corresponding build folder if necessary
        and copying there the contents from the src folder. The code is duplicated
        in every build, as some configure processes actually change the source
        code
        """

        try:
            rmdir(build_folder)
            rmdir(package_folder)
        except Exception as e:
            raise ConanException("%s\n\nCouldn't remove folder, might be busy or open\n"
                                 "Close any app using it, and retry" % str(e))

        output.info('Building your package in %s' % build_folder)
        config_source(export_folder, src_folder, conan_file, output)
        output.info('Copying sources to build folder')

        def check_max_path_len(src, files):
            if platform.system() != "Windows":
                return []
            filtered_files = []
            for the_file in files:
                source_path = os.path.join(src, the_file)
                # Without storage path, just relative
                rel_path = os.path.relpath(source_path, src_folder)
                dest_path = os.path.normpath(os.path.join(build_folder, rel_path))
                # it is NOT that "/" is counted as "\\" so it counts double
                # seems a bug in python, overflows paths near the limit of 260,
                if len(dest_path) >= 249:
                    filtered_files.append(the_file)
                    output.warn("Filename too long, file excluded: %s" % dest_path)
            return filtered_files

        shutil.copytree(src_folder, build_folder, symlinks=True, ignore=check_max_path_len)
        logger.debug("Copied to %s" % build_folder)
        logger.debug("Files copied %s" % os.listdir(build_folder))
        os.chdir(build_folder)
        conan_file._conanfile_directory = build_folder
        # Read generators from conanfile and generate the needed files
        logger.debug("Writing generators")
        write_generators(conan_file, build_folder, output)
        logger.debug("Files copied after generators %s" % os.listdir(build_folder))

        # Build step might need DLLs, binaries as protoc to generate source files
        # So execute imports() before build, storing the list of copied_files
        from conans.client.importer import run_imports
        copied_files = run_imports(conan_file, build_folder, output)

        try:
            # This is necessary because it is different for user projects
            # than for packages
            conan_file._conanfile_directory = build_folder
            logger.debug("Call conanfile.build() with files in build folder: %s" % os.listdir(build_folder))
            conan_file.build()

            self._out.writeln("")
            output.success("Package '%s' built" % conan_file.info.package_id())
            output.info("Build folder %s" % build_folder)
        except Exception as e:
            os.chdir(src_folder)
            self._out.writeln("")
            output.error("Package '%s' build failed" % conan_file.info.package_id())
            output.warn("Build folder %s" % build_folder)
            raise ConanException("%s: %s" % (conan_file.name, str(e)))
        finally:
            conan_file._conanfile_directory = export_folder
            # Now remove all files that were imported with imports()
            for f in copied_files:
                try:
                    if(f.startswith(build_folder)):
                        os.remove(f)
                except Exception:
                    self._out.warn("Unable to remove imported file from build: %s" % f)

    def _package_info_conanfile(self, conan_ref, conan_file):
        # Once the node is build, execute package info, so it has access to the
        # package folder and artifacts
        try:
            conan_file.package_info()
        except Exception as e:
            msg = format_conanfile_exception(str(conan_ref), "package_info", e)
            raise ConanException(msg)

    def _build_forced(self, conan_ref, build_mode, conan_file):
        if build_mode == "outdated":
            return False

        if conan_file.build_policy_always:
            out = ScopedOutput(str(conan_ref), self._out)
            out.info("Building package from source as defined by build_policy='always'")
            return True

        if build_mode is False:  # "never" option, default
            return False

        if build_mode is True:  # Build missing (just if needed), not force
            return False

        # Patterns to match, if package matches pattern, build is forced
        force_build = any([fnmatch.fnmatch(str(conan_ref), pattern)
                           for pattern in build_mode])
        return force_build

    def _build_allowed(self, conan_ref, build_mode, conan_file):
        forced = self._build_forced(conan_ref, build_mode, conan_file)
        # Option "--build outdated" means: missing or outdated, so don't care if it's really outdated
        return forced or build_mode in (True, "outdated") or conan_file.build_policy_missing

    def _check_outdated(self, build_mode):
        return build_mode == "outdated"<|MERGE_RESOLUTION|>--- conflicted
+++ resolved
@@ -269,13 +269,8 @@
         export_folder = self._client_cache.export(conan_ref)
 
         self._handle_system_requirements(conan_ref, package_reference, conan_file, output)
-<<<<<<< HEAD
         simple_env_vars, multiple_env_vars = conan_file.env_values_dicts
         with environment_append(simple_env_vars, multiple_env_vars):
-=======
-
-        with environment_append(*conan_file.env_values_dicts):
->>>>>>> dbfd6cf9
             self._build_package(export_folder, src_folder, build_folder, package_folder, conan_file, output)
 
     def _package_conanfile(self, conan_ref, conan_file, package_reference, package_folder, output):
@@ -294,12 +289,9 @@
         output.info("Generated %s" % CONANENV)
 
         os.chdir(build_folder)
-<<<<<<< HEAD
+
         simple_env_vars, multiple_env_vars = conan_file.env_values_dicts
         with environment_append(simple_env_vars, multiple_env_vars):
-=======
-        with environment_append(*conan_file.env_values_dicts):
->>>>>>> dbfd6cf9
             create_package(conan_file, build_folder, package_folder, output)
             self._remote_proxy.handle_package_manifest(package_reference, installed=True)
 
