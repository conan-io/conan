--- conflicted
+++ resolved
@@ -618,21 +618,14 @@
                 if conanfile._conan_dep_cpp_info is None:
                     try:
                         if not is_editable and not hasattr(conanfile, "layout"):
-                            # FIXME: The default for the cppinfo from build are not the same
-                            #        so this check fails when editable
-<<<<<<< HEAD
-                            pass
-                            #conanfile.cpp_info._raise_incorrect_components_definition(
-                            #    conanfile.name, conanfile.requires)
-=======
                             # FIXME: Remove when new cppinfo model. If using the layout method
                             #        the cppinfo object is filled from self.cpp.package new
                             #        model and we cannot check if the defaults have been modified
                             #        because it doesn't exist in the new model where the defaults
                             #        for the components are always empty
-                            conanfile.cpp_info._raise_incorrect_components_definition(
-                                conanfile.name, conanfile.requires)
->>>>>>> 15a54c36
+                            pass
+                            #conanfile.cpp_info._raise_incorrect_components_definition(
+                            #    conanfile.name, conanfile.requires)
                     except ConanException as e:
                         raise ConanException("%s package_info(): %s" % (str(conanfile), e))
                     conanfile._conan_dep_cpp_info = DepCppInfo(conanfile.cpp_info)
