import os
import shutil
import textwrap
import time
from multiprocessing.pool import ThreadPool

from conan.cache.conan_reference import ConanReference
from conans.client import tools
from conans.client.conanfile.build import run_build_method
from conans.client.conanfile.package import run_package_method
from conans.client.file_copier import report_copied_files
from conans.client.generators import write_toolchain
from conans.client.graph.graph import BINARY_BUILD, BINARY_CACHE, BINARY_DOWNLOAD, BINARY_EDITABLE, \
    BINARY_MISSING, BINARY_SKIP, BINARY_UPDATE, BINARY_UNKNOWN, CONTEXT_HOST, BINARY_INVALID, \
    BINARY_ERROR
from conans.client.importer import remove_imports, run_imports
from conans.client.recorder.action_recorder import INSTALL_ERROR_BUILDING, INSTALL_ERROR_MISSING
from conans.client.source import retrieve_exports_sources, config_source
from conans.errors import (ConanException, ConanExceptionInUserConanfileMethod,
                           conanfile_exception_formatter, ConanInvalidConfiguration,
                           ConanReferenceDoesNotExistInDB)
from conans.model.build_info import CppInfo, DepCppInfo, CppInfoDefaultValues
from conans.model.conan_file import ConanFile
from conans.model.graph_lock import GraphLockFile
from conans.model.info import PACKAGE_ID_UNKNOWN
from conans.model.new_build_info import NewCppInfo, fill_old_cppinfo
from conans.model.ref import PackageReference, ConanFileReference
from conans.model.user_info import DepsUserInfo
from conans.model.user_info import UserInfo
from conans.paths import CONANINFO, RUN_LOG_NAME
from conans.util.env_reader import get_env
from conans.util.files import clean_dirty, is_dirty, make_read_only, mkdir, rmdir, save, set_dirty
from conans.util.log import logger
from conans.util.tracer import log_package_built, log_package_got_from_local_cache


def build_id(conan_file):
    if hasattr(conan_file, "build_id"):
        # construct new ConanInfo
        build_id_info = conan_file.info.copy()
        conan_file.info_build = build_id_info
        # effectively call the user function to change the package values
        with conanfile_exception_formatter(str(conan_file), "build_id"):
            conan_file.build_id()
        # compute modified ID
        return build_id_info.package_id()
    return None


class _PackageBuilder(object):
    def __init__(self, cache, output, hook_manager, remote_manager, generators):
        self._cache = cache
        self._output = output
        self._hook_manager = hook_manager
        self._remote_manager = remote_manager
        self._generator_manager = generators

    def _get_build_folder(self, conanfile, package_layout):
        # Build folder can use a different package_ID if build_id() is defined.
        # This function decides if the build folder should be re-used (not build again)
        # and returns the build folder
        skip_build = False
        build_folder = package_layout.build()
        recipe_build_id = build_id(conanfile)
        pref = package_layout.reference
        if pref.id != recipe_build_id and hasattr(conanfile, "build_id"):
            # check if we already have a package with the calculated build_id
            recipe_ref = ConanFileReference.loads(ConanReference(pref).recipe_reference)
            package_ids = self._cache.get_package_ids(recipe_ref)
            build_prev = None
            for pkg_id in package_ids:
                prev = self._cache.get_latest_prev(pkg_id)
                prev_build_id = self._cache.get_build_id(prev)
                if prev_build_id == recipe_build_id:
                    build_prev = prev
                    break

            build_prev = build_prev or pref

            # We are trying to build a package id different from the one that has the
            # build_folder but belongs to the same recipe revision, so reuse the build_folder
            # from the one that is already build
            if build_prev.id != pref.id:
                other_pkg_layout = self._cache.pkg_layout(build_prev)
                build_folder = other_pkg_layout.build()
                skip_build = True
            elif build_prev == pref:
                self._cache.update_reference(build_prev, new_build_id=recipe_build_id)

        if is_dirty(build_folder):
            self._output.warn("Build folder is dirty, removing it: %s" % build_folder)
            rmdir(build_folder)
            clean_dirty(build_folder)

        if skip_build and os.path.exists(build_folder):
            self._output.info("Won't be built, using previous build folder as defined in build_id()")

        return build_folder, skip_build

    def _prepare_sources(self, conanfile, pref, recipe_layout, remotes):
        export_folder = recipe_layout.export()
        export_source_folder = recipe_layout.export_sources()
        scm_sources_folder = recipe_layout.scm_sources()
        conanfile_path = recipe_layout.conanfile()
        source_folder = recipe_layout.source()

        retrieve_exports_sources(self._remote_manager, self._cache, recipe_layout, conanfile,
                                 pref.ref, remotes)

        conanfile.folders.set_base_source(source_folder)
        conanfile.folders.set_base_build(None)
        conanfile.folders.set_base_package(None)

        config_source(export_folder, export_source_folder, scm_sources_folder,
                      conanfile, self._output, conanfile_path, pref.ref,
                      self._hook_manager, self._cache)

    @staticmethod
    def _copy_sources(conanfile, source_folder, build_folder):
        # Copies the sources to the build-folder, unless no_copy_source is defined
        _remove_folder_raising(build_folder)
        if not getattr(conanfile, 'no_copy_source', False):
            conanfile.output.info('Copying sources to build folder')
            try:
                shutil.copytree(source_folder, build_folder, symlinks=True)
            except Exception as e:
                msg = str(e)
                if "206" in msg:  # System error shutil.Error 206: Filename or extension too long
                    msg += "\nUse short_paths=True if paths too long"
                raise ConanException("%s\nError copying sources to build folder" % msg)
            logger.debug("BUILD: Copied to %s", build_folder)
            logger.debug("BUILD: Files copied %s", ",".join(os.listdir(build_folder)))

    def _build(self, conanfile, pref):
        # Read generators from conanfile and generate the needed files
        logger.info("GENERATORS: Writing generators")
        self._generator_manager.write_generators(conanfile, conanfile.build_folder,
                                                 conanfile.generators_folder, self._output)

        logger.info("TOOLCHAIN: Writing toolchain")
        write_toolchain(conanfile, conanfile.generators_folder, self._output)

        # Build step might need DLLs, binaries as protoc to generate source files
        # So execute imports() before build, storing the list of copied_files

        copied_files = run_imports(conanfile)

        try:
            mkdir(conanfile.build_folder)
            with tools.chdir(conanfile.build_folder):
                run_build_method(conanfile, self._hook_manager, reference=pref.ref,
                                 package_id=pref.id)
            self._output.success("Package '%s' built" % pref.id)
            self._output.info("Build folder %s" % conanfile.build_folder)
        except Exception as exc:
            self._output.writeln("")
            self._output.error("Package '%s' build failed" % pref.id)
            self._output.warn("Build folder %s" % conanfile.build_folder)
            if isinstance(exc, ConanExceptionInUserConanfileMethod):
                raise exc
            raise ConanException(exc)
        finally:
            # Now remove all files that were imported with imports()
            remove_imports(conanfile, copied_files, self._output)

    def _package(self, conanfile, pref, conanfile_path):
        # FIXME: Is weak to assign here the recipe_hash
        # Creating ***info.txt files
        save(os.path.join(conanfile.folders.base_build, CONANINFO), conanfile.info.dumps())
        self._output.info("Generated %s" % CONANINFO)

        package_id = pref.id
        # Do the actual copy, call the conanfile.package() method
        # While installing, the infos goes to build folder
        conanfile.folders.set_base_install(conanfile.folders.base_build)

        prev = run_package_method(conanfile, package_id, self._hook_manager, conanfile_path,
                                  pref.ref)

        if get_env("CONAN_READ_ONLY_CACHE", False):
            make_read_only(conanfile.folders.base_package)
        # FIXME: Conan 2.0 Clear the registry entry (package ref)
        return prev

    def build_package(self, node, recorder, remotes, package_layout):
        t1 = time.time()

        conanfile = node.conanfile
        pref = node.pref

        # TODO: cache2.0 fix this
        recipe_layout = self._cache.ref_layout(pref.ref)

        base_source = recipe_layout.source()
        conanfile_path = recipe_layout.conanfile()
        base_package = package_layout.package()

        base_build, skip_build = self._get_build_folder(conanfile, package_layout)

        # PREPARE SOURCES
        if not skip_build:
            # TODO: cache2.0 check locks
            # with package_layout.conanfile_write_lock(self._output):
            set_dirty(base_build)
            self._prepare_sources(conanfile, pref, recipe_layout, remotes)
            self._copy_sources(conanfile, base_source, base_build)
            mkdir(base_build)

        # BUILD & PACKAGE
        # TODO: cache2.0 check locks
        # with package_layout.conanfile_read_lock(self._output):
        with tools.chdir(base_build):
            self._output.info('Building your package in %s' % base_build)
            try:
                if getattr(conanfile, 'no_copy_source', False):
                    conanfile.folders.set_base_source(base_source)
                else:
                    conanfile.folders.set_base_source(base_build)

                conanfile.folders.set_base_build(base_build)
                conanfile.folders.set_base_imports(base_build)
                conanfile.folders.set_base_package(base_package)

                if not skip_build:
                    # In local cache, generators folder always in build_folder
                    conanfile.folders.set_base_generators(base_build)
                    # In local cache, install folder always is build_folder
                    conanfile.folders.set_base_install(base_build)
                    self._build(conanfile, pref)
                    clean_dirty(base_build)

                prev = self._package(conanfile, pref, conanfile_path)
                assert prev
                node.prev = prev
                log_file = os.path.join(base_build, RUN_LOG_NAME)
                log_file = log_file if os.path.exists(log_file) else None
                log_package_built(pref, time.time() - t1, log_file)
                recorder.package_built(pref)
            except ConanException as exc:
                recorder.package_install_error(pref, INSTALL_ERROR_BUILDING, str(exc),
                                               remote_name=None)
                raise exc

        return node.pref


def _remove_folder_raising(folder):
    try:
        rmdir(folder)
    except OSError as e:
        raise ConanException("%s\n\nCouldn't remove folder, might be busy or open\n"
                             "Close any app using it, and retry" % str(e))


def _handle_system_requirements(conan_file, package_layout, out):
    """ check first the system_reqs/system_requirements.txt existence, if not existing
    check package/sha1/

    Used after remote package retrieving and before package building
    """
    # TODO: Check if this idiom should be generalize to all methods defined in base ConanFile
    # Instead of calling empty methods
    if type(conan_file).system_requirements == ConanFile.system_requirements:
        return

    system_reqs_path = package_layout.system_reqs()
    system_reqs_package_path = package_layout.system_reqs_package()

    ret = call_system_requirements(conan_file, out)

    try:
        ret = str(ret or "")
    except Exception:
        out.warn("System requirements didn't return a string")
        ret = ""
    if getattr(conan_file, "global_system_requirements", None):
        save(system_reqs_path, ret)
    else:
        save(system_reqs_package_path, ret)


def call_system_requirements(conanfile, output):
    try:
        return conanfile.system_requirements()
    except Exception as e:
        output.error("while executing system_requirements(): %s" % str(e))
        raise ConanException("Error in system requirements")


class BinaryInstaller(object):
    """ main responsible of retrieving binary packages or building them from source
    locally in case they are not found in remotes
    """

    def __init__(self, app, recorder):
        self._cache = app.cache
        self._out = app.out
        self._remote_manager = app.remote_manager
        self._recorder = recorder
        self._binaries_analyzer = app.binaries_analyzer
        self._hook_manager = app.hook_manager
        self._generator_manager = app.generator_manager
        # Load custom generators from the cache, generators are part of the binary
        # build and install. Generators loaded here from the cache will have precedence
        # and overwrite possible generators loaded from packages (requires)
        for generator_path in app.cache.generators:
            app.loader.load_generators(generator_path)

    def install(self, deps_graph, remotes, build_mode, update, profile_host, profile_build,
                graph_lock):
        assert not deps_graph.error, "This graph cannot be installed: {}".format(deps_graph)
        # order by levels and separate the root node (ref=None) from the rest
        nodes_by_level = deps_graph.by_levels()
        root_level = nodes_by_level.pop()
        root_node = root_level[0]
        # Get the nodes in order and if we have to build them
        self._out.info("Installing (downloading, building) binaries...")
        self._build(nodes_by_level, root_node, profile_host, profile_build,
                    graph_lock, remotes, build_mode, update)

    @staticmethod
    def _classify(nodes_by_level):
        missing, invalid, downloads = [], [], []
        for level in nodes_by_level:
            for node in level:
                if node.binary == BINARY_MISSING:
                    missing.append(node)
                elif node.binary in (BINARY_INVALID, BINARY_ERROR):
                    invalid.append(node)
                elif node.binary in (BINARY_UPDATE, BINARY_DOWNLOAD):
                    downloads.append(node)
        return missing, invalid, downloads

    def _raise_missing(self, missing):
        if not missing:
            return

        missing_prefs = set(n.pref for n in missing)  # avoid duplicated
        missing_prefs = list(sorted(missing_prefs))
        for pref in missing_prefs:
            self._out.error("Missing binary: %s" % str(pref))
        self._out.writeln("")

        # Report details just the first one
        node = missing[0]
        package_id = node.package_id
        ref, conanfile = node.ref, node.conanfile
        dependencies = [str(dep.dst) for dep in node.dependencies]

        settings_text = ", ".join(conanfile.info.full_settings.dumps().splitlines())
        options_text = ", ".join(conanfile.info.full_options.dumps().splitlines())
        dependencies_text = ', '.join(dependencies)
        requires_text = ", ".join(conanfile.info.requires.dumps().splitlines())

        msg = textwrap.dedent('''\
            Can't find a '%s' package for the specified settings, options and dependencies:
            - Settings: %s
            - Options: %s
            - Dependencies: %s
            - Requirements: %s
            - Package ID: %s
            ''' % (ref, settings_text, options_text, dependencies_text, requires_text, package_id))
        conanfile.output.warn(msg)
        self._recorder.package_install_error(PackageReference(ref, package_id),
                                             INSTALL_ERROR_MISSING, msg)
        missing_pkgs = "', '".join([str(pref.ref) for pref in missing_prefs])
        if len(missing_prefs) >= 5:
            build_str = "--build=missing"
        else:
            build_str = " ".join(["--build=%s" % pref.ref.name for pref in missing_prefs])

        raise ConanException(textwrap.dedent('''\
            Missing prebuilt package for '%s'
            Try to build from sources with '%s'
            Use 'conan search <reference> --table table.html'
            Or read 'http://docs.conan.io/en/latest/faq/troubleshooting.html#error-missing-prebuilt-package'
            ''' % (missing_pkgs, build_str)))

    def _download(self, downloads, processed_package_refs):
        """ executes the download of packages (both download and update), only once for a given
        PREF, even if node duplicated
        :param downloads: all nodes to be downloaded or updated, included repetitions
        """
        if not downloads:
            return

        download_nodes = []
        for node in downloads:
            pref = node.pref
            bare_pref = PackageReference(pref.ref, pref.id)
            if bare_pref in processed_package_refs:
                continue
            processed_package_refs[bare_pref] = pref.revision
            assert node.prev, "PREV for %s is None" % str(node.pref)
            download_nodes.append(node)

        parallel = self._cache.config.parallel_download
        if parallel is not None:
            self._out.info("Downloading binary packages in %s parallel threads" % parallel)
            thread_pool = ThreadPool(parallel)
            thread_pool.map(self._download_pkg, [n for n in download_nodes])
            thread_pool.close()
            thread_pool.join()
        else:
            for node in download_nodes:
                self._download_pkg(node)

    def _download_pkg(self, node):
        self._remote_manager.get_package(node.conanfile, node.pref, node.binary_remote,
                                         node.conanfile.output, self._recorder)

    def _build(self, nodes_by_level, root_node, profile_host, profile_build, graph_lock,
               remotes, build_mode, update):
        missing, invalid, downloads = self._classify(nodes_by_level)
        if invalid:
            msg = ["There are invalid packages (packages that cannot exist for this configuration):"]
            for node in invalid:
                binary, reason = node.conanfile.info.invalid
                msg.append("{}: {}: {}".format(node.conanfile, binary, reason))
            raise ConanInvalidConfiguration("\n".join(msg))
        self._raise_missing(missing)
        processed_package_refs = {}
        self._download(downloads, processed_package_refs)

        for level in nodes_by_level:
            for node in level:
                ref, conan_file = node.ref, node.conanfile
                output = conan_file.output

                if node.binary == BINARY_EDITABLE:
                    self._handle_node_editable(node, profile_host, profile_build, graph_lock)
                    # Need a temporary package revision for package_revision_mode
                    # Cannot be PREV_UNKNOWN otherwise the consumers can't compute their packageID
                    node.prev = "editable"
                else:
                    if node.binary == BINARY_SKIP:  # Privates not necessary
                        continue
                    assert ref.revision is not None, "Installer should receive RREV always"
                    if node.binary == BINARY_UNKNOWN:
                        self._binaries_analyzer.reevaluate_node(node, remotes, build_mode, update)
                        if node.binary == BINARY_MISSING:
                            self._raise_missing([node])

                    if not node.pref.revision:
                        package_layout = self._cache.create_temp_pkg_layout(node.pref)
                    else:
                        package_layout = self._cache.get_or_create_pkg_layout(node.pref)

                    _handle_system_requirements(conan_file, package_layout, output)
                    self._handle_node_cache(node, processed_package_refs, remotes, package_layout)

    def _handle_node_editable(self, node, profile_host, profile_build, graph_lock):
        # Get source of information
        conanfile = node.conanfile
        ref = node.ref
        conanfile_path = self._cache.editable_path(ref)
        # TODO: Check, this assumes the folder is always the conanfile one
        base_path = os.path.dirname(conanfile_path)
        self._call_package_info(conanfile, package_folder=base_path, ref=ref, is_editable=True)

        # New editables mechanism based on Folders
        conanfile.folders.set_base_package(base_path)
        conanfile.folders.set_base_source(base_path)
        conanfile.folders.set_base_build(base_path)
        conanfile.folders.set_base_install(base_path)
        conanfile.folders.set_base_imports(base_path)

        output = conanfile.output
        output.info("Rewriting files of editable package "
                    "'{}' at '{}'".format(conanfile.name, conanfile.generators_folder))
        self._generator_manager.write_generators(conanfile, conanfile.install_folder,
                                                 conanfile.generators_folder, output)
        write_toolchain(conanfile, conanfile.generators_folder, output)
        output.info("Generated toolchain")
        graph_lock_file = GraphLockFile(profile_host, profile_build, graph_lock)
        graph_lock_file.save(os.path.join(conanfile.install_folder, "conan.lock"))
        output.info("Generated conan.lock")
        copied_files = run_imports(conanfile)
        report_copied_files(copied_files, output)

    def _handle_node_cache(self, node, processed_package_references, remotes, pkg_layout):
        pref = node.pref
        assert pref.id, "Package-ID without value"
        assert pref.id != PACKAGE_ID_UNKNOWN, "Package-ID error: %s" % str(pref)
        conanfile = node.conanfile
        output = conanfile.output

        bare_pref = PackageReference(pref.ref, pref.id)
        processed_prev = processed_package_references.get(bare_pref)
        if processed_prev is None:  # This package-id has not been processed before
            if not pkg_layout:
                if pref.revision:
                    raise ConanException("should this happen?")
                    pkg_layout = self._cache.pkg_layout(pref)
                else:
                    pkg_layout = self._cache.create_temp_pkg_layout(pref)
        else:
            # We need to update the PREV of this node, as its processing has been skipped,
            # but it could be that another node with same PREF was built and obtained a new PREV
            node.prev = processed_prev
            pref = pref.copy_with_revs(pref.ref.revision, processed_prev)
            pkg_layout = self._cache.pkg_layout(pref)

        with pkg_layout.package_lock():
            if processed_prev is None:  # This package-id has not been processed before
                if node.binary == BINARY_BUILD:
                    assert node.prev is None, "PREV for %s to be built should be None" % str(pref)
                    pkg_layout.package_remove()
                    with pkg_layout.set_dirty_context_manager():
                        pref = self._build_package(node, output, remotes, pkg_layout)
                    assert node.prev, "Node PREV shouldn't be empty"
                    assert node.pref.revision, "Node PREF revision shouldn't be empty"
                    assert pref.revision is not None, "PREV for %s to be built is None" % str(pref)
                elif node.binary in (BINARY_UPDATE, BINARY_DOWNLOAD):
                    # this can happen after a re-evaluation of packageID with Package_ID_unknown
                    # TODO: cache2.0. We can't pass the layout because we don't have the prev yet
                    #  move the layout inside the get... method
                    self._download_pkg(node)
                elif node.binary == BINARY_CACHE:
                    assert node.prev, "PREV for %s is None" % str(pref)
                    output.success('Already installed!')
                    log_package_got_from_local_cache(pref)
                    self._recorder.package_fetched_from_cache(pref)
                processed_package_references[bare_pref] = node.prev

            # at this point the package reference should be complete
            if pkg_layout.reference != pref:
                self._cache.assign_prev(pkg_layout, ConanReference(pref))

            package_folder = pkg_layout.package()
            assert os.path.isdir(package_folder), ("Package '%s' folder must exist: %s\n"
                                                   % (str(pref), package_folder))
            # Call the info method
            self._call_package_info(conanfile, package_folder, ref=pref.ref, is_editable=False)
            self._recorder.package_cpp_info(pref, conanfile.cpp_info)

    def _build_package(self, node, output, remotes, pkg_layout):
        conanfile = node.conanfile
        # It is necessary to complete the sources of python requires, which might be used
        # Only the legacy python_requires allow this
        python_requires = getattr(conanfile, "python_requires", None)
        if python_requires and isinstance(python_requires, dict):  # Old legacy python_requires
            for python_require in python_requires.values():
                assert python_require.ref.revision is not None, \
                    "Installer should receive python_require.ref always"
                retrieve_exports_sources(self._remote_manager, self._cache, pkg_layout,
                                         python_require.conanfile, python_require.ref, remotes)

        builder = _PackageBuilder(self._cache, output, self._hook_manager, self._remote_manager,
                                  self._generator_manager)
        pref = builder.build_package(node, self._recorder, remotes, pkg_layout)
        if node.graph_lock_node:
            node.graph_lock_node.prev = pref.revision
        return pref

<<<<<<< HEAD
    def _propagate_info(self, node):
        # it is necessary to recompute
        # the node transitive information necessary to compute the package_id
        # as it will be used by reevaluate_node() when package_revision_mode is used and
        # PACKAGE_ID_UNKNOWN happens due to unknown revisions
        self._binaries_analyzer.package_id_transitive_reqs(node)
        # Get deps_cpp_info from upstream nodes
        node_order = [n for n in node.public_closure if n.binary != BINARY_SKIP]
        # List sort is stable, will keep the original order of the closure, but prioritize levels
        conan_file = node.conanfile
        transitive = [it for it in node.transitive_closure.values()]

        br_host = []
        for it in node.dependencies:
            if it.require.build_require_context == CONTEXT_HOST:
                br_host.extend(it.dst.transitive_closure.values())

        # Initialize some members if we are using different contexts
        conan_file.user_info_build = DepsUserInfo()

        for n in node_order:
            if n not in transitive:
                conan_file.output.info("Applying build-requirement: %s" % str(n.ref))

            dep_cpp_info = n.conanfile._conan_dep_cpp_info

            # The new build/host propagation model
            if n in transitive or n in br_host:
                conan_file.deps_user_info[n.ref.name] = n.conanfile.user_info
                conan_file.deps_cpp_info.add(n.ref.name, dep_cpp_info)
            else:
                conan_file.user_info_build[n.ref.name] = n.conanfile.user_info

=======
>>>>>>> 6a5bd19b
    def _call_package_info(self, conanfile, package_folder, ref, is_editable):
        conanfile.cpp_info = CppInfo(conanfile.name, package_folder)
        conanfile.cpp_info.version = conanfile.version
        conanfile.cpp_info.description = conanfile.description

        conanfile.folders.set_base_package(package_folder)
        conanfile.folders.set_base_source(None)
        conanfile.folders.set_base_build(None)
        conanfile.folders.set_base_install(None)

        conanfile.user_info = UserInfo()

        # Get deps_cpp_info from upstream nodes
        # TODO public_deps = [req.ref.name for req in conanfile.requires if not req.private and not req.override]
        public_deps = [req.ref.name for req in conanfile.requires.values()]
        # FIXME: THIs public_deps doesn't make sense here, it is ConanFileDependencies
        conanfile.cpp_info.public_deps = public_deps
        # Once the node is build, execute package info, so it has access to the
        # package folder and artifacts

        with tools.chdir(package_folder):
            with conanfile_exception_formatter(str(conanfile), "package_info"):
                self._hook_manager.execute("pre_package_info", conanfile=conanfile,
                                           reference=ref)
                if hasattr(conanfile, "layout"):
                    # Old cpp info without defaults (the defaults are in the new one)
                    conanfile.cpp_info = CppInfo(conanfile.name, package_folder,
                                                 default_values=CppInfoDefaultValues())
                    if not is_editable:
                        package_cppinfo = conanfile.cpp.package.copy()
                        package_cppinfo.set_relative_base_folder(conanfile.folders.package)
                        # Copy the infos.package into the old cppinfo
                        fill_old_cppinfo(conanfile.cpp.package, conanfile.cpp_info)
                    else:
                        conanfile.cpp_info.filter_empty = False

                conanfile.package_info()

                if hasattr(conanfile, "layout") and is_editable:
                    # Adjust the folders of the layout to consolidate the rootfolder of the
                    # cppinfos inside
                    conanfile.folders.set_base_build(package_folder)
                    conanfile.folders.set_base_source(package_folder)
                    conanfile.folders.set_base_generators(package_folder)

                    # convert directory entries to be relative to the declared folders.build
                    build_cppinfo = conanfile.cpp.build.copy()
                    build_cppinfo.set_relative_base_folder(conanfile.folders.build)

                    # convert directory entries to be relative to the declared folders.source
                    source_cppinfo = conanfile.cpp.source.copy()
                    source_cppinfo.set_relative_base_folder(conanfile.folders.source)

                    full_editable_cppinfo = NewCppInfo()
                    full_editable_cppinfo.merge(source_cppinfo)
                    full_editable_cppinfo.merge(build_cppinfo)
                    # Paste the editable cpp_info but prioritizing it, only if a
                    # variable is not declared at build/source, the package will keep the value
                    fill_old_cppinfo(full_editable_cppinfo, conanfile.cpp_info)

                if conanfile._conan_dep_cpp_info is None:
                    try:
                        if not is_editable and not hasattr(conanfile, "layout"):
                            # FIXME: Remove when new cppinfo model. If using the layout method
                            #        the cppinfo object is filled from self.cpp.package new
                            #        model and we cannot check if the defaults have been modified
                            #        because it doesn't exist in the new model where the defaults
                            #        for the components are always empty
                            pass
                            #conanfile.cpp_info._raise_incorrect_components_definition(
                            #    conanfile.name, conanfile.requires)
                    except ConanException as e:
                        raise ConanException("%s package_info(): %s" % (str(conanfile), e))
                    conanfile._conan_dep_cpp_info = DepCppInfo(conanfile.cpp_info)
                self._hook_manager.execute("post_package_info", conanfile=conanfile,
                                           reference=ref)<|MERGE_RESOLUTION|>--- conflicted
+++ resolved
@@ -553,42 +553,6 @@
             node.graph_lock_node.prev = pref.revision
         return pref
 
-<<<<<<< HEAD
-    def _propagate_info(self, node):
-        # it is necessary to recompute
-        # the node transitive information necessary to compute the package_id
-        # as it will be used by reevaluate_node() when package_revision_mode is used and
-        # PACKAGE_ID_UNKNOWN happens due to unknown revisions
-        self._binaries_analyzer.package_id_transitive_reqs(node)
-        # Get deps_cpp_info from upstream nodes
-        node_order = [n for n in node.public_closure if n.binary != BINARY_SKIP]
-        # List sort is stable, will keep the original order of the closure, but prioritize levels
-        conan_file = node.conanfile
-        transitive = [it for it in node.transitive_closure.values()]
-
-        br_host = []
-        for it in node.dependencies:
-            if it.require.build_require_context == CONTEXT_HOST:
-                br_host.extend(it.dst.transitive_closure.values())
-
-        # Initialize some members if we are using different contexts
-        conan_file.user_info_build = DepsUserInfo()
-
-        for n in node_order:
-            if n not in transitive:
-                conan_file.output.info("Applying build-requirement: %s" % str(n.ref))
-
-            dep_cpp_info = n.conanfile._conan_dep_cpp_info
-
-            # The new build/host propagation model
-            if n in transitive or n in br_host:
-                conan_file.deps_user_info[n.ref.name] = n.conanfile.user_info
-                conan_file.deps_cpp_info.add(n.ref.name, dep_cpp_info)
-            else:
-                conan_file.user_info_build[n.ref.name] = n.conanfile.user_info
-
-=======
->>>>>>> 6a5bd19b
     def _call_package_info(self, conanfile, package_folder, ref, is_editable):
         conanfile.cpp_info = CppInfo(conanfile.name, package_folder)
         conanfile.cpp_info.version = conanfile.version
