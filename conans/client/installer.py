--- conflicted
+++ resolved
@@ -1,6 +1,5 @@
 import os
 import shutil
-import textwrap
 import time
 from multiprocessing.pool import ThreadPool
 
@@ -11,19 +10,18 @@
 from conans.client.file_copier import report_copied_files
 from conans.client.generators import write_generators
 from conans.client.graph.graph import BINARY_BUILD, BINARY_CACHE, BINARY_DOWNLOAD, BINARY_EDITABLE, \
-    BINARY_MISSING, BINARY_UPDATE, BINARY_UNKNOWN, BINARY_INVALID, BINARY_ERROR
-from conans.client.graph.install_graph import InstallGraph
+    BINARY_MISSING, BINARY_UPDATE, BINARY_UNKNOWN
+from conans.client.graph.install_graph import InstallGraph, raise_missing
 from conans.client.importer import remove_imports, run_imports
-from conans.client.recorder.action_recorder import INSTALL_ERROR_BUILDING, INSTALL_ERROR_MISSING
+from conans.client.recorder.action_recorder import INSTALL_ERROR_BUILDING
 from conans.client.source import retrieve_exports_sources, config_source
 from conans.errors import (ConanException, ConanExceptionInUserConanfileMethod,
-                           conanfile_exception_formatter, ConanInvalidConfiguration)
-from conans.model.build_info import CppInfo, DepCppInfo, CppInfoDefaultValues
+                           conanfile_exception_formatter)
+from conans.model.build_info import CppInfo, CppInfoDefaultValues
 from conans.model.conan_file import ConanFile
-from conans.model.graph_lock import GraphLockFile
 from conans.model.info import PACKAGE_ID_UNKNOWN
 from conans.model.new_build_info import NewCppInfo, fill_old_cppinfo
-from conans.model.ref import PackageReference, ConanFileReference
+from conans.model.ref import ConanFileReference
 from conans.model.user_info import UserInfo
 from conans.paths import CONANINFO, RUN_LOG_NAME
 from conans.util.env_reader import get_env
@@ -300,95 +298,31 @@
         for generator_path in app.cache.generators:
             app.loader.load_generators(generator_path)
 
-    def install(self, deps_graph, remotes, build_mode, update, profile_host, profile_build,
-                graph_lock):
+    def install(self, deps_graph, remotes, build_mode, update):
         assert not deps_graph.error, "This graph cannot be installed: {}".format(deps_graph)
 
         self._out.info("\nInstalling (downloading, building) binaries...")
 
         # order by levels and separate the root node (ref=None) from the rest
         install_graph = InstallGraph(deps_graph)
+        install_graph.raise_errors(self._out)
         install_order = install_graph.install_order()
 
-        missing, invalid, downloads = self._classify(install_order)
-        if invalid:
-            msg = ["There are invalid packages (packages that cannot exist for this configuration):"]
-            for install_node in invalid:
-                node = install_node.nodes[0]
-                binary, reason = node.conanfile.info.invalid
-                msg.append("{}: {}: {}".format(node.conanfile, binary, reason))
-            raise ConanInvalidConfiguration("\n".join(msg))
-        self._raise_missing(missing)
-
-        if downloads:
-            self._download_bulk(downloads)
-        self._build(install_order, profile_host, profile_build,
-                    graph_lock, remotes, build_mode, update)
-
-    @staticmethod
-    def _classify(install_order):
-        missing, invalid, downloads = [], [], []
+        self._download_bulk(install_order)
+        self._build(install_order, remotes, build_mode, update)
+
+    def _download_bulk(self, install_order):
+        """ executes the download of packages (both download and update), only once for a given
+        PREF
+        """
+        downloads = []
         for level in install_order:
             for node in level:
-                if node.binary == BINARY_MISSING:
-                    missing.append(node)
-                elif node.binary in (BINARY_INVALID, BINARY_ERROR):
-                    invalid.append(node)
-                elif node.binary in (BINARY_UPDATE, BINARY_DOWNLOAD):
-                    downloads.append(node)
-        return missing, invalid, downloads
-
-    def _raise_missing(self, missing):
-        if not missing:
+                for package in node.packages:
+                    if package.binary in (BINARY_UPDATE, BINARY_DOWNLOAD):
+                        downloads.append(package)
+        if not downloads:
             return
-
-        missing_prefs = set(n.pref for n in missing)  # avoid duplicated
-        missing_prefs = list(sorted(missing_prefs))
-        for pref in missing_prefs:
-            self._out.error("Missing binary: %s" % str(pref))
-        self._out.writeln("")
-
-        # Report details just the first one
-        install_node = missing[0]
-        node = install_node.nodes[0]
-        package_id = node.package_id
-        ref, conanfile = node.ref, node.conanfile
-        dependencies = [str(dep.dst) for dep in node.dependencies]
-
-        settings_text = ", ".join(conanfile.info.full_settings.dumps().splitlines())
-        options_text = ", ".join(conanfile.info.full_options.dumps().splitlines())
-        dependencies_text = ', '.join(dependencies)
-        requires_text = ", ".join(conanfile.info.requires.dumps().splitlines())
-
-        msg = textwrap.dedent('''\
-            Can't find a '%s' package for the specified settings, options and dependencies:
-            - Settings: %s
-            - Options: %s
-            - Dependencies: %s
-            - Requirements: %s
-            - Package ID: %s
-            ''' % (ref, settings_text, options_text, dependencies_text, requires_text, package_id))
-        conanfile.output.warn(msg)
-        self._recorder.package_install_error(PackageReference(ref, package_id),
-                                             INSTALL_ERROR_MISSING, msg)
-        missing_pkgs = "', '".join([str(pref.ref) for pref in missing_prefs])
-        if len(missing_prefs) >= 5:
-            build_str = "--build=missing"
-        else:
-            build_str = " ".join(["--build=%s" % pref.ref.name for pref in missing_prefs])
-
-        raise ConanException(textwrap.dedent('''\
-            Missing prebuilt package for '%s'
-            Try to build from sources with '%s'
-            Use 'conan search <reference> --table table.html'
-            Or read 'http://docs.conan.io/en/latest/faq/troubleshooting.html#error-missing-prebuilt-package'
-            ''' % (missing_pkgs, build_str)))
-
-    def _download_bulk(self, downloads):
-        """ executes the download of packages (both download and update), only once for a given
-        PREF, even if node duplicated
-        :param downloads: all nodes to be downloaded or updated,
-        """
         parallel = self._cache.config.parallel_download
         if parallel is not None:
             self._out.info("Downloading binary packages in %s parallel threads" % parallel)
@@ -400,61 +334,61 @@
             for node in downloads:
                 self._download_pkg(node)
 
-    def _download_pkg(self, install_node):
-        node = install_node.nodes[0]
+    def _download_pkg(self, package):
+        node = package.nodes[0]
         assert node.pref.revision is not None
         self._remote_manager.get_package(node.conanfile, node.pref, node.binary_remote,
                                          node.conanfile.output, self._recorder)
 
-    def _build(self, install_order, profile_host, profile_build, graph_lock,
-               remotes, build_mode, update):
+    def _build(self, install_order, remotes, build_mode, update):
 
         for level in install_order:
-            for install_node in level:
-                if install_node.binary == BINARY_EDITABLE:
-                    self._handle_node_editable(install_node, profile_host, profile_build, graph_lock)
-                else:
-                    assert install_node.binary in (BINARY_CACHE, BINARY_BUILD, BINARY_UNKNOWN,
-                                                   BINARY_DOWNLOAD, BINARY_UPDATE)
-                    assert install_node.pref.ref.revision is not None, "Installer should receive RREV always"
-                    if install_node.binary == BINARY_UNKNOWN:
-                        assert len(install_node.nodes) == 1, "PACKAGE_ID_UNKNOWN are not the same"
-                        node = install_node.nodes[0]
-                        self._binaries_analyzer.reevaluate_node(node, remotes, build_mode, update)
-                        install_node.pref = node.pref  # Just in case it was recomputed
-                        install_node.binary = node.binary
-                        if node.binary == BINARY_MISSING:
-                            self._raise_missing([node])
-                        elif node.binary in (BINARY_UPDATE, BINARY_DOWNLOAD):
-                            self._download_pkg(install_node)
-
-                    if install_node.pref.revision is None:
-                        assert install_node.binary == BINARY_BUILD
-                        package_layout = self._cache.create_temp_pkg_layout(install_node.pref)
+            for level_node in level:
+                for package in level_node.packages:
+                    if package.binary == BINARY_EDITABLE:
+                        self._handle_node_editable(package)
                     else:
-                        package_layout = self._cache.get_or_create_pkg_layout(install_node.pref)
-
-                    _handle_system_requirements(install_node, package_layout)
-
-                    if install_node.binary in (BINARY_BUILD, BINARY_CACHE):
-                        self._handle_node_cache(install_node, remotes, package_layout)
-                        # Just in case it was recomputed
-                        install_node.pref = install_node.nodes[0].pref
-
-                    # Make sure that all nodes with same pref compute package_info()
-                    package_folder = package_layout.package()
-                    pref = install_node.pref
-                    assert os.path.isdir(package_folder), ("Package '%s' folder must exist: %s\n"
-                                                           % (str(pref), package_folder))
-                    for n in install_node.nodes:
-                        n.prev = pref.revision  # Make sure the prev is assigned
-                        conanfile = n.conanfile
-                        # Call the info method
-                        self._call_package_info(conanfile, package_folder, ref=pref.ref,
-                                                is_editable=False)
-                        self._recorder.package_cpp_info(pref, conanfile.cpp_info)
-
-    def _handle_node_editable(self, install_node, profile_host, profile_build, graph_lock):
+                        assert package.binary in (BINARY_CACHE, BINARY_BUILD, BINARY_UNKNOWN,
+                                                  BINARY_DOWNLOAD, BINARY_UPDATE)
+                        assert level_node.ref.revision is not None, "Installer should receive RREV always"
+                        if package.binary == BINARY_UNKNOWN:
+                            assert len(package.nodes) == 1, "PACKAGE_ID_UNKNOWN are not the same"
+                            node = package.nodes[0]
+                            self._binaries_analyzer.reevaluate_node(node, remotes, build_mode, update)
+                            package.pref = node.pref  # Just in case it was recomputed
+                            package.binary = node.binary
+                            if node.binary == BINARY_MISSING:
+                                raise_missing([node], self._out)
+                            elif node.binary in (BINARY_UPDATE, BINARY_DOWNLOAD):
+                                self._download_pkg(package)
+
+                        if package.pref.revision is None:
+                            assert package.binary == BINARY_BUILD
+                            package_layout = self._cache.create_temp_pkg_layout(package.pref)
+                        else:
+                            package_layout = self._cache.get_or_create_pkg_layout(package.pref)
+
+                        _handle_system_requirements(package, package_layout)
+
+                        if package.binary in (BINARY_BUILD, BINARY_CACHE):
+                            self._handle_node_cache(package, remotes, package_layout)
+                            # Just in case it was recomputed
+                            package.pref = package.nodes[0].pref
+
+                        # Make sure that all nodes with same pref compute package_info()
+                        package_folder = package_layout.package()
+                        pref = package.pref
+                        assert os.path.isdir(package_folder), ("Package '%s' folder must exist: %s\n"
+                                                               % (str(pref), package_folder))
+                        for n in package.nodes:
+                            n.prev = pref.revision  # Make sure the prev is assigned
+                            conanfile = n.conanfile
+                            # Call the info method
+                            self._call_package_info(conanfile, package_folder, ref=pref.ref,
+                                                    is_editable=False)
+                            self._recorder.package_cpp_info(pref, conanfile.cpp_info)
+
+    def _handle_node_editable(self, install_node):
         for node in install_node.nodes:
             # Get source of information
             conanfile = node.conanfile
@@ -482,9 +416,6 @@
         output.info("Rewriting files of editable package "
                     "'{}' at '{}'".format(conanfile.name, conanfile.generators_folder))
         write_generators(conanfile, output)
-        graph_lock_file = GraphLockFile(profile_host, profile_build, graph_lock)
-        graph_lock_file.save(os.path.join(conanfile.install_folder, "conan.lock"))
-        output.info("Generated conan.lock")
         copied_files = run_imports(conanfile)
         report_copied_files(copied_files, output)
 
@@ -497,18 +428,6 @@
         conanfile = node.conanfile
         output = conanfile.output
 
-<<<<<<< HEAD
-=======
-        bare_pref = PackageReference(pref.ref, pref.id)
-        processed_prev = processed_package_references.get(bare_pref)
-        if processed_prev is not None:  # This package-id has not been processed before
-            # We need to update the PREV of this node, as its processing has been skipped,
-            # but it could be that another node with same PREF was built and obtained a new PREV
-            node.prev = processed_prev
-            pref = pref.copy_with_revs(pref.ref.revision, processed_prev)
-            pkg_layout = self._cache.pkg_layout(pref)
-
->>>>>>> cac08ebe
         with pkg_layout.package_lock():
             if node.binary == BINARY_BUILD:
                 assert node.prev is None, "PREV for %s to be built should be None" % str(pref)
