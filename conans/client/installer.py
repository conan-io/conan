import os
import time
import platform
import shutil

from conans.model.env_info import EnvInfo
from conans.model.user_info import UserInfo
from conans.paths import CONANINFO, BUILD_INFO, RUN_LOG_NAME
from conans.util.files import save, rmdir, mkdir
from conans.model.ref import PackageReference
from conans.util.log import logger
from conans.errors import (ConanException, conanfile_exception_formatter,
                           ConanExceptionInUserConanfileMethod)
from conans.client.packager import create_package
from conans.client.generators import write_generators, TXTGenerator
from conans.model.build_info import CppInfo
from conans.client.output import ScopedOutput
from conans.client.source import config_source
from conans.tools import environment_append
from conans.util.tracer import log_package_built


def _init_package_info(deps_graph, paths, current_path):
    for node in deps_graph.nodes:
        conan_ref, conan_file = node
        if conan_ref:
            package_id = conan_file.info.package_id()
            package_reference = PackageReference(conan_ref, package_id)
            package_folder = paths.package(package_reference, conan_file.short_paths)
            conan_file.package_folder = package_folder
            conan_file.cpp_info = CppInfo(package_folder)
        else:
            conan_file.cpp_info = CppInfo(current_path)

        conan_file.env_info = EnvInfo()
        conan_file.user_info = UserInfo()


def build_id(conan_file):
    if hasattr(conan_file, "build_id"):
        # construct new ConanInfo
        build_id_info = conan_file.info.copy()
        conan_file.info_build = build_id_info
        # effectively call the user function to change the package values
        with conanfile_exception_formatter(str(conan_file), "build_id"):
            conan_file.build_id()
        # compute modified ID
        return build_id_info.package_id()
    return None


class _ConanPackageBuilder(object):
    """Builds and packages a single conan_file binary package"""

    def __init__(self, conan_file, package_reference, client_cache, output):
        self._client_cache = client_cache
        self._conan_file = conan_file
        self._out = output
        self._package_reference = package_reference
        self._conan_ref = self._package_reference.conan
        self._build_folder = None

    def build(self):
        """Calls the conanfile's build method"""
        if not os.path.exists(self.build_folder) or not hasattr(self._conan_file, "build_id"):
            # build_id is not caching the build folder, so actually rebuild the package
            _handle_system_requirements(self._conan_file, self._package_reference,
                                        self._client_cache, self._out)
            with environment_append(self._conan_file.env):
                self._build_package()

    def package(self):
        """Generate the info txt files and calls the conanfile package method.
        Receives que build_folder because it can change if build_id() method exists"""

        # FIXME: Is weak to assign here the recipe_hash
        manifest = self._client_cache.load_manifest(self._conan_ref)
        self._conan_file.info.recipe_hash = manifest.summary_hash

        # Creating ***info.txt files
        save(os.path.join(self.build_folder, CONANINFO), self._conan_file.info.dumps())
        self._out.info("Generated %s" % CONANINFO)
        save(os.path.join(self.build_folder, BUILD_INFO), TXTGenerator(self._conan_file).content)
        self._out.info("Generated %s" % BUILD_INFO)

        os.chdir(self.build_folder)

        if getattr(self._conan_file, 'no_copy_source', False):
            source_folder = self._client_cache.source(self._conan_ref,
                                                      self._conan_file.short_paths)
        else:
            source_folder = self.build_folder
        with environment_append(self._conan_file.env):
            package_folder = self._client_cache.package(self._package_reference,
                                                        self._conan_file.short_paths)
            create_package(self._conan_file, source_folder, self.build_folder, package_folder,
                           self._out)

    def _build_package(self):
        """ builds the package, creating the corresponding build folder if necessary
        and copying there the contents from the src folder. The code is duplicated
        in every build, as some configure processes actually change the source
        code. Receives the build_folder because it can change if the method build_id() exists
        """

        package_folder = self._client_cache.package(self._package_reference,
                                                    self._conan_file.short_paths)
        src_folder = self._client_cache.source(self._conan_ref, self._conan_file.short_paths)
        export_folder = self._client_cache.export(self._conan_ref)
        export_source_folder = self._client_cache.export_sources(self._conan_ref,
                                                                 self._conan_file.short_paths)
        dirty_file_path = self._client_cache.dirty_sources_file(self._conan_ref)

        try:
            rmdir(self.build_folder)
            rmdir(package_folder)
        except Exception as e:
            raise ConanException("%s\n\nCouldn't remove folder, might be busy or open\n"
                                 "Close any app using it, and retry" % str(e))

        self._out.info('Building your package in %s' % self.build_folder)
        config_source(export_folder, export_source_folder, src_folder, dirty_file_path,
                      self._conan_file, self._out)
        self._out.info('Copying sources to build folder')

        def check_max_path_len(src, files):
            if platform.system() != "Windows":
                return []
            filtered_files = []
            for the_file in files:
                source_path = os.path.join(src, the_file)
                # Without storage path, just relative
                rel_path = os.path.relpath(source_path, src_folder)
                dest_path = os.path.normpath(os.path.join(self.build_folder, rel_path))
                # it is NOT that "/" is counted as "\\" so it counts double
                # seems a bug in python, overflows paths near the limit of 260,
                if len(dest_path) >= 249:
                    filtered_files.append(the_file)
                    self._out.warn("Filename too long, file excluded: %s" % dest_path)
            return filtered_files

        if getattr(self._conan_file, 'no_copy_source', False):
            mkdir(self.build_folder)
            self._conan_file.source_folder = src_folder
        else:
            shutil.copytree(src_folder, self.build_folder, symlinks=True, ignore=check_max_path_len)
            logger.debug("Copied to %s" % self.build_folder)
            logger.debug("Files copied %s" % os.listdir(self.build_folder))
            self._conan_file.source_folder = self.build_folder

        os.chdir(self.build_folder)
        self._conan_file.build_folder = self.build_folder
        self._conan_file._conanfile_directory = self.build_folder
        # Read generators from conanfile and generate the needed files
        logger.debug("Writing generators")
        write_generators(self._conan_file, self.build_folder, self._out)
        logger.debug("Files copied after generators %s" % os.listdir(self.build_folder))

        # Build step might need DLLs, binaries as protoc to generate source files
        # So execute imports() before build, storing the list of copied_files
        from conans.client.importer import run_imports
        copied_files = run_imports(self._conan_file, self.build_folder, self._out)

        try:
            # This is necessary because it is different for user projects
            # than for packages
            logger.debug("Call conanfile.build() with files in build folder: %s"
                         % os.listdir(self.build_folder))
            self._out.highlight("Calling build()")
            with conanfile_exception_formatter(str(self._conan_file), "build"):
                self._conan_file.build()

            self._out.success("Package '%s' built" % self._conan_file.info.package_id())
            self._out.info("Build folder %s" % self.build_folder)
        except Exception as exc:
            os.chdir(src_folder)
            self._out.writeln("")
            self._out.error("Package '%s' build failed" % self._conan_file.info.package_id())
            self._out.warn("Build folder %s" % self.build_folder)
            if isinstance(exc, ConanExceptionInUserConanfileMethod):
                raise exc
            raise ConanException(exc)

        finally:
            self._conan_file._conanfile_directory = export_folder
            # Now remove all files that were imported with imports()
            for f in copied_files:
                try:
                    if f.startswith(self.build_folder):
                        os.remove(f)
                except Exception:
                    self._out.warn("Unable to remove imported file from build: %s" % f)

    @property
    def build_folder(self):
        if not self._build_folder:
            new_id = build_id(self._conan_file)
            new_ref = PackageReference(self._conan_ref, new_id) if new_id else self._package_reference
            self._build_folder = self._client_cache.build(new_ref, self._conan_file.short_paths)
        return self._build_folder


def _raise_package_not_found_error(conan_file, conan_ref, out):
    settings_text = ", ".join(conan_file.info.full_settings.dumps().splitlines())
    options_text = ", ".join(conan_file.info.full_options.dumps().splitlines())

    out.warn('''Can't find a '%s' package for the specified options and settings:
- Settings: %s
- Options: %s
''' % (conan_ref, settings_text, options_text))

    raise ConanException('''Missing prebuilt package for '%s'
Try to build it from sources with "--build %s"
Or read "http://docs.conan.io/en/latest/faq/troubleshooting.html#error-missing-prebuilt-package"
''' % (conan_ref, conan_ref.name))


def _handle_system_requirements(conan_file, package_reference, client_cache, out):
    """ check first the system_reqs/system_requirements.txt existence, if not existing
    check package/sha1/

    Used after remote package retrieving and before package building
    """
    if "system_requirements" not in type(conan_file).__dict__:
        return

    system_reqs_path = client_cache.system_reqs(package_reference.conan)
    system_reqs_package_path = client_cache.system_reqs_package(package_reference)
    if os.path.exists(system_reqs_path) or os.path.exists(system_reqs_package_path):
        return

    ret = call_system_requirements(conan_file, out)

    try:
        ret = str(ret or "")
    except:
        out.warn("System requirements didn't return a string")
        ret = ""
    if getattr(conan_file, "global_system_requirements", None):
        save(system_reqs_path, ret)
    else:
        save(system_reqs_package_path, ret)


def call_system_requirements(conanfile, output):
    try:
        return conanfile.system_requirements()
    except Exception as e:
        output.error("while executing system_requirements(): %s" % str(e))
        raise ConanException("Error in system requirements")


def call_package_info(conanfile):
    # Once the node is build, execute package info, so it has access to the
    # package folder and artifacts
    with conanfile_exception_formatter(str(conanfile), "package_info"):
        conanfile.package_info()


class ConanInstaller(object):
    """ main responsible of retrieving binary packages or building them from source
    locally in case they are not found in remotes
    """
    def __init__(self, client_cache, output, remote_proxy, build_mode, build_requires):
        self._client_cache = client_cache
        self._out = output
        self._remote_proxy = remote_proxy
        self._build_requires = build_requires
        self._build_mode = build_mode
        self._built_packages = set()  # To avoid re-building twice the same package reference

    def install(self, deps_graph, current_path):
        """ given a DepsGraph object, build necessary nodes or retrieve them
        """
        t1 = time.time()
        _init_package_info(deps_graph, self._client_cache, current_path)
        # order by levels and propagate exports as download imports
        nodes_by_level = deps_graph.by_levels()
        logger.debug("Install-Process buildinfo %s" % (time.time() - t1))
        t1 = time.time()
        skip_private_nodes = self._compute_private_nodes(deps_graph)
        logger.debug("Install-Process private %s" % (time.time() - t1))
        t1 = time.time()
        self._build(nodes_by_level, skip_private_nodes, deps_graph)
        logger.debug("Install-build %s" % (time.time() - t1))

    def _compute_private_nodes(self, deps_graph):
        """ computes a list of nodes that are not required to be built, as they are
        private requirements of already available shared libraries as binaries.

        If the package requiring a private node has an up to date binary package,
        the private node is not retrieved nor built
        """
        skip_nodes = set()  # Nodes that require private packages but are already built
        for node in deps_graph.nodes:
            conan_ref, conanfile = node
            if not [r for r in conanfile.requires.values() if r.private]:
                continue

            if conan_ref:
                build_forced = self._build_mode.forced(conanfile, conan_ref)
                if build_forced:
                    continue

                package_id = conanfile.info.package_id()
                package_reference = PackageReference(conan_ref, package_id)
                check_outdated = self._build_mode.outdated

                if self._remote_proxy.package_available(package_reference,
                                                        conanfile.short_paths,
                                                        check_outdated):
                    skip_nodes.add(node)

        # Get the private nodes
        skippable_private_nodes = deps_graph.private_nodes(skip_nodes)
        return skippable_private_nodes

    def nodes_to_build(self, deps_graph):
        """Called from info command when a build policy is used in build_order parameter"""
        # Get the nodes in order and if we have to build them
        nodes_by_level = deps_graph.by_levels()
        skip_private_nodes = self._compute_private_nodes(deps_graph)
        nodes = self._get_nodes(nodes_by_level, skip_private_nodes)
        return [(PackageReference(conan_ref, package_id), conan_file)
                for conan_ref, package_id, conan_file, build in nodes if build]

    def _build(self, nodes_by_level, skip_private_nodes, deps_graph):
        """ The build assumes an input of conans ordered by degree, first level
        should be independent from each other, the next-second level should have
        dependencies only to first level conans.
        param nodes_by_level: list of lists [[nodeA, nodeB], [nodeC], [nodeD, ...], ...]

        build_mode => ["*"] if user wrote "--build"
                   => ["hello*", "bye*"] if user wrote "--build hello --build bye"
                   => False if user wrote "never"
                   => True if user wrote "missing"
                   => "outdated" if user wrote "--build outdated"

        """

        inverse = deps_graph.inverse_levels()
        flat = []

        for level in inverse:
            level = sorted(level, key=lambda x: x.conan_ref)
            flat.extend(level)

        # Get the nodes in order and if we have to build them
        nodes_to_process = self._get_nodes(nodes_by_level, skip_private_nodes)

        for conan_ref, package_id, conan_file, build_needed in nodes_to_process:
            output = ScopedOutput(str(conan_ref), self._out)
            package_ref = PackageReference(conan_ref, package_id)

            if build_needed and (conan_ref, package_id) not in self._built_packages:
                build_allowed = self._build_mode.allowed(conan_file, conan_ref)
                if not build_allowed:
                    _raise_package_not_found_error(conan_file, conan_ref, output)

                if conan_file.build_policy_missing:
                    output.info("Building package from source as defined by build_policy='missing'")
                elif self._build_mode.forced(conan_file, conan_ref):
                    output.warn('Forced build from source')

                self._build_requires.install(conan_ref, conan_file, self)

                t1 = time.time()
                # Assign to node the propagated info
                self._propagate_info(conan_file, conan_ref, flat, deps_graph)

                self._remote_proxy.get_recipe_sources(conan_ref, conan_file.short_paths)
                builder = _ConanPackageBuilder(conan_file, package_ref, self._client_cache, output)
                builder.build()
                builder.package()

                self._remote_proxy.handle_package_manifest(package_ref, installed=True)

                # Call the info method
                call_package_info(conan_file)

                # Log build
                self._log_built_package(conan_file, package_ref, time.time() - t1)
                self._built_packages.add((conan_ref, package_id))
            else:
                # Get the package, we have a not outdated remote package
                if conan_ref:
                    self.get_remote_package(conan_file, package_ref, output)

                # Assign to the node the propagated info
                # (conan_ref could be None if user project, but of course assign the info
                self._propagate_info(conan_file, conan_ref, flat, deps_graph)

                # Call the info method
                call_package_info(conan_file)

    def get_remote_package(self, conan_file, package_reference, output):
        """Get remote package. It won't check if it's outdated"""
        # Compute conan_file package from local (already compiled) or from remote

        package_folder = self._client_cache.package(package_reference,
                                                    conan_file.short_paths)

        # If already exists do not dirt the output, the common situation
        # is that package is already installed and OK. If don't, the proxy
        # will print some other message about it
        if not os.path.exists(package_folder):
            self._out.info("Retrieving package %s" % package_reference.package_id)

        if self._remote_proxy.get_package(package_reference,
                                          short_paths=conan_file.short_paths):
            _handle_system_requirements(conan_file, package_reference,
                                        self._client_cache, output)
            return True

        _raise_package_not_found_error(conan_file, package_reference.conan, output)

    def _log_built_package(self, conan_file, package_ref, duration):
        build_folder = self._client_cache.build(package_ref, conan_file.short_paths)
        log_file = os.path.join(build_folder, RUN_LOG_NAME)
        log_file = log_file if os.path.exists(log_file) else None
        log_package_built(package_ref, duration, log_file)

    @staticmethod
    def _propagate_info(conan_file, conan_ref, flat, deps_graph):
        # Get deps_cpp_info from upstream nodes
        node_order = deps_graph.ordered_closure((conan_ref, conan_file), flat)
        public_deps = [name for name, req in conan_file.requires.items() if not req.private]
        conan_file.cpp_info.public_deps = public_deps
        for n in node_order:
            conan_file.deps_cpp_info.update(n.conanfile.cpp_info, n.conan_ref.name)
            conan_file.deps_env_info.update(n.conanfile.env_info, n.conan_ref.name)
            conan_file.deps_user_info[n.conan_ref.name] = n.conanfile.user_info

        # Update the env_values with the inherited from dependencies
        conan_file._env_values.update(conan_file.deps_env_info)

        # Update the info but filtering the package values that not apply to the subtree
        # of this current node and its dependencies.
        subtree_libnames = [ref.name for (ref, _) in node_order]
        for package_name, env_vars in conan_file._env_values.data.items():
            for name, value in env_vars.items():
                if not package_name or package_name in subtree_libnames or \
                   package_name == conan_file.name:
                    conan_file.info.env_values.add(name, value, package_name)

    def _get_nodes(self, nodes_by_level, skip_nodes):
        """Install the available packages if needed/allowed and return a list
        of nodes to build (tuples (conan_file, conan_ref))
        and installed nodes"""

        nodes_to_build = []
        # Now build each level, starting from the most independent one
        package_references = set()
        for level in nodes_by_level:
            for node in level:
                if node in skip_nodes:
                    continue
                conan_ref, conan_file = node

                # it is possible that the root conans
                # is not inside the storage but in a user folder, and thus its
                # treatment is different
                build_node = False
                package_id = None
                if conan_ref:
                    logger.debug("Processing node %s" % repr(conan_ref))
                    package_id = conan_file.info.package_id()
                    package_reference = PackageReference(conan_ref, package_id)
                    # Avoid processing twice the same package reference
                    if package_reference not in package_references:
                        package_references.add(package_reference)
                        check_outdated = self._build_mode.outdated
                        if self._build_mode.forced(conan_file, conan_ref):
                            build_node = True
                        else:
                            available = self._remote_proxy.package_available(package_reference,
                                                                             conan_file.short_paths,
                                                                             check_outdated)
                            build_node = not available

                nodes_to_build.append((conan_ref, package_id, conan_file, build_node))

        # A check to be sure that if introduced a pattern, something is going to be built

        if self._build_mode.patterns:
            to_build = [str(n[0].name) for n in nodes_to_build if n[3]]
            self._build_mode.check_matches(to_build)

<<<<<<< HEAD
        return nodes_to_build

    def _get_package(self, conan_ref, conan_file):
        '''Get remote package. It won't check if it's outdated'''
        # Compute conan_file package from local (already compiled) or from remote
        output = ScopedOutput(str(conan_ref), self._out)
        package_id = conan_file.info.package_id()
        package_reference = PackageReference(conan_ref, package_id)

        conan_ref = package_reference.conan
        package_folder = self._client_cache.package(package_reference, conan_file.short_paths)

        # If already exists do not dirt the output, the common situation
        # is that package is already installed and OK. If don't, the proxy
        # will print some other message about it
        if not os.path.exists(package_folder):
            output.info("Retrieving package %s" % package_id)

        if self._remote_proxy.get_package(package_reference, short_paths=conan_file.short_paths):
            self._handle_system_requirements(conan_ref, package_reference, conan_file, output)
            return True

        self._raise_package_not_found_error(conan_ref, conan_file)

    def _build_conanfile(self, conan_ref, conan_file, package_reference, package_folder, output):
        """Calls the conanfile's build method"""
        new_id = build_id(conan_file)
        if new_id:
            package_reference = PackageReference(package_reference.conan, new_id)
        build_folder = self._client_cache.build(package_reference, conan_file.short_paths)
        if os.path.exists(build_folder) and hasattr(conan_file, "build_id"):
            return build_folder
        # build_id is not caching the build folder, so actually rebuild the package
        src_folder = self._client_cache.source(conan_ref, conan_file.short_paths)
        export_folder = self._client_cache.export(conan_ref)
        export_source_folder = self._client_cache.export_sources(conan_ref, conan_file.short_paths)

        self._handle_system_requirements(conan_ref, package_reference, conan_file, output)
        with environment_append(conan_file.env):
            self._build_package(export_folder, export_source_folder, src_folder, build_folder,
                                package_folder, conan_file, output)
        return build_folder

    def _package_conanfile(self, conan_ref, conan_file, package_reference, build_folder,
                           package_folder, output):
        """Generate the info txt files and calls the conanfile package method"""

        # FIXME: Is weak to assign here the recipe_hash
        conan_file.info.recipe_hash = self._client_cache.load_manifest(conan_ref).summary_hash

        # Creating ***info.txt files
        save(os.path.join(build_folder, CONANINFO), conan_file.info.dumps())
        output.info("Generated %s" % CONANINFO)
        save(os.path.join(build_folder, BUILD_INFO), TXTGenerator(conan_file).content)
        output.info("Generated %s" % BUILD_INFO)

        os.chdir(build_folder)

        if getattr(conan_file, 'no_copy_source', False):
            source_folder = self._client_cache.source(package_reference.conan,
                                                      conan_file.short_paths)
        else:
            source_folder = build_folder
        with environment_append(conan_file.env):
            create_package(conan_file, source_folder, build_folder, package_folder, output)
            self._remote_proxy.handle_package_manifest(package_reference, installed=True)

    def _raise_package_not_found_error(self, conan_ref, conan_file):
        settings_text = ", ".join(conan_file.info.full_settings.dumps().splitlines())
        options_text = ", ".join(conan_file.info.full_options.dumps().splitlines())

        self._out.warn('''Can't find a '%s' package for the specified options and settings:
- Settings: %s
- Options: %s
''' % (conan_ref, settings_text, options_text))

        raise ConanException('''Missing prebuilt package for '%s'
Try to build it from sources with "--build %s"
Or read "http://docs.conan.io/en/latest/faq/troubleshooting.html#error-missing-prebuilt-package"
''' % (conan_ref, conan_ref.name))

    def _handle_system_requirements(self, conan_ref, package_reference, conan_file, coutput):
        """ check first the system_reqs/system_requirements.txt existence, if not existing
        check package/sha1/
        """
        if "system_requirements" not in type(conan_file).__dict__:
            return

        system_reqs_path = self._client_cache.system_reqs(conan_ref)
        system_reqs_package_path = self._client_cache.system_reqs_package(package_reference)
        if os.path.exists(system_reqs_path) or os.path.exists(system_reqs_package_path):
            return

        output = self.call_system_requirements(conan_file, coutput)

        try:
            output = str(output or "")
        except:
            coutput.warn("System requirements didn't return a string")
            output = ""
        if getattr(conan_file, "global_system_requirements", None):
            save(system_reqs_path, output)
        else:
            save(system_reqs_package_path, output)

    def call_system_requirements(self, conan_file, output):
        try:
            return conan_file.system_requirements()
        except Exception as e:
            output.error("while executing system_requirements(): %s" % str(e))
            raise ConanException("Error in system requirements")

    def _build_package(self, export_folder, export_source_folder, src_folder, build_folder,
                       package_folder, conan_file, output):
        """ builds the package, creating the corresponding build folder if necessary
        and copying there the contents from the src folder. The code is duplicated
        in every build, as some configure processes actually change the source
        code
        """

        try:
            rmdir(build_folder)
            rmdir(package_folder)
        except Exception as e:
            raise ConanException("%s\n\nCouldn't remove folder, might be busy or open\n"
                                 "Close any app using it, and retry" % str(e))

        output.info('Building your package in %s' % build_folder)
        config_source(export_folder, export_source_folder, src_folder, conan_file, output)
        output.info('Copying sources to build folder')

        if getattr(conan_file, 'no_copy_source', False):
            mkdir(build_folder)
            conan_file.source_folder = src_folder
        else:
            if platform.system() == "Windows" and os.getenv("CONAN_USER_HOME_SHORT") != "None":
                from conans.util.windows import ignore_long_path_files
                ignore = ignore_long_path_files(src_folder, build_folder, output)
            else:
                ignore = None
            shutil.copytree(src_folder, build_folder, symlinks=True, ignore=ignore)
            logger.debug("Copied to %s" % build_folder)
            logger.debug("Files copied %s" % os.listdir(build_folder))
            conan_file.source_folder = build_folder

        os.chdir(build_folder)
        conan_file.build_folder = build_folder
        conan_file._conanfile_directory = build_folder
        # Read generators from conanfile and generate the needed files
        logger.debug("Writing generators")
        write_generators(conan_file, build_folder, output)
        logger.debug("Files copied after generators %s" % os.listdir(build_folder))

        # Build step might need DLLs, binaries as protoc to generate source files
        # So execute imports() before build, storing the list of copied_files
        from conans.client.importer import run_imports
        copied_files = run_imports(conan_file, build_folder, output)

        try:
            # This is necessary because it is different for user projects
            # than for packages
            logger.debug("Call conanfile.build() with files in build folder: %s"
                         % os.listdir(build_folder))
            output.highlight("Calling build()")
            with conanfile_exception_formatter(str(conan_file), "build"):
                conan_file.build()

            output.success("Package '%s' built" % conan_file.info.package_id())
            output.info("Build folder %s" % build_folder)
        except Exception as exc:
            os.chdir(src_folder)
            self._out.writeln("")
            output.error("Package '%s' build failed" % conan_file.info.package_id())
            output.warn("Build folder %s" % build_folder)
            if isinstance(exc, ConanExceptionInUserConanfileMethod):
                raise exc
            raise ConanException(exc)

        finally:
            conan_file._conanfile_directory = export_folder
            # Now remove all files that were imported with imports()
            for f in copied_files:
                try:
                    if(f.startswith(build_folder)):
                        os.remove(f)
                except Exception:
                    self._out.warn("Unable to remove imported file from build: %s" % f)

    def _package_info_conanfile(self, conan_file):
        # Once the node is build, execute package info, so it has access to the
        # package folder and artifacts
        with conanfile_exception_formatter(str(conan_file), "package_info"):
            conan_file.package_info()
=======
        return nodes_to_build
>>>>>>> c7d6e4e7
<|MERGE_RESOLUTION|>--- conflicted
+++ resolved
@@ -123,27 +123,17 @@
                       self._conan_file, self._out)
         self._out.info('Copying sources to build folder')
 
-        def check_max_path_len(src, files):
-            if platform.system() != "Windows":
-                return []
-            filtered_files = []
-            for the_file in files:
-                source_path = os.path.join(src, the_file)
-                # Without storage path, just relative
-                rel_path = os.path.relpath(source_path, src_folder)
-                dest_path = os.path.normpath(os.path.join(self.build_folder, rel_path))
-                # it is NOT that "/" is counted as "\\" so it counts double
-                # seems a bug in python, overflows paths near the limit of 260,
-                if len(dest_path) >= 249:
-                    filtered_files.append(the_file)
-                    self._out.warn("Filename too long, file excluded: %s" % dest_path)
-            return filtered_files
-
         if getattr(self._conan_file, 'no_copy_source', False):
             mkdir(self.build_folder)
             self._conan_file.source_folder = src_folder
         else:
-            shutil.copytree(src_folder, self.build_folder, symlinks=True, ignore=check_max_path_len)
+            if platform.system() == "Windows" and os.getenv("CONAN_USER_HOME_SHORT") != "None":
+                from conans.util.windows import ignore_long_path_files
+                ignore = ignore_long_path_files(src_folder, self.build_folder, self._out)
+            else:
+                ignore = None
+
+            shutil.copytree(src_folder, self.build_folder, symlinks=True, ignore=ignore)
             logger.debug("Copied to %s" % self.build_folder)
             logger.debug("Files copied %s" % os.listdir(self.build_folder))
             self._conan_file.source_folder = self.build_folder
@@ -486,200 +476,4 @@
             to_build = [str(n[0].name) for n in nodes_to_build if n[3]]
             self._build_mode.check_matches(to_build)
 
-<<<<<<< HEAD
-        return nodes_to_build
-
-    def _get_package(self, conan_ref, conan_file):
-        '''Get remote package. It won't check if it's outdated'''
-        # Compute conan_file package from local (already compiled) or from remote
-        output = ScopedOutput(str(conan_ref), self._out)
-        package_id = conan_file.info.package_id()
-        package_reference = PackageReference(conan_ref, package_id)
-
-        conan_ref = package_reference.conan
-        package_folder = self._client_cache.package(package_reference, conan_file.short_paths)
-
-        # If already exists do not dirt the output, the common situation
-        # is that package is already installed and OK. If don't, the proxy
-        # will print some other message about it
-        if not os.path.exists(package_folder):
-            output.info("Retrieving package %s" % package_id)
-
-        if self._remote_proxy.get_package(package_reference, short_paths=conan_file.short_paths):
-            self._handle_system_requirements(conan_ref, package_reference, conan_file, output)
-            return True
-
-        self._raise_package_not_found_error(conan_ref, conan_file)
-
-    def _build_conanfile(self, conan_ref, conan_file, package_reference, package_folder, output):
-        """Calls the conanfile's build method"""
-        new_id = build_id(conan_file)
-        if new_id:
-            package_reference = PackageReference(package_reference.conan, new_id)
-        build_folder = self._client_cache.build(package_reference, conan_file.short_paths)
-        if os.path.exists(build_folder) and hasattr(conan_file, "build_id"):
-            return build_folder
-        # build_id is not caching the build folder, so actually rebuild the package
-        src_folder = self._client_cache.source(conan_ref, conan_file.short_paths)
-        export_folder = self._client_cache.export(conan_ref)
-        export_source_folder = self._client_cache.export_sources(conan_ref, conan_file.short_paths)
-
-        self._handle_system_requirements(conan_ref, package_reference, conan_file, output)
-        with environment_append(conan_file.env):
-            self._build_package(export_folder, export_source_folder, src_folder, build_folder,
-                                package_folder, conan_file, output)
-        return build_folder
-
-    def _package_conanfile(self, conan_ref, conan_file, package_reference, build_folder,
-                           package_folder, output):
-        """Generate the info txt files and calls the conanfile package method"""
-
-        # FIXME: Is weak to assign here the recipe_hash
-        conan_file.info.recipe_hash = self._client_cache.load_manifest(conan_ref).summary_hash
-
-        # Creating ***info.txt files
-        save(os.path.join(build_folder, CONANINFO), conan_file.info.dumps())
-        output.info("Generated %s" % CONANINFO)
-        save(os.path.join(build_folder, BUILD_INFO), TXTGenerator(conan_file).content)
-        output.info("Generated %s" % BUILD_INFO)
-
-        os.chdir(build_folder)
-
-        if getattr(conan_file, 'no_copy_source', False):
-            source_folder = self._client_cache.source(package_reference.conan,
-                                                      conan_file.short_paths)
-        else:
-            source_folder = build_folder
-        with environment_append(conan_file.env):
-            create_package(conan_file, source_folder, build_folder, package_folder, output)
-            self._remote_proxy.handle_package_manifest(package_reference, installed=True)
-
-    def _raise_package_not_found_error(self, conan_ref, conan_file):
-        settings_text = ", ".join(conan_file.info.full_settings.dumps().splitlines())
-        options_text = ", ".join(conan_file.info.full_options.dumps().splitlines())
-
-        self._out.warn('''Can't find a '%s' package for the specified options and settings:
-- Settings: %s
-- Options: %s
-''' % (conan_ref, settings_text, options_text))
-
-        raise ConanException('''Missing prebuilt package for '%s'
-Try to build it from sources with "--build %s"
-Or read "http://docs.conan.io/en/latest/faq/troubleshooting.html#error-missing-prebuilt-package"
-''' % (conan_ref, conan_ref.name))
-
-    def _handle_system_requirements(self, conan_ref, package_reference, conan_file, coutput):
-        """ check first the system_reqs/system_requirements.txt existence, if not existing
-        check package/sha1/
-        """
-        if "system_requirements" not in type(conan_file).__dict__:
-            return
-
-        system_reqs_path = self._client_cache.system_reqs(conan_ref)
-        system_reqs_package_path = self._client_cache.system_reqs_package(package_reference)
-        if os.path.exists(system_reqs_path) or os.path.exists(system_reqs_package_path):
-            return
-
-        output = self.call_system_requirements(conan_file, coutput)
-
-        try:
-            output = str(output or "")
-        except:
-            coutput.warn("System requirements didn't return a string")
-            output = ""
-        if getattr(conan_file, "global_system_requirements", None):
-            save(system_reqs_path, output)
-        else:
-            save(system_reqs_package_path, output)
-
-    def call_system_requirements(self, conan_file, output):
-        try:
-            return conan_file.system_requirements()
-        except Exception as e:
-            output.error("while executing system_requirements(): %s" % str(e))
-            raise ConanException("Error in system requirements")
-
-    def _build_package(self, export_folder, export_source_folder, src_folder, build_folder,
-                       package_folder, conan_file, output):
-        """ builds the package, creating the corresponding build folder if necessary
-        and copying there the contents from the src folder. The code is duplicated
-        in every build, as some configure processes actually change the source
-        code
-        """
-
-        try:
-            rmdir(build_folder)
-            rmdir(package_folder)
-        except Exception as e:
-            raise ConanException("%s\n\nCouldn't remove folder, might be busy or open\n"
-                                 "Close any app using it, and retry" % str(e))
-
-        output.info('Building your package in %s' % build_folder)
-        config_source(export_folder, export_source_folder, src_folder, conan_file, output)
-        output.info('Copying sources to build folder')
-
-        if getattr(conan_file, 'no_copy_source', False):
-            mkdir(build_folder)
-            conan_file.source_folder = src_folder
-        else:
-            if platform.system() == "Windows" and os.getenv("CONAN_USER_HOME_SHORT") != "None":
-                from conans.util.windows import ignore_long_path_files
-                ignore = ignore_long_path_files(src_folder, build_folder, output)
-            else:
-                ignore = None
-            shutil.copytree(src_folder, build_folder, symlinks=True, ignore=ignore)
-            logger.debug("Copied to %s" % build_folder)
-            logger.debug("Files copied %s" % os.listdir(build_folder))
-            conan_file.source_folder = build_folder
-
-        os.chdir(build_folder)
-        conan_file.build_folder = build_folder
-        conan_file._conanfile_directory = build_folder
-        # Read generators from conanfile and generate the needed files
-        logger.debug("Writing generators")
-        write_generators(conan_file, build_folder, output)
-        logger.debug("Files copied after generators %s" % os.listdir(build_folder))
-
-        # Build step might need DLLs, binaries as protoc to generate source files
-        # So execute imports() before build, storing the list of copied_files
-        from conans.client.importer import run_imports
-        copied_files = run_imports(conan_file, build_folder, output)
-
-        try:
-            # This is necessary because it is different for user projects
-            # than for packages
-            logger.debug("Call conanfile.build() with files in build folder: %s"
-                         % os.listdir(build_folder))
-            output.highlight("Calling build()")
-            with conanfile_exception_formatter(str(conan_file), "build"):
-                conan_file.build()
-
-            output.success("Package '%s' built" % conan_file.info.package_id())
-            output.info("Build folder %s" % build_folder)
-        except Exception as exc:
-            os.chdir(src_folder)
-            self._out.writeln("")
-            output.error("Package '%s' build failed" % conan_file.info.package_id())
-            output.warn("Build folder %s" % build_folder)
-            if isinstance(exc, ConanExceptionInUserConanfileMethod):
-                raise exc
-            raise ConanException(exc)
-
-        finally:
-            conan_file._conanfile_directory = export_folder
-            # Now remove all files that were imported with imports()
-            for f in copied_files:
-                try:
-                    if(f.startswith(build_folder)):
-                        os.remove(f)
-                except Exception:
-                    self._out.warn("Unable to remove imported file from build: %s" % f)
-
-    def _package_info_conanfile(self, conan_file):
-        # Once the node is build, execute package info, so it has access to the
-        # package folder and artifacts
-        with conanfile_exception_formatter(str(conan_file), "package_info"):
-            conan_file.package_info()
-=======
-        return nodes_to_build
->>>>>>> c7d6e4e7
+        return nodes_to_build