--- conflicted
+++ resolved
@@ -27,13 +27,9 @@
 from conans.util.tracer import log_package_built,\
     log_package_got_from_local_cache
 from conans.client.tools.env import pythonpath
-<<<<<<< HEAD
 from conans.client.graph.graph import BINARY_SKIP, BINARY_MISSING,\
     BINARY_DOWNLOAD, BINARY_UPDATE, BINARY_BUILD, BINARY_CACHE
-=======
-from conans.client.package_installer import get_package
 from conans.client.file_copier import report_copied_files
->>>>>>> 0f5ccd1f
 
 
 def build_id(conan_file):
@@ -246,13 +242,13 @@
     """ main responsible of retrieving binary packages or building them from source
     locally in case they are not found in remotes
     """
-    def __init__(self, client_cache, output, remote_manager, registry, recorder):
+    def __init__(self, client_cache, output, remote_manager, registry, recorder, workspace):
         self._client_cache = client_cache
         self._out = output
         self._remote_manager = remote_manager
         self._registry = registry
         self._recorder = recorder
-        self._workspace = None
+        self._workspace = workspace
 
     def install(self, deps_graph, keep_build=False):
         # order by levels and separate the root node (conan_ref=None) from the rest
@@ -263,7 +259,6 @@
         self._build(nodes_by_level, deps_graph, keep_build, root_node)
 
     def _build(self, nodes_by_level, deps_graph, keep_build, root_node):
-
         inverse_levels = deps_graph.inverse_levels()
 
         processed_package_references = set()
@@ -279,41 +274,23 @@
                 package_folder = self._client_cache.package(package_ref,
                                                             conan_file.short_paths)
 
-<<<<<<< HEAD
                 self._propagate_info(node, inverse_levels, deps_graph, output)
-                if node.binary == BINARY_SKIP:  # Privates not necessary
+                if node.binary in (BINARY_SKIP):  # Privates not necessary
                     continue
-                with self._client_cache.package_lock(package_ref):
-                    if package_ref not in processed_package_references:
-                        processed_package_references.add(package_ref)
-                        set_dirty(package_folder)
-                        if node.binary == BINARY_BUILD:
-                            self._build_package(node, package_ref, output, keep_build)
-                        elif node.binary in (BINARY_UPDATE, BINARY_DOWNLOAD):
-                            self._download_package(conan_file, package_ref, output, package_folder, node.binary_remote)
-                            if node.binary_remote != node.remote:
-                                self._registry.set_ref(conan_ref, node.binary_remote)
-                        elif node.binary == BINARY_CACHE:
-                            output.success('Already installed!')
-                            log_package_got_from_local_cache(package_ref)
-                            self._recorder.package_fetched_from_cache(package_ref)
-                        clean_dirty(package_folder)
-
-                    # Call the info method
-                    self._call_package_info(conan_file, package_folder)
-=======
-    def nodes_to_build(self, deps_graph):
-        """Called from info command when a build policy is used in build_order parameter"""
-        # Get the nodes in order and if we have to build them
-        nodes_by_level = deps_graph.by_levels()
-        nodes_by_level.pop()  # Remove latest one, consumer node with conan_ref=None
-        skip_private_nodes = self._compute_private_nodes(deps_graph)
-        nodes = self._get_nodes(nodes_by_level, skip_private_nodes)
-        return [(PackageReference(node.conan_ref, package_id), node.conanfile)
-                for node, package_id, build in nodes if build]
-
-    def _handle_node_cache(self, node, package_id, build_needed, keep_build, profile_build_requires,
-                           inverse_levels, deps_graph, update):
+
+                workspace_package = self._workspace[node.conan_ref] if self._workspace else None
+                if workspace_package:
+                    self._handle_node_workspace(node, workspace_package, inverse_levels, deps_graph)
+                else:
+                    self._handle_node_cache(node, package_id, keep_build, processed_package_references)
+
+                # Call the info method
+                self._call_package_info(conan_file, package_folder)
+
+        # Finally, propagate information to root node (conan_ref=None)
+        self._propagate_info(root_node, inverse_levels, deps_graph, self._out)
+
+    def _handle_node_cache(self, node, package_id, keep_build, processed_package_references):
         conan_ref, conan_file = node.conan_ref, node.conanfile
         output = ScopedOutput(str(conan_ref), self._out)
         package_ref = PackageReference(conan_ref, package_id)
@@ -321,17 +298,20 @@
                                                     conan_file.short_paths)
 
         with self._client_cache.package_lock(package_ref):
-            set_dirty(package_folder)
-            if build_needed and (conan_ref, package_id) not in self._built_packages:
-                self._build_package(node, package_id, package_ref, output,
-                                    keep_build, profile_build_requires, inverse_levels, deps_graph, update)
-            else:
-                self._get_existing_package(conan_file, package_ref, output, package_folder, update)
-                self._propagate_info(node, inverse_levels, deps_graph)
-
-            # Call the info method
-            self._call_package_info(conan_file, package_folder)
-            clean_dirty(package_folder)
+            if package_ref not in processed_package_references:
+                processed_package_references.add(package_ref)
+                set_dirty(package_folder)
+                if node.binary == BINARY_BUILD:
+                    self._build_package(node, package_ref, output, keep_build)
+                elif node.binary in (BINARY_UPDATE, BINARY_DOWNLOAD):
+                    self._download_package(conan_file, package_ref, output, package_folder, node.binary_remote)
+                    if node.binary_remote != node.remote:
+                        self._registry.set_ref(conan_ref, node.binary_remote)
+                elif node.binary == BINARY_CACHE:
+                    output.success('Already installed!')
+                    log_package_got_from_local_cache(package_ref)
+                    self._recorder.package_fetched_from_cache(package_ref)
+                clean_dirty(package_folder)
 
     def _handle_node_workspace(self, node, workspace_package, inverse_levels, deps_graph):
         conan_ref, conan_file = node.conan_ref, node.conanfile
@@ -363,30 +343,6 @@
         copied_files = run_imports(conan_file, build_folder, output)
         report_copied_files(copied_files, output)
 
-    def _build(self, nodes_to_process, deps_graph, skip_nodes, profile_build_requires, keep_build,
-               root_node, update):
-        """ The build assumes an input of conans ordered by degree, first level
-        should be independent from each other, the next-second level should have
-        dependencies only to first level conans.
-        param nodes_by_level: list of lists [[nodeA, nodeB], [nodeC], [nodeD, ...], ...]
-        """
-        inverse_levels = deps_graph.inverse_levels()
-        for level in inverse_levels:
-            level[:] = [n for n in level if n not in skip_nodes]
-
-        for node, package_id, build_needed in nodes_to_process:
-
-            workspace_package = self._workspace[node.conan_ref] if self._workspace else None
-            if workspace_package:
-                self._handle_node_workspace(node, workspace_package, inverse_levels, deps_graph)
-            else:
-                self._handle_node_cache(node, package_id, build_needed, keep_build, profile_build_requires,
-                                        inverse_levels, deps_graph, update)
->>>>>>> 0f5ccd1f
-
-        # Finally, propagate information to root node (conan_ref=None)
-        self._propagate_info(root_node, inverse_levels, deps_graph, self._out)
-
     def _download_package(self, conan_file, package_reference, output, package_folder, remote):
         self._remote_manager.get_package(package_reference, package_folder,
                                          remote, output, self._recorder)
@@ -440,13 +396,8 @@
         closure = deps_graph.full_closure(node)
         node_order = []
         for level in levels:
-<<<<<<< HEAD
             for n in closure.values():
                 if n in level and n.binary != BINARY_SKIP:
-=======
-            for n in closure:
-                if n in level:
->>>>>>> 0f5ccd1f
                     node_order.append(n)
 
         conan_file = node.conanfile
@@ -486,56 +437,4 @@
                     conanfile.source_folder = None
                     conanfile.build_folder = None
                     conanfile.install_folder = None
-<<<<<<< HEAD
-                    conanfile.package_info()
-=======
-                    conanfile.package_info()
-
-    def _get_nodes(self, nodes_by_level, skip_nodes):
-        """Compute a list of (conan_ref, package_id, conan_file, build_node)
-        defining what to do with each node
-        """
-
-        nodes_to_build = []
-        # Now build each level, starting from the most independent one
-        package_references = set()
-        for level in nodes_by_level:
-            for node in level:
-                if node in skip_nodes:
-                    continue
-                conan_ref, conan_file = node.conan_ref, node.conanfile
-                build_node = False
-                logger.debug("Processing node %s", repr(conan_ref))
-                package_id = conan_file.info.package_id()
-                package_reference = PackageReference(conan_ref, package_id)
-                # Avoid processing twice the same package reference
-                if package_reference not in package_references:
-                    package_references.add(package_reference)
-                    package_folder = self._client_cache.package(package_reference,
-                                                                short_paths=conan_file.short_paths)
-
-                    local_project = self._workspace[conan_ref] if self._workspace else None
-                    if not local_project:
-                        with self._client_cache.package_lock(package_reference):
-                            if is_dirty(package_folder):
-                                output = ScopedOutput(str(conan_ref), self._out)
-                                output.warn("Package is corrupted, removing folder: %s" % package_folder)
-                                rmdir(package_folder)
-
-                    check_outdated = self._build_mode.outdated
-                    if self._build_mode.forced(conan_file, conan_ref):
-                        build_node = True
-                    else:
-                        if local_project:
-                            # Maybe the folder is not there, check it!
-                            build_node = False
-                        else:
-                            available = self._remote_proxy.package_available(package_reference,
-                                                                             package_folder,
-                                                                             check_outdated)
-                            build_node = not available
-
-                nodes_to_build.append((node, package_id, build_node))
-
-        return nodes_to_build
->>>>>>> 0f5ccd1f
+                    conanfile.package_info()