import os
import time
import shutil
import platform

from conans.client import tools
from conans.model.conan_file import get_env_context_manager
from conans.model.env_info import EnvInfo
from conans.model.user_info import UserInfo
from conans.paths import CONANINFO, BUILD_INFO, RUN_LOG_NAME
from conans.util.files import save, rmdir, mkdir, make_read_only
from conans.model.ref import PackageReference
from conans.util.log import logger
from conans.errors import (ConanException, conanfile_exception_formatter,
                           ConanExceptionInUserConanfileMethod)
from conans.client.packager import create_package
from conans.client.generators import write_generators, TXTGenerator
from conans.model.build_info import CppInfo
from conans.client.output import ScopedOutput
from conans.client.source import config_source
from conans.util.tracer import log_package_built
from conans.util.env_reader import get_env
from conans.client.importer import remove_imports


def build_id(conan_file):
    if hasattr(conan_file, "build_id"):
        # construct new ConanInfo
        build_id_info = conan_file.info.copy()
        conan_file.info_build = build_id_info
        # effectively call the user function to change the package values
        with conanfile_exception_formatter(str(conan_file), "build_id"):
            conan_file.build_id()
        # compute modified ID
        return build_id_info.package_id()
    return None


class _ConanPackageBuilder(object):
    """Builds and packages a single conan_file binary package"""

    def __init__(self, conan_file, package_reference, client_cache, output):
        self._client_cache = client_cache
        self._conan_file = conan_file
        self._out = output
        self._package_reference = package_reference
        self._conan_ref = self._package_reference.conan
        self._skip_build = False  # If build_id()

        new_id = build_id(self._conan_file)
        self.build_reference = PackageReference(self._conan_ref, new_id) if new_id else package_reference
        self.build_folder = self._client_cache.build(self.build_reference,
                                                     self._conan_file.short_paths)
        self.package_folder = self._client_cache.package(self._package_reference,
                                                         self._conan_file.short_paths)
        self.source_folder = self._client_cache.source(self._conan_ref, self._conan_file.short_paths)

    def prepare_build(self):
        if self.build_reference != self._package_reference and \
              os.path.exists(self.build_folder) and hasattr(self._conan_file, "build_id"):
            self._skip_build = True
            return

        # build_id is not caching the build folder, so actually rebuild the package
        _handle_system_requirements(self._conan_file, self._package_reference,
                                    self._client_cache, self._out)

        export_folder = self._client_cache.export(self._conan_ref)
        export_source_folder = self._client_cache.export_sources(self._conan_ref,
                                                                 self._conan_file.short_paths)

        try:
            rmdir(self.build_folder)
            rmdir(self.package_folder)
        except OSError as e:
            raise ConanException("%s\n\nCouldn't remove folder, might be busy or open\n"
                                 "Close any app using it, and retry" % str(e))

        self._out.info('Building your package in %s' % self.build_folder)
        config_source(export_folder, export_source_folder, self.source_folder,
                      self._conan_file, self._out)
        self._out.info('Copying sources to build folder')

        if getattr(self._conan_file, 'no_copy_source', False):
            mkdir(self.build_folder)
            self._conan_file.source_folder = self.source_folder
        else:
            if platform.system() == "Windows" and os.getenv("CONAN_USER_HOME_SHORT") != "None":
                from conans.util.windows import ignore_long_path_files
                ignore = ignore_long_path_files(self.source_folder, self.build_folder, self._out)
            else:
                ignore = None

            shutil.copytree(self.source_folder, self.build_folder, symlinks=True, ignore=ignore)
            logger.debug("Copied to %s", self.build_folder)
            logger.debug("Files copied %s", os.listdir(self.build_folder))
            self._conan_file.source_folder = self.build_folder

    def build(self):
        """Calls the conanfile's build method"""
        if self._skip_build:
            return
        with get_env_context_manager(self._conan_file):
            self._build_package()

    def package(self):
        """Generate the info txt files and calls the conanfile package method.
        """

        # FIXME: Is weak to assign here the recipe_hash
        manifest = self._client_cache.load_manifest(self._conan_ref)
        self._conan_file.info.recipe_hash = manifest.summary_hash

        # Creating ***info.txt files
        save(os.path.join(self.build_folder, CONANINFO), self._conan_file.info.dumps())
        self._out.info("Generated %s" % CONANINFO)
        save(os.path.join(self.build_folder, BUILD_INFO), TXTGenerator(self._conan_file).content)
        self._out.info("Generated %s" % BUILD_INFO)

        os.chdir(self.build_folder)

        if getattr(self._conan_file, 'no_copy_source', False):
            source_folder = self.source_folder
        else:
            source_folder = self.build_folder
        with get_env_context_manager(self._conan_file):
            install_folder = self.build_folder  # While installing, the infos goes to build folder
            create_package(self._conan_file, source_folder, self.build_folder, self.package_folder,
                           install_folder, self._out)

        if get_env("CONAN_READ_ONLY_CACHE", False):
            make_read_only(self.package_folder)

    def _build_package(self):
        """ calls the imports + conanfile.build() method
        """
        os.chdir(self.build_folder)
        self._conan_file.build_folder = self.build_folder
        self._conan_file.package_folder = self.package_folder
        # In local cache, install folder always is build_folder
        self._conan_file.install_folder = self.build_folder

        # Read generators from conanfile and generate the needed files
        logger.debug("Writing generators")
        write_generators(self._conan_file, self.build_folder, self._out)
        logger.debug("Files copied after generators %s", os.listdir(self.build_folder))

        # Build step might need DLLs, binaries as protoc to generate source files
        # So execute imports() before build, storing the list of copied_files
        from conans.client.importer import run_imports
        copied_files = run_imports(self._conan_file, self.build_folder, self._out)

        try:
            # This is necessary because it is different for user projects
            # than for packages
            logger.debug("Call conanfile.build() with files in build folder: %s",
                         os.listdir(self.build_folder))
            self._out.highlight("Calling build()")
            with conanfile_exception_formatter(str(self._conan_file), "build"):
                self._conan_file.build()

            self._out.success("Package '%s' built" % self._conan_file.info.package_id())
            self._out.info("Build folder %s" % self.build_folder)
        except Exception as exc:
            self._out.writeln("")
            self._out.error("Package '%s' build failed" % self._conan_file.info.package_id())
            self._out.warn("Build folder %s" % self.build_folder)
            if isinstance(exc, ConanExceptionInUserConanfileMethod):
                raise exc
            raise ConanException(exc)
        finally:
            # Now remove all files that were imported with imports()
            remove_imports(self._conan_file, copied_files, self._out)


def _raise_package_not_found_error(conan_file, conan_ref, package_id, out):
    settings_text = ", ".join(conan_file.info.full_settings.dumps().splitlines())
    options_text = ", ".join(conan_file.info.full_options.dumps().splitlines())

    out.warn('''Can't find a '%s' package for the specified options and settings:
- Settings: %s
- Options: %s
- Package ID: %s
''' % (conan_ref, settings_text, options_text, package_id))

    raise ConanException('''Missing prebuilt package for '%s'
Try to build it from sources with "--build %s"
Or read "http://docs.conan.io/en/latest/faq/troubleshooting.html#error-missing-prebuilt-package"
''' % (conan_ref, conan_ref.name))


def _handle_system_requirements(conan_file, package_reference, client_cache, out):
    """ check first the system_reqs/system_requirements.txt existence, if not existing
    check package/sha1/

    Used after remote package retrieving and before package building
    """
    if "system_requirements" not in type(conan_file).__dict__:
        return

    system_reqs_path = client_cache.system_reqs(package_reference.conan)
    system_reqs_package_path = client_cache.system_reqs_package(package_reference)
    if os.path.exists(system_reqs_path) or os.path.exists(system_reqs_package_path):
        return

    ret = call_system_requirements(conan_file, out)

    try:
        ret = str(ret or "")
    except:
        out.warn("System requirements didn't return a string")
        ret = ""
    if getattr(conan_file, "global_system_requirements", None):
        save(system_reqs_path, ret)
    else:
        save(system_reqs_package_path, ret)


def call_system_requirements(conanfile, output):
    try:
        return conanfile.system_requirements()
    except Exception as e:
        output.error("while executing system_requirements(): %s" % str(e))
        raise ConanException("Error in system requirements")


class ConanInstaller(object):
    """ main responsible of retrieving binary packages or building them from source
    locally in case they are not found in remotes
    """
    def __init__(self, client_cache, output, remote_proxy, build_mode, build_requires):
        self._client_cache = client_cache
        self._out = output
        self._remote_proxy = remote_proxy
        self._build_requires = build_requires
        self._build_mode = build_mode
        self._built_packages = set()  # To avoid re-building twice the same package reference

    def install(self, deps_graph, profile_build_requires, keep_build=False):
        """ given a DepsGraph object, build necessary nodes or retrieve them
        """
        t1 = time.time()
        # order by levels and separate the root node (conan_ref=None) from the rest
        nodes_by_level = deps_graph.by_levels()
        root_level = nodes_by_level.pop()
        _, root_conanfile = root_level[0]
        logger.debug("Install-Process buildinfo %s", (time.time() - t1))
        t1 = time.time()
        skip_private_nodes = self._compute_private_nodes(deps_graph)
        logger.debug("Install-Process private %s", (time.time() - t1))
        t1 = time.time()
        # Get the nodes in order and if we have to build them
        nodes_to_process = self._get_nodes(nodes_by_level, skip_private_nodes)
        self._build(nodes_to_process, deps_graph, skip_private_nodes, profile_build_requires, keep_build,
                    root_conanfile)
        logger.debug("Install-build %s", (time.time() - t1))

    def _compute_private_nodes(self, deps_graph):
        """ computes a list of nodes that are not required to be built, as they are
        private requirements of already available shared libraries as binaries.

        If the package requiring a private node has an up to date binary package,
        the private node is not retrieved nor built
        """
        skip_nodes = set()  # Nodes that require private packages but are already built
        for node in deps_graph.nodes:
            conan_ref, conanfile = node
            if not [r for r in conanfile.requires.values() if r.private]:
                continue

            if conan_ref:
                build_forced = self._build_mode.forced(conanfile, conan_ref)
                if build_forced:
                    continue

                package_id = conanfile.info.package_id()
                package_reference = PackageReference(conan_ref, package_id)
                check_outdated = self._build_mode.outdated

                if self._remote_proxy.package_available(package_reference,
                                                        conanfile.short_paths,
                                                        check_outdated):
                    skip_nodes.add(node)

        # Get the private nodes
        skippable_private_nodes = deps_graph.private_nodes(skip_nodes)
        return skippable_private_nodes

    def nodes_to_build(self, deps_graph):
        """Called from info command when a build policy is used in build_order parameter"""
        # Get the nodes in order and if we have to build them
        nodes_by_level = deps_graph.by_levels()
        nodes_by_level.pop()  # Remove latest one, consumer node with conan_ref=None
        skip_private_nodes = self._compute_private_nodes(deps_graph)
        nodes = self._get_nodes(nodes_by_level, skip_private_nodes)
        return [(PackageReference(conan_ref, package_id), conan_file)
                for conan_ref, package_id, conan_file, build in nodes if build]

    def _build(self, nodes_to_process, deps_graph, skip_nodes, profile_build_requires, keep_build,
               root_conanfile):
        """ The build assumes an input of conans ordered by degree, first level
        should be independent from each other, the next-second level should have
        dependencies only to first level conans.
        param nodes_by_level: list of lists [[nodeA, nodeB], [nodeC], [nodeD, ...], ...]
        """
        inverse = deps_graph.inverse_levels()
        flat = []

        for level in inverse:
            level = sorted(level, key=lambda x: x.conan_ref)
            flat.extend(n for n in level if n not in skip_nodes)

        for conan_ref, package_id, conan_file, build_needed in nodes_to_process:
            output = ScopedOutput(str(conan_ref), self._out)
            package_ref = PackageReference(conan_ref, package_id)
            package_folder = self._client_cache.package(package_ref,
                                                        conan_file.short_paths)

            if build_needed and (conan_ref, package_id) not in self._built_packages:
<<<<<<< HEAD
                if self._conan_project:
                    conanfile_path = self._conan_project.get_conanfile_path(conan_ref)
                    if conanfile_path:
                        self._build_project_pkg(conan_file, output, conan_ref, package_id, flat,
                                                deps_graph, conanfile_path, profile_build_requires)
                if not conanfile_path:
                    self._build_pkg(conan_ref, package_id, conan_file, output, keep_build,
                                    profile_build_requires, flat, deps_graph)
            else:
                self._get_existing_pkg(conan_ref, package_id, conan_file, output, flat, deps_graph)

    def _build_project_pkg(self, conan_file, output, conan_ref, package_id, flat, deps_graph,
                           conanfile_path, profile_build_requires):
        source_folder = os.path.dirname(conanfile_path)
        self._build_requires.install(conan_ref, conan_file, self,
                                     profile_build_requires, output)

        # Assign to node the propagated info
        self._propagate_info(conan_file, conan_ref, flat, deps_graph)
        output.highlight("Calling build()")
        build_folder = self._conan_project.get_build_path(conan_ref)
        package_ref = PackageReference(conan_ref, package_id)
        package_folder = self._conan_project.get_package_path(package_ref)
        mkdir(build_folder)
        mkdir(package_folder)
        os.chdir(build_folder)
        conan_file.source_folder = source_folder
        conan_file.build_folder = build_folder
        conan_file.package_folder = package_folder
        write_generators(conan_file, build_folder, output)
        # In local cache, install folder always is build_folder
        conan_file.install_folder = build_folder
        with conanfile_exception_formatter(str(conan_file), "build"):
            conan_file.build()

        output.success("Package '%s' built" % conan_file.info.package_id())
        output.info("Build folder %s" % build_folder)
        # Creating ***info.txt files
        save(os.path.join(build_folder, CONANINFO), conan_file.info.dumps())
        output.info("Generated %s" % CONANINFO)
        save(os.path.join(build_folder, BUILD_INFO), TXTGenerator(conan_file).content)
        output.info("Generated %s" % BUILD_INFO)

        create_package(conan_file, source_folder, build_folder, package_folder,
                       build_folder, output)

        call_package_info(conan_file, package_folder)

    def _get_existing_pkg(self, conan_ref, package_id, conan_file, output, flat, deps_graph):
        # Get the package, we have a not outdated remote package
        package_ref = None
        if conan_ref:
            package_ref = PackageReference(conan_ref, package_id)
            with self._client_cache.package_lock(package_ref):
                self._get_remote_package(conan_file, package_ref, output)

        # Assign to the node the propagated info
        # (conan_ref could be None if user project, but of course assign the info
        self._propagate_info(conan_file, conan_ref, flat, deps_graph)

        if package_ref:
            # Call the info method
            package_folder = self._client_cache.package(package_ref, conan_file.short_paths)
            call_package_info(conan_file, package_folder)

    def _build_pkg(self, conan_ref, package_id, conan_file, output, keep_build, profile_build_requires,
                   flat, deps_graph):
        package_ref = PackageReference(conan_ref, package_id)
        build_allowed = self._build_mode.allowed(conan_file, conan_ref)
        if not build_allowed:
            _raise_package_not_found_error(conan_file, conan_ref, package_id, output)

        skip_build = conan_file.develop and keep_build
        if skip_build:
            output.info("Won't be built as specified by --keep-build")
        else:
            if conan_file.build_policy_missing:
                output.info("Building package from source as defined by build_policy='missing'")
            elif self._build_mode.forced(conan_file, conan_ref):
                output.warn('Forced build from source')

        if not skip_build:
            self._build_requires.install(conan_ref, conan_file, self,
                                         profile_build_requires, output)

        t1 = time.time()
        # Assign to node the propagated info
        self._propagate_info(conan_file, conan_ref, flat, deps_graph)
        builder = _ConanPackageBuilder(conan_file, package_ref, self._client_cache, output)

        if skip_build:
            if not os.path.exists(builder.build_folder):
                raise ConanException("--keep-build specified, but build folder not found")
        else:
            with self._client_cache.conanfile_write_lock(conan_ref):
                self._remote_proxy.get_recipe_sources(conan_ref, conan_file.short_paths)
                builder.prepare_build()

        with self._client_cache.conanfile_read_lock(conan_ref):
            with self._client_cache.package_lock(builder.build_reference):
                if not skip_build:
                    builder.build()
                builder.package()

                self._remote_proxy.handle_package_manifest(package_ref, installed=True)
                package_folder = self._client_cache.package(package_ref, conan_file.short_paths)
                # Call the info method
                call_package_info(conan_file, package_folder)

                # Log build
                self._log_built_package(conan_file, package_ref, time.time() - t1)
                self._built_packages.add((conan_ref, package_id))
=======
                self._build_package(conan_file, conan_ref, package_id, package_ref, output,
                                    keep_build, profile_build_requires, flat, deps_graph)
            else:
                # Get the package, we have a not outdated remote package
                with self._client_cache.package_lock(package_ref):
                    self._get_remote_package(conan_file, package_ref, output, package_folder)
                self._propagate_info(conan_file, conan_ref, flat, deps_graph)

            # Call the info method
            self._call_package_info(conan_file, package_folder)
>>>>>>> f146301f

        # Finally, propagate information to root node (conan_ref=None)
        self._propagate_info(root_conanfile, None, flat, deps_graph)

    def _build_package(self, conan_file, conan_ref, package_id, package_ref, output, keep_build,
                       profile_build_requires, flat, deps_graph):
        build_allowed = self._build_mode.allowed(conan_file, conan_ref)
        if not build_allowed:
            _raise_package_not_found_error(conan_file, conan_ref, package_id, output)

        skip_build = conan_file.develop and keep_build
        if skip_build:
            output.info("Won't be built as specified by --keep-build")
        else:
            if conan_file.build_policy_missing:
                output.info("Building package from source as defined by build_policy='missing'")
            elif self._build_mode.forced(conan_file, conan_ref):
                output.warn('Forced build from source')

        if not skip_build:
            self._build_requires.install(conan_ref, conan_file, self,
                                         profile_build_requires, output)

        # It is important that it is done AFTER build_requires install
        self._propagate_info(conan_file, conan_ref, flat, deps_graph)

        t1 = time.time()
        builder = _ConanPackageBuilder(conan_file, package_ref, self._client_cache, output)

        if skip_build:
            if not os.path.exists(builder.build_folder):
                raise ConanException("--keep-build specified, but build folder not found")
        else:
            with self._client_cache.conanfile_write_lock(conan_ref):
                self._remote_proxy.get_recipe_sources(conan_ref, conan_file.short_paths)
                builder.prepare_build()

        with self._client_cache.conanfile_read_lock(conan_ref):
            with self._client_cache.package_lock(builder.build_reference):
                if not skip_build:
                    builder.build()
                builder.package()

                self._remote_proxy.handle_package_manifest(package_ref, installed=True)

                # Log build
                self._log_built_package(builder.build_folder, package_ref, time.time() - t1)
                self._built_packages.add((conan_ref, package_id))

    def _get_remote_package(self, conan_file, package_reference, output, package_folder):
        """Get remote package. It won't check if it's outdated"""
        # Compute conan_file package from local (already compiled) or from remote
        # If already exists do not dirt the output, the common situation
        # is that package is already installed and OK. If don't, the proxy
        # will print some other message about it
        if not os.path.exists(package_folder):
            self._out.info("Retrieving package %s" % package_reference.package_id)

        if self._remote_proxy.get_package(package_reference,
                                          short_paths=conan_file.short_paths):
            _handle_system_requirements(conan_file, package_reference,
                                        self._client_cache, output)
            if get_env("CONAN_READ_ONLY_CACHE", False):
                make_read_only(package_folder)
            return True

        _raise_package_not_found_error(conan_file, package_reference.conan,
                                       package_reference.package_id, output)

    def _log_built_package(self, build_folder, package_ref, duration):
        log_file = os.path.join(build_folder, RUN_LOG_NAME)
        log_file = log_file if os.path.exists(log_file) else None
        log_package_built(package_ref, duration, log_file)

    @staticmethod
    def _propagate_info(conan_file, conan_ref, flat, deps_graph):
        # Get deps_cpp_info from upstream nodes
        node_order = deps_graph.ordered_closure((conan_ref, conan_file), flat)
        for n in node_order:
            conan_file.deps_cpp_info.update(n.conanfile.cpp_info, n.conan_ref.name)
            conan_file.deps_env_info.update(n.conanfile.env_info, n.conan_ref.name)
            conan_file.deps_user_info[n.conan_ref.name] = n.conanfile.user_info

        # Update the info but filtering the package values that not apply to the subtree
        # of this current node and its dependencies.
        subtree_libnames = [ref.name for (ref, _) in node_order]
        for package_name, env_vars in conan_file._env_values.data.items():
            for name, value in env_vars.items():
                if not package_name or package_name in subtree_libnames or \
                   package_name == conan_file.name:
                    conan_file.info.env_values.add(name, value, package_name)

    @staticmethod
    def _call_package_info(conanfile, package_folder):
        conanfile.cpp_info = CppInfo(package_folder)
        conanfile.cpp_info.version = conanfile.version
        conanfile.cpp_info.description = conanfile.description
        conanfile.env_info = EnvInfo()
        conanfile.user_info = UserInfo()

        # Get deps_cpp_info from upstream nodes
        public_deps = [name for name, req in conanfile.requires.items() if not req.private]
        conanfile.cpp_info.public_deps = public_deps
        # Once the node is build, execute package info, so it has access to the
        # package folder and artifacts
        with tools.chdir(package_folder):
            with conanfile_exception_formatter(str(conanfile), "package_info"):
                conanfile.package_folder = package_folder
                conanfile.source_folder = None
                conanfile.build_folder = None
                conanfile.install_folder = None
                conanfile.package_info()

    def _get_nodes(self, nodes_by_level, skip_nodes):
        """Compute a list of (conan_ref, package_id, conan_file, build_node)
        defining what to do with each node
        """

        nodes_to_build = []
        # Now build each level, starting from the most independent one
        package_references = set()
        for level in nodes_by_level:
            for node in level:
                if node in skip_nodes:
                    continue
                conan_ref, conan_file = node
                build_node = False
<<<<<<< HEAD
                package_id = None
                if conan_ref:
                    logger.debug("Processing node %s", repr(conan_ref))
                    package_id = conan_file.info.package_id()
                    package_reference = PackageReference(conan_ref, package_id)
                    # Avoid processing twice the same package reference
                    if package_reference not in package_references:
                        package_references.add(package_reference)
                        check_outdated = self._build_mode.outdated
                        if self._build_mode.forced(conan_file, conan_ref):
                            build_node = True
                        else:
                            if self._conan_project:
                                local_path = self._conan_project.get_conanfile_path(package_reference.conan)
                                if local_path:
                                    available = False
                                    print "APPENDING PATTHERN!!!!!!!!!!!!!"
                                    self._build_mode.patterns.append(conan_ref.name + "*")
                                else:
                                    available = self._remote_proxy.package_available(package_reference,
                                                                                     conan_file.short_paths,
                                                                                     check_outdated)
                            else:
                                available = self._remote_proxy.package_available(package_reference,
                                                                                 conan_file.short_paths,
                                                                                 check_outdated)

                            build_node = not available
=======
                logger.debug("Processing node %s", repr(conan_ref))
                package_id = conan_file.info.package_id()
                package_reference = PackageReference(conan_ref, package_id)
                # Avoid processing twice the same package reference
                if package_reference not in package_references:
                    package_references.add(package_reference)
                    check_outdated = self._build_mode.outdated
                    if self._build_mode.forced(conan_file, conan_ref):
                        build_node = True
                    else:
                        available = self._remote_proxy.package_available(package_reference,
                                                                         conan_file.short_paths,
                                                                         check_outdated)
                        build_node = not available
>>>>>>> f146301f

                nodes_to_build.append((conan_ref, package_id, conan_file, build_node))

        # A check to be sure that if introduced a pattern, something is going to be built
        if self._build_mode.patterns:
            to_build = [str(n[0].name) for n in nodes_to_build if n[3]]
            self._build_mode.check_matches(to_build)

        return nodes_to_build<|MERGE_RESOLUTION|>--- conflicted
+++ resolved
@@ -21,6 +21,7 @@
 from conans.util.tracer import log_package_built
 from conans.util.env_reader import get_env
 from conans.client.importer import remove_imports
+from conans.client.cmd.new import conanfile
 
 
 def build_id(conan_file):
@@ -315,19 +316,33 @@
             package_ref = PackageReference(conan_ref, package_id)
             package_folder = self._client_cache.package(package_ref,
                                                         conan_file.short_paths)
-
+            conanfile_path = False
+            if self._conan_project:
+                conanfile_path = self._conan_project.get_conanfile_path(conan_ref)
+                if conanfile_path:
+                    package_folder = self._conan_project.get_package_path(package_ref)
+                    mkdir(package_folder)
             if build_needed and (conan_ref, package_id) not in self._built_packages:
-<<<<<<< HEAD
-                if self._conan_project:
-                    conanfile_path = self._conan_project.get_conanfile_path(conan_ref)
-                    if conanfile_path:
-                        self._build_project_pkg(conan_file, output, conan_ref, package_id, flat,
-                                                deps_graph, conanfile_path, profile_build_requires)
-                if not conanfile_path:
-                    self._build_pkg(conan_ref, package_id, conan_file, output, keep_build,
-                                    profile_build_requires, flat, deps_graph)
+                if conanfile_path:
+                    self._build_project_pkg(conan_file, output, conan_ref, package_id, flat,
+                                            deps_graph, conanfile_path, profile_build_requires)
+                else:
+                    self._build_package(conan_file, conan_ref, package_id, package_ref, output,
+                                        keep_build, profile_build_requires, flat, deps_graph)
             else:
-                self._get_existing_pkg(conan_ref, package_id, conan_file, output, flat, deps_graph)
+                if conanfile_path:
+                    pass
+                else:
+                    # Get the package, we have a not outdated remote package
+                    with self._client_cache.package_lock(package_ref):
+                        self._get_remote_package(conan_file, package_ref, output, package_folder)
+                self._propagate_info(conan_file, conan_ref, flat, deps_graph)
+
+            # Call the info method
+            self._call_package_info(conan_file, package_folder)
+
+        # Finally, propagate information to root node (conan_ref=None)
+        self._propagate_info(root_conanfile, None, flat, deps_graph)
 
     def _build_project_pkg(self, conan_file, output, conan_ref, package_id, flat, deps_graph,
                            conanfile_path, profile_build_requires):
@@ -364,87 +379,7 @@
         create_package(conan_file, source_folder, build_folder, package_folder,
                        build_folder, output)
 
-        call_package_info(conan_file, package_folder)
-
-    def _get_existing_pkg(self, conan_ref, package_id, conan_file, output, flat, deps_graph):
-        # Get the package, we have a not outdated remote package
-        package_ref = None
-        if conan_ref:
-            package_ref = PackageReference(conan_ref, package_id)
-            with self._client_cache.package_lock(package_ref):
-                self._get_remote_package(conan_file, package_ref, output)
-
-        # Assign to the node the propagated info
-        # (conan_ref could be None if user project, but of course assign the info
-        self._propagate_info(conan_file, conan_ref, flat, deps_graph)
-
-        if package_ref:
-            # Call the info method
-            package_folder = self._client_cache.package(package_ref, conan_file.short_paths)
-            call_package_info(conan_file, package_folder)
-
-    def _build_pkg(self, conan_ref, package_id, conan_file, output, keep_build, profile_build_requires,
-                   flat, deps_graph):
-        package_ref = PackageReference(conan_ref, package_id)
-        build_allowed = self._build_mode.allowed(conan_file, conan_ref)
-        if not build_allowed:
-            _raise_package_not_found_error(conan_file, conan_ref, package_id, output)
-
-        skip_build = conan_file.develop and keep_build
-        if skip_build:
-            output.info("Won't be built as specified by --keep-build")
-        else:
-            if conan_file.build_policy_missing:
-                output.info("Building package from source as defined by build_policy='missing'")
-            elif self._build_mode.forced(conan_file, conan_ref):
-                output.warn('Forced build from source')
-
-        if not skip_build:
-            self._build_requires.install(conan_ref, conan_file, self,
-                                         profile_build_requires, output)
-
-        t1 = time.time()
-        # Assign to node the propagated info
-        self._propagate_info(conan_file, conan_ref, flat, deps_graph)
-        builder = _ConanPackageBuilder(conan_file, package_ref, self._client_cache, output)
-
-        if skip_build:
-            if not os.path.exists(builder.build_folder):
-                raise ConanException("--keep-build specified, but build folder not found")
-        else:
-            with self._client_cache.conanfile_write_lock(conan_ref):
-                self._remote_proxy.get_recipe_sources(conan_ref, conan_file.short_paths)
-                builder.prepare_build()
-
-        with self._client_cache.conanfile_read_lock(conan_ref):
-            with self._client_cache.package_lock(builder.build_reference):
-                if not skip_build:
-                    builder.build()
-                builder.package()
-
-                self._remote_proxy.handle_package_manifest(package_ref, installed=True)
-                package_folder = self._client_cache.package(package_ref, conan_file.short_paths)
-                # Call the info method
-                call_package_info(conan_file, package_folder)
-
-                # Log build
-                self._log_built_package(conan_file, package_ref, time.time() - t1)
-                self._built_packages.add((conan_ref, package_id))
-=======
-                self._build_package(conan_file, conan_ref, package_id, package_ref, output,
-                                    keep_build, profile_build_requires, flat, deps_graph)
-            else:
-                # Get the package, we have a not outdated remote package
-                with self._client_cache.package_lock(package_ref):
-                    self._get_remote_package(conan_file, package_ref, output, package_folder)
-                self._propagate_info(conan_file, conan_ref, flat, deps_graph)
-
-            # Call the info method
-            self._call_package_info(conan_file, package_folder)
->>>>>>> f146301f
-
-        # Finally, propagate information to root node (conan_ref=None)
-        self._propagate_info(root_conanfile, None, flat, deps_graph)
+        self._call_package_info(conan_file, package_folder)
 
     def _build_package(self, conan_file, conan_ref, package_id, package_ref, output, keep_build,
                        profile_build_requires, flat, deps_graph):
@@ -569,51 +504,26 @@
                     continue
                 conan_ref, conan_file = node
                 build_node = False
-<<<<<<< HEAD
-                package_id = None
-                if conan_ref:
-                    logger.debug("Processing node %s", repr(conan_ref))
-                    package_id = conan_file.info.package_id()
-                    package_reference = PackageReference(conan_ref, package_id)
-                    # Avoid processing twice the same package reference
-                    if package_reference not in package_references:
-                        package_references.add(package_reference)
-                        check_outdated = self._build_mode.outdated
-                        if self._build_mode.forced(conan_file, conan_ref):
-                            build_node = True
-                        else:
-                            if self._conan_project:
-                                local_path = self._conan_project.get_conanfile_path(package_reference.conan)
-                                if local_path:
-                                    available = False
-                                    print "APPENDING PATTHERN!!!!!!!!!!!!!"
-                                    self._build_mode.patterns.append(conan_ref.name + "*")
-                                else:
-                                    available = self._remote_proxy.package_available(package_reference,
-                                                                                     conan_file.short_paths,
-                                                                                     check_outdated)
-                            else:
-                                available = self._remote_proxy.package_available(package_reference,
-                                                                                 conan_file.short_paths,
-                                                                                 check_outdated)
-
-                            build_node = not available
-=======
                 logger.debug("Processing node %s", repr(conan_ref))
                 package_id = conan_file.info.package_id()
                 package_reference = PackageReference(conan_ref, package_id)
                 # Avoid processing twice the same package reference
                 if package_reference not in package_references:
                     package_references.add(package_reference)
-                    check_outdated = self._build_mode.outdated
                     if self._build_mode.forced(conan_file, conan_ref):
                         build_node = True
                     else:
-                        available = self._remote_proxy.package_available(package_reference,
-                                                                         conan_file.short_paths,
-                                                                         check_outdated)
-                        build_node = not available
->>>>>>> f146301f
+                        is_project = False
+                        if self._conan_project:
+                            is_project = self._conan_project.get_conanfile_path(conan_ref)
+                        if is_project:
+                            build_node = False
+                        else:
+                            check_outdated = self._build_mode.outdated
+                            available = self._remote_proxy.package_available(package_reference,
+                                                                             conan_file.short_paths,
+                                                                             check_outdated)
+                            build_node = not available
 
                 nodes_to_build.append((conan_ref, package_id, conan_file, build_node))
 
