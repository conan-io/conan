--- conflicted
+++ resolved
@@ -334,6 +334,36 @@
             self._call_package_info(conan_file, package_folder)
             clean_dirty(package_folder)
 
+    def _handle_node_workspace(self, node, workspace_package, inverse_levels, deps_graph):
+        conan_ref, conan_file = node.conan_ref, node.conanfile
+        output = ScopedOutput("Workspace %s" % conan_ref.name, self._out)
+        include_dirs = workspace_package.includedirs
+        lib_dirs = workspace_package.libdirs
+        self._call_package_info(conan_file, workspace_package.package_folder)
+        if include_dirs:
+            conan_file.cpp_info.includedirs = include_dirs
+        if lib_dirs:
+            conan_file.cpp_info.libdirs = lib_dirs
+            # Make sure the folders exists, otherwise they will be filtered out
+            lib_paths = [os.path.join(conan_file.cpp_info.rootpath, p)
+                         if not os.path.isabs(p) else p for p in lib_dirs]
+            for p in lib_paths:
+                mkdir(p)
+
+        self._propagate_info(node, inverse_levels, deps_graph)
+
+        build_folder = workspace_package.build_folder
+        write_generators(conan_file, build_folder, output)
+        save(os.path.join(build_folder, CONANINFO), conan_file.info.dumps())
+        output.info("Generated %s" % CONANINFO)
+        save(os.path.join(build_folder, BUILD_INFO), TXTGenerator(conan_file).content)
+        output.info("Generated %s" % BUILD_INFO)
+        # Build step might need DLLs, binaries as protoc to generate source files
+        # So execute imports() before build, storing the list of copied_files
+        from conans.client.importer import run_imports
+        copied_files = run_imports(conan_file, build_folder, output)
+        report_copied_files(copied_files, output)
+
     def _build(self, nodes_to_process, deps_graph, skip_nodes, profile_build_requires, keep_build,
                root_node, update):
         """ The build assumes an input of conans ordered by degree, first level
@@ -346,59 +376,12 @@
             level[:] = [n for n in level if n not in skip_nodes]
 
         for node, package_id, build_needed in nodes_to_process:
-<<<<<<< HEAD
-            conan_ref, conan_file = node.conan_ref, node.conanfile
-            output = ScopedOutput(str(conan_ref), self._out)
-
-            workspace_package = self._workspace[conan_ref] if self._workspace else None
+            workspace_package = self._workspace[node.conan_ref] if self._workspace else None
             if workspace_package:
-                output = ScopedOutput("Workspace %s" % conan_ref.name, self._out)
-                include_dirs = workspace_package.includedirs
-                lib_dirs = workspace_package.libdirs
-                self._call_package_info(conan_file, workspace_package.package_folder)
-                if include_dirs:
-                    conan_file.cpp_info.includedirs = include_dirs
-                if lib_dirs:
-                    conan_file.cpp_info.libdirs = lib_dirs
-                    # Make sure the folders exists, otherwise they will be filtered out
-                    lib_paths = [os.path.join(conan_file.cpp_info.rootpath, p)
-                                 if not os.path.isabs(p) else p for p in lib_dirs]
-                    for p in lib_paths:
-                        mkdir(p)
-
-                self._propagate_info(node, inverse_levels, deps_graph)
-
-                build_folder = workspace_package.build_folder
-                write_generators(conan_file, build_folder, output)
-                save(os.path.join(build_folder, CONANINFO), conan_file.info.dumps())
-                output.info("Generated %s" % CONANINFO)
-                save(os.path.join(build_folder, BUILD_INFO), TXTGenerator(conan_file).content)
-                output.info("Generated %s" % BUILD_INFO)
-                # Build step might need DLLs, binaries as protoc to generate source files
-                # So execute imports() before build, storing the list of copied_files
-                from conans.client.importer import run_imports
-                copied_files = run_imports(conan_file, build_folder, output)
-                report_copied_files(copied_files, output)
+                self._handle_node_workspace(node, workspace_package, inverse_levels, deps_graph)
             else:
-                package_ref = PackageReference(conan_ref, package_id)
-                package_folder = self._client_cache.package(package_ref,
-                                                            conan_file.short_paths)
-                with self._client_cache.package_lock(package_ref):
-                    set_dirty(package_folder)
-                    if build_needed and (conan_ref, package_id) not in self._built_packages:
-                        self._build_package(node, package_id, package_ref, output,
-                                            keep_build, profile_build_requires, inverse_levels, deps_graph, update)
-                    else:
-                        self._get_existing_package(conan_file, package_ref, output, package_folder, update)
-                        self._propagate_info(node, inverse_levels, deps_graph)
-
-                    # Call the info method
-                    self._call_package_info(conan_file, package_folder)
-                    clean_dirty(package_folder)
-=======
-            self._handle_node_cache(node, package_id, build_needed, keep_build, profile_build_requires,
-                                    inverse_levels, deps_graph, update)
->>>>>>> 967f5a8b
+                self._handle_node_cache(node, package_id, build_needed, keep_build, profile_build_requires,
+                                        inverse_levels, deps_graph, update)
 
         # Finally, propagate information to root node (conan_ref=None)
         self._propagate_info(root_node, inverse_levels, deps_graph)
