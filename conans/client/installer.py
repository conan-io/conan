import os
import time
import platform
import fnmatch
import shutil

from conans.paths import CONANINFO, BUILD_INFO, CONANENV
from conans.util.files import save, rmdir
from conans.model.ref import PackageReference
from conans.util.log import logger
from conans.errors import ConanException, format_conanfile_exception
from conans.client.packager import create_package
from conans.client.generators import write_generators, TXTGenerator
from conans.model.build_info import CppInfo
from conans.client.output import ScopedOutput
from conans.model.env_info import EnvInfo
from conans.client.source import config_source
from conans.client.generators.env import ConanEnvGenerator
from conans.tools import environment_append


def init_package_info(deps_graph, paths):
    """ Made external so it is independent of installer and can called
    in testing too
    """
    # Assign export root folders
    for node in deps_graph.nodes:
        conan_ref, conan_file = node
        if conan_ref:
            package_id = conan_file.info.package_id()
            package_reference = PackageReference(conan_ref, package_id)
            package_folder = paths.package(package_reference, conan_file.short_paths)
            conan_file.package_folder = package_folder
            conan_file.cpp_info = CppInfo(package_folder)
            conan_file.env_info = EnvInfo(package_folder)


class ConanInstaller(object):
    """ main responsible of retrieving binary packages or building them from source
    locally in case they are not found in remotes
    """
    def __init__(self, client_cache, user_io, remote_proxy):
        self._client_cache = client_cache
        self._out = user_io.out
        self._remote_proxy = remote_proxy

    def install(self, deps_graph, build_mode=False):
        """ given a DepsGraph object, build necessary nodes or retrieve them
        """
        self._deps_graph = deps_graph  # necessary for _build_package
        t1 = time.time()
        init_package_info(deps_graph, self._client_cache)
        # order by levels and propagate exports as download imports
        nodes_by_level = deps_graph.by_levels()
        logger.debug("Install-Process buildinfo %s" % (time.time() - t1))
        t1 = time.time()
        skip_private_nodes = self._compute_private_nodes(deps_graph, build_mode)
        logger.debug("Install-Process private %s" % (time.time() - t1))
        t1 = time.time()
        self._build(nodes_by_level, skip_private_nodes, build_mode)
        logger.debug("Install-build %s" % (time.time() - t1))

    def _compute_private_nodes(self, deps_graph, build_mode):
        """ computes a list of nodes that are not required to be built, as they are
        private requirements of already available shared libraries as binaries
        """
        check_outdated = build_mode == "outdated"
        skip_nodes = set()
        for node in deps_graph.nodes:
            conan_ref, conanfile = node
            if not [r for r in conanfile.requires.values() if r.private]:
                continue

            if conan_ref:
                package_id = conanfile.info.package_id()
                package_reference = PackageReference(conan_ref, package_id)
                build_forced = self._build_forced(conan_ref, build_mode, conanfile)
                self._out.info("%s: Checking if package with private requirements "
                               "has pre-built binary" % str(conan_ref))
                if self._remote_proxy.get_package(package_reference, build_forced,
                                                  short_paths=conanfile.short_paths,
                                                  check_outdated=check_outdated):
                    skip_nodes.add(node)

        skippable_nodes = deps_graph.private_nodes(skip_nodes)
        return skippable_nodes

    def _build_forced(self, conan_ref, build_mode, conan_file):
        if build_mode == "outdated":
            return False

        if conan_file.build_policy_always:
            out = ScopedOutput(str(conan_ref), self._out)
            out.info("Building package from source as defined by build_policy='always'")
            return True

        if build_mode is False:  # "never" option, default
            return False

        if build_mode is True:  # Build missing (just if needed), not force
            return False

        # Patterns to match, if package matches pattern, build is forced
        force_build = any([fnmatch.fnmatch(str(conan_ref), pattern)
                           for pattern in build_mode])
        return force_build

    def _build(self, nodes_by_level, skip_private_nodes, build_mode):
        """ The build assumes an input of conans ordered by degree, first level
        should be indpendent from each other, the next-second level should have
        dependencies only to first level conans.
        param nodes_by_level: list of lists [[nodeA, nodeB], [nodeC], [nodeD, ...], ...]

        build_mode => ["*"] if user wrote "--build"
                   => ["hello*", "bye*"] if user wrote "--build hello --build bye"
                   => False if user wrote "never"
                   => True if user wrote "missing"
                   => "outdated" if user wrote "--build outdated"

        """
        inverse = self._deps_graph.inverse_levels()
        flat = []
        for level in inverse:
            level = sorted(level, key=lambda x: x.conan_ref)
            flat.extend(level)

        # Now build each level, starting from the most independent one
        for level in nodes_by_level:
            for node in level:
                if node in skip_private_nodes:
                    continue
                conan_ref, conan_file = node

                # Get deps_cpp_info from upstream nodes
                node_order = self._deps_graph.ordered_closure(node, flat)
                for n in node_order:
                    conan_file.deps_cpp_info.update(n.conanfile.cpp_info, n.conan_ref)
                    conan_file.deps_env_info.update(n.conanfile.env_info, n.conan_ref)

                # it is possible that the root conans
                # is not inside the storage but in a user folder, and thus its
                # treatment is different
                if conan_ref:
                    logger.debug("Building node %s" % repr(conan_ref))
                    self._build_node(conan_ref, conan_file, build_mode)
                # Once the node is build, execute package info, so it has access to the
                # package folder and artifacts
                try:
                    conan_file.package_info()
                except Exception as e:
                    msg = format_conanfile_exception(str(conan_ref), "package_info", e)
                    raise ConanException(msg)

    def _build_node(self, conan_ref, conan_file, build_mode):
        # Compute conan_file package from local (already compiled) or from remote
        output = ScopedOutput(str(conan_ref), self._out)
        package_id = conan_file.info.package_id()
        package_reference = PackageReference(conan_ref, package_id)
        check_outdated = build_mode == "outdated"

        conan_ref = package_reference.conan
        package_folder = self._client_cache.package(package_reference, conan_file.short_paths)
        build_folder = self._client_cache.build(package_reference, conan_file.short_paths)
        src_folder = self._client_cache.source(conan_ref, conan_file.short_paths)
        export_folder = self._client_cache.export(conan_ref)

        # If already exists do not dirt the output, the common situation
        # is that package is already installed and OK. If don't, the proxy
        # will print some other message about it
        if not os.path.exists(package_folder):
            output.info("Installing package %s" % package_id)

        self._handle_system_requirements(conan_ref, package_reference, conan_file, output)

        force_build = self._build_forced(conan_ref, build_mode, conan_file)
        if self._remote_proxy.get_package(package_reference, force_build,
                                          short_paths=conan_file.short_paths,
                                          check_outdated=check_outdated):
            return

        # we need and can build? Only if we are forced or build_mode missing and package not exists
        # Option "--build outdated" means: missing or outdated, so don't care if it's really oudated
        # just build it.
        build = force_build or build_mode is True or check_outdated or conan_file.build_policy_missing
        if build:
            if not force_build and not build_mode:
                output.info("Building package from source as defined by build_policy='missing'")
            try:
                rmdir(build_folder)
                rmdir(package_folder)
            except Exception as e:
                raise ConanException("%s\n\nCouldn't remove folder, might be busy or open\n"
                                     "Close any app using it, and retry" % str(e))
            if force_build:
                output.warn('Forced build from source')

            with environment_append(conan_file.env):
                self._build_package(export_folder, src_folder, build_folder, conan_file, output)

            # FIXME: Is weak to assign here the recipe_hash
            conan_file.info.recipe_hash = self._client_cache.load_manifest(conan_ref).summary_hash

            # Creating ***info.txt files
            save(os.path.join(build_folder, CONANINFO), conan_file.info.dumps())
            output.info("Generated %s" % CONANINFO)
            save(os.path.join(build_folder, BUILD_INFO), TXTGenerator(conan_file).content)
            output.info("Generated %s" % BUILD_INFO)
            save(os.path.join(build_folder, CONANENV), ConanEnvGenerator(conan_file).content)
            output.info("Generated %s" % CONANENV)

            os.chdir(build_folder)
            with environment_append(conan_file.env):
                create_package(conan_file, build_folder, package_folder, output)

            self._remote_proxy.handle_package_manifest(package_reference, installed=True)
        else:
            self._raise_package_not_found_error(conan_ref, conan_file)

    def _raise_package_not_found_error(self, conan_ref, conan_file):
        settings_text = ", ".join(conan_file.info.full_settings.dumps().splitlines())
        options_text = ", ".join(conan_file.info.full_options.dumps().splitlines())
        author_contact = " at '%s'" % conan_file.url if conan_file.url else ""

        raise ConanException('''Can't find a '%s' package for the specified options and settings

- Try to build from sources with "--build %s" parameter
- If it fails, you could try to contact the package author %s, report your configuration and try to collaborate to support it.

Package configuration:
- Settings: %s
- Options: %s''' % (conan_ref, conan_ref.name, author_contact, settings_text, options_text))

    def _handle_system_requirements(self, conan_ref, package_reference, conan_file, coutput):
        """ check first the system_reqs/system_requirements.txt existence, if not existing
        check package/sha1/
        """
        if "system_requirements" not in type(conan_file).__dict__:
            return

        system_reqs_path = self._client_cache.system_reqs(conan_ref)
        system_reqs_package_path = self._client_cache.system_reqs_package(package_reference)
        if os.path.exists(system_reqs_path) or os.path.exists(system_reqs_package_path):
            return

        try:
            output = conan_file.system_requirements()
        except Exception as e:
            coutput.error("while executing system_requirements(): %s" % str(e))
            raise ConanException("Error in system requirements")

        try:
            output = str(output or "")
        except:
            coutput.warn("System requirements didn't return a string")
            output = ""
        if getattr(conan_file, "global_system_requirements", None):
            save(system_reqs_path, output)
        else:
            save(system_reqs_package_path, output)

    def _build_package(self, export_folder, src_folder, build_folder, conan_file, output):
        """ builds the package, creating the corresponding build folder if necessary
        and copying there the contents from the src folder. The code is duplicated
        in every build, as some configure processes actually change the source
        code
        """
        output.info('Building your package in %s' % build_folder)
        config_source(export_folder, src_folder, conan_file, output)
        output.info('Copying sources to build folder')

        def check_max_path_len(src, files):
            if platform.system() != "Windows":
                return []
            filtered_files = []
            for the_file in files:
                source_path = os.path.join(src, the_file)
                # Without storage path, just relative
                rel_path = os.path.relpath(source_path, src_folder)
                dest_path = os.path.normpath(os.path.join(build_folder, rel_path))
                # it is NOT that "/" is counted as "\\" so it counts double
                # seems a bug in python, overflows paths near the limit of 260,
                if len(dest_path) >= 249:
                    filtered_files.append(the_file)
                    output.warn("Filename too long, file excluded: %s" % dest_path)
            return filtered_files

        shutil.copytree(src_folder, build_folder, symlinks=True, ignore=check_max_path_len)
        logger.debug("Copied to %s" % build_folder)
        logger.debug("Files copied %s" % os.listdir(build_folder))
        os.chdir(build_folder)
        conan_file._conanfile_directory = build_folder
        # Read generators from conanfile and generate the needed files
        logger.debug("Writing generators")
        write_generators(conan_file, build_folder, output)
        logger.debug("Files copied after generators %s" % os.listdir(build_folder))

        # Build step might need DLLs, binaries as protoc to generate source files
        # So execute imports() before build, storing the list of copied_files
<<<<<<< HEAD
        from conans.client.importer import FileImporter
        local_installer = FileImporter(conan_file, build_folder)
        conan_file.copy = local_installer
        conan_file.imports()
        copied_files = local_installer.execute()
        import_output = ScopedOutput("%s imports()" % output.scope, output)
        report_copied_files(copied_files, import_output)
=======
        from conans.client.importer import run_imports
        copied_files = run_imports(conan_file, build_folder, output)
>>>>>>> 2f54b0d6

        try:
            # This is necessary because it is different for user projects
            # than for packages
            conan_file._conanfile_directory = build_folder
            logger.debug("Call conanfile.build() with files in build folder: %s" % os.listdir(build_folder))
            conan_file.build()

            self._out.writeln("")
            output.success("Package '%s' built" % conan_file.info.package_id())
            output.info("Build folder %s" % build_folder)
        except Exception as e:
            os.chdir(src_folder)
            self._out.writeln("")
            output.error("Package '%s' build failed" % conan_file.info.package_id())
            output.warn("Build folder %s" % build_folder)
            raise ConanException("%s: %s" % (conan_file.name, str(e)))
        finally:
            conan_file._conanfile_directory = export_folder
            # Now remove all files that were imported with imports()
            for f in copied_files:
                try:
                    if(f.startswith(build_folder)):
                        os.remove(f)
                except Exception:
                    self._out.warn("Unable to remove imported file from build: %s" % f)<|MERGE_RESOLUTION|>--- conflicted
+++ resolved
@@ -296,18 +296,8 @@
 
         # Build step might need DLLs, binaries as protoc to generate source files
         # So execute imports() before build, storing the list of copied_files
-<<<<<<< HEAD
-        from conans.client.importer import FileImporter
-        local_installer = FileImporter(conan_file, build_folder)
-        conan_file.copy = local_installer
-        conan_file.imports()
-        copied_files = local_installer.execute()
-        import_output = ScopedOutput("%s imports()" % output.scope, output)
-        report_copied_files(copied_files, import_output)
-=======
         from conans.client.importer import run_imports
         copied_files = run_imports(conan_file, build_folder, output)
->>>>>>> 2f54b0d6
 
         try:
             # This is necessary because it is different for user projects
