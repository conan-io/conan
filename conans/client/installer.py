import os
import shutil
import time

from conans.client import tools
from conans.client.file_copier import report_copied_files
from conans.client.generators import TXTGenerator, write_generators
from conans.client.graph.graph import BINARY_BUILD, BINARY_CACHE, BINARY_DOWNLOAD, BINARY_MISSING, \
    BINARY_SKIP, BINARY_UPDATE, BINARY_EDITABLE
from conans.client.importer import remove_imports, run_imports
from conans.client.packager import create_package
from conans.client.recorder.action_recorder import INSTALL_ERROR_BUILDING, INSTALL_ERROR_MISSING, \
    INSTALL_ERROR_MISSING_BUILD_FOLDER
from conans.client.source import complete_recipe_sources, config_source
from conans.client.tools.env import pythonpath
from conans.errors import (ConanException, ConanExceptionInUserConanfileMethod,
                           conanfile_exception_formatter)
from conans.model.build_info import CppInfo
from conans.model.conan_file import get_env_context_manager
from conans.model.editable_layout import EditableLayout
from conans.model.env_info import EnvInfo
from conans.model.manifest import FileTreeManifest
from conans.model.ref import PackageReference
from conans.model.user_info import UserInfo
from conans.paths import BUILD_INFO, CONANINFO, RUN_LOG_NAME
from conans.util.env_reader import get_env
from conans.util.files import (clean_dirty, is_dirty, make_read_only, mkdir, rmdir, save, set_dirty)
from conans.util.log import logger
from conans.util.tracer import log_package_built, log_package_got_from_local_cache
from conans.client.graph.graph_binaries import GraphBinariesAnalyzer
from conans.model.info import PACKAGE_ID_UNKNOWN


def build_id(conan_file):
    if hasattr(conan_file, "build_id"):
        # construct new ConanInfo
        build_id_info = conan_file.info.copy()
        conan_file.info_build = build_id_info
        # effectively call the user function to change the package values
        with conanfile_exception_formatter(str(conan_file), "build_id"):
            conan_file.build_id()
        # compute modified ID
        return build_id_info.package_id()
    return None


class _PackageBuilder(object):
    def __init__(self, cache, output, hook_manager, remote_manager):
        self._cache = cache
        self._output = output
        self._hook_manager = hook_manager
        self._remote_manager = remote_manager

    def _get_build_folder(self, conanfile, package_layout, pref, keep_build, recorder):
        # Build folder can use a different package_ID if build_id() is defined.
        # This function decides if the build folder should be re-used (not build again)
        # and returns the build folder
        new_id = build_id(conanfile)
        build_pref = PackageReference(pref.ref, new_id) if new_id else pref
        build_folder = package_layout.build(build_pref)

        if is_dirty(build_folder):
            self._output.warn("Build folder is dirty, removing it: %s" % build_folder)
            rmdir(build_folder)

        # Decide if the build folder should be kept
        skip_build = conanfile.develop and keep_build
        if skip_build:
            self._output.info("Won't be built as specified by --keep-build")
            if not os.path.exists(build_folder):
                msg = "--keep-build specified, but build folder not found"
                recorder.package_install_error(pref, INSTALL_ERROR_MISSING_BUILD_FOLDER,
                                               msg, remote_name=None)
                raise ConanException(msg)
        elif build_pref != pref and os.path.exists(build_folder) and hasattr(conanfile, "build_id"):
            self._output.info("Won't be built, using previous build folder as defined in build_id()")
            skip_build = True

        return build_folder, skip_build

    def _prepare_sources(self, conanfile, pref, package_layout, conanfile_path, source_folder,
                         build_folder, remotes):
        export_folder = package_layout.export()
        export_source_folder = package_layout.export_sources()

        complete_recipe_sources(self._remote_manager, self._cache, conanfile, pref.ref, remotes)
        _remove_folder_raising(build_folder)

        config_source(export_folder, export_source_folder, source_folder,
                      conanfile, self._output, conanfile_path, pref.ref,
                      self._hook_manager, self._cache)

        if not getattr(conanfile, 'no_copy_source', False):
            self._output.info('Copying sources to build folder')
            try:
                shutil.copytree(source_folder, build_folder, symlinks=True)
            except Exception as e:
                msg = str(e)
                if "206" in msg:  # System error shutil.Error 206: Filename or extension too long
                    msg += "\nUse short_paths=True if paths too long"
                raise ConanException("%s\nError copying sources to build folder" % msg)
            logger.debug("BUILD: Copied to %s", build_folder)
            logger.debug("BUILD: Files copied %s", ",".join(os.listdir(build_folder)))

    def _build(self, conanfile, pref, build_folder):
        # Read generators from conanfile and generate the needed files
        logger.info("GENERATORS: Writing generators")
        write_generators(conanfile, build_folder, self._output)

        # Build step might need DLLs, binaries as protoc to generate source files
        # So execute imports() before build, storing the list of copied_files
        copied_files = run_imports(conanfile, build_folder)

        try:
            self._hook_manager.execute("pre_build", conanfile=conanfile,
                                       reference=pref.ref, package_id=pref.id)
            logger.debug("Call conanfile.build() with files in build folder: %s",
                         os.listdir(build_folder))
            self._output.highlight("Calling build()")
            with conanfile_exception_formatter(str(conanfile), "build"):
                conanfile.build()

            self._output.success("Package '%s' built" % pref.id)
            self._output.info("Build folder %s" % build_folder)
            self._hook_manager.execute("post_build", conanfile=conanfile,
                                       reference=pref.ref, package_id=pref.id)
        except Exception as exc:
            self._output.writeln("")
            self._output.error("Package '%s' build failed" % pref.id)
            self._output.warn("Build folder %s" % build_folder)
            if isinstance(exc, ConanExceptionInUserConanfileMethod):
                raise exc
            raise ConanException(exc)
        finally:
            # Now remove all files that were imported with imports()
            remove_imports(conanfile, copied_files, self._output)

    def _package(self, conanfile, pref, package_layout, conanfile_path, build_folder,
                 package_folder):

        # FIXME: Is weak to assign here the recipe_hash
        manifest = package_layout.recipe_manifest()
        conanfile.info.recipe_hash = manifest.summary_hash

        # Creating ***info.txt files
        save(os.path.join(build_folder, CONANINFO), conanfile.info.dumps())
        self._output.info("Generated %s" % CONANINFO)
        save(os.path.join(build_folder, BUILD_INFO), TXTGenerator(conanfile).content)
        self._output.info("Generated %s" % BUILD_INFO)

        package_id = pref.id
        # Do the actual copy, call the conanfile.package() method
        with get_env_context_manager(conanfile):
            # Could be source or build depends no_copy_source
            source_folder = conanfile.source_folder
            install_folder = build_folder  # While installing, the infos goes to build folder
            create_package(conanfile, package_id, source_folder, build_folder,
                           package_folder, install_folder, self._hook_manager,
                           conanfile_path, pref.ref)

        # Update package metadata
        package_hash = package_layout.package_summary_hash(pref)
        self._output.info("Created package revision %s" % package_hash)
        with package_layout.update_metadata() as metadata:
            metadata.packages[package_id].revision = package_hash
            metadata.packages[package_id].recipe_revision = pref.ref.revision

        if get_env("CONAN_READ_ONLY_CACHE", False):
            make_read_only(package_folder)
        # FIXME: Conan 2.0 Clear the registry entry (package ref)
        return package_hash

    def build_package(self, node, keep_build, recorder, remotes):
        t1 = time.time()

        conanfile = node.conanfile
        pref = node.pref

        package_layout = self._cache.package_layout(pref.ref, conanfile.short_paths)
        source_folder = package_layout.source()
        conanfile_path = package_layout.conanfile()
        package_folder = package_layout.package(pref)

        build_folder, skip_build = self._get_build_folder(conanfile, package_layout,
                                                          pref, keep_build, recorder)
        # PREPARE SOURCES
        if not skip_build:
            with package_layout.conanfile_write_lock(self._output):
                set_dirty(build_folder)
                self._prepare_sources(conanfile, pref, package_layout, conanfile_path, source_folder,
                                      build_folder, remotes)

        # BUILD & PACKAGE
        with package_layout.conanfile_read_lock(self._output):
            _remove_folder_raising(package_folder)
            mkdir(build_folder)
            os.chdir(build_folder)
            self._output.info('Building your package in %s' % build_folder)
            try:
                if getattr(conanfile, 'no_copy_source', False):
                    conanfile.source_folder = source_folder
                else:
                    conanfile.source_folder = build_folder

                if not skip_build:
                    with get_env_context_manager(conanfile):
                        conanfile.build_folder = build_folder
                        conanfile.package_folder = package_folder
                        # In local cache, install folder always is build_folder
                        conanfile.install_folder = build_folder
                        self._build(conanfile, pref, build_folder)
                    clean_dirty(build_folder)

                prev = self._package(conanfile, pref, package_layout, conanfile_path, build_folder,
                                     package_folder)
                node.prev = prev
                log_file = os.path.join(build_folder, RUN_LOG_NAME)
                log_file = log_file if os.path.exists(log_file) else None
                log_package_built(pref, time.time() - t1, log_file)
                recorder.package_built(pref)
            except ConanException as exc:
                recorder.package_install_error(pref, INSTALL_ERROR_BUILDING,
                                               str(exc), remote_name=None)
                raise exc

            return node.pref


def _remove_folder_raising(folder):
    try:
        rmdir(folder)
    except OSError as e:
        raise ConanException("%s\n\nCouldn't remove folder, might be busy or open\n"
                             "Close any app using it, and retry" % str(e))


def _handle_system_requirements(conan_file, pref, cache, out):
    """ check first the system_reqs/system_requirements.txt existence, if not existing
    check package/sha1/

    Used after remote package retrieving and before package building
    """
    if "system_requirements" not in type(conan_file).__dict__:
        return

    package_layout = cache.package_layout(pref.ref)
    system_reqs_path = package_layout.system_reqs()
    system_reqs_package_path = package_layout.system_reqs_package(pref)
    if os.path.exists(system_reqs_path) or os.path.exists(system_reqs_package_path):
        return

    ret = call_system_requirements(conan_file, out)

    try:
        ret = str(ret or "")
    except Exception:
        out.warn("System requirements didn't return a string")
        ret = ""
    if getattr(conan_file, "global_system_requirements", None):
        save(system_reqs_path, ret)
    else:
        save(system_reqs_package_path, ret)


def call_system_requirements(conanfile, output):
    try:
        return conanfile.system_requirements()
    except Exception as e:
        output.error("while executing system_requirements(): %s" % str(e))
        raise ConanException("Error in system requirements")


def raise_package_not_found_error(conan_file, ref, package_id, dependencies, out, recorder):
    settings_text = ", ".join(conan_file.info.full_settings.dumps().splitlines())
    options_text = ", ".join(conan_file.info.full_options.dumps().splitlines())
    dependencies_text = ', '.join(dependencies)

    msg = '''Can't find a '%s' package for the specified settings, options and dependencies:
- Settings: %s
- Options: %s
- Dependencies: %s
- Package ID: %s
''' % (ref, settings_text, options_text, dependencies_text, package_id)
    out.warn(msg)
    recorder.package_install_error(PackageReference(ref, package_id), INSTALL_ERROR_MISSING, msg)
    raise ConanException('''Missing prebuilt package for '%s'
Try to build it from sources with "--build %s"
Or read "http://docs.conan.io/en/latest/faq/troubleshooting.html#error-missing-prebuilt-package"
''' % (ref, ref.name))


class BinaryInstaller(object):
    """ main responsible of retrieving binary packages or building them from source
    locally in case they are not found in remotes
    """
    def __init__(self, cache, output, remote_manager, recorder, hook_manager):
        self._cache = cache
        self._out = output
        self._remote_manager = remote_manager
        self._recorder = recorder
        self._hook_manager = hook_manager
        self._binaries_analyzer = GraphBinariesAnalyzer(cache, output, remote_manager)

    def install(self, deps_graph, remotes, keep_build=False, graph_info=None):
        # order by levels and separate the root node (ref=None) from the rest
        nodes_by_level = deps_graph.by_levels()
        root_level = nodes_by_level.pop()
        root_node = root_level[0]
        # Get the nodes in order and if we have to build them
        self._build(nodes_by_level, deps_graph, keep_build, root_node, graph_info, remotes)

    def _build(self, nodes_by_level, graph, keep_build, root_node, graph_info, remotes):
        processed_package_refs = set()
        for level in nodes_by_level:
            for node in level:
                ref, conan_file = node.ref, node.conanfile
                output = conan_file.output
                package_id = node.package_id
                if node.binary == BINARY_MISSING:
                    dependencies = [str(dep.dst) for dep in node.dependencies]
                    raise_package_not_found_error(conan_file, ref, package_id, dependencies,
                                                  out=output, recorder=self._recorder)

                self._propagate_info(node)
                if node.binary == BINARY_EDITABLE:
                    self._handle_node_editable(node, graph_info)
                else:
                    if node.binary == BINARY_SKIP:  # Privates not necessary
                        continue
                    assert ref.revision is not None, "Installer should receive RREV always"
                    _handle_system_requirements(conan_file, node.pref, self._cache, output)
                    self._handle_node_cache(node, graph, keep_build, processed_package_refs, remotes)

        # Finally, propagate information to root node (ref=None)
        self._propagate_info(root_node)

    def _node_concurrently_installed(self, node, package_folder):
        if node.binary == BINARY_DOWNLOAD and os.path.exists(package_folder):
            return True
        elif node.binary == BINARY_UPDATE:
            read_manifest = FileTreeManifest.load(package_folder)
            if node.update_manifest == read_manifest:
                return True

    def _handle_node_editable(self, node, graph_info):
        # Get source of information
        package_layout = self._cache.package_layout(node.ref)
        base_path = package_layout.base_folder()
        self._call_package_info(node.conanfile, package_folder=base_path, ref=node.ref)

        node.conanfile.cpp_info.filter_empty = False
        # Try with package-provided file
        editable_cpp_info = package_layout.editable_cpp_info()
        if editable_cpp_info:
            editable_cpp_info.apply_to(node.ref,
                                       node.conanfile.cpp_info,
                                       settings=node.conanfile.settings,
                                       options=node.conanfile.options)

            build_folder = editable_cpp_info.folder(node.ref, EditableLayout.BUILD_FOLDER,
                                                    settings=node.conanfile.settings,
                                                    options=node.conanfile.options)
            if build_folder is not None:
                build_folder = os.path.join(base_path, build_folder)
                output = node.conanfile.output
                write_generators(node.conanfile, build_folder, output)
                save(os.path.join(build_folder, CONANINFO), node.conanfile.info.dumps())
                output.info("Generated %s" % CONANINFO)
                graph_info.save(build_folder)
                output.info("Generated graphinfo")
                save(os.path.join(build_folder, BUILD_INFO), TXTGenerator(node.conanfile).content)
                output.info("Generated %s" % BUILD_INFO)
                # Build step might need DLLs, binaries as protoc to generate source files
                # So execute imports() before build, storing the list of copied_files
                copied_files = run_imports(node.conanfile, build_folder)
                report_copied_files(copied_files, output)

    def _handle_node_cache(self, node, graph, keep_build, processed_package_references, remotes):
        pref = node.pref
        assert pref.id, "Package-ID without value"

        conanfile = node.conanfile
        output = conanfile.output
<<<<<<< HEAD
        pref = node.pref

        if node.package_id == PACKAGE_ID_UNKNOWN:
            assert node.binary is None
            output.info("Unknown binary for %s, computing updated ID" % str(node.ref))
            node._package_id = node.conanfile.info.package_id(update_prevs=True)
            output.info("Updated ID: %s" % node.package_id)
            output.info("Analyzing binary availability for updated ID")
            self._binaries_analyzer._evaluate_node(node, node.build_mode, node.update,
                                                   graph.evaluated, remotes)
            output.info("Binary for updated ID from: %s" % node.binary)
            pref = node.pref

        assert pref.id and pref.id != PACKAGE_ID_UNKNOWN, "Package-ID error: %s" % str(pref)
=======

>>>>>>> 5a03f47a
        package_folder = self._cache.package_layout(pref.ref, conanfile.short_paths).package(pref)

        with self._cache.package_layout(pref.ref).package_lock(pref):
            if pref not in processed_package_references:
                processed_package_references.add(pref)
                if node.binary == BINARY_BUILD:
                    assert node.prev is None, "PREV for %s to be built should be None" % str(pref)
                    set_dirty(package_folder)
                    pref = self._build_package(node, output, keep_build, remotes)
                    clean_dirty(package_folder)
                    assert node.prev, "Node PREV shouldn't be empty"
                    assert node.pref.revision, "Node PREF revision shouldn't be empty"
                    assert node.prev is not None, "PREV for %s to be built is None" % str(pref)
                    assert pref.revision is not None, "PREV for %s to be built is None" % str(pref)
                elif node.binary in (BINARY_UPDATE, BINARY_DOWNLOAD):
                    assert node.prev, "PREV for %s is None" % str(pref)
                    # not really concurrently, but a different node with same pref
                    if not self._node_concurrently_installed(node, package_folder):
                        set_dirty(package_folder)
                        assert pref.revision is not None, "Installer should receive #PREV always"
                        self._remote_manager.get_package(pref, package_folder,
                                                         node.binary_remote, output,
                                                         self._recorder)
                        output.info("Downloaded package revision %s" % pref.revision)
                        with self._cache.package_layout(pref.ref).update_metadata() as metadata:
                            metadata.packages[pref.id].remote = node.binary_remote.name
                        clean_dirty(package_folder)
                    else:
                        output.success('Download skipped. Probable concurrent download')
                        log_package_got_from_local_cache(pref)
                        self._recorder.package_fetched_from_cache(pref)
                elif node.binary == BINARY_CACHE:
                    assert node.prev, "PREV for %s is None" % str(pref)
                    output.success('Already installed!')
                    log_package_got_from_local_cache(pref)
                    self._recorder.package_fetched_from_cache(pref)

            # Call the info method
            self._call_package_info(conanfile, package_folder, ref=pref.ref)
            self._recorder.package_cpp_info(pref, conanfile.cpp_info)

    def _build_package(self, node, output, keep_build, remotes):
        conanfile = node.conanfile
        # It is necessary to complete the sources of python requires, which might be used
        for python_require in conanfile.python_requires.values():
            assert python_require.ref.revision is not None, \
                "Installer should receive python_require.ref always"
            complete_recipe_sources(self._remote_manager, self._cache,
                                    conanfile, python_require.ref, remotes)

        builder = _PackageBuilder(self._cache, output, self._hook_manager, self._remote_manager)
        pref = builder.build_package(node, keep_build, self._recorder, remotes)
        return pref

    @staticmethod
    def _propagate_info(node):
        # Get deps_cpp_info from upstream nodes
        node_order = [n for n in node.public_closure if n.binary != BINARY_SKIP]
        # List sort is stable, will keep the original order of the closure, but prioritize levels
        conan_file = node.conanfile
        for n in node_order:
            if n.build_require:
                conan_file.output.info("Applying build-requirement: %s" % str(n.ref))
            conan_file.deps_cpp_info.update(n.conanfile.cpp_info, n.ref.name)
            conan_file.deps_env_info.update(n.conanfile.env_info, n.ref.name)
            conan_file.deps_user_info[n.ref.name] = n.conanfile.user_info

        # Update the info but filtering the package values that not apply to the subtree
        # of this current node and its dependencies.
        subtree_libnames = [node.ref.name for node in node_order]
        for package_name, env_vars in conan_file._conan_env_values.data.items():
            for name, value in env_vars.items():
                if not package_name or package_name in subtree_libnames or \
                   package_name == conan_file.name:
                    conan_file.info.env_values.add(name, value, package_name)

    def _call_package_info(self, conanfile, package_folder, ref):
        conanfile.cpp_info = CppInfo(package_folder)
        conanfile.cpp_info.version = conanfile.version
        conanfile.cpp_info.description = conanfile.description
        conanfile.env_info = EnvInfo()
        conanfile.user_info = UserInfo()

        # Get deps_cpp_info from upstream nodes
        public_deps = [name for name, req in conanfile.requires.items() if not req.private]
        conanfile.cpp_info.public_deps = public_deps
        # Once the node is build, execute package info, so it has access to the
        # package folder and artifacts
        with pythonpath(conanfile):  # Minimal pythonpath, not the whole context, make it 50% slower
            with tools.chdir(package_folder):
                with conanfile_exception_formatter(str(conanfile), "package_info"):
                    conanfile.package_folder = package_folder
                    conanfile.source_folder = None
                    conanfile.build_folder = None
                    conanfile.install_folder = None
                    self._hook_manager.execute("pre_package_info", conanfile=conanfile,
                                               reference=ref)
                    conanfile.package_info()
                    self._hook_manager.execute("post_package_info", conanfile=conanfile,
                                               reference=ref)<|MERGE_RESOLUTION|>--- conflicted
+++ resolved
@@ -381,8 +381,6 @@
 
         conanfile = node.conanfile
         output = conanfile.output
-<<<<<<< HEAD
-        pref = node.pref
 
         if node.package_id == PACKAGE_ID_UNKNOWN:
             assert node.binary is None
@@ -396,9 +394,7 @@
             pref = node.pref
 
         assert pref.id and pref.id != PACKAGE_ID_UNKNOWN, "Package-ID error: %s" % str(pref)
-=======
-
->>>>>>> 5a03f47a
+
         package_folder = self._cache.package_layout(pref.ref, conanfile.short_paths).package(pref)
 
         with self._cache.package_layout(pref.ref).package_lock(pref):
