--- conflicted
+++ resolved
@@ -508,14 +508,8 @@
             self._call_package_info(conanfile, package_folder, ref=pref.ref, is_editable=False)
 
     def _build_package(self, node, output, remotes, pkg_layout):
-<<<<<<< HEAD
-        builder = _PackageBuilder(self._cache, output, self._hook_manager, self._remote_manager,
-                                  self._generator_manager)
+        builder = _PackageBuilder(self._cache, output, self._hook_manager, self._remote_manager)
         pref = builder.build_package(node, remotes, pkg_layout)
-=======
-        builder = _PackageBuilder(self._cache, output, self._hook_manager, self._remote_manager)
-        pref = builder.build_package(node, self._recorder, remotes, pkg_layout)
->>>>>>> cac08ebe
         if node.graph_lock_node:
             node.graph_lock_node.prev = pref.revision
         return pref
