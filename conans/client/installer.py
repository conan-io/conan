import os
import platform
import shutil
import time

from conans.client import tools
from conans.client.file_copier import report_copied_files
from conans.client.generators import TXTGenerator, write_generators
from conans.client.graph.graph import BINARY_BUILD, BINARY_CACHE, BINARY_DOWNLOAD, BINARY_MISSING, \
    BINARY_SKIP, BINARY_UPDATE, BINARY_EDITABLE
from conans.client.importer import remove_imports
from conans.client.packager import create_package
from conans.client.recorder.action_recorder import INSTALL_ERROR_BUILDING, INSTALL_ERROR_MISSING, \
    INSTALL_ERROR_MISSING_BUILD_FOLDER
from conans.client.source import complete_recipe_sources, config_source
from conans.client.tools.env import pythonpath
from conans.errors import (ConanException, ConanExceptionInUserConanfileMethod,
                           conanfile_exception_formatter)
from conans.model.build_info import CppInfo
from conans.model.conan_file import get_env_context_manager
from conans.model.env_info import EnvInfo
from conans.model.manifest import FileTreeManifest
from conans.model.ref import PackageReference
from conans.model.user_info import UserInfo
from conans.paths import BUILD_INFO, CONANINFO, RUN_LOG_NAME
from conans.util.env_reader import get_env
from conans.util.files import (clean_dirty, is_dirty, make_read_only, mkdir, rmdir, save, set_dirty)
from conans.util.log import logger
from conans.util.tracer import log_package_built, log_package_got_from_local_cache


def build_id(conan_file):
    if hasattr(conan_file, "build_id"):
        # construct new ConanInfo
        build_id_info = conan_file.info.copy()
        conan_file.info_build = build_id_info
        # effectively call the user function to change the package values
        with conanfile_exception_formatter(str(conan_file), "build_id"):
            conan_file.build_id()
        # compute modified ID
        return build_id_info.package_id()
    return None


class _ConanPackageBuilder(object):
    """Builds and packages a single conan_file binary package"""

    def __init__(self, conan_file, pref, cache, output, hook_manager):
        self._cache = cache
        self._conan_file = conan_file
        self._out = output
        self._pref = pref
        self._ref = self._pref.ref
        self._skip_build = False  # If build_id()
        self._hook_manager = hook_manager

        new_id = build_id(self._conan_file)
        self.build_pref = PackageReference(self._ref, new_id) if new_id else pref
        self.build_folder = self._cache.build(self.build_pref, self._conan_file.short_paths)
        self.package_folder = self._cache.package(self._pref, self._conan_file.short_paths)
        self.source_folder = self._cache.source(self._ref, self._conan_file.short_paths)

    def prepare_build(self):
        if self.build_pref != self._pref and \
              os.path.exists(self.build_folder) and hasattr(self._conan_file, "build_id"):
            self._skip_build = True
            return

        # build_id is not caching the build folder, so actually rebuild the package
        export_folder = self._cache.export(self._ref)
        export_source_folder = self._cache.export_sources(self._ref,
                                                          self._conan_file.short_paths)
        conanfile_path = self._cache.conanfile(self._ref)

        try:
            rmdir(self.build_folder)
            rmdir(self.package_folder)
        except OSError as e:
            raise ConanException("%s\n\nCouldn't remove folder, might be busy or open\n"
                                 "Close any app using it, and retry" % str(e))

        self._out.info('Building your package in %s' % self.build_folder)
        config_source(export_folder, export_source_folder, self.source_folder,
                      self._conan_file, self._out, conanfile_path, self._ref,
                      self._hook_manager, self._cache)
        self._out.info('Copying sources to build folder')

        if getattr(self._conan_file, 'no_copy_source', False):
            mkdir(self.build_folder)
            self._conan_file.source_folder = self.source_folder
        else:
            if platform.system() == "Windows" and os.getenv("CONAN_USER_HOME_SHORT") != "None":
                from conans.util.windows import ignore_long_path_files
                ignore = ignore_long_path_files(self.source_folder, self.build_folder, self._out)
            else:
                ignore = None

            shutil.copytree(self.source_folder, self.build_folder, symlinks=True, ignore=ignore)
            logger.debug("BUILD: Copied to %s", self.build_folder)
            logger.debug("BUILD: Files copied %s", ",".join(os.listdir(self.build_folder)))
            self._conan_file.source_folder = self.build_folder

    def build(self):
        """Calls the conanfile's build method"""
        if self._skip_build:
            return
        with get_env_context_manager(self._conan_file):
            self._build_package()

    def package(self):
        """Generate the info txt files and calls the conanfile package method.
        """

        # FIXME: Is weak to assign here the recipe_hash
        manifest = self._cache.package_layout(self._ref).load_manifest()
        self._conan_file.info.recipe_hash = manifest.summary_hash

        # Creating ***info.txt files
        save(os.path.join(self.build_folder, CONANINFO), self._conan_file.info.dumps())
        self._out.info("Generated %s" % CONANINFO)
        save(os.path.join(self.build_folder, BUILD_INFO), TXTGenerator(self._conan_file).content)
        self._out.info("Generated %s" % BUILD_INFO)

        os.chdir(self.build_folder)

        if getattr(self._conan_file, 'no_copy_source', False):
            source_folder = self.source_folder
        else:
            source_folder = self.build_folder
        with get_env_context_manager(self._conan_file):
            install_folder = self.build_folder  # While installing, the infos goes to build folder
            pkg_id = self._conan_file.info.package_id()
            conanfile_path = self._cache.conanfile(self._ref)

            create_package(self._conan_file, pkg_id, source_folder, self.build_folder,
                           self.package_folder, install_folder, self._hook_manager,
                           conanfile_path, self._ref)

        layout = self._cache.package_layout(self._pref.ref, self._conan_file.short_paths)
        package_hash = layout.package_summary_hash(self._pref)
        package_id = self._pref.id

        with self._cache.package_layout(self._ref).update_metadata() as metadata:
            metadata.packages[package_id].revision = package_hash
            metadata.packages[package_id].recipe_revision = self._ref.revision

        if get_env("CONAN_READ_ONLY_CACHE", False):
            make_read_only(self.package_folder)

    def _build_package(self):
        """ calls the imports + conanfile.build() method
        """
        os.chdir(self.build_folder)
        self._conan_file.build_folder = self.build_folder
        self._conan_file.package_folder = self.package_folder
        # In local cache, install folder always is build_folder
        self._conan_file.install_folder = self.build_folder

        # Read generators from conanfile and generate the needed files
        logger.info("GENERATORS: Writing generators")
        write_generators(self._conan_file, self.build_folder, self._out)

        # Build step might need DLLs, binaries as protoc to generate source files
        # So execute imports() before build, storing the list of copied_files
        from conans.client.importer import run_imports
        copied_files = run_imports(self._conan_file, self.build_folder)

        try:
            # This is necessary because it is different for user projects
            # than for packages
            self._hook_manager.execute("pre_build", conanfile=self._conan_file,
                                       reference=self._ref,
                                       package_id=self._pref.id)
            logger.debug("Call conanfile.build() with files in build folder: %s",
                         os.listdir(self.build_folder))
            self._out.highlight("Calling build()")
            with conanfile_exception_formatter(str(self._conan_file), "build"):
                self._conan_file.build()

            self._out.success("Package '%s' built" % self._conan_file.info.package_id())
            self._out.info("Build folder %s" % self.build_folder)
            self._hook_manager.execute("post_build", conanfile=self._conan_file,
                                       reference=self._ref,
                                       package_id=self._pref.id)
        except Exception as exc:
            self._out.writeln("")
            self._out.error("Package '%s' build failed" % self._conan_file.info.package_id())
            self._out.warn("Build folder %s" % self.build_folder)
            if isinstance(exc, ConanExceptionInUserConanfileMethod):
                raise exc
            raise ConanException(exc)
        finally:
            # Now remove all files that were imported with imports()
            remove_imports(self._conan_file, copied_files, self._out)


def _handle_system_requirements(conan_file, pref, cache, out):
    """ check first the system_reqs/system_requirements.txt existence, if not existing
    check package/sha1/

    Used after remote package retrieving and before package building
    """
    if "system_requirements" not in type(conan_file).__dict__:
        return

    system_reqs_path = cache.system_reqs(pref.ref)
    system_reqs_package_path = cache.system_reqs_package(pref)
    if os.path.exists(system_reqs_path) or os.path.exists(system_reqs_package_path):
        return

    ret = call_system_requirements(conan_file, out)

    try:
        ret = str(ret or "")
    except Exception:
        out.warn("System requirements didn't return a string")
        ret = ""
    if getattr(conan_file, "global_system_requirements", None):
        save(system_reqs_path, ret)
    else:
        save(system_reqs_package_path, ret)


def call_system_requirements(conanfile, output):
    try:
        return conanfile.system_requirements()
    except Exception as e:
        output.error("while executing system_requirements(): %s" % str(e))
        raise ConanException("Error in system requirements")


def raise_package_not_found_error(conan_file, ref, package_id, dependencies, out, recorder):
    settings_text = ", ".join(conan_file.info.full_settings.dumps().splitlines())
    options_text = ", ".join(conan_file.info.full_options.dumps().splitlines())
    dependencies_text = ', '.join(dependencies)

    msg = '''Can't find a '%s' package for the specified settings, options and dependencies:
- Settings: %s
- Options: %s
- Dependencies: %s
- Package ID: %s
''' % (ref, settings_text, options_text, dependencies_text, package_id)
    out.warn(msg)
    recorder.package_install_error(PackageReference(ref, package_id), INSTALL_ERROR_MISSING, msg)
    raise ConanException('''Missing prebuilt package for '%s'
Try to build it from sources with "--build %s"
Or read "http://docs.conan.io/en/latest/faq/troubleshooting.html#error-missing-prebuilt-package"
''' % (ref, ref.name))


class BinaryInstaller(object):
    """ main responsible of retrieving binary packages or building them from source
    locally in case they are not found in remotes
    """
    def __init__(self, cache, output, remote_manager, recorder, workspace, hook_manager):
        self._cache = cache
        self._out = output
        self._remote_manager = remote_manager
        self._registry = cache.registry
        self._recorder = recorder
        self._workspace = workspace
        self._hook_manager = hook_manager

    def install(self, deps_graph, keep_build=False, graph_info=None):
        # order by levels and separate the root node (ref=None) from the rest
        nodes_by_level = deps_graph.by_levels()
        root_level = nodes_by_level.pop()
        root_node = root_level[0]
        # Get the nodes in order and if we have to build them
        self._build(nodes_by_level, deps_graph, keep_build, root_node, graph_info)

    def _build(self, nodes_by_level, deps_graph, keep_build, root_node, graph_info):
        inverse_levels = {n: i for i, level in enumerate(deps_graph.inverse_levels()) for n in level}

        processed_package_refs = set()
        for level in nodes_by_level:
            for node in level:
                ref, conan_file = node.ref, node.conanfile
                output = conan_file.output
                package_id = conan_file.info.package_id()
                if node.binary == BINARY_MISSING:
                    dependencies = [str(dep.dst) for dep in node.dependencies]
                    raise_package_not_found_error(conan_file, ref, package_id, dependencies,
                                                  out=output, recorder=self._recorder)

                self._propagate_info(node, inverse_levels, deps_graph)
                if node.binary == BINARY_EDITABLE:
                    self._handle_node_editable(node, graph_info)
                else:
                    if node.binary == BINARY_SKIP:  # Privates not necessary
                        continue
                    pref = PackageReference(ref, package_id)
                    _handle_system_requirements(conan_file, pref, self._cache, output)
                    self._handle_node_cache(node, pref, keep_build, processed_package_refs)

        # Finally, propagate information to root node (ref=None)
        self._propagate_info(root_node, inverse_levels, deps_graph)

    def _node_concurrently_installed(self, node, package_folder):
        if node.binary == BINARY_DOWNLOAD and os.path.exists(package_folder):
            return True
        elif node.binary == BINARY_UPDATE:
            read_manifest = FileTreeManifest.load(package_folder)
            if node.update_manifest == read_manifest:
                return True

<<<<<<< HEAD
    def _load_editables_cpp_info(self):
        editables_path = self._cache.default_editable_path
        if os.path.exists(editables_path):
            return EditableCppInfo.load(editables_path, require_namespace=True)
        return None

    def _handle_node_editable(self, node, graph_info):
=======
    def _handle_node_editable(self, node):
>>>>>>> 5e4e2585
        # Get source of information
        package_layout = self._cache.package_layout(node.ref)
        base_path = package_layout.conan()
        self._call_package_info(node.conanfile, package_folder=base_path)

        node.conanfile.cpp_info.filter_empty = False
        # Try with package-provided file
        editable_cpp_info = package_layout.editable_cpp_info()
        if editable_cpp_info:
            editable_cpp_info.apply_to(node.ref,
                                       node.conanfile.cpp_info,
                                       settings=node.conanfile.settings,
                                       options=node.conanfile.options)

<<<<<<< HEAD
        # Try with the profile-like file
        elif self._editable_cpp_info and self._editable_cpp_info.has_info_for(node.conanfile.name):
            self._editable_cpp_info.apply_to(node.conanfile.name,
                                             node.conanfile.cpp_info,
                                             base_path=base_path,
                                             settings=node.conanfile.settings,
                                             options=node.conanfile.options)

        workspace_package = self._workspace[node.ref] if self._workspace else None
        if workspace_package:
            output = node.conanfile.output
            build_folder = workspace_package.build_folder(node.conanfile)
            write_generators(node.conanfile, build_folder, output)
            save(os.path.join(build_folder, CONANINFO), node.conanfile.info.dumps())
            output.info("Generated %s" % CONANINFO)
            graph_info.save(build_folder)
            output.info("Generated graphinfo")
            save(os.path.join(build_folder, BUILD_INFO), TXTGenerator(node.conanfile).content)
            output.info("Generated %s" % BUILD_INFO)
            # Build step might need DLLs, binaries as protoc to generate source files
            # So execute imports() before build, storing the list of copied_files
            from conans.client.importer import run_imports
            copied_files = run_imports(node.conanfile, build_folder)
            report_copied_files(copied_files, output)

=======
>>>>>>> 5e4e2585
    def _handle_node_cache(self, node, pref, keep_build, processed_package_references):
        conan_file = node.conanfile
        output = conan_file.output
        package_folder = self._cache.package(pref, conan_file.short_paths)

        with self._cache.package_lock(pref):
            if pref not in processed_package_references:
                processed_package_references.add(pref)
                set_dirty(package_folder)
                if node.binary == BINARY_BUILD:
                    self._build_package(node, pref, output, keep_build)
                elif node.binary in (BINARY_UPDATE, BINARY_DOWNLOAD):
                    if not self._node_concurrently_installed(node, package_folder):
                        new_ref = self._remote_manager.get_package(pref, package_folder,
                                                                   node.binary_remote, output,
                                                                   self._recorder)
                        self._registry.prefs.set(new_ref, node.binary_remote.name)
                    else:
                        output.success('Download skipped. Probable concurrent download')
                        log_package_got_from_local_cache(pref)
                        self._recorder.package_fetched_from_cache(pref)
                elif node.binary == BINARY_CACHE:
                    output.success('Already installed!')
                    log_package_got_from_local_cache(pref)
                    self._recorder.package_fetched_from_cache(pref)
                clean_dirty(package_folder)
            # Call the info method
            self._call_package_info(conan_file, package_folder)
            self._recorder.package_cpp_info(pref, conan_file.cpp_info)

    def _build_package(self, node, pref, output, keep_build):
        ref, conan_file = node.ref, node.conanfile

        t1 = time.time()
        # It is necessary to complete the sources of python requires, which might be used
        for python_require in conan_file.python_requires:
            complete_recipe_sources(self._remote_manager, self._cache,
                                    conan_file, python_require.ref)

        builder = _ConanPackageBuilder(conan_file, pref, self._cache, output, self._hook_manager)

        if is_dirty(builder.build_folder):
            output.warn("Build folder is dirty, removing it: %s" % builder.build_folder)
            rmdir(builder.build_folder)

        skip_build = conan_file.develop and keep_build
        if skip_build:
            output.info("Won't be built as specified by --keep-build")
        if skip_build:
            if not os.path.exists(builder.build_folder):
                msg = "--keep-build specified, but build folder not found"
                self._recorder.package_install_error(pref,
                                                     INSTALL_ERROR_MISSING_BUILD_FOLDER,
                                                     msg, remote_name=None)
                raise ConanException(msg)
        else:
            with self._cache.conanfile_write_lock(ref):
                set_dirty(builder.build_folder)
                complete_recipe_sources(self._remote_manager, self._cache,
                                        conan_file, ref)
                builder.prepare_build()

        with self._cache.conanfile_read_lock(ref):
            try:
                if not skip_build:
                    builder.build()
                    clean_dirty(builder.build_folder)
                builder.package()
            except ConanException as exc:
                self._recorder.package_install_error(pref, INSTALL_ERROR_BUILDING,
                                                     str(exc), remote_name=None)
                raise exc
            else:
                # Log build
                self._log_built_package(builder.build_folder, pref.copy_clear_rev(),
                                        time.time() - t1)
                # FIXME: Conan 2.0 Clear the registry entry (package ref)

    def _log_built_package(self, build_folder, pref, duration):
        log_file = os.path.join(build_folder, RUN_LOG_NAME)
        log_file = log_file if os.path.exists(log_file) else None
        log_package_built(pref, duration, log_file)
        self._recorder.package_built(pref)

    @staticmethod
    def _propagate_info(node, inverse_levels, deps_graph):
        # Get deps_cpp_info from upstream nodes
        closure = deps_graph.full_closure(node)
        node_order = [n for n in closure.values() if n.binary != BINARY_SKIP]
        # List sort is stable, will keep the original order of the closure, but prioritize levels
        node_order.sort(key=lambda n: inverse_levels[n])

        conan_file = node.conanfile
        for n in node_order:
            if n.build_require:
                conan_file.output.info("Applying build-requirement: %s" % str(n.ref))
            conan_file.deps_cpp_info.update(n.conanfile.cpp_info, n.ref.name)
            conan_file.deps_env_info.update(n.conanfile.env_info, n.ref.name)
            conan_file.deps_user_info[n.ref.name] = n.conanfile.user_info

        # Update the info but filtering the package values that not apply to the subtree
        # of this current node and its dependencies.
        subtree_libnames = [node.ref.name for node in node_order]
        for package_name, env_vars in conan_file._conan_env_values.data.items():
            for name, value in env_vars.items():
                if not package_name or package_name in subtree_libnames or \
                   package_name == conan_file.name:
                    conan_file.info.env_values.add(name, value, package_name)

    @staticmethod
    def _call_package_info(conanfile, package_folder):
        conanfile.cpp_info = CppInfo(package_folder)
        conanfile.cpp_info.version = conanfile.version
        conanfile.cpp_info.description = conanfile.description
        conanfile.env_info = EnvInfo()
        conanfile.user_info = UserInfo()

        # Get deps_cpp_info from upstream nodes
        public_deps = [name for name, req in conanfile.requires.items() if not req.private]
        conanfile.cpp_info.public_deps = public_deps
        # Once the node is build, execute package info, so it has access to the
        # package folder and artifacts
        with pythonpath(conanfile):  # Minimal pythonpath, not the whole context, make it 50% slower
            with tools.chdir(package_folder):
                with conanfile_exception_formatter(str(conanfile), "package_info"):
                    conanfile.package_folder = package_folder
                    conanfile.source_folder = None
                    conanfile.build_folder = None
                    conanfile.install_folder = None
                    conanfile.package_info()<|MERGE_RESOLUTION|>--- conflicted
+++ resolved
@@ -304,17 +304,7 @@
             if node.update_manifest == read_manifest:
                 return True
 
-<<<<<<< HEAD
-    def _load_editables_cpp_info(self):
-        editables_path = self._cache.default_editable_path
-        if os.path.exists(editables_path):
-            return EditableCppInfo.load(editables_path, require_namespace=True)
-        return None
-
     def _handle_node_editable(self, node, graph_info):
-=======
-    def _handle_node_editable(self, node):
->>>>>>> 5e4e2585
         # Get source of information
         package_layout = self._cache.package_layout(node.ref)
         base_path = package_layout.conan()
@@ -328,15 +318,6 @@
                                        node.conanfile.cpp_info,
                                        settings=node.conanfile.settings,
                                        options=node.conanfile.options)
-
-<<<<<<< HEAD
-        # Try with the profile-like file
-        elif self._editable_cpp_info and self._editable_cpp_info.has_info_for(node.conanfile.name):
-            self._editable_cpp_info.apply_to(node.conanfile.name,
-                                             node.conanfile.cpp_info,
-                                             base_path=base_path,
-                                             settings=node.conanfile.settings,
-                                             options=node.conanfile.options)
 
         workspace_package = self._workspace[node.ref] if self._workspace else None
         if workspace_package:
@@ -355,8 +336,6 @@
             copied_files = run_imports(node.conanfile, build_folder)
             report_copied_files(copied_files, output)
 
-=======
->>>>>>> 5e4e2585
     def _handle_node_cache(self, node, pref, keep_build, processed_package_references):
         conan_file = node.conanfile
         output = conan_file.output
