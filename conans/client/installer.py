import os
import shutil
import time

from conans.client import tools
from conans.client.file_copier import report_copied_files
from conans.client.generators import TXTGenerator, write_generators
from conans.client.graph.graph import BINARY_BUILD, BINARY_CACHE, BINARY_DOWNLOAD, BINARY_MISSING, \
    BINARY_SKIP, BINARY_UPDATE, BINARY_EDITABLE
from conans.client.importer import remove_imports, run_imports
from conans.client.packager import create_package, update_package_metadata
from conans.client.recorder.action_recorder import INSTALL_ERROR_BUILDING, INSTALL_ERROR_MISSING, \
    INSTALL_ERROR_MISSING_BUILD_FOLDER
from conans.client.source import complete_recipe_sources, config_source
from conans.client.tools.env import pythonpath
from conans.errors import (ConanException, ConanExceptionInUserConanfileMethod,
                           conanfile_exception_formatter)
from conans.model.build_info import CppInfo
from conans.model.conan_file import get_env_context_manager
from conans.model.editable_layout import EditableLayout
from conans.model.env_info import EnvInfo
from conans.model.manifest import FileTreeManifest
from conans.model.ref import PackageReference
from conans.model.user_info import UserInfo
from conans.paths import BUILD_INFO, CONANINFO, RUN_LOG_NAME
from conans.util.env_reader import get_env
from conans.util.files import (clean_dirty, is_dirty, make_read_only, mkdir, rmdir, save, set_dirty,
                               set_dirty_context_manager)
from conans.util.log import logger
from conans.util.tracer import log_package_built, log_package_got_from_local_cache
<<<<<<< HEAD
from conans.client.graph.graph_binaries import GraphBinariesAnalyzer
from conans.model.info import PACKAGE_ID_UNKNOWN
=======
from conans.model.graph_info import GraphInfo
>>>>>>> cd8dd403


def build_id(conan_file):
    if hasattr(conan_file, "build_id"):
        # construct new ConanInfo
        build_id_info = conan_file.info.copy()
        conan_file.info_build = build_id_info
        # effectively call the user function to change the package values
        with conanfile_exception_formatter(str(conan_file), "build_id"):
            conan_file.build_id()
        # compute modified ID
        return build_id_info.package_id()
    return None


class _PackageBuilder(object):
    def __init__(self, cache, output, hook_manager, remote_manager):
        self._cache = cache
        self._output = output
        self._hook_manager = hook_manager
        self._remote_manager = remote_manager

    def _get_build_folder(self, conanfile, package_layout, pref, keep_build, recorder):
        # Build folder can use a different package_ID if build_id() is defined.
        # This function decides if the build folder should be re-used (not build again)
        # and returns the build folder
        new_id = build_id(conanfile)
        build_pref = PackageReference(pref.ref, new_id) if new_id else pref
        build_folder = package_layout.build(build_pref)

        if is_dirty(build_folder):
            self._output.warn("Build folder is dirty, removing it: %s" % build_folder)
            rmdir(build_folder)

        # Decide if the build folder should be kept
        skip_build = conanfile.develop and keep_build
        if skip_build:
            self._output.info("Won't be built as specified by --keep-build")
            if not os.path.exists(build_folder):
                msg = "--keep-build specified, but build folder not found"
                recorder.package_install_error(pref, INSTALL_ERROR_MISSING_BUILD_FOLDER,
                                               msg, remote_name=None)
                raise ConanException(msg)
        elif build_pref != pref and os.path.exists(build_folder) and hasattr(conanfile, "build_id"):
            self._output.info("Won't be built, using previous build folder as defined in build_id()")
            skip_build = True

        return build_folder, skip_build

    def _prepare_sources(self, conanfile, pref, package_layout, conanfile_path, source_folder,
                         build_folder, remotes):
        export_folder = package_layout.export()
        export_source_folder = package_layout.export_sources()

        complete_recipe_sources(self._remote_manager, self._cache, conanfile, pref.ref, remotes)
        _remove_folder_raising(build_folder)

        config_source(export_folder, export_source_folder, source_folder,
                      conanfile, self._output, conanfile_path, pref.ref,
                      self._hook_manager, self._cache)

        if not getattr(conanfile, 'no_copy_source', False):
            self._output.info('Copying sources to build folder')
            try:
                shutil.copytree(source_folder, build_folder, symlinks=True)
            except Exception as e:
                msg = str(e)
                if "206" in msg:  # System error shutil.Error 206: Filename or extension too long
                    msg += "\nUse short_paths=True if paths too long"
                raise ConanException("%s\nError copying sources to build folder" % msg)
            logger.debug("BUILD: Copied to %s", build_folder)
            logger.debug("BUILD: Files copied %s", ",".join(os.listdir(build_folder)))

    def _build(self, conanfile, pref, build_folder):
        # Read generators from conanfile and generate the needed files
        logger.info("GENERATORS: Writing generators")
        write_generators(conanfile, build_folder, self._output)

        # Build step might need DLLs, binaries as protoc to generate source files
        # So execute imports() before build, storing the list of copied_files
        copied_files = run_imports(conanfile, build_folder)

        try:
            self._hook_manager.execute("pre_build", conanfile=conanfile,
                                       reference=pref.ref, package_id=pref.id)
            logger.debug("Call conanfile.build() with files in build folder: %s",
                         os.listdir(build_folder))
            self._output.highlight("Calling build()")
            with conanfile_exception_formatter(str(conanfile), "build"):
                conanfile.build()

            self._output.success("Package '%s' built" % pref.id)
            self._output.info("Build folder %s" % build_folder)
            self._hook_manager.execute("post_build", conanfile=conanfile,
                                       reference=pref.ref, package_id=pref.id)
        except Exception as exc:
            self._output.writeln("")
            self._output.error("Package '%s' build failed" % pref.id)
            self._output.warn("Build folder %s" % build_folder)
            if isinstance(exc, ConanExceptionInUserConanfileMethod):
                raise exc
            raise ConanException(exc)
        finally:
            # Now remove all files that were imported with imports()
            remove_imports(conanfile, copied_files, self._output)

    def _package(self, conanfile, pref, package_layout, conanfile_path, build_folder,
                 package_folder):

        # FIXME: Is weak to assign here the recipe_hash
        manifest = package_layout.recipe_manifest()
        conanfile.info.recipe_hash = manifest.summary_hash

        # Creating ***info.txt files
        save(os.path.join(build_folder, CONANINFO), conanfile.info.dumps())
        self._output.info("Generated %s" % CONANINFO)
        save(os.path.join(build_folder, BUILD_INFO), TXTGenerator(conanfile).content)
        self._output.info("Generated %s" % BUILD_INFO)

        package_id = pref.id
        # Do the actual copy, call the conanfile.package() method
        with get_env_context_manager(conanfile):
            # Could be source or build depends no_copy_source
            source_folder = conanfile.source_folder
            install_folder = build_folder  # While installing, the infos goes to build folder
            prev = create_package(conanfile, package_id, source_folder, build_folder,
                                  package_folder, install_folder, self._hook_manager,
                                  conanfile_path, pref.ref)

        update_package_metadata(prev, package_layout, package_id, pref.ref.revision)

        if get_env("CONAN_READ_ONLY_CACHE", False):
            make_read_only(package_folder)
        # FIXME: Conan 2.0 Clear the registry entry (package ref)
        return prev

    def build_package(self, node, keep_build, recorder, remotes):
        t1 = time.time()

        conanfile = node.conanfile
        pref = node.pref

        package_layout = self._cache.package_layout(pref.ref, conanfile.short_paths)
        source_folder = package_layout.source()
        conanfile_path = package_layout.conanfile()
        package_folder = package_layout.package(pref)

        build_folder, skip_build = self._get_build_folder(conanfile, package_layout,
                                                          pref, keep_build, recorder)
        # PREPARE SOURCES
        if not skip_build:
            with package_layout.conanfile_write_lock(self._output):
                set_dirty(build_folder)
                self._prepare_sources(conanfile, pref, package_layout, conanfile_path, source_folder,
                                      build_folder, remotes)

        # BUILD & PACKAGE
        with package_layout.conanfile_read_lock(self._output):
            _remove_folder_raising(package_folder)
            mkdir(build_folder)
            os.chdir(build_folder)
            self._output.info('Building your package in %s' % build_folder)
            try:
                if getattr(conanfile, 'no_copy_source', False):
                    conanfile.source_folder = source_folder
                else:
                    conanfile.source_folder = build_folder

                if not skip_build:
                    with get_env_context_manager(conanfile):
                        conanfile.build_folder = build_folder
                        conanfile.package_folder = package_folder
                        # In local cache, install folder always is build_folder
                        conanfile.install_folder = build_folder
                        self._build(conanfile, pref, build_folder)
                    clean_dirty(build_folder)

                prev = self._package(conanfile, pref, package_layout, conanfile_path, build_folder,
                                     package_folder)
                assert prev
                node.prev = prev
                log_file = os.path.join(build_folder, RUN_LOG_NAME)
                log_file = log_file if os.path.exists(log_file) else None
                log_package_built(pref, time.time() - t1, log_file)
                recorder.package_built(pref)
            except ConanException as exc:
                recorder.package_install_error(pref, INSTALL_ERROR_BUILDING,
                                               str(exc), remote_name=None)
                raise exc

            return node.pref


def _remove_folder_raising(folder):
    try:
        rmdir(folder)
    except OSError as e:
        raise ConanException("%s\n\nCouldn't remove folder, might be busy or open\n"
                             "Close any app using it, and retry" % str(e))


def _handle_system_requirements(conan_file, pref, cache, out):
    """ check first the system_reqs/system_requirements.txt existence, if not existing
    check package/sha1/

    Used after remote package retrieving and before package building
    """
    if "system_requirements" not in type(conan_file).__dict__:
        return

    package_layout = cache.package_layout(pref.ref)
    system_reqs_path = package_layout.system_reqs()
    system_reqs_package_path = package_layout.system_reqs_package(pref)
    if os.path.exists(system_reqs_path) or os.path.exists(system_reqs_package_path):
        return

    ret = call_system_requirements(conan_file, out)

    try:
        ret = str(ret or "")
    except Exception:
        out.warn("System requirements didn't return a string")
        ret = ""
    if getattr(conan_file, "global_system_requirements", None):
        save(system_reqs_path, ret)
    else:
        save(system_reqs_package_path, ret)


def call_system_requirements(conanfile, output):
    try:
        return conanfile.system_requirements()
    except Exception as e:
        output.error("while executing system_requirements(): %s" % str(e))
        raise ConanException("Error in system requirements")


def raise_package_not_found_error(conan_file, ref, package_id, dependencies, out, recorder):
    settings_text = ", ".join(conan_file.info.full_settings.dumps().splitlines())
    options_text = ", ".join(conan_file.info.full_options.dumps().splitlines())
    dependencies_text = ', '.join(dependencies)

    msg = '''Can't find a '%s' package for the specified settings, options and dependencies:
- Settings: %s
- Options: %s
- Dependencies: %s
- Package ID: %s
''' % (ref, settings_text, options_text, dependencies_text, package_id)
    out.warn(msg)
    recorder.package_install_error(PackageReference(ref, package_id), INSTALL_ERROR_MISSING, msg)
    raise ConanException('''Missing prebuilt package for '%s'
Try to build it from sources with "--build %s"
Or read "http://docs.conan.io/en/latest/faq/troubleshooting.html#error-missing-prebuilt-package"
''' % (ref, ref.name))


class BinaryInstaller(object):
    """ main responsible of retrieving binary packages or building them from source
    locally in case they are not found in remotes
    """
    def __init__(self, app, recorder):
        self._cache = app.cache
        self._out = app.out
        self._remote_manager = app.remote_manager
        self._recorder = recorder
<<<<<<< HEAD
        self._hook_manager = hook_manager
        self._binaries_analyzer = GraphBinariesAnalyzer(cache, output, remote_manager)
=======
        self._hook_manager = app.hook_manager
>>>>>>> cd8dd403

    def install(self, deps_graph, remotes, keep_build=False, graph_info=None):
        # order by levels and separate the root node (ref=None) from the rest
        nodes_by_level = deps_graph.by_levels()
        root_level = nodes_by_level.pop()
        root_node = root_level[0]
        # Get the nodes in order and if we have to build them
        self._build(nodes_by_level, deps_graph, keep_build, root_node, graph_info, remotes)

    def _build(self, nodes_by_level, graph, keep_build, root_node, graph_info, remotes):
        processed_package_refs = set()
        for level in nodes_by_level:
            for node in level:
                ref, conan_file = node.ref, node.conanfile
                output = conan_file.output
                package_id = node.package_id
                if node.binary == BINARY_MISSING:
                    dependencies = [str(dep.dst) for dep in node.dependencies]
                    raise_package_not_found_error(conan_file, ref, package_id, dependencies,
                                                  out=output, recorder=self._recorder)

                self._propagate_info(node)
                if node.binary == BINARY_EDITABLE:
                    self._handle_node_editable(node, graph_info)
                else:
                    if node.binary == BINARY_SKIP:  # Privates not necessary
                        continue
                    assert ref.revision is not None, "Installer should receive RREV always"
                    _handle_system_requirements(conan_file, node.pref, self._cache, output)
                    self._handle_node_cache(node, graph, keep_build, processed_package_refs, remotes)

        # Finally, propagate information to root node (ref=None)
        self._propagate_info(root_node)

    def _node_concurrently_installed(self, node, package_folder):
        if node.binary == BINARY_DOWNLOAD and os.path.exists(package_folder):
            return True
        elif node.binary == BINARY_UPDATE:
            read_manifest = FileTreeManifest.load(package_folder)
            if node.update_manifest == read_manifest:
                return True

    def _handle_node_editable(self, node, graph_info):
        # Get source of information
        package_layout = self._cache.package_layout(node.ref)
        base_path = package_layout.base_folder()
        self._call_package_info(node.conanfile, package_folder=base_path, ref=node.ref)

        node.conanfile.cpp_info.filter_empty = False
        # Try with package-provided file
        editable_cpp_info = package_layout.editable_cpp_info()
        if editable_cpp_info:
            editable_cpp_info.apply_to(node.ref,
                                       node.conanfile.cpp_info,
                                       settings=node.conanfile.settings,
                                       options=node.conanfile.options)

            build_folder = editable_cpp_info.folder(node.ref, EditableLayout.BUILD_FOLDER,
                                                    settings=node.conanfile.settings,
                                                    options=node.conanfile.options)
            if build_folder is not None:
                build_folder = os.path.join(base_path, build_folder)
                output = node.conanfile.output
                write_generators(node.conanfile, build_folder, output)
                save(os.path.join(build_folder, CONANINFO), node.conanfile.info.dumps())
                output.info("Generated %s" % CONANINFO)
                graph_info_node = GraphInfo(graph_info.profile, root_ref=node.ref)
                graph_info_node.options = node.conanfile.options.values
                graph_info_node.graph_lock = graph_info.graph_lock
                graph_info_node.save(build_folder)
                output.info("Generated graphinfo")
                save(os.path.join(build_folder, BUILD_INFO), TXTGenerator(node.conanfile).content)
                output.info("Generated %s" % BUILD_INFO)
                # Build step might need DLLs, binaries as protoc to generate source files
                # So execute imports() before build, storing the list of copied_files
                copied_files = run_imports(node.conanfile, build_folder)
                report_copied_files(copied_files, output)

    def _handle_node_cache(self, node, graph, keep_build, processed_package_references, remotes):
        pref = node.pref
        assert pref.id, "Package-ID without value"

        conanfile = node.conanfile
        output = conanfile.output

        if node.package_id == PACKAGE_ID_UNKNOWN:
            assert node.binary is None
            output.info("Unknown binary for %s, computing updated ID" % str(node.ref))
            node._package_id = node.conanfile.info.package_id(update_prevs=True)
            output.info("Updated ID: %s" % node.package_id)
            output.info("Analyzing binary availability for updated ID")
            self._binaries_analyzer._evaluate_node(node, node.build_mode, node.update,
                                                   graph.evaluated, remotes)
            output.info("Binary for updated ID from: %s" % node.binary)
            pref = node.pref

        assert pref.id and pref.id != PACKAGE_ID_UNKNOWN, "Package-ID error: %s" % str(pref)

        package_folder = self._cache.package_layout(pref.ref, conanfile.short_paths).package(pref)

        with self._cache.package_layout(pref.ref).package_lock(pref):
            if pref not in processed_package_references:
                processed_package_references.add(pref)
                if node.binary == BINARY_BUILD:
                    assert node.prev is None, "PREV for %s to be built should be None" % str(pref)
                    with set_dirty_context_manager(package_folder):
                        pref = self._build_package(node, output, keep_build, remotes)
                    assert node.prev, "Node PREV shouldn't be empty"
                    assert node.pref.revision, "Node PREF revision shouldn't be empty"
                    assert node.prev is not None, "PREV for %s to be built is None" % str(pref)
                    assert pref.revision is not None, "PREV for %s to be built is None" % str(pref)
                elif node.binary in (BINARY_UPDATE, BINARY_DOWNLOAD):
                    assert node.prev, "PREV for %s is None" % str(pref)
                    # not really concurrently, but a different node with same pref
                    if not self._node_concurrently_installed(node, package_folder):
                        with set_dirty_context_manager(package_folder):
                            assert pref.revision is not None, \
                                "Installer should receive #PREV always"
                            self._remote_manager.get_package(pref, package_folder,
                                                             node.binary_remote, output,
                                                             self._recorder)
                            output.info("Downloaded package revision %s" % pref.revision)
                            with self._cache.package_layout(pref.ref).update_metadata() as metadata:
                                metadata.packages[pref.id].remote = node.binary_remote.name
                    else:
                        output.success('Download skipped. Probable concurrent download')
                        log_package_got_from_local_cache(pref)
                        self._recorder.package_fetched_from_cache(pref)
                elif node.binary == BINARY_CACHE:
                    assert node.prev, "PREV for %s is None" % str(pref)
                    output.success('Already installed!')
                    log_package_got_from_local_cache(pref)
                    self._recorder.package_fetched_from_cache(pref)

            # Call the info method
            self._call_package_info(conanfile, package_folder, ref=pref.ref)
            self._recorder.package_cpp_info(pref, conanfile.cpp_info)

    def _build_package(self, node, output, keep_build, remotes):
        conanfile = node.conanfile
        # It is necessary to complete the sources of python requires, which might be used
        for python_require in conanfile.python_requires.values():
            assert python_require.ref.revision is not None, \
                "Installer should receive python_require.ref always"
            complete_recipe_sources(self._remote_manager, self._cache,
                                    conanfile, python_require.ref, remotes)

        builder = _PackageBuilder(self._cache, output, self._hook_manager, self._remote_manager)
        pref = builder.build_package(node, keep_build, self._recorder, remotes)
        if node.graph_lock_node:
            node.graph_lock_node.modified = BINARY_BUILD
        return pref

    @staticmethod
    def _propagate_info(node):
        # Get deps_cpp_info from upstream nodes
        node_order = [n for n in node.public_closure if n.binary != BINARY_SKIP]
        # List sort is stable, will keep the original order of the closure, but prioritize levels
        conan_file = node.conanfile
        for n in node_order:
            if n.build_require:
                conan_file.output.info("Applying build-requirement: %s" % str(n.ref))
            conan_file.deps_cpp_info.update(n.conanfile.cpp_info, n.ref.name)
            conan_file.deps_env_info.update(n.conanfile.env_info, n.ref.name)
            conan_file.deps_user_info[n.ref.name] = n.conanfile.user_info

        # Update the info but filtering the package values that not apply to the subtree
        # of this current node and its dependencies.
        subtree_libnames = [node.ref.name for node in node_order]
        for package_name, env_vars in conan_file._conan_env_values.data.items():
            for name, value in env_vars.items():
                if not package_name or package_name in subtree_libnames or \
                   package_name == conan_file.name:
                    conan_file.info.env_values.add(name, value, package_name)

    def _call_package_info(self, conanfile, package_folder, ref):
        conanfile.cpp_info = CppInfo(package_folder)
        conanfile.cpp_info.name = conanfile.name
        conanfile.cpp_info.version = conanfile.version
        conanfile.cpp_info.description = conanfile.description
        conanfile.env_info = EnvInfo()
        conanfile.user_info = UserInfo()

        # Get deps_cpp_info from upstream nodes
        public_deps = [name for name, req in conanfile.requires.items() if not req.private]
        conanfile.cpp_info.public_deps = public_deps
        # Once the node is build, execute package info, so it has access to the
        # package folder and artifacts
        with pythonpath(conanfile):  # Minimal pythonpath, not the whole context, make it 50% slower
            with tools.chdir(package_folder):
                with conanfile_exception_formatter(str(conanfile), "package_info"):
                    conanfile.package_folder = package_folder
                    conanfile.source_folder = None
                    conanfile.build_folder = None
                    conanfile.install_folder = None
                    self._hook_manager.execute("pre_package_info", conanfile=conanfile,
                                               reference=ref)
                    conanfile.package_info()
                    self._hook_manager.execute("post_package_info", conanfile=conanfile,
                                               reference=ref)<|MERGE_RESOLUTION|>--- conflicted
+++ resolved
@@ -5,8 +5,9 @@
 from conans.client import tools
 from conans.client.file_copier import report_copied_files
 from conans.client.generators import TXTGenerator, write_generators
-from conans.client.graph.graph import BINARY_BUILD, BINARY_CACHE, BINARY_DOWNLOAD, BINARY_MISSING, \
-    BINARY_SKIP, BINARY_UPDATE, BINARY_EDITABLE
+from conans.client.graph.graph import BINARY_BUILD, BINARY_CACHE, BINARY_DOWNLOAD, BINARY_EDITABLE, \
+    BINARY_MISSING, BINARY_SKIP, BINARY_UPDATE
+from conans.client.graph.graph_binaries import GraphBinariesAnalyzer
 from conans.client.importer import remove_imports, run_imports
 from conans.client.packager import create_package, update_package_metadata
 from conans.client.recorder.action_recorder import INSTALL_ERROR_BUILDING, INSTALL_ERROR_MISSING, \
@@ -19,6 +20,8 @@
 from conans.model.conan_file import get_env_context_manager
 from conans.model.editable_layout import EditableLayout
 from conans.model.env_info import EnvInfo
+from conans.model.graph_info import GraphInfo
+from conans.model.info import PACKAGE_ID_UNKNOWN
 from conans.model.manifest import FileTreeManifest
 from conans.model.ref import PackageReference
 from conans.model.user_info import UserInfo
@@ -28,12 +31,6 @@
                                set_dirty_context_manager)
 from conans.util.log import logger
 from conans.util.tracer import log_package_built, log_package_got_from_local_cache
-<<<<<<< HEAD
-from conans.client.graph.graph_binaries import GraphBinariesAnalyzer
-from conans.model.info import PACKAGE_ID_UNKNOWN
-=======
-from conans.model.graph_info import GraphInfo
->>>>>>> cd8dd403
 
 
 def build_id(conan_file):
@@ -299,12 +296,8 @@
         self._out = app.out
         self._remote_manager = app.remote_manager
         self._recorder = recorder
-<<<<<<< HEAD
-        self._hook_manager = hook_manager
-        self._binaries_analyzer = GraphBinariesAnalyzer(cache, output, remote_manager)
-=======
+        self._binaries_analyzer = GraphBinariesAnalyzer(app.cache, app.out, app.remote_manager)
         self._hook_manager = app.hook_manager
->>>>>>> cd8dd403
 
     def install(self, deps_graph, remotes, keep_build=False, graph_info=None):
         # order by levels and separate the root node (ref=None) from the rest
