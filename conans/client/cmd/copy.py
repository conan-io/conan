--- conflicted
+++ resolved
@@ -79,21 +79,19 @@
         shutil.copytree(package_path_origin, package_path_dest, symlinks=True)
         user_io.out.info("Copied %s to %s" % (str(package_id), str(dest_ref)))
 
-<<<<<<< HEAD
-    # The downloaded .tgz files can also be copied
-    src_download = src_layout.download_folder()
-    dst_download = dst_layout.download_folder()
-    rmdir(dst_download)
-    if os.path.isdir(src_download):
-        shutil.copytree(src_download, dst_download)
-=======
         # The downloaded .tgz files can also be copied
         src_download = src_layout.download_package(pref_origin)
         dst_download = dst_layout.download_package(pref_dest)
         rmdir(dst_download)
         if os.path.isdir(src_download):
             shutil.copytree(src_download, dst_download)
->>>>>>> 20e758b0
+
+    # The downloaded export and sources .tgz files can also be copied
+    src_download = src_layout.download_export()
+    dst_download = dst_layout.download_export()
+    rmdir(dst_download)
+    if os.path.isdir(src_download):
+        shutil.copytree(src_download, dst_download)
 
     # Generate the metadata
     with dst_layout.update_metadata() as metadata:
