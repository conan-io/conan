import os
import stat
import tarfile
import time
from concurrent.futures import ThreadPoolExecutor, as_completed
from collections import defaultdict

from tqdm import tqdm

from conans.client.remote_manager import is_package_snapshot_complete
from conans.client.source import complete_recipe_sources
from conans.errors import ConanException, NotFoundException
from conans.model.manifest import gather_files, FileTreeManifest
from conans.model.ref import ConanFileReference, PackageReference, check_valid_ref
from conans.paths import (CONAN_MANIFEST, CONANFILE, EXPORT_SOURCES_TGZ_NAME,
                          EXPORT_TGZ_NAME, PACKAGE_TGZ_NAME, CONANINFO)
from conans.search.search import search_packages, search_recipes
from conans.util.files import (load, clean_dirty, is_dirty,
                               gzopen_without_timestamps, set_dirty)
from conans.util.log import logger
from conans.util.tracer import (log_recipe_upload, log_compressed_files,
                                log_package_upload)
from conans import tools

UPLOAD_POLICY_FORCE = "force-upload"
UPLOAD_POLICY_NO_OVERWRITE = "no-overwrite"
UPLOAD_POLICY_NO_OVERWRITE_RECIPE = "no-overwrite-recipe"
UPLOAD_POLICY_SKIP = "skip-upload"


class CmdUpload(object):
    """ This class is responsible for uploading packages to remotes. The flow is:
    - Collect all the data from the local cache:
        - Collect the refs that matches the given pattern _collect_refs_to_upload
        - Collect for every ref all the binaries IDs that has to be uploaded
          "_collect_packages_to_upload". This may discard binaries that do not
          belong to the current RREV
        The collection of this does the interactivity (ask user if yes/no),
        the errors (don't upload packages with policy=build_always, and computing
        the full REVISIONS for every that has to be uploaded.
        No remote API calls are done in this step, everything is local
    - Execute the upload. For every ref:
        - Upload the recipe of the ref: "_upload_recipe"
            - If not FORCE, check the date "_check_recipe_date", i.e. if there are
              changes, do not allow uploading if the remote date is newer than the
              local cache one
            - Retrieve the sources (exports_sources), if they are not cached, and
              uploading to a different remote. "complete_recipe_sources"
            - Gather files and create 2 .tgz (exports, exports_sources) with
              "_compress_recipe_files"
            - Decide which files have to be uploaded and deleted from the server
              based on the different with the remote snapshot "_recipe_files_to_upload"
              This can raise if upload policy is not overwrite
            - Execute the real transfer "remote_manager.upload_recipe()"
        - For every package_id of every ref: "_upload_package"
            - Gather files and create package.tgz. "_compress_package_files"
            - (Optional) Do the integrity check of the package
            - Decide which files to upload and delete from server:
              "_package_files_to_upload". Can raise if policy is NOT overwrite
            - Do the actual upload

    All the REVISIONS are local defined, not retrieved from servers

    This requires calling to the remote API methods:
    - get_recipe_sources() to get the export_sources if they are missing
    - get_recipe_snapshot() to do the diff and know what files to upload
    - get_package_snapshot() to do the diff and know what files to upload
    - get_recipe_manifest() to check the date and raise if policy requires
    - get_package_manifest() to raise if policy!=force and manifests change
    """
    def __init__(self, cache, user_io, remote_manager, loader, hook_manager):
        self._cache = cache
        self._user_io = user_io
        self._remote_manager = remote_manager
        self._loader = loader
        self._hook_manager = hook_manager
        self._num_threads = 1

    def upload(self, reference_or_pattern, remotes, upload_recorder, package_id=None,
<<<<<<< HEAD
               all_packages=None, confirm=False, retry=0, retry_wait=0, integrity_check=False,
               policy=None, query=None, parallel_upload=False):
=======
               all_packages=None, confirm=False, retry=None, retry_wait=None, integrity_check=False,
               policy=None, query=None):
>>>>>>> f35a6b98
        t1 = time.time()
        refs, confirm = self._collects_refs_to_upload(package_id, reference_or_pattern, confirm)
        refs_by_remote = self._collect_packages_to_upload(refs, confirm, remotes, all_packages,
                                                          query, package_id)
        # Do the job
        self._num_threads = tools.cpu_count() if parallel_upload else 1
        for remote, refs in refs_by_remote.items():
            self._user_io.out.info("Uploading to remote '{}':".format(remote.name))
            future_to_upload = {}
            with ThreadPoolExecutor(max_workers=self._num_threads) as upload_exec:
                for ref, conanfile, prefs in refs:
                    future_to_upload[upload_exec.submit(self._upload_ref, conanfile, ref, prefs,
                                                        retry, retry_wait, integrity_check,
                                                        policy,
                                                        remote, upload_recorder,
                                                        remotes)] = (ref, conanfile, prefs)

                for future in as_completed(future_to_upload):
                    reference, _, _ = future_to_upload[future]
                    try:
                        future.result()
                        self._user_io.out.info("Uploaded reference {}: ".format(reference))
                    except ConanException:
                        raise

        logger.debug("UPLOAD: Time manager upload: %f" % (time.time() - t1))

    def _collects_refs_to_upload(self, package_id, reference_or_pattern, confirm):
        """ validate inputs and compute the refs (without revisions) to be uploaded
        """
        if package_id and not check_valid_ref(reference_or_pattern, allow_pattern=False):
            raise ConanException("-p parameter only allowed with a valid recipe reference, "
                                 "not with a pattern")

        if package_id or check_valid_ref(reference_or_pattern, allow_pattern=False):
            # Upload package
            ref = ConanFileReference.loads(reference_or_pattern)
            refs = [ref, ]
            confirm = True
        else:
            refs = search_recipes(self._cache, reference_or_pattern)
            if not refs:
                raise NotFoundException(("No packages found matching pattern '%s'" %
                                         reference_or_pattern))
        return refs, confirm

    def _collect_packages_to_upload(self, refs, confirm, remotes, all_packages, query, package_id):
        """ compute the references with revisions and the package_ids to be uploaded
        """
        # Group recipes by remote
        refs_by_remote = defaultdict(list)

        for ref in refs:
            metadata = self._cache.package_layout(ref).load_metadata()
            ref = ref.copy_with_rev(metadata.recipe.revision)
            remote = remotes.selected
            if remote:
                ref_remote = remote
            else:
                ref_remote = metadata.recipe.remote
                ref_remote = remotes.get_remote(ref_remote)

            upload = True
            if not confirm:
                msg = "Are you sure you want to upload '%s' to '%s'?" % (str(ref), ref_remote.name)
                upload = self._user_io.request_boolean(msg)
            if upload:
                try:
                    conanfile_path = self._cache.package_layout(ref).conanfile()
                    conanfile = self._loader.load_class(conanfile_path)
                except NotFoundException:
                    raise NotFoundException(("There is no local conanfile exported as %s" %
                                             str(ref)))

                # TODO: This search of binary packages has to be improved, more robust
                # So only real packages are retrieved
                if all_packages or query:
                    if all_packages:
                        query = None
                    # better to do a search, that will retrieve real packages with ConanInfo
                    # Not only "package_id" folders that could be empty
                    package_layout = self._cache.package_layout(ref.copy_clear_rev())
                    packages = search_packages(package_layout, query)
                    packages_ids = list(packages.keys())
                elif package_id:
                    packages_ids = [package_id, ]
                else:
                    packages_ids = []
                if packages_ids:
                    if conanfile.build_policy == "always":
                        raise ConanException("Conanfile '%s' has build_policy='always', "
                                             "no packages can be uploaded" % str(ref))
                prefs = []
                # Gather all the complete PREFS with PREV
                for package_id in packages_ids:
                    if package_id not in metadata.packages:
                        raise ConanException("Binary package %s:%s not found"
                                             % (str(ref), package_id))
                    # Filter packages that don't match the recipe revision
                    if self._cache.config.revisions_enabled and ref.revision:
                        rec_rev = metadata.packages[package_id].recipe_revision
                        if ref.revision != rec_rev:
                            self._user_io.out.warn("Skipping package '%s', it doesn't belong to the "
                                                   "current recipe revision" % package_id)
                            continue
                    package_revision = metadata.packages[package_id].revision
                    assert package_revision is not None, "PREV cannot be None to upload"
                    prefs.append(PackageReference(ref, package_id, package_revision))
                refs_by_remote[ref_remote].append((ref, conanfile, prefs))

        return refs_by_remote

    def _upload_ref(self, conanfile, ref, prefs, retry, retry_wait, integrity_check, policy,
                    recipe_remote, upload_recorder, remotes):
        """ Uploads the recipes and binaries identified by ref
        """
        assert (ref.revision is not None), "Cannot upload a recipe without RREV"
        conanfile_path = self._cache.package_layout(ref).conanfile()
        # FIXME: I think it makes no sense to specify a remote to "pre_upload"
        # FIXME: because the recipe can have one and the package a different one
        self._hook_manager.execute("pre_upload", conanfile_path=conanfile_path,
                                   reference=ref, remote=recipe_remote)

        self._user_io.out.info("Uploading %s to remote '%s'" % (str(ref), recipe_remote.name))
        self._upload_recipe(ref, conanfile, retry, retry_wait, policy, recipe_remote, remotes)
        upload_recorder.add_recipe(ref, recipe_remote.name, recipe_remote.url)

        # Now the binaries: upload in parallel
        future_to_upload = {}
        with ThreadPoolExecutor(max_workers=self._num_threads) as upload_exec:
            if prefs:
                total = len(prefs)
                for index, pref in enumerate(prefs):
                    p_remote = recipe_remote
                    msg = ("Uploading package %d/%d: %s to '%s'" % (index + 1, total, str(pref.id),
                                                                    p_remote.name))
                    self._user_io.out.info(msg)
                    future_to_upload[upload_exec.submit(self._upload_package, pref, retry=retry,
                                                        retry_wait=retry_wait,
                                                        integrity_check=integrity_check,
                                                        policy=policy,
                                                        p_remote=p_remote)] = (pref,
                                                                               p_remote.name,
                                                                               p_remote.url)

            for future in as_completed(future_to_upload):
                pref, remote_name, remote_url = future_to_upload[future]
                try:
                    future.result()
                    upload_recorder.add_package(pref, remote_name, remote_url)
                except ConanException:
                    raise

        # FIXME: I think it makes no sense to specify a remote to "post_upload"
        # FIXME: because the recipe can have one and the package a different one
        self._hook_manager.execute("post_upload", conanfile_path=conanfile_path, reference=ref,
                                   remote=recipe_remote)

    def _upload_recipe(self, ref, conanfile, retry, retry_wait, policy, remote, remotes):
        current_remote_name = self._cache.package_layout(ref).load_metadata().recipe.remote

        if remote.name != current_remote_name:
            complete_recipe_sources(self._remote_manager, self._cache, conanfile, ref, remotes)

        conanfile_path = self._cache.package_layout(ref).conanfile()
        self._hook_manager.execute("pre_upload_recipe", conanfile_path=conanfile_path,
                                   reference=ref, remote=remote)

        t1 = time.time()
        the_files = self._compress_recipe_files(ref)
        local_manifest = FileTreeManifest.loads(load(the_files["conanmanifest.txt"]))

        remote_manifest = None
        if policy != UPLOAD_POLICY_FORCE:
            remote_manifest = self._check_recipe_date(ref, remote, local_manifest)
        if policy == UPLOAD_POLICY_SKIP:
            return ref

        files_to_upload, deleted = self._recipe_files_to_upload(ref, policy, the_files,
                                                                remote, remote_manifest,
                                                                local_manifest)

        if files_to_upload or deleted:
            self._remote_manager.upload_recipe(ref, files_to_upload, deleted,
                                               remote, retry, retry_wait)
            self._upload_recipe_end_msg(ref, remote)
        else:
            self._user_io.out.info("Recipe is up to date, upload skipped")
        duration = time.time() - t1
        log_recipe_upload(ref, duration, the_files, remote.name)
        self._hook_manager.execute("post_upload_recipe", conanfile_path=conanfile_path,
                                   reference=ref, remote=remote)

        # The recipe wasn't in the registry or it has changed the revision field only
        if not current_remote_name:
            with self._cache.package_layout(ref).update_metadata() as metadata:
                metadata.recipe.remote = remote.name

        return ref

    def _upload_package(self, pref, retry=None, retry_wait=None, integrity_check=False,
                        policy=None, p_remote=None):

        assert (pref.revision is not None), "Cannot upload a package without PREV"
        assert (pref.ref.revision is not None), "Cannot upload a package without RREV"

        conanfile_path = self._cache.package_layout(pref.ref).conanfile()
        self._hook_manager.execute("pre_upload_package", conanfile_path=conanfile_path,
                                   reference=pref.ref,
                                   package_id=pref.id,
                                   remote=p_remote)

        t1 = time.time()
        the_files = self._compress_package_files(pref, integrity_check)
        if policy == UPLOAD_POLICY_SKIP:
            return None
        files_to_upload, deleted = self._package_files_to_upload(pref, policy, the_files, p_remote)

        if files_to_upload or deleted:
            self._remote_manager.upload_package(pref, files_to_upload, deleted, p_remote, retry,
                                                retry_wait)
            logger.debug("UPLOAD: Time upload package: %f" % (time.time() - t1))
        else:
            self._user_io.out.info("Package is up to date, upload skipped")

        duration = time.time() - t1
        log_package_upload(pref, duration, the_files, p_remote)
        self._hook_manager.execute("post_upload_package", conanfile_path=conanfile_path,
                                   reference=pref.ref, package_id=pref.id, remote=p_remote)

        logger.debug("UPLOAD: Time uploader upload_package: %f" % (time.time() - t1))

        metadata = self._cache.package_layout(pref.ref).load_metadata()
        cur_package_remote = metadata.packages[pref.id].remote
        if not cur_package_remote and policy != UPLOAD_POLICY_SKIP:
            with self._cache.package_layout(pref.ref).update_metadata() as metadata:
                metadata.packages[pref.id].remote = p_remote.name

        return pref

    def _compress_recipe_files(self, ref):
        export_folder = self._cache.package_layout(ref).export()

        for f in (EXPORT_TGZ_NAME, EXPORT_SOURCES_TGZ_NAME):
            tgz_path = os.path.join(export_folder, f)
            if is_dirty(tgz_path):
                self._user_io.out.warn("%s: Removing %s, marked as dirty" % (str(ref), f))
                os.remove(tgz_path)
                clean_dirty(tgz_path)

        files, symlinks = gather_files(export_folder)
        if CONANFILE not in files or CONAN_MANIFEST not in files:
            raise ConanException("Cannot upload corrupted recipe '%s'" % str(ref))
        export_src_folder = self._cache.package_layout(ref).export_sources()
        src_files, src_symlinks = gather_files(export_src_folder)
        the_files = _compress_recipe_files(files, symlinks, src_files, src_symlinks, export_folder,
                                           self._user_io.out, ref)
        return the_files

    def _compress_package_files(self, pref, integrity_check):

        t1 = time.time()
        # existing package, will use short paths if defined
        package_folder = self._cache.package_layout(pref.ref, short_paths=None).package(pref)

        if is_dirty(package_folder):
            raise ConanException("Package %s is corrupted, aborting upload.\n"
                                 "Remove it with 'conan remove %s -p=%s'"
                                 % (pref, pref.ref, pref.id))
        tgz_path = os.path.join(package_folder, PACKAGE_TGZ_NAME)
        if is_dirty(tgz_path):
            self._user_io.out.warn("%s: Removing %s, marked as dirty"
                                   % (str(pref), PACKAGE_TGZ_NAME))
            os.remove(tgz_path)
            clean_dirty(tgz_path)
        # Get all the files in that directory
        files, symlinks = gather_files(package_folder)

        if CONANINFO not in files or CONAN_MANIFEST not in files:
            logger.error("Missing info or manifest in uploading files: %s" % (str(files)))
            raise ConanException("Cannot upload corrupted package '%s'" % str(pref))

        logger.debug("UPLOAD: Time remote_manager build_files_set : %f" % (time.time() - t1))
        if integrity_check:
            self._package_integrity_check(pref, files, package_folder)
            logger.debug("UPLOAD: Time remote_manager check package integrity : %f"
                         % (time.time() - t1))

        the_files = _compress_package_files(files, symlinks, package_folder, self._user_io.out)
        return the_files

    def _recipe_files_to_upload(self, ref, policy, the_files, remote, remote_manifest,
                                local_manifest):
        self._remote_manager.check_credentials(remote)
        remote_snapshot = self._remote_manager.get_recipe_snapshot(ref, remote)
        files_to_upload = {filename.replace("\\", "/"): path
                           for filename, path in the_files.items()}
        if not remote_snapshot:
            return files_to_upload, set()

        deleted = set(remote_snapshot).difference(the_files)
        if policy != UPLOAD_POLICY_FORCE:
            if remote_manifest is None:
                # This is the weird scenario, we have a snapshot but don't have a manifest.
                # Can be due to concurrency issues, so we can try retrieve it now
                try:
                    remote_manifest, _ = self._remote_manager.get_recipe_manifest(ref, remote)
                except NotFoundException:
                    # This is weird, the manifest still not there, better upload everything
                    self._user_io.out.warn("The remote recipe doesn't have the 'conanmanifest.txt' "
                                           "file and will be uploaded: '{}'".format(ref))
                    return files_to_upload, deleted

            if remote_manifest == local_manifest:
                return None, None

            if policy in (UPLOAD_POLICY_NO_OVERWRITE, UPLOAD_POLICY_NO_OVERWRITE_RECIPE):
                raise ConanException("Local recipe is different from the remote recipe. "
                                     "Forbidden overwrite.")

        return files_to_upload, deleted

    def _package_files_to_upload(self, pref, policy, the_files, remote):
        self._remote_manager.check_credentials(remote)
        remote_snapshot = self._remote_manager.get_package_snapshot(pref, remote)

        if remote_snapshot and policy != UPLOAD_POLICY_FORCE:
            if not is_package_snapshot_complete(remote_snapshot):
                return the_files, set([])
            remote_manifest, _ = self._remote_manager.get_package_manifest(pref, remote)
            local_manifest = FileTreeManifest.loads(load(the_files["conanmanifest.txt"]))
            if remote_manifest == local_manifest:
                return None, None
            if policy == UPLOAD_POLICY_NO_OVERWRITE:
                raise ConanException("Local package is different from the remote package. Forbidden "
                                     "overwrite.")
        deleted = set(remote_snapshot).difference(the_files)
        return the_files, deleted

    def _upload_recipe_end_msg(self, ref, remote):
        msg = "Uploaded conan recipe '%s' to '%s'" % (str(ref), remote.name)
        url = remote.url.replace("https://api.bintray.com/conan", "https://bintray.com")
        msg += ": %s" % url
        self._user_io.out.info(msg)

    def _package_integrity_check(self, pref, files, package_folder):
        # If package has been modified remove tgz to regenerate it
        self._user_io.out.rewrite_line("Checking package integrity...")

        # short_paths = None is enough if there exist short_paths
        layout = self._cache.package_layout(pref.ref, short_paths=None)
        read_manifest, expected_manifest = layout.package_manifests(pref)

        if read_manifest != expected_manifest:
            self._user_io.out.writeln("")
            diff = read_manifest.difference(expected_manifest)
            for fname, (h1, h2) in diff.items():
                self._user_io.out.warn("Mismatched checksum '%s' (manifest: %s, file: %s)"
                                       % (fname, h1, h2))

            if PACKAGE_TGZ_NAME in files:
                try:
                    tgz_path = os.path.join(package_folder, PACKAGE_TGZ_NAME)
                    os.unlink(tgz_path)
                except Exception:
                    pass
            error_msg = os.linesep.join("Mismatched checksum '%s' (manifest: %s, file: %s)"
                                        % (fname, h1, h2) for fname, (h1, h2) in diff.items())
            logger.error("Manifests doesn't match!\n%s" % error_msg)
            raise ConanException("Cannot upload corrupted package '%s'" % str(pref))
        else:
            self._user_io.out.rewrite_line("Package integrity OK!")
        self._user_io.out.writeln("")

    def _check_recipe_date(self, ref, remote, local_manifest):
        try:
            remote_recipe_manifest, ref = self._remote_manager.get_recipe_manifest(ref, remote)
        except NotFoundException:
            return  # First time uploading this package

        if (remote_recipe_manifest != local_manifest and
                remote_recipe_manifest.time > local_manifest.time):
            self._print_manifest_information(remote_recipe_manifest, local_manifest, ref, remote)
            raise ConanException("Remote recipe is newer than local recipe: "
                                 "\n Remote date: %s\n Local date: %s" %
                                 (remote_recipe_manifest.time, local_manifest.time))

        return remote_recipe_manifest

    def _print_manifest_information(self, remote_recipe_manifest, local_manifest, ref, remote):
        try:
            self._user_io.out.info("\n%s" % ("-"*40))
            self._user_io.out.info("Remote manifest:")
            self._user_io.out.info(remote_recipe_manifest)
            self._user_io.out.info("Local manifest:")
            self._user_io.out.info(local_manifest)
            difference = remote_recipe_manifest.difference(local_manifest)
            if "conanfile.py" in difference:
                contents = load(self._cache.package_layout(ref).conanfile())
                endlines = "\\r\\n" if "\r\n" in contents else "\\n"
                self._user_io.out.info("Local 'conanfile.py' using '%s' line-ends" % endlines)
                remote_contents = self._remote_manager.get_recipe_path(ref, path="conanfile.py",
                                                                       remote=remote)
                endlines = "\\r\\n" if "\r\n" in remote_contents else "\\n"
                self._user_io.out.info("Remote 'conanfile.py' using '%s' line-ends" % endlines)
            self._user_io.out.info("\n%s" % ("-"*40))
        except Exception as e:
            self._user_io.out.info("Error printing information about the diff: %s" % str(e))


def _compress_recipe_files(files, symlinks, src_files, src_symlinks, dest_folder, output, ref):
    # This is the minimum recipe
    result = {CONANFILE: files.pop(CONANFILE),
              CONAN_MANIFEST: files.pop(CONAN_MANIFEST)}

    export_tgz_path = files.pop(EXPORT_TGZ_NAME, None)
    sources_tgz_path = files.pop(EXPORT_SOURCES_TGZ_NAME, None)

    def add_tgz(tgz_name, tgz_path, tgz_files, tgz_symlinks, msg):
        if tgz_path:
            result[tgz_name] = tgz_path
        elif tgz_files:
            output.info(msg)
            tgz_path = compress_files(tgz_files, tgz_symlinks, tgz_name, dest_folder, output)
            result[tgz_name] = tgz_path

    add_tgz(EXPORT_TGZ_NAME, export_tgz_path, files, symlinks, "Compressing recipe...")
    add_tgz(EXPORT_SOURCES_TGZ_NAME, sources_tgz_path, src_files, src_symlinks,
            "Compressing recipe sources...")

    return result


def _compress_package_files(files, symlinks, dest_folder, output):
    tgz_path = files.get(PACKAGE_TGZ_NAME)
    if not tgz_path:
        output.info("Compressing package...")
        tgz_files = {f: path for f, path in files.items() if f not in [CONANINFO, CONAN_MANIFEST]}
        tgz_path = compress_files(tgz_files, symlinks, PACKAGE_TGZ_NAME, dest_folder, output)

    return {PACKAGE_TGZ_NAME: tgz_path,
            CONANINFO: files[CONANINFO],
            CONAN_MANIFEST: files[CONAN_MANIFEST]}


def compress_files(files, symlinks, name, dest_dir, output=None):
    t1 = time.time()
    # FIXME, better write to disk sequentially and not keep tgz contents in memory
    tgz_path = os.path.join(dest_dir, name)
    set_dirty(tgz_path)
    progress_bar_position = 0
    with open(tgz_path, "wb") as tgz_handle:
        # tgz_contents = BytesIO()
        tgz = gzopen_without_timestamps(name, mode="w", fileobj=tgz_handle)

        for filename, dest in sorted(symlinks.items()):
            info = tarfile.TarInfo(name=filename)
            info.type = tarfile.SYMTYPE
            info.linkname = dest
            info.size = 0  # A symlink shouldn't have size
            tgz.addfile(tarinfo=info)

        mask = ~(stat.S_IWOTH | stat.S_IWGRP)
        i_file = 0
        n_files = len(files)
        progress_bar = None
        if n_files > 0 and output:
            if output.is_terminal:
                progress_bar_position = output.get_bar_pos()
                progress_bar = tqdm(total=len(files), desc="Compressing files...", unit="files",
                                    position=progress_bar_position, leave=False)
            else:
                output.write("Compressing files...", newline=True)

        for filename, abs_path in sorted(files.items()):
            info = tarfile.TarInfo(name=filename)
            info.size = os.stat(abs_path).st_size
            info.mode = os.stat(abs_path).st_mode & mask
            if os.path.islink(abs_path):
                info.type = tarfile.SYMTYPE
                info.size = 0  # A symlink shouldn't have size
                info.linkname = os.readlink(abs_path)  # @UndefinedVariable
                tgz.addfile(tarinfo=info)
            else:
                with open(abs_path, 'rb') as file_handler:
                    tgz.addfile(tarinfo=info, fileobj=file_handler)
            if output and n_files > 1:
                i_file = i_file + 1
                if output.is_terminal:
                    progress_bar.set_description("%s/%s files" % (i_file, n_files))
                    progress_bar.update()
                else:
                    output.write("Compressing... %s/%s files" % (i_file, n_files), newline=True)

        if progress_bar:
            progress_bar.close()
            output.release_bar_pos(progress_bar_position)

        tgz.close()

    clean_dirty(tgz_path)
    duration = time.time() - t1
    log_compressed_files(files, duration, tgz_path)

    return tgz_path<|MERGE_RESOLUTION|>--- conflicted
+++ resolved
@@ -77,13 +77,8 @@
         self._num_threads = 1
 
     def upload(self, reference_or_pattern, remotes, upload_recorder, package_id=None,
-<<<<<<< HEAD
-               all_packages=None, confirm=False, retry=0, retry_wait=0, integrity_check=False,
+               all_packages=None, confirm=False, retry=None, retry_wait=None, integrity_check=False,
                policy=None, query=None, parallel_upload=False):
-=======
-               all_packages=None, confirm=False, retry=None, retry_wait=None, integrity_check=False,
-               policy=None, query=None):
->>>>>>> f35a6b98
         t1 = time.time()
         refs, confirm = self._collects_refs_to_upload(package_id, reference_or_pattern, confirm)
         refs_by_remote = self._collect_packages_to_upload(refs, confirm, remotes, all_packages,
