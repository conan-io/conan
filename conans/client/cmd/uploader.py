import os
import stat
import tarfile
import time

from conans.cli.conan_app import ConanApp
from conans.cli.output import ConanOutput
from conans.client.source import retrieve_exports_sources
from conans.errors import ConanException, NotFoundException
from conans.model.package_ref import PkgReference
from conans.model.recipe_ref import RecipeReference
from conans.paths import (CONAN_MANIFEST, CONANFILE, EXPORT_SOURCES_TGZ_NAME,
                          EXPORT_TGZ_NAME, PACKAGE_TGZ_NAME, CONANINFO)
from conans.util.files import (clean_dirty, is_dirty, gather_files,
                               gzopen_without_timestamps, set_dirty_context_manager, save)
from conans.util.tracer import log_recipe_upload, log_compressed_files, log_package_upload

UPLOAD_POLICY_FORCE = "force-upload"
UPLOAD_POLICY_SKIP = "skip-upload"


class IntegrityChecker:
    """
    Check:
        - Performs a corruption integrity check in the cache. This is done by loading the existing
        conanmanifest.txt and comparing against a computed conanmanifest.txt. It
        doesn't address someone tampering with the conanmanifest.txt, just accidental
        modifying of a package contents, like if some file has been added after computing the
        manifest.
        This is to be done over the package contents, not the compressed conan_package.tgz
        artifacts
    """
    def __init__(self, app):
        self._app = app

    def check(self, upload_data):
        corrupted = False
        for recipe in upload_data.recipes:
            corrupted = self._recipe_corrupted(recipe.ref) or corrupted
            for package in recipe.packages:
                corrupted = self._package_corrupted(package.pref) or corrupted
        if corrupted:
            raise ConanException("There are corrupted artifacts, check the error logs")

    def _recipe_corrupted(self, ref: RecipeReference):
        layout = self._app.cache.ref_layout(ref)
        output = ConanOutput()
        read_manifest, expected_manifest = layout.recipe_manifests()

        if read_manifest != expected_manifest:
            output.error(f"{ref}: Manifest mismatch")
            output.error(f"Folder: {layout.export()}")
            diff = read_manifest.difference(expected_manifest)
            for fname, (h1, h2) in diff.items():
                output.error(f"    '{fname}' (manifest: {h1}, file: {h2})")
            return True
        output.info(f"{ref}: Integrity checked: ok")

    def _package_corrupted(self, ref: PkgReference):
        layout = self._app.cache.pkg_layout(ref)
        output = ConanOutput()
        read_manifest, expected_manifest = layout.package_manifests()

        if read_manifest != expected_manifest:
            output.error(f"{ref}: Manifest mismatch")
            output.error(f"Folder: {layout.package()}")
            diff = read_manifest.difference(expected_manifest)
            for fname, (h1, h2) in diff.items():
                output.error(f"    '{fname}' (manifest: {h1}, file: {h2})")
            return True
        output.info(f"{ref}: Integrity checked: ok")


class UploadUpstreamChecker:
    """ decides if something needs to be uploaded or force-uploaded checking if that exact
    revision already exists in the remote server, or if the --force parameter is forcing the upload
    This is completely irrespective of the actual package contents, it only uses the local
    computed revision and the remote one
    """
    def __init__(self, app: ConanApp):
        self._app = app
        self._output = ConanOutput()

    def check(self, upload_bundle, remote, force):
        for recipe in upload_bundle.recipes:
            if recipe.upload:  # TODO: Why check it if it is always initialized to True?
                self._check_upstream_recipe(recipe, remote, force)
                for package in recipe.packages:
                    if package.upload:  # TODO: Why check it if it is always initialized to True?
                        self._check_upstream_package(package, remote, force)

    def _check_upstream_recipe(self, recipe, remote, force):
        self._output.info("Checking which revisions exist in the remote server")
        ref = recipe.ref
        try:
            assert ref.revision
            # TODO: It is a bit ugly, interface-wise to ask for revisions to check existence
            server_ref = self._app.remote_manager.get_recipe_revision_reference(ref, remote)
            assert server_ref  # If successful (not raising NotFoundException), this will exist
        except NotFoundException:
            recipe.force = False
        else:
            if force:
                self._output.info("{} already in server, forcing upload".format(ref.repr_notime()))
                recipe.force = True
            else:
                self._output.info("{} already in server, skipping upload".format(ref.repr_notime()))
                recipe.upload = False
                recipe.force = False

    def _check_upstream_package(self, package, remote, force):
        pref = package.pref
        assert (pref.revision is not None), "Cannot upload a package without PREV"
        assert (pref.ref.revision is not None), "Cannot upload a package without RREV"

        try:
            # TODO: It is a bit ugly, interface-wise to ask for revisions to check existence
            server_revisions = self._app.remote_manager.get_package_revision_reference(pref, remote)
            assert server_revisions
        except NotFoundException:
            if package.upload is not False:
                package.upload = True
            package.force = False
        else:
            if force:
                self._output.info("{} already in server, forcing upload".format(pref.repr_notime()))
                package.force = True
            else:
                self._output.info("{} already in server, skipping upload".format(pref.repr_notime()))
                package.upload = False
                package.force = False


class PackagePreparator:
    def __init__(self, app: ConanApp):
        self._app = app
        self._output = ConanOutput()

    def prepare(self, upload_bundle):
        self._output.info("Preparing artifacts to upload")
        for recipe in upload_bundle.recipes:
            layout = self._app.cache.ref_layout(recipe.ref)
            conanfile_path = layout.conanfile()
            conanfile = self._app.loader.load_basic(conanfile_path)

            if recipe.upload:
                self._prepare_recipe(recipe, conanfile, self._app.enabled_remotes)
            if conanfile.build_policy == "always":
                recipe.build_always = True
            else:
                recipe.build_always = False
                for package in recipe.packages:
                    if package.upload:
                        self._prepare_package(package)

    def _prepare_recipe(self, recipe, conanfile, remotes):
        """ do a bunch of things that are necessary before actually executing the upload:
        - retrieve exports_sources to complete the recipe if necessary
        - compress the artifacts in conan_export.tgz and conan_export_sources.tgz
        """
        try:
            ref = recipe.ref
            recipe_layout = self._app.cache.ref_layout(ref)
            retrieve_exports_sources(self._app.remote_manager, recipe_layout, conanfile, ref,
                                     remotes)
            cache_files = self._compress_recipe_files(recipe_layout, ref)
            recipe.files = cache_files
        except Exception as e:
            raise ConanException(f"{recipe.ref} Error while compressing: {e}")

    def _compress_recipe_files(self, layout, ref):
        download_export_folder = layout.download_export()

        for f in (EXPORT_TGZ_NAME, EXPORT_SOURCES_TGZ_NAME):
            tgz_path = os.path.join(download_export_folder, f)
            if is_dirty(tgz_path):
                self._output.warning("%s: Removing %s, marked as dirty" % (str(ref), f))
                os.remove(tgz_path)
                clean_dirty(tgz_path)

        export_folder = layout.export()
        files, symlinked_folders = gather_files(export_folder)
        files.update(symlinked_folders)
        if CONANFILE not in files or CONAN_MANIFEST not in files:
            raise ConanException("Cannot upload corrupted recipe '%s'" % str(ref))
        export_src_folder = layout.export_sources()
        src_files, src_symlinked_folders = gather_files(export_src_folder)
        src_files.update(src_symlinked_folders)

        result = {CONANFILE: files.pop(CONANFILE),
                  CONAN_MANIFEST: files.pop(CONAN_MANIFEST)}

        def add_tgz(tgz_name, tgz_files, msg):
            tgz = os.path.join(download_export_folder, tgz_name)
            if os.path.isfile(tgz):
                result[tgz_name] = tgz
            elif tgz_files:
                if self._output and not self._output.is_terminal:
                    self._output.info(msg)
                compresslevel = self._app.cache.new_config.get("core.gzip:compresslevel",
                                                               check_type=int)
                tgz = compress_files(tgz_files, tgz_name, download_export_folder,
                                     compresslevel=compresslevel)
                result[tgz_name] = tgz

        add_tgz(EXPORT_TGZ_NAME, files, "Compressing recipe...")
        add_tgz(EXPORT_SOURCES_TGZ_NAME, src_files, "Compressing recipe sources...")
        return result

    def _prepare_package(self, package):
        pref = package.pref
        pkg_layout = self._app.cache.pkg_layout(pref)
        if pkg_layout.package_is_dirty():
            raise ConanException("Package %s is corrupted, aborting upload.\n"
                                 "Remove it with 'conan remove %s -p=%s'"
                                 % (pref, pref.ref, pref.package_id))
        cache_files = self._compress_package_files(pkg_layout, pref)
        package.files = cache_files

    def _compress_package_files(self, layout, pref):
        download_pkg_folder = layout.download_package()
        package_tgz = os.path.join(download_pkg_folder, PACKAGE_TGZ_NAME)
        if is_dirty(package_tgz):
            self._output.warning("%s: Removing %s, marked as dirty" % (str(pref), PACKAGE_TGZ_NAME))
            os.remove(package_tgz)
            clean_dirty(package_tgz)

        # Get all the files in that directory
        # existing package, will use short paths if defined
        package_folder = layout.package()
        files, symlinked_folders = gather_files(package_folder)
        files.update(symlinked_folders)

        if CONANINFO not in files or CONAN_MANIFEST not in files:
            raise ConanException("Cannot upload corrupted package '%s'" % str(pref))

        if not os.path.isfile(package_tgz):
            if self._output and not self._output.is_terminal:
                self._output.info("Compressing package...")
            tgz_files = {f: path for f, path in files.items() if
                         f not in [CONANINFO, CONAN_MANIFEST]}
            compresslevel = self._app.cache.new_config.get("core.gzip:compresslevel", check_type=int)
            tgz_path = compress_files(tgz_files, PACKAGE_TGZ_NAME, download_pkg_folder,
                                      compresslevel=compresslevel)
            assert tgz_path == package_tgz
            assert os.path.exists(package_tgz)

        return {PACKAGE_TGZ_NAME: package_tgz,
                CONANINFO: files[CONANINFO],
                CONAN_MANIFEST: files[CONAN_MANIFEST]}


class PkgSigning:
    def __init__(self, app: ConanApp):
        self._app = app

    def sign(self, upload_data):
        print("Signing")
        for recipe in upload_data.recipes:
            if recipe.upload:
                self.sign_recipe(recipe)
            for package in recipe.packages:
                if package.upload:
                    self.sign_package(package)

    def sign_recipe(self, recipe):
        ref = recipe.ref
        print("SINGING RECIPE ", ref)
        ref_layout = self._app.cache.ref_layout(ref)
        download_export_folder = ref_layout.download_export()
        signature_file = os.path.join(download_export_folder, "signature.asc")
        content = "\n".join(recipe.files)
        save(signature_file, content)
        recipe.files["signature.asc"] = signature_file

    def sign_package(self, package):
        pref = package.pref
        print("SINGING package ", pref)
        pkg_layout = self._app.cache.pkg_layout(pref)
        download_pkg_folder = pkg_layout.download_package()
        signature_file = os.path.join(download_pkg_folder, "signature.asc")
        content = "\n".join(package.files)
        save(signature_file, content)
        package.files["signature.asc"] = signature_file


class UploadExecutor:
    """ does the actual file transfer to the remote. The files to be uploaded have already
    been computed and are passed in the ``upload_data`` parameter, so this executor is also
    agnostic about which files are transferred
    """
    def __init__(self, app: ConanApp):
        self._app = app
        self._output = ConanOutput()

    def upload(self, upload_data, remote):

        if upload_data.any_upload:
            self._output.info("Uploading artifacts")
        for recipe in upload_data.recipes:
            if recipe.upload:
                self.upload_recipe(recipe, remote)
            if recipe.build_always and recipe.packages:
                # TODO: Maybe do not raise? Allow it with --force?
                raise ConanException("Conanfile '%s' has build_policy='always', "
                                     "no packages can be uploaded" % str(recipe.ref))
            for package in recipe.packages:
                if package.upload:
                    self.upload_package(package, remote)

    def _recipe_files_to_upload(self, ref, files, remote, force):
        if not force:
            return files, set()
        # only check difference if it is a force upload
        remote_snapshot = self._app.remote_manager.get_recipe_snapshot(ref, remote)
        if not remote_snapshot:
            return files, set()

        deleted = set(remote_snapshot).difference(files)
        return files, deleted

    def upload_recipe(self, recipe, remote):
        self._output.info(f"Uploading {recipe.ref}")
        t1 = time.time()
        ref = recipe.ref
        cache_files = recipe.files
        force = recipe.force
        files_to_upload, deleted = self._recipe_files_to_upload(ref, cache_files, remote, force)

<<<<<<< HEAD
        # TODO: Loading here the conanfile, just to pass it to the hook is a bad symptom. It
        #   should probably be removed and converted to a plugin
        ref_layout = self._app.cache.ref_layout(ref)
        conanfile_path = ref_layout.conanfile()
        self._app.hook_manager.execute("pre_upload_recipe", conanfile_path=conanfile_path,
                                       reference=ref, remote=remote)

=======
>>>>>>> 950e95ca
        upload_ref = ref
        self._app.remote_manager.upload_recipe(upload_ref, files_to_upload, deleted, remote)

        duration = time.time() - t1
        log_recipe_upload(ref, duration, cache_files, remote.name)
        return ref

    def upload_package(self, package, remote):
        self._output.info(f"Uploading {package.pref.repr_reduced()}")
        pref = package.pref
        cache_files = package.files
        assert (pref.revision is not None), "Cannot upload a package without PREV"
        assert (pref.ref.revision is not None), "Cannot upload a package without RREV"

        t1 = time.time()
        self._app.remote_manager.upload_package(pref, cache_files, remote)
        duration = time.time() - t1
        log_package_upload(pref, duration, cache_files, remote)


def compress_files(files, name, dest_dir, compresslevel=None, ref=None):
    t1 = time.time()
    # FIXME, better write to disk sequentially and not keep tgz contents in memory
    tgz_path = os.path.join(dest_dir, name)
    if name in (PACKAGE_TGZ_NAME, EXPORT_SOURCES_TGZ_NAME) and len(files) > 100:
        ref_name = f"{ref}:" or ""
        ConanOutput().info(f"Compressing {ref_name}{name}")
    with set_dirty_context_manager(tgz_path), open(tgz_path, "wb") as tgz_handle:
        tgz = gzopen_without_timestamps(name, mode="w", fileobj=tgz_handle,
                                        compresslevel=compresslevel)
        mask = ~(stat.S_IWOTH | stat.S_IWGRP)
        for filename, abs_path in sorted(files.items()):
            info = tarfile.TarInfo(name=filename)
            info.size = os.stat(abs_path).st_size
            info.mode = os.stat(abs_path).st_mode & mask
            if os.path.islink(abs_path):
                info.type = tarfile.SYMTYPE
                info.size = 0  # A symlink shouldn't have size
                info.linkname = os.readlink(abs_path)  # @UndefinedVariable
                tgz.addfile(tarinfo=info)
            else:
                with open(abs_path, 'rb') as file_handler:
                    tgz.addfile(tarinfo=info, fileobj=file_handler)
        tgz.close()

    duration = time.time() - t1
    log_compressed_files(files, duration, tgz_path)

    return tgz_path<|MERGE_RESOLUTION|>--- conflicted
+++ resolved
@@ -327,16 +327,6 @@
         force = recipe.force
         files_to_upload, deleted = self._recipe_files_to_upload(ref, cache_files, remote, force)
 
-<<<<<<< HEAD
-        # TODO: Loading here the conanfile, just to pass it to the hook is a bad symptom. It
-        #   should probably be removed and converted to a plugin
-        ref_layout = self._app.cache.ref_layout(ref)
-        conanfile_path = ref_layout.conanfile()
-        self._app.hook_manager.execute("pre_upload_recipe", conanfile_path=conanfile_path,
-                                       reference=ref, remote=remote)
-
-=======
->>>>>>> 950e95ca
         upload_ref = ref
         self._app.remote_manager.upload_recipe(upload_ref, files_to_upload, deleted, remote)
 
