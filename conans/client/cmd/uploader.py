import copy
import os
import stat
import tarfile
import time


from conans.cli.output import ConanOutput
from conans.client.source import retrieve_exports_sources
from conans.client.userio import UserInput
from conans.errors import ConanException, NotFoundException, RecipeNotFoundException
from conans.model.manifest import gather_files
<<<<<<< HEAD
from conans.model.package_ref import PkgReference
from conans.model.recipe_ref import RecipeReference
=======
from conans.model.ref import check_valid_ref
>>>>>>> fd345ce4
from conans.paths import (CONAN_MANIFEST, CONANFILE, EXPORT_SOURCES_TGZ_NAME,
                          EXPORT_TGZ_NAME, PACKAGE_TGZ_NAME, CONANINFO)
from conans.search.search import search_recipes
from conans.util import progress_bar
from conans.util.files import (clean_dirty, is_dirty,
                               gzopen_without_timestamps, set_dirty_context_manager)
from conans.util.tracer import log_recipe_upload, log_compressed_files, log_package_upload

UPLOAD_POLICY_FORCE = "force-upload"
UPLOAD_POLICY_SKIP = "skip-upload"


class _RecipeData:
    def __init__(self, ref, prefs=None):
        self.ref = ref
        self.upload = None
        self.force = None
        self.dirty = None
        self.build_always = None
        self.files = None
        self.packages = [_PackageData(p) for p in prefs or []]

    def serialize(self):
        return {
            "ref": repr(self.ref),
            "dirty": self.dirty,
            "upload": self.upload,
            "force": self.force,
            "build_always": self.build_always,
            "files": self.files,
            "packages": [r.serialize() for r in self.packages]
        }


class _PackageData:
    def __init__(self, pref):
        self.pref = pref
        self.upload = None
        self.files = None
        self.force = None

    def serialize(self):
        return {
            "pref": repr(self.pref),
            "upload": self.upload,
            "force": self.force,
            "files": self.files
        }


class _UploadData:
    def __init__(self):
        self.recipes = []

    def serialize(self):
        return [r.serialize() for r in self.recipes]

    def add_ref(self, ref):
        self.recipes.append(_RecipeData(ref))

    def add_prefs(self, prefs):
        self.recipes.append(_RecipeData(prefs[0].ref, prefs))


class _UploadCollecter:
    """
    Collect all the packages in the local cache to be uploaded:
    - Collect the refs that matches the given pattern _collect_refs_to_upload
    - Collect for every ref all the binaries IDs that has to be uploaded
      "_collect_packages_to_upload". This may discard binaries that do not
      belong to the current RREV
    The collection of this does the interactivity (ask user if yes/no),
    the errors (don't upload packages with policy=build_always, and computing
    the full REVISIONS for every that has to be uploaded.
    No remote API calls are done in this step, everything is local
    """
    def __init__(self, cache):
        self._cache = cache
        self._user_input = UserInput(cache.config.non_interactive)

    def collect(self, pattern, confirm, all_packages):
        """ validate inputs and compute the refs (without revisions) to be uploaded
        """
<<<<<<< HEAD
        def complete_latest_rev(recipe_ref):
            # If the user input doesn't provide revision, assume latest
            if recipe_ref.revision is None:
                latest = self._cache.get_latest_rrev(recipe_ref)
                if not latest:
                    raise RecipeNotFoundException(recipe_ref.to_conanfileref())
                recipe_ref.revision = latest.revision

        result = _UploadData()
        try:
            pref = PkgReference.loads(pattern)
        except ConanException:
            try:
                ref = RecipeReference.loads(pattern)
                complete_latest_rev(ref)
                # If it is a valid and existing reference, then add it
                refs = [ref]
            except ConanException as e:
                refs = search_recipes(self._cache, pattern)
                if not refs:
                    raise NotFoundException(f"No recipes found matching pattern '{pattern}'")

                refs = [RecipeReference.from_conanref(r) for r in refs]
                for r in refs:
                    assert r.revision is not None  # search should return with revision

                # Confirmation is requested only for pattern case, because if exact, not an issue
                if not confirm:
                    confirmed_refs = []
                    for ref in refs:
                        msg = "Are you sure you want to upload '%s'?" % (str(ref))
                        upload = self._user_input.request_boolean(msg)
                        if upload:
                            confirmed_refs.append(ref)
                    refs = confirmed_refs
            # Now check the binaries
            for r in refs:
                if all_packages:
                    prefs = self._cache.get_package_references(r)
                    for p in prefs:
                        p2 = self._cache.get_latest_prev(p)
                        p.revision = p2.revision
                        assert p.revision is not None
                    if prefs:
                        result.add_prefs(prefs)
                    else:
                        result.add_ref(r)
=======
        if package_id and not check_valid_ref(reference_or_pattern, strict_mode=False):
            raise ConanException("-p parameter only allowed with a valid recipe reference, "
                                 "not with a pattern")

        if package_id or check_valid_ref(reference_or_pattern):
            # Upload package
            ref = RecipeReference.loads(reference_or_pattern)
            rrev = self._cache.get_latest_recipe_reference(ref)
            if not rrev:
                raise RecipeNotFoundException(ref)
            else:
                refs = [rrev, ]
            confirm = True
        else:
            refs = search_recipes(self._cache, reference_or_pattern)
            if not refs:
                raise NotFoundException(("No packages found matching pattern '%s'" %
                                         reference_or_pattern))
        return refs, confirm

    def _collect_packages_to_upload(self, refs, confirm, remote_name, all_packages, query,
                                    package_id):
        """ compute the references with revisions and the package_ids to be uploaded
        """
        # Group recipes by remote
        result = []

        for ref in refs:
            # TODO: cache2.0. For 2.0 we should always specify the revision of the reference
            #  that we want to upload, check if  we should move this to other place

            upload = True
            if not confirm:
                msg = "Are you sure you want to upload '%s' to '%s'?" % (str(ref), remote_name)
                upload = self._user_input.request_boolean(msg)
            if upload:
                try:
                    conanfile_path = self._cache.ref_layout(ref).conanfile()
                    conanfile = self._loader.load_basic(conanfile_path)
                except NotFoundException:
                    raise NotFoundException(("There is no local conanfile exported as %s" %
                                             str(ref)))

                # TODO: This search of binary packages has to be improved, more robust
                # So only real packages are retrieved
                if all_packages or query:
                    if all_packages:
                        query = None

                    # TODO: cache2.0 do we want to upload all package_revisions ? Just the latest
                    #  upload just the latest for the moment
                    # TODO: cache2.0 Ignoring the query for the moment
                    packages_ids = []
                    for pkg_id in self._cache.get_package_references(ref):
                        packages_ids.append(self._cache.get_latest_package_reference(pkg_id))

                elif package_id:
                    # TODO: cache2.0 if we specify a package id we could have multiple package revisions
                    #  something like: upload pkg/1.0:pkg_id will upload the package id for the latest prev
                    #  or for all of them
                    prev = package_id.split("#")[1] if "#" in package_id else ""
                    package_id = package_id.split("#")[0]
                    pref = PkgReference(ref, package_id, prev)
                    # FIXME: The name is package_ids but we pass the latest prev for each package id
                    packages_ids = []
                    packages = [pref] if pref.revision else self._cache.get_package_references(pref)
                    for pkg_ref in packages:
                        latest_prev = self._cache.get_latest_package_reference(pkg_ref) \
                            if pkg_ref.package_id == package_id else None
                        if latest_prev:
                            packages_ids.append(latest_prev)

                    if not packages_ids:
                        prev = f"#{prev}" if prev else ""
                        raise ConanException(f"Binary package {str(ref)}:{package_id}{prev} not found")
>>>>>>> fd345ce4
                else:
                    result.add_ref(r)
        else:
            complete_latest_rev(pref.ref)
            p2 = self._cache.get_latest_prev(pref)
            if p2 is None:
                raise ConanException(f"There is not package binary matching {pref}")
            pref.revision = p2.revision
            result.add_prefs([pref])
        return result


class _UploadChecker:
    """
    Check which revisions already exist in the server, if they already exist, not necessary
    to upload
    """
    def __init__(self, remote_manager, output):
        self._remote_manager = remote_manager
        self._output = output

    def check(self, upload_data, remote, policy):
        self._output.info("Checking which revisions exist in the remote server")
        for recipe in upload_data.recipes:
            self.check_recipe(recipe, remote, policy)
            for package in recipe.packages:
                self.check_package(package, remote, policy)

    def check_recipe(self, recipe, remote, policy):
        ref = recipe.ref
        try:
            assert ref.revision
            # TODO: It is a bit ugly, interface-wise to ask for revisions to check existence
            server_revisions = self._remote_manager.get_recipe_revisions(ref.to_conanfileref(),
                                                                         remote)
            assert ref.revision == server_revisions[0]["revision"]
            assert len(server_revisions) == 1
        except NotFoundException:
            recipe.upload = True
            recipe.force = False
        else:
            if policy == UPLOAD_POLICY_FORCE:
                self._output.info("{} already in server, forcing upload".format(repr(ref)))
                recipe.upload = True
                recipe.force = True
            else:
                self._output.info("{} already in server, skipping upload".format(repr(ref)))
                recipe.upload = False
                recipe.force = False

    def check_package(self, package, remote, policy):
        pref = package.pref
        assert (pref.revision is not None), "Cannot upload a package without PREV"
        assert (pref.ref.revision is not None), "Cannot upload a package without RREV"

        try:
            # TODO: It is a bit ugly, interface-wise to ask for revisions to check existence
            server_revisions = self._remote_manager.get_package_revisions(pref, remote)
            assert pref.revision == server_revisions[0]["revision"]
            assert len(server_revisions) == 1
        except NotFoundException:
            package.upload = True
            package.force = False
        else:
            if policy == UPLOAD_POLICY_FORCE:
                self._output.info("{} already in server, forcing upload".format(repr(pref)))
                package.upload = True
                package.force = True
            else:
                self._output.info("{} already in server, skipping upload".format(repr(pref)))
                package.upload = False
                package.force = False


class _PackagePreparator:
    def __init__(self, cache, remote_manager, hook_manager, loader):
        self._cache = cache
        self._remote_manager = remote_manager
        self._output = ConanOutput()
        self._hook_manager = hook_manager
        self._loader = loader

    def prepare(self, upload_data, remotes, integrity_check):
        self._output.info("Preparing artifacts to upload")
        for recipe in upload_data.recipes:
            layout = self._cache.ref_layout(recipe.ref)
            conanfile_path = layout.conanfile()
            conanfile = self._loader.load_basic(conanfile_path)
            if recipe.upload:
                self.prepare_recipe(recipe, conanfile, remotes)
            if conanfile.build_policy == "always":
                recipe.build_always = True
            else:
                recipe.build_always = False
                for package in recipe.packages:
                    if package.upload:
                        self.prepare_package(package, integrity_check)

    def prepare_recipe(self, recipe, conanfile, remotes):
        """ do a bunch of things that are necessary before actually executing the upload:
        - retrieve exports_sources to complete the recipe if necessary
        - compress the artifacts in conan_export.tgz and conan_export_sources.tgz
        - check if package is ok to be uploaded, if scm info missing, will raise
        - check if the remote recipe is newer, raise
        - compare and decide which files need to be uploaded (and deleted from server)
        """
        try:
            ref = recipe.ref
            recipe_layout = self._cache.ref_layout(ref)
            retrieve_exports_sources(self._remote_manager, recipe_layout, conanfile,
                                     ref.to_conanfileref(), remotes)
            cache_files = self._compress_recipe_files(recipe_layout, ref)
            recipe.files = cache_files

            # Check SCM data for auto fields
            if hasattr(conanfile, "scm") and (
                    conanfile.scm.get("url") == "auto" or conanfile.scm.get("revision") == "auto" or
                    conanfile.scm.get("type") is None or conanfile.scm.get("url") is None or
                    conanfile.scm.get("revision") is None):
<<<<<<< HEAD
                recipe.dirty = True
            else:
                recipe.dirty = False
=======
                raise ConanException("The recipe contains invalid data in the 'scm' attribute"
                                     " (some 'auto' values or missing fields 'type', 'url' or"
                                     " 'revision'). Use '--force' to ignore this error or export"
                                     " again the recipe ('conan export' or 'conan create') to"
                                     " fix these issues.")

        if policy == UPLOAD_POLICY_SKIP:
            return

        files_to_upload, deleted = self._recipe_files_to_upload(ref, cache_files, remote, force)
        return files_to_upload, deleted, cache_files, conanfile_path, t1, recipe_layout

    def _print_manifest_information(self, remote_recipe_manifest, local_manifest, ref, remote):
        try:
            self._output.info("\n%s" % ("-"*40))
            self._output.info("Remote manifest:")
            self._output.info(remote_recipe_manifest)
            self._output.info("Local manifest:")
            self._output.info(local_manifest)
            difference = remote_recipe_manifest.difference(local_manifest)
            if "conanfile.py" in difference:
                contents = load(self._cache.ref_layout(ref).conanfile())
                endlines = "\\r\\n" if "\r\n" in contents else "\\n"
                self._output.info("Local 'conanfile.py' using '%s' line-ends" % endlines)
                remote_contents = self._remote_manager.get_recipe_file(ref, path="conanfile.py",
                                                                       remote=remote)
                endlines = "\\r\\n" if "\r\n" in remote_contents else "\\n"
                self._output.info("Remote 'conanfile.py' using '%s' line-ends" % endlines)
            self._output.info("\n%s" % ("-"*40))
>>>>>>> fd345ce4
        except Exception as e:
            raise ConanException(f"{recipe.ref} Error while compressing: {e}")

    def _compress_recipe_files(self, layout, ref):
        download_export_folder = layout.download_export()

        for f in (EXPORT_TGZ_NAME, EXPORT_SOURCES_TGZ_NAME):
            tgz_path = os.path.join(download_export_folder, f)
            if is_dirty(tgz_path):
                self._output.warning("%s: Removing %s, marked as dirty" % (str(ref), f))
                os.remove(tgz_path)
                clean_dirty(tgz_path)

        export_folder = layout.export()
        files, symlinks = gather_files(export_folder)
        if CONANFILE not in files or CONAN_MANIFEST not in files:
            raise ConanException("Cannot upload corrupted recipe '%s'" % str(ref))
        export_src_folder = layout.export_sources()
        src_files, src_symlinks = gather_files(export_src_folder)

        result = {CONANFILE: files.pop(CONANFILE),
                  CONAN_MANIFEST: files.pop(CONAN_MANIFEST)}

        def add_tgz(tgz_name, tgz_files, tgz_symlinks, msg):
            tgz = os.path.join(download_export_folder, tgz_name)
            if os.path.isfile(tgz):
                result[tgz_name] = tgz
            elif tgz_files:
                if self._output and not self._output.is_terminal:
                    self._output.info(msg)
                tgz = compress_files(tgz_files, tgz_symlinks, tgz_name, download_export_folder)
                result[tgz_name] = tgz

        add_tgz(EXPORT_TGZ_NAME, files, symlinks, "Compressing recipe...")
        add_tgz(EXPORT_SOURCES_TGZ_NAME, src_files, src_symlinks, "Compressing recipe sources...")
        return result

    def prepare_package(self, package, integrity_check):
        pref = package.pref
        pkg_layout = self._cache.pkg_layout(pref)
        if pkg_layout.package_is_dirty():
            raise ConanException("Package %s is corrupted, aborting upload.\n"
                                 "Remove it with 'conan remove %s -p=%s'"
                                 % (pref, pref.ref, pref.package_id))
        cache_files = self._compress_package_files(pkg_layout, pref)
        package.files = cache_files
        if integrity_check:
            self._package_integrity_check(pref)

    def _compress_package_files(self, layout, pref):
        download_pkg_folder = layout.download_package()
        package_tgz = os.path.join(download_pkg_folder, PACKAGE_TGZ_NAME)
        if is_dirty(package_tgz):
            self._output.warning("%s: Removing %s, marked as dirty" % (str(pref), PACKAGE_TGZ_NAME))
            os.remove(package_tgz)
            clean_dirty(package_tgz)

        # Get all the files in that directory
        # existing package, will use short paths if defined
        package_folder = layout.package()
        files, symlinks = gather_files(package_folder)

        if CONANINFO not in files or CONAN_MANIFEST not in files:
            raise ConanException("Cannot upload corrupted package '%s'" % str(pref))

        if not os.path.isfile(package_tgz):
            if self._output and not self._output.is_terminal:
                self._output.info("Compressing package...")
            tgz_files = {f: path for f, path in files.items() if
                         f not in [CONANINFO, CONAN_MANIFEST]}
            tgz_path = compress_files(tgz_files, symlinks, PACKAGE_TGZ_NAME, download_pkg_folder)
            assert tgz_path == package_tgz
            assert os.path.exists(package_tgz)

        return {PACKAGE_TGZ_NAME: package_tgz,
                CONANINFO: files[CONANINFO],
                CONAN_MANIFEST: files[CONAN_MANIFEST]}

    def _package_integrity_check(self, pref):
        # If package has been modified remove tgz to regenerate it
        self._output.rewrite_line("Checking package integrity...")

        # short_paths = None is enough if there exist short_paths
        pkg_layout = self._cache.pkg_layout(pref)
        read_manifest, expected_manifest = pkg_layout.package_manifests()

        if read_manifest != expected_manifest:
            self._output.writeln("")
            diff = read_manifest.difference(expected_manifest)
            for fname, (h1, h2) in diff.items():
                self._output.warning("Mismatched checksum '%s' (manifest: %s, file: %s)"
                                     % (fname, h1, h2))
            raise ConanException("Cannot upload corrupted package '%s'" % str(pref))
        else:
            self._output.rewrite_line("Package integrity OK!")
        self._output.writeln("")


class CmdUpload(object):
    """
    All the REVISIONS are local defined, not retrieved from servers

    This requires calling to the remote API methods:
    - get_recipe_sources() to get the export_sources if they are missing
    - get_recipe_snapshot() to do the diff and know what files to upload
    """
    def __init__(self, app):
        self._app = app
        self._cache = app.cache
        self._progress_output = progress_bar.ProgressOutput(ConanOutput())
        self._remote_manager = app.remote_manager
        self._loader = app.loader
        self._hook_manager = app.hook_manager
        self._upload_thread_pool = None
        self._exceptions_list = []

    def upload(self, reference_or_pattern,
               all_packages=None, confirm=False, retry=None, retry_wait=None, integrity_check=False,
               policy=None, query=None, parallel_upload=False):
        t1 = time.time()

        remote = self._app.selected_remote
        collecter = _UploadCollecter(self._cache)
        upload_data = collecter.collect(reference_or_pattern, confirm, all_packages)

        checker = _UploadChecker(self._remote_manager, self._progress_output)
        checker.check(upload_data, remote, policy)

        preparator = _PackagePreparator(self._cache, self._remote_manager, self._hook_manager,
                                        self._loader)
        preparator.prepare(upload_data, self._app.enabled_remotes, integrity_check)
        # print("PREPARED", json.dumps(upload_data.serialize(), indent=2))

<<<<<<< HEAD
        if policy == UPLOAD_POLICY_SKIP:
            return None

        self._remote_manager.check_credentials(remote)
        executor = _UploadExecutor(self._remote_manager, self._cache, self._hook_manager,
                                   self._progress_output)
        executor.upload(upload_data, retry, retry_wait, remote, policy)
        # TODO: Implement concurrent upload
=======
        def upload_ref(ref_conanfile_prefs):
            _ref, _conanfile, _prefs = ref_conanfile_prefs
            try:
                self._upload_ref(_conanfile, _ref, _prefs, retry, retry_wait,
                                 integrity_check, policy)
            except BaseException as base_exception:
                base_trace = traceback.format_exc()
                self._exceptions_list.append((base_exception, _ref, base_trace, remote))

        self._upload_thread_pool.map(upload_ref, refs_to_upload)
        self._upload_thread_pool.close()
        self._upload_thread_pool.join()

        if len(self._exceptions_list) > 0:
            for exc, ref, trace, remote in self._exceptions_list:
                t = "recipe" if isinstance(ref, RecipeReference) else "package"
                msg = "%s: Upload %s to '%s' failed: %s\n" % (str(ref), t, remote.name, str(exc))
                if get_env("CONAN_VERBOSE_TRACEBACK", False):
                    msg += trace
                self._progress_output.error(msg)
            raise ConanException("Errors uploading some packages")

        logger.debug("UPLOAD: Time manager upload: %f" % (time.time() - t1))

    def _upload_ref(self, conanfile, ref, prefs, retry, retry_wait, integrity_check, policy):
        """ Uploads the recipes and binaries identified by ref
        """
        assert (ref.revision is not None), "Cannot upload a recipe without RREV"
        conanfile_path = self._cache.ref_layout(ref).conanfile()
        # FIXME: I think it makes no sense to specify a remote to "pre_upload"
        # FIXME: because the recipe can have one and the package a different one
        remote = self._app.selected_remote
        self._hook_manager.execute("pre_upload", conanfile_path=conanfile_path,
                                   reference=ref, remote=remote)
        msg = "\rUploading %s to remote '%s'" % (str(ref), remote.name)
        self._progress_output.info(left_justify_message(msg))
        self._upload_recipe(ref, conanfile, retry, retry_wait, policy, remote)

        # Now the binaries
        if prefs:
            total = len(prefs)

            def upload_package_index(index_pref):
                index, pref = index_pref
                try:
                    up_msg = "\rUploading package %d/%d: %s to '%s'" % (index + 1, total,
                                                                        str(pref.package_id),
                                                                        remote.name)
                    self._progress_output.info(left_justify_message(up_msg))
                    self._upload_package(pref, remote, retry, retry_wait, integrity_check, policy)
                except BaseException as pkg_exc:
                    trace = traceback.format_exc()
                    return pkg_exc, pref, trace, remote

            def upload_package_callback(ret):
                package_exceptions = [r for r in ret if r is not None]
                self._exceptions_list.extend(package_exceptions)
                if not package_exceptions:
                    # FIXME: I think it makes no sense to specify a remote to "post_upload"
                    # FIXME: because the recipe can have one and the package a different one
                    self._hook_manager.execute("post_upload", conanfile_path=conanfile_path,
                                               reference=ref, remote=remote)

            # This doesn't wait for the packages to end, so the function returns
            # and the "pool entry" for the recipe is released
            self._upload_thread_pool.map_async(upload_package_index,
                                               [(index, pref) for index, pref
                                                in enumerate(prefs)],
                                               callback=upload_package_callback)
        else:
            # FIXME: I think it makes no sense to specify a remote to "post_upload"
            # FIXME: because the recipe can have one and the package a different one
            self._hook_manager.execute("post_upload", conanfile_path=conanfile_path, reference=ref,
                                       remote=remote)

    def _upload_recipe(self, ref, conanfile, retry, retry_wait, policy, remote):
        force = False
        assert ref.revision
        try:
            ref = self._remote_manager.get_recipe_revision_reference(ref, remote)
            if policy == UPLOAD_POLICY_FORCE:
                force = True
                self._progress_output.info(
                    "{} already in server, forcing upload".format(ref.repr_notime()))
            else:
                self._progress_output.info(
                    "{} already in server, skipping upload".format(ref.repr_notime()))
                return
        except NotFoundException:
            pass
>>>>>>> fd345ce4


<<<<<<< HEAD
class _UploadExecutor:
    def __init__(self, remote_manager, cache, hook_manager, output):
        self._remote_manager = remote_manager
        self._cache = cache
        self._hook_manager = hook_manager
        self._output = output

    def upload(self, upload_data, retry, retry_wait, remote, policy):
        self._output.info("Uploading artifacts")
        for recipe in upload_data.recipes:
            # Recipe force can still be False so far if package not in server
            if recipe.dirty and not (recipe.force or policy == UPLOAD_POLICY_FORCE):
                raise ConanException(f"The {recipe.ref} recipe contains invalid data in the 'scm' attribute"
                                     " (some 'auto' values or missing fields 'type', 'url' or"
                                     " 'revision'). Use '--force' to ignore this error or export"
                                     " again the recipe ('conan export' or 'conan create') to"
                                     " fix these issues.")
            if recipe.upload:
                self.upload_recipe(recipe, remote, retry, retry_wait)
            if recipe.build_always and recipe.packages:
                # TODO: Maybe do not raise? Allow it with --force?
                raise ConanException("Conanfile '%s' has build_policy='always', "
                                     "no packages can be uploaded" % str(recipe.ref))
            for package in recipe.packages:
                if package.upload:
                    self.upload_package(package, remote, retry, retry_wait)

    def _recipe_files_to_upload(self, ref, files, remote, force):
        if not force:
            return files, set()
        # only check difference if it is a force upload
        remote_snapshot = self._remote_manager.get_recipe_snapshot(ref, remote)
        if not remote_snapshot:
            return files, set()

        deleted = set(remote_snapshot).difference(files)
        return files, deleted

    def upload_recipe(self, recipe, remote, retry, retry_wait):
        self._output.info(f"Uploading {recipe.ref}")
        t1 = time.time()
        ref = recipe.ref
        cache_files = recipe.files
        force = recipe.force
        files_to_upload, deleted = self._recipe_files_to_upload(ref, cache_files, remote, force)

        ref_layout = self._cache.ref_layout(ref)
        conanfile_path = ref_layout.conanfile()
        self._hook_manager.execute("pre_upload_recipe", conanfile_path=conanfile_path,
                                   reference=ref, remote=remote)

        upload_ref = ref
        self._remote_manager.upload_recipe(upload_ref, files_to_upload, deleted, remote, retry,
                                           retry_wait)
=======
        if policy == UPLOAD_POLICY_SKIP:
            return ref

        files_to_upload, deleted, cache_files, conanfile_path, t1, layout = prep
        if files_to_upload or deleted:
            self._remote_manager.upload_recipe(ref, files_to_upload, deleted, remote, retry,
                                               retry_wait)
            msg = "\rUploaded conan recipe '%s' to '%s': %s" % (str(ref), remote.name, remote.url)
            self._progress_output.info(left_justify_message(msg))
        else:
            self._progress_output.info("Recipe is up to date, upload skipped")
>>>>>>> fd345ce4
        duration = time.time() - t1
        log_recipe_upload(ref.to_conanfileref(), duration, cache_files, remote.name)
        self._hook_manager.execute("post_upload_recipe", conanfile_path=conanfile_path,
                                   reference=ref, remote=remote)
        return ref

    def upload_package(self, package, remote, retry=None, retry_wait=None):
        self._output.info(f"Uploading {package.pref}")
        pref = package.pref
        cache_files = package.files
        assert (pref.revision is not None), "Cannot upload a package without PREV"
        assert (pref.ref.revision is not None), "Cannot upload a package without RREV"

<<<<<<< HEAD
=======
        try:
            pref = self._remote_manager.get_package_revision_reference(pref, remote)
            if policy == UPLOAD_POLICY_FORCE:
                self._progress_output.info("{} already in server, forcing upload".format(pref.repr_notime()))
            else:
                self._progress_output.info("{} already in server, skipping upload".format(pref.repr_notime()))
                return
        except NotFoundException:
            pass

>>>>>>> fd345ce4
        ref_layout = self._cache.ref_layout(pref.ref)
        conanfile_path = ref_layout.conanfile()
        self._hook_manager.execute("pre_upload_package", conanfile_path=conanfile_path,
                                   reference=pref.ref,
                                   package_id=pref.package_id,
                                   remote=remote)
        t1 = time.time()
        self._remote_manager.upload_package(pref, cache_files, remote, retry, retry_wait)
        duration = time.time() - t1
        log_package_upload(pref, duration, cache_files, remote)
        self._hook_manager.execute("post_upload_package", conanfile_path=conanfile_path,
                                   reference=pref.ref, package_id=pref.package_id, remote=remote)


def compress_files(files, symlinks, name, dest_dir):
    t1 = time.time()
    # FIXME, better write to disk sequentially and not keep tgz contents in memory
    tgz_path = os.path.join(dest_dir, name)
    with set_dirty_context_manager(tgz_path), open(tgz_path, "wb") as tgz_handle:
        tgz = gzopen_without_timestamps(name, mode="w", fileobj=tgz_handle)

        for filename, dest in sorted(symlinks.items()):
            info = tarfile.TarInfo(name=filename)
            info.type = tarfile.SYMTYPE
            info.linkname = dest
            info.size = 0  # A symlink shouldn't have size
            tgz.addfile(tarinfo=info)

        mask = ~(stat.S_IWOTH | stat.S_IWGRP)
        with progress_bar.iterate_list_with_progress(sorted(files.items()),
                                                     "Compressing %s" % name) as pg_file_list:
            for filename, abs_path in pg_file_list:
                info = tarfile.TarInfo(name=filename)
                info.size = os.stat(abs_path).st_size
                info.mode = os.stat(abs_path).st_mode & mask
                if os.path.islink(abs_path):
                    info.type = tarfile.SYMTYPE
                    info.size = 0  # A symlink shouldn't have size
                    info.linkname = os.readlink(abs_path)  # @UndefinedVariable
                    tgz.addfile(tarinfo=info)
                else:
                    with open(abs_path, 'rb') as file_handler:
                        tgz.addfile(tarinfo=info, fileobj=file_handler)
        tgz.close()

    duration = time.time() - t1
    log_compressed_files(files, duration, tgz_path)

    return tgz_path<|MERGE_RESOLUTION|>--- conflicted
+++ resolved
@@ -1,4 +1,3 @@
-import copy
 import os
 import stat
 import tarfile
@@ -10,12 +9,8 @@
 from conans.client.userio import UserInput
 from conans.errors import ConanException, NotFoundException, RecipeNotFoundException
 from conans.model.manifest import gather_files
-<<<<<<< HEAD
 from conans.model.package_ref import PkgReference
 from conans.model.recipe_ref import RecipeReference
-=======
-from conans.model.ref import check_valid_ref
->>>>>>> fd345ce4
 from conans.paths import (CONAN_MANIFEST, CONANFILE, EXPORT_SOURCES_TGZ_NAME,
                           EXPORT_TGZ_NAME, PACKAGE_TGZ_NAME, CONANINFO)
 from conans.search.search import search_recipes
@@ -99,13 +94,12 @@
     def collect(self, pattern, confirm, all_packages):
         """ validate inputs and compute the refs (without revisions) to be uploaded
         """
-<<<<<<< HEAD
         def complete_latest_rev(recipe_ref):
             # If the user input doesn't provide revision, assume latest
             if recipe_ref.revision is None:
-                latest = self._cache.get_latest_rrev(recipe_ref)
+                latest = self._cache.get_latest_recipe_reference(recipe_ref)
                 if not latest:
-                    raise RecipeNotFoundException(recipe_ref.to_conanfileref())
+                    raise RecipeNotFoundException(recipe_ref)
                 recipe_ref.revision = latest.revision
 
         result = _UploadData()
@@ -117,12 +111,11 @@
                 complete_latest_rev(ref)
                 # If it is a valid and existing reference, then add it
                 refs = [ref]
-            except ConanException as e:
+            except ConanException:
                 refs = search_recipes(self._cache, pattern)
                 if not refs:
                     raise NotFoundException(f"No recipes found matching pattern '{pattern}'")
 
-                refs = [RecipeReference.from_conanref(r) for r in refs]
                 for r in refs:
                     assert r.revision is not None  # search should return with revision
 
@@ -140,95 +133,19 @@
                 if all_packages:
                     prefs = self._cache.get_package_references(r)
                     for p in prefs:
-                        p2 = self._cache.get_latest_prev(p)
+                        assert p.revision is None
+                        p2 = self._cache.get_latest_package_reference(p)
                         p.revision = p2.revision
                         assert p.revision is not None
                     if prefs:
                         result.add_prefs(prefs)
                     else:
                         result.add_ref(r)
-=======
-        if package_id and not check_valid_ref(reference_or_pattern, strict_mode=False):
-            raise ConanException("-p parameter only allowed with a valid recipe reference, "
-                                 "not with a pattern")
-
-        if package_id or check_valid_ref(reference_or_pattern):
-            # Upload package
-            ref = RecipeReference.loads(reference_or_pattern)
-            rrev = self._cache.get_latest_recipe_reference(ref)
-            if not rrev:
-                raise RecipeNotFoundException(ref)
-            else:
-                refs = [rrev, ]
-            confirm = True
-        else:
-            refs = search_recipes(self._cache, reference_or_pattern)
-            if not refs:
-                raise NotFoundException(("No packages found matching pattern '%s'" %
-                                         reference_or_pattern))
-        return refs, confirm
-
-    def _collect_packages_to_upload(self, refs, confirm, remote_name, all_packages, query,
-                                    package_id):
-        """ compute the references with revisions and the package_ids to be uploaded
-        """
-        # Group recipes by remote
-        result = []
-
-        for ref in refs:
-            # TODO: cache2.0. For 2.0 we should always specify the revision of the reference
-            #  that we want to upload, check if  we should move this to other place
-
-            upload = True
-            if not confirm:
-                msg = "Are you sure you want to upload '%s' to '%s'?" % (str(ref), remote_name)
-                upload = self._user_input.request_boolean(msg)
-            if upload:
-                try:
-                    conanfile_path = self._cache.ref_layout(ref).conanfile()
-                    conanfile = self._loader.load_basic(conanfile_path)
-                except NotFoundException:
-                    raise NotFoundException(("There is no local conanfile exported as %s" %
-                                             str(ref)))
-
-                # TODO: This search of binary packages has to be improved, more robust
-                # So only real packages are retrieved
-                if all_packages or query:
-                    if all_packages:
-                        query = None
-
-                    # TODO: cache2.0 do we want to upload all package_revisions ? Just the latest
-                    #  upload just the latest for the moment
-                    # TODO: cache2.0 Ignoring the query for the moment
-                    packages_ids = []
-                    for pkg_id in self._cache.get_package_references(ref):
-                        packages_ids.append(self._cache.get_latest_package_reference(pkg_id))
-
-                elif package_id:
-                    # TODO: cache2.0 if we specify a package id we could have multiple package revisions
-                    #  something like: upload pkg/1.0:pkg_id will upload the package id for the latest prev
-                    #  or for all of them
-                    prev = package_id.split("#")[1] if "#" in package_id else ""
-                    package_id = package_id.split("#")[0]
-                    pref = PkgReference(ref, package_id, prev)
-                    # FIXME: The name is package_ids but we pass the latest prev for each package id
-                    packages_ids = []
-                    packages = [pref] if pref.revision else self._cache.get_package_references(pref)
-                    for pkg_ref in packages:
-                        latest_prev = self._cache.get_latest_package_reference(pkg_ref) \
-                            if pkg_ref.package_id == package_id else None
-                        if latest_prev:
-                            packages_ids.append(latest_prev)
-
-                    if not packages_ids:
-                        prev = f"#{prev}" if prev else ""
-                        raise ConanException(f"Binary package {str(ref)}:{package_id}{prev} not found")
->>>>>>> fd345ce4
                 else:
                     result.add_ref(r)
         else:
             complete_latest_rev(pref.ref)
-            p2 = self._cache.get_latest_prev(pref)
+            p2 = self._cache.get_latest_package_reference(pref)
             if p2 is None:
                 raise ConanException(f"There is not package binary matching {pref}")
             pref.revision = p2.revision
@@ -257,10 +174,8 @@
         try:
             assert ref.revision
             # TODO: It is a bit ugly, interface-wise to ask for revisions to check existence
-            server_revisions = self._remote_manager.get_recipe_revisions(ref.to_conanfileref(),
-                                                                         remote)
-            assert ref.revision == server_revisions[0]["revision"]
-            assert len(server_revisions) == 1
+            server_ref = self._remote_manager.get_recipe_revision_reference(ref, remote)
+            assert server_ref
         except NotFoundException:
             recipe.upload = True
             recipe.force = False
@@ -281,9 +196,8 @@
 
         try:
             # TODO: It is a bit ugly, interface-wise to ask for revisions to check existence
-            server_revisions = self._remote_manager.get_package_revisions(pref, remote)
-            assert pref.revision == server_revisions[0]["revision"]
-            assert len(server_revisions) == 1
+            server_revisions = self._remote_manager.get_package_revision_reference(pref, remote)
+            assert server_revisions
         except NotFoundException:
             package.upload = True
             package.force = False
@@ -333,8 +247,7 @@
         try:
             ref = recipe.ref
             recipe_layout = self._cache.ref_layout(ref)
-            retrieve_exports_sources(self._remote_manager, recipe_layout, conanfile,
-                                     ref.to_conanfileref(), remotes)
+            retrieve_exports_sources(self._remote_manager, recipe_layout, conanfile, ref, remotes)
             cache_files = self._compress_recipe_files(recipe_layout, ref)
             recipe.files = cache_files
 
@@ -343,41 +256,9 @@
                     conanfile.scm.get("url") == "auto" or conanfile.scm.get("revision") == "auto" or
                     conanfile.scm.get("type") is None or conanfile.scm.get("url") is None or
                     conanfile.scm.get("revision") is None):
-<<<<<<< HEAD
                 recipe.dirty = True
             else:
                 recipe.dirty = False
-=======
-                raise ConanException("The recipe contains invalid data in the 'scm' attribute"
-                                     " (some 'auto' values or missing fields 'type', 'url' or"
-                                     " 'revision'). Use '--force' to ignore this error or export"
-                                     " again the recipe ('conan export' or 'conan create') to"
-                                     " fix these issues.")
-
-        if policy == UPLOAD_POLICY_SKIP:
-            return
-
-        files_to_upload, deleted = self._recipe_files_to_upload(ref, cache_files, remote, force)
-        return files_to_upload, deleted, cache_files, conanfile_path, t1, recipe_layout
-
-    def _print_manifest_information(self, remote_recipe_manifest, local_manifest, ref, remote):
-        try:
-            self._output.info("\n%s" % ("-"*40))
-            self._output.info("Remote manifest:")
-            self._output.info(remote_recipe_manifest)
-            self._output.info("Local manifest:")
-            self._output.info(local_manifest)
-            difference = remote_recipe_manifest.difference(local_manifest)
-            if "conanfile.py" in difference:
-                contents = load(self._cache.ref_layout(ref).conanfile())
-                endlines = "\\r\\n" if "\r\n" in contents else "\\n"
-                self._output.info("Local 'conanfile.py' using '%s' line-ends" % endlines)
-                remote_contents = self._remote_manager.get_recipe_file(ref, path="conanfile.py",
-                                                                       remote=remote)
-                endlines = "\\r\\n" if "\r\n" in remote_contents else "\\n"
-                self._output.info("Remote 'conanfile.py' using '%s' line-ends" % endlines)
-            self._output.info("\n%s" % ("-"*40))
->>>>>>> fd345ce4
         except Exception as e:
             raise ConanException(f"{recipe.ref} Error while compressing: {e}")
 
@@ -511,7 +392,6 @@
         preparator.prepare(upload_data, self._app.enabled_remotes, integrity_check)
         # print("PREPARED", json.dumps(upload_data.serialize(), indent=2))
 
-<<<<<<< HEAD
         if policy == UPLOAD_POLICY_SKIP:
             return None
 
@@ -520,101 +400,8 @@
                                    self._progress_output)
         executor.upload(upload_data, retry, retry_wait, remote, policy)
         # TODO: Implement concurrent upload
-=======
-        def upload_ref(ref_conanfile_prefs):
-            _ref, _conanfile, _prefs = ref_conanfile_prefs
-            try:
-                self._upload_ref(_conanfile, _ref, _prefs, retry, retry_wait,
-                                 integrity_check, policy)
-            except BaseException as base_exception:
-                base_trace = traceback.format_exc()
-                self._exceptions_list.append((base_exception, _ref, base_trace, remote))
-
-        self._upload_thread_pool.map(upload_ref, refs_to_upload)
-        self._upload_thread_pool.close()
-        self._upload_thread_pool.join()
-
-        if len(self._exceptions_list) > 0:
-            for exc, ref, trace, remote in self._exceptions_list:
-                t = "recipe" if isinstance(ref, RecipeReference) else "package"
-                msg = "%s: Upload %s to '%s' failed: %s\n" % (str(ref), t, remote.name, str(exc))
-                if get_env("CONAN_VERBOSE_TRACEBACK", False):
-                    msg += trace
-                self._progress_output.error(msg)
-            raise ConanException("Errors uploading some packages")
-
-        logger.debug("UPLOAD: Time manager upload: %f" % (time.time() - t1))
-
-    def _upload_ref(self, conanfile, ref, prefs, retry, retry_wait, integrity_check, policy):
-        """ Uploads the recipes and binaries identified by ref
-        """
-        assert (ref.revision is not None), "Cannot upload a recipe without RREV"
-        conanfile_path = self._cache.ref_layout(ref).conanfile()
-        # FIXME: I think it makes no sense to specify a remote to "pre_upload"
-        # FIXME: because the recipe can have one and the package a different one
-        remote = self._app.selected_remote
-        self._hook_manager.execute("pre_upload", conanfile_path=conanfile_path,
-                                   reference=ref, remote=remote)
-        msg = "\rUploading %s to remote '%s'" % (str(ref), remote.name)
-        self._progress_output.info(left_justify_message(msg))
-        self._upload_recipe(ref, conanfile, retry, retry_wait, policy, remote)
-
-        # Now the binaries
-        if prefs:
-            total = len(prefs)
-
-            def upload_package_index(index_pref):
-                index, pref = index_pref
-                try:
-                    up_msg = "\rUploading package %d/%d: %s to '%s'" % (index + 1, total,
-                                                                        str(pref.package_id),
-                                                                        remote.name)
-                    self._progress_output.info(left_justify_message(up_msg))
-                    self._upload_package(pref, remote, retry, retry_wait, integrity_check, policy)
-                except BaseException as pkg_exc:
-                    trace = traceback.format_exc()
-                    return pkg_exc, pref, trace, remote
-
-            def upload_package_callback(ret):
-                package_exceptions = [r for r in ret if r is not None]
-                self._exceptions_list.extend(package_exceptions)
-                if not package_exceptions:
-                    # FIXME: I think it makes no sense to specify a remote to "post_upload"
-                    # FIXME: because the recipe can have one and the package a different one
-                    self._hook_manager.execute("post_upload", conanfile_path=conanfile_path,
-                                               reference=ref, remote=remote)
-
-            # This doesn't wait for the packages to end, so the function returns
-            # and the "pool entry" for the recipe is released
-            self._upload_thread_pool.map_async(upload_package_index,
-                                               [(index, pref) for index, pref
-                                                in enumerate(prefs)],
-                                               callback=upload_package_callback)
-        else:
-            # FIXME: I think it makes no sense to specify a remote to "post_upload"
-            # FIXME: because the recipe can have one and the package a different one
-            self._hook_manager.execute("post_upload", conanfile_path=conanfile_path, reference=ref,
-                                       remote=remote)
-
-    def _upload_recipe(self, ref, conanfile, retry, retry_wait, policy, remote):
-        force = False
-        assert ref.revision
-        try:
-            ref = self._remote_manager.get_recipe_revision_reference(ref, remote)
-            if policy == UPLOAD_POLICY_FORCE:
-                force = True
-                self._progress_output.info(
-                    "{} already in server, forcing upload".format(ref.repr_notime()))
-            else:
-                self._progress_output.info(
-                    "{} already in server, skipping upload".format(ref.repr_notime()))
-                return
-        except NotFoundException:
-            pass
->>>>>>> fd345ce4
-
-
-<<<<<<< HEAD
+
+
 class _UploadExecutor:
     def __init__(self, remote_manager, cache, hook_manager, output):
         self._remote_manager = remote_manager
@@ -669,21 +456,9 @@
         upload_ref = ref
         self._remote_manager.upload_recipe(upload_ref, files_to_upload, deleted, remote, retry,
                                            retry_wait)
-=======
-        if policy == UPLOAD_POLICY_SKIP:
-            return ref
-
-        files_to_upload, deleted, cache_files, conanfile_path, t1, layout = prep
-        if files_to_upload or deleted:
-            self._remote_manager.upload_recipe(ref, files_to_upload, deleted, remote, retry,
-                                               retry_wait)
-            msg = "\rUploaded conan recipe '%s' to '%s': %s" % (str(ref), remote.name, remote.url)
-            self._progress_output.info(left_justify_message(msg))
-        else:
-            self._progress_output.info("Recipe is up to date, upload skipped")
->>>>>>> fd345ce4
+
         duration = time.time() - t1
-        log_recipe_upload(ref.to_conanfileref(), duration, cache_files, remote.name)
+        log_recipe_upload(ref, duration, cache_files, remote.name)
         self._hook_manager.execute("post_upload_recipe", conanfile_path=conanfile_path,
                                    reference=ref, remote=remote)
         return ref
@@ -695,19 +470,6 @@
         assert (pref.revision is not None), "Cannot upload a package without PREV"
         assert (pref.ref.revision is not None), "Cannot upload a package without RREV"
 
-<<<<<<< HEAD
-=======
-        try:
-            pref = self._remote_manager.get_package_revision_reference(pref, remote)
-            if policy == UPLOAD_POLICY_FORCE:
-                self._progress_output.info("{} already in server, forcing upload".format(pref.repr_notime()))
-            else:
-                self._progress_output.info("{} already in server, skipping upload".format(pref.repr_notime()))
-                return
-        except NotFoundException:
-            pass
-
->>>>>>> fd345ce4
         ref_layout = self._cache.ref_layout(pref.ref)
         conanfile_path = ref_layout.conanfile()
         self._hook_manager.execute("pre_upload_package", conanfile_path=conanfile_path,
