--- conflicted
+++ resolved
@@ -1,20 +1,16 @@
 import os
+
 import time
 
 from conans.client.revisions import get_recipe_revision, get_package_revision
 from conans.client.source import complete_recipe_sources
 from conans.errors import ConanException, NotFoundException
-<<<<<<< HEAD
 from conans.model.info import ConanInfo
-from conans.model.ref import PackageReference, ConanFileReference
-=======
 from conans.model.ref import PackageReference, ConanFileReference, check_valid_ref
->>>>>>> 90f97296
 from conans.search.search import search_recipes, search_packages
 from conans.util.env_reader import get_env
 from conans.util.files import load
 from conans.util.log import logger
-
 
 UPLOAD_POLICY_FORCE = "force-upload"
 UPLOAD_POLICY_NO_OVERWRITE = "no-overwrite"
@@ -101,15 +97,11 @@
 
         self._user_io.out.info("Uploading %s to remote '%s'" % (str(conan_ref), recipe_remote.name))
 
-<<<<<<< HEAD
         conan_ref.revision = get_recipe_revision(conan_ref, self._client_cache)
         new_ref = self._upload_recipe(conan_ref, retry, retry_wait, policy, recipe_remote,
                                       remote_manifest)
-=======
-        recorder.add_recipe(conan_ref, recipe_remote.name, recipe_remote.url)
->>>>>>> 90f97296
-
-        recorder.add_recipe(new_ref.full_repr(), recipe_remote.name, recipe_remote.url)
+
+        recorder.add_recipe(new_ref, recipe_remote.name, recipe_remote.url)
         if packages_ids:
             # Filter packages that don't match the recipe revision
             revisions_enabled = get_env("CONAN_CLIENT_REVISIONS_ENABLED", False)
@@ -134,22 +126,9 @@
             for index, package_id in enumerate(packages_ids):
                 pref = PackageReference(new_ref, package_id)
                 p_remote = recipe_remote
-<<<<<<< HEAD
                 self._upload_package(pref, index + 1, total, retry, retry_wait,
                                      integrity_check, policy, p_remote)
                 recorder.add_package(pref)
-=======
-                ret_upload_package = self._upload_package(pref,
-                                                          index + 1, total, retry, retry_wait,
-                                                          integrity_check,
-                                                          policy, p_remote)
-
-                if not self._registry.prefs.get(pref) and policy != UPLOAD_POLICY_SKIP:
-                    self._registry.prefs.set(pref, p_remote.name)
-
-                if ret_upload_package:
-                    recorder.add_package(pref, p_remote.name, p_remote.url)
->>>>>>> 90f97296
 
         # FIXME: I think it makes no sense to specify a remote to "post_upload"
         # FIXME: because the recipe can have one and the package a different one
@@ -241,4 +220,4 @@
                 self._user_io.out.info("Remote 'conanfile.py' using '%s' line-ends" % endlines)
             self._user_io.out.info("\n%s" % ("-"*40))
         except Exception as e:
-            self._user_io.out.info("Error printing information about the diff: %s" % str(e))
+            self._user_io.out.info("Error printing information about the diff: %s" % str(e))