import os
import time
from collections import defaultdict

from conans.client.source import complete_recipe_sources
from conans.errors import ConanException, NotFoundException
from conans.model.ref import ConanFileReference, PackageReference, check_valid_ref
from conans.search.search import search_packages, search_recipes
from conans.util.env_reader import get_env
from conans.util.files import load
from conans.util.log import logger

UPLOAD_POLICY_FORCE = "force-upload"
UPLOAD_POLICY_NO_OVERWRITE = "no-overwrite"
UPLOAD_POLICY_NO_OVERWRITE_RECIPE = "no-overwrite-recipe"
UPLOAD_POLICY_SKIP = "skip-upload"


class CmdUpload(object):

    def __init__(self, cache, user_io, remote_manager, loader, hook_manager):
        self._cache = cache
        self._user_io = user_io
        self._remote_manager = remote_manager
        self._registry = cache.registry
        self._loader = loader
        self._hook_manager = hook_manager

    def upload(self, upload_recorder, reference_or_pattern, package_id=None, all_packages=None,
               confirm=False, retry=0, retry_wait=0, integrity_check=False, policy=None,
               remote_name=None, query=None):
        """ If package_id is provided, reference_or_pattern is a ConanFileReference """

        if package_id and not check_valid_ref(reference_or_pattern, allow_pattern=False):
            raise ConanException("-p parameter only allowed with a valid recipe reference, "
                                 "not with a pattern")
        t1 = time.time()
        if package_id or check_valid_ref(reference_or_pattern, allow_pattern=False):
            # Upload package
            ref = ConanFileReference.loads(reference_or_pattern)
            refs = [ref, ]
            confirm = True
        else:
            refs = search_recipes(self._cache, reference_or_pattern)
            if not refs:
                raise NotFoundException(("No packages found matching pattern '%s'" %
                                         reference_or_pattern))

<<<<<<< HEAD
        # Group recipes by remote
        refs_by_remote = defaultdict(list)
        if not remote_name:
            default_remote = self._registry.remotes.default

            for conan_ref in references:
                recipe_remote = self._registry.refs.get(conan_ref) or default_remote
                refs_by_remote[recipe_remote].append(conan_ref)
        else:
            refs_by_remote[self._registry.remotes.get(remote_name)] = references

        # Do the job
        for remote, references in refs_by_remote.items():
            self._user_io.out.info("Uploading to remote '{}':".format(remote.name))
            for conan_ref in references:
                upload = True
                if not confirm:
                    msg = "Are you sure you want to upload '%s'?" % str(conan_ref)
                    upload = self._user_io.request_boolean(msg)
                if upload:
                    try:
                        conanfile_path = self._client_cache.conanfile(conan_ref)
                        conan_file = self._loader.load_class(conanfile_path)
                    except NotFoundException:
                        raise NotFoundException(("There is no local conanfile exported as %s" %
                                                 str(conan_ref)))
                    if all_packages:
                        packages_ids = self._client_cache.conan_packages(conan_ref)
                    elif query:
                        packages = search_packages(self._client_cache, conan_ref, query)
                        packages_ids = list(packages.keys())
                    elif package_id:
                        packages_ids = [package_id, ]
                    else:
                        packages_ids = []
                    self._upload(conan_file, conan_ref, packages_ids, retry, retry_wait,
                                 integrity_check, policy, remote, recorder)

        logger.debug("UPLOAD: Time manager upload: %f" % (time.time() - t1))

    def _upload(self, conan_file, conan_ref, packages_ids, retry, retry_wait,
                integrity_check, policy, recipe_remote, recorder):
        """Uploads the recipes and binaries identified by conan_ref"""

        conanfile_path = self._client_cache.conanfile(conan_ref)
=======
        for ref in refs:
            upload = True
            if not confirm:
                msg = "Are you sure you want to upload '%s'?" % str(ref)
                upload = self._user_io.request_boolean(msg)
            if upload:
                try:
                    conanfile_path = self._cache.conanfile(ref)
                    conan_file = self._loader.load_class(conanfile_path)
                except NotFoundException:
                    raise NotFoundException(("There is no local conanfile exported as %s" %
                                             str(ref)))
                if all_packages:
                    packages_ids = self._cache.conan_packages(ref)
                elif query:
                    packages = search_packages(self._cache, ref, query)
                    packages_ids = list(packages.keys())
                elif package_id:
                    packages_ids = [package_id, ]
                else:
                    packages_ids = []
                self._upload(conan_file, ref, packages_ids, retry, retry_wait,
                             integrity_check, policy, remote_name, upload_recorder)

        logger.debug("UPLOAD: Time manager upload: %f" % (time.time() - t1))

    def _upload(self, conan_file, ref, packages_ids, retry, retry_wait,
                integrity_check, policy, remote_name, upload_recorder):
        """Uploads the recipes and binaries identified by ref"""

        default_remote = self._registry.remotes.default
        cur_recipe_remote = self._registry.refs.get(ref)
        if remote_name:  # If remote_name is given, use it
            recipe_remote = self._registry.remotes.get(remote_name)
        else:
            recipe_remote = cur_recipe_remote or default_remote

        conanfile_path = self._cache.conanfile(ref)
>>>>>>> a11b8a64
        # FIXME: I think it makes no sense to specify a remote to "pre_upload"
        # FIXME: because the recipe can have one and the package a different one
        self._hook_manager.execute("pre_upload", conanfile_path=conanfile_path,
                                   reference=ref, remote=recipe_remote)

        if policy != UPLOAD_POLICY_FORCE:
            remote_manifest = self._check_recipe_date(ref, recipe_remote)
        else:
            remote_manifest = None

        self._user_io.out.info("Uploading %s to remote '%s'" % (str(ref), recipe_remote.name))

        metadata = self._cache.package_layout(ref).load_metadata()
        ref = ref.copy_with_rev(metadata.recipe.revision)
        self._upload_recipe(ref, retry, retry_wait, policy, recipe_remote, remote_manifest)

        upload_recorder.add_recipe(ref, recipe_remote.name, recipe_remote.url)
        if packages_ids:
            # Filter packages that don't match the recipe revision
            revisions_enabled = get_env("CONAN_CLIENT_REVISIONS_ENABLED", False)
            if revisions_enabled and ref.revision:
                recipe_package_ids = []
                for package_id in packages_ids:
                    rec_rev = metadata.packages[package_id].recipe_revision
                    if ref.revision != rec_rev:
                        self._user_io.out.warn("Skipping package '%s', it doesn't belong to "
                                               "the current recipe revision" % package_id)
                    else:
                        recipe_package_ids.append(package_id)
                packages_ids = recipe_package_ids

            # Can't use build_policy_always here because it's not loaded (only load_class)
            if conan_file.build_policy == "always":
                raise ConanException("Conanfile has build_policy='always', "
                                     "no packages can be uploaded")
            total = len(packages_ids)
            for index, package_id in enumerate(packages_ids):
                pref = PackageReference(ref, package_id)
                p_remote = recipe_remote
                self._upload_package(pref, metadata, index + 1, total, retry, retry_wait,
                                     integrity_check, policy, p_remote)
                upload_recorder.add_package(pref, p_remote.name, p_remote.url)

        # FIXME: I think it makes no sense to specify a remote to "post_upload"
        # FIXME: because the recipe can have one and the package a different one
        self._hook_manager.execute("post_upload", conanfile_path=conanfile_path, reference=ref,
                                   remote=recipe_remote)

    def _upload_recipe(self, ref, retry, retry_wait, policy, remote, remote_manifest):
        conan_file_path = self._cache.conanfile(ref)
        current_remote = self._registry.refs.get(ref)

        if remote != current_remote:
            conanfile = self._loader.load_class(conan_file_path)
            complete_recipe_sources(self._remote_manager, self._cache, conanfile, ref)
        self._remote_manager.upload_recipe(ref, remote, retry, retry_wait,
                                           policy=policy, remote_manifest=remote_manifest)

        # The recipe wasn't in the registry or it has changed the revision field only
        if not current_remote and policy != UPLOAD_POLICY_SKIP:
            self._registry.refs.set(ref, remote.name)

        return ref

    def _upload_package(self, pref, metadata, index=1, total=1, retry=None, retry_wait=None,
                        integrity_check=False, policy=None, p_remote=None):
        """Uploads the package identified by package_id"""

        msg = ("Uploading package %d/%d: %s to '%s'" % (index, total, str(pref.id), p_remote.name))
        t1 = time.time()
        self._user_io.out.info(msg)

        if pref.ref.revision:
            # Read the revisions and build a correct package reference for the server
            package_revision = metadata.packages[pref.id].revision
            # Copy to not modify the original with the revisions
            pref = pref.copy_with_revs(pref.ref.revision, package_revision)
        else:
            pref = pref.copy_clear_rev()

        new_pref = self._remote_manager.upload_package(pref, p_remote, retry, retry_wait,
                                                       integrity_check, policy)
        logger.debug("UPLOAD: Time uploader upload_package: %f" % (time.time() - t1))

        cur_package_remote = self._registry.prefs.get(pref.copy_clear_rev())
        if (not cur_package_remote or pref != new_pref) and policy != UPLOAD_POLICY_SKIP:
            self._registry.prefs.set(pref, p_remote.name)

        return new_pref

    def _check_recipe_date(self, ref, remote):
        try:
            remote_recipe_manifest = self._remote_manager.get_conan_manifest(ref, remote)
        except NotFoundException:
            return  # First time uploading this package

        local_manifest = self._cache.package_layout(ref).load_manifest()
        if (remote_recipe_manifest != local_manifest and
                remote_recipe_manifest.time > local_manifest.time):
            self._print_manifest_information(remote_recipe_manifest, local_manifest, ref, remote)
            raise ConanException("Remote recipe is newer than local recipe: "
                                 "\n Remote date: %s\n Local date: %s" %
                                 (remote_recipe_manifest.time, local_manifest.time))

        return remote_recipe_manifest

    def _print_manifest_information(self, remote_recipe_manifest, local_manifest, ref, remote):
        try:
            self._user_io.out.info("\n%s" % ("-"*40))
            self._user_io.out.info("Remote manifest:")
            self._user_io.out.info(remote_recipe_manifest)
            self._user_io.out.info("Local manifest:")
            self._user_io.out.info(local_manifest)
            difference = remote_recipe_manifest.difference(local_manifest)
            if "conanfile.py" in difference:
                contents = load(os.path.join(self._cache.export(ref), "conanfile.py"))
                endlines = "\\r\\n" if "\r\n" in contents else "\\n"
                self._user_io.out.info("Local 'conanfile.py' using '%s' line-ends" % endlines)
                remote_contents = self._remote_manager.get_path(ref, package_id=None,
                                                                path="conanfile.py", remote=remote)
                endlines = "\\r\\n" if "\r\n" in remote_contents else "\\n"
                self._user_io.out.info("Remote 'conanfile.py' using '%s' line-ends" % endlines)
            self._user_io.out.info("\n%s" % ("-"*40))
        except Exception as e:
            self._user_io.out.info("Error printing information about the diff: %s" % str(e))<|MERGE_RESOLUTION|>--- conflicted
+++ resolved
@@ -46,92 +46,51 @@
                 raise NotFoundException(("No packages found matching pattern '%s'" %
                                          reference_or_pattern))
 
-<<<<<<< HEAD
         # Group recipes by remote
         refs_by_remote = defaultdict(list)
         if not remote_name:
             default_remote = self._registry.remotes.default
 
-            for conan_ref in references:
-                recipe_remote = self._registry.refs.get(conan_ref) or default_remote
-                refs_by_remote[recipe_remote].append(conan_ref)
-        else:
-            refs_by_remote[self._registry.remotes.get(remote_name)] = references
+            for ref in refs:
+                recipe_remote = self._registry.refs.get(ref) or default_remote
+                refs_by_remote[recipe_remote].append(ref)
+        else:
+            refs_by_remote[self._registry.remotes.get(remote_name)] = refs
 
         # Do the job
-        for remote, references in refs_by_remote.items():
+        for remote, refs in refs_by_remote.items():
             self._user_io.out.info("Uploading to remote '{}':".format(remote.name))
-            for conan_ref in references:
+            for conan_ref in refs:
                 upload = True
                 if not confirm:
                     msg = "Are you sure you want to upload '%s'?" % str(conan_ref)
                     upload = self._user_io.request_boolean(msg)
                 if upload:
                     try:
-                        conanfile_path = self._client_cache.conanfile(conan_ref)
+                        conanfile_path = self._cache.conanfile(conan_ref)
                         conan_file = self._loader.load_class(conanfile_path)
                     except NotFoundException:
                         raise NotFoundException(("There is no local conanfile exported as %s" %
                                                  str(conan_ref)))
                     if all_packages:
-                        packages_ids = self._client_cache.conan_packages(conan_ref)
+                        packages_ids = self._cache.conan_packages(conan_ref)
                     elif query:
-                        packages = search_packages(self._client_cache, conan_ref, query)
+                        packages = search_packages(self._cache, conan_ref, query)
                         packages_ids = list(packages.keys())
                     elif package_id:
                         packages_ids = [package_id, ]
                     else:
                         packages_ids = []
                     self._upload(conan_file, conan_ref, packages_ids, retry, retry_wait,
-                                 integrity_check, policy, remote, recorder)
+                                 integrity_check, policy, remote, upload_recorder)
 
         logger.debug("UPLOAD: Time manager upload: %f" % (time.time() - t1))
 
-    def _upload(self, conan_file, conan_ref, packages_ids, retry, retry_wait,
-                integrity_check, policy, recipe_remote, recorder):
+    def _upload(self, conan_file, ref, packages_ids, retry, retry_wait,
+                integrity_check, policy, recipe_remote, upload_recorder):
         """Uploads the recipes and binaries identified by conan_ref"""
 
-        conanfile_path = self._client_cache.conanfile(conan_ref)
-=======
-        for ref in refs:
-            upload = True
-            if not confirm:
-                msg = "Are you sure you want to upload '%s'?" % str(ref)
-                upload = self._user_io.request_boolean(msg)
-            if upload:
-                try:
-                    conanfile_path = self._cache.conanfile(ref)
-                    conan_file = self._loader.load_class(conanfile_path)
-                except NotFoundException:
-                    raise NotFoundException(("There is no local conanfile exported as %s" %
-                                             str(ref)))
-                if all_packages:
-                    packages_ids = self._cache.conan_packages(ref)
-                elif query:
-                    packages = search_packages(self._cache, ref, query)
-                    packages_ids = list(packages.keys())
-                elif package_id:
-                    packages_ids = [package_id, ]
-                else:
-                    packages_ids = []
-                self._upload(conan_file, ref, packages_ids, retry, retry_wait,
-                             integrity_check, policy, remote_name, upload_recorder)
-
-        logger.debug("UPLOAD: Time manager upload: %f" % (time.time() - t1))
-
-    def _upload(self, conan_file, ref, packages_ids, retry, retry_wait,
-                integrity_check, policy, remote_name, upload_recorder):
-        """Uploads the recipes and binaries identified by ref"""
-
-        default_remote = self._registry.remotes.default
-        cur_recipe_remote = self._registry.refs.get(ref)
-        if remote_name:  # If remote_name is given, use it
-            recipe_remote = self._registry.remotes.get(remote_name)
-        else:
-            recipe_remote = cur_recipe_remote or default_remote
-
         conanfile_path = self._cache.conanfile(ref)
->>>>>>> a11b8a64
         # FIXME: I think it makes no sense to specify a remote to "pre_upload"
         # FIXME: because the recipe can have one and the package a different one
         self._hook_manager.execute("pre_upload", conanfile_path=conanfile_path,
