import os
import time

from conans.client.source import complete_recipe_sources
from conans.errors import ConanException, NotFoundException
from conans.model.ref import ConanFileReference, PackageReference, check_valid_ref
from conans.search.search import search_packages, search_recipes
from conans.util.env_reader import get_env
from conans.util.files import load
from conans.util.log import logger

UPLOAD_POLICY_FORCE = "force-upload"
UPLOAD_POLICY_NO_OVERWRITE = "no-overwrite"
UPLOAD_POLICY_NO_OVERWRITE_RECIPE = "no-overwrite-recipe"
UPLOAD_POLICY_SKIP = "skip-upload"


class CmdUpload(object):

    def __init__(self, cache, user_io, remote_manager, loader, hook_manager):
        self._cache = cache
        self._user_io = user_io
        self._remote_manager = remote_manager
        self._registry = cache.registry
        self._loader = loader
        self._hook_manager = hook_manager

    def upload(self, upload_recorder, reference_or_pattern, package_id=None, all_packages=None,
               confirm=False, retry=0, retry_wait=0, integrity_check=False, policy=None,
               remote_name=None, query=None):
        """ If package_id is provided, reference_or_pattern is a ConanFileReference """

        if package_id and not check_valid_ref(reference_or_pattern, allow_pattern=False):
            raise ConanException("-p parameter only allowed with a valid recipe reference, "
                                 "not with a pattern")
        t1 = time.time()
        if package_id or check_valid_ref(reference_or_pattern, allow_pattern=False):
            # Upload package
            ref = ConanFileReference.loads(reference_or_pattern)
            refs = [ref, ]
            confirm = True
        else:
            refs = search_recipes(self._cache, reference_or_pattern)
            if not refs:
                raise NotFoundException(("No packages found matching pattern '%s'" %
                                         reference_or_pattern))

        for ref in refs:
            upload = True
            if not confirm:
                msg = "Are you sure you want to upload '%s'?" % str(ref)
                upload = self._user_io.request_boolean(msg)
            if upload:
                try:
                    conanfile_path = self._cache.conanfile(ref)
                    conan_file = self._loader.load_class(conanfile_path)
                except NotFoundException:
                    raise NotFoundException(("There is no local conanfile exported as %s" %
                                             str(ref)))
                if all_packages:
                    packages_ids = self._cache.conan_packages(ref)
                elif query:
                    packages = search_packages(self._cache, ref, query)
                    packages_ids = list(packages.keys())
                elif package_id:
                    packages_ids = [package_id, ]
                else:
                    packages_ids = []
                self._upload(conan_file, ref, packages_ids, retry, retry_wait,
                             integrity_check, policy, remote_name, upload_recorder)

        logger.debug("UPLOAD: Time manager upload: %f" % (time.time() - t1))

    def _upload(self, conan_file, ref, packages_ids, retry, retry_wait,
                integrity_check, policy, remote_name, upload_recorder):
        """Uploads the recipes and binaries identified by ref"""

        default_remote = self._registry.remotes.default
        cur_recipe_remote = self._registry.refs.get(ref)
        if remote_name:  # If remote_name is given, use it
            recipe_remote = self._registry.remotes.get(remote_name)
        else:
            recipe_remote = cur_recipe_remote or default_remote

        conanfile_path = self._cache.conanfile(ref)
        # FIXME: I think it makes no sense to specify a remote to "pre_upload"
        # FIXME: because the recipe can have one and the package a different one
        self._hook_manager.execute("pre_upload", conanfile_path=conanfile_path,
                                   reference=ref, remote=recipe_remote)

        if policy != UPLOAD_POLICY_FORCE:
            remote_manifest = self._check_recipe_date(ref, recipe_remote)
        else:
            remote_manifest = None

        self._user_io.out.info("Uploading %s to remote '%s'" % (str(ref), recipe_remote.name))

        metadata = self._cache.load_metadata(ref)
        ref = ref.copy_with_rev(metadata.recipe.revision)
        self._upload_recipe(ref, retry, retry_wait, policy, recipe_remote, remote_manifest)

        upload_recorder.add_recipe(ref, recipe_remote.name, recipe_remote.url)
        if packages_ids:
            # Filter packages that don't match the recipe revision
            revisions_enabled = get_env("CONAN_CLIENT_REVISIONS_ENABLED", False)
            if revisions_enabled and ref.revision:
                recipe_package_ids = []
                for package_id in packages_ids:
                    rec_rev = metadata.packages[package_id].recipe_revision
                    if ref.revision != rec_rev:
                        self._user_io.out.warn("Skipping package '%s', it doesn't belong to "
                                               "the current recipe revision" % package_id)
                    else:
                        recipe_package_ids.append(package_id)
                packages_ids = recipe_package_ids

            # Can't use build_policy_always here because it's not loaded (only load_class)
            if conan_file.build_policy == "always":
                raise ConanException("Conanfile has build_policy='always', "
                                     "no packages can be uploaded")
            total = len(packages_ids)
            for index, package_id in enumerate(packages_ids):
                pref = PackageReference(ref, package_id)
                p_remote = recipe_remote
                self._upload_package(pref, metadata, index + 1, total, retry, retry_wait,
                                     integrity_check, policy, p_remote)
                upload_recorder.add_package(pref, p_remote.name, p_remote.url)

        # FIXME: I think it makes no sense to specify a remote to "post_upload"
        # FIXME: because the recipe can have one and the package a different one
        self._hook_manager.execute("post_upload", conanfile_path=conanfile_path, reference=ref,
                                   remote=recipe_remote)

    def _upload_recipe(self, ref, retry, retry_wait, policy, remote, remote_manifest):
        conan_file_path = self._cache.conanfile(ref)
        current_remote = self._registry.refs.get(ref)

        if remote != current_remote:
            conanfile = self._loader.load_class(conan_file_path)
            complete_recipe_sources(self._remote_manager, self._cache, conanfile, ref)
        self._remote_manager.upload_recipe(ref, remote, retry, retry_wait,
                                           policy=policy, remote_manifest=remote_manifest)

        # The recipe wasn't in the registry or it has changed the revision field only
        if not current_remote and policy != UPLOAD_POLICY_SKIP:
            self._registry.refs.set(ref, remote.name)

        return ref

    def _upload_package(self, pref, metadata, index=1, total=1, retry=None, retry_wait=None,
                        integrity_check=False, policy=None, p_remote=None):
        """Uploads the package identified by package_id"""

        msg = ("Uploading package %d/%d: %s to '%s'" % (index, total, str(pref.id), p_remote.name))
        t1 = time.time()
        self._user_io.out.info(msg)

        if pref.ref.revision:
            # Read the revisions and build a correct package reference for the server
            package_revision = metadata.packages[pref.id].revision
            # Copy to not modify the original with the revisions
            pref = pref.copy_with_revs(pref.ref.revision, package_revision)
        else:
            pref = pref.copy_clear_rev()

        new_pref = self._remote_manager.upload_package(pref, p_remote, retry, retry_wait,
                                                       integrity_check, policy)
        logger.debug("UPLOAD: Time uploader upload_package: %f" % (time.time() - t1))

        cur_package_remote = self._registry.prefs.get(pref.copy_clear_rev())
        if (not cur_package_remote or pref != new_pref) and policy != UPLOAD_POLICY_SKIP:
            self._registry.prefs.set(pref, p_remote.name)

        return new_pref

    def _check_recipe_date(self, ref, remote):
        try:
            remote_recipe_manifest = self._remote_manager.get_conan_manifest(ref, remote)
        except NotFoundException:
            return  # First time uploading this package

<<<<<<< HEAD
        local_manifest = self._client_cache.package_layout(conan_ref).load_manifest()
=======
        local_manifest = self._cache.load_manifest(ref)
>>>>>>> 3e2b3502

        if (remote_recipe_manifest != local_manifest and
                remote_recipe_manifest.time > local_manifest.time):
            self._print_manifest_information(remote_recipe_manifest, local_manifest, ref, remote)
            raise ConanException("Remote recipe is newer than local recipe: "
                                 "\n Remote date: %s\n Local date: %s" %
                                 (remote_recipe_manifest.time, local_manifest.time))

        return remote_recipe_manifest

    def _print_manifest_information(self, remote_recipe_manifest, local_manifest, ref, remote):
        try:
            self._user_io.out.info("\n%s" % ("-"*40))
            self._user_io.out.info("Remote manifest:")
            self._user_io.out.info(remote_recipe_manifest)
            self._user_io.out.info("Local manifest:")
            self._user_io.out.info(local_manifest)
            difference = remote_recipe_manifest.difference(local_manifest)
            if "conanfile.py" in difference:
                contents = load(os.path.join(self._cache.export(ref), "conanfile.py"))
                endlines = "\\r\\n" if "\r\n" in contents else "\\n"
                self._user_io.out.info("Local 'conanfile.py' using '%s' line-ends" % endlines)
                remote_contents = self._remote_manager.get_path(ref, package_id=None,
                                                                path="conanfile.py", remote=remote)
                endlines = "\\r\\n" if "\r\n" in remote_contents else "\\n"
                self._user_io.out.info("Remote 'conanfile.py' using '%s' line-ends" % endlines)
            self._user_io.out.info("\n%s" % ("-"*40))
        except Exception as e:
            self._user_io.out.info("Error printing information about the diff: %s" % str(e))<|MERGE_RESOLUTION|>--- conflicted
+++ resolved
@@ -179,12 +179,7 @@
         except NotFoundException:
             return  # First time uploading this package
 
-<<<<<<< HEAD
-        local_manifest = self._client_cache.package_layout(conan_ref).load_manifest()
-=======
-        local_manifest = self._cache.load_manifest(ref)
->>>>>>> 3e2b3502
-
+        local_manifest = self._client_cache.package_layout(ref).load_manifest()
         if (remote_recipe_manifest != local_manifest and
                 remote_recipe_manifest.time > local_manifest.time):
             self._print_manifest_information(remote_recipe_manifest, local_manifest, ref, remote)
