import os
import shutil
import time

from conan.internal.conan_app import ConanApp
from conan.api.output import ConanOutput
from conans.client.source import retrieve_exports_sources
from conans.errors import ConanException, NotFoundException
from conans.model.package_ref import PkgReference
from conans.model.recipe_ref import RecipeReference
from conans.paths import (CONAN_MANIFEST, CONANFILE, EXPORT_SOURCES_TGZ_NAME,
                          EXPORT_TGZ_NAME, PACKAGE_TGZ_NAME, CONANINFO)
from conans.util.files import (clean_dirty, is_dirty, gather_files,
                               gzopen_without_timestamps, set_dirty_context_manager, mkdir)
from conans.util.tracer import log_recipe_upload, log_compressed_files, log_package_upload

UPLOAD_POLICY_FORCE = "force-upload"
UPLOAD_POLICY_SKIP = "skip-upload"


class IntegrityChecker:
    """
    Check:
        - Performs a corruption integrity check in the cache. This is done by loading the existing
        conanmanifest.txt and comparing against a computed conanmanifest.txt. It
        doesn't address someone tampering with the conanmanifest.txt, just accidental
        modifying of a package contents, like if some file has been added after computing the
        manifest.
        This is to be done over the package contents, not the compressed conan_package.tgz
        artifacts
    """
    def __init__(self, app):
        self._app = app

    def check(self, upload_data):
        corrupted = False
        for ref, recipe_bundle in upload_data.recipes.items():
            corrupted = self._recipe_corrupted(ref) or corrupted
            for package in recipe_bundle.packages:
                corrupted = self._package_corrupted(package.pref) or corrupted
        if corrupted:
            raise ConanException("There are corrupted artifacts, check the error logs")

    def _recipe_corrupted(self, ref: RecipeReference):
        layout = self._app.cache.ref_layout(ref)
        output = ConanOutput()
        read_manifest, expected_manifest = layout.recipe_manifests()

        if read_manifest != expected_manifest:
            output.error(f"{ref}: Manifest mismatch")
            output.error(f"Folder: {layout.export()}")
            diff = read_manifest.difference(expected_manifest)
            for fname, (h1, h2) in diff.items():
                output.error(f"    '{fname}' (manifest: {h1}, file: {h2})")
            return True
        output.info(f"{ref}: Integrity checked: ok")

    def _package_corrupted(self, ref: PkgReference):
        layout = self._app.cache.pkg_layout(ref)
        output = ConanOutput()
        read_manifest, expected_manifest = layout.package_manifests()

        if read_manifest != expected_manifest:
            output.error(f"{ref}: Manifest mismatch")
            output.error(f"Folder: {layout.package()}")
            diff = read_manifest.difference(expected_manifest)
            for fname, (h1, h2) in diff.items():
                output.error(f"    '{fname}' (manifest: {h1}, file: {h2})")
            return True
        output.info(f"{ref}: Integrity checked: ok")


class UploadUpstreamChecker:
    """ decides if something needs to be uploaded or force-uploaded checking if that exact
    revision already exists in the remote server, or if the --force parameter is forcing the upload
    This is completely irrespective of the actual package contents, it only uses the local
    computed revision and the remote one
    """
    def __init__(self, app: ConanApp):
        self._app = app
        self._output = ConanOutput()

    def check(self, upload_bundle, remote, force):
        for ref, bundle in upload_bundle.recipes.items():
            if bundle.upload:  # TODO: Why check it if it is always initialized to True?
                self._check_upstream_recipe(ref, bundle, remote, force)
                for package in bundle.packages:
                    if package.upload:  # TODO: Why check it if it is always initialized to True?
                        self._check_upstream_package(package, remote, force)

    def _check_upstream_recipe(self, ref, recipe, remote, force):
        self._output.info("Checking which revisions exist in the remote server")
        try:
            assert ref.revision
            # TODO: It is a bit ugly, interface-wise to ask for revisions to check existence
            server_ref = self._app.remote_manager.get_recipe_revision_reference(ref, remote)
            assert server_ref  # If successful (not raising NotFoundException), this will exist
        except NotFoundException:
            recipe.force = False
        else:
            if force:
                self._output.info("Recipe '{}' already in server, forcing upload".format(ref.repr_notime()))
                recipe.force = True
            else:
                self._output.info("Recipe '{}' already in server, skipping upload".format(ref.repr_notime()))
                recipe.upload = False
                recipe.force = False

    def _check_upstream_package(self, package, remote, force):
        pref = package.pref
        assert (pref.revision is not None), "Cannot upload a package without PREV"
        assert (pref.ref.revision is not None), "Cannot upload a package without RREV"

        try:
            # TODO: It is a bit ugly, interface-wise to ask for revisions to check existence
            server_revisions = self._app.remote_manager.get_package_revision_reference(pref, remote)
            assert server_revisions
        except NotFoundException:
            if package.upload is not False:
                package.upload = True
            package.force = False
        else:
            if force:
                self._output.info("Package '{}' already in server, forcing upload".format(pref.repr_notime()))
                package.force = True
            else:
                self._output.info("Package '{}' already in server, skipping upload".format(pref.repr_notime()))
                package.upload = False
                package.force = False


class PackagePreparator:
    def __init__(self, app: ConanApp):
        self._app = app
        self._output = ConanOutput()

    def prepare(self, upload_bundle, enabled_remotes):
        self._output.info("Preparing artifacts to upload")
        for ref, bundle in upload_bundle.recipes.items():
            layout = self._app.cache.ref_layout(ref)
            conanfile_path = layout.conanfile()
            conanfile = self._app.loader.load_basic(conanfile_path)

            if bundle.upload:
                self._prepare_recipe(ref, bundle, conanfile, enabled_remotes)
            for package in bundle.packages:
                if package.upload:
                    self._prepare_package(package)

    def _prepare_recipe(self, ref, recipe, conanfile, remotes):
        """ do a bunch of things that are necessary before actually executing the upload:
        - retrieve exports_sources to complete the recipe if necessary
        - compress the artifacts in conan_export.tgz and conan_export_sources.tgz
        """
        try:
            recipe_layout = self._app.cache.ref_layout(ref)
            retrieve_exports_sources(self._app.remote_manager, recipe_layout, conanfile, ref,
                                     remotes)
            cache_files = self._compress_recipe_files(recipe_layout, ref)
            recipe.files = cache_files
        except Exception as e:
            raise ConanException(f"{ref} Error while compressing: {e}")

    def _compress_recipe_files(self, layout, ref):
        download_export_folder = layout.download_export()

        for f in (EXPORT_TGZ_NAME, EXPORT_SOURCES_TGZ_NAME):
            tgz_path = os.path.join(download_export_folder, f)
            if is_dirty(tgz_path):
                self._output.warning("%s: Removing %s, marked as dirty" % (str(ref), f))
                os.remove(tgz_path)
                clean_dirty(tgz_path)

        export_folder = layout.export()
        files, symlinked_folders = gather_files(export_folder)
        files.update(symlinked_folders)
        if CONANFILE not in files or CONAN_MANIFEST not in files:
            raise ConanException("Cannot upload corrupted recipe '%s'" % str(ref))
        export_src_folder = layout.export_sources()
        src_files, src_symlinked_folders = gather_files(export_src_folder)
        src_files.update(src_symlinked_folders)

        # We do a copy of conanfile and conanmanifest to the download_export_folder
        # so it is identical as when it is downloaded, and all files are from the same location
        # to be uploaded
        mkdir(download_export_folder)
        shutil.copy2(os.path.join(export_folder, CONANFILE),
                     os.path.join(download_export_folder, CONANFILE))
        shutil.copy2(os.path.join(export_folder, CONAN_MANIFEST),
                     os.path.join(download_export_folder, CONAN_MANIFEST))
        result = {CONANFILE: os.path.join(download_export_folder, CONANFILE),
                  CONAN_MANIFEST: os.path.join(download_export_folder, CONAN_MANIFEST)}
        # Files NOT included in the tgz
        files.pop(CONANFILE)
        files.pop(CONAN_MANIFEST)

        def add_tgz(tgz_name, tgz_files, msg):
            tgz = os.path.join(download_export_folder, tgz_name)
            if os.path.isfile(tgz):
                result[tgz_name] = tgz
            elif tgz_files:
                if self._output and not self._output.is_terminal:
                    self._output.info(msg)
                compresslevel = self._app.cache.new_config.get("core.gzip:compresslevel",
                                                               check_type=int)
                tgz = compress_files(tgz_files, tgz_name, download_export_folder,
                                     compresslevel=compresslevel)
                result[tgz_name] = tgz

        add_tgz(EXPORT_TGZ_NAME, files, "Compressing recipe...")
        add_tgz(EXPORT_SOURCES_TGZ_NAME, src_files, "Compressing recipe sources...")
        return result

    def _prepare_package(self, package):
        pref = package.pref
        pkg_layout = self._app.cache.pkg_layout(pref)
        if pkg_layout.package_is_dirty():
            raise ConanException("Package %s is corrupted, aborting upload.\n"
                                 "Remove it with 'conan remove %s -p=%s'"
                                 % (pref, pref.ref, pref.package_id))
        cache_files = self._compress_package_files(pkg_layout, pref)
        package.files = cache_files

    def _compress_package_files(self, layout, pref):
        download_pkg_folder = layout.download_package()
        package_tgz = os.path.join(download_pkg_folder, PACKAGE_TGZ_NAME)
        if is_dirty(package_tgz):
            self._output.warning("%s: Removing %s, marked as dirty" % (str(pref), PACKAGE_TGZ_NAME))
            os.remove(package_tgz)
            clean_dirty(package_tgz)

        # Get all the files in that directory
        # existing package, will use short paths if defined
        package_folder = layout.package()
        files, symlinked_folders = gather_files(package_folder)
        files.update(symlinked_folders)

        if CONANINFO not in files or CONAN_MANIFEST not in files:
            raise ConanException("Cannot upload corrupted package '%s'" % str(pref))

        # Do a copy so the location of CONANINFO and MANIFEST is the "download" folder one
        mkdir(download_pkg_folder)
        shutil.copy2(os.path.join(package_folder, CONANINFO),
                     os.path.join(download_pkg_folder, CONANINFO))
        shutil.copy2(os.path.join(package_folder, CONAN_MANIFEST),
                     os.path.join(download_pkg_folder, CONAN_MANIFEST))
        # Files NOT included in the tgz
        files.pop(CONANINFO)
        files.pop(CONAN_MANIFEST)

        if not os.path.isfile(package_tgz):
            if self._output and not self._output.is_terminal:
                self._output.info("Compressing package...")
            tgz_files = {f: path for f, path in files.items()}
            compresslevel = self._app.cache.new_config.get("core.gzip:compresslevel", check_type=int)
            tgz_path = compress_files(tgz_files, PACKAGE_TGZ_NAME, download_pkg_folder,
                                      compresslevel=compresslevel)
            assert tgz_path == package_tgz
            assert os.path.exists(package_tgz)

        return {PACKAGE_TGZ_NAME: package_tgz,
                CONANINFO: os.path.join(download_pkg_folder, CONANINFO),
                CONAN_MANIFEST: os.path.join(download_pkg_folder, CONAN_MANIFEST)}


class UploadExecutor:
    """ does the actual file transfer to the remote. The files to be uploaded have already
    been computed and are passed in the ``upload_data`` parameter, so this executor is also
    agnostic about which files are transferred
    """
    def __init__(self, app: ConanApp):
        self._app = app
        self._output = ConanOutput()

    def upload(self, upload_data, remote):
        if upload_data.any_upload:
            self._output.info("Uploading artifacts")
        for ref, bundle in upload_data.recipes.items():
            if bundle.upload:
                self.upload_recipe(ref, bundle, remote)
            for package in bundle.packages:
                if package.upload:
                    self.upload_package(package, remote)

    def upload_recipe(self, ref, bundle, remote):
        self._output.info(f"Uploading recipe '{ref.repr_notime()}'")
        t1 = time.time()
        cache_files = bundle.files
<<<<<<< HEAD
        self._app.remote_manager.upload_recipe(ref, cache_files, remote)
=======

        self._app.remote_manager.upload_recipe(ref, cache_files, remote)

>>>>>>> 0172a92a
        duration = time.time() - t1
        log_recipe_upload(ref, duration, cache_files, remote.name)
        return ref

    def upload_package(self, package, remote):
        self._output.info(f"Uploading package '{package.pref.repr_notime()}'")
        pref = package.pref
        cache_files = package.files
        assert (pref.revision is not None), "Cannot upload a package without PREV"
        assert (pref.ref.revision is not None), "Cannot upload a package without RREV"

        t1 = time.time()
        self._app.remote_manager.upload_package(pref, cache_files, remote)
        duration = time.time() - t1
        log_package_upload(pref, duration, cache_files, remote)


def compress_files(files, name, dest_dir, compresslevel=None, ref=None):
    t1 = time.time()
    # FIXME, better write to disk sequentially and not keep tgz contents in memory
    tgz_path = os.path.join(dest_dir, name)
    if name in (PACKAGE_TGZ_NAME, EXPORT_SOURCES_TGZ_NAME) and len(files) > 100:
        ref_name = f"{ref}:" or ""
        ConanOutput().info(f"Compressing {ref_name}{name}")
    with set_dirty_context_manager(tgz_path), open(tgz_path, "wb") as tgz_handle:
        tgz = gzopen_without_timestamps(name, mode="w", fileobj=tgz_handle,
                                        compresslevel=compresslevel)
        for filename, abs_path in sorted(files.items()):
            # recursive is False in case it is a symlink to a folder
            tgz.add(abs_path, filename, recursive=False)
        tgz.close()

    duration = time.time() - t1
    log_compressed_files(files, duration, tgz_path)

    return tgz_path<|MERGE_RESOLUTION|>--- conflicted
+++ resolved
@@ -286,13 +286,9 @@
         self._output.info(f"Uploading recipe '{ref.repr_notime()}'")
         t1 = time.time()
         cache_files = bundle.files
-<<<<<<< HEAD
+
         self._app.remote_manager.upload_recipe(ref, cache_files, remote)
-=======
-
-        self._app.remote_manager.upload_recipe(ref, cache_files, remote)
-
->>>>>>> 0172a92a
+
         duration = time.time() - t1
         log_recipe_upload(ref, duration, cache_files, remote.name)
         return ref
