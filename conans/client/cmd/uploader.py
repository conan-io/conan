--- conflicted
+++ resolved
@@ -94,16 +94,13 @@
             self._check_recipe_date(conan_ref, upload_remote)
 
         self._user_io.out.info("Uploading %s to remote '%s'" % (str(conan_ref), upload_remote.name))
-<<<<<<< HEAD
+
         recipe_revision = get_recipe_revision(conan_file, self._client_cache, conan_ref)
-=======
-        self._upload_recipe(conan_ref, retry, retry_wait, policy, upload_remote)
->>>>>>> 769a4303
 
-        new_ref = self._upload_recipe(conan_ref, retry, retry_wait, skip_upload, no_overwrite,
-                                      upload_remote, recipe_revision)
+        new_ref = self._upload_recipe(conan_ref, retry, retry_wait, policy, upload_remote,
+                                      recipe_revision)
 
-        if not skip_upload:
+        if policy != UPLOAD_POLICY_SKIP:
             recorder.add_recipe(new_ref.full_repr(), upload_remote.name, upload_remote.url)
 
         if packages_ids:
@@ -129,74 +126,36 @@
             for index, package_id in enumerate(packages_ids):
                 ret_upload_package = self._upload_package(PackageReference(new_ref, package_id),
                                                           index + 1, total, retry, retry_wait,
-<<<<<<< HEAD
-                                                          skip_upload, integrity_check,
-                                                          no_overwrite, upload_remote,
-                                                          recipe_revision)
-=======
                                                           integrity_check,
-                                                          policy, upload_remote)
->>>>>>> 769a4303
+                                                          policy, upload_remote,
+                                                          recipe_revision=recipe_revision)
                 if ret_upload_package:
                     recorder.add_package(new_ref.full_repr(), package_id)
 
-<<<<<<< HEAD
-        if skip_upload:
-            return
-
-        if not defined_remote or defined_remote == upload_remote:
+        if (not defined_remote or defined_remote == upload_remote) and policy != UPLOAD_POLICY_SKIP:
             self._registry.set_ref(new_ref, upload_remote.name)
 
-    def _upload_recipe(self, conan_reference, retry, retry_wait, skip_upload, no_overwrite,
-                       remote, recipe_revision):
-=======
-        if not defined_remote and policy != UPLOAD_POLICY_SKIP:
-            self._registry.set_ref(conan_ref, upload_remote.name)
-
-    def _upload_recipe(self, conan_reference, retry, retry_wait, policy, remote):
->>>>>>> 769a4303
+    def _upload_recipe(self, conan_reference, retry, retry_wait, policy, remote, recipe_revision):
         conan_file_path = self._client_cache.conanfile(conan_reference)
         current_remote = self._registry.get_recipe_remote(conan_reference)
         if remote != current_remote:
             conanfile = self._loader.load_class(conan_file_path)
             complete_recipe_sources(self._remote_manager, self._client_cache, self._registry,
                                     conanfile, conan_reference)
-<<<<<<< HEAD
-            ignore_deleted_file = None
-        else:
-            ignore_deleted_file = EXPORT_SOURCES_TGZ_NAME
-        new_ref = self._remote_manager.upload_recipe(conan_reference, remote, retry, retry_wait,
-                                                     ignore_deleted_file=ignore_deleted_file,
-                                                     skip_upload=skip_upload,
-                                                     no_overwrite=no_overwrite,
-                                                     recipe_revision=recipe_revision)
-        return new_ref
-
-    def _upload_package(self, package_ref, index=1, total=1, retry=None, retry_wait=None,
-                        skip_upload=False, integrity_check=False, no_overwrite=None, remote=None,
-                        recipe_revision=None):
-=======
         result = self._remote_manager.upload_recipe(conan_reference, remote, retry, retry_wait,
-                                                    policy=policy)
+                                                    policy=policy, recipe_revision=recipe_revision)
         return result
 
     def _upload_package(self, package_ref, index=1, total=1, retry=None, retry_wait=None,
-                        integrity_check=False, policy=None, remote=None):
->>>>>>> 769a4303
+                        integrity_check=False, policy=None, remote=None, recipe_revision=None):
         """Uploads the package identified by package_id"""
 
         msg = ("Uploading package %d/%d: %s" % (index, total, str(package_ref.package_id)))
         t1 = time.time()
         self._user_io.out.info(msg)
 
-<<<<<<< HEAD
-        result = self._remote_manager.upload_package(package_ref, remote, retry,
-                                                     retry_wait, skip_upload, integrity_check,
-                                                     no_overwrite, recipe_revision)
-=======
         result = self._remote_manager.upload_package(package_ref, remote, retry, retry_wait,
-                                                     integrity_check, policy)
->>>>>>> 769a4303
+                                                     integrity_check, policy, recipe_revision)
         logger.debug("====> Time uploader upload_package: %f" % (time.time() - t1))
         return result
 
