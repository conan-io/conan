import os
import stat
import tarfile
import time
from collections import defaultdict

from conans.client.source import complete_recipe_sources
from conans.errors import ConanException, NotFoundException
from conans.model.manifest import gather_files, FileTreeManifest
from conans.model.ref import ConanFileReference, PackageReference, check_valid_ref
from conans.paths import (CONAN_MANIFEST, CONANFILE, EXPORT_SOURCES_TGZ_NAME,
                          EXPORT_TGZ_NAME, PACKAGE_TGZ_NAME, CONANINFO)
from conans.search.search import search_packages, search_recipes
from conans.util.files import (load, clean_dirty, is_dirty,
                               gzopen_without_timestamps, set_dirty)
from conans.util.log import logger
from conans.util.tracer import (log_recipe_upload, log_compressed_files,
                                log_package_upload)


UPLOAD_POLICY_FORCE = "force-upload"
UPLOAD_POLICY_NO_OVERWRITE = "no-overwrite"
UPLOAD_POLICY_NO_OVERWRITE_RECIPE = "no-overwrite-recipe"
UPLOAD_POLICY_SKIP = "skip-upload"


class CmdUpload(object):
    """ This class is responsible for uploading packages to remotes. The flow is:
    - Collect all the data from the local cache:
        - Collect the refs that matches the given pattern _collect_refs_to_upload
        - Collect for every ref all the binaries IDs that has to be uploaded
          "_collect_packages_to_upload". This may discard binaries that do not
          belong to the current RREV
        The collection of this does the interactivity (ask user if yes/no),
        the errors (don't upload packages with policy=build_always, and computing
        the full REVISIONS for every that has to be uploaded.
        No remote API calls are done in this step, everything is local
    - Execute the upload. For every ref:
        - Upload the recipe of the ref: "_upload_recipe"
            - If not FORCE, check the date "_check_recipe_date", i.e. if there are
              changes, do not allow uploading if the remote date is newer than the
              local cache one
            - Retrieve the sources (exports_sources), if they are not cached, and
              uploading to a different remote. "complete_recipe_sources"
            - Gather files and create 2 .tgz (exports, exports_sources) with
              "_compress_recipe_files"
            - Decide which files have to be uploaded and deleted from the server
              based on the different with the remote snapshot "_recipe_files_to_upload"
              This can raise if upload policy is not overwrite
            - Execute the real transfer "remote_manager.upload_recipe()"
        - For every package_id of every ref: "_upload_package"
            - Gather files and create package.tgz. "_compress_package_files"
            - (Optional) Do the integrity check of the package
            - Decide which files to upload and delete from server:
              "_package_files_to_upload". Can raise if policy is NOT overwrite
            - Do the actual upload

    All the REVISIONS are local defined, not retrieved from servers

    This requires calling to the remote API methods:
    - get_recipe_sources() to get the export_sources if they are missing
    - get_recipe_snapshot() to do the diff and know what files to upload
    - get_package_snapshot() to do the diff and know what files to upload
    - get_recipe_manifest() to check the date and raise if policy requires
    - get_package_manifest() to raise if policy!=force and manifests change
    """
    def __init__(self, cache, user_io, remote_manager, loader, hook_manager):
        self._cache = cache
        self._user_io = user_io
        self._remote_manager = remote_manager
        self._registry = cache.registry
        self._loader = loader
        self._hook_manager = hook_manager

    def upload(self, upload_recorder, reference_or_pattern, package_id=None, all_packages=None,
               confirm=False, retry=0, retry_wait=0, integrity_check=False, policy=None,
               remote_name=None, query=None):
        t1 = time.time()
        refs, confirm = self._collects_refs_to_upload(package_id, reference_or_pattern, confirm)
        refs_by_remote = self._collect_packages_to_upload(refs, confirm, remote_name, all_packages,
                                                          query, package_id)
        # Do the job
        for remote, refs in refs_by_remote.items():
            self._user_io.out.info("Uploading to remote '{}':".format(remote.name))
            for (ref, conanfile, prefs) in refs:
                self._upload_ref(conanfile, ref, prefs, retry, retry_wait,
                                 integrity_check, policy, remote, upload_recorder)

        logger.debug("UPLOAD: Time manager upload: %f" % (time.time() - t1))

    def _collects_refs_to_upload(self, package_id, reference_or_pattern, confirm):
        """ validate inputs and compute the refs (without revisions) to be uploaded
        """
        if package_id and not check_valid_ref(reference_or_pattern, allow_pattern=False):
            raise ConanException("-p parameter only allowed with a valid recipe reference, "
                                 "not with a pattern")

        if package_id or check_valid_ref(reference_or_pattern, allow_pattern=False):
            # Upload package
            ref = ConanFileReference.loads(reference_or_pattern)
            refs = [ref, ]
            confirm = True
        else:
            refs = search_recipes(self._cache, reference_or_pattern)
            if not refs:
                raise NotFoundException(("No packages found matching pattern '%s'" %
                                         reference_or_pattern))
        return refs, confirm

    def _collect_packages_to_upload(self, refs, confirm, remote_name, all_packages, query,
                                    package_id):
        """ compute the references with revisions and the package_ids to be uploaded
        """
        # Group recipes by remote
        refs_by_remote = defaultdict(list)
        default_remote = (self._registry.remotes.get(remote_name) if remote_name else
                          self._registry.remotes.default)

        for ref in refs:
            metadata = self._cache.package_layout(ref).load_metadata()
            ref = ref.copy_with_rev(metadata.recipe.revision)
            if not remote_name:
                remote = self._registry.refs.get(ref) or default_remote
            else:
                remote = default_remote

            upload = True
            if not confirm:
                msg = "Are you sure you want to upload '%s' to '%s'?" % (str(ref), remote.name)
                upload = self._user_io.request_boolean(msg)
            if upload:
                try:
                    conanfile_path = self._cache.conanfile(ref)
                    conanfile = self._loader.load_class(conanfile_path)
                except NotFoundException:
                    raise NotFoundException(("There is no local conanfile exported as %s" %
                                             str(ref)))

<<<<<<< HEAD
        # Do the job
        for remote, refs in refs_by_remote.items():
            self._user_io.out.info("Uploading to remote '{}':".format(remote.name))
            for (ref, conanfile) in refs:
                package_layout = self._cache.package_layout(ref)
=======
>>>>>>> e7644003
                if all_packages:
                    packages_ids = package_layout.conan_packages()
                elif query:
                    packages = search_packages(package_layout, query)
                    packages_ids = list(packages.keys())
                elif package_id:
                    packages_ids = [package_id, ]
                else:
                    packages_ids = []
                if packages_ids:
                    if conanfile.build_policy == "always":
                        raise ConanException("Conanfile '%s' has build_policy='always', "
                                             "no packages can be uploaded" % str(ref))
                # Filter packages that don't match the recipe revision
                if self._cache.config.revisions_enabled and ref.revision:
                    recipe_package_ids = []
                    for package_id in packages_ids:
                        rec_rev = metadata.packages[package_id].recipe_revision
                        if ref.revision != rec_rev:
                            self._user_io.out.warn("Skipping package '%s', it doesn't belong to "
                                                   "the current recipe revision" % package_id)
                        else:
                            recipe_package_ids.append(package_id)
                    packages_ids = recipe_package_ids
                prefs = []
                # Gather all the complete PREFS with PREV
                for package_id in packages_ids:
                    package_revision = metadata.packages[package_id].revision
                    prefs.append(PackageReference(ref, package_id, package_revision))
                refs_by_remote[remote].append((ref, conanfile, prefs))

        return refs_by_remote

    def _upload_ref(self, conanfile, ref, prefs, retry, retry_wait, integrity_check, policy,
                    recipe_remote, upload_recorder):
        """ Uploads the recipes and binaries identified by ref
        """
        assert (ref.revision is not None), "Cannot upload a recipe without RREV"
        conanfile_path = self._cache.conanfile(ref)
        # FIXME: I think it makes no sense to specify a remote to "pre_upload"
        # FIXME: because the recipe can have one and the package a different one
        self._hook_manager.execute("pre_upload", conanfile_path=conanfile_path,
                                   reference=ref, remote=recipe_remote)

        self._user_io.out.info("Uploading %s to remote '%s'" % (str(ref), recipe_remote.name))
        self._upload_recipe(ref, conanfile, retry, retry_wait, policy, recipe_remote)
        upload_recorder.add_recipe(ref, recipe_remote.name, recipe_remote.url)

        # Now the binaries
        if prefs:
            total = len(prefs)
            for index, pref in enumerate(prefs):
                p_remote = recipe_remote
                msg = ("Uploading package %d/%d: %s to '%s'" % (index+1, total, str(pref.id),
                                                                p_remote.name))
                self._user_io.out.info(msg)
                self._upload_package(pref, retry, retry_wait,
                                     integrity_check, policy, p_remote)
                upload_recorder.add_package(pref, p_remote.name, p_remote.url)

        # FIXME: I think it makes no sense to specify a remote to "post_upload"
        # FIXME: because the recipe can have one and the package a different one
        self._hook_manager.execute("post_upload", conanfile_path=conanfile_path, reference=ref,
                                   remote=recipe_remote)

    def _upload_recipe(self, ref, conanfile, retry, retry_wait, policy, remote):
        if policy != UPLOAD_POLICY_FORCE:
            remote_manifest = self._check_recipe_date(ref, remote)
        else:
            remote_manifest = None

        current_remote = self._registry.refs.get(ref)

        if remote != current_remote:
            complete_recipe_sources(self._remote_manager, self._cache, conanfile, ref)

        conanfile_path = self._cache.conanfile(ref)
        self._hook_manager.execute("pre_upload_recipe", conanfile_path=conanfile_path,
                                   reference=ref, remote=remote)

        t1 = time.time()
        the_files = self._compress_recipe_files(ref)
        if policy == UPLOAD_POLICY_SKIP:
            return ref
        files_to_upload, deleted = self._recipe_files_to_upload(ref, policy, the_files,
                                                                remote, remote_manifest)
        if files_to_upload or deleted:
            self._remote_manager.upload_recipe(ref, files_to_upload, deleted,
                                               remote, retry, retry_wait)
            self._upload_recipe_end_msg(ref, remote)
        else:
            self._user_io.out.info("Recipe is up to date, upload skipped")
        duration = time.time() - t1
        log_recipe_upload(ref, duration, the_files, remote.name)
        self._hook_manager.execute("post_upload_recipe", conanfile_path=conanfile_path,
                                   reference=ref, remote=remote)

        # The recipe wasn't in the registry or it has changed the revision field only
        if not current_remote:
            self._registry.refs.set(ref, remote.name)

        return ref

    def _upload_package(self, pref, retry=None, retry_wait=None, integrity_check=False,
                        policy=None, p_remote=None):

        assert (pref.revision is not None), "Cannot upload a package without PREV"
        assert (pref.ref.revision is not None), "Cannot upload a package without RREV"

        conanfile_path = self._cache.conanfile(pref.ref)
        self._hook_manager.execute("pre_upload_package", conanfile_path=conanfile_path,
                                   reference=pref.ref,
                                   package_id=pref.id,
                                   remote=p_remote)

        t1 = time.time()
        the_files = self._compress_package_files(pref, integrity_check)
        if policy == UPLOAD_POLICY_SKIP:
            return None
        files_to_upload, deleted = self._package_files_to_upload(pref, policy, the_files, p_remote)

        if files_to_upload or deleted:
            self._remote_manager.upload_package(pref, files_to_upload, deleted, p_remote, retry,
                                                retry_wait)
            logger.debug("UPLOAD: Time upload package: %f" % (time.time() - t1))
        else:
            self._user_io.out.info("Package is up to date, upload skipped")

        duration = time.time() - t1
        log_package_upload(pref, duration, the_files, p_remote)
        self._hook_manager.execute("post_upload_package", conanfile_path=conanfile_path,
                                   reference=pref.ref, package_id=pref.id, remote=p_remote)

        logger.debug("UPLOAD: Time uploader upload_package: %f" % (time.time() - t1))
        cur_package_remote = self._registry.prefs.get(pref.copy_clear_rev())
        if not cur_package_remote and policy != UPLOAD_POLICY_SKIP:
            self._registry.prefs.set(pref, p_remote.name)

        return pref

    def _compress_recipe_files(self, ref):
        export_folder = self._cache.export(ref)

        for f in (EXPORT_TGZ_NAME, EXPORT_SOURCES_TGZ_NAME):
            tgz_path = os.path.join(export_folder, f)
            if is_dirty(tgz_path):
                self._user_io.out.warn("%s: Removing %s, marked as dirty" % (str(ref), f))
                os.remove(tgz_path)
                clean_dirty(tgz_path)

        files, symlinks = gather_files(export_folder)
        if CONANFILE not in files or CONAN_MANIFEST not in files:
            raise ConanException("Cannot upload corrupted recipe '%s'" % str(ref))
        export_src_folder = self._cache.export_sources(ref, short_paths=None)
        src_files, src_symlinks = gather_files(export_src_folder)
        the_files = _compress_recipe_files(files, symlinks, src_files, src_symlinks, export_folder,
                                           self._user_io.out)
        return the_files

    def _compress_package_files(self, pref, integrity_check):

        t1 = time.time()
        # existing package, will use short paths if defined
        package_folder = self._cache.package(pref, short_paths=None)

        if is_dirty(package_folder):
            raise ConanException("Package %s is corrupted, aborting upload.\n"
                                 "Remove it with 'conan remove %s -p=%s'"
                                 % (pref, pref.ref, pref.id))
        tgz_path = os.path.join(package_folder, PACKAGE_TGZ_NAME)
        if is_dirty(tgz_path):
            self._user_io.out.warn("%s: Removing %s, marked as dirty"
                                   % (str(pref), PACKAGE_TGZ_NAME))
            os.remove(tgz_path)
            clean_dirty(tgz_path)
        # Get all the files in that directory
        files, symlinks = gather_files(package_folder)

        if CONANINFO not in files or CONAN_MANIFEST not in files:
            logger.error("Missing info or manifest in uploading files: %s" % (str(files)))
            raise ConanException("Cannot upload corrupted package '%s'" % str(pref))

        logger.debug("UPLOAD: Time remote_manager build_files_set : %f" % (time.time() - t1))
        if integrity_check:
            self._package_integrity_check(pref, files, package_folder)
            logger.debug("UPLOAD: Time remote_manager check package integrity : %f"
                         % (time.time() - t1))

        the_files = _compress_package_files(files, symlinks, package_folder, self._user_io.out)
        return the_files

    def _recipe_files_to_upload(self, ref, policy, the_files, remote, remote_manifest):
        # Get the remote snapshot
        remote_snapshot = self._remote_manager.get_recipe_snapshot(ref, remote)

        if remote_snapshot and policy != UPLOAD_POLICY_FORCE:
            local_manifest = FileTreeManifest.loads(load(the_files["conanmanifest.txt"]))

            if remote_manifest == local_manifest:
                return None, None

            if policy in (UPLOAD_POLICY_NO_OVERWRITE, UPLOAD_POLICY_NO_OVERWRITE_RECIPE):
                raise ConanException("Local recipe is different from the remote recipe. "
                                     "Forbidden overwrite.")

        files_to_upload = {filename.replace("\\", "/"): path
                           for filename, path in the_files.items()}
        deleted = set(remote_snapshot).difference(the_files)
        return files_to_upload, deleted

    def _package_files_to_upload(self, pref, policy, the_files, remote):
        # Get the remote snapshot
        remote_snapshot = self._remote_manager.get_package_snapshot(pref, remote)

        if remote_snapshot:
            remote_manifest, _ = self._remote_manager.get_package_manifest(pref, remote)
            local_manifest = FileTreeManifest.loads(load(the_files["conanmanifest.txt"]))

            if remote_manifest == local_manifest:
                return None, None

            if policy == UPLOAD_POLICY_NO_OVERWRITE:
                raise ConanException("Local package is different from the remote package. "
                                     "Forbidden overwrite.")
        files_to_upload = the_files
        deleted = set(remote_snapshot).difference(the_files)

        return files_to_upload, deleted

    def _upload_recipe_end_msg(self, ref, remote):
        msg = "Uploaded conan recipe '%s' to '%s'" % (str(ref), remote.name)
        url = remote.url.replace("https://api.bintray.com/conan", "https://bintray.com")
        msg += ": %s" % url
        self._user_io.out.info(msg)

    def _package_integrity_check(self, pref, files, package_folder):
        # If package has been modified remove tgz to regenerate it
        self._user_io.out.rewrite_line("Checking package integrity...")

        # short_paths = None is enough if there exist short_paths
        layout = self._cache.package_layout(pref.ref, short_paths=None)
        read_manifest, expected_manifest = layout.package_manifests(pref)

        if read_manifest != expected_manifest:
            self._user_io.out.writeln("")
            diff = read_manifest.difference(expected_manifest)
            for fname, (h1, h2) in diff.items():
                self._user_io.out.warn("Mismatched checksum '%s' (manifest: %s, file: %s)"
                                       % (fname, h1, h2))

            if PACKAGE_TGZ_NAME in files:
                try:
                    tgz_path = os.path.join(package_folder, PACKAGE_TGZ_NAME)
                    os.unlink(tgz_path)
                except Exception:
                    pass
            error_msg = os.linesep.join("Mismatched checksum '%s' (manifest: %s, file: %s)"
                                        % (fname, h1, h2) for fname, (h1, h2) in diff.items())
            logger.error("Manifests doesn't match!\n%s" % error_msg)
            raise ConanException("Cannot upload corrupted package '%s'" % str(pref))
        else:
            self._user_io.out.rewrite_line("Package integrity OK!")
        self._user_io.out.writeln("")

    def _check_recipe_date(self, ref, remote):
        try:
            remote_recipe_manifest, ref = self._remote_manager.get_recipe_manifest(ref, remote)
        except NotFoundException:
            return  # First time uploading this package

        local_manifest = self._cache.package_layout(ref).recipe_manifest()
        if (remote_recipe_manifest != local_manifest and
                remote_recipe_manifest.time > local_manifest.time):
            self._print_manifest_information(remote_recipe_manifest, local_manifest, ref, remote)
            raise ConanException("Remote recipe is newer than local recipe: "
                                 "\n Remote date: %s\n Local date: %s" %
                                 (remote_recipe_manifest.time, local_manifest.time))

        return remote_recipe_manifest

    def _print_manifest_information(self, remote_recipe_manifest, local_manifest, ref, remote):
        try:
            self._user_io.out.info("\n%s" % ("-"*40))
            self._user_io.out.info("Remote manifest:")
            self._user_io.out.info(remote_recipe_manifest)
            self._user_io.out.info("Local manifest:")
            self._user_io.out.info(local_manifest)
            difference = remote_recipe_manifest.difference(local_manifest)
            if "conanfile.py" in difference:
                contents = load(os.path.join(self._cache.export(ref), "conanfile.py"))
                endlines = "\\r\\n" if "\r\n" in contents else "\\n"
                self._user_io.out.info("Local 'conanfile.py' using '%s' line-ends" % endlines)
                remote_contents = self._remote_manager.get_recipe_path(ref, path="conanfile.py",
                                                                       remote=remote)
                endlines = "\\r\\n" if "\r\n" in remote_contents else "\\n"
                self._user_io.out.info("Remote 'conanfile.py' using '%s' line-ends" % endlines)
            self._user_io.out.info("\n%s" % ("-"*40))
        except Exception as e:
            self._user_io.out.info("Error printing information about the diff: %s" % str(e))


def _compress_recipe_files(files, symlinks, src_files, src_symlinks, dest_folder, output):
    # This is the minimum recipe
    result = {CONANFILE: files.pop(CONANFILE),
              CONAN_MANIFEST: files.pop(CONAN_MANIFEST)}

    export_tgz_path = files.pop(EXPORT_TGZ_NAME, None)
    sources_tgz_path = files.pop(EXPORT_SOURCES_TGZ_NAME, None)

    def add_tgz(tgz_name, tgz_path, tgz_files, tgz_symlinks, msg):
        if tgz_path:
            result[tgz_name] = tgz_path
        elif tgz_files:
            output.rewrite_line(msg)
            tgz_path = compress_files(tgz_files, tgz_symlinks, tgz_name, dest_folder, output)
            result[tgz_name] = tgz_path

    add_tgz(EXPORT_TGZ_NAME, export_tgz_path, files, symlinks, "Compressing recipe...")
    add_tgz(EXPORT_SOURCES_TGZ_NAME, sources_tgz_path, src_files, src_symlinks,
            "Compressing recipe sources...")

    return result


def _compress_package_files(files, symlinks, dest_folder, output):
    tgz_path = files.get(PACKAGE_TGZ_NAME)
    if not tgz_path:
        output.writeln("Compressing package...")
        tgz_files = {f: path for f, path in files.items() if f not in [CONANINFO, CONAN_MANIFEST]}
        tgz_path = compress_files(tgz_files, symlinks, PACKAGE_TGZ_NAME, dest_folder, output)

    return {PACKAGE_TGZ_NAME: tgz_path,
            CONANINFO: files[CONANINFO],
            CONAN_MANIFEST: files[CONAN_MANIFEST]}


def compress_files(files, symlinks, name, dest_dir, output=None):
    t1 = time.time()
    # FIXME, better write to disk sequentially and not keep tgz contents in memory
    tgz_path = os.path.join(dest_dir, name)
    set_dirty(tgz_path)
    with open(tgz_path, "wb") as tgz_handle:
        # tgz_contents = BytesIO()
        tgz = gzopen_without_timestamps(name, mode="w", fileobj=tgz_handle)

        for filename, dest in sorted(symlinks.items()):
            info = tarfile.TarInfo(name=filename)
            info.type = tarfile.SYMTYPE
            info.linkname = dest
            tgz.addfile(tarinfo=info)

        mask = ~(stat.S_IWOTH | stat.S_IWGRP)
        i_file = 0
        n_files = len(files)
        last_progress = None
        if output and n_files > 1 and not output.is_terminal:
            output.write("[")
        for filename, abs_path in sorted(files.items()):
            info = tarfile.TarInfo(name=filename)
            info.size = os.stat(abs_path).st_size
            info.mode = os.stat(abs_path).st_mode & mask
            if os.path.islink(abs_path):
                info.type = tarfile.SYMTYPE
                info.linkname = os.readlink(abs_path)  # @UndefinedVariable
                tgz.addfile(tarinfo=info)
            else:
                with open(abs_path, 'rb') as file_handler:
                    tgz.addfile(tarinfo=info, fileobj=file_handler)
            if output and n_files > 1:
                i_file = i_file + 1
                units = min(50, int(50 * i_file / n_files))
                if last_progress != units:  # Avoid screen refresh if nothing has change
                    if output.is_terminal:
                        text = "%s/%s files" % (i_file, n_files)
                        output.rewrite_line("[%s%s] %s" % ('=' * units, ' ' * (50 - units), text))
                    else:
                        output.write('=' * (units - (last_progress or 0)))
                    last_progress = units

        if output and n_files > 1:
            if output.is_terminal:
                output.writeln("")
            else:
                output.writeln("]")
        tgz.close()

    clean_dirty(tgz_path)
    duration = time.time() - t1
    log_compressed_files(files, duration, tgz_path)

    return tgz_path<|MERGE_RESOLUTION|>--- conflicted
+++ resolved
@@ -136,14 +136,11 @@
                     raise NotFoundException(("There is no local conanfile exported as %s" %
                                              str(ref)))
 
-<<<<<<< HEAD
         # Do the job
         for remote, refs in refs_by_remote.items():
             self._user_io.out.info("Uploading to remote '{}':".format(remote.name))
             for (ref, conanfile) in refs:
                 package_layout = self._cache.package_layout(ref)
-=======
->>>>>>> e7644003
                 if all_packages:
                     packages_ids = package_layout.conan_packages()
                 elif query:
