import os
import stat
import tarfile
import time
from collections import defaultdict

from conans.client.source import complete_recipe_sources
from conans.errors import ConanException, NotFoundException
from conans.model.manifest import gather_files, FileTreeManifest
from conans.model.ref import ConanFileReference, PackageReference, check_valid_ref
from conans.paths import (CONAN_MANIFEST, CONANFILE, EXPORT_SOURCES_TGZ_NAME,
                          EXPORT_TGZ_NAME, PACKAGE_TGZ_NAME, CONANINFO)
from conans.search.search import search_packages, search_recipes
from conans.util.files import (load, clean_dirty, is_dirty,
                               gzopen_without_timestamps, set_dirty)
from conans.util.log import logger
from conans.util.tracer import (log_recipe_upload, log_compressed_files,
                                log_package_upload)


UPLOAD_POLICY_FORCE = "force-upload"
UPLOAD_POLICY_NO_OVERWRITE = "no-overwrite"
UPLOAD_POLICY_NO_OVERWRITE_RECIPE = "no-overwrite-recipe"
UPLOAD_POLICY_SKIP = "skip-upload"


class CmdUpload(object):
    """ This class is responsible for uploading packages to remotes. The flow is:
    - Collect all the data from the local cache:
        - Collect the refs that matches the given pattern _collect_refs_to_upload
        - Collect for every ref all the binaries IDs that has to be uploaded
          "_collect_packages_to_upload". This may discard binaries that do not
          belong to the current RREV
        The collection of this does the interactivity (ask user if yes/no),
        the errors (don't upload packages with policy=build_always, and computing
        the full REVISIONS for every that has to be uploaded.
        No remote API calls are done in this step, everything is local
    - Execute the upload. For every ref:
        - Upload the recipe of the ref: "_upload_recipe"
            - If not FORCE, check the date "_check_recipe_date", i.e. if there are
              changes, do not allow uploading if the remote date is newer than the
              local cache one
            - Retrieve the sources (exports_sources), if they are not cached, and
              uploading to a different remote. "complete_recipe_sources"
            - Gather files and create 2 .tgz (exports, exports_sources) with
              "_compress_recipe_files"
            - Decide which files have to be uploaded and deleted from the server
              based on the different with the remote snapshot "_recipe_files_to_upload"
              This can raise if upload policy is not overwrite
            - Execute the real transfer "remote_manager.upload_recipe()"
        - For every package_id of every ref: "_upload_package"
            - Gather files and create package.tgz. "_compress_package_files"
            - (Optional) Do the integrity check of the package
            - Decide which files to upload and delete from server:
              "_package_files_to_upload". Can raise if policy is NOT overwrite
            - Do the actual upload

    All the REVISIONS are local defined, not retrieved from servers

    This requires calling to the remote API methods:
    - get_recipe_sources() to get the export_sources if they are missing
    - get_recipe_snapshot() to do the diff and know what files to upload
    - get_package_snapshot() to do the diff and know what files to upload
    - get_recipe_manifest() to check the date and raise if policy requires
    - get_package_manifest() to raise if policy!=force and manifests change
    """
    def __init__(self, cache, user_io, remote_manager, loader, hook_manager):
        self._cache = cache
        self._user_io = user_io
        self._remote_manager = remote_manager
        self._registry = cache.registry
        self._loader = loader
        self._hook_manager = hook_manager

    def upload(self, upload_recorder, reference_or_pattern, package_id=None, all_packages=None,
               confirm=False, retry=0, retry_wait=0, integrity_check=False, policy=None,
               remote_name=None, query=None):
        t1 = time.time()
        refs, confirm = self._collects_refs_to_upload(package_id, reference_or_pattern, confirm)
        refs_by_remote = self._collect_packages_to_upload(refs, confirm, remote_name, all_packages,
                                                          query, package_id)
        # Do the job
        for remote, refs in refs_by_remote.items():
            self._user_io.out.info("Uploading to remote '{}':".format(remote.name))
            for (ref, conanfile, prefs) in refs:
                self._upload_ref(conanfile, ref, prefs, retry, retry_wait,
                                 integrity_check, policy, remote, upload_recorder)

        logger.debug("UPLOAD: Time manager upload: %f" % (time.time() - t1))

    def _collects_refs_to_upload(self, package_id, reference_or_pattern, confirm):
        """ validate inputs and compute the refs (without revisions) to be uploaded
        """
        if package_id and not check_valid_ref(reference_or_pattern, allow_pattern=False):
            raise ConanException("-p parameter only allowed with a valid recipe reference, "
                                 "not with a pattern")

        if package_id or check_valid_ref(reference_or_pattern, allow_pattern=False):
            # Upload package
            ref = ConanFileReference.loads(reference_or_pattern)
            refs = [ref, ]
            confirm = True
        else:
            refs = search_recipes(self._cache, reference_or_pattern)
            if not refs:
                raise NotFoundException(("No packages found matching pattern '%s'" %
                                         reference_or_pattern))
        return refs, confirm

    def _collect_packages_to_upload(self, refs, confirm, remote_name, all_packages, query,
                                    package_id):
        """ compute the references with revisions and the package_ids to be uploaded
        """
        # Group recipes by remote
        refs_by_remote = defaultdict(list)
        default_remote = self._registry.get(remote_name) if remote_name else self._registry.default

        for ref in refs:
            metadata = self._cache.package_layout(ref).load_metadata()
            ref = ref.copy_with_rev(metadata.recipe.revision)
            if not remote_name:
                ref_remote = self._cache.package_layout(ref).load_metadata().recipe.remote
                remote = self._registry.get(ref_remote) if remote_name else default_remote
            else:
                remote = self._registry.get(remote_name)
            print remote

            upload = True
            if not confirm:
                msg = "Are you sure you want to upload '%s' to '%s'?" % (str(ref), remote.name)
                upload = self._user_io.request_boolean(msg)
            if upload:
                try:
                    conanfile_path = self._cache.conanfile(ref)
                    conanfile = self._loader.load_class(conanfile_path)
                except NotFoundException:
                    raise NotFoundException(("There is no local conanfile exported as %s" %
                                             str(ref)))

                if all_packages:
                    packages_ids = self._cache.conan_packages(ref)
                elif query:
                    packages = search_packages(self._cache, ref, query)
                    packages_ids = list(packages.keys())
                elif package_id:
                    packages_ids = [package_id, ]
                else:
                    packages_ids = []
                if packages_ids:
                    if conanfile.build_policy == "always":
                        raise ConanException("Conanfile '%s' has build_policy='always', "
                                             "no packages can be uploaded" % str(ref))
                # Filter packages that don't match the recipe revision
                if self._cache.config.revisions_enabled and ref.revision:
                    recipe_package_ids = []
                    for package_id in packages_ids:
                        rec_rev = metadata.packages[package_id].recipe_revision
                        if ref.revision != rec_rev:
                            self._user_io.out.warn("Skipping package '%s', it doesn't belong to "
                                                   "the current recipe revision" % package_id)
                        else:
                            recipe_package_ids.append(package_id)
                    packages_ids = recipe_package_ids
                prefs = []
                # Gather all the complete PREFS with PREV
                for package_id in packages_ids:
                    package_revision = metadata.packages[package_id].revision
                    prefs.append(PackageReference(ref, package_id, package_revision))
                refs_by_remote[remote].append((ref, conanfile, prefs))

        return refs_by_remote

    def _upload_ref(self, conanfile, ref, prefs, retry, retry_wait, integrity_check, policy,
                    recipe_remote, upload_recorder):
        """ Uploads the recipes and binaries identified by ref
        """
        assert (ref.revision is not None), "Cannot upload a recipe without RREV"
        conanfile_path = self._cache.conanfile(ref)
        # FIXME: I think it makes no sense to specify a remote to "pre_upload"
        # FIXME: because the recipe can have one and the package a different one
        self._hook_manager.execute("pre_upload", conanfile_path=conanfile_path,
                                   reference=ref, remote=recipe_remote)

        self._user_io.out.info("Uploading %s to remote '%s'" % (str(ref), recipe_remote.name))
        self._upload_recipe(ref, conanfile, retry, retry_wait, policy, recipe_remote)
        upload_recorder.add_recipe(ref, recipe_remote.name, recipe_remote.url)

        # Now the binaries
        if prefs:
            total = len(prefs)
            for index, pref in enumerate(prefs):
                p_remote = recipe_remote
                msg = ("Uploading package %d/%d: %s to '%s'" % (index+1, total, str(pref.id),
                                                                p_remote.name))
                self._user_io.out.info(msg)
                self._upload_package(pref, retry, retry_wait,
                                     integrity_check, policy, p_remote)
                upload_recorder.add_package(pref, p_remote.name, p_remote.url)

        # FIXME: I think it makes no sense to specify a remote to "post_upload"
        # FIXME: because the recipe can have one and the package a different one
        self._hook_manager.execute("post_upload", conanfile_path=conanfile_path, reference=ref,
                                   remote=recipe_remote)

<<<<<<< HEAD
    def _upload_recipe(self, ref, retry, retry_wait, policy, remote, remote_manifest):
        conan_file_path = self._cache.conanfile(ref)
        current_remote = self._cache.package_layout(ref).load_metadata().recipe.remote
=======
    def _upload_recipe(self, ref, conanfile, retry, retry_wait, policy, remote):
        if policy != UPLOAD_POLICY_FORCE:
            remote_manifest = self._check_recipe_date(ref, remote)
        else:
            remote_manifest = None

        current_remote = self._registry.refs.get(ref)
>>>>>>> 5b542d98

        if remote != current_remote:
            complete_recipe_sources(self._remote_manager, self._cache, conanfile, ref)

        conanfile_path = self._cache.conanfile(ref)
        self._hook_manager.execute("pre_upload_recipe", conanfile_path=conanfile_path,
                                   reference=ref, remote=remote)

        t1 = time.time()
        the_files = self._compress_recipe_files(ref)
        if policy == UPLOAD_POLICY_SKIP:
            return ref
        files_to_upload, deleted = self._recipe_files_to_upload(ref, policy, the_files,
                                                                remote, remote_manifest)
        if files_to_upload or deleted:
            self._remote_manager.upload_recipe(ref, files_to_upload, deleted,
                                               remote, retry, retry_wait)
            self._upload_recipe_end_msg(ref, remote)
        else:
            self._user_io.out.info("Recipe is up to date, upload skipped")
        duration = time.time() - t1
        log_recipe_upload(ref, duration, the_files, remote.name)
        self._hook_manager.execute("post_upload_recipe", conanfile_path=conanfile_path,
                                   reference=ref, remote=remote)

        # The recipe wasn't in the registry or it has changed the revision field only
<<<<<<< HEAD
        if not current_remote and policy != UPLOAD_POLICY_SKIP:
            with self._cache.package_layout(ref).update_metadata() as metadata:
                metadata.recipe.remote = remote.name
=======
        if not current_remote:
            self._registry.refs.set(ref, remote.name)
>>>>>>> 5b542d98

        return ref

    def _upload_package(self, pref, retry=None, retry_wait=None, integrity_check=False,
                        policy=None, p_remote=None):

        assert (pref.revision is not None), "Cannot upload a package without PREV"
        assert (pref.ref.revision is not None), "Cannot upload a package without RREV"

        conanfile_path = self._cache.conanfile(pref.ref)
        self._hook_manager.execute("pre_upload_package", conanfile_path=conanfile_path,
                                   reference=pref.ref,
                                   package_id=pref.id,
                                   remote=p_remote)

        t1 = time.time()
        the_files = self._compress_package_files(pref, integrity_check)
        if policy == UPLOAD_POLICY_SKIP:
            return None
        files_to_upload, deleted = self._package_files_to_upload(pref, policy, the_files, p_remote)

        if files_to_upload or deleted:
            self._remote_manager.upload_package(pref, files_to_upload, deleted, p_remote, retry,
                                                retry_wait)
            logger.debug("UPLOAD: Time upload package: %f" % (time.time() - t1))
        else:
            self._user_io.out.info("Package is up to date, upload skipped")

        duration = time.time() - t1
        log_package_upload(pref, duration, the_files, p_remote)
        self._hook_manager.execute("post_upload_package", conanfile_path=conanfile_path,
                                   reference=pref.ref, package_id=pref.id, remote=p_remote)

<<<<<<< HEAD
        cur_package_remote = self._cache.package_layout(pref.ref).load_metadata().packages[new_pref.id].remote
        if not cur_package_remote and policy != UPLOAD_POLICY_SKIP:
            with self._cache.package_layout(new_pref.ref).update_metadata() as metadata:
                metadata.packages[new_pref.id].remote = p_remote
        return new_pref
=======
        logger.debug("UPLOAD: Time uploader upload_package: %f" % (time.time() - t1))
        cur_package_remote = self._registry.prefs.get(pref.copy_clear_rev())
        if not cur_package_remote and policy != UPLOAD_POLICY_SKIP:
            self._registry.prefs.set(pref, p_remote.name)

        return pref

    def _compress_recipe_files(self, ref):
        export_folder = self._cache.export(ref)

        for f in (EXPORT_TGZ_NAME, EXPORT_SOURCES_TGZ_NAME):
            tgz_path = os.path.join(export_folder, f)
            if is_dirty(tgz_path):
                self._user_io.out.warn("%s: Removing %s, marked as dirty" % (str(ref), f))
                os.remove(tgz_path)
                clean_dirty(tgz_path)

        files, symlinks = gather_files(export_folder)
        if CONANFILE not in files or CONAN_MANIFEST not in files:
            raise ConanException("Cannot upload corrupted recipe '%s'" % str(ref))
        export_src_folder = self._cache.export_sources(ref, short_paths=None)
        src_files, src_symlinks = gather_files(export_src_folder)
        the_files = _compress_recipe_files(files, symlinks, src_files, src_symlinks, export_folder,
                                           self._user_io.out)
        return the_files

    def _compress_package_files(self, pref, integrity_check):

        t1 = time.time()
        # existing package, will use short paths if defined
        package_folder = self._cache.package(pref, short_paths=None)

        if is_dirty(package_folder):
            raise ConanException("Package %s is corrupted, aborting upload.\n"
                                 "Remove it with 'conan remove %s -p=%s'"
                                 % (pref, pref.ref, pref.id))
        tgz_path = os.path.join(package_folder, PACKAGE_TGZ_NAME)
        if is_dirty(tgz_path):
            self._user_io.out.warn("%s: Removing %s, marked as dirty"
                                   % (str(pref), PACKAGE_TGZ_NAME))
            os.remove(tgz_path)
            clean_dirty(tgz_path)
        # Get all the files in that directory
        files, symlinks = gather_files(package_folder)

        if CONANINFO not in files or CONAN_MANIFEST not in files:
            logger.error("Missing info or manifest in uploading files: %s" % (str(files)))
            raise ConanException("Cannot upload corrupted package '%s'" % str(pref))

        logger.debug("UPLOAD: Time remote_manager build_files_set : %f" % (time.time() - t1))
        if integrity_check:
            self._package_integrity_check(pref, files, package_folder)
            logger.debug("UPLOAD: Time remote_manager check package integrity : %f"
                         % (time.time() - t1))

        the_files = _compress_package_files(files, symlinks, package_folder, self._user_io.out)
        return the_files

    def _recipe_files_to_upload(self, ref, policy, the_files, remote, remote_manifest):
        # Get the remote snapshot
        remote_snapshot = self._remote_manager.get_recipe_snapshot(ref, remote)

        if remote_snapshot and policy != UPLOAD_POLICY_FORCE:
            local_manifest = FileTreeManifest.loads(load(the_files["conanmanifest.txt"]))

            if remote_manifest == local_manifest:
                return None, None

            if policy in (UPLOAD_POLICY_NO_OVERWRITE, UPLOAD_POLICY_NO_OVERWRITE_RECIPE):
                raise ConanException("Local recipe is different from the remote recipe. "
                                     "Forbidden overwrite.")

        files_to_upload = {filename.replace("\\", "/"): path
                           for filename, path in the_files.items()}
        deleted = set(remote_snapshot).difference(the_files)
        return files_to_upload, deleted

    def _package_files_to_upload(self, pref, policy, the_files, remote):
        # Get the remote snapshot
        remote_snapshot = self._remote_manager.get_package_snapshot(pref, remote)

        if remote_snapshot:
            remote_manifest, _ = self._remote_manager.get_package_manifest(pref, remote)
            local_manifest = FileTreeManifest.loads(load(the_files["conanmanifest.txt"]))

            if remote_manifest == local_manifest:
                return None, None

            if policy == UPLOAD_POLICY_NO_OVERWRITE:
                raise ConanException("Local package is different from the remote package. "
                                     "Forbidden overwrite.")
        files_to_upload = the_files
        deleted = set(remote_snapshot).difference(the_files)

        return files_to_upload, deleted

    def _upload_recipe_end_msg(self, ref, remote):
        msg = "Uploaded conan recipe '%s' to '%s'" % (str(ref), remote.name)
        url = remote.url.replace("https://api.bintray.com/conan", "https://bintray.com")
        msg += ": %s" % url
        self._user_io.out.info(msg)

    def _package_integrity_check(self, pref, files, package_folder):
        # If package has been modified remove tgz to regenerate it
        self._user_io.out.rewrite_line("Checking package integrity...")

        # short_paths = None is enough if there exist short_paths
        layout = self._cache.package_layout(pref.ref, short_paths=None)
        read_manifest, expected_manifest = layout.package_manifests(pref)

        if read_manifest != expected_manifest:
            self._user_io.out.writeln("")
            diff = read_manifest.difference(expected_manifest)
            for fname, (h1, h2) in diff.items():
                self._user_io.out.warn("Mismatched checksum '%s' (manifest: %s, file: %s)"
                                       % (fname, h1, h2))

            if PACKAGE_TGZ_NAME in files:
                try:
                    tgz_path = os.path.join(package_folder, PACKAGE_TGZ_NAME)
                    os.unlink(tgz_path)
                except Exception:
                    pass
            error_msg = os.linesep.join("Mismatched checksum '%s' (manifest: %s, file: %s)"
                                        % (fname, h1, h2) for fname, (h1, h2) in diff.items())
            logger.error("Manifests doesn't match!\n%s" % error_msg)
            raise ConanException("Cannot upload corrupted package '%s'" % str(pref))
        else:
            self._user_io.out.rewrite_line("Package integrity OK!")
        self._user_io.out.writeln("")
>>>>>>> 5b542d98

    def _check_recipe_date(self, ref, remote):
        try:
            remote_recipe_manifest, ref = self._remote_manager.get_recipe_manifest(ref, remote)
        except NotFoundException:
            return  # First time uploading this package

        local_manifest = self._cache.package_layout(ref).recipe_manifest()
        if (remote_recipe_manifest != local_manifest and
                remote_recipe_manifest.time > local_manifest.time):
            self._print_manifest_information(remote_recipe_manifest, local_manifest, ref, remote)
            raise ConanException("Remote recipe is newer than local recipe: "
                                 "\n Remote date: %s\n Local date: %s" %
                                 (remote_recipe_manifest.time, local_manifest.time))

        return remote_recipe_manifest

    def _print_manifest_information(self, remote_recipe_manifest, local_manifest, ref, remote):
        try:
            self._user_io.out.info("\n%s" % ("-"*40))
            self._user_io.out.info("Remote manifest:")
            self._user_io.out.info(remote_recipe_manifest)
            self._user_io.out.info("Local manifest:")
            self._user_io.out.info(local_manifest)
            difference = remote_recipe_manifest.difference(local_manifest)
            if "conanfile.py" in difference:
                contents = load(os.path.join(self._cache.export(ref), "conanfile.py"))
                endlines = "\\r\\n" if "\r\n" in contents else "\\n"
                self._user_io.out.info("Local 'conanfile.py' using '%s' line-ends" % endlines)
                remote_contents = self._remote_manager.get_recipe_path(ref, path="conanfile.py",
                                                                       remote=remote)
                endlines = "\\r\\n" if "\r\n" in remote_contents else "\\n"
                self._user_io.out.info("Remote 'conanfile.py' using '%s' line-ends" % endlines)
            self._user_io.out.info("\n%s" % ("-"*40))
        except Exception as e:
            self._user_io.out.info("Error printing information about the diff: %s" % str(e))


def _compress_recipe_files(files, symlinks, src_files, src_symlinks, dest_folder, output):
    # This is the minimum recipe
    result = {CONANFILE: files.pop(CONANFILE),
              CONAN_MANIFEST: files.pop(CONAN_MANIFEST)}

    export_tgz_path = files.pop(EXPORT_TGZ_NAME, None)
    sources_tgz_path = files.pop(EXPORT_SOURCES_TGZ_NAME, None)

    def add_tgz(tgz_name, tgz_path, tgz_files, tgz_symlinks, msg):
        if tgz_path:
            result[tgz_name] = tgz_path
        elif tgz_files:
            output.rewrite_line(msg)
            tgz_path = compress_files(tgz_files, tgz_symlinks, tgz_name, dest_folder, output)
            result[tgz_name] = tgz_path

    add_tgz(EXPORT_TGZ_NAME, export_tgz_path, files, symlinks, "Compressing recipe...")
    add_tgz(EXPORT_SOURCES_TGZ_NAME, sources_tgz_path, src_files, src_symlinks,
            "Compressing recipe sources...")

    return result


def _compress_package_files(files, symlinks, dest_folder, output):
    tgz_path = files.get(PACKAGE_TGZ_NAME)
    if not tgz_path:
        output.writeln("Compressing package...")
        tgz_files = {f: path for f, path in files.items() if f not in [CONANINFO, CONAN_MANIFEST]}
        tgz_path = compress_files(tgz_files, symlinks, PACKAGE_TGZ_NAME, dest_folder, output)

    return {PACKAGE_TGZ_NAME: tgz_path,
            CONANINFO: files[CONANINFO],
            CONAN_MANIFEST: files[CONAN_MANIFEST]}


def compress_files(files, symlinks, name, dest_dir, output=None):
    t1 = time.time()
    # FIXME, better write to disk sequentially and not keep tgz contents in memory
    tgz_path = os.path.join(dest_dir, name)
    set_dirty(tgz_path)
    with open(tgz_path, "wb") as tgz_handle:
        # tgz_contents = BytesIO()
        tgz = gzopen_without_timestamps(name, mode="w", fileobj=tgz_handle)

        for filename, dest in sorted(symlinks.items()):
            info = tarfile.TarInfo(name=filename)
            info.type = tarfile.SYMTYPE
            info.linkname = dest
            tgz.addfile(tarinfo=info)

        mask = ~(stat.S_IWOTH | stat.S_IWGRP)
        i_file = 0
        n_files = len(files)
        last_progress = None
        if output and n_files > 1 and not output.is_terminal:
            output.write("[")
        for filename, abs_path in sorted(files.items()):
            info = tarfile.TarInfo(name=filename)
            info.size = os.stat(abs_path).st_size
            info.mode = os.stat(abs_path).st_mode & mask
            if os.path.islink(abs_path):
                info.type = tarfile.SYMTYPE
                info.linkname = os.readlink(abs_path)  # @UndefinedVariable
                tgz.addfile(tarinfo=info)
            else:
                with open(abs_path, 'rb') as file_handler:
                    tgz.addfile(tarinfo=info, fileobj=file_handler)
            if output and n_files > 1:
                i_file = i_file + 1
                units = min(50, int(50 * i_file / n_files))
                if last_progress != units:  # Avoid screen refresh if nothing has change
                    if output.is_terminal:
                        text = "%s/%s files" % (i_file, n_files)
                        output.rewrite_line("[%s%s] %s" % ('=' * units, ' ' * (50 - units), text))
                    else:
                        output.write('=' * (units - (last_progress or 0)))
                    last_progress = units

        if output and n_files > 1:
            if output.is_terminal:
                output.writeln("")
            else:
                output.writeln("]")
        tgz.close()

    clean_dirty(tgz_path)
    duration = time.time() - t1
    log_compressed_files(files, duration, tgz_path)

    return tgz_path<|MERGE_RESOLUTION|>--- conflicted
+++ resolved
@@ -202,21 +202,15 @@
         self._hook_manager.execute("post_upload", conanfile_path=conanfile_path, reference=ref,
                                    remote=recipe_remote)
 
-<<<<<<< HEAD
-    def _upload_recipe(self, ref, retry, retry_wait, policy, remote, remote_manifest):
-        conan_file_path = self._cache.conanfile(ref)
-        current_remote = self._cache.package_layout(ref).load_metadata().recipe.remote
-=======
     def _upload_recipe(self, ref, conanfile, retry, retry_wait, policy, remote):
         if policy != UPLOAD_POLICY_FORCE:
             remote_manifest = self._check_recipe_date(ref, remote)
         else:
             remote_manifest = None
 
-        current_remote = self._registry.refs.get(ref)
->>>>>>> 5b542d98
-
-        if remote != current_remote:
+        current_remote_name = self._cache.package_layout(ref).load_metadata().recipe.remote
+
+        if remote.name != current_remote_name:
             complete_recipe_sources(self._remote_manager, self._cache, conanfile, ref)
 
         conanfile_path = self._cache.conanfile(ref)
@@ -241,14 +235,9 @@
                                    reference=ref, remote=remote)
 
         # The recipe wasn't in the registry or it has changed the revision field only
-<<<<<<< HEAD
-        if not current_remote and policy != UPLOAD_POLICY_SKIP:
+        if not current_remote_name:
             with self._cache.package_layout(ref).update_metadata() as metadata:
                 metadata.recipe.remote = remote.name
-=======
-        if not current_remote:
-            self._registry.refs.set(ref, remote.name)
->>>>>>> 5b542d98
 
         return ref
 
@@ -282,17 +271,13 @@
         self._hook_manager.execute("post_upload_package", conanfile_path=conanfile_path,
                                    reference=pref.ref, package_id=pref.id, remote=p_remote)
 
-<<<<<<< HEAD
-        cur_package_remote = self._cache.package_layout(pref.ref).load_metadata().packages[new_pref.id].remote
+        logger.debug("UPLOAD: Time uploader upload_package: %f" % (time.time() - t1))
+
+        metadata = self._cache.package_layout(pref.ref).load_metadata()
+        cur_package_remote = metadata.packages[pref.id].remote
         if not cur_package_remote and policy != UPLOAD_POLICY_SKIP:
-            with self._cache.package_layout(new_pref.ref).update_metadata() as metadata:
-                metadata.packages[new_pref.id].remote = p_remote
-        return new_pref
-=======
-        logger.debug("UPLOAD: Time uploader upload_package: %f" % (time.time() - t1))
-        cur_package_remote = self._registry.prefs.get(pref.copy_clear_rev())
-        if not cur_package_remote and policy != UPLOAD_POLICY_SKIP:
-            self._registry.prefs.set(pref, p_remote.name)
+            with self._cache.package_layout(pref.ref).update_metadata() as metadata:
+                metadata.packages[pref.id].remote = p_remote.name
 
         return pref
 
@@ -419,7 +404,6 @@
         else:
             self._user_io.out.rewrite_line("Package integrity OK!")
         self._user_io.out.writeln("")
->>>>>>> 5b542d98
 
     def _check_recipe_date(self, ref, remote):
         try:
