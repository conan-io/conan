""" manages the movement of conanfiles and associated files from the user space
to the local store, as an initial step before building or uploading to remotes
"""

import os
import shutil

from conans.client.cmd.export_linter import conan_linter
from conans.client.file_copier import FileCopier
from conans.client.loader_parse import load_conanfile_class
from conans.client.output import ScopedOutput
from conans.errors import ConanException
from conans.model.conan_file import create_exports, create_exports_sources
from conans.model.manifest import FileTreeManifest
from conans.model.ref import ConanFileReference
from conans.paths import CONAN_MANIFEST, CONANFILE
from conans.search.search import DiskSearchManager
from conans.util.files import save, rmdir, is_dirty, set_dirty, mkdir
from conans.util.log import logger


def export_alias(reference, target_reference, client_cache):
    conanfile = """
from conans import ConanFile

class AliasConanfile(ConanFile):
    alias = "%s"
""" % str(target_reference)

    export_path = client_cache.export(reference)
    mkdir(export_path)
    save(os.path.join(export_path, CONANFILE), conanfile)
    mkdir(client_cache.export_sources(reference))
    digest = FileTreeManifest.create(export_path)
    digest.save(export_path)


def cmd_export(conanfile_path, name, version, user, channel, keep_source,
               output, client_cache):
    """ Export the recipe
    param conanfile_path: the original source directory of the user containing a
                       conanfile.py
    param user: user under this package will be exported
    param channel: string (stable, testing,...)
    """
    logger.debug("Exporting %s" % conanfile_path)

    conan_linter(conanfile_path, output)
    conanfile = _load_export_conanfile(conanfile_path, output, name, version)
    conan_ref = ConanFileReference(conanfile.name, conanfile.version, user, channel)
    conan_ref_str = str(conan_ref)
    # Maybe a platform check could be added, but depends on disk partition
    refs = DiskSearchManager(client_cache).search_recipes(conan_ref_str, ignorecase=True)
    if refs and conan_ref not in refs:
        raise ConanException("Cannot export package with same name but different case\n"
                             "You exported '%s' but already existing '%s'"
                             % (conan_ref_str, " ".join(str(s) for s in refs)))
    output = ScopedOutput(str(conan_ref), output)
    with client_cache.conanfile_write_lock(conan_ref):
        _export_conanfile(conanfile_path, output, client_cache, conanfile, conan_ref, keep_source)


def _load_export_conanfile(conanfile_path, output, name, version):
    conanfile = load_conanfile_class(conanfile_path)

    for field in ["url", "license", "description"]:
        field_value = getattr(conanfile, field, None)
        if not field_value:
            output.warn("Conanfile doesn't have '%s'.\n"
                        "It is recommended to add it as attribute" % field)

    try:
        # Exports is the only object field, we need to do this, because conan export needs it
        conanfile.exports = create_exports(conanfile)
        conanfile.exports_sources = create_exports_sources(conanfile)
    except Exception as e:  # re-raise with file name
        raise ConanException("%s: %s" % (conanfile_path, str(e)))

    # check name and version were specified
    if not conanfile.name:
        if name:
            conanfile.name = name
        else:
            raise ConanException("conanfile didn't specify name")
    elif name and name != conanfile.name:
        raise ConanException("Package recipe exported with name %s!=%s" % (name, conanfile.name))

    if not conanfile.version:
        if version:
            conanfile.version = version
        else:
            raise ConanException("conanfile didn't specify version")
    elif version and version != conanfile.version:
        raise ConanException("Package recipe exported with version %s!=%s"
                             % (version, conanfile.version))

    return conanfile


def _export_conanfile(conanfile_path, output, paths, conanfile, conan_ref, keep_source):
    destination_folder = paths.export(conan_ref)
    exports_source_folder = paths.export_sources(conan_ref, conanfile.short_paths)
    previous_digest = _init_export_folder(destination_folder, exports_source_folder)
    _execute_export(conanfile_path, conanfile, destination_folder, exports_source_folder,
                    output)

    digest = FileTreeManifest.create(destination_folder, exports_source_folder)

    if previous_digest and previous_digest == digest:
        output.info("The stored package has not changed")
        modified_recipe = False
        digest = previous_digest  # Use the old one, keep old timestamp
    else:
        output.success('A new %s version was exported' % CONANFILE)
        output.info('Folder: %s' % destination_folder)
        modified_recipe = True
<<<<<<< HEAD

=======
>>>>>>> 419beea8
    digest.save(destination_folder)

    source = paths.source(conan_ref, conanfile.short_paths)
    remove = False
    if is_dirty(source):
        output.info("Source folder is corrupted, forcing removal")
        remove = True
    elif modified_recipe and not keep_source and os.path.exists(source):
        output.info("Package recipe modified in export, forcing source folder removal")
        output.info("Use the --keep-source, -k option to skip it")
        remove = True
    if remove:
        output.info("Removing 'source' folder, this can take a while for big packages")
        try:
            # remove only the internal
            rmdir(source)
        except BaseException as e:
            output.error("Unable to delete source folder. "
                         "Will be marked as corrupted for deletion")
            output.warn(str(e))
            set_dirty(source)


def _init_export_folder(destination_folder, destination_src_folder):
    previous_digest = None
    try:
        if os.path.exists(destination_folder):
            if os.path.exists(os.path.join(destination_folder, CONAN_MANIFEST)):
                previous_digest = FileTreeManifest.load(destination_folder)
            # Maybe here we want to invalidate cache
            rmdir(destination_folder)
        os.makedirs(destination_folder)
    except Exception as e:
        raise ConanException("Unable to create folder %s\n%s" % (destination_folder, str(e)))
    try:
        if os.path.exists(destination_src_folder):
            rmdir(destination_src_folder)
        os.makedirs(destination_src_folder)
    except Exception as e:
        raise ConanException("Unable to create folder %s\n%s" % (destination_src_folder, str(e)))
    return previous_digest


def _execute_export(conanfile_path, conanfile, destination_folder,
                    destination_source_folder, output):

    origin_folder = os.path.dirname(conanfile_path)

    def classify_patterns(patterns):
        patterns = patterns or []
        included, excluded = [], []
        for p in patterns:
            if p.startswith("!"):
                excluded.append(p[1:])
            else:
                included.append(p)
        return included, excluded

    included_exports, excluded_exports = classify_patterns(conanfile.exports)
    included_sources, excluded_sources = classify_patterns(conanfile.exports_sources)

    try:
        os.unlink(os.path.join(origin_folder, CONANFILE + 'c'))
    except OSError:
        pass

    copier = FileCopier(origin_folder, destination_folder)
    for pattern in included_exports:
        copier(pattern, links=True, excludes=excluded_exports)
    copier = FileCopier(origin_folder, destination_source_folder)
    for pattern in included_sources:
        copier(pattern, links=True, excludes=excluded_sources)
    package_output = ScopedOutput("%s export" % output.scope, output)
    copier.report(package_output)

    shutil.copy2(conanfile_path,
                 os.path.join(destination_folder, CONANFILE))<|MERGE_RESOLUTION|>--- conflicted
+++ resolved
@@ -114,10 +114,6 @@
         output.success('A new %s version was exported' % CONANFILE)
         output.info('Folder: %s' % destination_folder)
         modified_recipe = True
-<<<<<<< HEAD
-
-=======
->>>>>>> 419beea8
     digest.save(destination_folder)
 
     source = paths.source(conan_ref, conanfile.short_paths)
