--- conflicted
+++ resolved
@@ -34,11 +34,8 @@
 
 
 def cmd_export(conanfile_path, conanfile, reference, keep_source, output, client_cache,
-<<<<<<< HEAD
-               remote_registry):
-=======
                plugin_manager, registry):
->>>>>>> d6b32097
+
     """ Export the recipe
     param conanfile_path: the original source directory of the user containing a
                        conanfile.py
@@ -58,16 +55,12 @@
                              % (conan_ref_str, " ".join(str(s) for s in refs)))
 
     with client_cache.conanfile_write_lock(reference):
-<<<<<<< HEAD
-        _export_conanfile(conanfile_path, conanfile.output, client_cache, remote_registry,
-                          conanfile, reference, keep_source)
-=======
         _export_conanfile(conanfile_path, conanfile.output, client_cache, conanfile, reference,
                           keep_source, registry)
     conanfile_cache_path = client_cache.conanfile(reference)
     plugin_manager.execute("post_export", conanfile=conanfile, conanfile_path=conanfile_cache_path,
                            reference=reference)
->>>>>>> d6b32097
+
 
 
 def _capture_export_scm_data(conanfile, conanfile_dir, destination_folder, output, paths, conan_ref):
@@ -100,13 +93,6 @@
     # Generate the scm_folder.txt file pointing to the src_path
     src_path = scm.get_repo_root()
     save(scm_src_file, src_path.replace("\\", "/"))
-<<<<<<< HEAD
-    scm_data.replace_in_file(os.path.join(destination_folder, "conanfile.py"))
-    return scm_data
-
-
-def _export_conanfile(conanfile_path, output, paths, remote_registry, conanfile, conan_ref, keep_source):
-=======
     _replace_scm_data_in_conanfile(os.path.join(destination_folder, "conanfile.py"),
                                    scm_data)
 
@@ -160,7 +146,6 @@
 
 
 def _export_conanfile(conanfile_path, output, paths, conanfile, conan_ref, keep_source, registry):
->>>>>>> d6b32097
 
     exports_folder = paths.export(conan_ref)
     exports_source_folder = paths.export_sources(conan_ref, conanfile.short_paths)
@@ -182,7 +167,7 @@
         output.info('Folder: %s' % exports_folder)
         modified_recipe = True
         # The recipe cannot be associated to a server revision anymore
-        remote_registry.clear_revision(conan_ref)
+        registry.refs.clear_revision(conan_ref)
     digest.save(exports_folder)
 
     # FIXME: Conan 2.0 Clear the registry entry if the recipe has changed
