--- conflicted
+++ resolved
@@ -88,20 +88,7 @@
                                        ref.user, ref.channel, python_requires)
 
     check_casing_conflict(cache=cache, ref=ref)
-<<<<<<< HEAD
     reference_layout = cache.ref_layout(ref)
-
-    # TODO: cache2.0: check this part
-    if not export:
-        metadata = package_layout.load_metadata()
-        recipe_revision = metadata.recipe.revision
-        ref = ref.copy_with_rev(recipe_revision)
-        if graph_lock:
-            graph_lock.update_exported_ref(node_id, ref)
-        return ref
-=======
-    package_layout = cache.package_layout(ref, short_paths=conanfile.short_paths)
->>>>>>> bb4b2e21
 
     _check_settings_for_warnings(conanfile, output)
 
