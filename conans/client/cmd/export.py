import ast
import os
import shutil
import six
from conans.client.cmd.export_linter import conan_linter
from conans.client.file_copier import FileCopier
from conans.client.output import ScopedOutput
from conans.client.source import get_scm_data
from conans.errors import ConanException
from conans.model.manifest import FileTreeManifest
from conans.model.scm import SCM
<<<<<<< HEAD
from conans.constants import CONAN_MANIFEST, CONANFILE
=======
from conans.paths import CONAN_MANIFEST, CONANFILE
from conans.search.search import search_recipes
>>>>>>> 381d7782
from conans.util.files import save, rmdir, is_dirty, set_dirty, mkdir, load
from conans.util.log import logger


def export_alias(reference, target_reference, client_cache):
    if reference.name != target_reference.name:
        raise ConanException("An alias can only be defined to a package with the same name")
    conanfile = """
from conans import ConanFile

class AliasConanfile(ConanFile):
    alias = "%s"
""" % str(target_reference)

    export_path = client_cache.export(reference)
    mkdir(export_path)
    save(os.path.join(export_path, CONANFILE), conanfile)
    mkdir(client_cache.export_sources(reference))
    digest = FileTreeManifest.create(export_path)
    digest.save(export_path)


def cmd_export(conanfile_path, conanfile, reference, keep_source, output, client_cache,
               plugin_manager, registry):
    """ Export the recipe
    param conanfile_path: the original source directory of the user containing a
                       conanfile.py
    """
    plugin_manager.execute("pre_export", conanfile=conanfile, conanfile_path=conanfile_path,
                           reference=reference)
    logger.debug("Exporting %s" % conanfile_path)
    output.highlight("Exporting package recipe")

    conan_linter(conanfile_path, output)
    # Maybe a platform check could be added, but depends on disk partition
    conan_ref_str = str(reference)
    refs = search_recipes(client_cache, conan_ref_str, ignorecase=True)
    if refs and reference not in refs:
        raise ConanException("Cannot export package with same name but different case\n"
                             "You exported '%s' but already existing '%s'"
                             % (conan_ref_str, " ".join(str(s) for s in refs)))

    with client_cache.conanfile_write_lock(reference):
        _export_conanfile(conanfile_path, conanfile.output, client_cache, conanfile, reference,
                          keep_source, registry)
    conanfile_cache_path = client_cache.conanfile(reference)
    plugin_manager.execute("post_export", conanfile=conanfile, conanfile_path=conanfile_cache_path,
                           reference=reference)


def _capture_export_scm_data(conanfile, conanfile_dir, destination_folder, output, paths, conan_ref):

    scm_src_file = paths.scm_folder(conan_ref)
    if os.path.exists(scm_src_file):
        os.unlink(scm_src_file)

    scm_data = get_scm_data(conanfile)

    if not scm_data or not (scm_data.capture_origin or scm_data.capture_revision):
        return

    scm = SCM(scm_data, conanfile_dir)

    if scm_data.url == "auto":
        origin = scm.get_qualified_remote_url()
        if not origin:
            raise ConanException("Repo origin cannot be deduced by 'auto'")
        if scm.is_local_repository():
            output.warn("Repo origin looks like a local path: %s" % origin)
        output.success("Repo origin deduced by 'auto': %s" % origin)
        scm_data.url = origin
    if scm_data.revision == "auto":
        if not scm.is_pristine():
            output.warn("Repo status is not pristine: there might be modified files")
        scm_data.revision = scm.get_revision()
        output.success("Revision deduced by 'auto': %s" % scm_data.revision)

    # Generate the scm_folder.txt file pointing to the src_path
    src_path = scm.get_repo_root()
    save(scm_src_file, src_path.replace("\\", "/"))
    _replace_scm_data_in_conanfile(os.path.join(destination_folder, "conanfile.py"),
                                   scm_data)


def _replace_scm_data_in_conanfile(conanfile_path, scm_data):
    # Parsing and replacing the SCM field
    content = load(conanfile_path)
    headers = []

    if six.PY2:
        # Workaround for https://bugs.python.org/issue22221
        lines_without_headers = []
        lines = content.splitlines(True)
        for line in lines:
            if not lines_without_headers and line.startswith("#"):
                headers.append(line)
            else:
                lines_without_headers.append(line)
        content = ''.join(lines_without_headers)

    lines = content.splitlines(True)
    tree = ast.parse(content)
    to_replace = []
    for i_body, item in enumerate(tree.body):
        if isinstance(item, ast.ClassDef):
            statements = item.body
            for i, stmt in enumerate(item.body):
                if isinstance(stmt, ast.Assign) and len(stmt.targets) == 1:
                    if isinstance(stmt.targets[0], ast.Name) and stmt.targets[0].id == "scm":
                        try:
                            if i + 1 == len(statements):  # Last statement in my ClassDef
                                if i_body + 1 == len(tree.body):  # Last statement over all
                                    next_line = len(lines)
                                else:
                                    next_line = tree.body[i_body+1].lineno - 1
                            else:
                                next_line = statements[i+1].lineno - 1
                        except IndexError:
                            next_line = stmt.lineno
                        replace = [line for line in lines[(stmt.lineno-1):next_line]
                                   if line.strip()]
                        to_replace.append("".join(replace).lstrip())
                        break
    if len(to_replace) != 1:
        raise ConanException("The conanfile.py defines more than one class level 'scm' attribute")

    new_text = "scm = " + ",\n          ".join(str(scm_data).split(",")) + "\n"
    content = content.replace(to_replace[0], new_text)
    content = content if not headers else ''.join(headers) + content
    save(conanfile_path, content)


def _export_conanfile(conanfile_path, output, paths, conanfile, conan_ref, keep_source, registry):

    exports_folder = paths.export(conan_ref)
    exports_source_folder = paths.export_sources(conan_ref, conanfile.short_paths)
    previous_digest = _init_export_folder(exports_folder, exports_source_folder)
    _execute_export(conanfile_path, conanfile, exports_folder, exports_source_folder, output)
    shutil.copy2(conanfile_path, os.path.join(exports_folder, CONANFILE))

    _capture_export_scm_data(conanfile, os.path.dirname(conanfile_path), exports_folder,
                             output, paths, conan_ref)

    digest = FileTreeManifest.create(exports_folder, exports_source_folder)

    if previous_digest and previous_digest == digest:
        output.info("The stored package has not changed")
        modified_recipe = False
        digest = previous_digest  # Use the old one, keep old timestamp
    else:
        output.success('A new %s version was exported' % CONANFILE)
        output.info('Folder: %s' % exports_folder)
        modified_recipe = True
    digest.save(exports_folder)

    # FIXME: Conan 2.0 Clear the registry entry if the recipe has changed

    source = paths.source(conan_ref, conanfile.short_paths)
    remove = False
    if is_dirty(source):
        output.info("Source folder is corrupted, forcing removal")
        remove = True
    elif modified_recipe and not keep_source and os.path.exists(source):
        output.info("Package recipe modified in export, forcing source folder removal")
        output.info("Use the --keep-source, -k option to skip it")
        remove = True
    if remove:
        output.info("Removing 'source' folder, this can take a while for big packages")
        try:
            # remove only the internal
            rmdir(source)
        except BaseException as e:
            output.error("Unable to delete source folder. "
                         "Will be marked as corrupted for deletion")
            output.warn(str(e))
            set_dirty(source)


def _init_export_folder(destination_folder, destination_src_folder):
    previous_digest = None
    try:
        if os.path.exists(destination_folder):
            if os.path.exists(os.path.join(destination_folder, CONAN_MANIFEST)):
                previous_digest = FileTreeManifest.load(destination_folder)
            # Maybe here we want to invalidate cache
            rmdir(destination_folder)
        os.makedirs(destination_folder)
    except Exception as e:
        raise ConanException("Unable to create folder %s\n%s" % (destination_folder, str(e)))
    try:
        if os.path.exists(destination_src_folder):
            rmdir(destination_src_folder)
        os.makedirs(destination_src_folder)
    except Exception as e:
        raise ConanException("Unable to create folder %s\n%s" % (destination_src_folder, str(e)))
    return previous_digest


def _execute_export(conanfile_path, conanfile, destination_folder, destination_source_folder,
                    output):

    if isinstance(conanfile.exports, str):
        conanfile.exports = (conanfile.exports, )
    if isinstance(conanfile.exports_sources, str):
        conanfile.exports_sources = (conanfile.exports_sources, )

    origin_folder = os.path.dirname(conanfile_path)

    def classify_patterns(patterns):
        patterns = patterns or []
        included, excluded = [], []
        for p in patterns:
            if p.startswith("!"):
                excluded.append(p[1:])
            else:
                included.append(p)
        return included, excluded

    included_exports, excluded_exports = classify_patterns(conanfile.exports)
    included_sources, excluded_sources = classify_patterns(conanfile.exports_sources)

    try:
        os.unlink(os.path.join(origin_folder, CONANFILE + 'c'))
    except OSError:
        pass

    copier = FileCopier(origin_folder, destination_folder)
    for pattern in included_exports:
        copier(pattern, links=True, excludes=excluded_exports)
    copier = FileCopier(origin_folder, destination_source_folder)
    for pattern in included_sources:
        copier(pattern, links=True, excludes=excluded_sources)
    package_output = ScopedOutput("%s export" % output.scope, output)
    copier.report(package_output)<|MERGE_RESOLUTION|>--- conflicted
+++ resolved
@@ -9,12 +9,8 @@
 from conans.errors import ConanException
 from conans.model.manifest import FileTreeManifest
 from conans.model.scm import SCM
-<<<<<<< HEAD
 from conans.constants import CONAN_MANIFEST, CONANFILE
-=======
-from conans.paths import CONAN_MANIFEST, CONANFILE
 from conans.search.search import search_recipes
->>>>>>> 381d7782
 from conans.util.files import save, rmdir, is_dirty, set_dirty, mkdir, load
 from conans.util.log import logger
 
