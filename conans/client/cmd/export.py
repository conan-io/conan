--- conflicted
+++ resolved
@@ -99,7 +99,6 @@
     output.highlight("Exporting package recipe")
     output = conanfile.output
 
-<<<<<<< HEAD
     export_folder = reference_layout.export()
     export_src_folder = reference_layout.export_sources()
     # TODO: cache2.0 move this creation to other place
@@ -129,57 +128,6 @@
     # Compute the new digest
     manifest = FileTreeManifest.create(export_folder, export_src_folder)
     manifest.save(export_folder)
-=======
-    # Copy sources to target folders
-    with package_layout.conanfile_write_lock(output=output):
-        # Get previous manifest
-        try:
-            previous_manifest = package_layout.recipe_manifest()
-        except IOError:
-            previous_manifest = None
-
-        package_layout.export_remove()
-        export_folder = package_layout.export()
-        export_src_folder = package_layout.export_sources()
-        mkdir(export_folder)
-        mkdir(export_src_folder)
-        origin_folder = os.path.dirname(conanfile_path)
-        export_recipe(conanfile, origin_folder, export_folder)
-        export_source(conanfile, origin_folder, export_src_folder)
-        shutil.copy2(conanfile_path, package_layout.conanfile())
-
-        # Calculate the "auto" values and replace in conanfile.py
-        scm_data, local_src_folder = _capture_scm_auto_fields(conanfile,
-                                                              os.path.dirname(conanfile_path),
-                                                              package_layout, output,
-                                                              ignore_dirty)
-        # Clear previous scm_folder
-        modified_recipe = False
-        scm_sources_folder = package_layout.scm_sources()
-        if local_src_folder:
-            # Copy the local scm folder to scm_sources in the cache
-            mkdir(scm_sources_folder)
-            _export_scm(scm_data, local_src_folder, scm_sources_folder, output)
-            # https://github.com/conan-io/conan/issues/5195#issuecomment-551840597
-            # It will cause the source folder to be removed (needed because the recipe still has
-            # the "auto" with uncommitted changes)
-            modified_recipe = True
-
-        # Execute post-export hook before computing the digest
-        hook_manager.execute("post_export", conanfile=conanfile, reference=package_layout.ref,
-                             conanfile_path=package_layout.conanfile())
-
-        # Compute the new digest
-        manifest = FileTreeManifest.create(export_folder, export_src_folder)
-        modified_recipe |= not previous_manifest or previous_manifest != manifest
-        if modified_recipe:
-            output.success('A new %s version was exported' % CONANFILE)
-            output.info('Folder: %s' % export_folder)
-        else:
-            output.info("The stored package has not changed")
-            manifest = previous_manifest  # Use the old one, keep old timestamp
-        manifest.save(export_folder)
->>>>>>> 6b62579a
 
     # Compute the revision for the recipe
     revision = calc_revision(output=output,
@@ -199,13 +147,6 @@
                 output.info("Source folder is corrupted, forcing removal")
                 rmdir(source_folder)
                 clean_dirty(source_folder)
-<<<<<<< HEAD
-=======
-            elif modified_recipe:
-                output.info("Package recipe modified in export, forcing source folder removal")
-                output.info("Use the --keep-source, -k option to skip it")
-                rmdir(source_folder)
->>>>>>> 6b62579a
         except BaseException as e:
             output.error("Unable to delete source folder. Will be marked as corrupted for deletion")
             output.warn(str(e))
