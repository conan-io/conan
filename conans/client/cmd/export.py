--- conflicted
+++ resolved
@@ -35,12 +35,7 @@
 
 
 def cmd_export(conanfile_path, conanfile, reference, keep_source, output, client_cache,
-<<<<<<< HEAD
-               plugin_manager):
-
-=======
-               hook_manager, registry):
->>>>>>> 2339378c
+               hook_manager):
     """ Export the recipe
     param conanfile_path: the original source directory of the user containing a
                        conanfile.py
