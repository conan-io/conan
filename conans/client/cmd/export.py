import ast
import os
import shutil
import sys

import yaml

from conans.client.file_copier import FileCopier
from conans.client.output import Color, ScopedOutput
from conans.client.remover import DiskRemover
from conans.client.tools import chdir
from conans.errors import ConanException, ConanV2Exception, conanfile_exception_formatter
from conans.model.manifest import FileTreeManifest
from conans.model.ref import ConanFileReference
from conans.model.scm import SCM, get_scm_data
from conans.paths import CONANFILE, DATA_YML
from conans.search.search import search_recipes, search_packages
from conans.util.files import is_dirty, load, rmdir, save, set_dirty, remove, mkdir, \
    merge_directories, clean_dirty
from conans.util.log import logger

isPY38 = bool(sys.version_info.major == 3 and sys.version_info.minor == 8)


def export_alias(package_layout, target_ref, output):
    revision_mode = "hash"
    conanfile = """
from conans import ConanFile

class AliasConanfile(ConanFile):
    alias = "%s"
    revision_mode = "%s"
""" % (target_ref.full_str(), revision_mode)

    save(package_layout.conanfile(), conanfile)
    manifest = FileTreeManifest.create(package_layout.export())
    manifest.save(folder=package_layout.export())

    # Create the metadata for the alias
    _update_revision_in_metadata(package_layout=package_layout,
                                 output=output, path=None, manifest=manifest,
                                 revision_mode=revision_mode)


def check_casing_conflict(cache, ref):
    # Check for casing conflict
    # Maybe a platform check could be added, but depends on disk partition
    refs = search_recipes(cache, ref, ignorecase=True)
    refs2 = [ConanFileReference(r.name, r.version, r.user if ref.user else None,
                                r.channel if ref.channel else None, validate=False) for r in refs]

    if refs and ref not in refs2:
        raise ConanException("Cannot export package with same name but different case\n"
                             "You exported '%s' but already existing '%s'"
                             % (str(ref), " ".join(str(s) for s in refs)))


def cmd_export(app, conanfile_path, name, version, user, channel, keep_source,
               export=True, graph_lock=None, ignore_dirty=False):
    """ Export the recipe
    param conanfile_path: the original source directory of the user containing a
                       conanfile.py
    """
    loader, cache, hook_manager, output = app.loader, app.cache, app.hook_manager, app.out
<<<<<<< HEAD
    revisions_enabled = app.config.revisions_enabled
=======
    scm_to_conandata = app.config.scm_to_conandata
>>>>>>> 34776e19
    conanfile = loader.load_export(conanfile_path, name, version, user, channel)

    # FIXME: Conan 2.0, deprecate CONAN_USER AND CONAN_CHANNEL and remove this try excepts
    # Take the default from the env vars if they exist to not break behavior
    try:
        user = conanfile.user
    except ConanV2Exception:
        raise
    except ConanException:
        user = None

    try:
        channel = conanfile.channel
    except ConanV2Exception:
        raise
    except ConanException:
        channel = None

    ref = ConanFileReference(conanfile.name, conanfile.version, user, channel)

    # If we receive lock information, python_requires could have been locked
    if graph_lock:
        node_id = graph_lock.get_consumer(ref)
        python_requires = graph_lock.python_requires(node_id)
        # TODO: check that the locked python_requires are different from the loaded ones
        app.range_resolver.clear_output()  # invalidate previous version range output
        conanfile = loader.load_export(conanfile_path, conanfile.name, conanfile.version,
                                       ref.user, ref.channel, python_requires)

    check_casing_conflict(cache=cache, ref=ref)
    package_layout = cache.package_layout(ref, short_paths=conanfile.short_paths)
    if not export:
        metadata = package_layout.load_metadata()
        recipe_revision = metadata.recipe.revision
        ref = ref.copy_with_rev(recipe_revision)
        if graph_lock:
            graph_lock.update_exported_ref(node_id, ref)
        return ref

    _check_settings_for_warnings(conanfile, output)

    hook_manager.execute("pre_export", conanfile=conanfile, conanfile_path=conanfile_path,
                         reference=package_layout.ref)
    logger.debug("EXPORT: %s" % conanfile_path)

    output.highlight("Exporting package recipe")
    output = conanfile.output

    # Copy sources to target folders
    with package_layout.conanfile_write_lock(output=output):
        # Get previous manifest
        try:
            previous_manifest = package_layout.recipe_manifest()
        except IOError:
            previous_manifest = None

        package_layout.export_remove()
        export_folder = package_layout.export()
        export_src_folder = package_layout.export_sources()
        mkdir(export_folder)
        mkdir(export_src_folder)
        origin_folder = os.path.dirname(conanfile_path)
        export_recipe(conanfile, origin_folder, export_folder)
        export_source(conanfile, origin_folder, export_src_folder)
        shutil.copy2(conanfile_path, package_layout.conanfile())

        # Calculate the "auto" values and replace in conanfile.py
        scm_data, local_src_folder = _capture_scm_auto_fields(conanfile,
                                                              os.path.dirname(conanfile_path),
                                                              package_layout, output,
                                                              ignore_dirty)
        # Clear previous scm_folder
        modified_recipe = False
        scm_sources_folder = package_layout.scm_sources()
        if local_src_folder and not keep_source:
            # Copy the local scm folder to scm_sources in the cache
            mkdir(scm_sources_folder)
            _export_scm(scm_data, local_src_folder, scm_sources_folder, output)
            # https://github.com/conan-io/conan/issues/5195#issuecomment-551840597
            # It will cause the source folder to be removed (needed because the recipe still has
            # the "auto" with uncommitted changes)
            modified_recipe = True

        # Execute post-export hook before computing the digest
        hook_manager.execute("post_export", conanfile=conanfile, reference=package_layout.ref,
                             conanfile_path=package_layout.conanfile())

        # Compute the new digest
        manifest = FileTreeManifest.create(export_folder, export_src_folder)
        modified_recipe |= not previous_manifest or previous_manifest != manifest
        if modified_recipe:
            output.success('A new %s version was exported' % CONANFILE)
            output.info('Folder: %s' % export_folder)
        else:
            output.info("The stored package has not changed")
            manifest = previous_manifest  # Use the old one, keep old timestamp
        manifest.save(export_folder)

    # Compute the revision for the recipe
    revision = _update_revision_in_metadata(package_layout=package_layout,
                                            output=output,
                                            path=os.path.dirname(conanfile_path),
                                            manifest=manifest,
                                            revision_mode=conanfile.revision_mode)

    # FIXME: Conan 2.0 Clear the registry entry if the recipe has changed
    source_folder = package_layout.source()
    if os.path.exists(source_folder):
        try:
            if is_dirty(source_folder):
                output.info("Source folder is corrupted, forcing removal")
                rmdir(source_folder)
                clean_dirty(source_folder)
            elif modified_recipe and not keep_source:
                output.info("Package recipe modified in export, forcing source folder removal")
                output.info("Use the --keep-source, -k option to skip it")
                rmdir(source_folder)
        except BaseException as e:
            output.error("Unable to delete source folder. Will be marked as corrupted for deletion")
            output.warn(str(e))
            set_dirty(source_folder)

    packages = search_packages(package_layout, query=None)
    metadata = package_layout.load_metadata()
    recipe_revision = metadata.recipe.revision
    to_remove = [pid for pid in packages if
                 metadata.packages.get(pid) and
                 metadata.packages.get(pid).recipe_revision != recipe_revision]
    if to_remove:
        output.info("Removing the local binary packages from different recipe revisions")
        remover = DiskRemover()
        remover.remove_packages(package_layout, ids_filter=to_remove)

    ref = ref.copy_with_rev(revision)
    output.info("Exported revision: %s" % revision)
    if graph_lock:
        graph_lock.update_exported_ref(node_id, ref)
    return ref


def _check_settings_for_warnings(conanfile, output):
    if not conanfile.settings:
        return
    try:
        if 'os_build' not in conanfile.settings:
            return
        if 'os' not in conanfile.settings:
            return

        output.writeln("*" * 60, front=Color.BRIGHT_RED)
        output.writeln("  This package defines both 'os' and 'os_build' ",
                       front=Color.BRIGHT_RED)
        output.writeln("  Please use 'os' for libraries and 'os_build'",
                       front=Color.BRIGHT_RED)
        output.writeln("  only for build-requires used for cross-building",
                       front=Color.BRIGHT_RED)
        output.writeln("*" * 60, front=Color.BRIGHT_RED)
    except ConanException:
        pass


def _capture_scm_auto_fields(conanfile, conanfile_dir, package_layout, output, ignore_dirty):
    """Deduce the values for the scm auto fields or functions assigned to 'url' or 'revision'
       and replace the conanfile.py contents.
       Returns a tuple with (scm_data, path_to_scm_local_directory)"""
    scm_data = get_scm_data(conanfile)
    if not scm_data:
        return None, None

    # Resolve SCMData in the user workspace (someone may want to access CVS or import some py)
    scm = SCM(scm_data, conanfile_dir, output)
    captured = scm_data.capture_origin or scm_data.capture_revision

    if not captured:
        # We replace not only "auto" values, also evaluated functions (e.g from a python_require)
        _replace_scm_data_in_recipe(package_layout, scm_data)
        return scm_data, None

    if not scm.is_pristine() and not ignore_dirty:
        output.warn("There are uncommitted changes, skipping the replacement of 'scm.url' and "
                    "'scm.revision' auto fields. Use --ignore-dirty to force it. The 'conan "
                    "upload' command will prevent uploading recipes with 'auto' values in these "
                    "fields.")
        origin = scm.get_qualified_remote_url(remove_credentials=True)
        local_src_path = scm.get_local_path_to_url(origin)
        return scm_data, local_src_path

    if scm_data.url == "auto":
        origin = scm.get_qualified_remote_url(remove_credentials=True)
        if not origin:
            output.warn("Repo origin cannot be deduced, 'auto' fields won't be replaced."
                        " 'conan upload' command will prevent uploading recipes with 'auto'"
                        " values in these fields.")
            local_src_path = scm.get_local_path_to_url(origin)
            return scm_data, local_src_path
        if scm.is_local_repository():
            output.warn("Repo origin looks like a local path: %s" % origin)
        output.success("Repo origin deduced by 'auto': %s" % origin)
        scm_data.url = origin

    if scm_data.revision == "auto":
        # If it is pristine by default we don't replace the "auto" unless forcing
        # This prevents the recipe to get uploaded pointing to an invalid commit
        scm_data.revision = scm.get_revision()
        output.success("Revision deduced by 'auto': %s" % scm_data.revision)

    local_src_path = scm.get_local_path_to_url(scm_data.url)
    _replace_scm_data_in_recipe(package_layout, scm_data)

    return scm_data, local_src_path


def _replace_scm_data_in_recipe(package_layout, scm_data):
    conandata_path = os.path.join(package_layout.export(), DATA_YML)
    conandata_yml = {}
    if os.path.exists(conandata_path):
        conandata_yml = yaml.safe_load(load(conandata_path))
        conandata_yml = conandata_yml or {}  # In case the conandata is a blank file
        if '.conan' in conandata_yml:
            raise ConanException("Field '.conan' inside '{}' file is reserved to "
                                 "Conan usage.".format(DATA_YML))
    scm_data_copied = scm_data.as_dict()
    scm_data_copied.pop('username', None)
    scm_data_copied.pop('password', None)
    conandata_yml['.conan'] = {'scm': scm_data_copied}

    save(conandata_path, yaml.safe_dump(conandata_yml, default_flow_style=False))


def _detect_scm_revision(path):
    if not path:
        raise ConanException("Not path supplied")

    repo_type = SCM.detect_scm(path)
    if not repo_type:
        raise ConanException("'{}' repository not detected".format(repo_type))

    repo_obj = SCM.availables.get(repo_type)(path)
    return repo_obj.get_revision(), repo_type, repo_obj.is_pristine()


def _update_revision_in_metadata(package_layout, output, path, manifest,
                                 revision_mode):
    if revision_mode not in ["scm", "hash"]:
        raise ConanException("Revision mode should be one of 'hash' (default) or 'scm'")

    # Use the proper approach depending on 'revision_mode'
    if revision_mode == "hash":
        revision = manifest.summary_hash
        output.info("Using the exported files summary hash as the recipe"
                    " revision: {} ".format(revision))
    else:
        try:
            rev_detected, repo_type, is_pristine = _detect_scm_revision(path)
        except Exception as exc:
            error_msg = "Cannot detect revision using '{}' mode from repository at " \
                        "'{}'".format(revision_mode, path)
            raise ConanException("{}: {}".format(error_msg, exc))

        revision = rev_detected

        output.info("Using %s commit as the recipe revision: %s" % (repo_type, revision))
        if not is_pristine:
            output.warn("Repo status is not pristine: there might be modified files")

    with package_layout.update_metadata() as metadata:
        metadata.recipe.revision = revision

    return revision


def _classify_patterns(patterns):
    patterns = patterns or []
    included, excluded = [], []
    for p in patterns:
        if p.startswith("!"):
            excluded.append(p[1:])
        else:
            included.append(p)
    return included, excluded


def _export_scm(scm_data, origin_folder, scm_sources_folder, output):
    """ Copy the local folder to the scm_sources folder in the cache, this enables to work
        with local sources without committing and pushing changes to the scm remote.
        https://github.com/conan-io/conan/issues/5195"""
    excluded = SCM(scm_data, origin_folder, output).excluded_files
    excluded.append("conanfile.py")
    output.info("SCM: Getting sources from folder: %s" % origin_folder)
    merge_directories(origin_folder, scm_sources_folder, excluded=excluded)


def export_source(conanfile, origin_folder, destination_source_folder):
    if callable(conanfile.exports_sources):
        raise ConanException("conanfile 'exports_sources' shouldn't be a method, "
                             "use 'export_sources()' instead")

    if isinstance(conanfile.exports_sources, str):
        conanfile.exports_sources = (conanfile.exports_sources,)

    included_sources, excluded_sources = _classify_patterns(conanfile.exports_sources)
    copier = FileCopier([origin_folder], destination_source_folder)
    for pattern in included_sources:
        copier(pattern, links=True, excludes=excluded_sources)
    output = conanfile.output
    package_output = ScopedOutput("%s exports_sources" % output.scope, output)
    copier.report(package_output)

    _run_method(conanfile, "export_sources", origin_folder, destination_source_folder, output)


def export_recipe(conanfile, origin_folder, destination_folder):
    if callable(conanfile.exports):
        raise ConanException("conanfile 'exports' shouldn't be a method, use 'export()' instead")
    if isinstance(conanfile.exports, str):
        conanfile.exports = (conanfile.exports,)

    output = conanfile.output
    package_output = ScopedOutput("%s exports" % output.scope, output)

    if os.path.exists(os.path.join(origin_folder, DATA_YML)):
        package_output.info("File '{}' found. Exporting it...".format(DATA_YML))
        tmp = [DATA_YML]
        if conanfile.exports:
            tmp.extend(conanfile.exports)  # conanfile.exports could be a tuple (immutable)
        conanfile.exports = tmp

    included_exports, excluded_exports = _classify_patterns(conanfile.exports)

    try:
        os.unlink(os.path.join(origin_folder, CONANFILE + 'c'))
    except OSError:
        pass

    copier = FileCopier([origin_folder], destination_folder)
    for pattern in included_exports:
        copier(pattern, links=True, excludes=excluded_exports)
    copier.report(package_output)

    _run_method(conanfile, "export", origin_folder, destination_folder, output)


def _run_method(conanfile, method, origin_folder, destination_folder, output):
    export_method = getattr(conanfile, method, None)
    if export_method:
        if not callable(export_method):
            raise ConanException("conanfile '%s' must be a method" % method)
        output.highlight("Calling %s()" % method)
        copier = FileCopier([origin_folder], destination_folder)
        conanfile.copy = copier
        folder_name = "%s_folder" % method
        setattr(conanfile, folder_name, destination_folder)
        default_options = conanfile.default_options
        try:
            # TODO: Poor man attribute control access. Convert to nice decorator
            conanfile.default_options = None
            with chdir(origin_folder):
                with conanfile_exception_formatter(str(conanfile), method):
                    export_method()
        finally:
            conanfile.default_options = default_options
            delattr(conanfile, folder_name)
        export_method_output = ScopedOutput("%s %s() method" % (output.scope, method), output)
        copier.report(export_method_output)<|MERGE_RESOLUTION|>--- conflicted
+++ resolved
@@ -62,11 +62,6 @@
                        conanfile.py
     """
     loader, cache, hook_manager, output = app.loader, app.cache, app.hook_manager, app.out
-<<<<<<< HEAD
-    revisions_enabled = app.config.revisions_enabled
-=======
-    scm_to_conandata = app.config.scm_to_conandata
->>>>>>> 34776e19
     conanfile = loader.load_export(conanfile_path, name, version, user, channel)
 
     # FIXME: Conan 2.0, deprecate CONAN_USER AND CONAN_CHANNEL and remove this try excepts
