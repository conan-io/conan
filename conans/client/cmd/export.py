import ast
import os
import shutil

from conans.client.cmd.export_linter import conan_linter
from conans.client.file_copier import FileCopier
from conans.client.output import ScopedOutput
from conans.client.source import get_scm_data
from conans.errors import ConanException
from conans.model.manifest import FileTreeManifest
from conans.model.scm import SCM
from conans.paths import CONAN_MANIFEST, CONANFILE
<<<<<<< HEAD
from conans.util.env_reader import get_env
=======
>>>>>>> a4d2233d
from conans.util.files import save, rmdir, is_dirty, set_dirty, mkdir, load
from conans.util.log import logger
from conans.search.search import search_recipes
from conans.client.plugin_manager import PluginManager


def export_alias(reference, target_reference, client_cache):
    if reference.name != target_reference.name:
        raise ConanException("An alias can only be defined to a package with the same name")
    conanfile = """
from conans import ConanFile

class AliasConanfile(ConanFile):
    alias = "%s"
""" % str(target_reference)

    export_path = client_cache.export(reference)
    mkdir(export_path)
    save(os.path.join(export_path, CONANFILE), conanfile)
    mkdir(client_cache.export_sources(reference))
    digest = FileTreeManifest.create(export_path)
    digest.save(export_path)


def cmd_export(conanfile_path, conanfile, reference, keep_source, output, client_cache,
               plugin_manager):
    """ Export the recipe
    param conanfile_path: the original source directory of the user containing a
                       conanfile.py
    """
    plugin_manager.execute("pre_export", conanfile=conanfile, conanfile_path=conanfile_path,
                           reference=reference)
    logger.debug("Exporting %s" % conanfile_path)
    output.highlight("Exporting package recipe")

    conan_linter(conanfile_path, output)
    # Maybe a platform check could be added, but depends on disk partition
    conan_ref_str = str(reference)
    refs = search_recipes(client_cache, conan_ref_str, ignorecase=True)
    if refs and reference not in refs:
        raise ConanException("Cannot export package with same name but different case\n"
                             "You exported '%s' but already existing '%s'"
                             % (conan_ref_str, " ".join(str(s) for s in refs)))

    with client_cache.conanfile_write_lock(reference):
        _export_conanfile(conanfile_path, conanfile.output, client_cache, conanfile, reference,
                          keep_source)
    conanfile_cache_path = client_cache.conanfile(reference)
    assert os.path.exists(conanfile_cache_path)
    plugin_manager.execute("post_export", conanfile=conanfile, conanfile_path=conanfile_cache_path,
                           reference=reference)


def _capture_export_scm_data(conanfile, conanfile_dir, destination_folder, output, paths, conan_ref):

    scm_src_file = paths.scm_folder(conan_ref)
    if os.path.exists(scm_src_file):
        os.unlink(scm_src_file)

    scm_data = get_scm_data(conanfile)

    if not scm_data or not (scm_data.capture_origin or scm_data.capture_revision):
        return

    scm = SCM(scm_data, conanfile_dir)

    if scm_data.url == "auto":
        origin = scm.get_remote_url()
        if not origin:
            raise ConanException("Repo origin cannot be deduced by 'auto'")
        if os.path.exists(origin):
            output.warn("Repo origin looks like a local path: %s" % origin)
            origin = origin.replace("\\", "/")
        output.success("Repo origin deduced by 'auto': %s" % origin)
        scm_data.url = origin
    if scm_data.revision == "auto":
        scm_data.revision = scm.get_revision()
        output.success("Revision deduced by 'auto': %s" % scm_data.revision)

    # Generate the scm_folder.txt file pointing to the src_path
    src_path = scm.get_repo_root()
    save(scm_src_file, src_path.replace("\\", "/"))
    _replace_scm_data_in_conanfile(os.path.join(destination_folder, "conanfile.py"),
                                   scm_data)


def _replace_scm_data_in_conanfile(conanfile_path, scm_data):
    # Parsing and replacing the SCM field
    content = load(conanfile_path)
    lines = content.splitlines(True)
    tree = ast.parse(content)
    to_replace = []
    for item in tree.body:
        if isinstance(item, ast.ClassDef):
            statements = item.body
            for i, stmt in enumerate(item.body):
                if isinstance(stmt, ast.Assign) and len(stmt.targets) == 1:
                    if isinstance(stmt.targets[0], ast.Name) and stmt.targets[0].id == "scm":
                        try:
                            next_line = statements[i+1].lineno - 1
                        except IndexError:
                            next_line = stmt.lineno
                        replace = [line for line in lines[(stmt.lineno-1):next_line]
                                   if line.strip()]
                        to_replace.append("".join(replace).lstrip())
                        break
    if len(to_replace) != 1:
        raise ConanException("The conanfile.py defines more than one class level 'scm' attribute")

    new_text = "scm = " + ",\n          ".join(str(scm_data).split(",")) + "\n"
    content = content.replace(to_replace[0], new_text)
    save(conanfile_path, content)


def _export_conanfile(conanfile_path, output, paths, conanfile, conan_ref, keep_source):

    exports_folder = paths.export(conan_ref)
    exports_source_folder = paths.export_sources(conan_ref, conanfile.short_paths)
    previous_digest = _init_export_folder(exports_folder, exports_source_folder)
    _execute_export(conanfile_path, conanfile, exports_folder, exports_source_folder, output)
    shutil.copy2(conanfile_path, os.path.join(exports_folder, CONANFILE))

    _capture_export_scm_data(conanfile, os.path.dirname(conanfile_path), exports_folder,
                             output, paths, conan_ref)

    digest = FileTreeManifest.create(exports_folder, exports_source_folder)

    if previous_digest and previous_digest == digest:
        output.info("The stored package has not changed")
        modified_recipe = False
        digest = previous_digest  # Use the old one, keep old timestamp
    else:
        output.success('A new %s version was exported' % CONANFILE)
        output.info('Folder: %s' % exports_folder)
        modified_recipe = True
    digest.save(exports_folder)

    source = paths.source(conan_ref, conanfile.short_paths)
    remove = False
    if is_dirty(source):
        output.info("Source folder is corrupted, forcing removal")
        remove = True
    elif modified_recipe and not keep_source and os.path.exists(source):
        output.info("Package recipe modified in export, forcing source folder removal")
        output.info("Use the --keep-source, -k option to skip it")
        remove = True
    if remove:
        output.info("Removing 'source' folder, this can take a while for big packages")
        try:
            # remove only the internal
            rmdir(source)
        except BaseException as e:
            output.error("Unable to delete source folder. "
                         "Will be marked as corrupted for deletion")
            output.warn(str(e))
            set_dirty(source)


def _init_export_folder(destination_folder, destination_src_folder):
    previous_digest = None
    try:
        if os.path.exists(destination_folder):
            if os.path.exists(os.path.join(destination_folder, CONAN_MANIFEST)):
                previous_digest = FileTreeManifest.load(destination_folder)
            # Maybe here we want to invalidate cache
            rmdir(destination_folder)
        os.makedirs(destination_folder)
    except Exception as e:
        raise ConanException("Unable to create folder %s\n%s" % (destination_folder, str(e)))
    try:
        if os.path.exists(destination_src_folder):
            rmdir(destination_src_folder)
        os.makedirs(destination_src_folder)
    except Exception as e:
        raise ConanException("Unable to create folder %s\n%s" % (destination_src_folder, str(e)))
    return previous_digest


def _execute_export(conanfile_path, conanfile, destination_folder, destination_source_folder,
                    output):

    if isinstance(conanfile.exports, str):
        conanfile.exports = (conanfile.exports, )
    if isinstance(conanfile.exports_sources, str):
        conanfile.exports_sources = (conanfile.exports_sources, )

    origin_folder = os.path.dirname(conanfile_path)

    def classify_patterns(patterns):
        patterns = patterns or []
        included, excluded = [], []
        for p in patterns:
            if p.startswith("!"):
                excluded.append(p[1:])
            else:
                included.append(p)
        return included, excluded

    included_exports, excluded_exports = classify_patterns(conanfile.exports)
    included_sources, excluded_sources = classify_patterns(conanfile.exports_sources)

    try:
        os.unlink(os.path.join(origin_folder, CONANFILE + 'c'))
    except OSError:
        pass

    copier = FileCopier(origin_folder, destination_folder)
    for pattern in included_exports:
        copier(pattern, links=True, excludes=excluded_exports)
    copier = FileCopier(origin_folder, destination_source_folder)
    for pattern in included_sources:
        copier(pattern, links=True, excludes=excluded_sources)
    package_output = ScopedOutput("%s export" % output.scope, output)
    copier.report(package_output)<|MERGE_RESOLUTION|>--- conflicted
+++ resolved
@@ -10,10 +10,6 @@
 from conans.model.manifest import FileTreeManifest
 from conans.model.scm import SCM
 from conans.paths import CONAN_MANIFEST, CONANFILE
-<<<<<<< HEAD
-from conans.util.env_reader import get_env
-=======
->>>>>>> a4d2233d
 from conans.util.files import save, rmdir, is_dirty, set_dirty, mkdir, load
 from conans.util.log import logger
 from conans.search.search import search_recipes
