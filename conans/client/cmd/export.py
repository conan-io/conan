--- conflicted
+++ resolved
@@ -140,12 +140,10 @@
 
     new_text = "scm = " + ",\n          ".join(str(scm_data).split(",")) + "\n"
     content = content.replace(to_replace[0], new_text)
-<<<<<<< HEAD
+    content = content if not headers else ''.join(headers) + content
+    
     if not os.access(conanfile_path, os.W_OK):
         os.chmod(conanfile_path, stat.S_IRWXU | stat.S_IRWXG | stat.S_IRWXO)  # 0777
-=======
-    content = content if not headers else ''.join(headers) + content
->>>>>>> 381d7782
     save(conanfile_path, content)
 
 
