import ast
import os
import shutil

import six

from conans.client.cmd.export_linter import conan_linter
from conans.client.file_copier import FileCopier
from conans.client.output import ScopedOutput
from conans.client.remover import DiskRemover
from conans.errors import ConanException
from conans.model.manifest import FileTreeManifest
from conans.model.scm import SCM, get_scm_data
from conans.paths import CONANFILE
from conans.search.search import search_recipes, search_packages
from conans.util.files import is_dirty, load, rmdir, save, set_dirty, remove
from conans.util.log import logger


def export_alias(package_layout, target_ref, output, revisions_enabled):
    revision_mode = "hash"
    conanfile = """
from conans import ConanFile

class AliasConanfile(ConanFile):
    alias = "%s"
    revision_mode = "%s"
""" % (target_ref.full_repr(), revision_mode)

    save(package_layout.conanfile(), conanfile)
    digest = FileTreeManifest.create(package_layout.export())
    digest.save(folder=package_layout.export())

    # Create the metadata for the alias
    _update_revision_in_metadata(package_layout=package_layout, revisions_enabled=revisions_enabled,
                                 output=output, path=None, digest=digest,
                                 revision_mode=revision_mode)


def check_casing_conflict(cache, ref):
    # Check for casing conflict
    # Maybe a platform check could be added, but depends on disk partition
    refs = search_recipes(cache, ref, ignorecase=True)
    if refs and ref not in [r.copy_clear_rev() for r in refs]:
        raise ConanException("Cannot export package with same name but different case\n"
                             "You exported '%s' but already existing '%s'"
                             % (str(ref), " ".join(str(s) for s in refs)))


def cmd_export(package_layout, conanfile_path, conanfile, keep_source, revisions_enabled,
               output, hook_manager):
    """ Export the recipe
    param conanfile_path: the original source directory of the user containing a
                       conanfile.py
    """
    hook_manager.execute("pre_export", conanfile=conanfile, conanfile_path=conanfile_path,
                         reference=package_layout.ref)
    logger.debug("EXPORT: %s" % conanfile_path)

    output.highlight("Exporting package recipe")
    conan_linter(conanfile_path, output)
    output = conanfile.output

    # Get previous digest
    try:
        previous_digest = FileTreeManifest.load(package_layout.export())
    except IOError:
        previous_digest = None
    finally:
        _recreate_folders(package_layout.export(), package_layout.export_sources())

    # Copy sources to target folders
    with package_layout.conanfile_write_lock(output=output):
        origin_folder = os.path.dirname(conanfile_path)
        export_recipe(conanfile, origin_folder, package_layout.export())
        export_source(conanfile, origin_folder, package_layout.export_sources())
        shutil.copy2(conanfile_path, package_layout.conanfile())

        _capture_export_scm_data(conanfile, os.path.dirname(conanfile_path),
                                 package_layout.export(), output,
                                 scm_src_file=package_layout.scm_folder())

        # Execute post-export hook before computing the digest
        hook_manager.execute("post_export", conanfile=conanfile, reference=package_layout.ref,
                             conanfile_path=package_layout.conanfile())

        # Compute the new digest
        digest = FileTreeManifest.create(package_layout.export(), package_layout.export_sources())
        modified_recipe = not previous_digest or previous_digest != digest
        if modified_recipe:
            output.success('A new %s version was exported' % CONANFILE)
            output.info('Folder: %s' % package_layout.export())
        else:
            output.info("The stored package has not changed")
            digest = previous_digest  # Use the old one, keep old timestamp
        digest.save(package_layout.export())

    # Compute the revision for the recipe
    revision = _update_revision_in_metadata(package_layout=package_layout,
                                            revisions_enabled=revisions_enabled,
                                            output=output,
                                            path=os.path.dirname(conanfile_path),
                                            digest=digest,
                                            revision_mode=conanfile.revision_mode)

    # FIXME: Conan 2.0 Clear the registry entry if the recipe has changed
    source_folder = package_layout.source()
    if os.path.exists(source_folder):
        try:
            if is_dirty(source_folder):
                output.info("Source folder is corrupted, forcing removal")
                rmdir(source_folder)
            elif modified_recipe and not keep_source:
                output.info("Package recipe modified in export, forcing source folder removal")
                output.info("Use the --keep-source, -k option to skip it")
                rmdir(source_folder)
        except BaseException as e:
            output.error("Unable to delete source folder. Will be marked as corrupted for deletion")
            output.warn(str(e))
            set_dirty(source_folder)

    # When revisions enabled, remove the packages not matching the revision
    if revisions_enabled:
        packages = search_packages(package_layout, query=None)
        metadata = package_layout.load_metadata()
        recipe_revision = metadata.recipe.revision
        to_remove = [pid for pid in packages if
                     metadata.packages.get(pid) and
                     metadata.packages.get(pid).recipe_revision != recipe_revision]
        if to_remove:
            output.info("Removing the local binary packages from different recipe revisions")
            remover = DiskRemover()
            remover.remove_packages(package_layout, ids_filter=to_remove)

    return package_layout.ref.copy_with_rev(revision)


def _capture_export_scm_data(conanfile, conanfile_dir, destination_folder, output, scm_src_file):

    if os.path.exists(scm_src_file):
        os.unlink(scm_src_file)

    scm_data = get_scm_data(conanfile)
    if not scm_data:
        return

    # Resolve SCMData in the user workspace (someone may want to access CVS or import some py)
    scm = SCM(scm_data, conanfile_dir, output)
    captured = scm_data.capture_origin or scm_data.capture_revision

    if scm_data.url == "auto":
        origin = scm.get_qualified_remote_url(remove_credentials=True)
        if not origin:
            raise ConanException("Repo origin cannot be deduced")
        if scm.is_local_repository():
            output.warn("Repo origin looks like a local path: %s" % origin)
        output.success("Repo origin deduced by 'auto': %s" % origin)
        scm_data.url = origin

    if scm_data.revision == "auto":
        if not scm.is_pristine():
            output.warn("Repo status is not pristine: there might be modified files")
        scm_data.revision = scm.get_revision()
        output.success("Revision deduced by 'auto': %s" % scm_data.revision)

    _replace_scm_data_in_conanfile(os.path.join(destination_folder, "conanfile.py"), scm_data)

    if captured:
        # Generate the scm_folder.txt file pointing to the src_path
        src_path = scm.get_local_path_to_url(scm_data.url)
        if src_path:
            save(scm_src_file, os.path.normpath(src_path).replace("\\", "/"))

    return scm_data


def _replace_scm_data_in_conanfile(conanfile_path, scm_data):
    # Parsing and replacing the SCM field
    content = load(conanfile_path)
    headers = []

    if six.PY2:
        # Workaround for https://bugs.python.org/issue22221
        lines_without_headers = []
        lines = content.splitlines(True)
        for line in lines:
            if not lines_without_headers and line.startswith("#"):
                headers.append(line)
            else:
                lines_without_headers.append(line)
        content = ''.join(lines_without_headers)

    lines = content.splitlines(True)
    tree = ast.parse(content)
    to_replace = []
    comments = []
    for i_body, item in enumerate(tree.body):
        if isinstance(item, ast.ClassDef):
            statements = item.body
            for i, stmt in enumerate(item.body):
                if isinstance(stmt, ast.Assign) and len(stmt.targets) == 1:
                    if isinstance(stmt.targets[0], ast.Name) and stmt.targets[0].id == "scm":
                        try:
                            if i + 1 == len(statements):  # Last statement in my ClassDef
                                if i_body + 1 == len(tree.body):  # Last statement over all
                                    next_line = len(lines)
                                else:
                                    next_line = tree.body[i_body+1].lineno - 1
                            else:
                                next_line = statements[i+1].lineno - 1
                                next_line_content = lines[next_line].strip()
                                if next_line_content.endswith('"""') or next_line_content.endswith("'''"):
                                    next_line += 1
                        except IndexError:
                            next_line = stmt.lineno
                        replace = [line for line in lines[(stmt.lineno-1):next_line]]
                        to_replace.append("".join(replace).lstrip())
                        comments = [line.strip('\n') for line in replace
                                    if line.strip().startswith("#") or not line.strip()]
                        break
    if len(to_replace) != 1:
        raise ConanException("The conanfile.py defines more than one class level 'scm' attribute")

    new_text = "scm = " + ",\n          ".join(str(scm_data).split(",")) + "\n"
    if comments:
        new_text += '\n'.join(comments) + "\n"
    content = content.replace(to_replace[0], new_text)
    content = content if not headers else ''.join(headers) + content

    remove(conanfile_path)
    save(conanfile_path, content)


def _detect_scm_revision(path):
    if not path:
        return None, None, None

    repo_type = SCM.detect_scm(path)
    if not repo_type:
        return None, None, None

    repo_obj = SCM.availables.get(repo_type)(path)
    return repo_obj.get_revision(), repo_type, repo_obj.is_pristine()


def _update_revision_in_metadata(package_layout, revisions_enabled, output, path, digest,
                                 revision_mode):
    if revision_mode not in ["auto", "scm", "hash"]:
        raise ConanException("Revision mode should be one of 'auto' (default), 'scm' or 'hash'")

<<<<<<< HEAD
    # Handle revision mode
    revision = digest.summary_hash
    if revision_mode in ["auto", "scm"]:
        scm_revision_detected, repo_type = _detect_scm_revision(path)
        if revision_mode == "scm" and not scm_revision_detected:
            raise ConanException("Cannot detect revision using '{}' mode"
                                 " from repository at '{}'".format(revision_mode, path))
        revision = scm_revision_detected or revision

    # Print information about revisions
=======
    scm_revision_detected, repo_type, is_pristine = _detect_scm_revision(path)
    revision = scm_revision_detected or digest.summary_hash
>>>>>>> ff598cf2
    if revisions_enabled:
        if scm_revision_detected:
            output.info("Using {} commit as the recipe"
                        " revision: {} ".format(repo_type, revision))
            if not is_pristine:
                output.warn("Repo status is not pristine: there might be modified files")
        else:
            output.info("Using the exported files summary hash as the recipe"
                        " revision: {} ".format(revision))

    with package_layout.update_metadata() as metadata:
        metadata.recipe.revision = revision

    return revision


def _recreate_folders(destination_folder, destination_src_folder):
    try:
        if os.path.exists(destination_folder):
            # Maybe here we want to invalidate cache
            rmdir(destination_folder)
        os.makedirs(destination_folder)
    except Exception as e:
        raise ConanException("Unable to create folder %s\n%s" % (destination_folder, str(e)))

    try:
        if os.path.exists(destination_src_folder):
            rmdir(destination_src_folder)
        os.makedirs(destination_src_folder)
    except Exception as e:
        raise ConanException("Unable to create folder %s\n%s" % (destination_src_folder, str(e)))


def _classify_patterns(patterns):
    patterns = patterns or []
    included, excluded = [], []
    for p in patterns:
        if p.startswith("!"):
            excluded.append(p[1:])
        else:
            included.append(p)
    return included, excluded


def export_source(conanfile, origin_folder, destination_source_folder):
    if isinstance(conanfile.exports_sources, str):
        conanfile.exports_sources = (conanfile.exports_sources, )

    included_sources, excluded_sources = _classify_patterns(conanfile.exports_sources)
    copier = FileCopier(origin_folder, destination_source_folder)
    for pattern in included_sources:
        copier(pattern, links=True, excludes=excluded_sources)
    output = conanfile.output
    package_output = ScopedOutput("%s exports_sources" % output.scope, output)
    copier.report(package_output)


def export_recipe(conanfile, origin_folder, destination_folder):
    if isinstance(conanfile.exports, str):
        conanfile.exports = (conanfile.exports, )

    included_exports, excluded_exports = _classify_patterns(conanfile.exports)

    try:
        os.unlink(os.path.join(origin_folder, CONANFILE + 'c'))
    except OSError:
        pass

    copier = FileCopier(origin_folder, destination_folder)
    for pattern in included_exports:
        copier(pattern, links=True, excludes=excluded_exports)
    output = conanfile.output
    package_output = ScopedOutput("%s exports" % output.scope, output)
    copier.report(package_output)<|MERGE_RESOLUTION|>--- conflicted
+++ resolved
@@ -248,21 +248,16 @@
     if revision_mode not in ["auto", "scm", "hash"]:
         raise ConanException("Revision mode should be one of 'auto' (default), 'scm' or 'hash'")
 
-<<<<<<< HEAD
     # Handle revision mode
     revision = digest.summary_hash
     if revision_mode in ["auto", "scm"]:
-        scm_revision_detected, repo_type = _detect_scm_revision(path)
+        scm_revision_detected, repo_type, is_pristine = _detect_scm_revision(path)
         if revision_mode == "scm" and not scm_revision_detected:
             raise ConanException("Cannot detect revision using '{}' mode"
                                  " from repository at '{}'".format(revision_mode, path))
         revision = scm_revision_detected or revision
 
     # Print information about revisions
-=======
-    scm_revision_detected, repo_type, is_pristine = _detect_scm_revision(path)
-    revision = scm_revision_detected or digest.summary_hash
->>>>>>> ff598cf2
     if revisions_enabled:
         if scm_revision_detected:
             output.info("Using {} commit as the recipe"
