import ast
import os
import shutil

import six

from conans.client.cmd.export_linter import conan_linter
from conans.client.file_copier import FileCopier
from conans.client.output import ScopedOutput
from conans.client.tools import Git, SVN
from conans.errors import ConanException
from conans.model.manifest import FileTreeManifest
<<<<<<< HEAD
from conans.model.scm import SCM, get_scm_data, detect_repo_type
from conans.paths import CONANFILE, CONAN_MANIFEST
=======
from conans.model.scm import SCM, get_scm_data
from conans.paths import CONANFILE
>>>>>>> b14c49ed
from conans.search.search import search_recipes
from conans.util.files import is_dirty, load, mkdir, rmdir, save, set_dirty, remove
from conans.util.log import logger


def export_alias(reference, target_reference, cache):
    if reference.name != target_reference.name:
        raise ConanException("An alias can only be defined to a package with the same name")
    conanfile = """
from conans import ConanFile

class AliasConanfile(ConanFile):
    alias = "%s"
""" % str(target_reference)

    export_path = cache.export(reference)
    mkdir(export_path)
    save(os.path.join(export_path, CONANFILE), conanfile)
    mkdir(cache.export_sources(reference))
    digest = FileTreeManifest.create(export_path)
    digest.save(export_path)

    # Create the metadata for the alias
    _update_revision_in_metadata(cache, None, reference, digest)


def cmd_export(conanfile_path, conanfile, ref, keep_source, output, cache, hook_manager):
    """ Export the recipe
    param conanfile_path: the original source directory of the user containing a
                       conanfile.py
    """
    hook_manager.execute("pre_export", conanfile=conanfile, conanfile_path=conanfile_path,
                         reference=ref)
    logger.debug("EXPORT: %s" % conanfile_path)

    output.highlight("Exporting package recipe")
    conan_linter(conanfile_path, output)

    # Check for casing conflict
    # Maybe a platform check could be added, but depends on disk partition
    reference = str(ref)
    refs = search_recipes(cache, reference, ignorecase=True)
    if refs and ref not in [r.copy_clear_rev() for r in refs]:
        raise ConanException("Cannot export package with same name but different case\n"
                             "You exported '%s' but already existing '%s'"
                             % (reference, " ".join(str(s) for s in refs)))

    output = conanfile.output

    # Get previous digest
    package_layout = cache.package_layout(ref, conanfile.short_paths)
    try:
        previous_digest = FileTreeManifest.load(package_layout.export())
    except IOError:
        previous_digest = None
    finally:
        _recreate_folders(package_layout.export(), package_layout.export_sources())

    # Copy sources to target folders
    with cache.conanfile_write_lock(ref):
        origin_folder = os.path.dirname(conanfile_path)
        export_recipe(conanfile, origin_folder, package_layout.export())
        export_source(conanfile, origin_folder, package_layout.export_sources())
        shutil.copy2(conanfile_path, package_layout.conanfile())

        scm_data, captured_revision = _capture_export_scm_data(conanfile,
                                                               os.path.dirname(conanfile_path),
                                                               package_layout.export(),
                                                               output, cache, ref)

        # Execute post-export hook before computing the digest
        hook_manager.execute("post_export", conanfile=conanfile, reference=ref,
                             conanfile_path=package_layout.conanfile())

        # Compute the new digest
        digest = FileTreeManifest.create(package_layout.export(), package_layout.export_sources())
        modified_recipe = not previous_digest or previous_digest != digest
        if modified_recipe:
            output.success('A new %s version was exported' % CONANFILE)
            output.info('Folder: %s' % package_layout.export())
        else:
            output.info("The stored package has not changed")
            digest = previous_digest  # Use the old one, keep old timestamp
        digest.save(package_layout.export())

    # Compute the revision for the recipe
    revision = scm_data.revision if scm_data and captured_revision else digest.summary_hash
    with package_layout.update_metadata() as metadata:
        # Note that there is no time set, the time will come from the remote
        metadata.recipe.revision = revision

    # FIXME: Conan 2.0 Clear the registry entry if the recipe has changed
    source_folder = package_layout.source()
    if os.path.exists(source_folder):
        try:
            if is_dirty(source_folder):
                output.info("Source folder is corrupted, forcing removal")
                rmdir(source_folder)
            elif modified_recipe and not keep_source:
                output.info("Package recipe modified in export, forcing source folder removal")
                output.info("Use the --keep-source, -k option to skip it")
                rmdir(source_folder)
        except BaseException as e:
            output.error("Unable to delete source folder. Will be marked as corrupted for deletion")
            output.warn(str(e))
            set_dirty(source_folder)


def _capture_export_scm_data(conanfile, conanfile_dir, destination_folder, output, paths, ref):

    scm_src_file = paths.scm_folder(ref)
    if os.path.exists(scm_src_file):
        os.unlink(scm_src_file)

    scm_data = get_scm_data(conanfile)
    if not scm_data:
        return

    # Resolve SCMData in the user workspace (someone may want to access CVS or import some py)
    scm = SCM(scm_data, conanfile_dir, output)
    captured = scm_data.capture_origin or scm_data.capture_revision

    if scm_data.url == "auto":
        origin = scm.get_qualified_remote_url(remove_credentials=True)
        if not origin:
            raise ConanException("Repo origin cannot be deduced")
        if scm.is_local_repository():
            output.warn("Repo origin looks like a local path: %s" % origin)
        output.success("Repo origin deduced by 'auto': %s" % origin)
        scm_data.url = origin

    if scm_data.revision == "auto":
        if not scm.is_pristine():
            output.warn("Repo status is not pristine: there might be modified files")
        scm_data.revision = scm.get_revision()
        output.success("Revision deduced by 'auto': %s" % scm_data.revision)

    _replace_scm_data_in_conanfile(os.path.join(destination_folder, "conanfile.py"), scm_data)

<<<<<<< HEAD
=======
    if captured:
        # Generate the scm_folder.txt file pointing to the src_path
        src_path = scm.get_local_path_to_url(scm_data.url)
        if src_path:
            save(scm_src_file, os.path.normpath(src_path).replace("\\", "/"))

    return scm_data, captured_revision

>>>>>>> b14c49ed

def _replace_scm_data_in_conanfile(conanfile_path, scm_data):
    # Parsing and replacing the SCM field
    content = load(conanfile_path)
    headers = []

    if six.PY2:
        # Workaround for https://bugs.python.org/issue22221
        lines_without_headers = []
        lines = content.splitlines(True)
        for line in lines:
            if not lines_without_headers and line.startswith("#"):
                headers.append(line)
            else:
                lines_without_headers.append(line)
        content = ''.join(lines_without_headers)

    lines = content.splitlines(True)
    tree = ast.parse(content)
    to_replace = []
    for i_body, item in enumerate(tree.body):
        if isinstance(item, ast.ClassDef):
            statements = item.body
            for i, stmt in enumerate(item.body):
                if isinstance(stmt, ast.Assign) and len(stmt.targets) == 1:
                    if isinstance(stmt.targets[0], ast.Name) and stmt.targets[0].id == "scm":
                        try:
                            if i + 1 == len(statements):  # Last statement in my ClassDef
                                if i_body + 1 == len(tree.body):  # Last statement over all
                                    next_line = len(lines)
                                else:
                                    next_line = tree.body[i_body+1].lineno - 1
                            else:
                                next_line = statements[i+1].lineno - 1
                        except IndexError:
                            next_line = stmt.lineno
                        replace = [line for line in lines[(stmt.lineno-1):next_line]
                                   if line.strip()]
                        to_replace.append("".join(replace).lstrip())
                        break
    if len(to_replace) != 1:
        raise ConanException("The conanfile.py defines more than one class level 'scm' attribute")

    new_text = "scm = " + ",\n          ".join(str(scm_data).split(",")) + "\n"
    content = content.replace(to_replace[0], new_text)
    content = content if not headers else ''.join(headers) + content

    remove(conanfile_path)
    save(conanfile_path, content)


<<<<<<< HEAD
def _detect_scm_revision(path):
    repo_type = detect_repo_type(path)
    if not repo_type:
        return None

    repo_obj = {"git": Git, "svn": SVN}.get(repo_type)(path)
    return repo_obj.get_revision()


def _update_revision_in_metadata(cache, path, ref, digest):

    scm_revision_detected = _detect_scm_revision(path)
    revision = scm_revision_detected or digest.summary_hash
    with cache.package_layout(ref).update_metadata() as metadata:
        metadata.recipe.revision = revision
        metadata.recipe.time = None


def _export_conanfile(conanfile_path, output, cache, conanfile, ref, keep_source):

    exports_folder = cache.export(ref)
    exports_source_folder = cache.export_sources(ref, conanfile.short_paths)

    previous_digest = _init_export_folder(exports_folder, exports_source_folder)
    origin_folder = os.path.dirname(conanfile_path)
    export_recipe(conanfile, origin_folder, exports_folder)
    export_source(conanfile, origin_folder, exports_source_folder)
    shutil.copy2(conanfile_path, os.path.join(exports_folder, CONANFILE))

    _capture_export_scm_data(conanfile, os.path.dirname(conanfile_path), exports_folder, output,
                             cache, ref)

    digest = FileTreeManifest.create(exports_folder, exports_source_folder)

    if previous_digest and previous_digest == digest:
        output.info("The stored package has not changed")
        modified_recipe = False
        digest = previous_digest  # Use the old one, keep old timestamp
    else:
        output.success('A new %s version was exported' % CONANFILE)
        output.info('Folder: %s' % exports_folder)
        modified_recipe = True

    digest.save(exports_folder)

    _update_revision_in_metadata(cache, os.path.dirname(conanfile_path), ref, digest)

    # FIXME: Conan 2.0 Clear the registry entry if the recipe has changed
    source = cache.source(ref, conanfile.short_paths)
    remove = False
    if is_dirty(source):
        output.info("Source folder is corrupted, forcing removal")
        remove = True
    elif modified_recipe and not keep_source and os.path.exists(source):
        output.info("Package recipe modified in export, forcing source folder removal")
        output.info("Use the --keep-source, -k option to skip it")
        remove = True
    if remove:
        output.info("Removing 'source' folder, this can take a while for big packages")
        try:
            # remove only the internal
            rmdir(source)
        except BaseException as e:
            output.error("Unable to delete source folder. "
                         "Will be marked as corrupted for deletion")
            output.warn(str(e))
            set_dirty(source)


def _init_export_folder(destination_folder, destination_src_folder):
    previous_digest = None
=======
def _recreate_folders(destination_folder, destination_src_folder):
>>>>>>> b14c49ed
    try:
        if os.path.exists(destination_folder):
            # Maybe here we want to invalidate cache
            rmdir(destination_folder)
        os.makedirs(destination_folder)
    except Exception as e:
        raise ConanException("Unable to create folder %s\n%s" % (destination_folder, str(e)))

    try:
        if os.path.exists(destination_src_folder):
            rmdir(destination_src_folder)
        os.makedirs(destination_src_folder)
    except Exception as e:
        raise ConanException("Unable to create folder %s\n%s" % (destination_src_folder, str(e)))


def _classify_patterns(patterns):
    patterns = patterns or []
    included, excluded = [], []
    for p in patterns:
        if p.startswith("!"):
            excluded.append(p[1:])
        else:
            included.append(p)
    return included, excluded


def export_source(conanfile, origin_folder, destination_source_folder):
    if isinstance(conanfile.exports_sources, str):
        conanfile.exports_sources = (conanfile.exports_sources, )

    included_sources, excluded_sources = _classify_patterns(conanfile.exports_sources)
    copier = FileCopier(origin_folder, destination_source_folder)
    for pattern in included_sources:
        copier(pattern, links=True, excludes=excluded_sources)
    output = conanfile.output
    package_output = ScopedOutput("%s exports_sources" % output.scope, output)
    copier.report(package_output)


def export_recipe(conanfile, origin_folder, destination_folder):
    if isinstance(conanfile.exports, str):
        conanfile.exports = (conanfile.exports, )

    included_exports, excluded_exports = _classify_patterns(conanfile.exports)

    try:
        os.unlink(os.path.join(origin_folder, CONANFILE + 'c'))
    except OSError:
        pass

    copier = FileCopier(origin_folder, destination_folder)
    for pattern in included_exports:
        copier(pattern, links=True, excludes=excluded_exports)
    output = conanfile.output
    package_output = ScopedOutput("%s exports" % output.scope, output)
    copier.report(package_output)<|MERGE_RESOLUTION|>--- conflicted
+++ resolved
@@ -10,13 +10,9 @@
 from conans.client.tools import Git, SVN
 from conans.errors import ConanException
 from conans.model.manifest import FileTreeManifest
-<<<<<<< HEAD
-from conans.model.scm import SCM, get_scm_data, detect_repo_type
-from conans.paths import CONANFILE, CONAN_MANIFEST
-=======
 from conans.model.scm import SCM, get_scm_data
+from conans.model.scm import detect_repo_type
 from conans.paths import CONANFILE
->>>>>>> b14c49ed
 from conans.search.search import search_recipes
 from conans.util.files import is_dirty, load, mkdir, rmdir, save, set_dirty, remove
 from conans.util.log import logger
@@ -82,10 +78,8 @@
         export_source(conanfile, origin_folder, package_layout.export_sources())
         shutil.copy2(conanfile_path, package_layout.conanfile())
 
-        scm_data, captured_revision = _capture_export_scm_data(conanfile,
-                                                               os.path.dirname(conanfile_path),
-                                                               package_layout.export(),
-                                                               output, cache, ref)
+        _capture_export_scm_data(conanfile, os.path.dirname(conanfile_path),
+                                 package_layout.export(), output, cache, ref)
 
         # Execute post-export hook before computing the digest
         hook_manager.execute("post_export", conanfile=conanfile, reference=ref,
@@ -103,10 +97,7 @@
         digest.save(package_layout.export())
 
     # Compute the revision for the recipe
-    revision = scm_data.revision if scm_data and captured_revision else digest.summary_hash
-    with package_layout.update_metadata() as metadata:
-        # Note that there is no time set, the time will come from the remote
-        metadata.recipe.revision = revision
+    _update_revision_in_metadata(cache, os.path.dirname(conanfile_path), ref, digest)
 
     # FIXME: Conan 2.0 Clear the registry entry if the recipe has changed
     source_folder = package_layout.source()
@@ -156,17 +147,14 @@
 
     _replace_scm_data_in_conanfile(os.path.join(destination_folder, "conanfile.py"), scm_data)
 
-<<<<<<< HEAD
-=======
     if captured:
         # Generate the scm_folder.txt file pointing to the src_path
         src_path = scm.get_local_path_to_url(scm_data.url)
         if src_path:
             save(scm_src_file, os.path.normpath(src_path).replace("\\", "/"))
 
-    return scm_data, captured_revision
-
->>>>>>> b14c49ed
+    return scm_data
+
 
 def _replace_scm_data_in_conanfile(conanfile_path, scm_data):
     # Parsing and replacing the SCM field
@@ -217,8 +205,6 @@
     remove(conanfile_path)
     save(conanfile_path, content)
 
-
-<<<<<<< HEAD
 def _detect_scm_revision(path):
     repo_type = detect_repo_type(path)
     if not repo_type:
@@ -237,62 +223,7 @@
         metadata.recipe.time = None
 
 
-def _export_conanfile(conanfile_path, output, cache, conanfile, ref, keep_source):
-
-    exports_folder = cache.export(ref)
-    exports_source_folder = cache.export_sources(ref, conanfile.short_paths)
-
-    previous_digest = _init_export_folder(exports_folder, exports_source_folder)
-    origin_folder = os.path.dirname(conanfile_path)
-    export_recipe(conanfile, origin_folder, exports_folder)
-    export_source(conanfile, origin_folder, exports_source_folder)
-    shutil.copy2(conanfile_path, os.path.join(exports_folder, CONANFILE))
-
-    _capture_export_scm_data(conanfile, os.path.dirname(conanfile_path), exports_folder, output,
-                             cache, ref)
-
-    digest = FileTreeManifest.create(exports_folder, exports_source_folder)
-
-    if previous_digest and previous_digest == digest:
-        output.info("The stored package has not changed")
-        modified_recipe = False
-        digest = previous_digest  # Use the old one, keep old timestamp
-    else:
-        output.success('A new %s version was exported' % CONANFILE)
-        output.info('Folder: %s' % exports_folder)
-        modified_recipe = True
-
-    digest.save(exports_folder)
-
-    _update_revision_in_metadata(cache, os.path.dirname(conanfile_path), ref, digest)
-
-    # FIXME: Conan 2.0 Clear the registry entry if the recipe has changed
-    source = cache.source(ref, conanfile.short_paths)
-    remove = False
-    if is_dirty(source):
-        output.info("Source folder is corrupted, forcing removal")
-        remove = True
-    elif modified_recipe and not keep_source and os.path.exists(source):
-        output.info("Package recipe modified in export, forcing source folder removal")
-        output.info("Use the --keep-source, -k option to skip it")
-        remove = True
-    if remove:
-        output.info("Removing 'source' folder, this can take a while for big packages")
-        try:
-            # remove only the internal
-            rmdir(source)
-        except BaseException as e:
-            output.error("Unable to delete source folder. "
-                         "Will be marked as corrupted for deletion")
-            output.warn(str(e))
-            set_dirty(source)
-
-
-def _init_export_folder(destination_folder, destination_src_folder):
-    previous_digest = None
-=======
 def _recreate_folders(destination_folder, destination_src_folder):
->>>>>>> b14c49ed
     try:
         if os.path.exists(destination_folder):
             # Maybe here we want to invalidate cache
