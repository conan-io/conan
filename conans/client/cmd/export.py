import ast
import os
import shutil

import six

from conans.client.cmd.export_linter import conan_linter
from conans.client.file_copier import FileCopier
from conans.client.output import ScopedOutput
from conans.client.remover import DiskRemover
from conans.client.tools import Git, SVN
from conans.errors import ConanException
from conans.model.manifest import FileTreeManifest
from conans.model.scm import SCM, get_scm_data
from conans.model.scm import detect_repo_type
from conans.paths import CONANFILE
from conans.search.search import search_recipes, search_packages
from conans.util.files import is_dirty, load, mkdir, rmdir, save, set_dirty, remove
from conans.util.log import logger


<<<<<<< HEAD
def export_alias(package_layout, target_reference, output, revisions_enabled):
=======
def export_alias(reference, target_reference, cache, output):
    if reference.name != target_reference.name:
        raise ConanException("An alias can only be defined to a package with the same name")
>>>>>>> aab5fa1b
    conanfile = """
from conans import ConanFile

class AliasConanfile(ConanFile):
    alias = "%s"
""" % target_reference

    save(package_layout.conanfile(), conanfile)
    digest = FileTreeManifest.create(package_layout.export())
    digest.save(folder=package_layout.export())

    # Create the metadata for the alias
    _update_revision_in_metadata(package_layout=package_layout, revisions_enabled=revisions_enabled,
                                 output=output, path=None, digest=digest)


def check_casing_conflict(cache, ref):
    # Check for casing conflict
    # Maybe a platform check could be added, but depends on disk partition
    refs = search_recipes(cache, ref, ignorecase=True)
    if refs and ref not in [r.copy_clear_rev() for r in refs]:
        raise ConanException("Cannot export package with same name but different case\n"
                             "You exported '%s' but already existing '%s'"
                             % (str(ref), " ".join(str(s) for s in refs)))


def cmd_export(package_layout, conanfile_path, conanfile, keep_source, revisions_enabled,
               output, hook_manager):
    """ Export the recipe
    param conanfile_path: the original source directory of the user containing a
                       conanfile.py
    """
    hook_manager.execute("pre_export", conanfile=conanfile, conanfile_path=conanfile_path,
                         reference=package_layout.ref)
    logger.debug("EXPORT: %s" % conanfile_path)

    output.highlight("Exporting package recipe")
    conan_linter(conanfile_path, output)
    output = conanfile.output

    # Get previous digest
    try:
        previous_digest = FileTreeManifest.load(package_layout.export())
    except IOError:
        previous_digest = None
    finally:
        _recreate_folders(package_layout.export(), package_layout.export_sources())

    # Copy sources to target folders
    with package_layout.conanfile_write_lock(output=output):
        origin_folder = os.path.dirname(conanfile_path)
        export_recipe(conanfile, origin_folder, package_layout.export())
        export_source(conanfile, origin_folder, package_layout.export_sources())
        shutil.copy2(conanfile_path, package_layout.conanfile())

        _capture_export_scm_data(conanfile, os.path.dirname(conanfile_path),
                                 package_layout.export(), output,
                                 scm_src_file=package_layout.scm_folder())

        # Execute post-export hook before computing the digest
        hook_manager.execute("post_export", conanfile=conanfile, reference=package_layout.ref,
                             conanfile_path=package_layout.conanfile())

        # Compute the new digest
        digest = FileTreeManifest.create(package_layout.export(), package_layout.export_sources())
        modified_recipe = not previous_digest or previous_digest != digest
        if modified_recipe:
            output.success('A new %s version was exported' % CONANFILE)
            output.info('Folder: %s' % package_layout.export())
        else:
            output.info("The stored package has not changed")
            digest = previous_digest  # Use the old one, keep old timestamp
        digest.save(package_layout.export())

    # Compute the revision for the recipe
    _update_revision_in_metadata(package_layout=package_layout,
                                 revisions_enabled=revisions_enabled,
                                 output=output,
                                 path=os.path.dirname(conanfile_path),
                                 digest=digest)

    # FIXME: Conan 2.0 Clear the registry entry if the recipe has changed
    source_folder = package_layout.source()
    if os.path.exists(source_folder):
        try:
            if is_dirty(source_folder):
                output.info("Source folder is corrupted, forcing removal")
                rmdir(source_folder)
            elif modified_recipe and not keep_source:
                output.info("Package recipe modified in export, forcing source folder removal")
                output.info("Use the --keep-source, -k option to skip it")
                rmdir(source_folder)
        except BaseException as e:
            output.error("Unable to delete source folder. Will be marked as corrupted for deletion")
            output.warn(str(e))
            set_dirty(source_folder)

    # When revisions enabled, remove the packages not matching the revision
    if revisions_enabled:
        packages = search_packages(package_layout, query=None)
        metadata = package_layout.load_metadata()
        recipe_revision = metadata.recipe.revision
        to_remove = [pid for pid in packages if
                     metadata.packages.get(pid) and
                     metadata.packages.get(pid).recipe_revision != recipe_revision]
        if to_remove:
            output.info("Removing the local binary packages from different recipe revisions")
            remover = DiskRemover()
            remover.remove_packages(package_layout, ids_filter=to_remove)


def _capture_export_scm_data(conanfile, conanfile_dir, destination_folder, output, scm_src_file):

    if os.path.exists(scm_src_file):
        os.unlink(scm_src_file)

    scm_data = get_scm_data(conanfile)
    if not scm_data:
        return

    # Resolve SCMData in the user workspace (someone may want to access CVS or import some py)
    scm = SCM(scm_data, conanfile_dir, output)
    captured = scm_data.capture_origin or scm_data.capture_revision

    if scm_data.url == "auto":
        origin = scm.get_qualified_remote_url(remove_credentials=True)
        if not origin:
            raise ConanException("Repo origin cannot be deduced")
        if scm.is_local_repository():
            output.warn("Repo origin looks like a local path: %s" % origin)
        output.success("Repo origin deduced by 'auto': %s" % origin)
        scm_data.url = origin

    if scm_data.revision == "auto":
        if not scm.is_pristine():
            output.warn("Repo status is not pristine: there might be modified files")
        scm_data.revision = scm.get_revision()
        output.success("Revision deduced by 'auto': %s" % scm_data.revision)

    _replace_scm_data_in_conanfile(os.path.join(destination_folder, "conanfile.py"), scm_data)

    if captured:
        # Generate the scm_folder.txt file pointing to the src_path
        src_path = scm.get_local_path_to_url(scm_data.url)
        if src_path:
            save(scm_src_file, os.path.normpath(src_path).replace("\\", "/"))

    return scm_data


def _replace_scm_data_in_conanfile(conanfile_path, scm_data):
    # Parsing and replacing the SCM field
    content = load(conanfile_path)
    headers = []

    if six.PY2:
        # Workaround for https://bugs.python.org/issue22221
        lines_without_headers = []
        lines = content.splitlines(True)
        for line in lines:
            if not lines_without_headers and line.startswith("#"):
                headers.append(line)
            else:
                lines_without_headers.append(line)
        content = ''.join(lines_without_headers)

    lines = content.splitlines(True)
    tree = ast.parse(content)
    to_replace = []
    for i_body, item in enumerate(tree.body):
        if isinstance(item, ast.ClassDef):
            statements = item.body
            for i, stmt in enumerate(item.body):
                if isinstance(stmt, ast.Assign) and len(stmt.targets) == 1:
                    if isinstance(stmt.targets[0], ast.Name) and stmt.targets[0].id == "scm":
                        try:
                            if i + 1 == len(statements):  # Last statement in my ClassDef
                                if i_body + 1 == len(tree.body):  # Last statement over all
                                    next_line = len(lines)
                                else:
                                    next_line = tree.body[i_body+1].lineno - 1
                            else:
                                next_line = statements[i+1].lineno - 1
                        except IndexError:
                            next_line = stmt.lineno
                        replace = [line for line in lines[(stmt.lineno-1):next_line]
                                   if line.strip()]
                        to_replace.append("".join(replace).lstrip())
                        break
    if len(to_replace) != 1:
        raise ConanException("The conanfile.py defines more than one class level 'scm' attribute")

    new_text = "scm = " + ",\n          ".join(str(scm_data).split(",")) + "\n"
    content = content.replace(to_replace[0], new_text)
    content = content if not headers else ''.join(headers) + content

    remove(conanfile_path)
    save(conanfile_path, content)


def _detect_scm_revision(path):
    repo_type = detect_repo_type(path)
    if not repo_type:
        return None, None

    repo_obj = {"git": Git, "svn": SVN}.get(repo_type)(path)
    return repo_obj.get_revision(), repo_type


def _update_revision_in_metadata(package_layout, revisions_enabled, output, path, digest):

    scm_revision_detected, repo_type = _detect_scm_revision(path)
    revision = scm_revision_detected or digest.summary_hash
    if revisions_enabled:
        if scm_revision_detected:
            output.info("Using {} commit as the recipe"
                        " revision: {} ".format(repo_type, revision))
        else:
            output.info("Using the exported files summary hash as the recipe"
                        " revision: {} ".format(revision))
    with package_layout.update_metadata() as metadata:
        metadata.recipe.revision = revision
        metadata.recipe.time = None


def _recreate_folders(destination_folder, destination_src_folder):
    try:
        if os.path.exists(destination_folder):
            # Maybe here we want to invalidate cache
            rmdir(destination_folder)
        os.makedirs(destination_folder)
    except Exception as e:
        raise ConanException("Unable to create folder %s\n%s" % (destination_folder, str(e)))

    try:
        if os.path.exists(destination_src_folder):
            rmdir(destination_src_folder)
        os.makedirs(destination_src_folder)
    except Exception as e:
        raise ConanException("Unable to create folder %s\n%s" % (destination_src_folder, str(e)))


def _classify_patterns(patterns):
    patterns = patterns or []
    included, excluded = [], []
    for p in patterns:
        if p.startswith("!"):
            excluded.append(p[1:])
        else:
            included.append(p)
    return included, excluded


def export_source(conanfile, origin_folder, destination_source_folder):
    if isinstance(conanfile.exports_sources, str):
        conanfile.exports_sources = (conanfile.exports_sources, )

    included_sources, excluded_sources = _classify_patterns(conanfile.exports_sources)
    copier = FileCopier(origin_folder, destination_source_folder)
    for pattern in included_sources:
        copier(pattern, links=True, excludes=excluded_sources)
    output = conanfile.output
    package_output = ScopedOutput("%s exports_sources" % output.scope, output)
    copier.report(package_output)


def export_recipe(conanfile, origin_folder, destination_folder):
    if isinstance(conanfile.exports, str):
        conanfile.exports = (conanfile.exports, )

    included_exports, excluded_exports = _classify_patterns(conanfile.exports)

    try:
        os.unlink(os.path.join(origin_folder, CONANFILE + 'c'))
    except OSError:
        pass

    copier = FileCopier(origin_folder, destination_folder)
    for pattern in included_exports:
        copier(pattern, links=True, excludes=excluded_exports)
    output = conanfile.output
    package_output = ScopedOutput("%s exports" % output.scope, output)
    copier.report(package_output)<|MERGE_RESOLUTION|>--- conflicted
+++ resolved
@@ -19,13 +19,7 @@
 from conans.util.log import logger
 
 
-<<<<<<< HEAD
 def export_alias(package_layout, target_reference, output, revisions_enabled):
-=======
-def export_alias(reference, target_reference, cache, output):
-    if reference.name != target_reference.name:
-        raise ConanException("An alias can only be defined to a package with the same name")
->>>>>>> aab5fa1b
     conanfile = """
 from conans import ConanFile
 
