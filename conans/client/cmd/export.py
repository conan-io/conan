--- conflicted
+++ resolved
@@ -52,14 +52,10 @@
     loader, cache, hook_manager = app.loader, app.cache, app.hook_manager
     conanfile = loader.load_export(conanfile_path, name, version, user, channel, graph_lock)
 
-<<<<<<< HEAD
-    ref = ConanFileReference(conanfile.name, conanfile.version,  conanfile.user, conanfile.channel)
+    ref = RecipeReference(conanfile.name, conanfile.version,  conanfile.user, conanfile.channel)
     if str(ref) != str(ref).lower():
         raise ConanException(f"Conan packages names '{ref}' must be all lowercase")
 
-=======
-    ref = RecipeReference(conanfile.name, conanfile.version,  conanfile.user, conanfile.channel)
->>>>>>> fd345ce4
     conanfile.display_name = str(ref)
     conanfile.output.scope = conanfile.display_name
     scoped_output = conanfile.output
