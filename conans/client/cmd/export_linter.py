import json
import os
import sys
<<<<<<< HEAD

import six
from pylint.lint import Run
from pylint.reporters.json import JSONReporter
from six import StringIO
=======
import platform
>>>>>>> 37144b9a

from conans.client.output import Color
from conans.errors import ConanException
from subprocess import PIPE, Popen
from conans import __path__ as root_path


def conan_linter(conanfile_path, out):
    if getattr(sys, 'frozen', False):
        out.info("No linter available. Use a pip installed conan for recipe linting")
        return
    apply_lint = os.environ.get("CONAN_RECIPE_LINTER", True)
    if not apply_lint or apply_lint == "False":
        return

    dir_path = os.path.dirname(root_path[0])
    dirname = os.path.dirname(conanfile_path)
    hook = '--init-hook="import sys;sys.path.extend([\'%s\', \'%s\'])"' % (dirname, dir_path)

    try:
        py3_msgs = None
        msgs, py3_msgs = _normal_linter(conanfile_path, hook)
    except Exception as e:
        out.warn("Failed pylint: %s" % e)
    else:
        if py3_msgs:
            out.writeln("Python 3 incompatibilities\n    ERROR: %s"
                        % "\n    ERROR: ".join(py3_msgs),
                        front=Color.BRIGHT_MAGENTA)
        if msgs:
            out.writeln("Linter warnings\n    WARN: %s" % "\n    WARN: ".join(msgs),
                        front=Color.MAGENTA)
        pylint_werr = os.environ.get("CONAN_PYLINT_WERR", None)
        if pylint_werr and (py3_msgs or msgs):
            raise ConanException("Package recipe has linter errors. Please fix them.")


def _runner(args):
    command = ["pylint",  "--output-format=json"] + args
    command = " ".join(command)
    shell = True if platform.system() != "Windows" else False
    proc = Popen(command, shell=shell, bufsize=10, stdout=PIPE, stderr=PIPE)
    stdout, _ = proc.communicate()
    return json.loads(stdout) if stdout else {}


<<<<<<< HEAD
def _lint_py3(conanfile_path):
    if six.PY3:
        return

    args = ['--py3k', "--reports=no", "--disable=no-absolute-import", "--persistent=no",
            conanfile_path]

    output_json = _runner(args)

    result = []
    for msg in output_json:
        if msg.get("type") in ("warning", "error"):
            result.append("Py3 incompatibility. Line %s: %s"
                          % (msg.get("line"), msg.get("message")))
    return result


def _normal_linter(conanfile_path):

    args = ["--reports=no", "--disable=no-absolute-import", "--persistent=no", conanfile_path]
=======
def _normal_linter(conanfile_path, hook):
    args = ['--py3k', "--enable=all", "--reports=no", "--disable=no-absolute-import", "--persistent=no",
            hook, '"%s"' % conanfile_path]
>>>>>>> 37144b9a
    pylintrc = os.environ.get("CONAN_PYLINTRC", None)
    if pylintrc:
        if not os.path.exists(pylintrc):
            raise ConanException("File %s defined by PYLINTRC doesn't exist" % pylintrc)
        args.append('--rcfile="%s"' % pylintrc)

    output_json = _runner(args)
    dynamic_fields = ("source_folder", "build_folder", "package_folder", "info_build",
                      "build_requires", "info")

    def _accept_message(msg):
        symbol = msg.get("symbol")
        text = msg.get("message")

        if symbol == "no-member":
            for field in dynamic_fields:
                if field in text:
                    return False
        if symbol == "not-callable" and "self.copy is not callable" == text:
            return False
        if symbol == "not-callable" and "self.copy_deps is not callable" == text:
            return False
        if symbol in ("bare-except", "broad-except"):  # No exception type(s) specified
            return False

        return True

    result = []
    py3msgs = []
    for msg in output_json:
        if msg.get("type") in ("warning", "error"):
            message_id = msg.get("symbol")
            if message_id in ("print-statement", "dict-iter-method"):
                py3msgs.append("Py3 incompatibility. Line %s: %s"
                               % (msg.get("line"), msg.get("message")))
            elif _accept_message(msg):
                result.append("Linter. Line %s: %s" % (msg.get("line"), msg.get("message")))

    return result, py3msgs<|MERGE_RESOLUTION|>--- conflicted
+++ resolved
@@ -1,15 +1,8 @@
 import json
 import os
 import sys
-<<<<<<< HEAD
 
-import six
-from pylint.lint import Run
-from pylint.reporters.json import JSONReporter
-from six import StringIO
-=======
 import platform
->>>>>>> 37144b9a
 
 from conans.client.output import Color
 from conans.errors import ConanException
@@ -56,32 +49,9 @@
     return json.loads(stdout) if stdout else {}
 
 
-<<<<<<< HEAD
-def _lint_py3(conanfile_path):
-    if six.PY3:
-        return
-
-    args = ['--py3k', "--reports=no", "--disable=no-absolute-import", "--persistent=no",
-            conanfile_path]
-
-    output_json = _runner(args)
-
-    result = []
-    for msg in output_json:
-        if msg.get("type") in ("warning", "error"):
-            result.append("Py3 incompatibility. Line %s: %s"
-                          % (msg.get("line"), msg.get("message")))
-    return result
-
-
-def _normal_linter(conanfile_path):
-
-    args = ["--reports=no", "--disable=no-absolute-import", "--persistent=no", conanfile_path]
-=======
 def _normal_linter(conanfile_path, hook):
     args = ['--py3k', "--enable=all", "--reports=no", "--disable=no-absolute-import", "--persistent=no",
             hook, '"%s"' % conanfile_path]
->>>>>>> 37144b9a
     pylintrc = os.environ.get("CONAN_PYLINTRC", None)
     if pylintrc:
         if not os.path.exists(pylintrc):
