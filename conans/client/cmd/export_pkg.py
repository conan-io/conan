import os

from conans.client import packager
from conans.client.graph.graph_manager import load_deps_info
from conans.errors import ConanException
from conans.model.ref import PackageReference
from conans.util.files import rmdir


def export_pkg(cache, graph_manager, hook_manager, recorder, output,
               ref, source_folder, build_folder, package_folder, install_folder,
               graph_info, force):

    conan_file_path = cache.conanfile(ref)
    if not os.path.exists(conan_file_path):
        raise ConanException("Package recipe '%s' does not exist" % str(ref))

    deps_graph = graph_manager.load_simple_graph(ref, graph_info.profile, recorder)

    # this is a bit tricky, but works. The root (virtual), has only 1 neighbor,
    # which is the exported pkg
    nodes = deps_graph.root.neighbors()
    conanfile = nodes[0].conanfile
    from conans.client.conan_api import existing_info_files
    if install_folder and existing_info_files(install_folder):
        load_deps_info(install_folder, conanfile, required=True)
    package_id = conanfile.info.package_id()
    output.info("Packaging to %s" % package_id)
    pref = PackageReference(ref, package_id)
    dest_package_folder = cache.package(pref, short_paths=conanfile.short_paths)

    if os.path.exists(dest_package_folder):
        if force:
            rmdir(dest_package_folder)
        else:
            raise ConanException("Package already exists. Please use --force, -f to "
                                 "overwrite it")

<<<<<<< HEAD
    recipe_hash = client_cache.package_layout(reference).load_manifest().summary_hash
=======
    recipe_hash = cache.load_manifest(ref).summary_hash
>>>>>>> 3e2b3502
    conanfile.info.recipe_hash = recipe_hash
    conanfile.develop = True
    if package_folder:
        packager.export_pkg(conanfile, package_id, package_folder, dest_package_folder,
                            hook_manager, conan_file_path, ref)
    else:
        packager.create_package(conanfile, package_id, source_folder, build_folder, dest_package_folder,
                                install_folder, hook_manager, conan_file_path,
                                ref, local=True)
    recorder.package_exported(pref)<|MERGE_RESOLUTION|>--- conflicted
+++ resolved
@@ -36,18 +36,14 @@
             raise ConanException("Package already exists. Please use --force, -f to "
                                  "overwrite it")
 
-<<<<<<< HEAD
-    recipe_hash = client_cache.package_layout(reference).load_manifest().summary_hash
-=======
-    recipe_hash = cache.load_manifest(ref).summary_hash
->>>>>>> 3e2b3502
+    recipe_hash = cache.package_layout(ref).load_manifest().summary_hash
     conanfile.info.recipe_hash = recipe_hash
     conanfile.develop = True
     if package_folder:
         packager.export_pkg(conanfile, package_id, package_folder, dest_package_folder,
                             hook_manager, conan_file_path, ref)
     else:
-        packager.create_package(conanfile, package_id, source_folder, build_folder, dest_package_folder,
-                                install_folder, hook_manager, conan_file_path,
+        packager.create_package(conanfile, package_id, source_folder, build_folder,
+                                dest_package_folder, install_folder, hook_manager, conan_file_path,
                                 ref, local=True)
     recorder.package_exported(pref)