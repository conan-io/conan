--- conflicted
+++ resolved
@@ -22,12 +22,8 @@
     remotes = cache.registry.load_remotes()
     deps_graph, _ = graph_manager.load_graph(ref, None, graph_info=graph_info, build_mode=[ref.name],
                                              check_updates=False, update=False,
-<<<<<<< HEAD
-                                             remotes=remotes, recorder=recorder)
-=======
-                                             remote_name=None, recorder=recorder,
+                                             remotes=remotes, recorder=recorder,
                                              apply_build_requires=False)
->>>>>>> 9be06445
     # this is a bit tricky, but works. The root (virtual), has only 1 neighbor,
     # which is the exported pkg
     nodes = deps_graph.root.neighbors()
