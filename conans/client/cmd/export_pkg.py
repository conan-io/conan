--- conflicted
+++ resolved
@@ -16,11 +16,8 @@
     if not os.path.exists(conan_file_path):
         raise ConanException("Package recipe '%s' does not exist" % str(ref))
 
-<<<<<<< HEAD
-=======
     # The graph has to be loaded with build_mode=[ref.name], so that node is not tried
     # to be downloaded from remotes
->>>>>>> 1d032d26
     deps_graph, _ = graph_manager.load_graph(ref, None, graph_info=graph_info, build_mode=[ref.name],
                                              check_updates=False, update=False,
                                              remote_name=None, recorder=recorder, workspace=None)
@@ -31,11 +28,7 @@
     from conans.client.conan_api import existing_info_files
     if install_folder and existing_info_files(install_folder):
         load_deps_info(install_folder, conanfile, required=True)
-<<<<<<< HEAD
-    package_id = nodes[0].bid
-=======
     package_id = nodes[0].package_id
->>>>>>> 1d032d26
     output.info("Packaging to %s" % package_id)
     pref = PackageReference(ref, package_id)
     dest_package_folder = cache.package(pref, short_paths=conanfile.short_paths)
