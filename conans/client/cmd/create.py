import os

from conans.client.cmd.test import install_build_and_test
from conans.client.manager import deps_install
from conans.errors import ConanException
from conans.model.ref import ConanFileReference


def _get_test_conanfile_path(tf, conanfile_path):
    """Searches in the declared test_folder or in the standard locations"""

    if tf is False:
        # Look up for testing conanfile can be disabled if tf (test folder) is False
        return None

    test_folders = [tf] if tf else ["test_package", "test"]
    base_folder = os.path.dirname(conanfile_path)
    for test_folder_name in test_folders:
        test_folder = os.path.join(base_folder, test_folder_name)
        test_conanfile_path = os.path.join(test_folder, "conanfile.py")
        if os.path.exists(test_conanfile_path):
            return test_conanfile_path
    else:
        if tf:
            raise ConanException("test folder '%s' not available, or it doesn't have a conanfile.py"
                                 % tf)


def create(app, ref, profile_host, profile_build, graph_lock, root_ref, remotes, update, build_modes,
           test_build_folder, test_folder, conanfile_path, recorder, is_build_require=False,
<<<<<<< HEAD
           make_latest=False):
=======
           require_overrides=None):
>>>>>>> 13ac280a
    assert isinstance(ref, ConanFileReference), "ref needed"
    assert profile_host is not None
    assert profile_build is not None

    test_conanfile_path = _get_test_conanfile_path(test_folder, conanfile_path)

    if test_conanfile_path:
        if graph_lock:
            # If we have a lockfile, then we are first going to make sure the lockfile is used
            # correctly to build the package in the cache, and only later will try to run
            # test_package
            out = app.out
            out.info("Installing and building %s" % repr(ref))
            deps_install(app=app,
                         ref_or_path=ref,
                         create_reference=ref,
                         install_folder=None,  # Not output conaninfo etc
                         base_folder=None,  # Not output generators
                         remotes=remotes,
                         profile_host=profile_host,
                         profile_build=profile_build,
                         graph_lock=graph_lock,
                         root_ref=root_ref,
                         build_modes=build_modes,
                         update=update,
                         recorder=recorder,
                         make_latest=make_latest)
            out.info("Executing test_package %s" % repr(ref))
            try:
                graph_lock.relax()
                # FIXME: It needs to clear the cache, otherwise it fails
                app.binaries_analyzer._evaluated = {}
                # FIXME: Forcing now not building test dependencies, binaries should be there
                install_build_and_test(app, test_conanfile_path, ref, profile_host, profile_build,
                                       graph_lock, root_ref, remotes, update, build_modes=None,
                                       test_build_folder=test_build_folder, recorder=recorder)
            except Exception as e:
                raise ConanException("Something failed while testing '%s' test_package after "
                                     "it was built using the lockfile. Please report this error: %s"
                                     % (str(ref), str(e)))

        else:
            install_build_and_test(app, test_conanfile_path, ref, profile_host, profile_build,
                                   graph_lock, root_ref, remotes, update,
                                   build_modes=build_modes,
                                   test_build_folder=test_build_folder,
                                   recorder=recorder,
                                   require_overrides=require_overrides
                                   )
    else:
        deps_install(app=app,
                     ref_or_path=ref,
                     create_reference=ref,
                     install_folder=None,  # Not output infos etc
                     base_folder=None,  # Not output generators
                     remotes=remotes,
                     profile_host=profile_host,
                     profile_build=profile_build,
                     graph_lock=graph_lock,
                     root_ref=root_ref,
                     build_modes=build_modes,
                     update=update,
                     recorder=recorder,
                     is_build_require=is_build_require,
                     require_overrides=require_overrides)<|MERGE_RESOLUTION|>--- conflicted
+++ resolved
@@ -28,11 +28,7 @@
 
 def create(app, ref, profile_host, profile_build, graph_lock, root_ref, remotes, update, build_modes,
            test_build_folder, test_folder, conanfile_path, recorder, is_build_require=False,
-<<<<<<< HEAD
-           make_latest=False):
-=======
-           require_overrides=None):
->>>>>>> 13ac280a
+           make_latest=False, require_overrides=None):
     assert isinstance(ref, ConanFileReference), "ref needed"
     assert profile_host is not None
     assert profile_build is not None
