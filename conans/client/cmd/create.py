import os

from conans.client.cmd.test import PackageTester
from conans.errors import ConanException


def get_test_conanfile_path(tf, conanfile_path):
    """Searches in the declared test_folder or in the standard locations"""

    if tf is False:
        # Look up for testing conanfile can be disabled if tf (test folder) is False
        return None

    test_folders = [tf] if tf else ["test_package", "test"]
    base_folder = os.path.dirname(conanfile_path)
    for test_folder_name in test_folders:
        test_folder = os.path.join(base_folder, test_folder_name)
        test_conanfile_path = os.path.join(test_folder, "conanfile.py")
        if os.path.exists(test_conanfile_path):
            return test_conanfile_path
    else:
        if tf:
            raise ConanException("test folder '%s' not available, or it doesn't have a conanfile.py"
                                 % tf)


<<<<<<< HEAD
def create(reference, manager, user_io, profile, remote_name, update, build_modes, manifest_folder,
           manifest_verify, manifest_interactive, keep_build, test_build_folder, test_folder,
           conanfile_path, graph_lock, output_lock_file):
=======
def create(reference, manager, user_io, graph_info, remote_name, update, build_modes,
           manifest_folder, manifest_verify, manifest_interactive, keep_build, test_build_folder,
           test_folder, conanfile_path):
>>>>>>> c9ad20ab

    test_conanfile_path = get_test_conanfile_path(test_folder, conanfile_path)

    if test_conanfile_path:
        pt = PackageTester(manager, user_io)
        pt.install_build_and_test(test_conanfile_path, reference, graph_info, remote_name, update,
                                  build_modes=build_modes,
                                  manifest_folder=manifest_folder,
                                  manifest_verify=manifest_verify,
                                  manifest_interactive=manifest_interactive,
                                  keep_build=keep_build,
                                  test_build_folder=test_build_folder,
                                  graph_lock=graph_lock,
                                  output_lock_file=output_lock_file)
    else:
        manager.install(reference=reference,
                        create_reference=reference,
                        install_folder=None,  # Not output anything
                        manifest_folder=manifest_folder,
                        manifest_verify=manifest_verify,
                        manifest_interactive=manifest_interactive,
                        remote_name=remote_name,
                        graph_info=graph_info,
                        build_modes=build_modes,
                        update=update,
                        keep_build=keep_build,
                        graph_lock=graph_lock,
                        output_lock_file=output_lock_file)<|MERGE_RESOLUTION|>--- conflicted
+++ resolved
@@ -24,15 +24,9 @@
                                  % tf)
 
 
-<<<<<<< HEAD
-def create(reference, manager, user_io, profile, remote_name, update, build_modes, manifest_folder,
-           manifest_verify, manifest_interactive, keep_build, test_build_folder, test_folder,
-           conanfile_path, graph_lock, output_lock_file):
-=======
 def create(reference, manager, user_io, graph_info, remote_name, update, build_modes,
            manifest_folder, manifest_verify, manifest_interactive, keep_build, test_build_folder,
            test_folder, conanfile_path):
->>>>>>> c9ad20ab
 
     test_conanfile_path = get_test_conanfile_path(test_folder, conanfile_path)
 
@@ -44,9 +38,7 @@
                                   manifest_verify=manifest_verify,
                                   manifest_interactive=manifest_interactive,
                                   keep_build=keep_build,
-                                  test_build_folder=test_build_folder,
-                                  graph_lock=graph_lock,
-                                  output_lock_file=output_lock_file)
+                                  test_build_folder=test_build_folder)
     else:
         manager.install(reference=reference,
                         create_reference=reference,
@@ -58,6 +50,4 @@
                         graph_info=graph_info,
                         build_modes=build_modes,
                         update=update,
-                        keep_build=keep_build,
-                        graph_lock=graph_lock,
-                        output_lock_file=output_lock_file)+                        keep_build=keep_build)