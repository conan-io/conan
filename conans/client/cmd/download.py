--- conflicted
+++ resolved
@@ -14,12 +14,8 @@
     hook_manager.execute("pre_download", reference=ref, remote=remote)
 
     try:
-<<<<<<< HEAD
-        ref, ref_time = remote_manager.get_recipe(ref, remote)
-=======
         if not ref.revision:
-            ref = remote_manager.get_latest_recipe_revision(ref, remote)
->>>>>>> f210ced2
+            ref, _ = remote_manager.get_recipe(ref, remote)
     except NotFoundException:
         raise RecipeNotFoundException(ref)
     else:
