--- conflicted
+++ resolved
@@ -6,11 +6,7 @@
 
 
 def download(app, ref, package_ids, remote, recipe, remotes):
-<<<<<<< HEAD
-    out, remote_manager, cache, loader = app.out, app.remote_manager, app.cache, app.loader
-=======
     remote_manager, cache, loader = app.remote_manager, app.cache, app.loader
->>>>>>> 65b3c526
     hook_manager = app.hook_manager
     assert(isinstance(ref, ConanFileReference))
     scoped_output = ScopedOutput(str(ref), ConanOutput())
@@ -43,21 +39,13 @@
 
         parallel = cache.config.parallel_download
         _download_binaries(conanfile, ref, package_ids, cache, remote_manager,
-<<<<<<< HEAD
-                           remote, output, parallel)
-=======
                            remote, scoped_output, parallel)
->>>>>>> 65b3c526
     hook_manager.execute("post_download", conanfile_path=conan_file_path, reference=ref,
                          remote=remote)
 
 
-<<<<<<< HEAD
-def _download_binaries(conanfile, ref, package_ids, cache, remote_manager, remote, output, parallel):
-=======
 def _download_binaries(conanfile, ref, package_ids, cache, remote_manager, remote, scoped_output,
                        parallel):
->>>>>>> 65b3c526
 
     def _download(package_id):
         pref = PackageReference(ref, package_id)
@@ -75,11 +63,7 @@
             scoped_output.info(message)
 
         if not skip_download:
-<<<<<<< HEAD
-            remote_manager.get_package(conanfile, pref, remote, output)
-=======
             remote_manager.get_package(conanfile, pref, remote)
->>>>>>> 65b3c526
 
     if parallel is not None:
         scoped_output.info("Downloading binary packages in %s parallel threads" % parallel)
