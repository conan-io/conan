--- conflicted
+++ resolved
@@ -18,13 +18,6 @@
     except NotFoundException:
         raise RecipeNotFoundException(ref)
 
-<<<<<<< HEAD
-    with cache.package_layout(ref).update_metadata() as metadata:
-        metadata.recipe.remote = remote.name
-        metadata.recipe.lru_now()
-
-=======
->>>>>>> 160dc882
     conan_file_path = cache.package_layout(ref).conanfile()
     conanfile = loader.load_basic(conan_file_path)
 
