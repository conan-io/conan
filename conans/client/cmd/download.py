from conans.client.output import ScopedOutput
from conans.client.source import complete_recipe_sources
from conans.model.ref import ConanFileReference, PackageReference


def download(ref, package_ids, remote_name, recipe, remote_manager,
             cache, out, recorder, loader, hook_manager):

    assert(isinstance(ref, ConanFileReference))
    output = ScopedOutput(str(ref), out)
    registry = cache.registry
    remote = registry.remotes.get(remote_name) if remote_name else registry.remotes.default

    hook_manager.execute("pre_download", reference=ref, remote=remote)
<<<<<<< HEAD
    # First of all download package recipe
    try:
        ref = remote_manager.get_recipe(ref, remote)
    except NotFoundException:
        raise NotFoundException("'%s' not found in remote '%s'" % (ref.full_repr(), remote.name))
    with cache.package_layout(ref).update_metadata() as metadata:
        metadata.recipe.remote = remote_name

=======

    ref = remote_manager.get_recipe(ref, remote)
    registry.refs.set(ref, remote.name)
>>>>>>> 5b542d98
    conan_file_path = cache.conanfile(ref)
    conanfile = loader.load_class(conan_file_path)

    if not recipe:  # Not only the recipe
        # Download the sources too, don't be lazy
        complete_recipe_sources(remote_manager, cache, conanfile, ref)

        if not package_ids:  # User didn't specify a specific package binary
            output.info("Getting the complete package list from '%s'..." % ref.full_repr())
            packages_props = remote_manager.search_packages(remote, ref, None)
            package_ids = list(packages_props.keys())
            if not package_ids:
                output.warn("No remote binary packages found in remote")

        _download_binaries(conanfile, ref, package_ids, cache, remote_manager,
                           remote, output, recorder)
    hook_manager.execute("post_download", conanfile_path=conan_file_path, reference=ref,
                         remote=remote)


def _download_binaries(conanfile, ref, package_ids, cache, remote_manager, remote, output,
                       recorder):
    short_paths = conanfile.short_paths

    for package_id in package_ids:
        pref = PackageReference(ref, package_id)
        package_folder = cache.package(pref, short_paths=short_paths)
        output.info("Downloading %s" % str(pref))
        remote_manager.get_package(pref, package_folder, remote, output, recorder)<|MERGE_RESOLUTION|>--- conflicted
+++ resolved
@@ -12,20 +12,11 @@
     remote = registry.remotes.get(remote_name) if remote_name else registry.remotes.default
 
     hook_manager.execute("pre_download", reference=ref, remote=remote)
-<<<<<<< HEAD
-    # First of all download package recipe
-    try:
-        ref = remote_manager.get_recipe(ref, remote)
-    except NotFoundException:
-        raise NotFoundException("'%s' not found in remote '%s'" % (ref.full_repr(), remote.name))
+
+    ref = remote_manager.get_recipe(ref, remote)
     with cache.package_layout(ref).update_metadata() as metadata:
         metadata.recipe.remote = remote_name
 
-=======
-
-    ref = remote_manager.get_recipe(ref, remote)
-    registry.refs.set(ref, remote.name)
->>>>>>> 5b542d98
     conan_file_path = cache.conanfile(ref)
     conanfile = loader.load_class(conan_file_path)
 
