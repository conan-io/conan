from collections import OrderedDict, namedtuple

from conans.errors import NotFoundException, ConanException
from conans.search.search import (filter_outdated, search_packages, search_recipes,
                                  filter_by_revision)


class Search(object):
    def __init__(self, cache, remote_manager):
        self._cache = cache
        self._remote_manager = remote_manager
        self._registry = cache.registry

    def search_recipes(self, pattern, remote_name=None, case_sensitive=False):
        ignorecase = not case_sensitive

        references = OrderedDict()
        if not remote_name:
            references[None] = search_recipes(self._cache, pattern, ignorecase)
            return references

        if remote_name == 'all':
            remotes = self._registry.remotes.list
            # We have to check if there is a remote called "all"
            # Deprecate: 2.0 can remove this check
            if 'all' not in (r.name for r in remotes):
                for remote in remotes:
                    refs = self._remote_manager.search_recipes(remote, pattern, ignorecase)
                    if refs:
                        references[remote.name] = refs
                return references
        # single remote
        remote = self._registry.remotes.get(remote_name)
        refs = self._remote_manager.search_recipes(remote, pattern, ignorecase)
        references[remote.name] = refs
        return references

    remote_ref = namedtuple('remote_ref', 'ordered_packages recipe_hash')

    def search_packages(self, ref=None, remote_name=None, query=None, outdated=False):
        """ Return the single information saved in conan.vars about all the packages
            or the packages which match with a pattern

            Attributes:
                pattern = string to match packages
                remote_name = search on another origin to get packages info
                packages_pattern = String query with binary
                                   packages properties: "arch=x86 AND os=Windows"
        """
        if not remote_name:
            return self._search_packages_in_local(ref, query, outdated)

        if ref.revision and not self._cache.config.revisions_enabled:
            raise ConanException("Revisions not enabled in the client, specify a "
                                 "reference without revision")

        if remote_name == 'all':
            return self._search_packages_in_all(ref, query, outdated)

        return self._search_packages_in(remote_name, ref, query, outdated)

    def _search_packages_in_local(self, ref=None, query=None, outdated=False):
        packages_props = search_packages(self._cache, ref, query)
        ordered_packages = OrderedDict(sorted(packages_props.items()))

        try:
            recipe_hash = self._cache.package_layout(ref).recipe_manifest().summary_hash
        except IOError:  # It could not exist in local
            recipe_hash = None

        if outdated:
            ordered_packages = filter_outdated(ordered_packages, recipe_hash)
        elif self._cache.config.revisions_enabled:
            # With revisions, by default filter the packages not belonging to the recipe
            # unless outdated is specified.
            metadata = self._cache.package_layout(ref).load_metadata()
            ordered_packages = filter_by_revision(metadata, ordered_packages)

        references = OrderedDict()
        references[None] = self.remote_ref(ordered_packages, recipe_hash)
        return references

    def _search_packages_in_all(self, ref=None, query=None, outdated=False):
        references = OrderedDict()
        remotes = self._registry.remotes.list
        # We have to check if there is a remote called "all"
        # Deprecate: 2.0 can remove this check
        if 'all' not in (r.name for r in remotes):
            for remote in remotes:
                try:
                    packages_props = self._remote_manager.search_packages(remote, ref, query)
                    if packages_props:
                        ordered_packages = OrderedDict(sorted(packages_props.items()))
<<<<<<< HEAD
                        manifest, _ = self._remote_manager.get_conan_manifest(ref, remote)
=======
                        manifest = self._remote_manager.get_recipe_manifest(ref, remote)
>>>>>>> baead562
                        recipe_hash = manifest.summary_hash

                        if outdated and recipe_hash:
                            ordered_packages = filter_outdated(ordered_packages, recipe_hash)

                        references[remote.name] = self.remote_ref(ordered_packages, recipe_hash)
                except NotFoundException:
                    continue
            return references

        return self._search_packages_in(self, 'all', ref, query, outdated)

    def _search_packages_in(self, remote_name, ref=None, query=None, outdated=False):
        remote = self._registry.remotes.get(remote_name)
        packages_props = self._remote_manager.search_packages(remote, ref, query)
        ordered_packages = OrderedDict(sorted(packages_props.items()))
<<<<<<< HEAD
        manifest, ref = self._remote_manager.get_conan_manifest(ref, remote)
=======
        manifest = self._remote_manager.get_recipe_manifest(ref, remote)
>>>>>>> baead562
        recipe_hash = manifest.summary_hash

        if outdated and recipe_hash:
            ordered_packages = filter_outdated(ordered_packages, recipe_hash)

        references = OrderedDict()
        references[remote.name] = self.remote_ref(ordered_packages, recipe_hash)
        return references<|MERGE_RESOLUTION|>--- conflicted
+++ resolved
@@ -91,11 +91,8 @@
                     packages_props = self._remote_manager.search_packages(remote, ref, query)
                     if packages_props:
                         ordered_packages = OrderedDict(sorted(packages_props.items()))
-<<<<<<< HEAD
-                        manifest, _ = self._remote_manager.get_conan_manifest(ref, remote)
-=======
-                        manifest = self._remote_manager.get_recipe_manifest(ref, remote)
->>>>>>> baead562
+                        manifest, _ = self._remote_manager.get_recipe_manifest(ref, remote)
+
                         recipe_hash = manifest.summary_hash
 
                         if outdated and recipe_hash:
@@ -112,11 +109,8 @@
         remote = self._registry.remotes.get(remote_name)
         packages_props = self._remote_manager.search_packages(remote, ref, query)
         ordered_packages = OrderedDict(sorted(packages_props.items()))
-<<<<<<< HEAD
-        manifest, ref = self._remote_manager.get_conan_manifest(ref, remote)
-=======
-        manifest = self._remote_manager.get_recipe_manifest(ref, remote)
->>>>>>> baead562
+        manifest, ref = self._remote_manager.get_recipe_manifest(ref, remote)
+
         recipe_hash = manifest.summary_hash
 
         if outdated and recipe_hash:
