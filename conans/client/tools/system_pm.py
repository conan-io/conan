import os
import sys
import six

from conans.client.runner import ConanRunner
from conans.client.tools.oss import OSInfo, cross_building, get_cross_building_settings
from conans.client.tools.files import which
from conans.errors import ConanException
from conans.util.env_reader import get_env
from conans.util.fallbacks import default_output


class SystemPackageTool(object):

    def __init__(self, runner=None, os_info=None, tool=None, recommends=False, output=None,
                 conanfile=None, default_mode="enabled"):
        output = output if output else conanfile.output if conanfile else None
        self._output = default_output(output, 'conans.client.tools.system_pm.SystemPackageTool')
        os_info = os_info or OSInfo()
        self._is_up_to_date = False
        self._tool = tool or self._create_tool(os_info, output=self._output)
        self._tool._sudo_str = self._get_sudo_str()
        self._tool._runner = runner or ConanRunner(output=self._output)
        self._tool._recommends = recommends
        self._conanfile = conanfile
        self._default_mode = default_mode

    @staticmethod
    def _get_sudo_str():
        if not SystemPackageTool._is_sudo_enabled():
            return ""

        if hasattr(sys.stdout, "isatty") and not sys.stdout.isatty():
            return "sudo -A "
        else:
            return "sudo "

    @staticmethod
    def _is_sudo_enabled():
        if "CONAN_SYSREQUIRES_SUDO" not in os.environ:
            if not which("sudo"):
                return False
            if os.name == 'posix' and os.geteuid() == 0:
                return False
            if os.name == 'nt':
                return False
        return get_env("CONAN_SYSREQUIRES_SUDO", True)

    @staticmethod
    def _create_tool(os_info, output):
        if os_info.with_apt:
            return AptTool(output=output)
        elif os_info.with_dnf:
            return DnfTool(output=output)
        elif os_info.with_yum:
            return YumTool(output=output)
        elif os_info.with_pacman:
            return PacManTool(output=output)
        elif os_info.is_macos:
            return BrewTool(output=output)
        elif os_info.is_freebsd:
            return PkgTool(output=output)
        elif os_info.is_solaris:
            return PkgUtilTool(output=output)
        elif os_info.with_zypper:
            return ZypperTool(output=output)
        else:
            return NullTool(output=output)

    def _get_sysrequire_mode(self):
        allowed_modes = ("enabled", "verify", "disabled")
        mode = get_env("CONAN_SYSREQUIRES_MODE", self._default_mode)
        mode_lower = mode.lower()
        if mode_lower not in allowed_modes:
            raise ConanException("CONAN_SYSREQUIRES_MODE=%s is not allowed, allowed modes=%r"
                                 % (mode, allowed_modes))
        return mode_lower

    def add_repository(self, repository, repo_key=None, update=True):
        self._tool.add_repository(repository, repo_key=repo_key)
        if update:
            self.update()

    def update(self):
        """
            Get the system package tool update command
        """
        mode = self._get_sysrequire_mode()
        if mode in ("disabled", "verify"):
            self._output.info("Not updating system_requirements. CONAN_SYSREQUIRES_MODE=%s" % mode)
            return
        self._is_up_to_date = True
        self._tool.update()

    def install(self, packages, update=True, force=False, arch_names=None):
        """ Get the system package tool install command and install one package

        :param packages: String with a package to be installed or a list with its variants e.g. "libusb-dev libxusb-devel"
        :param update: Run update command before to install
        :param force: Force installing all packages
        :param arch_names: Package suffix/prefix name used by installer tool e.g. {"x86_64": "amd64"}
        :return: None
        """
        packages = [packages] if isinstance(packages, str) else list(packages)
        packages = self._get_package_names(packages, arch_names)

        mode = self._get_sysrequire_mode()

        if mode in ("verify", "disabled"):
            # Report to output packages need to be installed
            if mode == "disabled":
                self._output.info("The following packages need to be installed:\n %s"
                                  % "\n".join(packages))
                return

            if mode == "verify" and not self._installed(packages):
                self._output.error("The following packages need to be installed:\n %s"
                                   % "\n".join(packages))
                raise ConanException("Aborted due to CONAN_SYSREQUIRES_MODE=%s. "
                                     "Some system packages need to be installed" % mode)

        if not force and self._installed(packages):
            return

        # From here system packages can be updated/modified
        if update and not self._is_up_to_date:
            self.update()
        self._install_any(packages)

    def install_packages(self, packages, update=True, force=False, arch_names=None):
        """ Get the system package tool install command and install all packages and/or variants.
            Inputs:
            "pkg-variant1"  # (1) Install only one package
            ["pkg-variant1", "otherpkg", "thirdpkg"] # (2) All must be installed
            [("pkg-variant1", "pkg-variant2"), "otherpkg", "thirdpkg"] # (3) Install only one variant
                                                                             and all other packages
            "pkg1 pkg2", "pkg3 pkg4" # (4) Invalid
            ["pkg1 pkg2", "pkg3 pkg4"] # (5) Invalid

        :param packages: Supports multiple formats (string,list,tuple). Lists and tuples into a list
        are considered variants and is processed just like self.install(). A list of string is
        considered a list of packages to be installed (only not installed yet).
        :param update: Run update command before to install
        :param force: Force installing all packages, including all installed.
        :param arch_names: Package suffix/prefix name used by installer tool e.g. {"x86_64": "amd64"}
        :return: None
        """
        packages = [packages] if isinstance(packages, six.string_types) else list(packages)
        # only one (first) variant will be installed
<<<<<<< HEAD
        variants = list(filter(lambda x: isinstance(x, (tuple, list)), packages))
=======
        list_variants = list(filter(lambda x: isinstance(x, (tuple, list)), packages))
        for variants in list_variants:
            self.install(variants, update=update, force=force, arch_names=arch_names)
>>>>>>> 402a7d68
        # all packages will be installed
        packages = list(filter(lambda x: not isinstance(x, (tuple, list)), packages))

        if [pkg for pkg in packages if " " in pkg]:
            raise ConanException("Each string must contain only one package to be installed. "
                                 "Use a list instead e.g. ['foo', 'bar'].")

        for variant in variants:
            self.install(variant, update=update, force=force, arch_names=arch_names)

        packages = self._get_package_names(packages, arch_names)

        mode = self._get_sysrequire_mode()

        if mode in ("verify", "disabled"):
            # Report to output packages need to be installed
            if mode == "disabled":
                self._output.info("The following packages need to be installed:\n %s"
                                  % "\n".join(packages))
                return

            if mode == "verify" and not self._installed(packages):
                self._output.error("The following packages need to be installed:\n %s"
                                   % "\n".join(packages))
                raise ConanException("Aborted due to CONAN_SYSREQUIRES_MODE=%s. "
                                     "Some system packages need to be installed" % mode)

        packages = packages if force else self._to_be_installed(packages)
        if not force and not packages:
            return

        # From here system packages can be updated/modified
        if update and not self._is_up_to_date:
            self.update()
        self._install_all(packages)

    def _get_package_names(self, packages, arch_names):
        """ Parse package names according it architecture

        :param packages: list with all package to be installed e.g. ["libusb-dev libfoobar-dev"]
        :param arch_names: Package suffix/prefix name used by installer tool
        :return: list with all parsed names e.g. ["libusb-dev:armhf libfoobar-dev:armhf"]
        """
        if self._conanfile and self._conanfile.settings and cross_building(self._conanfile):
            _, build_arch, _, host_arch = get_cross_building_settings(self._conanfile)
            arch = host_arch or build_arch
            parsed_packages = []
            for package in packages:
                if isinstance(package, (tuple, list)):
                    parsed_packages.append(tuple(self._get_package_names(package, arch_names)))
                else:
                    for package_name in package.split(" "):
                        parsed_packages.append(self._tool.get_package_name(package_name, arch,
                                                                           arch_names))
            return parsed_packages
        return packages

    def installed(self, package_name):
        return self._tool.installed(package_name)

    def _to_be_installed(self, packages):
        """ Returns a list with all not installed packages.
        """
        not_installed = [pkg for pkg in packages if not self._tool.installed(pkg)]
        return not_installed

    def _installed(self, packages):
        """ Return True if at least one of the packages is installed.
        """
        if not packages:
            return True

        for pkg in packages:
            if self._tool.installed(pkg):
                self._output.info("Package already installed: %s" % pkg)
                return True
        return False

    def _install_all(self, packages):
        self._tool.install(" ".join(sorted(packages)))

    def _install_any(self, packages):
        if len(packages) == 1:
            return self._tool.install(packages[0])
        for pkg in packages:
            try:
                return self._tool.install(pkg)
            except ConanException:
                pass
        raise ConanException("Could not install any of %s" % packages)


class BaseTool(object):
    def __init__(self, output=None):
        self._output = default_output(output, 'conans.client.tools.system_pm.BaseTool')

    def get_package_name(self, package, arch, arch_names):
        """ Retrieve package name to installed according the target arch.

        :param package: Regular package name e.g libusb-dev
        :param arch: Host arch from Conanfile.settings
        :param arch_names: Dictionary with suffix/prefix names e.g {"x86_64": "amd64"}
        :return: Package name for Tool e.g. libusb-dev:i386
        """
        return package


class NullTool(BaseTool):
    def add_repository(self, repository, repo_key=None):
        pass

    def update(self):
        pass

    def install(self, package_name):
        self._output.warn("Only available for linux with apt-get, yum, or pacman or OSX with brew or"
                          " FreeBSD with pkg or Solaris with pkgutil")

    def installed(self, package_name):
        return False


class AptTool(BaseTool):
    def add_repository(self, repository, repo_key=None):
        _run(self._runner, "%sapt-add-repository %s" % (self._sudo_str, repository),
             output=self._output)
        if repo_key:
            _run(self._runner, "wget -qO - %s | %sapt-key add -" % (repo_key, self._sudo_str),
                 output=self._output)

    def update(self):
        _run(self._runner, "%sapt-get update" % self._sudo_str, output=self._output)

    def install(self, package_name):
        recommends_str = '' if self._recommends else '--no-install-recommends '
        _run(self._runner,
             "%sapt-get install -y %s%s" % (self._sudo_str, recommends_str, package_name),
             output=self._output)

    def installed(self, package_name):
        exit_code = self._runner("dpkg-query -W -f='${Status}' %s | grep -q \"ok installed\""
                                 % package_name, None)
        return exit_code == 0

    def get_package_name(self, package, arch, arch_names):
        if arch_names is None:
            arch_names = {"x86_64": "amd64",
                         "x86": "i386",
                         "ppc32": "powerpc",
                         "ppc64le": "ppc64el",
                         "armv7": "arm",
                         "armv7hf": "armhf",
                         "armv8": "arm64",
                         "s390x": "s390x"}
        if arch in arch_names:
            return "%s:%s" % (package, arch_names[arch])
        return package


class YumTool(BaseTool):
    def add_repository(self, repository, repo_key=None):
        raise ConanException("YumTool::add_repository not implemented")

    def update(self):
        _run(self._runner, "%syum check-update -y" % self._sudo_str, accepted_returns=[0, 100],
             output=self._output)

    def install(self, package_name):
        _run(self._runner, "%syum install -y %s" % (self._sudo_str, package_name),
             output=self._output)

    def installed(self, package_name):
        exit_code = self._runner("rpm -q %s" % package_name, None)
        return exit_code == 0

    def get_package_name(self, package, arch, arch_names):
        if arch_names is None:
            arch_names = {"x86_64": "x86_64",
                         "x86": "i?86",
                         "ppc32": "powerpc",
                         "ppc64le": "ppc64le",
                         "armv7": "armv7",
                         "armv7hf": "armv7hl",
                         "armv8": "aarch64",
                         "s390x": "s390x"}
        if arch in arch_names:
            return "%s.%s" % (package, arch_names[arch])
        return package


class DnfTool(YumTool):
    def add_repository(self, repository, repo_key=None):
        raise ConanException("DnfTool::add_repository not implemented")

    def update(self):
        _run(self._runner, "%sdnf check-update -y" % self._sudo_str, accepted_returns=[0, 100],
             output=self._output)

    def install(self, package_name):
        _run(self._runner, "%sdnf install -y %s" % (self._sudo_str, package_name),
             output=self._output)


class BrewTool(BaseTool):
    def add_repository(self, repository, repo_key=None):
        raise ConanException("BrewTool::add_repository not implemented")

    def update(self):
        _run(self._runner, "brew update", output=self._output)

    def install(self, package_name):
        _run(self._runner, "brew install %s" % package_name, output=self._output)

    def installed(self, package_name):
        exit_code = self._runner('test -n "$(brew ls --versions %s)"' % package_name, None)
        return exit_code == 0


class PkgTool(BaseTool):
    def add_repository(self, repository, repo_key=None):
        raise ConanException("PkgTool::add_repository not implemented")

    def update(self):
        _run(self._runner, "%spkg update" % self._sudo_str, output=self._output)

    def install(self, package_name):
        _run(self._runner, "%spkg install -y %s" % (self._sudo_str, package_name),
             output=self._output)

    def installed(self, package_name):
        exit_code = self._runner("pkg info %s" % package_name, None)
        return exit_code == 0


class PkgUtilTool(BaseTool):
    def add_repository(self, repository, repo_key=None):
        raise ConanException("PkgUtilTool::add_repository not implemented")

    def update(self):
        _run(self._runner, "%spkgutil --catalog" % self._sudo_str, output=self._output)

    def install(self, package_name):
        _run(self._runner, "%spkgutil --install --yes %s" % (self._sudo_str, package_name),
             output=self._output)

    def installed(self, package_name):
        exit_code = self._runner('test -n "`pkgutil --list %s`"' % package_name, None)
        return exit_code == 0


class ChocolateyTool(BaseTool):
    def add_repository(self, repository, repo_key=None):
        raise ConanException("ChocolateyTool::add_repository not implemented")

    def update(self):
        _run(self._runner, "choco outdated", output=self._output)

    def install(self, package_name):
        _run(self._runner, "choco install --yes %s" % package_name, output=self._output)

    def installed(self, package_name):
        exit_code = self._runner('choco search --local-only --exact %s | '
                                 'findstr /c:"1 packages installed."' % package_name, None)
        return exit_code == 0


class PacManTool(BaseTool):
    def add_repository(self, repository, repo_key=None):
        raise ConanException("PacManTool::add_repository not implemented")

    def update(self):
        _run(self._runner, "%spacman -Syyu --noconfirm" % self._sudo_str, output=self._output)

    def install(self, package_name):
        _run(self._runner, "%spacman -S --noconfirm %s" % (self._sudo_str, package_name),
             output=self._output)

    def installed(self, package_name):
        exit_code = self._runner("pacman -Qi %s" % package_name, None)
        return exit_code == 0

    def get_package_name(self, package, arch, arch_names):
        if arch_names is None:
            arch_names = {"x86": "lib32"}
        if arch in arch_names:
            return "%s-%s" % (arch_names[arch], package)
        return package


class ZypperTool(BaseTool):
    def add_repository(self, repository, repo_key=None):
        raise ConanException("ZypperTool::add_repository not implemented")

    def update(self):
        _run(self._runner, "%szypper --non-interactive ref" % self._sudo_str, output=self._output)

    def install(self, package_name):
        _run(self._runner, "%szypper --non-interactive in %s" % (self._sudo_str, package_name),
             output=self._output)

    def installed(self, package_name):
        exit_code = self._runner("rpm -q %s" % package_name, None)
        return exit_code == 0

    def get_package_name(self, package, arch, arch_names):
        if arch_names is None:
            arch_names = {"x86": "i586"}
        if arch in arch_names:
            return "%s.%s" % (arch_names[arch], package)
        return package


def _run(runner, command, output, accepted_returns=None):
    accepted_returns = accepted_returns or [0, ]
    output.info("Running: %s" % command)
    if runner(command, True) not in accepted_returns:
        raise ConanException("Command '%s' failed" % command)<|MERGE_RESOLUTION|>--- conflicted
+++ resolved
@@ -147,13 +147,7 @@
         """
         packages = [packages] if isinstance(packages, six.string_types) else list(packages)
         # only one (first) variant will be installed
-<<<<<<< HEAD
-        variants = list(filter(lambda x: isinstance(x, (tuple, list)), packages))
-=======
         list_variants = list(filter(lambda x: isinstance(x, (tuple, list)), packages))
-        for variants in list_variants:
-            self.install(variants, update=update, force=force, arch_names=arch_names)
->>>>>>> 402a7d68
         # all packages will be installed
         packages = list(filter(lambda x: not isinstance(x, (tuple, list)), packages))
 
@@ -161,7 +155,7 @@
             raise ConanException("Each string must contain only one package to be installed. "
                                  "Use a list instead e.g. ['foo', 'bar'].")
 
-        for variant in variants:
+        for variant in list_variants:
             self.install(variant, update=update, force=force, arch_names=arch_names)
 
         packages = self._get_package_names(packages, arch_names)
