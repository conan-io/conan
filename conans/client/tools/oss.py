--- conflicted
+++ resolved
@@ -4,13 +4,8 @@
 import subprocess
 import sys
 import tempfile
-<<<<<<< HEAD
 import math
 from subprocess import CalledProcessError, PIPE
-=======
-from subprocess import PIPE
-
->>>>>>> bc23fa0e
 import six
 
 from conans.client.tools.env import environment_append
