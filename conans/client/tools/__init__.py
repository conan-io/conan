--- conflicted
+++ resolved
@@ -14,8 +14,6 @@
 # noinspection PyUnresolvedReferences
 from .pkg_config import *
 # noinspection PyUnresolvedReferences
-<<<<<<< HEAD
 from .scm import *
-=======
+# noinspection PyUnresolvedReferences
 from .apple import *
->>>>>>> 4d012e35
