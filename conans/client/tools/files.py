--- conflicted
+++ resolved
@@ -2,13 +2,8 @@
 import logging
 import os
 import platform
-<<<<<<< HEAD
-import shutil
-
-=======
 import stat
 import subprocess
->>>>>>> 3dc1279d
 import sys
 from contextlib import contextmanager
 from fnmatch import fnmatch
