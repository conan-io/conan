import logging
import os
import platform
import sys
from contextlib import contextmanager
from fnmatch import fnmatch

import six
from patch_ng import fromfile, fromstring

from conans.client.output import ConanOutput
from conans.errors import ConanException
from conans.unicode import get_cwd
from conans.util.fallbacks import default_output
from conans.util.files import (_generic_algorithm_sum, load, save)

UNIT_SIZE = 1000.0
# Library extensions supported by collect_libs
VALID_LIB_EXTENSIONS = (".so", ".lib", ".a", ".dylib", ".bc")


@contextmanager
def chdir(newdir):
    old_path = get_cwd()
    os.chdir(newdir)
    try:
        yield
    finally:
        os.chdir(old_path)


def human_size(size_bytes):
    """
    format a size in bytes into a 'human' file size, e.g. B, KB, MB, GB, TB, PB
    Note that bytes will be reported in whole numbers but KB and above will have
    greater precision.  e.g. 43 B, 443 KB, 4.3 MB, 4.43 GB, etc
    """

    suffixes_table = [('B', 0), ('KB', 1), ('MB', 1), ('GB', 2), ('TB', 2), ('PB', 2)]

    num = float(size_bytes)
    for suffix, precision in suffixes_table:
        if num < UNIT_SIZE:
            break
        num /= UNIT_SIZE

    if precision == 0:
        formatted_size = "%d" % num
    else:
        formatted_size = str(round(num, ndigits=precision))

    return "%s%s" % (formatted_size, suffix)


def unzip(filename, destination=".", keep_permissions=False, pattern=None, output=None):
    """
    Unzip a zipped file
    :param filename: Path to the zip file
    :param destination: Destination folder (or file for .gz files)
    :param keep_permissions: Keep the zip permissions. WARNING: Can be
    dangerous if the zip was not created in a NIX system, the bits could
    produce undefined permission schema. Use this option only if you are sure
    that the zip was created correctly.
    :param pattern: Extract only paths matching the pattern. This should be a
    Unix shell-style wildcard, see fnmatch documentation for more details.
    :param output: output
    :return:
    """
    output = default_output(output, 'conans.client.tools.files.unzip')

    if (filename.endswith(".tar.gz") or filename.endswith(".tgz") or
            filename.endswith(".tbz2") or filename.endswith(".tar.bz2") or
            filename.endswith(".tar")):
        return untargz(filename, destination, pattern)
    if filename.endswith(".gz"):
        import gzip
        with gzip.open(filename, 'rb') as f:
            file_content = f.read()
        target_name = filename[:-3] if destination == "." else destination
        save(target_name, file_content)
        return
    if filename.endswith(".tar.xz") or filename.endswith(".txz"):
        if six.PY2:
            raise ConanException("XZ format not supported in Python 2. Use Python 3 instead")
        return untargz(filename, destination, pattern)

    import zipfile
    full_path = os.path.normpath(os.path.join(get_cwd(), destination))

    if hasattr(sys.stdout, "isatty") and sys.stdout.isatty():
        def print_progress(the_size, uncomp_size):
            the_size = (the_size * 100.0 / uncomp_size) if uncomp_size != 0 else 0
            txt_msg = "Unzipping %d %%"
            if the_size > print_progress.last_size + 1:
                output.rewrite_line(txt_msg % the_size)
                print_progress.last_size = the_size
                if int(the_size) == 99:
                    output.rewrite_line(txt_msg % 100)
    else:
        def print_progress(_, __):
            pass

    with zipfile.ZipFile(filename, "r") as z:
        if not pattern:
            zip_info = z.infolist()
        else:
            zip_info = [zi for zi in z.infolist() if fnmatch(zi.filename, pattern)]
        uncompress_size = sum((file_.file_size for file_ in zip_info))
        if uncompress_size > 100000:
            output.info("Unzipping %s, this can take a while" % human_size(uncompress_size))
        else:
            output.info("Unzipping %s" % human_size(uncompress_size))
        extracted_size = 0

        print_progress.last_size = -1
        if platform.system() == "Windows":
            for file_ in zip_info:
                extracted_size += file_.file_size
                print_progress(extracted_size, uncompress_size)
                try:
                    z.extract(file_, full_path)
                except Exception as e:
                    output.error("Error extract %s\n%s" % (file_.filename, str(e)))
        else:  # duplicated for, to avoid a platform check for each zipped file
            for file_ in zip_info:
                extracted_size += file_.file_size
                print_progress(extracted_size, uncompress_size)
                try:
                    z.extract(file_, full_path)
                    if keep_permissions:
                        # Could be dangerous if the ZIP has been created in a non nix system
                        # https://bugs.python.org/issue15795
                        perm = file_.external_attr >> 16 & 0xFFF
                        os.chmod(os.path.join(full_path, file_.filename), perm)
                except Exception as e:
                    output.error("Error extract %s\n%s" % (file_.filename, str(e)))
        output.writeln("")


def untargz(filename, destination=".", pattern=None):
    import tarfile
    with tarfile.TarFile.open(filename, 'r:*') as tarredgzippedFile:
        if not pattern:
            tarredgzippedFile.extractall(destination)
        else:
            members = list(filter(lambda m: fnmatch(m.name, pattern),
                                  tarredgzippedFile.getmembers()))
            tarredgzippedFile.extractall(destination, members=members)


def check_with_algorithm_sum(algorithm_name, file_path, signature):
    real_signature = _generic_algorithm_sum(file_path, algorithm_name)
    if real_signature != signature.lower():
        raise ConanException("%s signature failed for '%s' file. \n"
                             " Provided signature: %s  \n"
                             " Computed signature: %s" % (algorithm_name,
                                                          os.path.basename(file_path),
                                                          signature,
                                                          real_signature))


def check_sha1(file_path, signature):
    check_with_algorithm_sum("sha1", file_path, signature)


def check_md5(file_path, signature):
    check_with_algorithm_sum("md5", file_path, signature)


def check_sha256(file_path, signature):
    check_with_algorithm_sum("sha256", file_path, signature)


def patch(base_path=None, patch_file=None, patch_string=None, strip=0, output=None, fuzz=False):
    """ Applies a diff from file (patch_file)  or string (patch_string)
        in base_path directory or current dir if None
    :param base_path: Base path where the patch should be applied.
    :param patch_file: Patch file that should be applied.
    :param patch_string: Patch string that should be applied.
    :param strip: Number of folders to be stripped from the path.
    :param output: Stream object.
    :param fuzz: Should accept fuzzy patches.
    """

    class PatchLogHandler(logging.Handler):
        def __init__(self):
            logging.Handler.__init__(self, logging.DEBUG)
            self.output = output or ConanOutput(sys.stdout, sys.stderr, color=True)
            self.patchname = patch_file if patch_file else "patch_ng"

        def emit(self, record):
            logstr = self.format(record)
            if record.levelno == logging.WARN:
                self.output.warn("%s: %s" % (self.patchname, logstr))
            else:
                self.output.info("%s: %s" % (self.patchname, logstr))

    patchlog = logging.getLogger("patch_ng")
    if patchlog:
        patchlog.handlers = []
        patchlog.addHandler(PatchLogHandler())

    if not patch_file and not patch_string:
        return
    if patch_file:
        patchset = fromfile(patch_file)
    else:
        patchset = fromstring(patch_string.encode())

    if not patchset:
        raise ConanException("Failed to parse patch: %s" % (patch_file if patch_file else "string"))

    if not patchset.apply(root=base_path, strip=strip, fuzz=fuzz):
        raise ConanException("Failed to apply patch: %s" % patch_file)


def _manage_text_not_found(search, file_path, strict, function_name, output):
    message = "%s didn't find pattern '%s' in '%s' file." % (function_name, search, file_path)
    if strict:
        raise ConanException(message)
    else:
        output.warn(message)
        return False


def replace_in_file(file_path, search, replace, strict=True, output=None, encoding=None):
    output = default_output(output, 'conans.client.tools.files.replace_in_file')

    encoding_in = encoding or "auto"
    encoding_out = encoding or "utf-8"
    content = load(file_path, encoding=encoding_in)
    if -1 == content.find(search):
        _manage_text_not_found(search, file_path, strict, "replace_in_file", output=output)
    content = content.replace(search, replace)
    content = content.encode(encoding_out)
    save(file_path, content, only_if_modified=False, encoding=encoding_out)


def replace_path_in_file(file_path, search, replace, strict=True, windows_paths=None, output=None,
                         encoding=None):
    output = default_output(output, 'conans.client.tools.files.replace_path_in_file')

    if windows_paths is False or (windows_paths is None and platform.system() != "Windows"):
        return replace_in_file(file_path, search, replace, strict=strict, output=output,
                               encoding=encoding)

    def normalized_text(text):
        return text.replace("\\", "/").lower()

    encoding_in = encoding or "auto"
    encoding_out = encoding or "utf-8"
    content = load(file_path, encoding=encoding_in)
    normalized_content = normalized_text(content)
    normalized_search = normalized_text(search)
    index = normalized_content.find(normalized_search)
    if index == -1:
        return _manage_text_not_found(search, file_path, strict, "replace_path_in_file",
                                      output=output)

    while index != -1:
        content = content[:index] + replace + content[index + len(search):]
        normalized_content = normalized_text(content)
        index = normalized_content.find(normalized_search)

    content = content.encode(encoding_out)
    save(file_path, content, only_if_modified=False, encoding=encoding_out)

    return True


def replace_prefix_in_pc_file(pc_file, new_prefix):
    content = load(pc_file)
    lines = []
    for line in content.splitlines():
        if line.startswith("prefix="):
            lines.append('prefix=%s' % new_prefix)
        else:
            lines.append(line)
    save(pc_file, "\n".join(lines))


def _path_equals(path1, path2):
    path1 = os.path.normpath(path1)
    path2 = os.path.normpath(path2)
    if platform.system() == "Windows":
        path1 = path1.lower().replace("sysnative", "system32")
        path2 = path2.lower().replace("sysnative", "system32")
    return path1 == path2


def collect_libs(conanfile, folder=None):
    if not conanfile.package_folder:
        return []
    if folder:
        lib_folders = [os.path.join(conanfile.package_folder, folder)]
    else:
        lib_folders = [os.path.join(conanfile.package_folder, folder)
                       for folder in conanfile.cpp_info.libdirs]
    result = []
    for lib_folder in lib_folders:
        if not os.path.exists(lib_folder):
            conanfile.output.warn("Lib folder doesn't exist, can't collect libraries: "
                                  "{0}".format(lib_folder))
            continue
        files = os.listdir(lib_folder)
        for f in files:
            name, ext = os.path.splitext(f)
            if ext in VALID_LIB_EXTENSIONS:
                if ext != ".lib" and name.startswith("lib"):
                    name = name[3:]
                if name in result:
                    conanfile.output.warn("Library '%s' was either already found in a previous "
                                          "'conanfile.cpp_info.libdirs' folder or appears several "
                                          "times with a different file extension" % name)
                else:
                    result.append(name)
    result.sort()
    return result


def which(filename):
    """ same affect as posix which command or shutil.which from python3 """
    # FIXME: Replace with shutil.which in Conan 2.0
    def verify(file_abspath):
        return os.path.isfile(file_abspath) and os.access(file_abspath, os.X_OK)

    def _get_possible_filenames(fname):
        if platform.system() != "Windows":
            extensions = [".sh", ""]
        else:
            if "." in filename:  # File comes with extension already
                extensions = [""]
            else:
                pathext = os.getenv("PATHEXT", ".COM;.EXE;.BAT;.CMD").split(";")
                extensions = [extension.lower() for extension in pathext]
                extensions.insert(1, "")  # No extension
        return ["%s%s" % (fname, extension) for extension in extensions]

    possible_names = _get_possible_filenames(filename)
    for path in os.environ["PATH"].split(os.pathsep):
        for name in possible_names:
            filepath = os.path.abspath(os.path.join(path, name))
            if verify(filepath):
                return filepath
            if platform.system() == "Windows":
                filepath = filepath.lower()
                if "system32" in filepath:
                    # python return False for os.path.exists of exes in System32 but with SysNative
                    trick_path = filepath.replace("system32", "sysnative")
                    if verify(trick_path):
                        return trick_path

    return None


def _replace_with_separator(filepath, sep):
    tmp = load(filepath)
    ret = sep.join(tmp.splitlines())
    if tmp.endswith("\n"):
        ret += sep
    save(filepath, ret)


def unix2dos(filepath):
    _replace_with_separator(filepath, "\r\n")


def dos2unix(filepath):
    _replace_with_separator(filepath, "\n")

<<<<<<< HEAD
def rename(src, dst):
    """
    rename a file or folder to avoid "Access is denied" error on Windows
    :param src: Source file or folder
    :param dst: Destination file or folder
    """
    if platform.system() == "Windows" and which("robocopy") and os.path.isdir(src):
        if os.path.exists(dst):
            raise ConanException("rename {} to {} failed, dst exists.".format(src, dst))
        retcode = os.system("robocopy /move /e /ndl /nfl {} {}".format(src, dst))
        if retcode != 1:
            raise ConanException("rename {} to {} failed".format(src, dst))
    else:
        os.rename(src, dst)
=======

def remove_files_by_mask(directory, pattern):
    removed_names = []
    for root, _, filenames in os.walk(directory):
        for filename in filenames:
            if fnmatch(filename, pattern):
                fullname = os.path.join(root, filename)
                os.unlink(fullname)
                removed_names.append(os.path.relpath(fullname, directory))
    return removed_names


def fix_symlinks(conanfile, raise_if_error=False):
    """ Fix the symlinks in the conanfile.package_folder: make symlinks relative and remove
        those links to files outside the package (it will print an error, or raise
        if 'raise_if_error' evaluates to true).
    """
    offending_files = []

    def work_on_element(dirpath, element, token):
        fullpath = os.path.join(dirpath, element)
        if not os.path.islink(fullpath):
            return

        link_target = os.readlink(fullpath)
        if link_target in ['/dev/null', ]:
            return

        link_abs_target = os.path.join(dirpath, link_target)
        link_rel_target = os.path.relpath(link_abs_target, conanfile.package_folder)
        if link_rel_target.startswith('..') or os.path.isabs(link_rel_target):
            offending_file = os.path.relpath(fullpath, conanfile.package_folder)
            offending_files.append(offending_file)
            conanfile.output.error("{token} '{item}' links to a {token} outside the package, "
                                   "it's been removed.".format(item=offending_file, token=token))
            os.unlink(fullpath)
        elif not os.path.exists(link_abs_target):
            # This is a broken symlink. Failure is controlled by config variable
            #  'general.skip_broken_symlinks_check'. Do not fail here.
            offending_file = os.path.relpath(fullpath, conanfile.package_folder)
            offending_files.append(offending_file)
            conanfile.output.error("{token} '{item}' links to a path that doesn't exist, it's"
                                   " been removed.".format(item=offending_file, token=token))
            os.unlink(fullpath)
        elif link_target != link_rel_target:
            os.unlink(fullpath)
            os.symlink(link_rel_target, fullpath)

    for (dirpath, dirnames, filenames) in os.walk(conanfile.package_folder):
        for filename in filenames:
            work_on_element(dirpath, filename, token="file")

        for dirname in dirnames:
            work_on_element(dirpath, dirname, token="directory")

    if offending_files and raise_if_error:
        raise ConanException("There are invalid symlinks in the package!")
>>>>>>> 68fe941b
<|MERGE_RESOLUTION|>--- conflicted
+++ resolved
@@ -368,7 +368,7 @@
 def dos2unix(filepath):
     _replace_with_separator(filepath, "\n")
 
-<<<<<<< HEAD
+
 def rename(src, dst):
     """
     rename a file or folder to avoid "Access is denied" error on Windows
@@ -383,7 +383,7 @@
             raise ConanException("rename {} to {} failed".format(src, dst))
     else:
         os.rename(src, dst)
-=======
+
 
 def remove_files_by_mask(directory, pattern):
     removed_names = []
@@ -440,5 +440,4 @@
             work_on_element(dirpath, dirname, token="directory")
 
     if offending_files and raise_if_error:
-        raise ConanException("There are invalid symlinks in the package!")
->>>>>>> 68fe941b
+        raise ConanException("There are invalid symlinks in the package!")