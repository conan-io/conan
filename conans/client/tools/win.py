--- conflicted
+++ resolved
@@ -88,8 +88,8 @@
     return None
 
 
-def latest_vs_version_installed():
-    return latest_visual_studio_version_installed(_global_output)
+def latest_vs_version_installed(output):
+    return latest_visual_studio_version_installed(output=output)
 
 
 def latest_visual_studio_version_installed(output):
@@ -333,11 +333,7 @@
         # vcvars might be still needed for other compilers, e.g. clang-cl or Intel C++,
         # as they might be using Microsoft STL and other tools (e.g. resource compiler, manifest tool, etc)
         # in this case, use the latest Visual Studio available on the machine
-<<<<<<< HEAD
-        last_version = latest_visual_studio_version_installed(output=output)
-=======
-        last_version = latest_vs_version_installed()
->>>>>>> a8d81d85
+        last_version = latest_vs_version_installed(output=output)
 
         compiler_version = compiler_version or last_version
     os_setting = settings.get_safe("os")
