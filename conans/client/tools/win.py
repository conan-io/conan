--- conflicted
+++ resolved
@@ -137,12 +137,6 @@
                        output=None):
     """ Do both: set the environment variables and call the .sln build
     """
-<<<<<<< HEAD
-=======
-    import warnings
-    warnings.warn("deprecated", DeprecationWarning)
-
->>>>>>> 3eb63b12
     vcvars = vcvars_command(settings, force=force_vcvars, output=output)
     build = build_sln_command(settings, sln_path, targets, upgrade_project, build_type, arch,
                               parallel, toolset=toolset, platforms=platforms, output=output)
