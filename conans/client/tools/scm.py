--- conflicted
+++ resolved
@@ -218,11 +218,7 @@
 
     def __init__(self, folder=None, runner=None, *args, **kwargs):
         def runner_no_strip(command):
-<<<<<<< HEAD
-            return decode_text(subprocess.check_output(command, shell=True, stderr=PIPE))
-=======
             return check_output(command)
->>>>>>> 850708c7
         runner = runner or runner_no_strip
         super(SVN, self).__init__(folder=folder, runner=runner, *args, **kwargs)
 
