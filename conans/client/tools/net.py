import os

from conans.client.downloaders import run_downloader
<<<<<<< HEAD
from conans.client.tools.files import unzip
=======
from conans.client.tools.files import check_md5, check_sha1, check_sha256, unzip
>>>>>>> 2af4572b
from conans.errors import ConanException
from conans.util.fallbacks import default_output, default_requester


def get(url, md5='', sha1='', sha256='', destination=".", filename="", keep_permissions=False,
        pattern=None, requester=None, output=None, verify=True, retry=None, retry_wait=None,
        overwrite=False, auth=None, headers=None):
    """ high level downloader + unzipper + (optional hash checker) + delete temporary zip
    """

    if not filename:  # deduce filename from the URL
        url_base = url[0] if isinstance(url, (list, tuple)) else url
        if "?" in url_base or "=" in url_base:
            raise ConanException("Cannot deduce file name from the url: '{}'. Use 'filename' "
                                 "parameter.".format(url_base))
        filename = os.path.basename(url_base)

    download(url, filename, out=output, requester=requester, verify=verify, retry=retry,
             retry_wait=retry_wait, overwrite=overwrite, auth=auth, headers=headers,
             md5=md5, sha1=sha1, sha256=sha256)
    unzip(filename, destination=destination, keep_permissions=keep_permissions, pattern=pattern,
          output=output)
    os.unlink(filename)


def ftp_download(ip, filename, login='', password=''):
    import ftplib
    try:
        ftp = ftplib.FTP(ip)
        ftp.login(login, password)
        filepath, filename = os.path.split(filename)
        if filepath:
            ftp.cwd(filepath)
        with open(filename, 'wb') as f:
            ftp.retrbinary('RETR ' + filename, f.write)
    except Exception as e:
        try:
            os.unlink(filename)
        except OSError:
            pass
        raise ConanException("Error in FTP download from %s\n%s" % (ip, str(e)))
    finally:
        try:
            ftp.quit()
        except Exception:
            pass


def download(url, filename, verify=True, out=None, retry=None, retry_wait=None, overwrite=False,
             auth=None, headers=None, requester=None, md5='', sha1='', sha256=''):
    """Retrieves a file from a given URL into a file with a given filename.
       It uses certificates from a list of known verifiers for https downloads,
       but this can be optionally disabled.

    :param url: URL to download. It can be a list, which only the first one will be downloaded, and
                the follow URLs will be used as mirror in case of download error.
    :param filename: Name of the file to be created in the local storage
    :param verify: When False, disables https certificate validation
    :param out: An object with a write() method can be passed to get the output. stdout will use if
                not specified
    :param retry: Number of retries in case of failure. Default is overriden by general.retry in the
                  conan.conf file or an env variable CONAN_RETRY
    :param retry_wait: Seconds to wait between download attempts. Default is overriden by
                       general.retry_wait in the conan.conf file or an env variable CONAN_RETRY_WAIT
    :param overwrite: When True, Conan will overwrite the destination file if exists. Otherwise it
                      will raise an exception
    :param auth: A tuple of user and password to use HTTPBasic authentication
    :param headers: A dictionary with additional headers
    :param requester: HTTP requests instance
    :param md5: MD5 hash code to check the downloaded file
    :param sha1: SHA-1 hash code to check the downloaded file
    :param sha256: SHA-256 hash code to check the downloaded file
    :return: None
    """
    out = default_output(out, 'conans.client.tools.net.download')
    requester = default_requester(requester, 'conans.client.tools.net.download')
    from conans.tools import _global_config as config

    # It might be possible that users provide their own requester
    retry = retry if retry is not None else config.retry
    retry = retry if retry is not None else 1
    retry_wait = retry_wait if retry_wait is not None else config.retry_wait
    retry_wait = retry_wait if retry_wait is not None else 5

    checksum = sha256 or sha1 or md5

    def _download_file(file_url):
        # The download cache is only used if a checksum is provided, otherwise, a normal download
        run_downloader(requester=requester, output=out, verify=verify, config=config,
                       user_download=True, use_cache=bool(config and checksum), url=file_url,
                       file_path=filename, retry=retry, retry_wait=retry_wait, overwrite=overwrite,
                       auth=auth, headers=headers, md5=md5, sha1=sha1, sha256=sha256)
<<<<<<< HEAD
=======
        # TODO: Probably move inside downloader, remove the file,... locks...
        if md5:
            check_md5(filename, md5)
        if sha1:
            check_sha1(filename, sha1)
        if sha256:
            check_sha256(filename, sha256)
>>>>>>> 2af4572b
        out.writeln("")

    if not isinstance(url, (list, tuple)):
        _download_file(url)
    else:  # We were provided several URLs to try
        for url_it in url:
            try:
                _download_file(url_it)
                break
            except Exception as error:
                message = "Could not download from the URL {}: {}.".format(url_it, str(error))
                out.warn(message + " Trying another mirror.")
        else:
            raise ConanException("All downloads from ({}) URLs have failed.".format(len(url)))<|MERGE_RESOLUTION|>--- conflicted
+++ resolved
@@ -1,11 +1,7 @@
 import os
 
 from conans.client.downloaders import run_downloader
-<<<<<<< HEAD
-from conans.client.tools.files import unzip
-=======
 from conans.client.tools.files import check_md5, check_sha1, check_sha256, unzip
->>>>>>> 2af4572b
 from conans.errors import ConanException
 from conans.util.fallbacks import default_output, default_requester
 
@@ -98,16 +94,6 @@
                        user_download=True, use_cache=bool(config and checksum), url=file_url,
                        file_path=filename, retry=retry, retry_wait=retry_wait, overwrite=overwrite,
                        auth=auth, headers=headers, md5=md5, sha1=sha1, sha256=sha256)
-<<<<<<< HEAD
-=======
-        # TODO: Probably move inside downloader, remove the file,... locks...
-        if md5:
-            check_md5(filename, md5)
-        if sha1:
-            check_sha1(filename, sha1)
-        if sha256:
-            check_sha256(filename, sha256)
->>>>>>> 2af4572b
         out.writeln("")
 
     if not isinstance(url, (list, tuple)):
