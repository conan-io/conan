from conans.client.downloaders.cached_file_downloader import CachedFileDownloader
from conans.client.downloaders.file_downloader import FileDownloader


<<<<<<< HEAD
def run_downloader(requester, verify, config, user_download=False, use_cache=True, **kwargs):
    downloader = FileDownloader(requester=requester, verify=verify, config=config)
    if use_cache and config.download_cache:
        downloader = CachedFileDownloader(config.download_cache, downloader,
                                          user_download=user_download)
=======
def run_downloader(requester, output, verify, retry, retry_wait, download_cache, user_download=False,
                   **kwargs):
    downloader = FileDownloader(requester=requester, output=output, verify=verify,
                                config_retry=retry, config_retry_wait=retry_wait)
    if download_cache:
        downloader = CachedFileDownloader(download_cache, downloader, user_download=user_download)
>>>>>>> a0b2ab74
    return downloader.download(**kwargs)<|MERGE_RESOLUTION|>--- conflicted
+++ resolved
@@ -2,18 +2,10 @@
 from conans.client.downloaders.file_downloader import FileDownloader
 
 
-<<<<<<< HEAD
-def run_downloader(requester, verify, config, user_download=False, use_cache=True, **kwargs):
-    downloader = FileDownloader(requester=requester, verify=verify, config=config)
-    if use_cache and config.download_cache:
-        downloader = CachedFileDownloader(config.download_cache, downloader,
-                                          user_download=user_download)
-=======
-def run_downloader(requester, output, verify, retry, retry_wait, download_cache, user_download=False,
+def run_downloader(requester, verify, retry, retry_wait, download_cache, user_download=False,
                    **kwargs):
-    downloader = FileDownloader(requester=requester, output=output, verify=verify,
+    downloader = FileDownloader(requester=requester, verify=verify,
                                 config_retry=retry, config_retry_wait=retry_wait)
     if download_cache:
         downloader = CachedFileDownloader(download_cache, downloader, user_download=user_download)
->>>>>>> a0b2ab74
     return downloader.download(**kwargs)