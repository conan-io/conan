--- conflicted
+++ resolved
@@ -1,11 +1,9 @@
 import os
-import shutil
-<<<<<<< HEAD
-=======
 import stat
 
->>>>>>> 90f97296
+import shutil
 import six
+
 from conans import tools
 from conans.errors import ConanException, conanfile_exception_formatter, \
     ConanExceptionInUserConanfileMethod
