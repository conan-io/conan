--- conflicted
+++ resolved
@@ -66,13 +66,7 @@
         src_folder = conanfile.source_folder
         if conanfile_folder != src_folder:
             conanfile.output.info("Executing exports to: %s" % src_folder)
-<<<<<<< HEAD
             export_source(conanfile, src_folder)
-=======
-            if not hasattr(conanfile, "layout"):
-                export_recipe(conanfile, conanfile_folder, src_folder)
-            export_source(conanfile, conanfile_folder, src_folder)
->>>>>>> a43c1eb7
 
     _run_source(conanfile, conanfile_path, hook_manager, reference=None, cache=None,
                 get_sources_from_exports=get_sources_from_exports)
@@ -113,14 +107,7 @@
 
             def get_sources_from_exports():
                 # First of all get the exported scm sources (if auto) or clone (if fixed)
-<<<<<<< HEAD
                 _run_cache_scm(conanfile, scm_sources_folder)
-=======
-                _run_cache_scm(conanfile, scm_sources_folder, output)
-                if not hasattr(conanfile, "layout"):
-                    # so self exported files have precedence over python_requires ones
-                    merge_directories(export_folder, conanfile.folders.base_source)
->>>>>>> a43c1eb7
                 # Now move the export-sources to the right location
                 merge_directories(export_source_folder, conanfile.folders.base_source)
 
@@ -139,12 +126,7 @@
         - Calling post_source hook
     """
 
-<<<<<<< HEAD
-    src_folder = conanfile.folders.base_source
-=======
-    src_folder = conanfile.source_folder if hasattr(conanfile, "layout") \
-        else conanfile.folders.base_source
->>>>>>> a43c1eb7
+    src_folder = conanfile.source_folder
     mkdir(src_folder)
 
     with tools.chdir(src_folder):
@@ -195,7 +177,6 @@
 def _run_cache_scm(conanfile, scm_sources_folder):
     """
     :param conanfile: recipe
-    :param src_folder: sources folder in the cache, (Destination dir)
     :param scm_sources_folder: scm sources folder in the cache, where the scm sources were exported
     :return:
     """
