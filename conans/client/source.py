import os
import shutil

import six

from conans.client import tools
from conans.errors import (ConanException, ConanExceptionInUserConanfileMethod,
                           conanfile_exception_formatter)
from conans.model.conan_file import get_env_context_manager
from conans.model.scm import SCM, get_scm_data
from conans.paths import CONANFILE, CONAN_MANIFEST, EXPORT_SOURCES_TGZ_NAME, EXPORT_TGZ_NAME
from conans.util.files import (clean_dirty, is_dirty, load, mkdir, rmdir, set_dirty, walk)


def complete_recipe_sources(remote_manager, cache, conanfile, ref):
    """ the "exports_sources" sources are not retrieved unless necessary to build. In some
    occassions, conan needs to get them too, like if uploading to a server, to keep the recipes
    complete
    """
    sources_folder = cache.export_sources(ref, conanfile.short_paths)
    if os.path.exists(sources_folder):
        return None

    if conanfile.exports_sources is None:
        mkdir(sources_folder)
        return None

    # If not path to sources exists, we have a problem, at least an empty folder
    # should be there
    current_remote = cache.registry.refs.get(ref)
    if not current_remote:
        raise ConanException("Error while trying to get recipe sources for %s. "
                             "No remote defined" % str(ref))

    export_path = cache.export(ref)
    remote_manager.get_recipe_sources(ref, export_path, sources_folder, current_remote)


def merge_directories(src, dst, excluded=None, symlinks=True):
    src = os.path.normpath(src)
    dst = os.path.normpath(dst)
    excluded = excluded or []
    excluded = [os.path.normpath(entry) for entry in excluded]

    def is_excluded(origin_path):
        if origin_path == dst:
            return True
        rel_path = os.path.normpath(os.path.relpath(origin_path, src))
        if rel_path in excluded:
            return True
        return False

    for src_dir, dirs, files in walk(src, followlinks=True):
        if is_excluded(src_dir):
            dirs[:] = []
            continue

        # Overwriting the dirs will prevents walk to get into them
        files[:] = [d for d in files if not is_excluded(os.path.join(src_dir, d))]

        dst_dir = os.path.normpath(os.path.join(dst, os.path.relpath(src_dir, src)))
        if not os.path.exists(dst_dir):
            os.makedirs(dst_dir)
        for file_ in files:
            src_file = os.path.join(src_dir, file_)
            dst_file = os.path.join(dst_dir, file_)
            if os.path.islink(src_file) and symlinks:
                linkto = os.readlink(src_file)
                os.symlink(linkto, dst_file)
            else:
                shutil.copy2(src_file, dst_file)


def config_source_local(src_folder, conanfile, conanfile_path, hook_manager):
    """ Entry point for the "conan source" command.
    """
    conanfile_folder = os.path.dirname(conanfile_path)
    _run_source(conanfile, conanfile_path, src_folder, hook_manager, reference=None,
                cache=None, export_folder=None, export_source_folder=None,
                local_sources_path=conanfile_folder)


def config_source(export_folder, export_source_folder, src_folder, conanfile, output,
                  conanfile_path, reference, hook_manager, cache):
    """ Implements the sources configuration when a package is going to be built in the
    local cache.
    """

    def remove_source(raise_error=True):
        output.warn("This can take a while for big packages")
        try:
            rmdir(src_folder)
        except BaseException as e_rm:
            set_dirty(src_folder)
            msg = str(e_rm)
            if six.PY2:
                msg = str(e_rm).decode("latin1")  # Windows prints some chars in latin1
            output.error("Unable to remove source folder %s\n%s" % (src_folder, msg))
            output.warn("**** Please delete it manually ****")
            if raise_error or isinstance(e_rm, KeyboardInterrupt):
                raise ConanException("Unable to remove source folder")

    sources_pointer = cache.scm_folder(reference)
    local_sources_path = load(sources_pointer) if os.path.exists(sources_pointer) else None
    if is_dirty(src_folder):
        output.warn("Trying to remove corrupted source folder")
        remove_source()
    elif conanfile.build_policy_always:
        output.warn("Detected build_policy 'always', trying to remove source folder")
        remove_source()
    elif local_sources_path and os.path.exists(local_sources_path):
        output.warn("Detected 'scm' auto in conanfile, trying to remove source folder")
        remove_source()

    if not os.path.exists(src_folder):  # No source folder, need to get it
        set_dirty(src_folder)
        mkdir(src_folder)
        _run_source(conanfile, conanfile_path, src_folder, hook_manager, reference,
                    cache, export_folder, export_source_folder, local_sources_path)
        clean_dirty(src_folder)  # Everything went well, remove DIRTY flag


def _run_source(conanfile, conanfile_path, src_folder, hook_manager, reference,
                cache, export_folder, export_source_folder, local_sources_path):
    """Execute the source core functionality, both for local cache and user space, in order:
        - Calling pre_source hook
        - Getting sources from SCM
        - Getting sources from exported folders in the local cache
        - Clean potential TGZ and other files in the local cache
        - Executing the recipe source() method
        - Calling post_source hook
    """
    conanfile.source_folder = src_folder
    conanfile.build_folder = None
    conanfile.package_folder = None
    with tools.chdir(src_folder):
        try:
            with get_env_context_manager(conanfile):
                hook_manager.execute("pre_source", conanfile=conanfile,
                                     conanfile_path=conanfile_path,
                                     reference=reference)
                output = conanfile.output
                output.info('Configuring sources in %s' % src_folder)
                _run_scm(conanfile, src_folder, local_sources_path, output, cache=cache)

                if cache:
                    _get_sources_from_exports(conanfile, src_folder, export_folder,
                                              export_source_folder, cache)
                    _clean_source_folder(src_folder)
                with conanfile_exception_formatter(conanfile.display_name, "source"):
                    conanfile.source()

                hook_manager.execute("post_source", conanfile=conanfile,
                                     conanfile_path=conanfile_path,
                                     reference=reference)
        except ConanExceptionInUserConanfileMethod:
            raise
        except Exception as e:
            raise ConanException(e)


def _get_sources_from_exports(conanfile, src_folder, export_folder, export_source_folder, cache):
    # Files from python requires are obtained before the self files
    from conans.client.cmd.export import export_source
    for python_require in conanfile.python_requires:
        src = cache.export_sources(python_require.ref)
        export_source(conanfile, src, src_folder)

    # so self exported files have precedence over python_requires ones
    merge_directories(export_folder, src_folder)
    # Now move the export-sources to the right location
    merge_directories(export_source_folder, src_folder)


def _clean_source_folder(folder):
    for f in (EXPORT_TGZ_NAME, EXPORT_SOURCES_TGZ_NAME, CONANFILE+"c",
              CONANFILE+"o", CONANFILE, CONAN_MANIFEST):
        try:
            os.remove(os.path.join(folder, f))
        except OSError:
            pass
    try:
        shutil.rmtree(os.path.join(folder, "__pycache__"))
    except OSError:
        pass


def _run_scm(conanfile, src_folder, local_sources_path, output, cache):
    scm_data = get_scm_data(conanfile)
    if not scm_data:
        return

    dest_dir = os.path.normpath(os.path.join(src_folder, scm_data.subfolder))
    if cache:
        # When in cache, capturing the sources from user space is done only if exists
        if not local_sources_path or not os.path.exists(local_sources_path):
            local_sources_path = None
    else:
        # In user space, if revision="auto", then copy
<<<<<<< HEAD
        if scm_data.capture_origin or scm_data.capture_revision:  # FIXME: or clause?
            scm = SCM(scm_data, local_sources_path, output)
            scm_url = scm_data.url if scm_data.url != "auto" else \
                scm.get_qualified_remote_url(remove_credentials=True)

            if scm_url:  # If there is no remote (git), we cannot compute this block
                src_path = scm.get_repo_root()
                url_root = SCM(scm_data, src_path, output).get_remote_url(remove_credentials=True)
                scm_url = SCM.clean_url(scm_url)  # Remove peg_revision (SVN), ....
                local_sources_path = os.path.join(src_path, os.path.relpath(scm_url, url_root))
        else:
            local_sources_path = None
=======
        captured = scm_data.capture_origin or scm_data.capture_revision
    local_sources_path = local_sources_path if captured and conanfile.develop else None
>>>>>>> 71984ba3

    if local_sources_path:
        excluded = SCM(scm_data, local_sources_path, output).excluded_files
        output.info("Getting sources from folder: %s" % local_sources_path)
        merge_directories(local_sources_path, dest_dir, excluded=excluded)
    else:
        output.info("Getting sources from url: '%s'" % scm_data.url)
        scm = SCM(scm_data, dest_dir, output)
        scm.checkout()

    if cache:
        # This is a bit weird. Why after a SCM should we remove files. Maybe check conan 2.0
        _clean_source_folder(dest_dir)<|MERGE_RESOLUTION|>--- conflicted
+++ resolved
@@ -197,7 +197,6 @@
             local_sources_path = None
     else:
         # In user space, if revision="auto", then copy
-<<<<<<< HEAD
         if scm_data.capture_origin or scm_data.capture_revision:  # FIXME: or clause?
             scm = SCM(scm_data, local_sources_path, output)
             scm_url = scm_data.url if scm_data.url != "auto" else \
@@ -210,12 +209,8 @@
                 local_sources_path = os.path.join(src_path, os.path.relpath(scm_url, url_root))
         else:
             local_sources_path = None
-=======
-        captured = scm_data.capture_origin or scm_data.capture_revision
-    local_sources_path = local_sources_path if captured and conanfile.develop else None
->>>>>>> 71984ba3
-
-    if local_sources_path:
+
+    if local_sources_path and conanfile.develop:
         excluded = SCM(scm_data, local_sources_path, output).excluded_files
         output.info("Getting sources from folder: %s" % local_sources_path)
         merge_directories(local_sources_path, dest_dir, excluded=excluded)
