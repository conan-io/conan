--- conflicted
+++ resolved
@@ -86,31 +86,13 @@
 
 
 def config_source_local(current_path, conan_file, output):
-<<<<<<< HEAD
+    output.info('Configuring sources in %s' % current_path)
     with tools.chdir(current_path):
-        output.info('Configuring sources in %s' % current_path)
-        dirty = os.path.join(current_path, DIRTY_FILE)
-        if os.path.exists(dirty):
-            output.warn("Your previous source command failed")
-
-        save(dirty, "")  # Creation of DIRTY flag
         try:
             with conanfile_exception_formatter(str(conan_file), "source"):
                 with tools.environment_append(conan_file.env):
                     conan_file.source()
-                os.remove(dirty)  # Everything went well, remove DIRTY flag
         except ConanExceptionInUserConanfileMethod:
             raise
         except Exception as e:
-            raise ConanException(e)
-=======
-    output.info('Configuring sources in %s' % current_path)
-    try:
-        with conanfile_exception_formatter(str(conan_file), "source"):
-            with tools.environment_append(conan_file.env):
-                conan_file.source()
-    except ConanExceptionInUserConanfileMethod:
-        raise
-    except Exception as e:
-        raise ConanException(e)
->>>>>>> 5709f600
+            raise ConanException(e)