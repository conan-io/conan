from conans.paths import DIRTY_FILE, EXPORT_SOURCES_DIR, EXPORT_TGZ_NAME, EXPORT_SOURCES_TGZ_NAME,\
    CONANFILE
import os
from conans.util.files import rmdir, save
import six
from conans.errors import ConanException, format_conanfile_exception
import shutil
from conans import tools


def config_source(export_folder, src_folder, conan_file, output, force=False):
    """ creates src folder and retrieve, calling source() from conanfile
    the necessary source code
    """
    dirty = os.path.join(src_folder, DIRTY_FILE)

    def remove_source(raise_error=True):
        output.warn("This can take a while for big packages")
        try:
            rmdir(src_folder)
        except BaseException as e_rm:
            save(dirty, "")  # Creation of DIRTY flag
            msg = str(e_rm)
            if six.PY2:
                msg = str(e_rm).decode("latin1")  # Windows prints some chars in latin1
            output.error("Unable to remove source folder %s\n%s" % (src_folder, msg))
            output.warn("**** Please delete it manually ****")
            if raise_error or isinstance(e_rm, KeyboardInterrupt):
                raise ConanException("Unable to remove source folder")

    if force:
        output.warn("Forced removal of source folder")
        remove_source()
    elif os.path.exists(dirty):
        output.warn("Trying to remove dirty source folder")
        remove_source()
    elif conan_file.build_policy_always:
        output.warn("Detected build_policy 'always', trying to remove source folder")
        remove_source()

    if not os.path.exists(src_folder):
        output.info('Configuring sources in %s' % src_folder)
        shutil.copytree(export_folder, src_folder, symlinks=True)
        # Now move the export-sources to the right location
        source_sources_folder = os.path.join(src_folder, EXPORT_SOURCES_DIR)
        if os.path.exists(source_sources_folder):
            for filename in os.listdir(source_sources_folder):
                shutil.move(os.path.join(source_sources_folder, filename),
                            os.path.join(src_folder, filename))
            # finally remove copied folder
            os.rmdir(source_sources_folder)
        for f in (EXPORT_TGZ_NAME, EXPORT_SOURCES_TGZ_NAME, CONANFILE+"c", CONANFILE+"o"):
            try:
                os.remove(os.path.join(src_folder, f))
            except OSError:
                pass
        try:
            shutil.rmtree(os.path.join(src_folder, "__pycache__"))
        except OSError:
            pass

        save(dirty, "")  # Creation of DIRTY flag
        os.chdir(src_folder)
        try:
<<<<<<< HEAD
            simple_env_vars, multiple_env_vars = conan_file.env_values_dicts
            with tools.environment_append(simple_env_vars, multiple_env_vars):
=======
            with tools.environment_append(*conan_file.env_values_dicts):
>>>>>>> dbfd6cf9
                conan_file.source()
            os.remove(dirty)  # Everything went well, remove DIRTY flag
        except Exception as e:
            os.chdir(export_folder)
            # in case source() fails (user error, typically), remove the src_folder
            # and raise to interrupt any other processes (build, package)
            output.warn("Trying to remove dirty source folder")
            remove_source(raise_error=False)
            msg = format_conanfile_exception(output.scope, "source", e)
            raise ConanException(msg)


def config_source_local(export_folder, current_path, conan_file, output):
    output.info('Configuring sources in %s' % current_path)
    dirty = os.path.join(current_path, DIRTY_FILE)
    if os.path.exists(dirty):
        output.warn("Your previous source command failed")

    if current_path != export_folder:
        for item in os.listdir(export_folder):
            origin = os.path.join(export_folder, item)
            if os.path.isdir(origin):
                shutil.copytree(origin, os.path.join(current_path, item))
            else:
                shutil.copy2(origin, os.path.join(current_path, item))

    save(dirty, "")  # Creation of DIRTY flag
    try:
<<<<<<< HEAD
        simple_env_vars, multiple_env_vars = conan_file.env_values_dicts
        with tools.environment_append(simple_env_vars, multiple_env_vars):
=======
        with tools.environment_append(*conan_file.env_values_dicts):
>>>>>>> dbfd6cf9
            conan_file.source()
        os.remove(dirty)  # Everything went well, remove DIRTY flag
    except Exception as e:
        msg = format_conanfile_exception(output.scope, "source", e)
        raise ConanException(msg)<|MERGE_RESOLUTION|>--- conflicted
+++ resolved
@@ -1,11 +1,13 @@
+import os
+import shutil
+
+import six
+
+from conans import tools
+from conans.errors import ConanException, format_conanfile_exception
 from conans.paths import DIRTY_FILE, EXPORT_SOURCES_DIR, EXPORT_TGZ_NAME, EXPORT_SOURCES_TGZ_NAME,\
     CONANFILE
-import os
 from conans.util.files import rmdir, save
-import six
-from conans.errors import ConanException, format_conanfile_exception
-import shutil
-from conans import tools
 
 
 def config_source(export_folder, src_folder, conan_file, output, force=False):
@@ -62,12 +64,8 @@
         save(dirty, "")  # Creation of DIRTY flag
         os.chdir(src_folder)
         try:
-<<<<<<< HEAD
             simple_env_vars, multiple_env_vars = conan_file.env_values_dicts
             with tools.environment_append(simple_env_vars, multiple_env_vars):
-=======
-            with tools.environment_append(*conan_file.env_values_dicts):
->>>>>>> dbfd6cf9
                 conan_file.source()
             os.remove(dirty)  # Everything went well, remove DIRTY flag
         except Exception as e:
@@ -96,12 +94,8 @@
 
     save(dirty, "")  # Creation of DIRTY flag
     try:
-<<<<<<< HEAD
         simple_env_vars, multiple_env_vars = conan_file.env_values_dicts
         with tools.environment_append(simple_env_vars, multiple_env_vars):
-=======
-        with tools.environment_append(*conan_file.env_values_dicts):
->>>>>>> dbfd6cf9
             conan_file.source()
         os.remove(dirty)  # Everything went well, remove DIRTY flag
     except Exception as e:
