--- conflicted
+++ resolved
@@ -158,17 +158,7 @@
             raise ConanException(e)
 
 
-<<<<<<< HEAD
-def _get_sources_from_exports(conanfile, src_folder, export_folder, export_source_folder, cache):
-    # Files from python requires are obtained before the self files
-    from conans.client.cmd.export import export_source
-    for name, python_require in conanfile.python_requires.items():
-        src = cache.export_sources(python_require.ref)
-        export_source(conanfile, src, src_folder)
-
-=======
 def _get_sources_from_exports(src_folder, export_folder, export_source_folder):
->>>>>>> 68d432f4
     # so self exported files have precedence over python_requires ones
     merge_directories(export_folder, src_folder)
     # Now move the export-sources to the right location
