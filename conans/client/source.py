import os
import shutil

import six

from conans.client import tools
from conans.client.cmd.export import export_recipe, export_source
from conans.errors import ConanException, ConanExceptionInUserConanfileMethod, \
    conanfile_exception_formatter
from conans.model.conan_file import get_env_context_manager
from conans.model.scm import SCM, get_scm_data
from conans.paths import CONANFILE, CONAN_MANIFEST, EXPORT_SOURCES_TGZ_NAME, EXPORT_TGZ_NAME
from conans.util.conan_v2_mode import conan_v2_property
from conans.util.files import (is_dirty, mkdir, rmdir, set_dirty_context_manager,
                               merge_directories, clean_dirty)


def retrieve_exports_sources(remote_manager, cache, conanfile, ref, remotes):
    """ the "exports_sources" sources are not retrieved unless necessary to build. In some
    occassions, conan needs to get them too, like if uploading to a server, to keep the recipes
    complete
    """
    package_layout = cache.package_layout(ref, conanfile.short_paths)
    export_sources_folder = package_layout.export_sources()
    if os.path.exists(export_sources_folder):
        return None

    if conanfile.exports_sources is None and not hasattr(conanfile, "export_sources"):
        mkdir(export_sources_folder)
        return None

    # If not path to sources exists, we have a problem, at least an empty folder
    # should be there
    current_remote = package_layout.load_metadata().recipe.remote
    if current_remote:
        current_remote = remotes[current_remote]
    if not current_remote:
        msg = ("The '%s' package has 'exports_sources' but sources not found in local cache.\n"
               "Probably it was installed from a remote that is no longer available.\n"
               % str(ref))
        raise ConanException(msg)

    try:
        remote_manager.get_recipe_sources(ref, package_layout, current_remote)
    except Exception as e:
        msg = ("The '%s' package has 'exports_sources' but sources not found in local cache.\n"
               "Probably it was installed from a remote that is no longer available.\n"
               % str(ref))
        raise ConanException("\n".join([str(e), msg]))


def config_source_local(conanfile, conanfile_path, hook_manager):
    """ Entry point for the "conan source" command.
    """
    conanfile_folder = os.path.dirname(conanfile_path)

    def get_sources_from_exports():
        src_folder = conanfile.source_folder
        if conanfile_folder != src_folder:
            _run_local_scm(conanfile, conanfile_folder, src_folder, output=conanfile.output)
            conanfile.output.info("Executing exports to: %s" % src_folder)
            if not hasattr(conanfile, "layout"):
                export_recipe(conanfile, conanfile_folder, src_folder)
            export_source(conanfile, conanfile_folder, src_folder)

    _run_source(conanfile, conanfile_path, hook_manager, reference=None, cache=None,
                get_sources_from_exports=get_sources_from_exports)


def config_source(export_folder, export_source_folder, scm_sources_folder, conanfile, output,
                  conanfile_path, reference, hook_manager, cache):
    """ Implements the sources configuration when a package is going to be built in the
    local cache:
    - remove old sources if dirty or build_policy=always
    - execute SCM logic
    - do a copy of the export and exports_sources folders to the source folder in the cache
    - run the source() recipe method
    """

    def remove_source():
        output.warn("This can take a while for big packages")
        try:
            rmdir(conanfile.folders.base_source)
        except BaseException as e_rm:
            msg = str(e_rm)
            if six.PY2:
                msg = str(e_rm).decode("latin1")  # Windows prints some chars in latin1
            output.error("Unable to remove source folder %s\n%s" %
                         (conanfile.folders.base_source, msg))
            output.warn("**** Please delete it manually ****")
            raise ConanException("Unable to remove source folder")

    if is_dirty(conanfile.folders.base_source):
        output.warn("Trying to remove corrupted source folder")
        remove_source()
        clean_dirty(conanfile.folders.base_source)
    elif conanfile.build_policy_always:
        output.warn("Detected build_policy 'always', trying to remove source folder")
        remove_source()

    if not os.path.exists(conanfile.folders.base_source):  # No source folder, need to get it
        with set_dirty_context_manager(conanfile.folders.base_source):
            mkdir(conanfile.source_folder)

            def get_sources_from_exports():
                # First of all get the exported scm sources (if auto) or clone (if fixed)
                _run_cache_scm(conanfile, scm_sources_folder, output)
<<<<<<< HEAD
                # so self exported files have precedence over python_requires ones
                if not hasattr(conanfile, "layout"):
                    # otherwise the conandata.yml is copied, and clones cannot happen
=======
                if not hasattr(conanfile, "layout"):
                    # so self exported files have precedence over python_requires ones
>>>>>>> a43c1eb7
                    merge_directories(export_folder, conanfile.folders.base_source)
                # Now move the export-sources to the right location
                merge_directories(export_source_folder, conanfile.folders.base_source)

            _run_source(conanfile, conanfile_path, hook_manager, reference, cache,
                        get_sources_from_exports=get_sources_from_exports)


def _run_source(conanfile, conanfile_path, hook_manager, reference, cache,
                get_sources_from_exports):
    """Execute the source core functionality, both for local cache and user space, in order:
        - Calling pre_source hook
        - Getting sources from SCM
        - Getting sources from exported folders in the local cache
        - Clean potential TGZ and other files in the local cache
        - Executing the recipe source() method
        - Calling post_source hook
    """

    src_folder = conanfile.source_folder if hasattr(conanfile, "layout") \
        else conanfile.folders.base_source
    mkdir(src_folder)

    with tools.chdir(src_folder):
        try:
            with get_env_context_manager(conanfile):
                hook_manager.execute("pre_source", conanfile=conanfile,
                                     conanfile_path=conanfile_path,
                                     reference=reference)
                output = conanfile.output
                output.info('Configuring sources in %s' % src_folder)
                get_sources_from_exports()

                if cache:
                    # Clear the conanfile.py to avoid errors cloning git repositories.
                    _clean_source_folder(src_folder)
                with conanfile_exception_formatter(conanfile.display_name, "source"):

                    with conan_v2_property(conanfile, 'settings',
                                           "'self.settings' access in source() method is deprecated"):
                        with conan_v2_property(conanfile, 'options',
                                               "'self.options' access in source() method is deprecated"):
                            conanfile.source()

                hook_manager.execute("post_source", conanfile=conanfile,
                                     conanfile_path=conanfile_path,
                                     reference=reference)
        except ConanExceptionInUserConanfileMethod:
            raise
        except Exception as e:
            raise ConanException(e)


def _clean_source_folder(folder):
    for f in (EXPORT_TGZ_NAME, EXPORT_SOURCES_TGZ_NAME, CONANFILE+"c",
              CONANFILE+"o", CONANFILE, CONAN_MANIFEST):
        try:
            os.remove(os.path.join(folder, f))
        except OSError:
            pass
    try:
        shutil.rmtree(os.path.join(folder, "__pycache__"))
    except OSError:
        pass


def _run_cache_scm(conanfile, scm_sources_folder, output):
    """
    :param conanfile: recipe
    :param src_folder: sources folder in the cache, (Destination dir)
    :param scm_sources_folder: scm sources folder in the cache, where the scm sources were exported
    :param output: output
    :return:
    """
    scm_data = get_scm_data(conanfile)
    if not scm_data:
        return

    if scm_data.subfolder:
        dest_dir = os.path.normpath(os.path.join(conanfile.folders.base_source, scm_data.subfolder))
    else:
        dest_dir = conanfile.folders.base_source
    if os.path.exists(scm_sources_folder):
        output.info("Copying previously cached scm sources")
        merge_directories(scm_sources_folder, dest_dir)
    else:
        output.info("SCM: Getting sources from url: '%s'" % scm_data.url)
        try:
            scm = SCM(scm_data, dest_dir, output)
            scm.checkout()
        except Exception as e:
            raise ConanException("Couldn't checkout SCM: %s" % str(e))
        # This is a bit weird. Why after a SCM should we remove files.
        # Maybe check conan 2.0
        # TODO: Why removing in the cache? There is no danger.
        _clean_source_folder(dest_dir)


def _run_local_scm(conanfile, conanfile_folder, src_folder, output):
    """
    Only called when 'conan source' in user space
    :param conanfile: recipe
    :param src_folder: specified src_folder
    :param conanfile_folder: Folder containing the local conanfile
    :param output: Output
    :return:
    """

    scm_data = get_scm_data(conanfile)
    if not scm_data:
        return
    dest_dir = os.path.normpath(os.path.join(src_folder, scm_data.subfolder or ""))
    # In user space, if revision="auto", then copy
    if scm_data.capture_origin or scm_data.capture_revision:  # FIXME: or clause?
        scm = SCM(scm_data, conanfile_folder, output)
        scm_url = scm_data.url if scm_data.url != "auto" else \
            scm.get_qualified_remote_url(remove_credentials=True)

        src_path = scm.get_local_path_to_url(url=scm_url)
        if src_path and src_path != dest_dir:
            excluded = SCM(scm_data, src_path, output).excluded_files
            output.info("SCM: Getting sources from folder: %s" % src_path)
            merge_directories(src_path, dest_dir, excluded=excluded)
            return

    output.info("SCM: Getting sources from url: '%s'" % scm_data.url)
    scm = SCM(scm_data, dest_dir, output)
    scm.checkout()<|MERGE_RESOLUTION|>--- conflicted
+++ resolved
@@ -105,14 +105,8 @@
             def get_sources_from_exports():
                 # First of all get the exported scm sources (if auto) or clone (if fixed)
                 _run_cache_scm(conanfile, scm_sources_folder, output)
-<<<<<<< HEAD
-                # so self exported files have precedence over python_requires ones
-                if not hasattr(conanfile, "layout"):
-                    # otherwise the conandata.yml is copied, and clones cannot happen
-=======
                 if not hasattr(conanfile, "layout"):
                     # so self exported files have precedence over python_requires ones
->>>>>>> a43c1eb7
                     merge_directories(export_folder, conanfile.folders.base_source)
                 # Now move the export-sources to the right location
                 merge_directories(export_source_folder, conanfile.folders.base_source)
