--- conflicted
+++ resolved
@@ -4,19 +4,13 @@
 import subprocess
 from six.moves.urllib.parse import urlparse
 
-from conans import tools, load
-from conans.client.remote_registry import RemoteRegistry, load_registry_txt
+from conans import load
+from conans import tools
+from conans.client.remote_registry import RemoteRegistry
+from conans.client.remote_registry import load_registry_txt
 from conans.errors import ConanException
 from conans.tools import unzip
-<<<<<<< HEAD
-from conans.util.files import rmdir, mkdir
-=======
 from conans.util.files import rmdir, mkdir, walk
-from conans.client.remote_registry import RemoteRegistry
-from conans import tools
-from conans.errors import ConanException
-import subprocess
->>>>>>> dd68795a
 
 
 def _hide_password(resource):
