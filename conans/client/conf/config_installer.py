--- conflicted
+++ resolved
@@ -1,25 +1,16 @@
 import os
 
 import shutil
-import subprocess
 from six.moves.urllib.parse import urlparse
 
-<<<<<<< HEAD
 from conans.client.tools.files import unzip
-from conans.util.files import rmdir, mkdir
-from conans.client.remote_registry import RemoteRegistry
-from conans.errors import ConanException
 import subprocess
 from conans.client import tools
-=======
 from conans import load
-from conans import tools
-from conans.client.remote_registry import RemoteRegistry
-from conans.client.remote_registry import load_registry_txt
+from conans.client.remote_registry import RemoteRegistry, load_registry_txt
 from conans.errors import ConanException
 from conans.tools import unzip
 from conans.util.files import rmdir, mkdir, walk
->>>>>>> a8d81d85
 
 
 def _hide_password(resource):
