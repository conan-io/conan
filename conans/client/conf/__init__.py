import os

from six.moves import urllib
from six.moves.configparser import ConfigParser, NoSectionError

from conans.errors import ConanException
from conans.model.env_info import unquote
from conans.paths import DEFAULT_PROFILE_NAME, conan_expand_user, CACERT_FILE
from conans.util.env_reader import get_env
from conans.util.files import load


default_settings_yml = """
# Only for cross building, 'os_build/arch_build' is the system that runs Conan
os_build: [Windows, WindowsStore, Linux, Macos, FreeBSD, SunOS]
arch_build: [x86, x86_64, ppc32, ppc64le, ppc64, armv5el, armv5hf, armv6, armv7, armv7hf, armv7s, armv7k, armv8, armv8_32, armv8.3, sparc, sparcv9, mips, mips64, avr, s390, s390x]

# Only for building cross compilation tools, 'os_target/arch_target' is the system for
# which the tools generate code
os_target: [Windows, Linux, Macos, Android, iOS, watchOS, tvOS, FreeBSD, SunOS, Arduino]
arch_target: [x86, x86_64, ppc32, ppc64le, ppc64, armv5el, armv5hf, armv6, armv7, armv7hf, armv7s, armv7k, armv8, armv8_32, armv8.3, sparc, sparcv9, mips, mips64, avr, s390, s390x, asm.js, wasm]

# Rest of the settings are "host" settings:
# - For native building/cross building: Where the library/program will run.
# - For building cross compilation tools: Where the cross compiler will run.
os:
    Windows:
        subsystem: [None, cygwin, msys, msys2, wsl]
    WindowsStore:
        version: ["8.1", "10.0"]
    WindowsCE:
        platform: ANY
        version: ["5.0", "6.0", "7.0", "8.0"]
    Linux:
    Macos:
        version: [None, "10.6", "10.7", "10.8", "10.9", "10.10", "10.11", "10.12", "10.13", "10.14"]
    Android:
        api_level: ANY
    iOS:
        version: ["7.0", "7.1", "8.0", "8.1", "8.2", "8.3", "9.0", "9.1", "9.2", "9.3", "10.0", "10.1", "10.2", "10.3", "11.0", "11.1", "11.2", "11.3", "11.4", "12.0", "12.1"]
    watchOS:
        version: ["4.0", "4.1", "4.2", "4.3", "5.0", "5.1"]
    tvOS:
        version: ["11.0", "11.1", "11.2", "11.3", "11.4", "12.0", "12.1"]
    FreeBSD:
    SunOS:
    Arduino:
        board: ANY
    Emscripten:
arch: [x86, x86_64, ppc32, ppc64le, ppc64, armv4, armv4i, armv5el, armv5hf, armv6, armv7, armv7hf, armv7s, armv7k, armv8, armv8_32, armv8.3, sparc, sparcv9, mips, mips64, avr, s390, s390x, asm.js, wasm]
compiler:
    sun-cc:
        version: ["5.10", "5.11", "5.12", "5.13", "5.14"]
        threads: [None, posix]
        libcxx: [libCstd, libstdcxx, libstlport, libstdc++]
    gcc:
        version: ["4.1", "4.4", "4.5", "4.6", "4.7", "4.8", "4.9",
                  "5", "5.1", "5.2", "5.3", "5.4", "5.5",
                  "6", "6.1", "6.2", "6.3", "6.4",
                  "7", "7.1", "7.2", "7.3",
                  "8", "8.1", "8.2", "8.3",
                  "9", "9.1"]
        libcxx: [libstdc++, libstdc++11]
        threads: [None, posix, win32] #  Windows MinGW
        exception: [None, dwarf2, sjlj, seh] # Windows MinGW
        cppstd: [None, 98, gnu98, 11, gnu11, 14, gnu14, 17, gnu17, 20, gnu20]
    Visual Studio:
        runtime: [MD, MT, MTd, MDd]
        version: ["8", "9", "10", "11", "12", "14", "15", "16"]
        toolset: [None, v90, v100, v110, v110_xp, v120, v120_xp,
                  v140, v140_xp, v140_clang_c2, LLVM-vs2012, LLVM-vs2012_xp,
                  LLVM-vs2013, LLVM-vs2013_xp, LLVM-vs2014, LLVM-vs2014_xp,
                  LLVM-vs2017, LLVM-vs2017_xp, v141, v141_xp, v141_clang_c2, v142]
        cppstd: [None, 14, 17, 20]
    clang:
        version: ["3.3", "3.4", "3.5", "3.6", "3.7", "3.8", "3.9", "4.0",
                  "5.0", "6.0", "7.0",
                  "8"]
        libcxx: [libstdc++, libstdc++11, libc++]
        cppstd: [None, 98, gnu98, 11, gnu11, 14, gnu14, 17, gnu17, 20, gnu20]
    apple-clang:
        version: ["5.0", "5.1", "6.0", "6.1", "7.0", "7.3", "8.0", "8.1", "9.0", "9.1", "10.0"]
        libcxx: [libstdc++, libc++]
        cppstd: [None, 98, gnu98, 11, gnu11, 14, gnu14, 17, gnu17, 20, gnu20]

build_type: [None, Debug, Release, RelWithDebInfo, MinSizeRel]
cppstd: [None, 98, gnu98, 11, gnu11, 14, gnu14, 17, gnu17, 20, gnu20]  # Deprecated, use compiler.cppstd
"""

default_client_conf = """
[log]
run_to_output = True        # environment CONAN_LOG_RUN_TO_OUTPUT
run_to_file = False         # environment CONAN_LOG_RUN_TO_FILE
level = 50                  # environment CONAN_LOGGING_LEVEL
# trace_file =              # environment CONAN_TRACE_FILE
print_run_commands = False  # environment CONAN_PRINT_RUN_COMMANDS

[general]
default_profile = %s
compression_level = 9                 # environment CONAN_COMPRESSION_LEVEL
sysrequires_sudo = True               # environment CONAN_SYSREQUIRES_SUDO
request_timeout = 60                  # environment CONAN_REQUEST_TIMEOUT (seconds)
default_package_id_mode = semver_direct_mode # environment CONAN_DEFAULT_PACKAGE_ID_MODE
# sysrequires_mode = enabled          # environment CONAN_SYSREQUIRES_MODE (allowed modes enabled/verify/disabled)
# vs_installation_preference = Enterprise, Professional, Community, BuildTools # environment CONAN_VS_INSTALLATION_PREFERENCE
# verbose_traceback = False           # environment CONAN_VERBOSE_TRACEBACK
# error_on_override = False           # environment CONAN_ERROR_ON_OVERRIDE
# bash_path = ""                      # environment CONAN_BASH_PATH (only windows)
# recipe_linter = False               # environment CONAN_RECIPE_LINTER
# read_only_cache = True              # environment CONAN_READ_ONLY_CACHE
# pylintrc = path/to/pylintrc_file    # environment CONAN_PYLINTRC
# cache_no_locks = True               # environment CONAN_CACHE_NO_LOCKS
# user_home_short = your_path         # environment CONAN_USER_HOME_SHORT
# use_always_short_paths = False      # environment CONAN_USE_ALWAYS_SHORT_PATHS
# skip_vs_projects_upgrade = False    # environment CONAN_SKIP_VS_PROJECTS_UPGRADE
# non_interactive = False             # environment CONAN_NON_INTERACTIVE
# skip_broken_symlinks_check = False  # enviornment CONAN_SKIP_BROKEN_SYMLINKS_CHECK

# conan_make_program = make           # environment CONAN_MAKE_PROGRAM (overrides the make program used in AutoToolsBuildEnvironment.make)
# conan_cmake_program = cmake         # environment CONAN_CMAKE_PROGRAM (overrides the make program used in CMake.cmake_program)

# cmake_generator                     # environment CONAN_CMAKE_GENERATOR
# cmake generator platform            # environment CONAN_CMAKE_GENERATOR_PLATFORM
# http://www.vtk.org/Wiki/CMake_Cross_Compiling
# cmake_toolchain_file                # environment CONAN_CMAKE_TOOLCHAIN_FILE
# cmake_system_name                   # environment CONAN_CMAKE_SYSTEM_NAME
# cmake_system_version                # environment CONAN_CMAKE_SYSTEM_VERSION
# cmake_system_processor              # environment CONAN_CMAKE_SYSTEM_PROCESSOR
# cmake_find_root_path                # environment CONAN_CMAKE_FIND_ROOT_PATH
# cmake_find_root_path_mode_program   # environment CONAN_CMAKE_FIND_ROOT_PATH_MODE_PROGRAM
# cmake_find_root_path_mode_library   # environment CONAN_CMAKE_FIND_ROOT_PATH_MODE_LIBRARY
# cmake_find_root_path_mode_include   # environment CONAN_CMAKE_FIND_ROOT_PATH_MODE_INCLUDE

# msbuild_verbosity = minimal         # environment CONAN_MSBUILD_VERBOSITY

# cpu_count = 1             # environment CONAN_CPU_COUNT

# Change the default location for building test packages to a temporary folder
# which is deleted after the test.
# temp_test_folder = True             # environment CONAN_TEMP_TEST_FOLDER

# cacert_path                         # environment CONAN_CACERT_PATH

[storage]
# This is the default path, but you can write your own. It must be an absolute path or a
# path beginning with "~" (if the environment var CONAN_USER_HOME is specified, this directory, even
# with "~/", will be relative to the conan user home, not to the system user home)
path = ./data

[proxies]
# Empty section will try to use system proxies.
# If don't want proxy at all, remove section [proxies]
# As documented in http://docs.python-requests.org/en/latest/user/advanced/#proxies - but see below
# for proxies to specific hosts
# http = http://user:pass@10.10.1.10:3128/
# http = http://10.10.1.10:3128
# https = http://10.10.1.10:1080
# To specify a proxy for a specific host or hosts, use multiple lines each specifying host = proxy-spec
# http =
#   hostname.to.be.proxied.com = http://user:pass@10.10.1.10:3128
# You can skip the proxy for the matching (fnmatch) urls (comma-separated)
# no_proxy_match = *bintray.com*, https://myserver.*

[hooks]    # environment CONAN_HOOKS
attribute_checker

# Default settings now declared in the default profile


""" % DEFAULT_PROFILE_NAME


class ConanClientConfigParser(ConfigParser, object):

    def __init__(self, filename):
        ConfigParser.__init__(self, allow_no_value=True)
        self.read(filename)
        self.filename = filename

    # So keys are not converted to lowercase, we override the default optionxform
    optionxform = str

    @property
    def env_vars(self):
        ret = {"CONAN_LOG_RUN_TO_OUTPUT": self._env_c("log.run_to_output", "CONAN_LOG_RUN_TO_OUTPUT", "True"),
               "CONAN_LOG_RUN_TO_FILE": self._env_c("log.run_to_file", "CONAN_LOG_RUN_TO_FILE", "False"),
               "CONAN_LOGGING_LEVEL": self._env_c("log.level", "CONAN_LOGGING_LEVEL", "50"),
               "CONAN_TRACE_FILE": self._env_c("log.trace_file", "CONAN_TRACE_FILE", None),
               "CONAN_PRINT_RUN_COMMANDS": self._env_c("log.print_run_commands", "CONAN_PRINT_RUN_COMMANDS", "False"),
               "CONAN_COMPRESSION_LEVEL": self._env_c("general.compression_level", "CONAN_COMPRESSION_LEVEL", "9"),
               "CONAN_NON_INTERACTIVE": self._env_c("general.non_interactive", "CONAN_NON_INTERACTIVE", "False"),
               "CONAN_SKIP_BROKEN_SYMLINKS_CHECK": self._env_c("general.skip_broken_symlinks_check", "CONAN_SKIP_BROKEN_SYMLINKS_CHECK", "False"),
               "CONAN_PYLINTRC": self._env_c("general.pylintrc", "CONAN_PYLINTRC", None),
               "CONAN_CACHE_NO_LOCKS": self._env_c("general.cache_no_locks", "CONAN_CACHE_NO_LOCKS", "False"),
               "CONAN_PYLINT_WERR": self._env_c("general.pylint_werr", "CONAN_PYLINT_WERR", None),
               "CONAN_SYSREQUIRES_SUDO": self._env_c("general.sysrequires_sudo", "CONAN_SYSREQUIRES_SUDO", "False"),
               "CONAN_SYSREQUIRES_MODE": self._env_c("general.sysrequires_mode", "CONAN_SYSREQUIRES_MODE", "enabled"),
               "CONAN_REQUEST_TIMEOUT": self._env_c("general.request_timeout", "CONAN_REQUEST_TIMEOUT", None),
               "CONAN_VS_INSTALLATION_PREFERENCE": self._env_c("general.vs_installation_preference", "CONAN_VS_INSTALLATION_PREFERENCE", None),
               "CONAN_RECIPE_LINTER": self._env_c("general.recipe_linter", "CONAN_RECIPE_LINTER", "True"),
               "CONAN_CPU_COUNT": self._env_c("general.cpu_count", "CONAN_CPU_COUNT", None),
               "CONAN_READ_ONLY_CACHE": self._env_c("general.read_only_cache", "CONAN_READ_ONLY_CACHE", None),
               "CONAN_USER_HOME_SHORT": self._env_c("general.user_home_short", "CONAN_USER_HOME_SHORT", None),
               "CONAN_USE_ALWAYS_SHORT_PATHS": self._env_c("general.use_always_short_paths", "CONAN_USE_ALWAYS_SHORT_PATHS", None),
               "CONAN_VERBOSE_TRACEBACK": self._env_c("general.verbose_traceback", "CONAN_VERBOSE_TRACEBACK", None),
               "CONAN_ERROR_ON_OVERRIDE": self._env_c("general.error_on_override", "CONAN_ERROR_ON_OVERRIDE", "False"),
               # http://www.vtk.org/Wiki/CMake_Cross_Compiling
               "CONAN_CMAKE_GENERATOR": self._env_c("general.cmake_generator", "CONAN_CMAKE_GENERATOR", None),
               "CONAN_CMAKE_GENERATOR_PLATFORM": self._env_c("general.cmake_generator_platform", "CONAN_CMAKE_GENERATOR_PLATFORM", None),
               "CONAN_CMAKE_TOOLCHAIN_FILE": self._env_c("general.cmake_toolchain_file", "CONAN_CMAKE_TOOLCHAIN_FILE", None),
               "CONAN_CMAKE_SYSTEM_NAME": self._env_c("general.cmake_system_name", "CONAN_CMAKE_SYSTEM_NAME", None),
               "CONAN_CMAKE_SYSTEM_VERSION": self._env_c("general.cmake_system_version", "CONAN_CMAKE_SYSTEM_VERSION", None),
               "CONAN_CMAKE_SYSTEM_PROCESSOR": self._env_c("general.cmake_system_processor",
                                                           "CONAN_CMAKE_SYSTEM_PROCESSOR",
                                                           None),
               "CONAN_CMAKE_FIND_ROOT_PATH": self._env_c("general.cmake_find_root_path",
                                                         "CONAN_CMAKE_FIND_ROOT_PATH",
                                                         None),
               "CONAN_CMAKE_FIND_ROOT_PATH_MODE_PROGRAM": self._env_c("general.cmake_find_root_path_mode_program",
                                                                      "CONAN_CMAKE_FIND_ROOT_PATH_MODE_PROGRAM",
                                                                      None),
               "CONAN_CMAKE_FIND_ROOT_PATH_MODE_LIBRARY": self._env_c("general.cmake_find_root_path_mode_library",
                                                                      "CONAN_CMAKE_FIND_ROOT_PATH_MODE_LIBRARY",
                                                                      None),
               "CONAN_CMAKE_FIND_ROOT_PATH_MODE_INCLUDE": self._env_c("general.cmake_find_root_path_mode_include",
                                                                      "CONAN_CMAKE_FIND_ROOT_PATH_MODE_INCLUDE",
                                                                      None),

               "CONAN_BASH_PATH": self._env_c("general.bash_path", "CONAN_BASH_PATH", None),
               "CONAN_MAKE_PROGRAM": self._env_c("general.conan_make_program", "CONAN_MAKE_PROGRAM", None),
               "CONAN_CMAKE_PROGRAM": self._env_c("general.conan_cmake_program", "CONAN_CMAKE_PROGRAM", None),
               "CONAN_TEMP_TEST_FOLDER": self._env_c("general.temp_test_folder", "CONAN_TEMP_TEST_FOLDER", "False"),
               "CONAN_SKIP_VS_PROJECTS_UPGRADE": self._env_c("general.skip_vs_projects_upgrade", "CONAN_SKIP_VS_PROJECTS_UPGRADE", "False"),
               "CONAN_HOOKS": self._env_c("hooks", "CONAN_HOOKS", None),
               "CONAN_MSBUILD_VERBOSITY": self._env_c("general.msbuild_verbosity",
                                                      "CONAN_MSBUILD_VERBOSITY",
                                                      None),
               "CONAN_CACERT_PATH": self._env_c("general.cacert_path", "CONAN_CACERT_PATH", None),
               "CONAN_DEFAULT_PACKAGE_ID_MODE": self._env_c("general.default_package_id_mode",
                                                            "CONAN_DEFAULT_PACKAGE_ID_MODE", None),
               }

        # Filter None values
        return {name: value for name, value in ret.items() if value is not None}

    def _env_c(self, var_name, env_var_name, default_value):
        env = os.environ.get(env_var_name, None)
        if env is not None:
            return env
        try:
            return unquote(self.get_item(var_name))
        except ConanException:
            return default_value

    def get_item(self, item):
        if not item:
            return load(self.filename)

        tokens = item.split(".", 1)
        section_name = tokens[0]
        try:
            section = self.items(section_name)
        except NoSectionError:
            raise ConanException("'%s' is not a section of conan.conf" % section_name)
        if len(tokens) == 1:
            result = []
            if section_name == "hooks":
                for key, _ in section:
                    result.append(key)
                return ",".join(result)
            else:
                for section_item in section:
                    result.append(" = ".join(section_item))
                return "\n".join(result)
        else:
            key = tokens[1]
            try:
                value = dict(section)[key]
                if " #" in value:  # Comments
                    value = value[:value.find(" #")].strip()
            except KeyError:
                raise ConanException("'%s' doesn't exist in [%s]" % (key, section_name))
            return value

    def set_item(self, key, value):
        tokens = key.split(".", 1)
        section_name = tokens[0]
        if not self.has_section(section_name):
            self.add_section(section_name)

        if len(tokens) == 1:  # defining full section
            raise ConanException("You can't set a full section, please specify a key=value")

        key = tokens[1]
        try:
            super(ConanClientConfigParser, self).set(section_name, key, value)
        except ValueError:
            # https://github.com/conan-io/conan/issues/4110
            value = value.replace("%", "%%")
            super(ConanClientConfigParser, self).set(section_name, key, value)

        with open(self.filename, "w") as f:
            self.write(f)

    def rm_item(self, item):
        tokens = item.split(".", 1)
        section_name = tokens[0]
        if not self.has_section(section_name):
            raise ConanException("'%s' is not a section of conan.conf" % section_name)

        if len(tokens) == 1:
            self.remove_section(tokens[0])
        else:
            key = tokens[1]
            if not self.has_option(section_name, key):
                raise ConanException("'%s' doesn't exist in [%s]" % (key, section_name))
            self.remove_option(section_name, key)

        with open(self.filename, "w") as f:
            self.write(f)

    def get_conf(self, varname):
        """Gets the section from config file or raises an exception"""
        try:
            return self.items(varname)
        except NoSectionError:
            raise ConanException("Invalid configuration, missing %s" % varname)

    @property
    def default_profile(self):
        ret = os.environ.get("CONAN_DEFAULT_PROFILE_PATH", None)
        if ret:
            if not os.path.isabs(ret):
                from conans.client.cache.cache import PROFILES_FOLDER
                profiles_folder = os.path.join(os.path.dirname(self.filename), PROFILES_FOLDER)
                ret = os.path.abspath(os.path.join(profiles_folder, ret))

            if not os.path.exists(ret):
                raise ConanException("Environment variable 'CONAN_DEFAULT_PROFILE_PATH' "
                                     "must point to an existing profile file.")
            return ret
        else:
            try:
                return unquote(self.get_item("general.default_profile"))
            except ConanException:
                return DEFAULT_PROFILE_NAME

    @property
    def cache_no_locks(self):
        try:
            return get_env("CONAN_CACHE_NO_LOCKS", False)
        except ConanException:
            return False

    @property
    def storage(self):
        return dict(self.get_conf("storage"))

    @property
    def request_timeout(self):
        timeout = os.getenv("CONAN_REQUEST_TIMEOUT")
        if not timeout:
            try:
                timeout = self.get_item("general.request_timeout")
            except ConanException:
                return None

        try:
            return float(timeout) if timeout is not None else None
        except ValueError:
            raise ConanException("Specify a numeric parameter for 'request_timeout'")

    @property
    def revisions_enabled(self):
        try:
            revisions_enabled = get_env("CONAN_REVISIONS_ENABLED")
            if revisions_enabled is None:
                try:
                    revisions_enabled = self.get_item("general.revisions_enabled")
                except ConanException:
                    return False
            return revisions_enabled.lower() in ("1", "true")
        except ConanException:
            return False

    @property
    def default_package_id_mode(self):
        try:
            default_package_id_mode = get_env("CONAN_DEFAULT_PACKAGE_ID_MODE")
            if default_package_id_mode is None:
                default_package_id_mode = self.get_item("general.default_package_id_mode")
        except ConanException:
            return "semver_direct_mode"
        return default_package_id_mode

    @property
    def storage_path(self):
        # Try with CONAN_STORAGE_PATH
        result = get_env('CONAN_STORAGE_PATH', None)
        if not result:
            # Try with conan.conf "path"
            try:
                # TODO: Fix this mess for Conan 2.0
                env_conan_user_home = os.getenv("CONAN_USER_HOME")
                current_dir = os.path.dirname(self.filename)
                # if env var is declared, any specified path will be relative to CONAN_USER_HOME
                # even with the ~/
                result = self.storage["path"]
                if result.startswith("."):
                    result = os.path.abspath(os.path.join(current_dir, result))
                elif result[:2] == "~/":
                    if env_conan_user_home:
                        result = os.path.join(env_conan_user_home, result[2:])
            except (KeyError, ConanException):  # If storage not defined, to return None
                pass

        if result:
            result = conan_expand_user(result)
            if not os.path.isabs(result):
                raise ConanException("Conan storage path has to be an absolute path")
        return result

    @property
    def proxies(self):
        """ optional field, might not exist
        """
        try:
            proxies = self.get_conf("proxies")
            # If there is proxies section, but empty, it will try to use system proxy
<<<<<<< HEAD
            if not proxies:
                # We don't have evidences that this following line is necessary.
                # If the proxies has been
                # configured at system level, conan will use it, and shouldn't be necessary
                # to return here the proxies read from the system.
                # Furthermore, the urls excluded for use proxies at system level do not work in
                # this case, then the only way is to remove the [proxies] section with
                # conan config remote proxies, then this method will return None and the proxies
                # dict passed to requests will be empty.
                # We don't remove this line because we are afraid to break something, but maybe
                # until now is working because no one is using system-wide proxies or those proxies
                # rules don't contain excluded urls.c #1777
                return urllib.request.getproxies()
            result = {}
            # Handle proxy specifications of the form:
            # http = http://proxy.xyz.com
            #   special-host.xyz.com = http://special-proxy.xyz.com
            # (where special-proxy.xyz.com is only used as a proxy when special-host.xyz.com)
            for scheme, proxy_string in proxies:
                if proxy_string is None or proxy_string == "None":
                    result[scheme] = None
                else:
                    for line in proxy_string.splitlines():
                        proxy_value = [t.strip() for t in line.split("=", 1)]
                        if len(proxy_value) == 2:
                            result[scheme+"://"+proxy_value[0]] = proxy_value[1]
                        elif proxy_value[0]:
                            result[scheme] = proxy_value[0]
            return result
=======
            if proxies:
                return {k: (None if v == "None" else v) for k, v in proxies}
            return {}
>>>>>>> bda97a2a
        except Exception:
            return None

    @property
    def cacert_path(self):
        try:
            cacert_path = get_env("CONAN_CACERT_PATH")
            if not cacert_path:
                cacert_path = self.get_item("general.cacert_path")
        except ConanException:
            cacert_path = os.path.join(os.path.dirname(self.filename), CACERT_FILE)
        else:
            # For explicit cacert files, the file should already exist
            if not os.path.exists(cacert_path):
                raise ConanException("Configured file for 'cacert_path'"
                                     " doesn't exists: '{}'".format(cacert_path))
        return cacert_path<|MERGE_RESOLUTION|>--- conflicted
+++ resolved
@@ -422,48 +422,26 @@
 
     @property
     def proxies(self):
-        """ optional field, might not exist
-        """
-        try:
+        try:  # optional field, might not exist
             proxies = self.get_conf("proxies")
-            # If there is proxies section, but empty, it will try to use system proxy
-<<<<<<< HEAD
-            if not proxies:
-                # We don't have evidences that this following line is necessary.
-                # If the proxies has been
-                # configured at system level, conan will use it, and shouldn't be necessary
-                # to return here the proxies read from the system.
-                # Furthermore, the urls excluded for use proxies at system level do not work in
-                # this case, then the only way is to remove the [proxies] section with
-                # conan config remote proxies, then this method will return None and the proxies
-                # dict passed to requests will be empty.
-                # We don't remove this line because we are afraid to break something, but maybe
-                # until now is working because no one is using system-wide proxies or those proxies
-                # rules don't contain excluded urls.c #1777
-                return urllib.request.getproxies()
-            result = {}
-            # Handle proxy specifications of the form:
-            # http = http://proxy.xyz.com
-            #   special-host.xyz.com = http://special-proxy.xyz.com
-            # (where special-proxy.xyz.com is only used as a proxy when special-host.xyz.com)
-            for scheme, proxy_string in proxies:
-                if proxy_string is None or proxy_string == "None":
-                    result[scheme] = None
-                else:
-                    for line in proxy_string.splitlines():
-                        proxy_value = [t.strip() for t in line.split("=", 1)]
-                        if len(proxy_value) == 2:
-                            result[scheme+"://"+proxy_value[0]] = proxy_value[1]
-                        elif proxy_value[0]:
-                            result[scheme] = proxy_value[0]
-            return result
-=======
-            if proxies:
-                return {k: (None if v == "None" else v) for k, v in proxies}
-            return {}
->>>>>>> bda97a2a
         except Exception:
             return None
+        result = {}
+        # Handle proxy specifications of the form:
+        # http = http://proxy.xyz.com
+        #   special-host.xyz.com = http://special-proxy.xyz.com
+        # (where special-proxy.xyz.com is only used as a proxy when special-host.xyz.com)
+        for scheme, proxy_string in proxies or []:
+            if proxy_string is None or proxy_string == "None":
+                result[scheme] = None
+            else:
+                for line in proxy_string.splitlines():
+                    proxy_value = [t.strip() for t in line.split("=", 1)]
+                    if len(proxy_value) == 2:
+                        result[scheme+"://"+proxy_value[0]] = proxy_value[1]
+                    elif proxy_value[0]:
+                        result[scheme] = proxy_value[0]
+        return result
 
     @property
     def cacert_path(self):
