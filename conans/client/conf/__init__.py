import os

from six.moves import urllib
from six.moves.configparser import ConfigParser, NoSectionError

from conans.errors import ConanException
from conans.model.env_info import unquote
from conans.paths import DEFAULT_PROFILE_NAME, conan_expand_user
from conans.util.env_reader import get_env
from conans.util.files import load


default_settings_yml = """
# Only for cross building, 'os_build/arch_build' is the system that runs Conan
os_build: [Windows, WindowsStore, Linux, Macos, FreeBSD, SunOS]
arch_build: [x86, x86_64, ppc32, ppc64le, ppc64, armv5el, armv5hf, armv6, armv7, armv7hf, armv7s, armv7k, armv8, armv8_32, armv8.3, sparc, sparcv9, mips, mips64, avr]

# Only for building cross compilation tools, 'os_target/arch_target' is the system for
# which the tools generate code
os_target: [Windows, Linux, Macos, Android, iOS, watchOS, tvOS, FreeBSD, SunOS, Arduino]
arch_target: [x86, x86_64, ppc32, ppc64le, ppc64, armv5el, armv5hf, armv6, armv7, armv7hf, armv7s, armv7k, armv8, armv8_32, armv8.3, sparc, sparcv9, mips, mips64, avr]

# Rest of the settings are "host" settings:
# - For native building/cross building: Where the library/program will run.
# - For building cross compilation tools: Where the cross compiler will run.
os:
    Windows:
        subsystem: [None, cygwin, msys, msys2, wsl]
    WindowsStore:
        version: ["8.1", "10.0"]
    Linux:
    Macos:
        version: [None, "10.6", "10.7", "10.8", "10.9", "10.10", "10.11", "10.12", "10.13", "10.14"]
    Android:
        api_level: ANY
    iOS:
        version: ["7.0", "7.1", "8.0", "8.1", "8.2", "8.3", "9.0", "9.1", "9.2", "9.3", "10.0", "10.1", "10.2", "10.3", "11.0", "11.1", "11.2", "11.3", "11.4", "12.0", "12.1"]
    watchOS:
        version: ["4.0", "4.1", "4.2", "4.3", "5.0", "5.1"]
    tvOS:
        version: ["11.0", "11.1", "11.2", "11.3", "11.4", "12.0", "12.1"]
    FreeBSD:
    SunOS:
    Arduino:
        board: ANY
arch: [x86, x86_64, ppc32, ppc64le, ppc64, armv5el, armv5hf, armv6, armv7, armv7hf, armv7s, armv7k, armv8, armv8_32, armv8.3, sparc, sparcv9, mips, mips64, avr]
compiler:
    sun-cc:
        version: ["5.10", "5.11", "5.12", "5.13", "5.14"]
        threads: [None, posix]
        libcxx: [libCstd, libstdcxx, libstlport, libstdc++]
    gcc:
        version: ["4.1", "4.4", "4.5", "4.6", "4.7", "4.8", "4.9",
                  "5", "5.1", "5.2", "5.3", "5.4", "5.5",
                  "6", "6.1", "6.2", "6.3", "6.4",
                  "7", "7.1", "7.2", "7.3",
                  "8", "8.1", "8.2"]
        libcxx: [libstdc++, libstdc++11]
        threads: [None, posix, win32] #  Windows MinGW
        exception: [None, dwarf2, sjlj, seh] # Windows MinGW
    Visual Studio:
        runtime: [MD, MT, MTd, MDd]
        version: ["8", "9", "10", "11", "12", "14", "15", "16"]
        toolset: [None, v90, v100, v110, v110_xp, v120, v120_xp,
                  v140, v140_xp, v140_clang_c2, LLVM-vs2012, LLVM-vs2012_xp,
                  LLVM-vs2013, LLVM-vs2013_xp, LLVM-vs2014, LLVM-vs2014_xp,
                  LLVM-vs2017, LLVM-vs2017_xp, v141, v141_xp, v141_clang_c2, v142]
    clang:
        version: ["3.3", "3.4", "3.5", "3.6", "3.7", "3.8", "3.9", "4.0",
                  "5.0", "6.0", "7.0",
                  "8"]
        libcxx: [libstdc++, libstdc++11, libc++]
    apple-clang:
        version: ["5.0", "5.1", "6.0", "6.1", "7.0", "7.3", "8.0", "8.1", "9.0", "9.1", "10.0"]
        libcxx: [libstdc++, libc++]

build_type: [None, Debug, Release, RelWithDebInfo, MinSizeRel]
cppstd: [None, 98, gnu98, 11, gnu11, 14, gnu14, 17, gnu17, 20, gnu20]
"""

default_client_conf = """
[log]
run_to_output = True        # environment CONAN_LOG_RUN_TO_OUTPUT
run_to_file = False         # environment CONAN_LOG_RUN_TO_FILE
level = 50                  # environment CONAN_LOGGING_LEVEL
# trace_file =              # environment CONAN_TRACE_FILE
print_run_commands = False  # environment CONAN_PRINT_RUN_COMMANDS

[general]
default_profile = %s
compression_level = 9                 # environment CONAN_COMPRESSION_LEVEL
sysrequires_sudo = True               # environment CONAN_SYSREQUIRES_SUDO
request_timeout = 60                  # environment CONAN_REQUEST_TIMEOUT (seconds)
# sysrequires_mode = enabled          # environment CONAN_SYSREQUIRES_MODE (allowed modes enabled/verify/disabled)
# vs_installation_preference = Enterprise, Professional, Community, BuildTools # environment CONAN_VS_INSTALLATION_PREFERENCE
# verbose_traceback = False           # environment CONAN_VERBOSE_TRACEBACK
# bash_path = ""                      # environment CONAN_BASH_PATH (only windows)
# recipe_linter = False               # environment CONAN_RECIPE_LINTER
# read_only_cache = True              # environment CONAN_READ_ONLY_CACHE
# pylintrc = path/to/pylintrc_file    # environment CONAN_PYLINTRC
# cache_no_locks = True               # environment CONAN_CACHE_NO_LOCKS
# user_home_short = your_path         # environment CONAN_USER_HOME_SHORT
# use_always_short_paths = False      # environment CONAN_USE_ALWAYS_SHORT_PATHS
# skip_vs_projects_upgrade = False    # environment CONAN_SKIP_VS_PROJECTS_UPGRADE
# non_interactive = False             # environment CONAN_NON_INTERACTIVE

# conan_make_program = make           # environment CONAN_MAKE_PROGRAM (overrides the make program used in AutoToolsBuildEnvironment.make)
# conan_cmake_program = cmake         # environment CONAN_CMAKE_PROGRAM (overrides the make program used in CMake.cmake_program)

# cmake_generator                     # environment CONAN_CMAKE_GENERATOR
# http://www.vtk.org/Wiki/CMake_Cross_Compiling
# cmake_toolchain_file                # environment CONAN_CMAKE_TOOLCHAIN_FILE
# cmake_system_name                   # environment CONAN_CMAKE_SYSTEM_NAME
# cmake_system_version                # environment CONAN_CMAKE_SYSTEM_VERSION
# cmake_system_processor              # environment CONAN_CMAKE_SYSTEM_PROCESSOR
# cmake_find_root_path                # environment CONAN_CMAKE_FIND_ROOT_PATH
# cmake_find_root_path_mode_program   # environment CONAN_CMAKE_FIND_ROOT_PATH_MODE_PROGRAM
# cmake_find_root_path_mode_library   # environment CONAN_CMAKE_FIND_ROOT_PATH_MODE_LIBRARY
# cmake_find_root_path_mode_include   # environment CONAN_CMAKE_FIND_ROOT_PATH_MODE_INCLUDE

# msbuild_verbosity = minimal         # environment CONAN_MSBUILD_VERBOSITY

# cpu_count = 1             # environment CONAN_CPU_COUNT

# Change the default location for building test packages to a temporary folder
# which is deleted after the test.
# temp_test_folder = True             # environment CONAN_TEMP_TEST_FOLDER

[storage]
# This is the default path, but you can write your own. It must be an absolute path or a
# path beginning with "~" (if the environment var CONAN_USER_HOME is specified, this directory, even
# with "~/", will be relative to the conan user home, not to the system user home)
path = ~/.conan/data

[proxies]
# Empty section will try to use system proxies.
# If don't want proxy at all, remove section [proxies]
# As documented in http://docs.python-requests.org/en/latest/user/advanced/#proxies
# http = http://user:pass@10.10.1.10:3128/
# http = http://10.10.1.10:3128
# https = http://10.10.1.10:1080
# You can skip the proxy for the matching (fnmatch) urls (comma-separated)
# no_proxy_match = *bintray.com*, https://myserver.*

[hooks]    # environment CONAN_HOOKS
attribute_checker

# Default settings now declared in the default profile


""" % DEFAULT_PROFILE_NAME


class ConanClientConfigParser(ConfigParser, object):

    def __init__(self, filename):
        ConfigParser.__init__(self, allow_no_value=True)
        self.read(filename)
        self.filename = filename

    # So keys are not converted to lowercase, we override the default optionxform
    optionxform = str

    @property
    def env_vars(self):
        ret = {"CONAN_LOG_RUN_TO_OUTPUT": self._env_c("log.run_to_output", "CONAN_LOG_RUN_TO_OUTPUT", "True"),
               "CONAN_LOG_RUN_TO_FILE": self._env_c("log.run_to_file", "CONAN_LOG_RUN_TO_FILE", "False"),
               "CONAN_LOGGING_LEVEL": self._env_c("log.level", "CONAN_LOGGING_LEVEL", "50"),
               "CONAN_TRACE_FILE": self._env_c("log.trace_file", "CONAN_TRACE_FILE", None),
               "CONAN_PRINT_RUN_COMMANDS": self._env_c("log.print_run_commands", "CONAN_PRINT_RUN_COMMANDS", "False"),
               "CONAN_COMPRESSION_LEVEL": self._env_c("general.compression_level", "CONAN_COMPRESSION_LEVEL", "9"),
               "CONAN_NON_INTERACTIVE": self._env_c("general.non_interactive", "CONAN_NON_INTERACTIVE", "False"),
               "CONAN_PYLINTRC": self._env_c("general.pylintrc", "CONAN_PYLINTRC", None),
               "CONAN_CACHE_NO_LOCKS": self._env_c("general.cache_no_locks", "CONAN_CACHE_NO_LOCKS", "False"),
               "CONAN_PYLINT_WERR": self._env_c("general.pylint_werr", "CONAN_PYLINT_WERR", None),
               "CONAN_SYSREQUIRES_SUDO": self._env_c("general.sysrequires_sudo", "CONAN_SYSREQUIRES_SUDO", "False"),
               "CONAN_SYSREQUIRES_MODE": self._env_c("general.sysrequires_mode", "CONAN_SYSREQUIRES_MODE", "enabled"),
               "CONAN_REQUEST_TIMEOUT": self._env_c("general.request_timeout", "CONAN_REQUEST_TIMEOUT", None),
               "CONAN_VS_INSTALLATION_PREFERENCE": self._env_c("general.vs_installation_preference", "CONAN_VS_INSTALLATION_PREFERENCE", None),
               "CONAN_RECIPE_LINTER": self._env_c("general.recipe_linter", "CONAN_RECIPE_LINTER", "True"),
               "CONAN_CPU_COUNT": self._env_c("general.cpu_count", "CONAN_CPU_COUNT", None),
               "CONAN_READ_ONLY_CACHE": self._env_c("general.read_only_cache", "CONAN_READ_ONLY_CACHE", None),
               "CONAN_USER_HOME_SHORT": self._env_c("general.user_home_short", "CONAN_USER_HOME_SHORT", None),
               "CONAN_USE_ALWAYS_SHORT_PATHS": self._env_c("general.use_always_short_paths", "CONAN_USE_ALWAYS_SHORT_PATHS", None),
               "CONAN_VERBOSE_TRACEBACK": self._env_c("general.verbose_traceback", "CONAN_VERBOSE_TRACEBACK", None),
               # http://www.vtk.org/Wiki/CMake_Cross_Compiling
               "CONAN_CMAKE_GENERATOR": self._env_c("general.cmake_generator", "CONAN_CMAKE_GENERATOR", None),
               "CONAN_CMAKE_TOOLCHAIN_FILE": self._env_c("general.cmake_toolchain_file", "CONAN_CMAKE_TOOLCHAIN_FILE", None),
               "CONAN_CMAKE_SYSTEM_NAME": self._env_c("general.cmake_system_name", "CONAN_CMAKE_SYSTEM_NAME", None),
               "CONAN_CMAKE_SYSTEM_VERSION": self._env_c("general.cmake_system_version", "CONAN_CMAKE_SYSTEM_VERSION", None),
               "CONAN_CMAKE_SYSTEM_PROCESSOR": self._env_c("general.cmake_system_processor",
                                                           "CONAN_CMAKE_SYSTEM_PROCESSOR",
                                                           None),
               "CONAN_CMAKE_FIND_ROOT_PATH": self._env_c("general.cmake_find_root_path",
                                                         "CONAN_CMAKE_FIND_ROOT_PATH",
                                                         None),
               "CONAN_CMAKE_FIND_ROOT_PATH_MODE_PROGRAM": self._env_c("general.cmake_find_root_path_mode_program",
                                                                      "CONAN_CMAKE_FIND_ROOT_PATH_MODE_PROGRAM",
                                                                      None),
               "CONAN_CMAKE_FIND_ROOT_PATH_MODE_LIBRARY": self._env_c("general.cmake_find_root_path_mode_library",
                                                                      "CONAN_CMAKE_FIND_ROOT_PATH_MODE_LIBRARY",
                                                                      None),
               "CONAN_CMAKE_FIND_ROOT_PATH_MODE_INCLUDE": self._env_c("general.cmake_find_root_path_mode_include",
                                                                      "CONAN_CMAKE_FIND_ROOT_PATH_MODE_INCLUDE",
                                                                      None),

               "CONAN_BASH_PATH": self._env_c("general.bash_path", "CONAN_BASH_PATH", None),
               "CONAN_MAKE_PROGRAM": self._env_c("general.conan_make_program", "CONAN_MAKE_PROGRAM", None),
               "CONAN_CMAKE_PROGRAM": self._env_c("general.conan_cmake_program", "CONAN_CMAKE_PROGRAM", None),
               "CONAN_TEMP_TEST_FOLDER": self._env_c("general.temp_test_folder", "CONAN_TEMP_TEST_FOLDER", "False"),
               "CONAN_SKIP_VS_PROJECTS_UPGRADE": self._env_c("general.skip_vs_projects_upgrade", "CONAN_SKIP_VS_PROJECTS_UPGRADE", "False"),
               "CONAN_HOOKS": self._env_c("hooks", "CONAN_HOOKS", None),
               "CONAN_MSBUILD_VERBOSITY": self._env_c("general.msbuild_verbosity",
                                                      "CONAN_MSBUILD_VERBOSITY",
                                                      None)
               }

        # Filter None values
        return {name: value for name, value in ret.items() if value is not None}

    def _env_c(self, var_name, env_var_name, default_value):
        env = os.environ.get(env_var_name, None)
        if env is not None:
            return env
        try:
            return unquote(self.get_item(var_name))
        except ConanException:
            return default_value

    def get_item(self, item):
        if not item:
            return load(self.filename)

        tokens = item.split(".", 1)
        section_name = tokens[0]
        try:
            section = self.items(section_name)
        except NoSectionError:
            raise ConanException("'%s' is not a section of conan.conf" % section_name)
        if len(tokens) == 1:
            result = []
            if section_name == "hooks":
                for key, _ in section:
                    result.append(key)
                return ",".join(result)
            else:
                for section_item in section:
                    result.append(" = ".join(section_item))
                return "\n".join(result)
        else:
            key = tokens[1]
            try:
                value = dict(section)[key]
                if " #" in value:  # Comments
                    value = value[:value.find(" #")].strip()
            except KeyError:
                raise ConanException("'%s' doesn't exist in [%s]" % (key, section_name))
            return value

    def set_item(self, key, value):
        tokens = key.split(".", 1)
        section_name = tokens[0]
        if not self.has_section(section_name):
            self.add_section(section_name)

        if len(tokens) == 1:  # defining full section
            raise ConanException("You can't set a full section, please specify a key=value")

        key = tokens[1]
        try:
            super(ConanClientConfigParser, self).set(section_name, key, value)
        except ValueError:
            # https://github.com/conan-io/conan/issues/4110
            value = value.replace("%", "%%")
            super(ConanClientConfigParser, self).set(section_name, key, value)

        with open(self.filename, "w") as f:
            self.write(f)

    def rm_item(self, item):
        tokens = item.split(".", 1)
        section_name = tokens[0]
        if not self.has_section(section_name):
            raise ConanException("'%s' is not a section of conan.conf" % section_name)

        if len(tokens) == 1:
            self.remove_section(tokens[0])
        else:
            key = tokens[1]
            if not self.has_option(section_name, key):
                raise ConanException("'%s' doesn't exist in [%s]" % (key, section_name))
            self.remove_option(section_name, key)

        with open(self.filename, "w") as f:
            self.write(f)

    def get_conf(self, varname):
        """Gets the section from config file or raises an exception"""
        try:
            return self.items(varname)
        except NoSectionError:
            raise ConanException("Invalid configuration, missing %s" % varname)

    @property
    def default_profile(self):
        ret = os.environ.get("CONAN_DEFAULT_PROFILE_PATH", None)
        if ret:
            if not os.path.isabs(ret):
                from conans.client.cache.cache import PROFILES_FOLDER
                profiles_folder = os.path.join(os.path.dirname(self.filename), PROFILES_FOLDER)
                ret = os.path.abspath(os.path.join(profiles_folder, ret))

            if not os.path.exists(ret):
                raise ConanException("Environment variable 'CONAN_DEFAULT_PROFILE_PATH' "
                                     "must point to an existing profile file.")
            return ret
        else:
            try:
                return unquote(self.get_item("general.default_profile"))
            except ConanException:
                return DEFAULT_PROFILE_NAME

    @property
    def cache_no_locks(self):
        try:
            return get_env("CONAN_CACHE_NO_LOCKS", False)
        except ConanException:
            return False

    @property
    def storage(self):
        return dict(self.get_conf("storage"))

    @property
    def request_timeout(self):
        try:
            return self.get_item("general.request_timeout")
        except ConanException:
            return None

    @property
    def revisions_enabled(self):
        try:
            revisions_enabled = get_env("CONAN_REVISIONS_ENABLED")
            if revisions_enabled is None:
                try:
                    revisions_enabled = self.get_item("general.revisions_enabled")
                except ConanException:
                    return False
            return revisions_enabled.lower() in ("1", "true")
        except ConanException:
            return False

    @property
<<<<<<< HEAD
    def package_id_mode(self):
        try:
            return self.get_item("general.package_id_mode")
        except ConanException:
            return None
=======
    def default_package_id_mode(self):
        try:
            return self.get_item("general.default_package_id_mode")
        except ConanException:
            return "semver_direct_mode"
>>>>>>> 0b07bb15

    @property
    def storage_path(self):
        # Try with CONAN_STORAGE_PATH
        result = get_env('CONAN_STORAGE_PATH', None)

        # Try with conan.conf "path"
        if not result:
            try:
                env_conan_user_home = os.getenv("CONAN_USER_HOME")
                # if env var is declared, any specified path will be relative to CONAN_USER_HOME
                # even with the ~/
                if env_conan_user_home:
                    storage = self.storage["path"]
                    if storage[:2] == "~/":
                        storage = storage[2:]
                    result = os.path.join(env_conan_user_home, storage)
                else:
                    result = self.storage["path"]
            except KeyError:
                pass

        # expand the result and check if absolute
        if result:
            result = conan_expand_user(result)
            if not os.path.isabs(result):
                raise ConanException("Conan storage path has to be an absolute path")
        return result

    @property
    def proxies(self):
        """ optional field, might not exist
        """
        try:
            proxies = self.get_conf("proxies")
            # If there is proxies section, but empty, it will try to use system proxy
            if not proxies:
                # We don't have evidences that this following line is necessary.
                # If the proxies has been
                # configured at system level, conan will use it, and shouldn't be necessary
                # to return here the proxies read from the system.
                # Furthermore, the urls excluded for use proxies at system level do not work in
                # this case, then the only way is to remove the [proxies] section with
                # conan config remote proxies, then this method will return None and the proxies
                # dict passed to requests will be empty.
                # We don't remove this line because we are afraid to break something, but maybe
                # until now is working because no one is using system-wide proxies or those proxies
                # rules don't contain excluded urls.c #1777
                return urllib.request.getproxies()
            result = {k: (None if v == "None" else v) for k, v in proxies}
            return result
        except:
            return None<|MERGE_RESOLUTION|>--- conflicted
+++ resolved
@@ -352,19 +352,11 @@
             return False
 
     @property
-<<<<<<< HEAD
-    def package_id_mode(self):
-        try:
-            return self.get_item("general.package_id_mode")
-        except ConanException:
-            return None
-=======
     def default_package_id_mode(self):
         try:
             return self.get_item("general.default_package_id_mode")
         except ConanException:
             return "semver_direct_mode"
->>>>>>> 0b07bb15
 
     @property
     def storage_path(self):
