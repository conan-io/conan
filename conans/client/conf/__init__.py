import os

from six.moves import urllib
from six.moves.configparser import ConfigParser, NoSectionError

from conans.errors import ConanException
from conans.model.env_info import unquote
from conans.paths import DEFAULT_PROFILE_NAME, conan_expand_user
from conans.util.env_reader import get_env
from conans.util.files import load


default_settings_yml = """
# Only for cross building, 'os_build/arch_build' is the system that runs Conan
<<<<<<< HEAD
os_build: [Windows, WindowsStore, Linux, Macos, FreeBSD, SunOS, AIX]
arch_build: [x86, x86_64, ppc32, ppc64le, ppc64, armv6, armv7, armv7hf, armv7s, armv7k, armv8, armv8_32, armv8.3, sparc, sparcv9, mips, mips64, avr, powerpc, rs6000]

# Only for building cross compilation tools, 'os_target/arch_target' is the system for
# which the tools generate code
os_target: [Windows, Linux, Macos, Android, iOS, watchOS, tvOS, FreeBSD, SunOS, AIX, Arduino]
arch_target: [x86, x86_64, ppc32, ppc64le, ppc64, armv6, armv7, armv7hf, armv7s, armv7k, armv8, armv8_32, armv8.3, sparc, sparcv9, mips, mips64, avr, powerpc, rs6000]
=======
os_build: [Windows, WindowsStore, Linux, Macos, FreeBSD, SunOS]
arch_build: [x86, x86_64, ppc32, ppc64le, ppc64, armv5el, armv5hf, armv6, armv7, armv7hf, armv7s, armv7k, armv8, armv8_32, armv8.3, sparc, sparcv9, mips, mips64, avr]

# Only for building cross compilation tools, 'os_target/arch_target' is the system for
# which the tools generate code
os_target: [Windows, Linux, Macos, Android, iOS, watchOS, tvOS, FreeBSD, SunOS, Arduino]
arch_target: [x86, x86_64, ppc32, ppc64le, ppc64, armv5el, armv5hf, armv6, armv7, armv7hf, armv7s, armv7k, armv8, armv8_32, armv8.3, sparc, sparcv9, mips, mips64, avr]
>>>>>>> 376990f1

# Rest of the settings are "host" settings:
# - For native building/cross building: Where the library/program will run.
# - For building cross compilation tools: Where the cross compiler will run.
os:
    Windows:
        subsystem: [None, cygwin, msys, msys2, wsl]
    WindowsStore:
        version: ["8.1", "10.0"]
    Linux:
    Macos:
        version: [None, "10.6", "10.7", "10.8", "10.9", "10.10", "10.11", "10.12", "10.13", "10.14"]
    Android:
        api_level: ANY
    iOS:
        version: ["7.0", "7.1", "8.0", "8.1", "8.2", "8.3", "9.0", "9.1", "9.2", "9.3", "10.0", "10.1", "10.2", "10.3", "11.0", "11.1", "11.2", "11.3", "11.4", "12.0", "12.1"]
    watchOS:
        version: ["4.0", "4.1", "4.2", "4.3", "5.0", "5.1"]
    tvOS:
        version: ["11.0", "11.1", "11.2", "11.3", "11.4", "12.0", "12.1"]
    FreeBSD:
    SunOS:
    AIX:
    Arduino:
        board: ANY
<<<<<<< HEAD
arch: [x86, x86_64, ppc32, ppc64le, ppc64, armv6, armv7, armv7hf, armv7s, armv7k, armv8, armv8_32, armv8.3, sparc, sparcv9, mips, mips64, avr, powerpc, rs6000]
=======
arch: [x86, x86_64, ppc32, ppc64le, ppc64, armv5el, armv5hf, armv6, armv7, armv7hf, armv7s, armv7k, armv8, armv8_32, armv8.3, sparc, sparcv9, mips, mips64, avr]
>>>>>>> 376990f1
compiler:
    sun-cc:
        version: ["5.10", "5.11", "5.12", "5.13", "5.14"]
        threads: [None, posix]
        libcxx: [libCstd, libstdcxx, libstlport, libstdc++]
    gcc:
        version: ["4.1", "4.4", "4.5", "4.6", "4.7", "4.8", "4.9",
                  "5", "5.1", "5.2", "5.3", "5.4", "5.5",
                  "6", "6.1", "6.2", "6.3", "6.4",
                  "7", "7.1", "7.2", "7.3",
                  "8", "8.1", "8.2"]
        libcxx: [libstdc++, libstdc++11]
        threads: [None, posix, win32] #  Windows MinGW
        exception: [None, dwarf2, sjlj, seh] # Windows MinGW
    Visual Studio:
        runtime: [MD, MT, MTd, MDd]
        version: ["8", "9", "10", "11", "12", "14", "15", "16"]
        toolset: [None, v90, v100, v110, v110_xp, v120, v120_xp,
                  v140, v140_xp, v140_clang_c2, LLVM-vs2012, LLVM-vs2012_xp,
                  LLVM-vs2013, LLVM-vs2013_xp, LLVM-vs2014, LLVM-vs2014_xp,
                  LLVM-vs2017, LLVM-vs2017_xp, v141, v141_xp, v141_clang_c2, v142]
    clang:
        version: ["3.3", "3.4", "3.5", "3.6", "3.7", "3.8", "3.9", "4.0",
                  "5.0", "6.0", "7.0",
                  "8"]
        libcxx: [libstdc++, libstdc++11, libc++]
    apple-clang:
        version: ["5.0", "5.1", "6.0", "6.1", "7.0", "7.3", "8.0", "8.1", "9.0", "9.1", "10.0"]
        libcxx: [libstdc++, libc++]

build_type: [None, Debug, Release, RelWithDebInfo, MinSizeRel]
cppstd: [None, 98, gnu98, 11, gnu11, 14, gnu14, 17, gnu17, 20, gnu20]
"""

default_client_conf = """
[log]
run_to_output = True        # environment CONAN_LOG_RUN_TO_OUTPUT
run_to_file = False         # environment CONAN_LOG_RUN_TO_FILE
level = 50                  # environment CONAN_LOGGING_LEVEL
# trace_file =              # environment CONAN_TRACE_FILE
print_run_commands = False  # environment CONAN_PRINT_RUN_COMMANDS

[general]
default_profile = %s
compression_level = 9                 # environment CONAN_COMPRESSION_LEVEL
sysrequires_sudo = True               # environment CONAN_SYSREQUIRES_SUDO
request_timeout = 60                  # environment CONAN_REQUEST_TIMEOUT (seconds)
# sysrequires_mode = enabled          # environment CONAN_SYSREQUIRES_MODE (allowed modes enabled/verify/disabled)
# vs_installation_preference = Enterprise, Professional, Community, BuildTools # environment CONAN_VS_INSTALLATION_PREFERENCE
# verbose_traceback = False           # environment CONAN_VERBOSE_TRACEBACK
# bash_path = ""                      # environment CONAN_BASH_PATH (only windows)
# recipe_linter = False               # environment CONAN_RECIPE_LINTER
# read_only_cache = True              # environment CONAN_READ_ONLY_CACHE
# pylintrc = path/to/pylintrc_file    # environment CONAN_PYLINTRC
# cache_no_locks = True               # environment CONAN_CACHE_NO_LOCKS
# user_home_short = your_path         # environment CONAN_USER_HOME_SHORT
# use_always_short_paths = False      # environment CONAN_USE_ALWAYS_SHORT_PATHS
# skip_vs_projects_upgrade = False    # environment CONAN_SKIP_VS_PROJECTS_UPGRADE
# non_interactive = False             # environment CONAN_NON_INTERACTIVE

# conan_make_program = make           # environment CONAN_MAKE_PROGRAM (overrides the make program used in AutoToolsBuildEnvironment.make)
# conan_cmake_program = cmake         # environment CONAN_CMAKE_PROGRAM (overrides the make program used in CMake.cmake_program)

# cmake_generator                     # environment CONAN_CMAKE_GENERATOR
# http://www.vtk.org/Wiki/CMake_Cross_Compiling
# cmake_toolchain_file                # environment CONAN_CMAKE_TOOLCHAIN_FILE
# cmake_system_name                   # environment CONAN_CMAKE_SYSTEM_NAME
# cmake_system_version                # environment CONAN_CMAKE_SYSTEM_VERSION
# cmake_system_processor              # environment CONAN_CMAKE_SYSTEM_PROCESSOR
# cmake_find_root_path                # environment CONAN_CMAKE_FIND_ROOT_PATH
# cmake_find_root_path_mode_program   # environment CONAN_CMAKE_FIND_ROOT_PATH_MODE_PROGRAM
# cmake_find_root_path_mode_library   # environment CONAN_CMAKE_FIND_ROOT_PATH_MODE_LIBRARY
# cmake_find_root_path_mode_include   # environment CONAN_CMAKE_FIND_ROOT_PATH_MODE_INCLUDE

# msbuild_verbosity = minimal         # environment CONAN_MSBUILD_VERBOSITY

# cpu_count = 1             # environment CONAN_CPU_COUNT

# Change the default location for building test packages to a temporary folder
# which is deleted after the test.
# temp_test_folder = True             # environment CONAN_TEMP_TEST_FOLDER

[storage]
# This is the default path, but you can write your own. It must be an absolute path or a
# path beginning with "~" (if the environment var CONAN_USER_HOME is specified, this directory, even
# with "~/", will be relative to the conan user home, not to the system user home)
path = ~/.conan/data

[proxies]
# Empty section will try to use system proxies.
# If don't want proxy at all, remove section [proxies]
# As documented in http://docs.python-requests.org/en/latest/user/advanced/#proxies
# http = http://user:pass@10.10.1.10:3128/
# http = http://10.10.1.10:3128
# https = http://10.10.1.10:1080
# You can skip the proxy for the matching (fnmatch) urls (comma-separated)
# no_proxy_match = *bintray.com*, https://myserver.*

[hooks]    # environment CONAN_HOOKS
attribute_checker

# Default settings now declared in the default profile


""" % DEFAULT_PROFILE_NAME


class ConanClientConfigParser(ConfigParser, object):

    def __init__(self, filename):
        ConfigParser.__init__(self, allow_no_value=True)
        self.read(filename)
        self.filename = filename

    # So keys are not converted to lowercase, we override the default optionxform
    optionxform = str

    @property
    def env_vars(self):
        ret = {"CONAN_LOG_RUN_TO_OUTPUT": self._env_c("log.run_to_output", "CONAN_LOG_RUN_TO_OUTPUT", "True"),
               "CONAN_LOG_RUN_TO_FILE": self._env_c("log.run_to_file", "CONAN_LOG_RUN_TO_FILE", "False"),
               "CONAN_LOGGING_LEVEL": self._env_c("log.level", "CONAN_LOGGING_LEVEL", "50"),
               "CONAN_TRACE_FILE": self._env_c("log.trace_file", "CONAN_TRACE_FILE", None),
               "CONAN_PRINT_RUN_COMMANDS": self._env_c("log.print_run_commands", "CONAN_PRINT_RUN_COMMANDS", "False"),
               "CONAN_COMPRESSION_LEVEL": self._env_c("general.compression_level", "CONAN_COMPRESSION_LEVEL", "9"),
               "CONAN_NON_INTERACTIVE": self._env_c("general.non_interactive", "CONAN_NON_INTERACTIVE", "False"),
               "CONAN_PYLINTRC": self._env_c("general.pylintrc", "CONAN_PYLINTRC", None),
               "CONAN_CACHE_NO_LOCKS": self._env_c("general.cache_no_locks", "CONAN_CACHE_NO_LOCKS", "False"),
               "CONAN_PYLINT_WERR": self._env_c("general.pylint_werr", "CONAN_PYLINT_WERR", None),
               "CONAN_SYSREQUIRES_SUDO": self._env_c("general.sysrequires_sudo", "CONAN_SYSREQUIRES_SUDO", "False"),
               "CONAN_SYSREQUIRES_MODE": self._env_c("general.sysrequires_mode", "CONAN_SYSREQUIRES_MODE", "enabled"),
               "CONAN_REQUEST_TIMEOUT": self._env_c("general.request_timeout", "CONAN_REQUEST_TIMEOUT", None),
               "CONAN_VS_INSTALLATION_PREFERENCE": self._env_c("general.vs_installation_preference", "CONAN_VS_INSTALLATION_PREFERENCE", None),
               "CONAN_RECIPE_LINTER": self._env_c("general.recipe_linter", "CONAN_RECIPE_LINTER", "True"),
               "CONAN_CPU_COUNT": self._env_c("general.cpu_count", "CONAN_CPU_COUNT", None),
               "CONAN_READ_ONLY_CACHE": self._env_c("general.read_only_cache", "CONAN_READ_ONLY_CACHE", None),
               "CONAN_USER_HOME_SHORT": self._env_c("general.user_home_short", "CONAN_USER_HOME_SHORT", None),
               "CONAN_USE_ALWAYS_SHORT_PATHS": self._env_c("general.use_always_short_paths", "CONAN_USE_ALWAYS_SHORT_PATHS", None),
               "CONAN_VERBOSE_TRACEBACK": self._env_c("general.verbose_traceback", "CONAN_VERBOSE_TRACEBACK", None),
               # http://www.vtk.org/Wiki/CMake_Cross_Compiling
               "CONAN_CMAKE_GENERATOR": self._env_c("general.cmake_generator", "CONAN_CMAKE_GENERATOR", None),
               "CONAN_CMAKE_TOOLCHAIN_FILE": self._env_c("general.cmake_toolchain_file", "CONAN_CMAKE_TOOLCHAIN_FILE", None),
               "CONAN_CMAKE_SYSTEM_NAME": self._env_c("general.cmake_system_name", "CONAN_CMAKE_SYSTEM_NAME", None),
               "CONAN_CMAKE_SYSTEM_VERSION": self._env_c("general.cmake_system_version", "CONAN_CMAKE_SYSTEM_VERSION", None),
               "CONAN_CMAKE_SYSTEM_PROCESSOR": self._env_c("general.cmake_system_processor",
                                                           "CONAN_CMAKE_SYSTEM_PROCESSOR",
                                                           None),
               "CONAN_CMAKE_FIND_ROOT_PATH": self._env_c("general.cmake_find_root_path",
                                                         "CONAN_CMAKE_FIND_ROOT_PATH",
                                                         None),
               "CONAN_CMAKE_FIND_ROOT_PATH_MODE_PROGRAM": self._env_c("general.cmake_find_root_path_mode_program",
                                                                      "CONAN_CMAKE_FIND_ROOT_PATH_MODE_PROGRAM",
                                                                      None),
               "CONAN_CMAKE_FIND_ROOT_PATH_MODE_LIBRARY": self._env_c("general.cmake_find_root_path_mode_library",
                                                                      "CONAN_CMAKE_FIND_ROOT_PATH_MODE_LIBRARY",
                                                                      None),
               "CONAN_CMAKE_FIND_ROOT_PATH_MODE_INCLUDE": self._env_c("general.cmake_find_root_path_mode_include",
                                                                      "CONAN_CMAKE_FIND_ROOT_PATH_MODE_INCLUDE",
                                                                      None),

               "CONAN_BASH_PATH": self._env_c("general.bash_path", "CONAN_BASH_PATH", None),
               "CONAN_MAKE_PROGRAM": self._env_c("general.conan_make_program", "CONAN_MAKE_PROGRAM", None),
               "CONAN_CMAKE_PROGRAM": self._env_c("general.conan_cmake_program", "CONAN_CMAKE_PROGRAM", None),
               "CONAN_TEMP_TEST_FOLDER": self._env_c("general.temp_test_folder", "CONAN_TEMP_TEST_FOLDER", "False"),
               "CONAN_SKIP_VS_PROJECTS_UPGRADE": self._env_c("general.skip_vs_projects_upgrade", "CONAN_SKIP_VS_PROJECTS_UPGRADE", "False"),
               "CONAN_HOOKS": self._env_c("hooks", "CONAN_HOOKS", None),
               "CONAN_MSBUILD_VERBOSITY": self._env_c("general.msbuild_verbosity",
                                                      "CONAN_MSBUILD_VERBOSITY",
                                                      None)
               }

        # Filter None values
        return {name: value for name, value in ret.items() if value is not None}

    def _env_c(self, var_name, env_var_name, default_value):
        env = os.environ.get(env_var_name, None)
        if env is not None:
            return env
        try:
            return unquote(self.get_item(var_name))
        except ConanException:
            return default_value

    def get_item(self, item):
        if not item:
            return load(self.filename)

        tokens = item.split(".", 1)
        section_name = tokens[0]
        try:
            section = self.items(section_name)
        except NoSectionError:
            raise ConanException("'%s' is not a section of conan.conf" % section_name)
        if len(tokens) == 1:
            result = []
            if section_name == "hooks":
                for key, _ in section:
                    result.append(key)
                return ",".join(result)
            else:
                for section_item in section:
                    result.append(" = ".join(section_item))
                return "\n".join(result)
        else:
            key = tokens[1]
            try:
                value = dict(section)[key]
                if " #" in value:  # Comments
                    value = value[:value.find(" #")].strip()
            except KeyError:
                raise ConanException("'%s' doesn't exist in [%s]" % (key, section_name))
            return value

    def set_item(self, key, value):
        tokens = key.split(".", 1)
        section_name = tokens[0]
        if not self.has_section(section_name):
            self.add_section(section_name)

        if len(tokens) == 1:  # defining full section
            raise ConanException("You can't set a full section, please specify a key=value")

        key = tokens[1]
        try:
            super(ConanClientConfigParser, self).set(section_name, key, value)
        except ValueError:
            # https://github.com/conan-io/conan/issues/4110
            value = value.replace("%", "%%")
            super(ConanClientConfigParser, self).set(section_name, key, value)

        with open(self.filename, "w") as f:
            self.write(f)

    def rm_item(self, item):
        tokens = item.split(".", 1)
        section_name = tokens[0]
        if not self.has_section(section_name):
            raise ConanException("'%s' is not a section of conan.conf" % section_name)

        if len(tokens) == 1:
            self.remove_section(tokens[0])
        else:
            key = tokens[1]
            if not self.has_option(section_name, key):
                raise ConanException("'%s' doesn't exist in [%s]" % (key, section_name))
            self.remove_option(section_name, key)

        with open(self.filename, "w") as f:
            self.write(f)

    def get_conf(self, varname):
        """Gets the section from config file or raises an exception"""
        try:
            return self.items(varname)
        except NoSectionError:
            raise ConanException("Invalid configuration, missing %s" % varname)

    @property
    def default_profile(self):
        ret = os.environ.get("CONAN_DEFAULT_PROFILE_PATH", None)
        if ret:
            if not os.path.isabs(ret):
                from conans.client.cache.cache import PROFILES_FOLDER
                profiles_folder = os.path.join(os.path.dirname(self.filename), PROFILES_FOLDER)
                ret = os.path.abspath(os.path.join(profiles_folder, ret))

            if not os.path.exists(ret):
                raise ConanException("Environment variable 'CONAN_DEFAULT_PROFILE_PATH' "
                                     "must point to an existing profile file.")
            return ret
        else:
            try:
                return unquote(self.get_item("general.default_profile"))
            except ConanException:
                return DEFAULT_PROFILE_NAME

    @property
    def cache_no_locks(self):
        try:
            return get_env("CONAN_CACHE_NO_LOCKS", False)
        except ConanException:
            return False

    @property
    def storage(self):
        return dict(self.get_conf("storage"))

    @property
    def request_timeout(self):
        try:
            return self.get_item("general.request_timeout")
        except ConanException:
            return None

    @property
    def revisions_enabled(self):
        try:
            revisions_enabled = get_env("CONAN_REVISIONS_ENABLED")
            if revisions_enabled is None:
                try:
                    revisions_enabled = self.get_item("general.revisions_enabled")
                except ConanException:
                    return False
            return revisions_enabled.lower() in ("1", "true")
        except ConanException:
            return False

    @property
    def default_package_id_mode(self):
        try:
            return self.get_item("general.default_package_id_mode")
        except ConanException:
            return "semver_direct_mode"

    @property
    def storage_path(self):
        # Try with CONAN_STORAGE_PATH
        result = get_env('CONAN_STORAGE_PATH', None)

        # Try with conan.conf "path"
        if not result:
            try:
                env_conan_user_home = os.getenv("CONAN_USER_HOME")
                # if env var is declared, any specified path will be relative to CONAN_USER_HOME
                # even with the ~/
                if env_conan_user_home:
                    storage = self.storage["path"]
                    if storage[:2] == "~/":
                        storage = storage[2:]
                    result = os.path.join(env_conan_user_home, storage)
                else:
                    result = self.storage["path"]
            except KeyError:
                pass

        # expand the result and check if absolute
        if result:
            result = conan_expand_user(result)
            if not os.path.isabs(result):
                raise ConanException("Conan storage path has to be an absolute path")
        return result

    @property
    def proxies(self):
        """ optional field, might not exist
        """
        try:
            proxies = self.get_conf("proxies")
            # If there is proxies section, but empty, it will try to use system proxy
            if not proxies:
                # We don't have evidences that this following line is necessary.
                # If the proxies has been
                # configured at system level, conan will use it, and shouldn't be necessary
                # to return here the proxies read from the system.
                # Furthermore, the urls excluded for use proxies at system level do not work in
                # this case, then the only way is to remove the [proxies] section with
                # conan config remote proxies, then this method will return None and the proxies
                # dict passed to requests will be empty.
                # We don't remove this line because we are afraid to break something, but maybe
                # until now is working because no one is using system-wide proxies or those proxies
                # rules don't contain excluded urls.c #1777
                return urllib.request.getproxies()
            result = {k: (None if v == "None" else v) for k, v in proxies}
            return result
        except:
            return None<|MERGE_RESOLUTION|>--- conflicted
+++ resolved
@@ -12,23 +12,13 @@
 
 default_settings_yml = """
 # Only for cross building, 'os_build/arch_build' is the system that runs Conan
-<<<<<<< HEAD
 os_build: [Windows, WindowsStore, Linux, Macos, FreeBSD, SunOS, AIX]
-arch_build: [x86, x86_64, ppc32, ppc64le, ppc64, armv6, armv7, armv7hf, armv7s, armv7k, armv8, armv8_32, armv8.3, sparc, sparcv9, mips, mips64, avr, powerpc, rs6000]
+arch_build: [x86, x86_64, ppc32, ppc64le, ppc64, armv5el, armv5hf, armv6, armv7, armv7hf, armv7s, armv7k, armv8, armv8_32, armv8.3, sparc, sparcv9, mips, mips64, avr, powerpc, rs6000]
 
 # Only for building cross compilation tools, 'os_target/arch_target' is the system for
 # which the tools generate code
 os_target: [Windows, Linux, Macos, Android, iOS, watchOS, tvOS, FreeBSD, SunOS, AIX, Arduino]
-arch_target: [x86, x86_64, ppc32, ppc64le, ppc64, armv6, armv7, armv7hf, armv7s, armv7k, armv8, armv8_32, armv8.3, sparc, sparcv9, mips, mips64, avr, powerpc, rs6000]
-=======
-os_build: [Windows, WindowsStore, Linux, Macos, FreeBSD, SunOS]
-arch_build: [x86, x86_64, ppc32, ppc64le, ppc64, armv5el, armv5hf, armv6, armv7, armv7hf, armv7s, armv7k, armv8, armv8_32, armv8.3, sparc, sparcv9, mips, mips64, avr]
-
-# Only for building cross compilation tools, 'os_target/arch_target' is the system for
-# which the tools generate code
-os_target: [Windows, Linux, Macos, Android, iOS, watchOS, tvOS, FreeBSD, SunOS, Arduino]
-arch_target: [x86, x86_64, ppc32, ppc64le, ppc64, armv5el, armv5hf, armv6, armv7, armv7hf, armv7s, armv7k, armv8, armv8_32, armv8.3, sparc, sparcv9, mips, mips64, avr]
->>>>>>> 376990f1
+arch_target: [x86, x86_64, ppc32, ppc64le, ppc64, armv5el, armv5hf, armv6, armv7, armv7hf, armv7s, armv7k, armv8, armv8_32, armv8.3, sparc, sparcv9, mips, mips64, avr, powerpc, rs6000]
 
 # Rest of the settings are "host" settings:
 # - For native building/cross building: Where the library/program will run.
@@ -54,11 +44,7 @@
     AIX:
     Arduino:
         board: ANY
-<<<<<<< HEAD
-arch: [x86, x86_64, ppc32, ppc64le, ppc64, armv6, armv7, armv7hf, armv7s, armv7k, armv8, armv8_32, armv8.3, sparc, sparcv9, mips, mips64, avr, powerpc, rs6000]
-=======
-arch: [x86, x86_64, ppc32, ppc64le, ppc64, armv5el, armv5hf, armv6, armv7, armv7hf, armv7s, armv7k, armv8, armv8_32, armv8.3, sparc, sparcv9, mips, mips64, avr]
->>>>>>> 376990f1
+arch: [x86, x86_64, ppc32, ppc64le, ppc64, armv5el, armv5hf, armv6, armv7, armv7hf, armv7s, armv7k, armv8, armv8_32, armv8.3, sparc, sparcv9, mips, mips64, avr, powerpc, rs6000]
 compiler:
     sun-cc:
         version: ["5.10", "5.11", "5.12", "5.13", "5.14"]
