import os
from conans.errors import ConanException
import logging
from conans.util.env_reader import get_env
from conans.util.files import save, load
from six.moves.configparser import ConfigParser, NoSectionError
from conans.model.values import Values
import urllib
from conans.paths import conan_expand_user
from collections import OrderedDict
from conans.model.env_info import unquote

MIN_SERVER_COMPATIBLE_VERSION = '0.12.0'

default_settings_yml = """os: [Windows, Linux, Macos, Android, iOS, FreeBSD, SunOS]
arch: [x86, x86_64, ppc64le, ppc64, armv6, armv7, armv7hf, armv8]
compiler:
    sun-cc:
       version: ["5.10", "5.11", "5.12", "5.13", "5.14"]
       threads: [None, posix]
       libcxx: [libCstd, libstdcxx, libstlport, libstdc++]
    gcc:
        version: ["4.1", "4.4", "4.5", "4.6", "4.7", "4.8", "4.9", "5.1", "5.2", "5.3", "5.4", "6.1", "6.2", "6.3"]
        libcxx: [libstdc++, libstdc++11]
        threads: [None, posix, win32] #  Windows MinGW
        exception: [None, dwarf2, sjlj, seh] # Windows MinGW
    Visual Studio:
        runtime: [MD, MT, MTd, MDd]
        version: ["8", "9", "10", "11", "12", "14", "15"]
    clang:
        version: ["3.3", "3.4", "3.5", "3.6", "3.7", "3.8", "3.9"]
        libcxx: [libstdc++, libstdc++11, libc++]
    apple-clang:
        version: ["5.0", "5.1", "6.0", "6.1", "7.0", "7.3", "8.0"]
        libcxx: [libstdc++, libc++]

build_type: [None, Debug, Release]
"""

# Keep for the migration (could be removed in ~0.22 and directly appended to default_client_conf)
new_default_confs_from_env = '''
[log]
run_to_output = True        # environment CONAN_LOG_RUN_TO_OUTPUT
run_to_file = False         # environment CONAN_LOG_RUN_TO_FILE
level = 50                  # environment CONAN_LOGGING_LEVEL
# trace_file =              # environment CONAN_TRACE_FILE
print_run_commands = False  # environment CONAN_PRINT_RUN_COMMANDS

[general]
compression_level = 9       # environment CONAN_COMPRESSION_LEVEL
sysrequires_sudo = True     # environment CONAN_SYSREQUIRES_SUDO
# cmake_generator           # environment CONAN_CMAKE_GENERATOR

'''

default_client_conf = '''[storage]
# This is the default path, but you can write your own
path = ~/.conan/data

[proxies]
# Empty section will try to use system proxies.
# If don't want proxy at all, remove section [proxies]
# As documented in http://docs.python-requests.org/en/latest/user/advanced/#proxies
# http = http://user:pass@10.10.1.10:3128/
# http = http://10.10.1.10:3128
# https = http://10.10.1.10:1080

%s

[settings_defaults]

''' % new_default_confs_from_env


class ConanClientConfigParser(ConfigParser, object):

    def __init__(self, filename):
        ConfigParser.__init__(self)
        self.read(filename)
        self.filename = filename

    # So keys are not converted to lowercase, we override the default optionxform
    optionxform = str

    @property
    def env_vars(self):
        ret = {"CONAN_LOG_RUN_TO_OUTPUT": self._env_c("log.run_to_output", "CONAN_LOG_RUN_TO_OUTPUT", "True"),
               "CONAN_LOG_RUN_TO_FILE": self._env_c("log.run_to_file", "CONAN_LOG_RUN_TO_FILE", "False"),
               "CONAN_LOGGING_LEVEL": self._env_c("log.level", "CONAN_LOGGING_LEVEL", "50"),
               "CONAN_TRACE_FILE": self._env_c("log.trace_file", "CONAN_TRACE_FILE", None),
               "CONAN_PRINT_RUN_COMMANDS": self._env_c("log.print_run_commands", "CONAN_PRINT_RUN_COMMANDS", "False"),
               "CONAN_COMPRESSION_LEVEL": self._env_c("general.compression_level", "CONAN_COMPRESSION_LEVEL", "9"),
               "CONAN_SYSREQUIRES_SUDO": self._env_c("general.sysrequires_sudo", "CONAN_SYSREQUIRES_SUDO", "False"),
               "CONAN_CMAKE_GENERATOR": self._env_c("general.cmake_generator", "CONAN_CMAKE_GENERATOR", None),
               }
        # Filter None values
        return {name: value for name, value in ret.items() if value is not None}

    def _env_c(self, var_name, env_var_name, default_value):
        env = os.environ.get(env_var_name, None)
        if env is not None:
            return env
        try:
<<<<<<< HEAD
            return self.get_item(var_name)
=======
            return unquote(self.get_item(var_name))
>>>>>>> 2bcca1bc
        except ConanException:
            return default_value

    def get_item(self, item):
        if not item:
            return load(self.filename)

        tokens = item.split(".", 1)
        section_name = tokens[0]
        try:
            section = self.items(section_name)
        except NoSectionError:
            raise ConanException("'%s' is not a section of conan.conf" % section_name)
        if len(tokens) == 1:
            result = []
            for item in section:
                result.append(" = ".join(item))
            return "\n".join(result)
        else:
            key = tokens[1]
            try:
                value = dict(section)[key]
                if " #" in value:  # Comments
                    value = value[:value.find(" #")].strip()
            except KeyError:
                raise ConanException("'%s' doesn't exist in [%s]" % (key, section_name))
            return value

    def set_item(self, key, value):
        tokens = key.split(".", 1)
        section_name = tokens[0]
        if not self.has_section(section_name):
            self.add_section(section_name)

        if len(tokens) == 1:  # defining full section
            raise ConanException("You can't set a full section, please specify a key=value")

        key = tokens[1]
        super(ConanClientConfigParser, self).set(section_name, key, value)

        with open(self.filename, "w") as f:
            self.write(f)

    def rm_item(self, item):
        tokens = item.split(".", 1)
        section_name = tokens[0]
        if not self.has_section(section_name):
            raise ConanException("'%s' is not a section of conan.conf" % section_name)

        if len(tokens) == 1:
            self.remove_section(tokens[0])
        else:
            key = tokens[1]
            if not self.has_option(section_name, key):
                raise ConanException("'%s' doesn't exist in [%s]" % (key, section_name))
            self.remove_option(section_name, key)

        with open(self.filename, "w") as f:
            self.write(f)

    def get_conf(self, varname):
        """Gets the section from config file or raises an exception"""
        try:
            return self.items(varname)
        except NoSectionError:
            raise ConanException("Invalid configuration, missing %s" % varname)

    @property
    def storage(self):
        return dict(self.get_conf("storage"))

    @property
    def storage_path(self):
        try:
            conan_user_home = os.getenv("CONAN_USER_HOME")
            if conan_user_home:
                storage = self.storage["path"]
                if storage[:2] == "~/":
                    storage = storage[2:]
                result = os.path.join(conan_user_home, storage)
            else:
                result = conan_expand_user(self.storage["path"])
        except KeyError:
            result = None
        result = get_env('CONAN_STORAGE_PATH', result)
        return result

    @property
    def proxies(self):
        """ optional field, might not exist
        """
        try:
            proxies = self.get_conf("proxies")
            # If there is proxies section, but empty, it will try to use system proxy
            if not proxies:
                return urllib.getproxies()
            return dict(proxies)
        except:
            return None

    def settings_defaults(self, settings):
        default_settings = self.get_conf("settings_defaults")
        values = Values.from_list(default_settings)
        settings.values = values
        mixed_settings = _mix_settings_with_env(default_settings)
        values = Values.from_list(mixed_settings)
        settings.values = values


def _mix_settings_with_env(settings):
    """Reads CONAN_ENV_XXXX variables from environment
    and if it's defined uses these value instead of the default
    from conf file. If you specify a compiler with ENV variable you
    need to specify all the subsettings, the file defaulted will be
    ignored"""

    def get_env_value(name):
        env_name = "CONAN_ENV_%s" % name.upper().replace(".", "_")
        return os.getenv(env_name, None)

    def get_setting_name(env_name):
        return env_name[10:].lower().replace("_", ".")

    ret = OrderedDict()
    for name, value in settings:
        if get_env_value(name):
            ret[name] = get_env_value(name)
        else:
            # being a subsetting, if parent exist in env discard this, because
            # env doesn't define this setting. EX: env=>Visual Studio but
            # env doesn't define compiler.libcxx
            if "." not in name or not get_env_value(name.split(".")[0]):
                ret[name] = value
    # Now read if there are more env variables
    for env, value in sorted(os.environ.items()):
        if env.startswith("CONAN_ENV_") and get_setting_name(env) not in ret:
            ret[get_setting_name(env)] = value
    return list(ret.items())<|MERGE_RESOLUTION|>--- conflicted
+++ resolved
@@ -101,11 +101,7 @@
         if env is not None:
             return env
         try:
-<<<<<<< HEAD
-            return self.get_item(var_name)
-=======
             return unquote(self.get_item(var_name))
->>>>>>> 2bcca1bc
         except ConanException:
             return default_value
 
