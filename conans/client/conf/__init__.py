--- conflicted
+++ resolved
@@ -46,11 +46,7 @@
     SunOS:
     Arduino:
         board: ANY
-<<<<<<< HEAD
-arch: [x86, x86_64, ppc32, ppc64le, ppc64, armv4, armv4i, armv5el, armv5hf, armv6, armv7, armv7hf, armv7s, armv7k, armv8, armv8_32, armv8.3, sparc, sparcv9, mips, mips64, avr]
-=======
-arch: [x86, x86_64, ppc32, ppc64le, ppc64, armv5el, armv5hf, armv6, armv7, armv7hf, armv7s, armv7k, armv8, armv8_32, armv8.3, sparc, sparcv9, mips, mips64, avr, s390, s390x]
->>>>>>> 823a1276
+arch: [x86, x86_64, ppc32, ppc64le, ppc64, armv4, armv4i, armv5el, armv5hf, armv6, armv7, armv7hf, armv7s, armv7k, armv8, armv8_32, armv8.3, sparc, sparcv9, mips, mips64, avr, s390, s390x]
 compiler:
     sun-cc:
         version: ["5.10", "5.11", "5.12", "5.13", "5.14"]
