--- conflicted
+++ resolved
@@ -78,13 +78,8 @@
     clang:
         version: ["3.3", "3.4", "3.5", "3.6", "3.7", "3.8", "3.9", "4.0",
                   "5.0", "6.0", "7.0", "7.1",
-<<<<<<< HEAD
-                  "8"]
+                  "8", "9", "10"]
         libcxx: [None, libstdc++, libstdc++11, libc++, c++_shared, c++_static]
-=======
-                  "8", "9", "10"]
-        libcxx: [libstdc++, libstdc++11, libc++, c++_shared, c++_static]
->>>>>>> 773d73cb
         cppstd: [None, 98, gnu98, 11, gnu11, 14, gnu14, 17, gnu17, 20, gnu20]
         driver: [None, cl, g++]
         runtime: [None, MD, MT, MTd, MDd]
