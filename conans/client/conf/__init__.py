import os

from six.moves.configparser import ConfigParser, NoSectionError

from conans.errors import ConanException
from conans.model.env_info import unquote
from conans.paths import DEFAULT_PROFILE_NAME, conan_expand_user, CACERT_FILE
from conans.util.env_reader import get_env
from conans.util.files import load
import logging


default_settings_yml = """
# Only for cross building, 'os_build/arch_build' is the system that runs Conan
os_build: [Windows, WindowsStore, Linux, Macos, FreeBSD, SunOS, AIX]
arch_build: [x86, x86_64, ppc32be, ppc32, ppc64le, ppc64, armv5el, armv5hf, armv6, armv7, armv7hf, armv7s, armv7k, armv8, armv8_32, armv8.3, sparc, sparcv9, mips, mips64, avr, s390, s390x, sh4le]

# Only for building cross compilation tools, 'os_target/arch_target' is the system for
# which the tools generate code
os_target: [Windows, Linux, Macos, Android, iOS, watchOS, tvOS, FreeBSD, SunOS, AIX, Arduino, Neutrino]
arch_target: [x86, x86_64, ppc32be, ppc32, ppc64le, ppc64, armv5el, armv5hf, armv6, armv7, armv7hf, armv7s, armv7k, armv8, armv8_32, armv8.3, sparc, sparcv9, mips, mips64, avr, s390, s390x, asm.js, wasm, sh4le]

# Rest of the settings are "host" settings:
# - For native building/cross building: Where the library/program will run.
# - For building cross compilation tools: Where the cross compiler will run.
os:
    Windows:
        subsystem: [None, cygwin, msys, msys2, wsl]
    WindowsStore:
        version: ["8.1", "10.0"]
    WindowsCE:
        platform: ANY
        version: ["5.0", "6.0", "7.0", "8.0"]
    Linux:
    Macos:
        version: [None, "10.6", "10.7", "10.8", "10.9", "10.10", "10.11", "10.12", "10.13", "10.14", "10.15"]
    Android:
        api_level: ANY
    iOS:
        version: ["7.0", "7.1", "8.0", "8.1", "8.2", "8.3", "9.0", "9.1", "9.2", "9.3", "10.0", "10.1", "10.2", "10.3", "11.0", "11.1", "11.2", "11.3", "11.4", "12.0", "12.1", "12.2", "12.3", "12.4", "13.0", "13.1"]
    watchOS:
        version: ["4.0", "4.1", "4.2", "4.3", "5.0", "5.1", "5.2", "5.3", "6.0", "6.1"]
    tvOS:
        version: ["11.0", "11.1", "11.2", "11.3", "11.4", "12.0", "12.1", "12.2", "12.3", "12.4", "13.0"]
    FreeBSD:
    SunOS:
    AIX:
    Arduino:
        board: ANY
    Emscripten:
    Neutrino:
        version: ["6.4", "6.5", "6.6", "7.0"]
arch: [x86, x86_64, ppc32be, ppc32, ppc64le, ppc64, armv4, armv4i, armv5el, armv5hf, armv6, armv7, armv7hf, armv7s, armv7k, armv8, armv8_32, armv8.3, sparc, sparcv9, mips, mips64, avr, s390, s390x, asm.js, wasm, sh4le]
compiler:
    sun-cc:
        version: ["5.10", "5.11", "5.12", "5.13", "5.14"]
        threads: [None, posix]
        libcxx: [libCstd, libstdcxx, libstlport, libstdc++]
    gcc: &gcc
        version: ["4.1", "4.4", "4.5", "4.6", "4.7", "4.8", "4.9",
                  "5", "5.1", "5.2", "5.3", "5.4", "5.5",
                  "6", "6.1", "6.2", "6.3", "6.4",
                  "7", "7.1", "7.2", "7.3", "7.4",
                  "8", "8.1", "8.2", "8.3",
                  "9", "9.1", "9.2"]
        libcxx: [libstdc++, libstdc++11]
        threads: [None, posix, win32] #  Windows MinGW
        exception: [None, dwarf2, sjlj, seh] # Windows MinGW
        cppstd: [None, 98, gnu98, 11, gnu11, 14, gnu14, 17, gnu17, 20, gnu20]
    Visual Studio: &visual_studio
        runtime: [MD, MT, MTd, MDd]
        version: ["8", "9", "10", "11", "12", "14", "15", "16"]
        toolset: [None, v90, v100, v110, v110_xp, v120, v120_xp,
                  v140, v140_xp, v140_clang_c2, LLVM-vs2012, LLVM-vs2012_xp,
                  LLVM-vs2013, LLVM-vs2013_xp, LLVM-vs2014, LLVM-vs2014_xp,
                  LLVM-vs2017, LLVM-vs2017_xp, v141, v141_xp, v141_clang_c2, v142]
        cppstd: [None, 14, 17, 20]
    clang:
        version: ["3.3", "3.4", "3.5", "3.6", "3.7", "3.8", "3.9", "4.0",
                  "5.0", "6.0", "7.0", "7.1",
                  "8", "9", "10"]
        libcxx: [libstdc++, libstdc++11, libc++, c++_shared, c++_static]
        cppstd: [None, 98, gnu98, 11, gnu11, 14, gnu14, 17, gnu17, 20, gnu20]
    apple-clang:
        version: ["5.0", "5.1", "6.0", "6.1", "7.0", "7.3", "8.0", "8.1", "9.0", "9.1", "10.0", "11.0"]
        libcxx: [libstdc++, libc++]
        cppstd: [None, 98, gnu98, 11, gnu11, 14, gnu14, 17, gnu17, 20, gnu20]
    intel:
        version: ["11", "12", "13", "14", "15", "16", "17", "18", "19"]
        base:
            gcc:
                <<: *gcc
                threads: [None]
                exception: [None]
            Visual Studio:
                <<: *visual_studio
    qcc:
        version: ["4.4", "5.4"]
        libcxx: [cxx, gpp, cpp, cpp-ne, accp, acpp-ne, ecpp, ecpp-ne]

build_type: [None, Debug, Release, RelWithDebInfo, MinSizeRel]
cppstd: [None, 98, gnu98, 11, gnu11, 14, gnu14, 17, gnu17, 20, gnu20]  # Deprecated, use compiler.cppstd
"""

default_client_conf = """
[log]
run_to_output = True        # environment CONAN_LOG_RUN_TO_OUTPUT
run_to_file = False         # environment CONAN_LOG_RUN_TO_FILE
level = critical            # environment CONAN_LOGGING_LEVEL
# trace_file =              # environment CONAN_TRACE_FILE
print_run_commands = False  # environment CONAN_PRINT_RUN_COMMANDS

[general]
default_profile = %s
compression_level = 9                 # environment CONAN_COMPRESSION_LEVEL
sysrequires_sudo = True               # environment CONAN_SYSREQUIRES_SUDO
request_timeout = 60                  # environment CONAN_REQUEST_TIMEOUT (seconds)
default_package_id_mode = semver_direct_mode # environment CONAN_DEFAULT_PACKAGE_ID_MODE
# retry = 2                             # environment CONAN_RETRY
# retry_wait = 5                        # environment CONAN_RETRY_WAIT (seconds)
# sysrequires_mode = enabled          # environment CONAN_SYSREQUIRES_MODE (allowed modes enabled/verify/disabled)
# vs_installation_preference = Enterprise, Professional, Community, BuildTools # environment CONAN_VS_INSTALLATION_PREFERENCE
# verbose_traceback = False           # environment CONAN_VERBOSE_TRACEBACK
# error_on_override = False           # environment CONAN_ERROR_ON_OVERRIDE
# bash_path = ""                      # environment CONAN_BASH_PATH (only windows)
# read_only_cache = True              # environment CONAN_READ_ONLY_CACHE
# cache_no_locks = True               # environment CONAN_CACHE_NO_LOCKS
# user_home_short = your_path         # environment CONAN_USER_HOME_SHORT
# use_always_short_paths = False      # environment CONAN_USE_ALWAYS_SHORT_PATHS
# skip_vs_projects_upgrade = False    # environment CONAN_SKIP_VS_PROJECTS_UPGRADE
# non_interactive = False             # environment CONAN_NON_INTERACTIVE
# skip_broken_symlinks_check = False  # enviornment CONAN_SKIP_BROKEN_SYMLINKS_CHECK

# conan_make_program = make           # environment CONAN_MAKE_PROGRAM (overrides the make program used in AutoToolsBuildEnvironment.make)
# conan_cmake_program = cmake         # environment CONAN_CMAKE_PROGRAM (overrides the make program used in CMake.cmake_program)

# cmake_generator                     # environment CONAN_CMAKE_GENERATOR
# cmake generator platform            # environment CONAN_CMAKE_GENERATOR_PLATFORM
# http://www.vtk.org/Wiki/CMake_Cross_Compiling
# cmake_toolchain_file                # environment CONAN_CMAKE_TOOLCHAIN_FILE
# cmake_system_name                   # environment CONAN_CMAKE_SYSTEM_NAME
# cmake_system_version                # environment CONAN_CMAKE_SYSTEM_VERSION
# cmake_system_processor              # environment CONAN_CMAKE_SYSTEM_PROCESSOR
# cmake_find_root_path                # environment CONAN_CMAKE_FIND_ROOT_PATH
# cmake_find_root_path_mode_program   # environment CONAN_CMAKE_FIND_ROOT_PATH_MODE_PROGRAM
# cmake_find_root_path_mode_library   # environment CONAN_CMAKE_FIND_ROOT_PATH_MODE_LIBRARY
# cmake_find_root_path_mode_include   # environment CONAN_CMAKE_FIND_ROOT_PATH_MODE_INCLUDE

# msbuild_verbosity = minimal         # environment CONAN_MSBUILD_VERBOSITY

# cpu_count = 1             # environment CONAN_CPU_COUNT

# Change the default location for building test packages to a temporary folder
# which is deleted after the test.
# temp_test_folder = True             # environment CONAN_TEMP_TEST_FOLDER

# cacert_path                         # environment CONAN_CACERT_PATH
# scm_to_conandata                    # environment CONAN_SCM_TO_CONANDATA

[storage]
# This is the default path, but you can write your own. It must be an absolute path or a
# path beginning with "~" (if the environment var CONAN_USER_HOME is specified, this directory, even
# with "~/", will be relative to the conan user home, not to the system user home)
path = ./data

[proxies]
# Empty (or missing) section will try to use system proxies.
# As documented in https://requests.kennethreitz.org/en/latest/user/advanced/#proxies - but see below
# for proxies to specific hosts
# http = http://user:pass@10.10.1.10:3128/
# http = http://10.10.1.10:3128
# https = http://10.10.1.10:1080
# To specify a proxy for a specific host or hosts, use multiple lines each specifying host = proxy-spec
# http =
#   hostname.to.be.proxied.com = http://user:pass@10.10.1.10:3128
# You can skip the proxy for the matching (fnmatch) urls (comma-separated)
# no_proxy_match = *bintray.com*, https://myserver.*

[hooks]    # environment CONAN_HOOKS
attribute_checker

# Default settings now declared in the default profile


""" % DEFAULT_PROFILE_NAME


class ConanClientConfigParser(ConfigParser, object):

    def __init__(self, filename):
        ConfigParser.__init__(self, allow_no_value=True)
        self.read(filename)
        self.filename = filename

    # So keys are not converted to lowercase, we override the default optionxform
    optionxform = str

    @property
    def env_vars(self):
        ret = {"CONAN_LOG_RUN_TO_OUTPUT": self._env_c("log.run_to_output", "CONAN_LOG_RUN_TO_OUTPUT", "True"),
               "CONAN_LOG_RUN_TO_FILE": self._env_c("log.run_to_file", "CONAN_LOG_RUN_TO_FILE", "False"),
               "CONAN_LOGGING_LEVEL": self._env_c("log.level", "CONAN_LOGGING_LEVEL", "50"),
               "CONAN_TRACE_FILE": self._env_c("log.trace_file", "CONAN_TRACE_FILE", None),
               "CONAN_PRINT_RUN_COMMANDS": self._env_c("log.print_run_commands", "CONAN_PRINT_RUN_COMMANDS", "False"),
               "CONAN_COMPRESSION_LEVEL": self._env_c("general.compression_level", "CONAN_COMPRESSION_LEVEL", "9"),
               "CONAN_NON_INTERACTIVE": self._env_c("general.non_interactive", "CONAN_NON_INTERACTIVE", "False"),
               "CONAN_SKIP_BROKEN_SYMLINKS_CHECK": self._env_c("general.skip_broken_symlinks_check", "CONAN_SKIP_BROKEN_SYMLINKS_CHECK", "False"),
               "CONAN_CACHE_NO_LOCKS": self._env_c("general.cache_no_locks", "CONAN_CACHE_NO_LOCKS", "False"),
               "CONAN_SYSREQUIRES_SUDO": self._env_c("general.sysrequires_sudo", "CONAN_SYSREQUIRES_SUDO", "False"),
               "CONAN_SYSREQUIRES_MODE": self._env_c("general.sysrequires_mode", "CONAN_SYSREQUIRES_MODE", "enabled"),
               "CONAN_REQUEST_TIMEOUT": self._env_c("general.request_timeout", "CONAN_REQUEST_TIMEOUT", None),
               "CONAN_RETRY": self._env_c("general.retry", "CONAN_RETRY", None),
               "CONAN_RETRY_WAIT": self._env_c("general.retry_wait", "CONAN_RETRY_WAIT", None),
               "CONAN_VS_INSTALLATION_PREFERENCE": self._env_c("general.vs_installation_preference", "CONAN_VS_INSTALLATION_PREFERENCE", None),
               "CONAN_CPU_COUNT": self._env_c("general.cpu_count", "CONAN_CPU_COUNT", None),
               "CONAN_READ_ONLY_CACHE": self._env_c("general.read_only_cache", "CONAN_READ_ONLY_CACHE", None),
               "CONAN_USER_HOME_SHORT": self._env_c("general.user_home_short", "CONAN_USER_HOME_SHORT", None),
               "CONAN_USE_ALWAYS_SHORT_PATHS": self._env_c("general.use_always_short_paths", "CONAN_USE_ALWAYS_SHORT_PATHS", None),
               "CONAN_VERBOSE_TRACEBACK": self._env_c("general.verbose_traceback", "CONAN_VERBOSE_TRACEBACK", None),
               "CONAN_ERROR_ON_OVERRIDE": self._env_c("general.error_on_override", "CONAN_ERROR_ON_OVERRIDE", "False"),
               # http://www.vtk.org/Wiki/CMake_Cross_Compiling
               "CONAN_CMAKE_GENERATOR": self._env_c("general.cmake_generator", "CONAN_CMAKE_GENERATOR", None),
               "CONAN_CMAKE_GENERATOR_PLATFORM": self._env_c("general.cmake_generator_platform", "CONAN_CMAKE_GENERATOR_PLATFORM", None),
               "CONAN_CMAKE_TOOLCHAIN_FILE": self._env_c("general.cmake_toolchain_file", "CONAN_CMAKE_TOOLCHAIN_FILE", None),
               "CONAN_CMAKE_SYSTEM_NAME": self._env_c("general.cmake_system_name", "CONAN_CMAKE_SYSTEM_NAME", None),
               "CONAN_CMAKE_SYSTEM_VERSION": self._env_c("general.cmake_system_version", "CONAN_CMAKE_SYSTEM_VERSION", None),
               "CONAN_CMAKE_SYSTEM_PROCESSOR": self._env_c("general.cmake_system_processor",
                                                           "CONAN_CMAKE_SYSTEM_PROCESSOR",
                                                           None),
               "CONAN_CMAKE_FIND_ROOT_PATH": self._env_c("general.cmake_find_root_path",
                                                         "CONAN_CMAKE_FIND_ROOT_PATH",
                                                         None),
               "CONAN_CMAKE_FIND_ROOT_PATH_MODE_PROGRAM": self._env_c("general.cmake_find_root_path_mode_program",
                                                                      "CONAN_CMAKE_FIND_ROOT_PATH_MODE_PROGRAM",
                                                                      None),
               "CONAN_CMAKE_FIND_ROOT_PATH_MODE_LIBRARY": self._env_c("general.cmake_find_root_path_mode_library",
                                                                      "CONAN_CMAKE_FIND_ROOT_PATH_MODE_LIBRARY",
                                                                      None),
               "CONAN_CMAKE_FIND_ROOT_PATH_MODE_INCLUDE": self._env_c("general.cmake_find_root_path_mode_include",
                                                                      "CONAN_CMAKE_FIND_ROOT_PATH_MODE_INCLUDE",
                                                                      None),

               "CONAN_BASH_PATH": self._env_c("general.bash_path", "CONAN_BASH_PATH", None),
               "CONAN_MAKE_PROGRAM": self._env_c("general.conan_make_program", "CONAN_MAKE_PROGRAM", None),
               "CONAN_CMAKE_PROGRAM": self._env_c("general.conan_cmake_program", "CONAN_CMAKE_PROGRAM", None),
               "CONAN_TEMP_TEST_FOLDER": self._env_c("general.temp_test_folder", "CONAN_TEMP_TEST_FOLDER", "False"),
               "CONAN_SKIP_VS_PROJECTS_UPGRADE": self._env_c("general.skip_vs_projects_upgrade", "CONAN_SKIP_VS_PROJECTS_UPGRADE", "False"),
               "CONAN_HOOKS": self._env_c("hooks", "CONAN_HOOKS", None),
               "CONAN_MSBUILD_VERBOSITY": self._env_c("general.msbuild_verbosity",
                                                      "CONAN_MSBUILD_VERBOSITY",
                                                      None),
               "CONAN_CACERT_PATH": self._env_c("general.cacert_path", "CONAN_CACERT_PATH", None),
               "CONAN_DEFAULT_PACKAGE_ID_MODE": self._env_c("general.default_package_id_mode",
                                                            "CONAN_DEFAULT_PACKAGE_ID_MODE", None),
               }

        # Filter None values
        return {name: value for name, value in ret.items() if value is not None}

    def _env_c(self, var_name, env_var_name, default_value):
        env = os.environ.get(env_var_name, None)
        if env is not None:
            return env
        try:
            return unquote(self.get_item(var_name))
        except ConanException:
            return default_value

    def get_item(self, item):
        if not item:
            return load(self.filename)

        tokens = item.split(".", 1)
        section_name = tokens[0]
        try:
            section = self.items(section_name)
        except NoSectionError:
            raise ConanException("'%s' is not a section of conan.conf" % section_name)
        if len(tokens) == 1:
            result = []
            if section_name == "hooks":
                for key, _ in section:
                    result.append(key)
                return ",".join(result)
            else:
                for section_item in section:
                    result.append(" = ".join(section_item))
                return "\n".join(result)
        else:
            key = tokens[1]
            try:
                value = dict(section)[key]
                if " #" in value:  # Comments
                    value = value[:value.find(" #")].strip()
            except KeyError:
                raise ConanException("'%s' doesn't exist in [%s]" % (key, section_name))
            return value

    def set_item(self, key, value):
        tokens = key.split(".", 1)
        section_name = tokens[0]
        if not self.has_section(section_name):
            self.add_section(section_name)

        if len(tokens) == 1:  # defining full section
            raise ConanException("You can't set a full section, please specify a key=value")

        key = tokens[1]
        try:
            super(ConanClientConfigParser, self).set(section_name, key, value)
        except ValueError:
            # https://github.com/conan-io/conan/issues/4110
            value = value.replace("%", "%%")
            super(ConanClientConfigParser, self).set(section_name, key, value)

        with open(self.filename, "w") as f:
            self.write(f)

    def rm_item(self, item):
        tokens = item.split(".", 1)
        section_name = tokens[0]
        if not self.has_section(section_name):
            raise ConanException("'%s' is not a section of conan.conf" % section_name)

        if len(tokens) == 1:
            self.remove_section(tokens[0])
        else:
            key = tokens[1]
            if not self.has_option(section_name, key):
                raise ConanException("'%s' doesn't exist in [%s]" % (key, section_name))
            self.remove_option(section_name, key)

        with open(self.filename, "w") as f:
            self.write(f)

    def get_conf(self, varname):
        """Gets the section from config file or raises an exception"""
        try:
            return self.items(varname)
        except NoSectionError:
            raise ConanException("Invalid configuration, missing %s" % varname)

    @property
    def default_profile(self):
        ret = os.environ.get("CONAN_DEFAULT_PROFILE_PATH", None)
        if ret:
            if not os.path.isabs(ret):
                from conans.client.cache.cache import PROFILES_FOLDER
                profiles_folder = os.path.join(os.path.dirname(self.filename), PROFILES_FOLDER)
                ret = os.path.abspath(os.path.join(profiles_folder, ret))

            if not os.path.exists(ret):
                raise ConanException("Environment variable 'CONAN_DEFAULT_PROFILE_PATH' "
                                     "must point to an existing profile file.")
            return ret
        else:
            try:
                return unquote(self.get_item("general.default_profile"))
            except ConanException:
                return DEFAULT_PROFILE_NAME

    @property
    def cache_no_locks(self):
        try:
            return get_env("CONAN_CACHE_NO_LOCKS", False)
        except ConanException:
            return False

    @property
    def request_timeout(self):
        timeout = os.getenv("CONAN_REQUEST_TIMEOUT")
        if not timeout:
            try:
                timeout = self.get_item("general.request_timeout")
            except ConanException:
                return None

        try:
            return float(timeout) if timeout is not None else None
        except ValueError:
            raise ConanException("Specify a numeric parameter for 'request_timeout'")

    @property
    def revisions_enabled(self):
        try:
            revisions_enabled = get_env("CONAN_REVISIONS_ENABLED")
            if revisions_enabled is None:
                try:
                    revisions_enabled = self.get_item("general.revisions_enabled")
                except ConanException:
                    return False
            return revisions_enabled.lower() in ("1", "true")
        except ConanException:
            return False

    @property
<<<<<<< HEAD
    def download_cache(self):
        try:
            download_cache = self.get_item("storage.download_cache")
            return download_cache
        except ConanException:
            return None
=======
    def scm_to_conandata(self):
        try:
            scm_to_conandata = get_env("CONAN_SCM_TO_CONANDATA")
            if scm_to_conandata is None:
                scm_to_conandata = self.get_item("general.scm_to_conandata")
            return scm_to_conandata.lower() in ("1", "true")
        except ConanException:
            return False
>>>>>>> aa39708f

    @property
    def default_package_id_mode(self):
        try:
            default_package_id_mode = get_env("CONAN_DEFAULT_PACKAGE_ID_MODE")
            if default_package_id_mode is None:
                default_package_id_mode = self.get_item("general.default_package_id_mode")
        except ConanException:
            return "semver_direct_mode"
        return default_package_id_mode

    @property
    def default_python_requires_id_mode(self):
        try:
            default_package_id_mode = get_env("CONAN_DEFAULT_PYTHON_REQUIRES_ID_MODE")
            if default_package_id_mode is None:
                default_package_id_mode = self.get_item("general.default_python_requires_id_mode")
        except ConanException:
            return "minor_mode"
        return default_package_id_mode

    @property
    def short_paths_home(self):
        short_paths_home = get_env("CONAN_USER_HOME_SHORT")
        if short_paths_home:
            current_dir = os.path.dirname(os.path.normpath(os.path.normcase(self.filename)))
            short_paths_dir = os.path.normpath(os.path.normcase(short_paths_home))
            if current_dir == short_paths_dir  or \
                    short_paths_dir.startswith(current_dir + os.path.sep):
                raise ConanException("Short path home '{}' (defined by conan.conf variable "
                                     "'user_home_short', or environment variable "
                                     "'CONAN_USER_HOME_SHORT') cannot be a subdirectory of "
                                     "the conan cache '{}'.".format(short_paths_home, current_dir))
        return short_paths_home

    @property
    def storage_path(self):
        # Try with CONAN_STORAGE_PATH
        result = get_env('CONAN_STORAGE_PATH', None)
        if not result:
            # Try with conan.conf "path"
            try:
                # TODO: Fix this mess for Conan 2.0
                env_conan_user_home = os.getenv("CONAN_USER_HOME")
                current_dir = os.path.dirname(self.filename)
                # if env var is declared, any specified path will be relative to CONAN_USER_HOME
                # even with the ~/
                result = dict(self.get_conf("storage"))["path"]
                if result.startswith("."):
                    result = os.path.abspath(os.path.join(current_dir, result))
                elif result[:2] == "~/":
                    if env_conan_user_home:
                        result = os.path.join(env_conan_user_home, result[2:])
            except (KeyError, ConanException):  # If storage not defined, to return None
                pass

        if result:
            result = conan_expand_user(result)
            if not os.path.isabs(result):
                raise ConanException("Conan storage path has to be an absolute path")
        return result

    @property
    def proxies(self):
        try:  # optional field, might not exist
            proxies = self.get_conf("proxies")
        except Exception:
            return None
        result = {}
        # Handle proxy specifications of the form:
        # http = http://proxy.xyz.com
        #   special-host.xyz.com = http://special-proxy.xyz.com
        # (where special-proxy.xyz.com is only used as a proxy when special-host.xyz.com)
        for scheme, proxy_string in proxies or []:
            if proxy_string is None or proxy_string == "None":
                result[scheme] = None
            else:
                for line in proxy_string.splitlines():
                    proxy_value = [t.strip() for t in line.split("=", 1)]
                    if len(proxy_value) == 2:
                        result[scheme+"://"+proxy_value[0]] = proxy_value[1]
                    elif proxy_value[0]:
                        result[scheme] = proxy_value[0]
        return result

    @property
    def cacert_path(self):
        try:
            cacert_path = get_env("CONAN_CACERT_PATH")
            if not cacert_path:
                cacert_path = self.get_item("general.cacert_path")
        except ConanException:
            cacert_path = os.path.join(os.path.dirname(self.filename), CACERT_FILE)
        else:
            # For explicit cacert files, the file should already exist
            if not os.path.exists(cacert_path):
                raise ConanException("Configured file for 'cacert_path'"
                                     " doesn't exists: '{}'".format(cacert_path))
        return cacert_path

    @property
    def client_cert_path(self):
        # TODO: Really parameterize the client cert location
        folder = os.path.dirname(self.filename)
        CLIENT_CERT = "client.crt"
        return os.path.normpath(os.path.join(folder, CLIENT_CERT))

    @property
    def client_cert_key_path(self):
        CLIENT_KEY = "client.key"
        folder = os.path.dirname(self.filename)
        return os.path.normpath(os.path.join(folder, CLIENT_KEY))

    @property
    def hooks(self):
        hooks = get_env("CONAN_HOOKS", list())
        if not hooks:
            try:
                hooks = self.get_conf("hooks")
                hooks = [k for k, _ in hooks]
            except Exception:
                hooks = []
        return hooks

    @property
    def non_interactive(self):
        try:
            non_interactive = get_env("CONAN_NON_INTERACTIVE")
            if non_interactive is None:
                non_interactive = self.get_item("general.non_interactive")
            return non_interactive.lower() in ("1", "true")
        except ConanException:
            return False

    @property
    def logging_level(self):
        try:
            level = get_env("CONAN_LOGGING_LEVEL")
            if level is None:
                level = self.get_item("log.level")
            try:
                parsed_level = ConanClientConfigParser.get_log_level_by_name(level)
                level = parsed_level if parsed_level is not None else int(level)
            except Exception:
                level = logging.CRITICAL
            return level
        except ConanException:
            return logging.CRITICAL

    @property
    def logging_file(self):
        return get_env('CONAN_LOGGING_FILE', None)

    @property
    def print_commands_to_output(self):
        try:
            print_commands_to_output = get_env("CONAN_PRINT_RUN_COMMANDS")
            if print_commands_to_output is None:
                print_commands_to_output = self.get_item("log.print_run_commands")
            return print_commands_to_output.lower() in ("1", "true")
        except ConanException:
            return False

    @property
    def retry(self):
        retry = os.getenv("CONAN_RETRY")
        if not retry:
            try:
                retry = self.get_item("general.retry")
            except ConanException:
                return None

        try:
            return int(retry) if retry is not None else None
        except ValueError:
            raise ConanException("Specify a numeric parameter for 'retry'")

    @property
    def retry_wait(self):
        retry_wait = os.getenv("CONAN_RETRY_WAIT")
        if not retry_wait:
            try:
                retry_wait = self.get_item("general.retry_wait")
            except ConanException:
                return None

        try:
            return int(retry_wait) if retry_wait is not None else None
        except ValueError:
            raise ConanException("Specify a numeric parameter for 'retry_wait'")

    @property
    def generate_run_log_file(self):
        try:
            generate_run_log_file = get_env("CONAN_LOG_RUN_TO_FILE")
            if generate_run_log_file is None:
                generate_run_log_file = self.get_item("log.run_to_file")
            return generate_run_log_file.lower() in ("1", "true")
        except ConanException:
            return False

    @property
    def log_run_to_output(self):
        try:
            log_run_to_output = get_env("CONAN_LOG_RUN_TO_OUTPUT")
            if log_run_to_output is None:
                log_run_to_output = self.get_item("log.run_to_output")
            return log_run_to_output.lower() in ("1", "true")
        except ConanException:
            return True

    @staticmethod
    def get_log_level_by_name(level_name):
        levels = {
            "critical": logging.CRITICAL,
            "error": logging.ERROR,
            "warning": logging.WARNING,
            "warn": logging.WARNING,
            "info": logging.INFO,
            "debug": logging.DEBUG,
            "notset": logging.NOTSET
        }
        return levels.get(str(level_name).lower())<|MERGE_RESOLUTION|>--- conflicted
+++ resolved
@@ -394,14 +394,14 @@
             return False
 
     @property
-<<<<<<< HEAD
     def download_cache(self):
         try:
             download_cache = self.get_item("storage.download_cache")
             return download_cache
         except ConanException:
             return None
-=======
+
+    @property
     def scm_to_conandata(self):
         try:
             scm_to_conandata = get_env("CONAN_SCM_TO_CONANDATA")
@@ -410,7 +410,6 @@
             return scm_to_conandata.lower() in ("1", "true")
         except ConanException:
             return False
->>>>>>> aa39708f
 
     @property
     def default_package_id_mode(self):
