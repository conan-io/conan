import os
import platform

from collections import OrderedDict
from contextlib import contextmanager

from conans.client import defs_to_string, join_arguments
from conans.errors import ConanException
from conans.model.conan_file import ConanFile
from conans.model.settings import Settings
from conans.util.env_reader import get_env
from conans.util.files import mkdir
from conans.tools import cpu_count, args_to_string
from conans import tools
from conans.util.log import logger
from conans.util.config_parser import get_bool_from_text

# Deprecated in 0.22
deprecated_conanfile_param_message = '''
*******************************   WARNING!!! ************************************

Do not pass 'self' to configure() nor build() methods, it is deprecated and will be removed.

Instance CMake with the conanfile instance instead:

    cmake = CMake(self)
    cmake.configure() # Optional args, defs, source_dir and build_dir parameters
    cmake.build() # Optional args, build_dir and target


**********************************************************************************
'''


def _get_env_cmake_system_name():
    env_system_name = get_env("CONAN_CMAKE_SYSTEM_NAME", "")
    return {"False": False, "True": True, "": None}.get(env_system_name, env_system_name)


class CMake(object):

    def __init__(self, settings_or_conanfile, generator=None, cmake_system_name=True,
                 parallel=True, build_type=None, toolset=None):
        """
        :param settings_or_conanfile: Conanfile instance (or settings for retro compatibility)
        :param generator: Generator name to use or none to autodetect
        :param cmake_system_name: False to not use CMAKE_SYSTEM_NAME variable,
               True for auto-detect or directly a string with the system name
        :param parallel: Try to build with multiple cores if available
        :param build_type: Overrides default build type comming from settings
        :param toolset: Toolset name to use (such as llvm-vs2014) or none for default one,
                applies only to certain generators (e.g. Visual Studio)
        """
        if isinstance(settings_or_conanfile, Settings):
            self._settings = settings_or_conanfile
            self._conanfile = None
            self.configure = self._configure_old
            self.build = self._build_old
        elif isinstance(settings_or_conanfile, ConanFile):
            self._settings = settings_or_conanfile.settings
            self._conanfile = settings_or_conanfile
            self.configure = self._configure_new
            self.build = self._build_new
        else:
            raise ConanException("First parameter of CMake() has to be a ConanFile instance.")

        self._os = self._settings.get_safe("os")
        self._compiler = self._settings.get_safe("compiler")
        self._compiler_version = self._settings.get_safe("compiler.version")
        self._arch = self._settings.get_safe("arch")
        self._op_system_version = self._settings.get_safe("os.version")
        self._libcxx = self._settings.get_safe("compiler.libcxx")
        self._runtime = self._settings.get_safe("compiler.runtime")
        self._build_type = self._settings.get_safe("build_type")

        self.generator = generator or self._generator()
        self.toolset = toolset
        self.build_dir = None
        self._cmake_system_name = _get_env_cmake_system_name()
        if self._cmake_system_name is None:  # Not overwritten using environment
            self._cmake_system_name = cmake_system_name
        self.parallel = parallel
        self.definitions = self._get_cmake_definitions()
        if build_type and build_type != self._build_type:
            # Call the setter to warn and update the definitions if needed
            self.build_type = build_type

    @property
    def build_type(self):
        return self._build_type

    @build_type.setter
    def build_type(self, build_type):
        settings_build_type = self._settings.get_safe("build_type")
        if build_type != settings_build_type:
            self._conanfile.output.warn(
                'Set CMake build type "%s" is different than the settings build_type "%s"'
                % (build_type, settings_build_type))
        self._build_type = build_type
        self.definitions.update(self._build_type_definition())

    @property
    def flags(self):
        return defs_to_string(self.definitions)

    @staticmethod
    def options_cmd_line(options, option_upper=True, value_upper=True):
        """ FIXME: this function seems weird, not tested, not used.
        Probably should be deprecated
        """
        result = []
        for option, value in options.values.as_list():
            if value is not None:
                option = option.upper() if option_upper else option
                value = value.upper() if value_upper else value
                result.append("-D%s=%s" % (option, value))
        return ' '.join(result)

    def _generator(self):

        if not self._compiler or not self._compiler_version or not self._arch:
            raise ConanException("You must specify compiler, compiler.version and arch in "
                                 "your settings to use a CMake generator")

        if "CONAN_CMAKE_GENERATOR" in os.environ:
            return os.environ["CONAN_CMAKE_GENERATOR"]

        if self._compiler == "Visual Studio":
            _visuals = {'8': '8 2005',
                        '9': '9 2008',
                        '10': '10 2010',
                        '11': '11 2012',
                        '12': '12 2013',
                        '14': '14 2015',
                        '15': '15 2017'}
            base = "Visual Studio %s" % _visuals.get(self._compiler_version,
                                                     "UnknownVersion %s" % self._compiler_version)
            if self._arch == "x86_64":
                return base + " Win64"
            elif "arm" in self._arch:
                return base + " ARM"
            else:
                return base

        if self._os == "Windows":
            return "MinGW Makefiles"  # it is valid only under Windows

        return "Unix Makefiles"

    def _cmake_compiler_options(self, the_os, arch):
        cmake_definitions = OrderedDict()

        if str(the_os).lower() == "macos":
            if arch == "x86":
                cmake_definitions["CMAKE_OSX_ARCHITECTURES"] = "i386"
        return cmake_definitions

    def _cmake_cross_build_defines(self, the_os, os_ver):
        ret = OrderedDict()
        os_ver = get_env("CONAN_CMAKE_SYSTEM_VERSION", os_ver)
        toolchain_file = get_env("CONAN_CMAKE_TOOLCHAIN_FILE", "")

        if toolchain_file != "":
            logger.info("Setting Cross build toolchain file: %s" % toolchain_file)
            ret["CMAKE_TOOLCHAIN_FILE"] = toolchain_file
            return ret

        if self._cmake_system_name is False:
            return ret

        if self._cmake_system_name is not True:  # String not empty
            ret["CMAKE_SYSTEM_NAME"] = self._cmake_system_name
            ret["CMAKE_SYSTEM_VERSION"] = os_ver
        else:  # detect if we are cross building and the system name and version
            platform_os = {"Darwin": "Macos"}.get(platform.system(), platform.system())
            if (platform_os != the_os) or os_ver:  # We are cross building
                if the_os:
                    ret["CMAKE_SYSTEM_NAME"] = the_os
                    if os_ver:
                        ret["CMAKE_SYSTEM_VERSION"] = os_ver
                else:
                    ret["CMAKE_SYSTEM_NAME"] = "Generic"

        if ret:  # If enabled cross compile
            for env_var in ["CONAN_CMAKE_SYSTEM_PROCESSOR",
                            "CONAN_CMAKE_FIND_ROOT_PATH",
                            "CONAN_CMAKE_FIND_ROOT_PATH_MODE_PROGRAM",
                            "CONAN_CMAKE_FIND_ROOT_PATH_MODE_LIBRARY",
                            "CONAN_CMAKE_FIND_ROOT_PATH_MODE_INCLUDE"]:

                value = os.getenv(env_var, None)
                if value:
                    ret[env_var] = value

            if self._conanfile and self._conanfile.deps_cpp_info.sysroot:
                sysroot_path = self._conanfile.deps_cpp_info.sysroot
            else:
                sysroot_path = os.getenv("CONAN_CMAKE_FIND_ROOT_PATH", None)

            if sysroot_path:
                # Needs to be set here, can't be managed in the cmake generator, CMake needs
                # to know about the sysroot before any other thing
                ret["CMAKE_SYSROOT"] = sysroot_path.replace("\\", "/")

            # Adjust Android stuff
            if self._os == "Android":
                arch_abi_settings = {"armv8": "arm64-v8a",
                                     "armv7": "armeabi-v7a",
                                     "armv7hf": "armeabi-v7a",
                                     "armv6": "armeabi-v6",
                                     "armv5": "armeabi"
                                     }.get(self._arch,
                                           self._arch)
                if arch_abi_settings:
                    ret["CMAKE_ANDROID_ARCH_ABI"] = arch_abi_settings

        logger.info("Setting Cross build flags: %s"
                    % ", ".join(["%s=%s" % (k, v) for k, v in ret.items()]))
        return ret

    @property
    def is_multi_configuration(self):
        """ some IDEs are multi-configuration, as Visual. Makefiles or Ninja are single-conf
        """
        if "Visual" in self.generator or "Xcode" in self.generator:
            return True
        # TODO: complete logic
        return False

    @property
    def command_line(self):
<<<<<<< HEAD
        return join_arguments([
=======
        args = [
>>>>>>> e2acc9b1
            '-G "%s"' % self.generator,
            self.flags,
            '-Wno-dev'
        ]
        if self.toolset:
            args.append('-T "%s"' % self.toolset)
        return _join_arguments(args)

    def _build_type_definition(self):
        if self._build_type and not self.is_multi_configuration:
            return {'CMAKE_BUILD_TYPE': self._build_type}
        return {}

    @property
    def runtime(self):
        return defs_to_string(self._runtime_definition())

    def _runtime_definition(self):
        if self._runtime:
            return {"CONAN_LINK_RUNTIME": "/%s" % self._runtime}
        return {}

    @property
    def build_config(self):
        """ cmake --build tool have a --config option for Multi-configuration IDEs
        """
        if self._build_type and self.is_multi_configuration:
            return "--config %s" % self._build_type
        return ""

    def _get_cmake_definitions(self):
        ret = OrderedDict()
        ret.update(self._build_type_definition())
        ret.update(self._runtime_definition())
        ret.update(self._cmake_compiler_options(the_os=self._os,  arch=self._arch))
        ret.update(self._cmake_cross_build_defines(the_os=self._os, os_ver=self._op_system_version))

        ret["CONAN_EXPORTED"] = "1"
        if self._compiler:
            ret["CONAN_COMPILER"] = self._compiler
        if self._compiler_version:
            ret["CONAN_COMPILER_VERSION"] = str(self._compiler_version)

        # Force compiler flags -- TODO: give as environment/setting parameter?
        if self._os in ("Linux", "FreeBSD", "SunOS"):
            if self._arch == "x86" or self._arch == "sparc":
                ret["CONAN_CXX_FLAGS"] = "-m32"
                ret["CONAN_SHARED_LINKER_FLAGS"] = "-m32"
                ret["CONAN_C_FLAGS"] = "-m32"

            if self._arch == "x86_64" or self._arch == "sparcv9":
                ret["CONAN_CXX_FLAGS"] = "-m64"
                ret["CONAN_SHARED_LINKER_FLAGS"] = "-m64"
                ret["CONAN_C_FLAGS"] = "-m64"

        if self._libcxx:
            ret["CONAN_LIBCXX"] = self._libcxx

        # Shared library
        try:
            ret["BUILD_SHARED_LIBS"] = "ON" if self._conanfile.options.shared else "OFF"
        except:
            pass

        # Install to package folder
        try:
            if self._conanfile.package_folder:
                ret["CMAKE_INSTALL_PREFIX"] = self._conanfile.package_folder
        except:
            pass

        if self._os == "Windows" and self._compiler == "Visual Studio":
            if self.parallel:
                cpus = tools.cpu_count()
                ret["CONAN_CXX_FLAGS"] = "/MP%s" % cpus
                ret["CONAN_C_FLAGS"] = "/MP%s" % cpus
        return ret

    def _configure_old(self, conanfile, args=None, defs=None, source_dir=None, build_dir=None):
        """Deprecated in 0.22"""
        if not isinstance(conanfile, ConanFile):
            raise ConanException(deprecated_conanfile_param_message)
        self._conanfile = conanfile
        self._conanfile.output.warn(deprecated_conanfile_param_message)
        return self._configure_new(args=args, defs=defs, source_dir=source_dir, build_dir=build_dir)

    def _configure_new(self, args=None, defs=None, source_dir=None, build_dir=None):
        if isinstance(args, ConanFile):
            raise ConanException(deprecated_conanfile_param_message)
        args = args or []
        defs = defs or {}
        source_dir = source_dir or self._conanfile.source_folder
        self.build_dir = build_dir or self.build_dir or self._conanfile.build_folder

        mkdir(self.build_dir)
        arg_list = join_arguments([
            self.command_line,
            args_to_string(args),
            defs_to_string(defs),
            args_to_string([source_dir])
        ])
        command = "cd %s && cmake %s" % (args_to_string([self.build_dir]), arg_list)
        if platform.system() == "Windows" and self.generator == "MinGW Makefiles":
            with clean_sh_from_path():
                self._conanfile.run(command)
        else:
            self._conanfile.run(command)

    def _build_old(self, conanfile, args=None, build_dir=None, target=None):
        """Deprecated in 0.22"""
        if not isinstance(conanfile, ConanFile):
            raise ConanException(deprecated_conanfile_param_message)
        self._conanfile = conanfile
        self._conanfile.output.warn(deprecated_conanfile_param_message)
        return self._build_new(args=args, build_dir=build_dir, target=target)

    def _build_new(self, args=None, build_dir=None, target=None):
        if isinstance(args, ConanFile):
            raise ConanException(deprecated_conanfile_param_message)
        args = args or []
        build_dir = build_dir or self.build_dir or self._conanfile.build_folder
        if target is not None:
            args = ["--target", target] + args

        if self.parallel:
            if "Makefiles" in self.generator:
                if "--" not in args:
                    args.append("--")
                args.append("-j%i" % cpu_count())

        arg_list = join_arguments([
            args_to_string([build_dir]),
            self.build_config,
            args_to_string(args)
        ])
        command = "cmake --build %s" % arg_list
        self._conanfile.run(command)

    def install(self, args=None, build_dir=None):
        if not self.definitions.get("CMAKE_INSTALL_PREFIX"):
            raise ConanException("CMAKE_INSTALL_PREFIX not defined for 'cmake.install()'\n"
                                 "Make sure 'package_folder' is defined")
        self._build_new(args=args, build_dir=build_dir, target="install")

    def test(self, args=None, build_dir=None, target=None):
        if isinstance(args, ConanFile):
            raise ConanException(deprecated_conanfile_param_message)
        if not target:
            target = "RUN_TESTS" if self._compiler == "Visual Studio" else "test"
        self._build_new(args=args, build_dir=build_dir, target=target)

    @property
    def verbose(self):
        try:
            verbose = self.definitions["CMAKE_VERBOSE_MAKEFILE"]
            return get_bool_from_text(str(verbose))
        except:
            return False

    @verbose.setter
    def verbose(self, value):
        self.definitions["CMAKE_VERBOSE_MAKEFILE"] = "ON" if value else "OFF"


@contextmanager
def clean_sh_from_path():
    new_path = []
    for path_entry in os.environ.get("PATH", "").split(os.pathsep):
        if not os.path.exists(os.path.join(path_entry, "sh.exe")):
            new_path.append(path_entry)
    with tools.environment_append({"PATH": os.pathsep.join(new_path)}):
        yield<|MERGE_RESOLUTION|>--- conflicted
+++ resolved
@@ -229,18 +229,14 @@
 
     @property
     def command_line(self):
-<<<<<<< HEAD
-        return join_arguments([
-=======
         args = [
->>>>>>> e2acc9b1
             '-G "%s"' % self.generator,
             self.flags,
             '-Wno-dev'
         ]
         if self.toolset:
             args.append('-T "%s"' % self.toolset)
-        return _join_arguments(args)
+        return join_arguments(args)
 
     def _build_type_definition(self):
         if self._build_type and not self.is_multi_configuration:
