--- conflicted
+++ resolved
@@ -11,8 +11,6 @@
 import os
 import platform
 from conans.util.log import logger
-<<<<<<< HEAD
-=======
 
 # Deprecated in 0.22
 deprecated_conanfile_param_message = '''
@@ -29,40 +27,6 @@
 
 **********************************************************************************
 '''
->>>>>>> 01f92764
-
-# Deprecated in 0.22
-deprecated_conanfile_param_message = '''
-*******************************   WARNING!!! ************************************
-
-Do not pass 'self' to configure() nor build() methods, it is deprecated and will be removed.
-
-Instance CMake with the conanfile instance instead:
-
-    cmake = CMake(self)
-    cmake.configure() # Optional args, defs, source_dir and build_dir parameters
-    cmake.build() # Optional args, build_dir and target
-
-
-**********************************************************************************
-'''
-
-# Deprecated in 0.22
-deprecated_conanfile_param_message = '''
-*******************************   WARNING!!! ************************************
-
-Do not pass 'self' to configure() nor build() methods, it is deprecated and will be removed.
-
-Instance CMake with the conanfile instance instead:
-
-    cmake = CMake(self)
-    cmake.configure() # Optional args, defs, source_dir and build_dir parameters
-    cmake.build() # Optional args, build_dir and target
-
-
-**********************************************************************************
-'''
-
 
 def _get_env_cmake_system_name():
     env_system_name = get_env("CONAN_CMAKE_SYSTEM_NAME", "")
@@ -116,10 +80,6 @@
         self.definitions = self._get_cmake_definitions()
 
 
-<<<<<<< HEAD
-
-=======
->>>>>>> 01f92764
     @property
     def flags(self):
         return _defs_to_string(self.definitions)
