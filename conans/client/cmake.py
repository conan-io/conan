from conans.errors import ConanException
from conans.model.settings import Settings
import os
import platform

class CMake(object):

    def __init__(self, settings):
        assert isinstance(settings, Settings)
        self._settings = settings
        self.generator = self._generator()

    @staticmethod
    def options_cmd_line(options, option_upper=True, value_upper=True):
        """ FIXME: this function seems weird, not tested, not used.
        Probably should be deprecated
        """
        result = []
        for option, value in options.values.as_list():
            if value is not None:
                option = option.upper() if option_upper else option
                value = value.upper() if value_upper else value
                result.append("-D%s=%s" % (option, value))
        return ' '.join(result)

    def _generator(self):
        if (not self._settings.compiler or
                not self._settings.compiler.version or
                not self._settings.arch):
            raise ConanException("You must specify compiler, compiler.version and arch in "
                                 "your settings to use a CMake generator")

        operating_system = str(self._settings.os) if self._settings.os else None
        compiler = str(self._settings.compiler) if self._settings.compiler else None
        arch = str(self._settings.arch) if self._settings.arch else None
        host_platform = platform.system()

        if "CONAN_CMAKE_GENERATOR" in os.environ:
            return os.environ["CONAN_CMAKE_GENERATOR"]

        if compiler == "Visual Studio":
            _visuals = {'8': '8 2005',
                        '9': '9 2008',
                        '10': '10 2010',
                        '11': '11 2012',
                        '12': '12 2013',
                        '14': '14 2015',
                        '15': '15 2017'}
            str_ver = str(self._settings.compiler.version)
            base = "Visual Studio %s" % _visuals.get(str_ver, "UnknownVersion %s" % str_ver)
            if arch == "x86_64":
                return base + " Win64"
            elif "arm" in str(arch):
                return base + " ARM"
            else:
                return base

        if operating_system == "Windows":
            if host_platform == operating_system:
                return "MinGW Makefiles" #it is valid only under Windows
            else:
                return "Unix Makefiles"
        if operating_system == "Linux":
            if compiler in ["gcc", "clang", "apple-clang"]:
                return "Unix Makefiles"
        if operating_system == "Macos":
            if compiler in ["gcc", "clang", "apple-clang"]:
                return "Unix Makefiles"
        if operating_system == "FreeBSD":
            if compiler in ["gcc", "clang", "apple-clang"]:
                return "Unix Makefiles"
        if operating_system == "SunOS":
            if compiler in ["sun-cc", "gcc"]:
                return "Unix Makefiles"

        raise ConanException("Unknown cmake generator for these settings")

    def _cmake_compiler_options(self, target_os, target_arch, target_comp):
        host_platform = platform.system()
        same_platform = (target_os == host_platform)

        cmake_flags = []
        cmake_flags.append("-DCMAKE_SYSTEM_NAME=%s" % target_os)

        if target_comp == "clang":
            cmake_flags.append("-DCMAKE_C_COMPILER=clang")
            cmake_flags.append("-DCMAKE_CXX_COMPILER=clang++")
        elif target_comp == "gcc":
            if target_os == "Windows" and not same_platform:
                if target_arch == "x86":
                    cmake_flags.append("-DCMAKE_C_COMPILER=i686-w64-mingw32-gcc")
                    cmake_flags.append("-DCMAKE_CXX_COMPILER=i686-w64-mingw32-g++")
                else:
                    cmake_flags.append("-DCMAKE_C_COMPILER=x86_64-w64-mingw32-gcc")
                    cmake_flags.append("-DCMAKE_CXX_COMPILER=x86_64-w64-mingw32-g++")
            else:
                cmake_flags.append("-DCMAKE_C_COMPILER=gcc")
                cmake_flags.append("-DCMAKE_CXX_COMPILER=g++")

        if target_arch == "x86" and target_os == "Macos":
            cmake_flags.append("-DCMAKE_OSX_ARCHITECTURES=i386")

        return cmake_flags

    @property
    def is_multi_configuration(self):
        """ some IDEs are multi-configuration, as Visual. Makefiles or Ninja are single-conf
        """
        if "Visual" in self.generator:
            return True
        # TODO: complete logic
        return False

    @property
    def command_line(self):
        return '-G "%s" %s %s %s -Wno-dev' % (self.generator, self.build_type,
                                              self.runtime, self.flags)

    @property
    def build_type(self):
        try:
            build_type = self._settings.build_type
        except ConanException:
            return ""
        if build_type and not self.is_multi_configuration:
            return "-DCMAKE_BUILD_TYPE=%s" % build_type
        return ""

    @property
    def build_config(self):
        """ cmake --build tool have a --config option for Multi-configuration IDEs
        """
        try:
            build_type = self._settings.build_type
        except ConanException:
            return ""
        if build_type and self.is_multi_configuration:
            return "--config %s" % build_type
        return ""

    @property
    def flags(self):
        op_system = str(self._settings.os) if self._settings.os else None
        arch = str(self._settings.arch) if self._settings.arch else None
        comp = str(self._settings.compiler) if self._settings.compiler else None
        comp_version = self._settings.compiler.version

<<<<<<< HEAD
        flags = []
        flags = self._cmake_compiler_options(target_os=op_system, target_arch=arch, target_comp=comp)

=======
        flags = ["-DCONAN_EXPORTED=1"]
        if op_system == "Windows":
            if comp == "clang":
                flags.append("-DCMAKE_C_COMPILER=clang")
                flags.append("-DCMAKE_CXX_COMPILER=clang++")
>>>>>>> 316e4d3e
        if comp:
            flags.append('-DCONAN_COMPILER="%s"' % comp)
        if comp_version:
            flags.append('-DCONAN_COMPILER_VERSION="%s"' % comp_version)

        if op_system == "Linux" or op_system == "FreeBSD" or op_system == "SunOS":
            if arch == "x86":
                flags.extend(["-DCONAN_CXX_FLAGS=-m32",
                              "-DCONAN_SHARED_LINKER_FLAGS=-m32",
                              "-DCONAN_C_FLAGS=-m32"])
            if arch == "x86_64":
                flags.extend(["-DCONAN_CXX_FLAGS=-m64",
                              "-DCONAN_SHARED_LINKER_FLAGS=-m64",
                              "-DCONAN_C_FLAGS=-m64"])
        try:
            libcxx = self._settings.compiler.libcxx
            flags.append('-DCONAN_LIBCXX="%s"' % libcxx)
        except:
            pass
        return " ".join(flags)

    @property
    def runtime(self):
        try:
            runtime = self._settings.compiler.runtime
        except ConanException:
            return ""
        if runtime:
            return "-DCONAN_LINK_RUNTIME=/%s" % runtime
        return ""<|MERGE_RESOLUTION|>--- conflicted
+++ resolved
@@ -80,7 +80,9 @@
         same_platform = (target_os == host_platform)
 
         cmake_flags = []
-        cmake_flags.append("-DCMAKE_SYSTEM_NAME=%s" % target_os)
+
+        if not same_platform:
+            cmake_flags.append("-DCMAKE_SYSTEM_NAME=%s" % target_os)
 
         if target_comp == "clang":
             cmake_flags.append("-DCMAKE_C_COMPILER=clang")
@@ -145,21 +147,15 @@
         comp = str(self._settings.compiler) if self._settings.compiler else None
         comp_version = self._settings.compiler.version
 
-<<<<<<< HEAD
         flags = []
         flags = self._cmake_compiler_options(target_os=op_system, target_arch=arch, target_comp=comp)
 
-=======
-        flags = ["-DCONAN_EXPORTED=1"]
-        if op_system == "Windows":
-            if comp == "clang":
-                flags.append("-DCMAKE_C_COMPILER=clang")
-                flags.append("-DCMAKE_CXX_COMPILER=clang++")
->>>>>>> 316e4d3e
         if comp:
             flags.append('-DCONAN_COMPILER="%s"' % comp)
         if comp_version:
             flags.append('-DCONAN_COMPILER_VERSION="%s"' % comp_version)
+
+        flags.append("-DCONAN_EXPORTED=1")
 
         if op_system == "Linux" or op_system == "FreeBSD" or op_system == "SunOS":
             if arch == "x86":
