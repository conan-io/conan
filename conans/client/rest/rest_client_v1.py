--- conflicted
+++ resolved
@@ -35,22 +35,15 @@
         return ClientV1Router(self.remote_url.rstrip("/"), self._artifacts_properties,
                               self._matrix_params)
 
-<<<<<<< HEAD
     def _download_files(self, file_urls, snapshot_md5):
-=======
-    def _download_files(self, file_urls):
->>>>>>> 37b2936d
         """
         :param: file_urls is a dict with {filename: url}
 
         Its a generator, so it yields elements for memory performance
         """
         downloader = FileDownloader(self.requester, None, self.verify_ssl, self._config)
-<<<<<<< HEAD
         if self._config.download_cache:
             downloader = CachedFileDownloader(self._config.download_cache, downloader)
-=======
->>>>>>> 37b2936d
         # Take advantage of filenames ordering, so that conan_package.tgz and conan_export.tgz
         # can be < conanfile, conaninfo, and sent always the last, so smaller files go first
         for filename, resource_url in sorted(file_urls.items(), reverse=True):
@@ -82,11 +75,7 @@
 
         md5s = self.get_recipe_snapshot(ref) if self._config.download_cache else None
         # Get the digest
-<<<<<<< HEAD
         contents = self._download_files(urls, md5s)
-=======
-        contents = self._download_files(urls)
->>>>>>> 37b2936d
         # Unroll generator and decode shas (plain text)
         contents = {key: decode_text(value) for key, value in dict(contents).items()}
         return FileTreeManifest.loads(contents[CONAN_MANIFEST])
@@ -99,12 +88,8 @@
         urls = self._get_file_to_url_dict(url)
 
         # Get the digest
-<<<<<<< HEAD
         md5s = self.get_package_snapshot(pref) if self._config.download_cache else None
         contents = self._download_files(urls, md5s)
-=======
-        contents = self._download_files(urls)
->>>>>>> 37b2936d
         try:
             # Unroll generator and decode shas (plain text)
             content = dict(contents)[CONAN_MANIFEST]
@@ -129,11 +114,7 @@
                                                                               CONANINFO))
         md5s = self.get_package_snapshot(pref) if self._config.download_cache else None
         # Get the info (in memory)
-<<<<<<< HEAD
         contents = self._download_files({CONANINFO: urls[CONANINFO]}, md5s)
-=======
-        contents = self._download_files({CONANINFO: urls[CONANINFO]})
->>>>>>> 37b2936d
         # Unroll generator and decode shas (plain text)
         contents = {key: decode_text(value) for key, value in dict(contents).items()}
         return ConanInfo.loads(contents[CONANINFO])
@@ -203,12 +184,10 @@
         It writes downloaded files to disk (appending to file, only keeps chunks in memory)
         """
         downloader = FileDownloader(self.requester, self._output, self.verify_ssl, self._config)
-<<<<<<< HEAD
         download_cache = self._config.download_cache
         if download_cache:
             downloader = CachedFileDownloader(self._config.download_cache, downloader)
-=======
->>>>>>> 37b2936d
+
         ret = {}
         # Take advantage of filenames ordering, so that conan_package.tgz and conan_export.tgz
         # can be < conanfile, conaninfo, and sent always the last, so smaller files go first
