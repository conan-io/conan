import os
import time

from six.moves.urllib.parse import urlparse, urljoin, urlsplit, parse_qs

from conans.client.remote_manager import check_compressed_files
from conans.client.rest.rest_client_common import RestCommonMethods
from conans.client.rest.downloader import download
from conans.client.rest.uploader import upload
from conans.errors import NotFoundException, ConanException
from conans.model.info import ConanInfo
from conans.model.manifest import FileTreeManifest
from conans.model.ref import PackageReference
from conans.paths import CONAN_MANIFEST, CONANINFO, EXPORT_SOURCES_TGZ_NAME, EXPORT_TGZ_NAME, \
    PACKAGE_TGZ_NAME
from conans.util.files import decode_text
from conans.util.log import logger


def complete_url(base_url, url):
    """ Ensures that an url is absolute by completing relative urls with
        the remote url. urls that are already absolute are not modified.
    """
    if bool(urlparse(url).netloc):
        return url
    return urljoin(base_url, url)


class RestV1Methods(RestCommonMethods):

    @property
    def remote_api_url(self):
        return "%s/v1" % self.remote_url.rstrip("/")

    def _download_files(self, file_urls, quiet=False):
        """
        :param: file_urls is a dict with {filename: url}

        Its a generator, so it yields elements for memory performance
        """
<<<<<<< HEAD
        # Take advantage of filenames ordering, so that conan_package.tgz and conan_export.tgz
        # can be < conanfile, conaninfo, and sent always the last, so smaller files go first
        for filename, resource_url in sorted(file_urls.items(), reverse=True):
            auth, _ = self._file_server_capabilities(resource_url)
            contents = download(requester=self.requester, output=self._output,
                                verify_ssl=self.verify_ssl, url=resource_url, file_path=None,
                                auth=auth)
=======
        output = self._output if not quiet else None
        downloader = Downloader(self.requester, output, self.verify_ssl)
        # Take advantage of filenames ordering, so that conan_package.tgz and conan_export.tgz
        # can be < conanfile, conaninfo, and sent always the last, so smaller files go first
        for filename, resource_url in sorted(file_urls.items(), reverse=True):
            if output:
                output.writeln("Downloading %s" % filename)
            auth, _ = self._file_server_capabilities(resource_url)
            contents = downloader.download(resource_url, auth=auth)
            if output:
                output.writeln("")
>>>>>>> a8d81d85
            yield os.path.normpath(filename), contents

    def _file_server_capabilities(self, resource_url):
        auth = None
        dedup = False
        urltokens = urlsplit(resource_url)
        query_string = urltokens[3]
        parsed_string_dict = parse_qs(query_string)
        if "signature" not in parsed_string_dict and "Signature" not in parsed_string_dict:
            # If monolithic server, we can use same auth, and server understand dedup
            auth = self.auth
            dedup = True
        return auth, dedup

    def get_conan_manifest(self, conan_reference):
        """Gets a FileTreeManifest from conans"""

        # Obtain the URLs
        url = "%s/digest" % self._recipe_url(conan_reference)
        urls = self._get_file_to_url_dict(url)

        # Get the digest
        contents = self._download_files(urls, quiet=True)
        # Unroll generator and decode shas (plain text)
        contents = {key: decode_text(value) for key, value in dict(contents).items()}
        return FileTreeManifest.loads(contents[CONAN_MANIFEST])

    def get_package_manifest(self, package_reference):
        """Gets a FileTreeManifest from a package"""

        # Obtain the URLs
        url = "%s/digest" % self._package_url(package_reference)
        urls = self._get_file_to_url_dict(url)

        # Get the digest
        contents = self._download_files(urls, quiet=True)
        # Unroll generator and decode shas (plain text)
        contents = {key: decode_text(value) for key, value in dict(contents).items()}
        return FileTreeManifest.loads(contents[CONAN_MANIFEST])

    def get_package_info(self, package_reference):
        """Gets a ConanInfo file from a package"""

        url = "%s/download_urls" % self._package_url(package_reference)
        urls = self._get_file_to_url_dict(url)
        if not urls:
            raise NotFoundException("Package not found!")

        if CONANINFO not in urls:
            raise NotFoundException("Package %s doesn't have the %s file!" % (package_reference,
                                                                              CONANINFO))
        # Get the info (in memory)
        contents = self._download_files({CONANINFO: urls[CONANINFO]})
        # Unroll generator and decode shas (plain text)
        contents = {key: decode_text(value) for key, value in dict(contents).items()}
        return ConanInfo.loads(contents[CONANINFO])

    def _get_file_to_url_dict(self, url, data=None):
        """Call to url and decode the json returning a dict of {filepath: url} dict
        converting the url to a complete url when needed"""
        urls = self.get_json(url, data=data)
        return {filepath: complete_url(self.remote_url, url) for filepath, url in urls.items()}

    def _upload_recipe(self, conan_reference, files_to_upload, retry, retry_wait):
        # Get the upload urls and then upload files
        url = "%s/upload_urls" % self._recipe_url(conan_reference)
        filesizes = {filename.replace("\\", "/"): os.stat(abs_path).st_size
                     for filename, abs_path in files_to_upload.items()}
        urls = self._get_file_to_url_dict(url, data=filesizes)
        self._upload_files(urls, files_to_upload, self._output, retry, retry_wait)

    def _upload_package(self, package_reference, files_to_upload, retry, retry_wait):
        # Get the upload urls and then upload files
        url = "%s/upload_urls" % self._package_url(package_reference)
        filesizes = {filename: os.stat(abs_path).st_size for filename,
                     abs_path in files_to_upload.items()}
        self._output.rewrite_line("Requesting upload urls...")
        urls = self._get_file_to_url_dict(url, data=filesizes)
        self._output.rewrite_line("Requesting upload urls...Done!")
        self._output.writeln("")
        self._upload_files(urls, files_to_upload, self._output, retry, retry_wait)

    def _upload_files(self, file_urls, files, output, retry, retry_wait):
        t1 = time.time()
        failed = []
        # Take advantage of filenames ordering, so that conan_package.tgz and conan_export.tgz
        # can be < conanfile, conaninfo, and sent always the last, so smaller files go first
        for filename, resource_url in sorted(file_urls.items(), reverse=True):
            auth, dedup = self._file_server_capabilities(resource_url)
            try:
                response = upload(requester=self.requester, output=output,
                                  verify_ssl=self.verify_ssl, url=resource_url,
                                  abs_path=files[filename], auth=auth, dedup=dedup,
                                  retry=retry, retry_wait=retry_wait, headers=self._put_headers)
                if not response.ok:
                    output.error("\nError uploading file: %s, '%s'" % (filename, response.content))
                    failed.append(filename)
                else:
                    pass
            except Exception as exc:
                output.error("\nError uploading file: %s, '%s'" % (filename, exc))
                failed.append(filename)

        if failed:
            raise ConanException("Execute upload again to retry upload the failed files: %s"
                                 % ", ".join(failed))
        else:
            logger.debug("\nAll uploaded! Total time: %s\n" % str(time.time() - t1))

    def _download_files_to_folder(self, file_urls, to_folder):
        """
        :param: file_urls is a dict with {filename: abs_path}

        It writes downloaded files to disk (appending to file, only keeps chunks in memory)
        """
        ret = {}
        # Take advantage of filenames ordering, so that conan_package.tgz and conan_export.tgz
        # can be < conanfile, conaninfo, and sent always the last, so smaller files go first
        for filename, resource_url in sorted(file_urls.items(), reverse=True):
            auth, _ = self._file_server_capabilities(resource_url)
            abs_path = os.path.join(to_folder, filename)
            download(requester=self.requester, output=self._output, verify_ssl=self.verify_ssl,
                     url=resource_url, file_path=abs_path, auth=auth)
            ret[filename] = abs_path
        return ret

    def get_recipe(self, conan_reference, dest_folder):
        urls = self._get_recipe_urls(conan_reference)
        urls.pop(EXPORT_SOURCES_TGZ_NAME, None)
        check_compressed_files(EXPORT_TGZ_NAME, urls)
        zipped_files = self._download_files_to_folder(urls, dest_folder)
        return zipped_files, conan_reference

    def get_recipe_sources(self, conan_reference, dest_folder):
        urls = self._get_recipe_urls(conan_reference)
        check_compressed_files(EXPORT_SOURCES_TGZ_NAME, urls)
        if EXPORT_SOURCES_TGZ_NAME not in urls:
            return None
        urls = {EXPORT_SOURCES_TGZ_NAME: urls[EXPORT_SOURCES_TGZ_NAME]}
        zipped_files = self._download_files_to_folder(urls, dest_folder)
        return zipped_files

    def _get_recipe_urls(self, conan_reference):
        """Gets a dict of filename:contents from conans"""
        # Get the conanfile snapshot first
        url = "%s/download_urls" % self._recipe_url(conan_reference)
        urls = self._get_file_to_url_dict(url)
        return urls

    def get_package(self, package_reference, dest_folder):
        urls = self._get_package_urls(package_reference)
        check_compressed_files(PACKAGE_TGZ_NAME, urls)
        zipped_files = self._download_files_to_folder(urls, dest_folder)
        return zipped_files

    def _get_package_urls(self, package_reference):
        """Gets a dict of filename:contents from package"""
        url = "%s/download_urls" % self._package_url(package_reference)
        urls = self._get_file_to_url_dict(url)
        if not urls:
            raise NotFoundException("Package not found!")

        return urls

    def get_path(self, conan_reference, package_id, path):
        """Gets a file content or a directory list"""

        tmp = "%s/download_urls"
        if not package_id:
            url = tmp % self._recipe_url(conan_reference)
        else:
            url = tmp % self._package_url(PackageReference(conan_reference, package_id))
        try:
            urls = self._get_file_to_url_dict(url)
        except NotFoundException:
            if package_id:
                raise NotFoundException("Package %s:%s not found" % (conan_reference, package_id))
            else:
                raise NotFoundException("Recipe %s not found" % str(conan_reference))

        def is_dir(the_path):
            if the_path == ".":
                return True

            for the_file in urls:
                if the_path == the_file:
                    return False
                elif the_file.startswith(the_path):
                    return True
            raise NotFoundException("The specified path doesn't exist")

        if is_dir(path):
            ret = []
            for the_file in urls:
                if path == "." or the_file.startswith(path):
                    tmp = the_file[len(path)-1:].split("/", 1)[0]
                    if tmp not in ret:
                        ret.append(tmp)
            return sorted(ret)
        else:
            auth, _ = self._file_server_capabilities(urls[path])
            content = download(requester=self.requester, output=None, verify_ssl=self.verify_ssl,
                               url=urls[path], auth=auth)

            return decode_text(content)

    def _get_snapshot(self, url):
        try:
            snapshot = self.get_json(url)
            snapshot = {os.path.normpath(filename): the_md5
                        for filename, the_md5 in snapshot.items()}
        except NotFoundException:
            snapshot = []
        return snapshot

    def _get_recipe_snapshot(self, reference):
        url = self._recipe_url(reference)
        snap = self._get_snapshot(url)
        return snap, reference.copy_without_revision()

    def _get_package_snapshot(self, package_reference):
        url = self._package_url(package_reference)
        snap = self._get_snapshot(url)
        return snap, package_reference

    def _recipe_url(self, conan_reference):
        return "%s/conans/%s" % (self.remote_api_url, "/".join(conan_reference))

    def _package_url(self, p_reference):
        url = self._recipe_url(p_reference.conan)
        url += "/packages/%s" % p_reference.package_id
        return url<|MERGE_RESOLUTION|>--- conflicted
+++ resolved
@@ -38,7 +38,7 @@
 
         Its a generator, so it yields elements for memory performance
         """
-<<<<<<< HEAD
+        output = self._output if not quiet else None
         # Take advantage of filenames ordering, so that conan_package.tgz and conan_export.tgz
         # can be < conanfile, conaninfo, and sent always the last, so smaller files go first
         for filename, resource_url in sorted(file_urls.items(), reverse=True):
@@ -46,19 +46,6 @@
             contents = download(requester=self.requester, output=self._output,
                                 verify_ssl=self.verify_ssl, url=resource_url, file_path=None,
                                 auth=auth)
-=======
-        output = self._output if not quiet else None
-        downloader = Downloader(self.requester, output, self.verify_ssl)
-        # Take advantage of filenames ordering, so that conan_package.tgz and conan_export.tgz
-        # can be < conanfile, conaninfo, and sent always the last, so smaller files go first
-        for filename, resource_url in sorted(file_urls.items(), reverse=True):
-            if output:
-                output.writeln("Downloading %s" % filename)
-            auth, _ = self._file_server_capabilities(resource_url)
-            contents = downloader.download(resource_url, auth=auth)
-            if output:
-                output.writeln("")
->>>>>>> a8d81d85
             yield os.path.normpath(filename), contents
 
     def _file_server_capabilities(self, resource_url):
