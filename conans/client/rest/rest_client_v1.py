--- conflicted
+++ resolved
@@ -12,10 +12,8 @@
 from conans.model.ref import PackageReference
 from conans.paths import CONAN_MANIFEST, CONANINFO, EXPORT_SOURCES_TGZ_NAME, EXPORT_TGZ_NAME, \
     PACKAGE_TGZ_NAME
-from conans.util.files import decode_text, load
+from conans.util.files import decode_text
 from conans.util.log import logger
-from conans.client.cmd.uploader import UPLOAD_POLICY_NO_OVERWRITE,\
-    UPLOAD_POLICY_NO_OVERWRITE_RECIPE, UPLOAD_POLICY_FORCE
 
 
 def complete_url(base_url, url):
@@ -220,109 +218,6 @@
 
         return urls
 
-<<<<<<< HEAD
-    def upload_recipe(self, conan_reference, the_files, retry, retry_wait, policy, remote_manifest):
-        """
-        the_files: dict with relative_path: content
-        """
-        self.check_credentials()
-
-        # Get the remote snapshot
-        remote_snapshot = self._get_conan_snapshot(conan_reference)
-
-        if remote_snapshot and policy != UPLOAD_POLICY_FORCE:
-            remote_manifest = remote_manifest or self.get_conan_manifest(conan_reference)
-            local_manifest = FileTreeManifest.loads(load(the_files["conanmanifest.txt"]))
-
-            if remote_manifest == local_manifest:
-                return False, conan_reference
-
-            if policy in (UPLOAD_POLICY_NO_OVERWRITE, UPLOAD_POLICY_NO_OVERWRITE_RECIPE):
-                raise ConanException("Local recipe is different from the remote recipe. "
-                                     "Forbidden overwrite")
-
-        files_to_upload = {filename.replace("\\", "/"): path
-                           for filename, path in the_files.items()}
-        deleted = set(remote_snapshot).difference(the_files)
-
-        if files_to_upload:
-            # Get the upload urls
-            url = "%s/conans/%s/upload_urls" % (self.remote_api_url, "/".join(conan_reference))
-            filesizes = {filename.replace("\\", "/"): os.stat(abs_path).st_size
-                         for filename, abs_path in files_to_upload.items()}
-            urls = self._get_file_to_url_dict(url, data=filesizes)
-            self._upload_files(urls, files_to_upload, self._output, retry, retry_wait)
-        if deleted:
-            self._remove_conanfile_files(conan_reference, deleted)
-
-        return (files_to_upload or deleted), conan_reference
-
-    def upload_package(self, package_reference, the_files, retry, retry_wait, policy):
-        """
-        basedir: Base directory with the files to upload (for read the files in disk)
-        relative_files: relative paths to upload
-        """
-        self.check_credentials()
-
-        t1 = time.time()
-        # Get the remote snapshot
-        remote_snapshot = self._get_package_snapshot(package_reference)
-        if remote_snapshot:
-            remote_manifest = self.get_package_manifest(package_reference)
-            local_manifest = FileTreeManifest.loads(load(the_files["conanmanifest.txt"]))
-
-            if remote_manifest == local_manifest:
-                return False
-
-            if policy == UPLOAD_POLICY_NO_OVERWRITE:
-                raise ConanException("Local package is different from the remote package. "
-                                     "Forbidden overwrite")
-
-        files_to_upload = the_files
-        deleted = set(remote_snapshot).difference(the_files)
-        if files_to_upload:        # Obtain upload urls
-            url = "%s/conans/%s/packages/%s/upload_urls" % (self.remote_api_url,
-                                                            "/".join(package_reference.conan),
-                                                            package_reference.package_id)
-            filesizes = {filename: os.stat(abs_path).st_size for filename,
-                         abs_path in files_to_upload.items()}
-            self._output.rewrite_line("Requesting upload permissions...")
-            urls = self._get_file_to_url_dict(url, data=filesizes)
-            self._output.rewrite_line("Requesting upload permissions...Done!")
-            self._output.writeln("")
-            self._upload_files(urls, files_to_upload, self._output, retry, retry_wait)
-        if deleted:
-            raise Exception("This shouldn't be happening, deleted files "
-                            "in local package present in remote: %s.\n Please, report it at "
-                            "https://github.com/conan-io/conan/issues " % str(deleted))
-
-        logger.debug("====> Time rest client upload_package: %f" % (time.time() - t1))
-        return files_to_upload or deleted
-
-    def _get_conan_snapshot(self, reference):
-        url = "%s/conans/%s" % (self.remote_api_url, '/'.join(reference))
-        try:
-            snapshot = self.get_json(url)
-        except NotFoundException:
-            snapshot = {}
-        norm_snapshot = {os.path.normpath(filename): the_md5
-                         for filename, the_md5 in snapshot.items()}
-        return norm_snapshot
-
-    def _get_package_snapshot(self, package_reference):
-        url = "%s/conans/%s/packages/%s" % (self.remote_api_url,
-                                            "/".join(package_reference.conan),
-                                            package_reference.package_id)
-        try:
-            snapshot = self.get_json(url)
-        except NotFoundException:
-            snapshot = {}
-        norm_snapshot = {os.path.normpath(filename): the_md5
-                         for filename, the_md5 in snapshot.items()}
-        return norm_snapshot
-
-=======
->>>>>>> 3b2437d9
     def get_path(self, conan_reference, package_id, path):
         """Gets a file content or a directory list"""
 
