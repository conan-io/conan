--- conflicted
+++ resolved
@@ -1,11 +1,5 @@
 import os
-<<<<<<< HEAD
-import time
-import traceback
-=======
->>>>>>> b14c49ed
-
-import time
+
 from six.moves.urllib.parse import parse_qs, urljoin, urlparse, urlsplit
 
 from conans import DEFAULT_REVISION_V1
