import os
import time
import traceback

from six.moves.urllib.parse import parse_qs, urljoin, urlparse, urlsplit

from conans.client.remote_manager import check_compressed_files
from conans.client.rest.client_routes import ClientV1Router
from conans.client.rest.download_cache import CachedFileDownloader
from conans.client.rest.rest_client_common import RestCommonMethods, handle_return_deserializer
from conans.client.rest.uploader_downloader import FileDownloader, FileUploader
from conans.errors import ConanException, NotFoundException, NoRestV2Available, \
    PackageNotFoundException
from conans.model.info import ConanInfo
from conans.model.manifest import FileTreeManifest
from conans.paths import CONANINFO, CONAN_MANIFEST, EXPORT_SOURCES_TGZ_NAME, EXPORT_TGZ_NAME, \
    PACKAGE_TGZ_NAME
from conans.util.files import decode_text
from conans.util.log import logger


def complete_url(base_url, url):
    """ Ensures that an url is absolute by completing relative urls with
        the remote url. urls that are already absolute are not modified.
    """
    if bool(urlparse(url).netloc):
        return url
    return urljoin(base_url, url)


class RestV1Methods(RestCommonMethods):

    @property
    def router(self):
        return ClientV1Router(self.remote_url.rstrip("/"), self._artifacts_properties,
                              self._matrix_params)

<<<<<<< HEAD
    def _download_files(self, file_urls, snapshot_md5, quiet=False):
=======
    def _download_files(self, file_urls):
>>>>>>> 1f512a57
        """
        :param: file_urls is a dict with {filename: url}

        Its a generator, so it yields elements for memory performance
        """
<<<<<<< HEAD
        output = self._output if not quiet else None
        downloader = FileDownloader(self.requester, output, self.verify_ssl, self._config)
=======
        downloader = FileDownloader(self.requester, None, self.verify_ssl)
>>>>>>> 1f512a57
        # Take advantage of filenames ordering, so that conan_package.tgz and conan_export.tgz
        # can be < conanfile, conaninfo, and sent always the last, so smaller files go first
        for filename, resource_url in sorted(file_urls.items(), reverse=True):
            auth, _ = self._file_server_capabilities(resource_url)
            contents = downloader.download(resource_url, auth=auth)
            yield os.path.normpath(filename), contents

    def _file_server_capabilities(self, resource_url):
        auth = None
        dedup = False
        urltokens = urlsplit(resource_url)
        query_string = urltokens[3]
        parsed_string_dict = parse_qs(query_string)
        if "signature" not in parsed_string_dict and "Signature" not in parsed_string_dict:
            # If monolithic server, we can use same auth, and server understand dedup
            auth = self.auth
            dedup = True
        return auth, dedup

    def get_recipe_manifest(self, ref):
        """Gets a FileTreeManifest from conans"""
        # Obtain the URLs
        url = self.router.recipe_manifest(ref)
        urls = self._get_file_to_url_dict(url)

        md5s = self.get_recipe_snapshot(ref) if self._config.download_cache else None
        # Get the digest
<<<<<<< HEAD
        contents = self._download_files(urls, md5s, quiet=True)
=======
        contents = self._download_files(urls)
>>>>>>> 1f512a57
        # Unroll generator and decode shas (plain text)
        contents = {key: decode_text(value) for key, value in dict(contents).items()}
        return FileTreeManifest.loads(contents[CONAN_MANIFEST])

    def get_package_manifest(self, pref):
        """Gets a FileTreeManifest from a package"""
        pref = pref.copy_with_revs(None, None)
        # Obtain the URLs
        url = self.router.package_manifest(pref)
        urls = self._get_file_to_url_dict(url)

        # Get the digest
<<<<<<< HEAD
        md5s = self.get_package_snapshot(pref) if self._config.download_cache else None
        contents = self._download_files(urls, md5s, quiet=True)
=======
        contents = self._download_files(urls)
>>>>>>> 1f512a57
        try:
            # Unroll generator and decode shas (plain text)
            content = dict(contents)[CONAN_MANIFEST]
            return FileTreeManifest.loads(decode_text(content))
        except Exception as e:
            msg = "Error retrieving manifest file for package " \
                  "'{}' from remote ({}): '{}'".format(repr(pref), self.remote_url, e)
            logger.error(msg)
            logger.error(traceback.format_exc())
            raise ConanException(msg)

    def get_package_info(self, pref):
        """Gets a ConanInfo file from a package"""
        pref = pref.copy_with_revs(None, None)
        url = self.router.package_download_urls(pref)
        urls = self._get_file_to_url_dict(url)
        if not urls:
            raise PackageNotFoundException(pref)

        if CONANINFO not in urls:
            raise NotFoundException("Package %s doesn't have the %s file!" % (pref,
                                                                              CONANINFO))
        md5s = self.get_package_snapshot(pref) if self._config.download_cache else None
        # Get the info (in memory)
<<<<<<< HEAD
        contents = self._download_files({CONANINFO: urls[CONANINFO]}, md5s, quiet=True)
=======
        contents = self._download_files({CONANINFO: urls[CONANINFO]})
>>>>>>> 1f512a57
        # Unroll generator and decode shas (plain text)
        contents = {key: decode_text(value) for key, value in dict(contents).items()}
        return ConanInfo.loads(contents[CONANINFO])

    def _get_file_to_url_dict(self, url, data=None):
        """Call to url and decode the json returning a dict of {filepath: url} dict
        converting the url to a complete url when needed"""
        urls = self.get_json(url, data=data)
        return {filepath: complete_url(self.remote_url, url) for filepath, url in urls.items()}

    def _upload_recipe(self, ref, files_to_upload, retry, retry_wait):
        # Get the upload urls and then upload files
        url = self.router.recipe_upload_urls(ref)
        file_sizes = {filename.replace("\\", "/"): os.stat(abs_path).st_size
                      for filename, abs_path in files_to_upload.items()}
        urls = self._get_file_to_url_dict(url, data=file_sizes)
        if self._matrix_params:
            urls = self.router.add_matrix_params(urls)
        self._upload_files(urls, files_to_upload, self._output, retry, retry_wait,
                           display_name=str(ref))

    def _upload_package(self, pref, files_to_upload, retry, retry_wait):
        # Get the upload urls and then upload files
        url = self.router.package_upload_urls(pref)
        file_sizes = {filename: os.stat(abs_path).st_size for filename,
                      abs_path in files_to_upload.items()}
        logger.debug("Requesting upload urls...")
        urls = self._get_file_to_url_dict(url, data=file_sizes)
        if self._matrix_params:
            urls = self.router.add_matrix_params(urls)
        logger.debug("Requesting upload urls...Done!")
        short_pref_name = "%s:%s" % (pref.ref, pref.id[0:4])
        self._upload_files(urls, files_to_upload, self._output, retry, retry_wait,
                           display_name=short_pref_name)

    def _upload_files(self, file_urls, files, output, retry, retry_wait, display_name=None):
        t1 = time.time()
        failed = []
        uploader = FileUploader(self.requester, output, self.verify_ssl, self._config)
        # conan_package.tgz and conan_export.tgz are uploaded first to avoid uploading conaninfo.txt
        # or conanamanifest.txt with missing files due to a network failure
        for filename, resource_url in sorted(file_urls.items()):
            if output and not output.is_terminal:
                msg = "Uploading: %s" % filename if not display_name else (
                            "Uploading %s -> %s" % (filename, display_name))
                output.writeln(msg)
            auth, dedup = self._file_server_capabilities(resource_url)
            try:
                headers = self._artifacts_properties if not self._matrix_params else {}
                uploader.upload(resource_url, files[filename], auth=auth, dedup=dedup,
                                retry=retry, retry_wait=retry_wait,
                                headers=headers, display_name=display_name)
            except Exception as exc:
                output.error("\nError uploading file: %s, '%s'" % (filename, exc))
                failed.append(filename)

        if failed:
            raise ConanException("Execute upload again to retry upload the failed files: %s"
                                 % ", ".join(failed))
        else:
            logger.debug("UPLOAD: \nAll uploaded! Total time: %s\n" % str(time.time() - t1))

    def _download_files_to_folder(self, file_urls, to_folder, snapshot_md5):
        """
        :param: file_urls is a dict with {filename: abs_path}

        It writes downloaded files to disk (appending to file, only keeps chunks in memory)
        """
        downloader = FileDownloader(self.requester, self._output, self.verify_ssl, self._config)
        download_cache = self._config.download_cache
        if download_cache:
            downloader = CachedFileDownloader(self._config.download_cache, downloader)
        ret = {}
        # Take advantage of filenames ordering, so that conan_package.tgz and conan_export.tgz
        # can be < conanfile, conaninfo, and sent always the last, so smaller files go first
        for filename, resource_url in sorted(file_urls.items(), reverse=True):
            if self._output and not self._output.is_terminal:
                self._output.writeln("Downloading %s" % filename)
            auth, _ = self._file_server_capabilities(resource_url)
            abs_path = os.path.join(to_folder, filename)
            if download_cache:
                md5 = snapshot_md5[filename]
                downloader.download(resource_url, abs_path, auth=auth, checksum=md5)
            else:
                downloader.download(resource_url, abs_path, auth=auth)
            ret[filename] = abs_path
        return ret

    def get_recipe(self, ref, dest_folder):
        urls = self._get_recipe_urls(ref)
        urls.pop(EXPORT_SOURCES_TGZ_NAME, None)
        check_compressed_files(EXPORT_TGZ_NAME, urls)
        md5s = self.get_recipe_snapshot(ref) if self._config.download_cache else None
        zipped_files = self._download_files_to_folder(urls, dest_folder, md5s)
        return zipped_files

    def get_recipe_sources(self, ref, dest_folder):
        urls = self._get_recipe_urls(ref)
        check_compressed_files(EXPORT_SOURCES_TGZ_NAME, urls)
        if EXPORT_SOURCES_TGZ_NAME not in urls:
            return None
        urls = {EXPORT_SOURCES_TGZ_NAME: urls[EXPORT_SOURCES_TGZ_NAME]}
        md5s = self.get_recipe_snapshot(ref) if self._config.download_cache else None
        zipped_files = self._download_files_to_folder(urls, dest_folder, md5s)
        return zipped_files

    def _get_recipe_urls(self, ref):
        """Gets a dict of filename:contents from conans"""
        # Get the conanfile snapshot first
        url = self.router.recipe_download_urls(ref)
        urls = self._get_file_to_url_dict(url)
        return urls

    def get_package(self, pref, dest_folder):
        urls = self._get_package_urls(pref)
        check_compressed_files(PACKAGE_TGZ_NAME, urls)
        md5s = self.get_package_snapshot(pref) if self._config.download_cache else None
        zipped_files = self._download_files_to_folder(urls, dest_folder, md5s)
        return zipped_files

    def _get_package_urls(self, pref):
        """Gets a dict of filename:contents from package"""
        url = self.router.package_download_urls(pref)
        urls = self._get_file_to_url_dict(url)
        if not urls:
            raise PackageNotFoundException(pref)

        return urls

    def get_recipe_path(self, ref, path):
        url = self.router.recipe_download_urls(ref)
        return self._get_path(url, path)

    def get_package_path(self, pref, path):
        """Gets a file content or a directory list"""
        url = self.router.package_download_urls(pref)
        return self._get_path(url, path)

    def _get_path(self, url, path):
        urls = self._get_file_to_url_dict(url)

        def is_dir(the_path):
            if the_path == ".":
                return True
            for _the_file in urls:
                if the_path == _the_file:
                    return False
                elif _the_file.startswith(the_path):
                    return True
            raise NotFoundException("The specified path doesn't exist")

        if is_dir(path):
            ret = []
            for the_file in urls:
                if path == "." or the_file.startswith(path):
                    tmp = the_file[len(path) - 1:].split("/", 1)[0]
                    if tmp not in ret:
                        ret.append(tmp)
            return sorted(ret)
        else:
            downloader = FileDownloader(self.requester, None, self.verify_ssl, self._config)
            auth, _ = self._file_server_capabilities(urls[path])
            content = downloader.download(urls[path], auth=auth)

            return decode_text(content)

    def _get_snapshot(self, url):
        try:
            snapshot = self.get_json(url)
            snapshot = {os.path.normpath(filename): the_md5
                        for filename, the_md5 in snapshot.items()}
        except NotFoundException:
            snapshot = []
        return snapshot

    @handle_return_deserializer()
    def _remove_conanfile_files(self, ref, files):
        self.check_credentials()
        payload = {"files": [filename.replace("\\", "/") for filename in files]}
        url = self.router.remove_recipe_files(ref)
        return self._post_json(url, payload)

    @handle_return_deserializer()
    def remove_packages(self, ref, package_ids=None):
        """ Remove any packages specified by package_ids"""
        self.check_credentials()
        payload = {"package_ids": package_ids}
        url = self.router.remove_packages(ref)
        return self._post_json(url, payload)

    @handle_return_deserializer()
    def remove_conanfile(self, ref):
        """ Remove a recipe and packages """
        self.check_credentials()
        url = self.router.remove_recipe(ref)
        logger.debug("REST: remove: %s" % url)
        response = self.requester.delete(url, auth=self.auth, headers=self.custom_headers,
                                         verify=self.verify_ssl)
        return response

    def get_recipe_revisions(self, ref):
        raise NoRestV2Available("The remote doesn't support revisions")

    def get_package_revisions(self, pref):
        raise NoRestV2Available("The remote doesn't support revisions")

    def get_latest_recipe_revision(self, ref):
        raise NoRestV2Available("The remote doesn't support revisions")

    def get_latest_package_revision(self, pref):
        raise NoRestV2Available("The remote doesn't support revisions")

    def _post_json(self, url, payload):
        logger.debug("REST: post: %s" % url)
        response = self.requester.post(url,
                                       auth=self.auth,
                                       headers=self.custom_headers,
                                       verify=self.verify_ssl,
                                       json=payload)
        return response<|MERGE_RESOLUTION|>--- conflicted
+++ resolved
@@ -35,27 +35,24 @@
         return ClientV1Router(self.remote_url.rstrip("/"), self._artifacts_properties,
                               self._matrix_params)
 
-<<<<<<< HEAD
-    def _download_files(self, file_urls, snapshot_md5, quiet=False):
-=======
-    def _download_files(self, file_urls):
->>>>>>> 1f512a57
+    def _download_files(self, file_urls, snapshot_md5):
         """
         :param: file_urls is a dict with {filename: url}
 
         Its a generator, so it yields elements for memory performance
         """
-<<<<<<< HEAD
-        output = self._output if not quiet else None
-        downloader = FileDownloader(self.requester, output, self.verify_ssl, self._config)
-=======
-        downloader = FileDownloader(self.requester, None, self.verify_ssl)
->>>>>>> 1f512a57
+        downloader = FileDownloader(self.requester, None, self.verify_ssl, self._config)
+        if self._config.download_cache:
+            downloader = CachedFileDownloader(self._config.download_cache, downloader)
         # Take advantage of filenames ordering, so that conan_package.tgz and conan_export.tgz
         # can be < conanfile, conaninfo, and sent always the last, so smaller files go first
         for filename, resource_url in sorted(file_urls.items(), reverse=True):
             auth, _ = self._file_server_capabilities(resource_url)
-            contents = downloader.download(resource_url, auth=auth)
+            if self._config.download_cache:
+                md5 = snapshot_md5[filename]
+                contents = downloader.download(resource_url, auth=auth, checksum=md5)
+            else:
+                contents = downloader.download(resource_url, auth=auth)
             yield os.path.normpath(filename), contents
 
     def _file_server_capabilities(self, resource_url):
@@ -78,11 +75,7 @@
 
         md5s = self.get_recipe_snapshot(ref) if self._config.download_cache else None
         # Get the digest
-<<<<<<< HEAD
-        contents = self._download_files(urls, md5s, quiet=True)
-=======
-        contents = self._download_files(urls)
->>>>>>> 1f512a57
+        contents = self._download_files(urls, md5s)
         # Unroll generator and decode shas (plain text)
         contents = {key: decode_text(value) for key, value in dict(contents).items()}
         return FileTreeManifest.loads(contents[CONAN_MANIFEST])
@@ -95,12 +88,8 @@
         urls = self._get_file_to_url_dict(url)
 
         # Get the digest
-<<<<<<< HEAD
         md5s = self.get_package_snapshot(pref) if self._config.download_cache else None
-        contents = self._download_files(urls, md5s, quiet=True)
-=======
-        contents = self._download_files(urls)
->>>>>>> 1f512a57
+        contents = self._download_files(urls, md5s)
         try:
             # Unroll generator and decode shas (plain text)
             content = dict(contents)[CONAN_MANIFEST]
@@ -125,11 +114,7 @@
                                                                               CONANINFO))
         md5s = self.get_package_snapshot(pref) if self._config.download_cache else None
         # Get the info (in memory)
-<<<<<<< HEAD
-        contents = self._download_files({CONANINFO: urls[CONANINFO]}, md5s, quiet=True)
-=======
-        contents = self._download_files({CONANINFO: urls[CONANINFO]})
->>>>>>> 1f512a57
+        contents = self._download_files({CONANINFO: urls[CONANINFO]}, md5s)
         # Unroll generator and decode shas (plain text)
         contents = {key: decode_text(value) for key, value in dict(contents).items()}
         return ConanInfo.loads(contents[CONANINFO])
