import copy
import os
import time
from threading import Thread

from conan.api.output import ConanOutput

from conans.client.downloaders.caching_file_downloader import CachingFileDownloader
from conans.client.rest.client_routes import ClientV2Router
from conans.client.rest.file_uploader import FileUploader
from conans.client.rest.rest_client_common import RestCommonMethods, get_exception_from_error
from conans.errors import ConanException, NotFoundException, PackageNotFoundException, \
    RecipeNotFoundException, AuthenticationException, ForbiddenException
from conans.model.package_ref import PkgReference
from conans.paths import EXPORT_SOURCES_TGZ_NAME
from conans.util.dates import from_iso8601_to_timestamp
from conans.util.thread import ExceptionThread


class RestV2Methods(RestCommonMethods):

    def __init__(self, remote_url, token, custom_headers, requester, config, verify_ssl,
                 checksum_deploy=False):

        super(RestV2Methods, self).__init__(remote_url, token, custom_headers, requester,
                                            config, verify_ssl)
        self._checksum_deploy = checksum_deploy

    @property
    def router(self):
        return ClientV2Router(self.remote_url.rstrip("/"))

    def _get_file_list_json(self, url):
        data = self.get_json(url)
        # Discarding (.keys()) still empty metadata for files
        data["files"] = list(data["files"].keys())
        return data

    def get_recipe(self, ref, dest_folder):
        url = self.router.recipe_snapshot(ref)
        data = self._get_file_list_json(url)
        files = data["files"]
        if EXPORT_SOURCES_TGZ_NAME in files:
            files.remove(EXPORT_SOURCES_TGZ_NAME)

        # If we didn't indicated reference, server got the latest, use absolute now, it's safer
        urls = {fn: self.router.recipe_file(ref, fn) for fn in files}
        self._download_and_save_files(urls, dest_folder, files, parallel=True)
        ret = {fn: os.path.join(dest_folder, fn) for fn in files}
        return ret

    def get_recipe_sources(self, ref, dest_folder):
        # If revision not specified, check latest
        if not ref.revision:
            ref, _ = self.get_latest_recipe_reference(ref)
        url = self.router.recipe_snapshot(ref)
        data = self._get_file_list_json(url)
        files = data["files"]
        if EXPORT_SOURCES_TGZ_NAME not in files:
            return None
        files = [EXPORT_SOURCES_TGZ_NAME, ]

        # If we didn't indicated reference, server got the latest, use absolute now, it's safer
        urls = {fn: self.router.recipe_file(ref, fn) for fn in files}
        self._download_and_save_files(urls, dest_folder, files)
        ret = {fn: os.path.join(dest_folder, fn) for fn in files}
        return ret

    def get_package(self, pref, dest_folder):
        url = self.router.package_snapshot(pref)
        data = self._get_file_list_json(url)
        files = data["files"]
        # If we didn't indicated reference, server got the latest, use absolute now, it's safer
        urls = {fn: self.router.package_file(pref, fn) for fn in files}
        self._download_and_save_files(urls, dest_folder, files)
        ret = {fn: os.path.join(dest_folder, fn) for fn in files}
        return ret

    @staticmethod
    def _is_dir(path, files):
        if path == ".":
            return True
        for the_file in files["files"]:
            if path == the_file:
                return False
            elif the_file.startswith(path):
                return True
        raise NotFoundException("The specified path doesn't exist")

    @staticmethod
    def _list_dir_contents(path, files):
        ret = []
        for the_file in files["files"]:
            if path == "." or the_file.startswith(path):
                tmp = the_file[len(path) - 1:].split("/", 1)[0]
                if tmp not in ret:
                    ret.append(tmp)
        return sorted(ret)

    def _upload_recipe(self, ref, files_to_upload):
        # Direct upload the recipe
        urls = {fn: self.router.recipe_file(ref, fn)
                for fn in files_to_upload}
        self._upload_files(files_to_upload, urls)

    def _upload_package(self, pref, files_to_upload):
        urls = {fn: self.router.package_file(pref, fn)
                for fn in files_to_upload}
        self._upload_files(files_to_upload, urls)

    def _upload_files(self, files, urls):
        t1 = time.time()
        failed = []
        uploader = FileUploader(self.requester, self.verify_ssl, self._config)
        # conan_package.tgz and conan_export.tgz are uploaded first to avoid uploading conaninfo.txt
        # or conanamanifest.txt with missing files due to a network failure
        output = ConanOutput()
        for filename in sorted(files):
<<<<<<< HEAD
            # As the filenames are sorted, the last one is always "conanmanifest.txt"
            if self._output and not self._output.is_terminal:
                msg = "Uploading: %s" % filename if not display_name else (
                    "Uploading %s -> %s" % (filename, display_name))
                self._output.writeln(msg)
=======
            if output and not output.is_terminal:
                msg ="-> %s" % filename
                output.info(msg)
>>>>>>> 6071be9e
            resource_url = urls[filename]
            try:
                headers = {}
                uploader.upload(resource_url, files[filename], auth=self.auth,
                                dedup=self._checksum_deploy,
                                headers=headers)
            except (AuthenticationException, ForbiddenException):
                raise
            except Exception as exc:
                output.error("\nError uploading file: %s, '%s'" % (filename, exc))
                failed.append(filename)

        if failed:
            raise ConanException("Execute upload again to retry upload the failed files: %s"
                                 % ", ".join(failed))

    def _download_and_save_files(self, urls, dest_folder, files, parallel=False):
        # Take advantage of filenames ordering, so that conan_package.tgz and conan_export.tgz
        # can be < conanfile, conaninfo, and sent always the last, so smaller files go first
        retry = self._config.get("core.download:retry", check_type=int, default=2)
        retry_wait = self._config.get("core.download:retry_wait", check_type=int, default=0)
        download_cache = self._config.get("core.download:download_cache")
        if download_cache and not os.path.isabs(download_cache):
            raise ConanException("core.download:download_cache must be an absolute path")
        downloader = CachingFileDownloader(self.requester, download_cache=download_cache)
        threads = []

        for filename in sorted(files, reverse=True):
            resource_url = urls[filename]
            abs_path = os.path.join(dest_folder, filename)
            os.makedirs(os.path.dirname(abs_path), exist_ok=True)  # filename in subfolder must exist
            if parallel:
                kwargs = {"url": resource_url, "file_path": abs_path, "retry": retry,
                          "retry_wait": retry_wait, "verify_ssl": self.verify_ssl,
                          "auth": self.auth}
                thread = ExceptionThread(target=downloader.download, kwargs=kwargs)
                threads.append(thread)
                thread.start()
            else:
                downloader.download(url=resource_url, file_path=abs_path, auth=self.auth,
                                    verify_ssl=self.verify_ssl, retry=retry, retry_wait=retry_wait)
        for t in threads:
            t.join()

    def remove_all_packages(self, ref):
        """ Remove all packages from the specified reference"""
        self.check_credentials()
        assert ref.revision is not None, "remove_packages needs RREV"

        url = self.router.remove_all_packages(ref)
        response = self.requester.delete(url, auth=self.auth, verify=self.verify_ssl,
                                         headers=self.custom_headers)
        if response.status_code == 404:
            # Double check if it is a 404 because there are no packages
            try:
                package_search_url = self.router.search_packages(ref)
                if not self.get_json(package_search_url):
                    return
            except Exception as e:
                pass
        if response.status_code != 200:  # Error message is text
            # To be able to access ret.text (ret.content are bytes)
            response.charset = "utf-8"
            raise get_exception_from_error(response.status_code)(response.text)

    def remove_packages(self, prefs):
        self.check_credentials()
        for pref in prefs:
            if not pref.revision:
                prevs = self.get_package_revisions_references(pref)
            else:
                prevs = [pref]
            for prev in prevs:
                url = self.router.remove_package(prev)
                response = self.requester.delete(url, auth=self.auth, headers=self.custom_headers,
                                                 verify=self.verify_ssl)
                if response.status_code == 404:
                    raise PackageNotFoundException(pref)
                if response.status_code != 200:  # Error message is text
                    # To be able to access ret.text (ret.content are bytes)
                    response.charset = "utf-8"
                    raise get_exception_from_error(response.status_code)(response.text)

    def remove_recipe(self, ref):
        """ Remove a recipe and packages """
        self.check_credentials()
        if ref.revision is None:
            # Remove all the RREVs
            refs = self.get_recipe_revisions_references(ref)
        else:
            refs = [ref]

        for ref in refs:
            url = self.router.remove_recipe(ref)
            response = self.requester.delete(url, auth=self.auth, headers=self.custom_headers,
                                             verify=self.verify_ssl)
            if response.status_code == 404:
                raise RecipeNotFoundException(ref)
            if response.status_code != 200:  # Error message is text
                # To be able to access ret.text (ret.content are bytes)
                response.charset = "utf-8"
                raise get_exception_from_error(response.status_code)(response.text)

    def get_recipe_revision_reference(self, ref):
        # FIXME: implement this new endpoint in the remotes?
        assert ref.revision, "recipe_exists has to be called with a complete reference"
        ref_without_rev = copy.copy(ref)
        ref_without_rev.revision = None
        try:
            remote_refs = self.get_recipe_revisions_references(ref_without_rev)
        except NotFoundException:
            raise RecipeNotFoundException(ref)
        for r in remote_refs:
            if r == ref:
                return r
        raise RecipeNotFoundException(ref)

    def get_package_revision_reference(self, pref):
        # FIXME: implement this endpoint in the remotes?
        assert pref.revision, "get_package_revision_reference has to be called with a complete reference"
        pref_without_rev = copy.copy(pref)
        pref_without_rev.revision = None
        try:
            remote_prefs = self.get_package_revisions_references(pref_without_rev)
        except NotFoundException:
            raise PackageNotFoundException(pref)
        for p in remote_prefs:
            if p == pref:
                return p
        raise PackageNotFoundException(pref)

    def get_recipe_revisions_references(self, ref):
        url = self.router.recipe_revisions(ref)
        tmp = self.get_json(url)["revisions"]
        remote_refs = []
        for item in tmp:
            _tmp = copy.copy(ref)
            _tmp.revision = item.get("revision")
            _tmp.timestamp = from_iso8601_to_timestamp(item.get("time"))
            remote_refs.append(_tmp)

        if ref.revision:  # FIXME: This is a bit messy, is it checking the existance? or getting the time? or both?
            assert "This shoudln't be happening, get_recipe_revisions_references"
        return remote_refs

    def get_latest_recipe_reference(self, ref):
        url = self.router.recipe_latest(ref)
        data = self.get_json(url)
        remote_ref = copy.copy(ref)
        remote_ref.revision = data.get("revision")
        remote_ref.timestamp = from_iso8601_to_timestamp(data.get("time"))
        return remote_ref

    def get_package_revisions_references(self, pref, headers=None):
        url = self.router.package_revisions(pref)
        tmp = self.get_json(url, headers=headers)["revisions"]
        remote_prefs = [PkgReference(pref.ref, pref.package_id, item.get("revision"),
                              from_iso8601_to_timestamp(item.get("time"))) for item in tmp]

        if pref.revision:  # FIXME: This is a bit messy, is it checking the existance? or getting the time? or both?
            for _pref in remote_prefs:
                if _pref.revision == pref.revision:
                    return [_pref]
            raise PackageNotFoundException(pref)
        return remote_prefs

    def get_latest_package_reference(self, pref: PkgReference, headers):
        url = self.router.package_latest(pref)
        data = self.get_json(url, headers=headers)
        remote_pref = copy.copy(pref)
        remote_pref.revision = data.get("revision")
        remote_pref.timestamp = from_iso8601_to_timestamp(data.get("time"))
        return remote_pref<|MERGE_RESOLUTION|>--- conflicted
+++ resolved
@@ -1,7 +1,6 @@
 import copy
 import os
 import time
-from threading import Thread
 
 from conan.api.output import ConanOutput
 
@@ -116,17 +115,10 @@
         # or conanamanifest.txt with missing files due to a network failure
         output = ConanOutput()
         for filename in sorted(files):
-<<<<<<< HEAD
             # As the filenames are sorted, the last one is always "conanmanifest.txt"
-            if self._output and not self._output.is_terminal:
-                msg = "Uploading: %s" % filename if not display_name else (
-                    "Uploading %s -> %s" % (filename, display_name))
-                self._output.writeln(msg)
-=======
             if output and not output.is_terminal:
                 msg ="-> %s" % filename
                 output.info(msg)
->>>>>>> 6071be9e
             resource_url = urls[filename]
             try:
                 headers = {}
