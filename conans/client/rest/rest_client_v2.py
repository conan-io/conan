--- conflicted
+++ resolved
@@ -59,11 +59,7 @@
         url = self.conans_router.recipe_snapshot(ref)
         ref_str = ref.full_repr()
         snap, reference, rev_time = self._get_snapshot(url, ref_str)
-<<<<<<< HEAD
-        ref = ConanFileReference.loads(ref_str)
-=======
         ref = ConanFileReference.loads(reference)
->>>>>>> 0f5069c8
         return snap, ref, rev_time
 
     def _get_package_snapshot(self, pref):
