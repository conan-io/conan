import os
import time

from conans.client.remote_manager import check_compressed_files
from conans.client.rest.rest_client_common import RestCommonMethods
from conans.client.rest.uploader_downloader import Downloader, Uploader
from conans.errors import NotFoundException, ConanException
from conans.model.info import ConanInfo
from conans.model.manifest import FileTreeManifest
from conans.model.ref import PackageReference, ConanFileReference
from conans.paths import CONAN_MANIFEST, CONANINFO, EXPORT_SOURCES_TGZ_NAME, EXPORT_TGZ_NAME, \
    PACKAGE_TGZ_NAME
from conans.util.files import decode_text
from conans.util.log import logger


class RestV2Methods(RestCommonMethods):

    def __init__(self, remote_url, token, custom_headers, output, requester, verify_ssl,
                 revisions_enabled, put_headers=None, checksum_deploy=False):

        super(RestV2Methods, self).__init__(remote_url, token, custom_headers, output, requester,
                                            verify_ssl, put_headers)
        self._checksum_deploy = checksum_deploy
        self._revisions_enabled = revisions_enabled  # !!!! NOT USED!

    @property
    def remote_api_url(self):
        return "%s/v2" % self.remote_url.rstrip("/")

    def _get_remote_file_contents(self, url):
        downloader = Downloader(self.requester, self._output, self.verify_ssl)
        contents = downloader.download(url, auth=self.auth)
        return contents

    def _get_snapshot(self, url, reference):
        try:
            data = self.get_json(url)
            files_list = [os.path.normpath(filename) for filename in data["files"]]
            reference = data["reference"]
        except NotFoundException:
            files_list = []
        return files_list, reference

    def _get_recipe_snapshot(self, reference):
        url = self._recipe_url(reference)
        snap, reference = self._get_snapshot(url, reference.full_repr())
        reference = ConanFileReference.loads(reference)
<<<<<<< HEAD
        return snap, reference
=======
        # Discarding (.keys()) still empty metadata for files
        return snap.keys(), reference
>>>>>>> dafc475b

    def _get_package_snapshot(self, package_reference):
        url = self._package_url(package_reference)
        snap, p_reference = self._get_snapshot(url, package_reference.full_repr())
        reference = PackageReference.loads(p_reference)
<<<<<<< HEAD
        return snap, reference
=======
        # Discarding (.keys()) still empty metadata for files
        return snap.keys(), reference
>>>>>>> dafc475b

    def get_conan_manifest(self, conan_reference):
        url = "%s/%s" % (self._recipe_url(conan_reference), CONAN_MANIFEST)
        content = self._get_remote_file_contents(url)
        return FileTreeManifest.loads(decode_text(content))

    def get_package_manifest(self, package_reference):
        url = "%s/%s" % (self._package_url(package_reference), CONAN_MANIFEST)
        content = self._get_remote_file_contents(url)
        return FileTreeManifest.loads(decode_text(content))

    def get_package_info(self, package_reference):
        url = "%s/%s" % (self._package_url(package_reference), CONANINFO)
        content = self._get_remote_file_contents(url)
        return ConanInfo.loads(decode_text(content))

    def get_recipe(self, conan_reference, dest_folder):
        url = self._recipe_url(conan_reference)
        data = self.get_json(url)
        files = data["files"]
        check_compressed_files(EXPORT_TGZ_NAME, files)
        reference = ConanFileReference.loads(data["reference"])
        if EXPORT_SOURCES_TGZ_NAME in files:
            files.remove(EXPORT_SOURCES_TGZ_NAME)

        # If we didn't indicated reference, server got the latest, use absolute now, it's safer
        url = self._recipe_url(reference)
        self._download_and_save_files(url, dest_folder, files)
        ret = {fn: os.path.join(dest_folder, fn) for fn in files}
        return ret, reference

    def get_recipe_sources(self, conan_reference, dest_folder):
        url = self._recipe_url(conan_reference)
        data = self.get_json(url)
        files = data["files"]
        check_compressed_files(EXPORT_SOURCES_TGZ_NAME, files)
        if EXPORT_SOURCES_TGZ_NAME not in files:
            return None
        files = [EXPORT_SOURCES_TGZ_NAME, ]

        # If we didn't indicated reference, server got the latest, use absolute now, it's safer
        url = self._recipe_url(ConanFileReference.loads(data["reference"]))
        self._download_and_save_files(url, dest_folder, files)
        ret = {fn: os.path.join(dest_folder, fn) for fn in files}
        return ret

    def get_package(self, package_reference, dest_folder):
        url = self._package_url(package_reference)
        data = self.get_json(url)
        files = data["files"]
        check_compressed_files(PACKAGE_TGZ_NAME, files)
        # If we didn't indicated reference, server got the latest, use absolute now, it's safer
        url = self._package_url(PackageReference.loads(data["reference"]))
        self._download_and_save_files(url, dest_folder, files)
        ret = {fn: os.path.join(dest_folder, fn) for fn in files}
        return ret

    def get_path(self, conan_reference, package_id, path):

        if not package_id:
            url = self._recipe_url(conan_reference)
        else:
            package_ref = PackageReference(conan_reference, package_id)
            url = self._package_url(package_ref)

        try:
            files = self.get_json(url)
        except NotFoundException:
            if package_id:
                raise NotFoundException("Package %s:%s not found" % (conan_reference, package_id))
            else:
                raise NotFoundException("Recipe %s not found" % str(conan_reference))

        def is_dir(the_path):
            if the_path == ".":
                return True
            for the_file in files["files"]:
                if the_path == the_file:
                    return False
                elif the_file.startswith(the_path):
                    return True
            raise NotFoundException("The specified path doesn't exist")

        if is_dir(path):
            ret = []
            for the_file in files["files"]:

                if path == "." or the_file.startswith(path):
                    tmp = the_file[len(path)-1:].split("/", 1)[0]
                    if tmp not in ret:
                        ret.append(tmp)
            return sorted(ret)
        else:
            url += "/%s" % path
            content = self._get_remote_file_contents(url)
            return decode_text(content)

    def _upload_recipe(self, conan_reference, files_to_upload, retry, retry_wait):
        # Direct upload the recipe
        url = self._recipe_url(conan_reference)
        self._upload_files(files_to_upload, url, retry, retry_wait)

    def _upload_package(self, package_reference, files_to_upload, retry, retry_wait):
        url = self._package_url(package_reference)
        self._upload_files(files_to_upload, url, retry, retry_wait)

    def _upload_files(self, files, base_url, retry, retry_wait):
        t1 = time.time()
        failed = []
        uploader = Uploader(self.requester, self._output, self.verify_ssl)
        # Take advantage of filenames ordering, so that conan_package.tgz and conan_export.tgz
        # can be < conanfile, conaninfo, and sent always the last, so smaller files go first
        for filename in sorted(files, reverse=True):
            self._output.rewrite_line("Uploading %s" % filename)
            resource_url = "%s/%s" % (base_url, filename)
            try:
                response = uploader.upload(resource_url, files[filename], auth=self.auth,
                                           dedup=self._checksum_deploy, retry=retry,
                                           retry_wait=retry_wait,
                                           headers=self._put_headers)
                self._output.writeln("")
                if not response.ok:
                    self._output.error("\nError uploading file: %s, '%s'" % (filename,
                                                                             response.content))
                    failed.append(filename)
                else:
                    pass
            except Exception as exc:
                self._output.error("\nError uploading file: %s, '%s'" % (filename, exc))
                failed.append(filename)

        if failed:
            raise ConanException("Execute upload again to retry upload the failed files: %s"
                                 % ", ".join(failed))
        else:
            logger.debug("\nAll uploaded! Total time: %s\n" % str(time.time() - t1))

    def _download_and_save_files(self, base_url, dest_folder, files):
        downloader = Downloader(self.requester, self._output, self.verify_ssl)
        # Take advantage of filenames ordering, so that conan_package.tgz and conan_export.tgz
        # can be < conanfile, conaninfo, and sent always the last, so smaller files go first
        for filename in sorted(files, reverse=True):
            if self._output:
                self._output.writeln("Downloading %s" % filename)
            resource_url = "%s/%s" % (base_url, filename)
            abs_path = os.path.join(dest_folder, filename)
            downloader.download(resource_url, abs_path, auth=self.auth)

    def _recipe_url(self, conan_reference):
        url = "%s/conans/%s" % (self.remote_api_url, "/".join(conan_reference))

        if conan_reference.revision:
            url += "#%s" % conan_reference.revision
        return url.replace("#", "%23")

    def _package_url(self, p_reference):
        url = self._recipe_url(p_reference.conan)
        url += "/packages/%s" % p_reference.package_id
        if p_reference.revision:
            url += "#%s" % p_reference.revision
        return url.replace("#", "%23")<|MERGE_RESOLUTION|>--- conflicted
+++ resolved
@@ -46,23 +46,15 @@
         url = self._recipe_url(reference)
         snap, reference = self._get_snapshot(url, reference.full_repr())
         reference = ConanFileReference.loads(reference)
-<<<<<<< HEAD
-        return snap, reference
-=======
         # Discarding (.keys()) still empty metadata for files
         return snap.keys(), reference
->>>>>>> dafc475b
 
     def _get_package_snapshot(self, package_reference):
         url = self._package_url(package_reference)
         snap, p_reference = self._get_snapshot(url, package_reference.full_repr())
         reference = PackageReference.loads(p_reference)
-<<<<<<< HEAD
-        return snap, reference
-=======
         # Discarding (.keys()) still empty metadata for files
         return snap.keys(), reference
->>>>>>> dafc475b
 
     def get_conan_manifest(self, conan_reference):
         url = "%s/%s" % (self._recipe_url(conan_reference), CONAN_MANIFEST)
