--- conflicted
+++ resolved
@@ -183,11 +183,7 @@
                 uploader.upload(resource_url, files[filename], auth=self.auth,
                                 dedup=self._checksum_deploy, retry=retry,
                                 retry_wait=retry_wait,
-<<<<<<< HEAD
-                                headers=None)
-=======
                                 headers=self._artifacts_properties)
->>>>>>> f77cfc3e
             except (AuthenticationException, ForbiddenException):
                 raise
             except Exception as exc:
