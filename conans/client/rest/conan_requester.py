--- conflicted
+++ resolved
@@ -11,13 +11,8 @@
 
 class ConanRequester(object):
 
-<<<<<<< HEAD
-    def __init__(self, cache, requester=None):
-        requester = requester if requester is not None else requests.Session()
-=======
     def __init__(self, cache, http_requester=None):
         self._http_requester = http_requester if http_requester else requests.Session()
->>>>>>> ae09640d
         timeout = cache.config.request_timeout
         self.proxies = cache.config.proxies or {}
         self._no_proxy_match = [el.strip() for el in
