import os
import traceback
import time
from copy import copy

from conans.util import progress_bar
from conans.client.rest import response_to_str
from conans.errors import AuthenticationException, ConanConnectionError, ConanException, \
    NotFoundException, ForbiddenException, RequestErrorException
from conans.util.files import mkdir, sha1sum, to_file_bytes
from conans.util.log import logger
from conans.util.tracer import log_download


class FileUploader(object):

    def __init__(self, requester, output, verify, chunk_size=1000):
        self.chunk_size = chunk_size
        self.output = output
        self.requester = requester
        self.verify = verify

    def upload(self, url, abs_path, auth=None, dedup=False, retry=None, retry_wait=None,
               headers=None):
        retry = retry if retry is not None else self.requester.retry
        retry = retry if retry is not None else 1
        retry_wait = retry_wait if retry_wait is not None else self.requester.retry_wait
        retry_wait = retry_wait if retry_wait is not None else 5

        # Send always the header with the Sha1
<<<<<<< HEAD
        headers = headers.copy() if headers else {}
=======
        headers = copy(headers) or {}
>>>>>>> f9bbe4a3
        headers["X-Checksum-Sha1"] = sha1sum(abs_path)
        if dedup:
            dedup_headers = {"X-Checksum-Deploy": "true"}
            if headers:
                dedup_headers.update(headers)
            response = self.requester.put(url, data="", verify=self.verify, headers=dedup_headers,
                                          auth=auth)
            if response.status_code == 400:
                raise RequestErrorException(response_to_str(response))

            if response.status_code == 401:
                raise AuthenticationException(response_to_str(response))

            if response.status_code == 403:
                if auth.token is None:
                    raise AuthenticationException(response_to_str(response))
                raise ForbiddenException(response_to_str(response))
            if response.status_code == 201:  # Artifactory returns 201 if the file is there
                return response

        ret = call_with_retry(self.output, retry, retry_wait, self._upload_file, url,
                              abs_path=abs_path, headers=headers, auth=auth)
        return ret

    def _upload_file(self, url, abs_path,  headers, auth):

        file_size = os.stat(abs_path).st_size
        file_name = os.path.basename(abs_path)
        description = "Uploading {}".format(file_name)

        def load_in_chunks(_file, size):
            """Lazy function (generator) to read a file piece by piece.
            Default chunk size: 1k."""
            while True:
                chunk = _file.read(size)
                if not chunk:
                    break
                yield chunk

        with open(abs_path, mode='rb') as file_handler:
            progress = progress_bar.Progress(file_size, self.output, description, print_dot=True)
            chunk_size = 1024
            data = progress.update(load_in_chunks(file_handler, chunk_size), chunk_size)
            iterable_to_file = IterableToFileAdapter(data, file_size)
            try:
                response = self.requester.put(url, data=iterable_to_file, verify=self.verify,
                                              headers=headers, auth=auth)

                if response.status_code == 400:
                    raise RequestErrorException(response_to_str(response))

                if response.status_code == 401:
                    raise AuthenticationException(response_to_str(response))

                if response.status_code == 403:
                    if auth.token is None:
                        raise AuthenticationException(response_to_str(response))
                    raise ForbiddenException(response_to_str(response))

                response.raise_for_status()  # Raise HTTPError for bad http response status

            except ConanException:
                raise
            except Exception as exc:
                raise ConanException(exc)

        return response


class IterableToFileAdapter(object):
    def __init__(self, iterable, total_size):
        self.iterator = iter(iterable)
        self.total_size = total_size

    def read(self, size=-1):  # @UnusedVariable
        return next(self.iterator, b'')

    def __len__(self):
        return self.total_size

    def __iter__(self):
        return self.iterator.__iter__()


class FileDownloader(object):

    def __init__(self, requester, output, verify, chunk_size=1000):
        self.chunk_size = chunk_size
        self.output = output
        self.requester = requester
        self.verify = verify

    def download(self, url, file_path=None, auth=None, retry=None, retry_wait=None, overwrite=False,
                 headers=None):
        retry = retry if retry is not None else self.requester.retry
        retry = retry if retry is not None else 2
        retry_wait = retry_wait if retry_wait is not None else self.requester.retry_wait
        retry_wait = retry_wait if retry_wait is not None else 0

        if file_path and not os.path.isabs(file_path):
            file_path = os.path.abspath(file_path)

        if file_path and os.path.exists(file_path):
            if overwrite:
                if self.output:
                    self.output.warn("file '%s' already exists, overwriting" % file_path)
            else:
                # Should not happen, better to raise, probably we had to remove
                # the dest folder before
                raise ConanException("Error, the file to download already exists: '%s'" % file_path)

        return call_with_retry(self.output, retry, retry_wait, self._download_file, url, auth,
                               headers, file_path)

    def _download_file(self, url, auth, headers, file_path):
        t1 = time.time()
        try:
            response = self.requester.get(url, stream=True, verify=self.verify, auth=auth,
                                          headers=headers)
        except Exception as exc:
            raise ConanException("Error downloading file %s: '%s'" % (url, exc))

        if not response.ok:
            if response.status_code == 404:
                raise NotFoundException("Not found: %s" % url)
            elif response.status_code == 403:
                if auth.token is None:
                    raise AuthenticationException(response_to_str(response))
                raise ForbiddenException(response_to_str(response))
            elif response.status_code == 401:
                raise AuthenticationException()
            raise ConanException("Error %d downloading file %s" % (response.status_code, url))

        def read_response(size):
            for chunk in response.iter_content(size):
                yield chunk

        def write_chunks(chunks, path):
            ret = None
            downloaded_size = 0
            if path:
                mkdir(os.path.dirname(path))
                with open(path, 'wb') as file_handler:
                    for chunk in chunks:
                        file_handler.write(to_file_bytes(chunk))
                        downloaded_size += len(chunk)
            else:
                ret_data = bytearray()
                for chunk in chunks:
                    ret_data.extend(chunk)
                    downloaded_size += len(chunk)
                ret = bytes(ret_data)
            return ret, downloaded_size

        try:
            logger.debug("DOWNLOAD: %s" % url)
            total_length = response.headers.get('content-length') or len(response.content)
            total_length = int(total_length)
            description = "Downloading {}".format(os.path.basename(file_path)) if file_path else None
            progress = progress_bar.Progress(total_length, self.output, description, print_dot=False)

            chunk_size = 1024 if not file_path else 1024 * 100
            encoding = response.headers.get('content-encoding')
            gzip = (encoding == "gzip")

            written_chunks, total_downloaded_size = write_chunks(
                progress.update(read_response(chunk_size), chunk_size),
                file_path
            )

            response.close()
            if total_downloaded_size != total_length and not gzip:
                raise ConanException("Transfer interrupted before "
                                     "complete: %s < %s" % (total_downloaded_size, total_length))

            duration = time.time() - t1
            log_download(url, duration)
            return written_chunks

        except Exception as e:
            logger.debug(e.__class__)
            logger.debug(traceback.format_exc())
            # If this part failed, it means problems with the connection to server
            raise ConanConnectionError("Download failed, check server, possibly try again\n%s"
                                       % str(e))


def print_progress(output, units, progress=""):
    if output.is_terminal:
        output.rewrite_line("[%s%s] %s" % ('=' * units, ' ' * (50 - units), progress))


def call_with_retry(out, retry, retry_wait, method, *args, **kwargs):
    for counter in range(retry + 1):
        try:
            return method(*args, **kwargs)
        except (NotFoundException, ForbiddenException, AuthenticationException,
                RequestErrorException):
            raise
        except ConanException as exc:
            if counter == retry:
                raise
            else:
                if out:
                    out.error(exc)
                    out.info("Waiting %d seconds to retry..." % retry_wait)
                time.sleep(retry_wait)<|MERGE_RESOLUTION|>--- conflicted
+++ resolved
@@ -28,11 +28,7 @@
         retry_wait = retry_wait if retry_wait is not None else 5
 
         # Send always the header with the Sha1
-<<<<<<< HEAD
-        headers = headers.copy() if headers else {}
-=======
         headers = copy(headers) or {}
->>>>>>> f9bbe4a3
         headers["X-Checksum-Sha1"] = sha1sum(abs_path)
         if dedup:
             dedup_headers = {"X-Checksum-Deploy": "true"}
