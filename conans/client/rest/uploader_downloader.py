--- conflicted
+++ resolved
@@ -4,15 +4,9 @@
 
 import conans.tools
 from conans.errors import ConanException, ConanConnectionError, NotFoundException
-<<<<<<< HEAD
-from conans.util.files import sha1sum, exception_message_safe, to_file_bytes, mkdir,\
-    save_append
-=======
 from conans.util.files import save_append, sha1sum, exception_message_safe, to_file_bytes, mkdir
->>>>>>> 419beea8
 from conans.util.log import logger
 from conans.util.tracer import log_download
-from conans.unicode import assert_unicode
 
 
 class Uploader(object):
@@ -24,7 +18,6 @@
         self.verify = verify
 
     def upload(self, url, abs_path, auth=None, dedup=False, retry=1, retry_wait=0, headers=None):
-        assert_unicode(abs_path)
         if dedup:
             dedup_headers = {"X-Checksum-Deploy": "true", "X-Checksum-Sha1": sha1sum(abs_path)}
             if headers:
