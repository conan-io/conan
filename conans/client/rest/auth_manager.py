--- conflicted
+++ resolved
@@ -12,16 +12,12 @@
     get_conan with the new token.
 """
 
-from conans.errors import AuthenticationException, ForbiddenException,\
-    ConanException
+from conans.errors import AuthenticationException, ForbiddenException, ConanException
 from uuid import getnode as get_mac
 import hashlib
 from conans.util.log import logger
-<<<<<<< HEAD
 from conans.client.cmd.user import update_localdb
-=======
 from conans.util.env_reader import get_env
->>>>>>> 96005836
 
 
 def input_credentials_if_unauthorized(func):
@@ -132,7 +128,7 @@
     # ######### CONAN API METHODS ##########
 
     @input_credentials_if_unauthorized
-    def upload_recipe(self, conan_reference, the_files, retry, retry_wait, ignore_deleted_file, 
+    def upload_recipe(self, conan_reference, the_files, retry, retry_wait, ignore_deleted_file,
                       no_overwrite):
         return self._rest_client.upload_recipe(conan_reference, the_files, retry, retry_wait,
                                                ignore_deleted_file, no_overwrite)
