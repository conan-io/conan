--- conflicted
+++ resolved
@@ -10,7 +10,7 @@
 from conans.errors import (EXCEPTION_CODE_MAPPING, NotFoundException, ConanException,
                            AuthenticationException)
 from conans.model.manifest import FileTreeManifest
-from conans.model.ref import ConanFileReference, PackageReference
+from conans.model.ref import ConanFileReference
 from conans.search.search import filter_packages
 from conans.util.files import decode_text, load
 from conans.util.log import logger
@@ -287,8 +287,4 @@
                                        headers=self.custom_headers,
                                        verify=self.verify_ssl,
                                        json=payload)
-<<<<<<< HEAD
-        return response
-=======
-        return response
->>>>>>> dafc475b
+        return response