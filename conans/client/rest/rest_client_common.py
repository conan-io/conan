import json

import time
from requests.auth import AuthBase, HTTPBasicAuth

from conans import COMPLEX_SEARCH_CAPABILITY
from conans.client.cmd.uploader import UPLOAD_POLICY_NO_OVERWRITE, \
    UPLOAD_POLICY_NO_OVERWRITE_RECIPE, UPLOAD_POLICY_FORCE
from conans.errors import (EXCEPTION_CODE_MAPPING, NotFoundException, ConanException,
                           AuthenticationException)
from conans.model.manifest import FileTreeManifest
from conans.model.ref import ConanFileReference
from conans.model.rest_routes import RestRoutes
from conans.search.search import filter_packages
from conans.util.files import decode_text, load
from conans.util.log import logger


class JWTAuth(AuthBase):
    """Attaches JWT Authentication to the given Request object."""
    def __init__(self, token):
        self.token = token

    def __call__(self, request):
        if self.token:
            request.headers['Authorization'] = "Bearer %s" % str(self.token)
        return request


def _base_error(error_code):
    return int(str(error_code)[0] + "00")


def get_exception_from_error(error_code):
    try:
        tmp = {}
        for key, value in EXCEPTION_CODE_MAPPING.items():
            if value not in tmp:
                tmp[value] = key
        if error_code in tmp:
            logger.debug("REST ERROR: %s" % str(tmp[error_code]))
            return tmp[error_code]
        else:
            logger.debug("REST ERROR: %s" % str(_base_error(error_code)))
            return tmp[_base_error(error_code)]
    except KeyError:
        return None


def handle_return_deserializer(deserializer=None):
    """Decorator for rest api methods.
    Map exceptions and http return codes and deserialize if needed.

    deserializer: Function for deserialize values"""
    def handle_return(method):
        def inner(*argc, **argv):
            ret = method(*argc, **argv)
            if ret.status_code != 200:
                ret.charset = "utf-8"  # To be able to access ret.text (ret.content are bytes)
                text = ret.text if ret.status_code != 404 else "404 Not found"
                raise get_exception_from_error(ret.status_code)(text)
            return deserializer(ret.content) if deserializer else decode_text(ret.content)
        return inner
    return handle_return


class RestCommonMethods(object):

    def __init__(self, remote_url, token, custom_headers, output, requester, verify_ssl,
                 put_headers=None):

        self.token = token
        self.remote_url = remote_url
        self.custom_headers = custom_headers
        self._output = output
        self.requester = requester
        self.verify_ssl = verify_ssl
        self._put_headers = put_headers

    @property
    def auth(self):
        return JWTAuth(self.token)

    @handle_return_deserializer()
    def authenticate(self, user, password):
        """Sends user + password to get a token"""
        auth = HTTPBasicAuth(user, password)
        url = self.router.common_authenticate()
        logger.debug("REST: Authenticate: %s" % url)
        ret = self.requester.get(url, auth=auth, headers=self.custom_headers,
                                 verify=self.verify_ssl)
        if ret.status_code == 401:
            raise AuthenticationException("Wrong user or password")
        # Cannot check content-type=text/html, conan server is doing it wrong
        if not ret.ok or "html>" in str(ret.content):
            raise ConanException("%s\n\nInvalid server response, check remote URL and "
                                 "try again" % str(ret.content))
        return ret

    @handle_return_deserializer()
    def check_credentials(self):
        """If token is not valid will raise AuthenticationException.
        User will be asked for new user/pass"""
        url = self.router.common_check_credentials()
        logger.debug("REST: Check credentials: %s" % url)
        ret = self.requester.get(url, auth=self.auth, headers=self.custom_headers,
                                 verify=self.verify_ssl)
        return ret

    def server_info(self):
        """Get information about the server: status, version, type and capabilities"""
        url = self.router.ping()
        logger.debug("REST: ping: %s" % url)

        ret = self.requester.get(url, auth=self.auth, headers=self.custom_headers,
                                 verify=self.verify_ssl)
        if ret.status_code == 404:
            raise NotFoundException("Not implemented endpoint")

        version_check = ret.headers.get('X-Conan-Client-Version-Check', None)
        server_version = ret.headers.get('X-Conan-Server-Version', None)
        server_capabilities = ret.headers.get('X-Conan-Server-Capabilities', "")
        server_capabilities = [cap.strip() for cap in server_capabilities.split(",") if cap]

        return version_check, server_version, server_capabilities

    def get_json(self, url, data=None):
        headers = self.custom_headers
        if data:  # POST request
            headers.update({'Content-type': 'application/json',
                            'Accept': 'text/plain',
                            'Accept': 'application/json'})
            logger.debug("REST: post: %s" % url)
            response = self.requester.post(url, auth=self.auth, headers=headers,
                                           verify=self.verify_ssl,
                                           stream=True,
                                           data=json.dumps(data))
        else:
            logger.debug("REST: get: %s" % url)
            response = self.requester.get(url, auth=self.auth, headers=headers,
                                          verify=self.verify_ssl,
                                          stream=True)

        if response.status_code != 200:  # Error message is text
            response.charset = "utf-8"  # To be able to access ret.text (ret.content are bytes)
            raise get_exception_from_error(response.status_code)(response.text)

        content = decode_text(response.content)
        content_type = response.headers.get("Content-Type")
        if content_type != 'application/json':
            raise ConanException("%s\n\nResponse from remote is not json, but '%s'"
                                 % (content, content_type))

        try:  # This can fail, if some proxy returns 200 and an html message
            result = json.loads(content)
        except Exception:
            raise ConanException("Remote responded with broken json: %s" % content)
        if not isinstance(result, dict):
            raise ConanException("Unexpected server response %s" % result)
        return result

    def upload_recipe(self, ref, the_files, retry, retry_wait, policy, remote_manifest):
        """
        the_files: dict with relative_path: content
        """
        self.check_credentials()

        # Get the remote snapshot
        remote_snapshot = self.get_recipe_snapshot(ref)

        if remote_snapshot and policy != UPLOAD_POLICY_FORCE:
<<<<<<< HEAD
            remote_manifest = remote_manifest or self.get_conan_manifest(ref)
=======
            remote_manifest = remote_manifest or self.get_recipe_manifest(ref_snapshot)
>>>>>>> baead562
            local_manifest = FileTreeManifest.loads(load(the_files["conanmanifest.txt"]))

            if remote_manifest == local_manifest:
                return False

            if policy in (UPLOAD_POLICY_NO_OVERWRITE, UPLOAD_POLICY_NO_OVERWRITE_RECIPE):
                raise ConanException("Local recipe is different from the remote recipe. "
                                     "Forbidden overwrite")

        files_to_upload = {filename.replace("\\", "/"): path
                           for filename, path in the_files.items()}
        deleted = set(remote_snapshot).difference(the_files)

        if files_to_upload:
            self._upload_recipe(ref, files_to_upload, retry, retry_wait)
        if deleted:
            self._remove_conanfile_files(ref, deleted)

        return bool(files_to_upload or deleted)

    def get_recipe_snapshot(self, ref):
        url = self.router.recipe_snapshot(ref)
        snap = self._get_snapshot(url)
        return snap

    def get_package_snapshot(self, pref):
        url = self.router.package_snapshot(pref)
        snap = self._get_snapshot(url)
        return snap

    def upload_package(self, pref, the_files, retry, retry_wait, policy):
        """
        basedir: Base directory with the files to upload (for read the files in disk)
        relative_files: relative paths to upload
        """
        self.check_credentials()

        t1 = time.time()
        # Get the remote snapshot
        remote_snapshot = self.get_package_snapshot(pref)

        if remote_snapshot:
            remote_manifest = self.get_package_manifest(pref)
            local_manifest = FileTreeManifest.loads(load(the_files["conanmanifest.txt"]))

            if remote_manifest == local_manifest:
                return False

            if policy == UPLOAD_POLICY_NO_OVERWRITE:
                raise ConanException("Local package is different from the remote package. "
                                     "Forbidden overwrite")

        files_to_upload = the_files
        deleted = set(remote_snapshot).difference(the_files)
        if files_to_upload:
            self._upload_package(pref, files_to_upload, retry, retry_wait)
        if deleted:
            raise Exception("This shouldn't be happening, deleted files "
                            "in local package present in remote: %s.\n Please, report it at "
                            "https://github.com/conan-io/conan/issues " % str(deleted))

        logger.debug("UPLOAD: Time upload package: %f" % (time.time() - t1))
        return True

    def search(self, pattern=None, ignorecase=True):
        """
        the_files: dict with relative_path: content
        """
        url = self.router.search(pattern, ignorecase)
        response = self.get_json(url)["results"]
        return [ConanFileReference.loads(reference) for reference in response]

    def search_packages(self, ref, query):

        if not query:
            url = self.router.search_packages(ref)
            package_infos = self.get_json(url)
            return package_infos

        # Read capabilities
        try:
            _, _, capabilities = self.server_info()
        except NotFoundException:
            capabilities = []

        if COMPLEX_SEARCH_CAPABILITY in capabilities:
            url = self.router.search_packages(ref, query)
            package_infos = self.get_json(url)
            return package_infos
        else:
            url = self.router.search_packages(ref)
            package_infos = self.get_json(url)
            return filter_packages(query, package_infos)

    def _post_json(self, url, payload):
        logger.debug("REST: post: %s" % url)
        response = self.requester.post(url,
                                       auth=self.auth,
                                       headers=self.custom_headers,
                                       verify=self.verify_ssl,
                                       json=payload)
        return response<|MERGE_RESOLUTION|>--- conflicted
+++ resolved
@@ -169,11 +169,7 @@
         remote_snapshot = self.get_recipe_snapshot(ref)
 
         if remote_snapshot and policy != UPLOAD_POLICY_FORCE:
-<<<<<<< HEAD
-            remote_manifest = remote_manifest or self.get_conan_manifest(ref)
-=======
-            remote_manifest = remote_manifest or self.get_recipe_manifest(ref_snapshot)
->>>>>>> baead562
+            remote_manifest = remote_manifest or self.get_recipe_manifest(ref)
             local_manifest = FileTreeManifest.loads(load(the_files["conanmanifest.txt"]))
 
             if remote_manifest == local_manifest:
