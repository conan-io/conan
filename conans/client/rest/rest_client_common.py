--- conflicted
+++ resolved
@@ -158,14 +158,9 @@
         ret = self.requester.get(url, auth=self.auth, headers=self.custom_headers,
                                  verify=self.verify_ssl)
 
-<<<<<<< HEAD
-        if ret.status_code == 401:
-            raise AuthenticationException("")
-
-=======
         if not ret.ok:
             raise get_exception_from_error(ret.status_code)("")
->>>>>>> 85f52324
+
         version_check = ret.headers.get('X-Conan-Client-Version-Check', None)
         server_version = ret.headers.get('X-Conan-Server-Version', None)
         server_capabilities = ret.headers.get('X-Conan-Server-Capabilities', "")
