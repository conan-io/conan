import json

import time
<<<<<<< HEAD

from requests.auth import AuthBase, HTTPBasicAuth
from six.moves.urllib.parse import urlencode

from conans import COMPLEX_SEARCH_CAPABILITY, DEFAULT_REVISION_V1
from conans.client.cmd.uploader import UPLOAD_POLICY_FORCE, UPLOAD_POLICY_NO_OVERWRITE, \
    UPLOAD_POLICY_NO_OVERWRITE_RECIPE
from conans.errors import (AuthenticationException, ConanException, EXCEPTION_CODE_MAPPING,
                           NotFoundException)
=======
from requests.auth import AuthBase, HTTPBasicAuth

from conans import COMPLEX_SEARCH_CAPABILITY, DEFAULT_REVISION_V1
from conans.client.cmd.uploader import UPLOAD_POLICY_NO_OVERWRITE, \
    UPLOAD_POLICY_NO_OVERWRITE_RECIPE, UPLOAD_POLICY_FORCE
from conans.client.rest.client_routes import ClientUsersRouterBuilder, \
    ClientSearchRouterBuilder, ClientBaseRouterBuilder
from conans.errors import (EXCEPTION_CODE_MAPPING, NotFoundException, ConanException,
                           AuthenticationException)
>>>>>>> 2f3b6a79
from conans.model.manifest import FileTreeManifest
from conans.model.ref import ConanFileReference, PackageReference
from conans.search.search import filter_packages
from conans.util.env_reader import get_env
from conans.util.files import decode_text, load
from conans.util.log import logger


class JWTAuth(AuthBase):
    """Attaches JWT Authentication to the given Request object."""
    def __init__(self, token):
        self.token = token

    def __call__(self, request):
        if self.token:
            request.headers['Authorization'] = "Bearer %s" % str(self.token)
        return request


def _base_error(error_code):
    return int(str(error_code)[0] + "00")


def get_exception_from_error(error_code):
    try:
        tmp = {value: key for key, value in EXCEPTION_CODE_MAPPING.items()}
        if error_code in tmp:
            logger.debug("REST ERROR: %s" % str(tmp[error_code]))
            return tmp[error_code]
        else:
            logger.debug("REST ERROR: %s" % str(_base_error(error_code)))
            return tmp[_base_error(error_code)]
    except KeyError:
        return None


def handle_return_deserializer(deserializer=None):
    """Decorator for rest api methods.
    Map exceptions and http return codes and deserialize if needed.

    deserializer: Function for deserialize values"""
    def handle_return(method):
        def inner(*argc, **argv):
            ret = method(*argc, **argv)
            if ret.status_code != 200:
                ret.charset = "utf-8"  # To be able to access ret.text (ret.content are bytes)
                text = ret.text if ret.status_code != 404 else "404 Not found"
                raise get_exception_from_error(ret.status_code)(text)
            return deserializer(ret.content) if deserializer else decode_text(ret.content)
        return inner
    return handle_return


class RestCommonMethods(object):

    def __init__(self, remote_url, token, custom_headers, output, requester, verify_ssl,
                 put_headers=None):

        self.token = token
        self.remote_url = remote_url
        self.custom_headers = custom_headers
        self._output = output
        self.requester = requester
        self.verify_ssl = verify_ssl
        self._put_headers = put_headers

    @property
    def auth(self):
        return JWTAuth(self.token)

    @property
    def users_router(self):
        return ClientUsersRouterBuilder(self.remote_api_url)

    @property
    def search_router(self):
        return ClientSearchRouterBuilder(self.remote_api_url)

    @property
    def base_router(self):
        return ClientBaseRouterBuilder(self.remote_api_url)

    @handle_return_deserializer()
    def authenticate(self, user, password):
        """Sends user + password to get a token"""
        auth = HTTPBasicAuth(user, password)
<<<<<<< HEAD
        url = "%s/users/authenticate" % self.remote_api_url
        logger.debug("REST: Authenticate: %s" % url)
=======
        url = self.users_router.common_authenticate()
>>>>>>> 2f3b6a79
        ret = self.requester.get(url, auth=auth, headers=self.custom_headers,
                                 verify=self.verify_ssl)
        if ret.status_code == 401:
            raise AuthenticationException("Wrong user or password")
        # Cannot check content-type=text/html, conan server is doing it wrong
        if not ret.ok or "html>" in str(ret.content):
            raise ConanException("%s\n\nInvalid server response, check remote URL and "
                                 "try again" % str(ret.content))
        return ret

    @handle_return_deserializer()
    def check_credentials(self):
        """If token is not valid will raise AuthenticationException.
        User will be asked for new user/pass"""
<<<<<<< HEAD
        url = "%s/users/check_credentials" % self.remote_api_url
        logger.debug("REST: Check credentials: %s" % url)
=======
        url = self.users_router.common_check_credentials()
>>>>>>> 2f3b6a79
        ret = self.requester.get(url, auth=self.auth, headers=self.custom_headers,
                                 verify=self.verify_ssl)
        return ret

    def server_info(self):
        """Get information about the server: status, version, type and capabilities"""
<<<<<<< HEAD
        url = "%s/ping" % self.remote_api_url
        logger.debug("REST: ping: %s" % url)
=======
        url = self.base_router.ping()
>>>>>>> 2f3b6a79
        ret = self.requester.get(url, auth=self.auth, headers=self.custom_headers,
                                 verify=self.verify_ssl)
        if ret.status_code == 404:
            raise NotFoundException("Not implemented endpoint")

        version_check = ret.headers.get('X-Conan-Client-Version-Check', None)
        server_version = ret.headers.get('X-Conan-Server-Version', None)
        server_capabilities = ret.headers.get('X-Conan-Server-Capabilities', "")
        server_capabilities = [cap.strip() for cap in server_capabilities.split(",") if cap]

        return version_check, server_version, server_capabilities

    def get_json(self, url, data=None):
        headers = self.custom_headers
        if data:  # POST request
            headers.update({'Content-type': 'application/json',
                            'Accept': 'text/plain',
                            'Accept': 'application/json'})
            logger.debug("REST: post: %s" % url)
            response = self.requester.post(url, auth=self.auth, headers=headers,
                                           verify=self.verify_ssl,
                                           stream=True,
                                           data=json.dumps(data))
        else:
            logger.debug("REST: get: %s" % url)
            response = self.requester.get(url, auth=self.auth, headers=headers,
                                          verify=self.verify_ssl,
                                          stream=True)

        if response.status_code != 200:  # Error message is text
            response.charset = "utf-8"  # To be able to access ret.text (ret.content are bytes)
            raise get_exception_from_error(response.status_code)(response.text)

        result = json.loads(decode_text(response.content))
        if not isinstance(result, dict):
            raise ConanException("Unexpected server response %s" % result)
        return result

    def upload_recipe(self, conan_reference, the_files, retry, retry_wait, policy,
                      remote_manifest):
        """
        the_files: dict with relative_path: content
        """
        self.check_credentials()

        revisions_enabled = get_env("CONAN_CLIENT_REVISIONS_ENABLED", False)
        if not revisions_enabled and policy in (UPLOAD_POLICY_NO_OVERWRITE,
                                                UPLOAD_POLICY_NO_OVERWRITE_RECIPE):
            # Check if the latest revision is not the one we are uploading, with the compatibility
            # mode this is supposed to fail if someone tries to upload a different recipe
            latest_ref = conan_reference.copy_clear_rev()
            latest_snapshot, ref_latest_snapshot, _ = self._get_recipe_snapshot(latest_ref)
            server_with_revisions = ref_latest_snapshot.revision != DEFAULT_REVISION_V1
            if latest_snapshot and server_with_revisions and \
                    ref_latest_snapshot.revision != conan_reference.revision:
                raise ConanException("Local recipe is different from the remote recipe. "
                                     "Forbidden overwrite")

        # Get the remote snapshot
        remote_snapshot, ref_snapshot, rev_time = self._get_recipe_snapshot(conan_reference)

        if remote_snapshot and policy != UPLOAD_POLICY_FORCE:
            remote_manifest = remote_manifest or self.get_conan_manifest(ref_snapshot)
            local_manifest = FileTreeManifest.loads(load(the_files["conanmanifest.txt"]))

            if remote_manifest == local_manifest:
                return False, rev_time

            if policy in (UPLOAD_POLICY_NO_OVERWRITE, UPLOAD_POLICY_NO_OVERWRITE_RECIPE):
                raise ConanException("Local recipe is different from the remote recipe. "
                                     "Forbidden overwrite")

        files_to_upload = {filename.replace("\\", "/"): path
                           for filename, path in the_files.items()}
        deleted = set(remote_snapshot).difference(the_files)

        if files_to_upload:
            self._upload_recipe(conan_reference, files_to_upload, retry, retry_wait)
        if deleted:
            self._remove_conanfile_files(conan_reference, deleted)

        return (files_to_upload or deleted), rev_time

    def upload_package(self, package_reference, the_files, retry, retry_wait, policy):
        """
        basedir: Base directory with the files to upload (for read the files in disk)
        relative_files: relative paths to upload
        """
        self.check_credentials()

        revisions_enabled = get_env("CONAN_CLIENT_REVISIONS_ENABLED", False)
        if not revisions_enabled and policy == UPLOAD_POLICY_NO_OVERWRITE:
            # Check if the latest revision is not the one we are uploading, with the compatibility
            # mode this is supposed to fail if someone tries to upload a different recipe
            latest_pref = PackageReference(package_reference.conan, package_reference.package_id)
            latest_snapshot, ref_latest_snapshot, _ = self._get_package_snapshot(latest_pref)
            server_with_revisions = ref_latest_snapshot.revision != DEFAULT_REVISION_V1
            if latest_snapshot and server_with_revisions and \
                    ref_latest_snapshot.revision != package_reference.revision:
                raise ConanException("Local package is different from the remote package. "
                                     "Forbidden overwrite")
        t1 = time.time()
        # Get the remote snapshot
        pref = package_reference
        remote_snapshot, pref_snapshot, rev_time = self._get_package_snapshot(pref)

        if remote_snapshot:
            remote_manifest = self.get_package_manifest(pref_snapshot)
            local_manifest = FileTreeManifest.loads(load(the_files["conanmanifest.txt"]))

            if remote_manifest == local_manifest:
                return False, pref_snapshot, rev_time

            if policy == UPLOAD_POLICY_NO_OVERWRITE:
                raise ConanException("Local package is different from the remote package. "
                                     "Forbidden overwrite")

        files_to_upload = the_files
        deleted = set(remote_snapshot).difference(the_files)
        if files_to_upload:
            self._upload_package(package_reference, files_to_upload, retry, retry_wait)
        if deleted:
            raise Exception("This shouldn't be happening, deleted files "
                            "in local package present in remote: %s.\n Please, report it at "
                            "https://github.com/conan-io/conan/issues " % str(deleted))

        logger.debug("UPLOAD: Time upload package: %f" % (time.time() - t1))
        return files_to_upload or deleted, package_reference, rev_time

    def search(self, pattern=None, ignorecase=True):
        """
        the_files: dict with relative_path: content
        """
        url = self.search_router.search(pattern, ignorecase)
        response = self.get_json(url)["results"]
        return [ConanFileReference.loads(ref) for ref in response]

    def search_packages(self, reference, query):

        if not query:
            url = self.search_router.search_packages(reference)
            package_infos = self.get_json(url)
            return package_infos

        # Read capabilities
        try:
            _, _, capabilities = self.server_info()
        except NotFoundException:
            capabilities = []

        if COMPLEX_SEARCH_CAPABILITY in capabilities:
            url = self.search_router.search_packages(reference, query)
            package_infos = self.get_json(url)
            return package_infos
        else:
            url = self.search_router.search_packages(reference)
            package_infos = self.get_json(url)
            return filter_packages(query, package_infos)

    @handle_return_deserializer()
    def remove_conanfile(self, conan_reference):
        """ Remove a recipe and packages """
        self.check_credentials()
<<<<<<< HEAD
        url = self._recipe_url(conan_reference)
        logger.debug("REST: remove: %s" % url)
=======
        url = self.conans_router.remove_recipe(conan_reference)
>>>>>>> 2f3b6a79
        response = self.requester.delete(url,
                                         auth=self.auth,
                                         headers=self.custom_headers,
                                         verify=self.verify_ssl)
        return response

    def _post_json(self, url, payload):
        logger.debug("REST: post: %s" % url)
        response = self.requester.post(url,
                                       auth=self.auth,
                                       headers=self.custom_headers,
                                       verify=self.verify_ssl,
                                       json=payload)
        return response<|MERGE_RESOLUTION|>--- conflicted
+++ resolved
@@ -1,7 +1,6 @@
 import json
 
 import time
-<<<<<<< HEAD
 
 from requests.auth import AuthBase, HTTPBasicAuth
 from six.moves.urllib.parse import urlencode
@@ -11,7 +10,6 @@
     UPLOAD_POLICY_NO_OVERWRITE_RECIPE
 from conans.errors import (AuthenticationException, ConanException, EXCEPTION_CODE_MAPPING,
                            NotFoundException)
-=======
 from requests.auth import AuthBase, HTTPBasicAuth
 
 from conans import COMPLEX_SEARCH_CAPABILITY, DEFAULT_REVISION_V1
@@ -21,7 +19,6 @@
     ClientSearchRouterBuilder, ClientBaseRouterBuilder
 from conans.errors import (EXCEPTION_CODE_MAPPING, NotFoundException, ConanException,
                            AuthenticationException)
->>>>>>> 2f3b6a79
 from conans.model.manifest import FileTreeManifest
 from conans.model.ref import ConanFileReference, PackageReference
 from conans.search.search import filter_packages
@@ -108,12 +105,8 @@
     def authenticate(self, user, password):
         """Sends user + password to get a token"""
         auth = HTTPBasicAuth(user, password)
-<<<<<<< HEAD
-        url = "%s/users/authenticate" % self.remote_api_url
+        url = self.users_router.common_authenticate()
         logger.debug("REST: Authenticate: %s" % url)
-=======
-        url = self.users_router.common_authenticate()
->>>>>>> 2f3b6a79
         ret = self.requester.get(url, auth=auth, headers=self.custom_headers,
                                  verify=self.verify_ssl)
         if ret.status_code == 401:
@@ -128,24 +121,17 @@
     def check_credentials(self):
         """If token is not valid will raise AuthenticationException.
         User will be asked for new user/pass"""
-<<<<<<< HEAD
-        url = "%s/users/check_credentials" % self.remote_api_url
+        url = self.users_router.common_check_credentials()
         logger.debug("REST: Check credentials: %s" % url)
-=======
-        url = self.users_router.common_check_credentials()
->>>>>>> 2f3b6a79
         ret = self.requester.get(url, auth=self.auth, headers=self.custom_headers,
                                  verify=self.verify_ssl)
         return ret
 
     def server_info(self):
         """Get information about the server: status, version, type and capabilities"""
-<<<<<<< HEAD
-        url = "%s/ping" % self.remote_api_url
+        url = self.base_router.ping()
         logger.debug("REST: ping: %s" % url)
-=======
-        url = self.base_router.ping()
->>>>>>> 2f3b6a79
+
         ret = self.requester.get(url, auth=self.auth, headers=self.custom_headers,
                                  verify=self.verify_ssl)
         if ret.status_code == 404:
@@ -309,12 +295,8 @@
     def remove_conanfile(self, conan_reference):
         """ Remove a recipe and packages """
         self.check_credentials()
-<<<<<<< HEAD
-        url = self._recipe_url(conan_reference)
+        url = self.conans_router.remove_recipe(conan_reference)
         logger.debug("REST: remove: %s" % url)
-=======
-        url = self.conans_router.remove_recipe(conan_reference)
->>>>>>> 2f3b6a79
         response = self.requester.delete(url,
                                          auth=self.auth,
                                          headers=self.custom_headers,
