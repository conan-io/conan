from collections import defaultdict

<<<<<<< HEAD
from conans import API_V2, CHECKSUM_DEPLOY, REVISIONS
from conans.client.rest.rest_client_v1 import RestV1Methods
from conans.client.rest.rest_client_v2 import RestV2Methods

=======
from conans import API_V2, CHECKSUM_DEPLOY
from conans.client.rest.rest_client_v1 import RestV1Methods
from conans.client.rest.rest_client_v2 import RestV2Methods
>>>>>>> 769a4303


class RestApiClient(object):
    """
        Rest Api Client for handle remote.
    """

    def __init__(self, output, requester, put_headers=None):

        # Set to instance
        self.token = None
        self.remote_url = None
        self.custom_headers = {}  # Can set custom headers to each request
        self._output = output
        self.requester = requester
        # Remote manager will set it to True or False dynamically depending on the remote
        self.verify_ssl = True
        self._put_headers = put_headers

        self._capabilities = defaultdict(list)

    def _get_api(self):
        if self.remote_url not in self._capabilities:
            tmp = RestV1Methods(self.remote_url, self.token, self.custom_headers, self._output,
                                self.requester, self.verify_ssl, self._put_headers)
            _, _, cap = tmp.server_info()
            self._capabilities[self.remote_url] = cap

        if API_V2 in self._capabilities[self.remote_url]:
            checksum_deploy = CHECKSUM_DEPLOY in self._capabilities[self.remote_url]
<<<<<<< HEAD
            revisions_enabled = REVISIONS in self._capabilities[self.remote_url]
            return RestV2Methods(self.remote_url, self.token, self.custom_headers, self._output,
                                 self.requester, self.verify_ssl, revisions_enabled,
                                 self._put_headers, checksum_deploy)
=======
            return RestV2Methods(self.remote_url, self.token, self.custom_headers, self._output,
                                 self.requester, self.verify_ssl, self._put_headers,
                                 checksum_deploy)
>>>>>>> 769a4303
        else:
            return RestV1Methods(self.remote_url, self.token, self.custom_headers, self._output,
                                 self.requester, self.verify_ssl, self._put_headers)

    def get_conan_manifest(self, conan_reference):
        return self._get_api().get_conan_manifest(conan_reference)

    def get_package_manifest(self, package_reference):
        return self._get_api().get_package_manifest(package_reference)

    def get_package_info(self, package_reference):
        return self._get_api().get_package_info(package_reference)

    def get_recipe(self, conan_reference, dest_folder):
        return self._get_api().get_recipe(conan_reference, dest_folder)

    def get_recipe_sources(self, conan_reference, dest_folder):
        return self._get_api().get_recipe_sources(conan_reference, dest_folder)

    def get_package(self, package_reference, dest_folder):
        return self._get_api().get_package(package_reference, dest_folder)

    def get_path(self, conan_reference, package_id, path):
        return self._get_api().get_path(conan_reference, package_id, path)

    def upload_recipe(self, conan_reference, the_files, retry, retry_wait, no_overwrite):
        return self._get_api().upload_recipe(conan_reference, the_files, retry, retry_wait,
                                             no_overwrite)

    def upload_package(self, package_reference, the_files, retry, retry_wait, no_overwrite):
        return self._get_api().upload_package(package_reference, the_files, retry, retry_wait,
                                              no_overwrite)

    def authenticate(self, user, password):
        return self._get_api().authenticate(user, password)

    def check_credentials(self):
        return self._get_api().check_credentials()

    def search(self, pattern=None, ignorecase=True):
        return self._get_api().search(pattern, ignorecase)

    def search_packages(self, reference, query):
        return self._get_api().search_packages(reference, query)

    def remove_conanfile(self, conan_reference):
        return self._get_api().remove_conanfile(conan_reference)

    def remove_packages(self, conan_reference, package_ids=None):
        return self._get_api().remove_packages(conan_reference, package_ids)

    def server_info(self):
        return self._get_api().server_info()<|MERGE_RESOLUTION|>--- conflicted
+++ resolved
@@ -1,15 +1,7 @@
 from collections import defaultdict
-
-<<<<<<< HEAD
 from conans import API_V2, CHECKSUM_DEPLOY, REVISIONS
 from conans.client.rest.rest_client_v1 import RestV1Methods
 from conans.client.rest.rest_client_v2 import RestV2Methods
-
-=======
-from conans import API_V2, CHECKSUM_DEPLOY
-from conans.client.rest.rest_client_v1 import RestV1Methods
-from conans.client.rest.rest_client_v2 import RestV2Methods
->>>>>>> 769a4303
 
 
 class RestApiClient(object):
@@ -40,16 +32,10 @@
 
         if API_V2 in self._capabilities[self.remote_url]:
             checksum_deploy = CHECKSUM_DEPLOY in self._capabilities[self.remote_url]
-<<<<<<< HEAD
             revisions_enabled = REVISIONS in self._capabilities[self.remote_url]
             return RestV2Methods(self.remote_url, self.token, self.custom_headers, self._output,
-                                 self.requester, self.verify_ssl, revisions_enabled,
-                                 self._put_headers, checksum_deploy)
-=======
-            return RestV2Methods(self.remote_url, self.token, self.custom_headers, self._output,
-                                 self.requester, self.verify_ssl, self._put_headers,
+                                 self.requester, self.verify_ssl, revisions_enabled, self._put_headers,
                                  checksum_deploy)
->>>>>>> 769a4303
         else:
             return RestV1Methods(self.remote_url, self.token, self.custom_headers, self._output,
                                  self.requester, self.verify_ssl, self._put_headers)
