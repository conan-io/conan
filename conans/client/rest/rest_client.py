from conans import CHECKSUM_DEPLOY, REVISIONS, ONLY_V2, OAUTH_TOKEN, MATRIX_PARAMS
from conans.client.rest.rest_client_v1 import RestV1Methods
from conans.client.rest.rest_client_v2 import RestV2Methods
from conans.errors import OnlyV2Available, AuthenticationException
from conans.search.search import filter_packages
from conans.util.log import logger


class RestApiClientFactory(object):

    def __init__(self, output, requester, revisions_enabled, artifacts_properties=None):
        self._output = output
        self._requester = requester
        self._revisions_enabled = revisions_enabled
        self._artifacts_properties = artifacts_properties
        self._cached_capabilities = {}

    def new(self, remote, token, refresh_token, custom_headers):
        tmp = RestApiClient(remote, token, refresh_token, custom_headers,
                            self._output, self._requester,
                            self._revisions_enabled, self._cached_capabilities,
                            self._artifacts_properties)
        return tmp


class RestApiClient(object):
    """
        Rest Api Client for handle remote.
    """

    def __init__(self, remote, token, refresh_token, custom_headers, output, requester,
                 revisions_enabled, cached_capabilities, artifacts_properties=None):

        # Set to instance
        self._token = token
        self._refresh_token = refresh_token
        self._remote_url = remote.url
        self._custom_headers = custom_headers
        self._output = output
        self._requester = requester

        self._verify_ssl = remote.verify_ssl
        self._artifacts_properties = artifacts_properties
        self._revisions_enabled = revisions_enabled

        # This dict is shared for all the instances of RestApiClient
        self._cached_capabilities = cached_capabilities

    def _capable(self, capability):
        capabilities = self._cached_capabilities.get(self._remote_url)
        if capabilities is None:
            tmp = RestV1Methods(self._remote_url, self._token, self._custom_headers, self._output,
                                self._requester, self._verify_ssl, self._artifacts_properties)
            capabilities = tmp.server_capabilities()
            self._cached_capabilities[self._remote_url] = capabilities
            logger.debug("REST: Cached capabilities for the remote: %s" % capabilities)
            if not self._revisions_enabled and ONLY_V2 in capabilities:
                raise OnlyV2Available(self._remote_url)
        return capability in capabilities

    def _get_api(self):
        revisions = self._capable(REVISIONS)
        matrix_params = self._capable(MATRIX_PARAMS)
        if self._revisions_enabled and revisions:
            checksum_deploy = self._capable(CHECKSUM_DEPLOY)
<<<<<<< HEAD
            return RestV2Methods(self.remote_url, self.token, self.custom_headers, self._output,
                                 self.requester, self.verify_ssl, self._artifacts_properties,
                                 checksum_deploy, matrix_params)
        else:
            return RestV1Methods(self.remote_url, self.token, self.custom_headers, self._output,
                                 self.requester, self.verify_ssl, self._artifacts_properties,
                                 matrix_params)
=======
            return RestV2Methods(self._remote_url, self._token, self._custom_headers, self._output,
                                 self._requester, self._verify_ssl, self._artifacts_properties,
                                 checksum_deploy)
        else:
            return RestV1Methods(self._remote_url, self._token, self._custom_headers, self._output,
                                 self._requester, self._verify_ssl, self._artifacts_properties)
>>>>>>> 003fdf5a

    def get_recipe_manifest(self, ref):
        return self._get_api().get_recipe_manifest(ref)

    def get_package_manifest(self, pref):
        return self._get_api().get_package_manifest(pref)

    def get_package_info(self, pref):
        return self._get_api().get_package_info(pref)

    def get_recipe(self, ref, dest_folder):
        return self._get_api().get_recipe(ref, dest_folder)

    def get_recipe_snapshot(self, ref):
        return self._get_api().get_recipe_snapshot(ref)

    def get_recipe_sources(self, ref, dest_folder):
        return self._get_api().get_recipe_sources(ref, dest_folder)

    def get_package(self, pref, dest_folder):
        return self._get_api().get_package(pref, dest_folder)

    def get_package_snapshot(self, ref):
        return self._get_api().get_package_snapshot(ref)

    def get_recipe_path(self, ref, path):
        return self._get_api().get_recipe_path(ref, path)

    def get_package_path(self, pref, path):
        return self._get_api().get_package_path(pref, path)

    def upload_recipe(self, ref, files_to_upload, deleted, retry, retry_wait):
        return self._get_api().upload_recipe(ref, files_to_upload, deleted, retry, retry_wait)

    def upload_package(self, pref, files_to_upload, deleted, retry, retry_wait):
        return self._get_api().upload_package(pref, files_to_upload, deleted, retry, retry_wait)

    def authenticate(self, user, password):
        api_v1 = RestV1Methods(self._remote_url, self._token, self._custom_headers, self._output,
                               self._requester, self._verify_ssl, self._artifacts_properties)

        if self._refresh_token and self._token:
            token, refresh_token = api_v1.refresh_token(self._token, self._refresh_token)
        else:
            try:
                # Check capabilities can raise also 401 until the new Artifactory is released
                oauth_capable = self._capable(OAUTH_TOKEN)
            except AuthenticationException:
                oauth_capable = False

            if oauth_capable:
                # Artifactory >= 6.13.X
                token, refresh_token = api_v1.authenticate_oauth(user, password)
            else:
                token = api_v1.authenticate(user, password)
                refresh_token = None

        return token, refresh_token

    def check_credentials(self):
        return self._get_api().check_credentials()

    def search(self, pattern=None, ignorecase=True):
        return self._get_api().search(pattern, ignorecase)

    def search_packages(self, reference, query):
        # Do not send the query to the server, as it will fail
        # https://github.com/conan-io/conan/issues/4951
        package_infos = self._get_api().search_packages(reference, query=None)
        return filter_packages(query, package_infos)

    def remove_recipe(self, ref):
        return self._get_api().remove_conanfile(ref)

    def remove_packages(self, ref, package_ids=None):
        return self._get_api().remove_packages(ref, package_ids)

    def server_capabilities(self):
        return self._get_api().server_capabilities()

    def get_recipe_revisions(self, ref):
        return self._get_api().get_recipe_revisions(ref)

    def get_package_revisions(self, pref):
        return self._get_api().get_package_revisions(pref)

    def get_latest_recipe_revision(self, ref):
        return self._get_api().get_latest_recipe_revision(ref)

    def get_latest_package_revision(self, pref):
        return self._get_api().get_latest_package_revision(pref)<|MERGE_RESOLUTION|>--- conflicted
+++ resolved
@@ -63,22 +63,13 @@
         matrix_params = self._capable(MATRIX_PARAMS)
         if self._revisions_enabled and revisions:
             checksum_deploy = self._capable(CHECKSUM_DEPLOY)
-<<<<<<< HEAD
-            return RestV2Methods(self.remote_url, self.token, self.custom_headers, self._output,
-                                 self.requester, self.verify_ssl, self._artifacts_properties,
+            return RestV2Methods(self._remote_url, self._token, self._custom_headers, self._output,
+                                 self._requester, self._verify_ssl, self._artifacts_properties,
                                  checksum_deploy, matrix_params)
         else:
-            return RestV1Methods(self.remote_url, self.token, self.custom_headers, self._output,
-                                 self.requester, self.verify_ssl, self._artifacts_properties,
+            return RestV1Methods(self._remote_url, self._token, self._custom_headers, self._output,
+                                 self._requester, self._verify_ssl, self._artifacts_properties,
                                  matrix_params)
-=======
-            return RestV2Methods(self._remote_url, self._token, self._custom_headers, self._output,
-                                 self._requester, self._verify_ssl, self._artifacts_properties,
-                                 checksum_deploy)
-        else:
-            return RestV1Methods(self._remote_url, self._token, self._custom_headers, self._output,
-                                 self._requester, self._verify_ssl, self._artifacts_properties)
->>>>>>> 003fdf5a
 
     def get_recipe_manifest(self, ref):
         return self._get_api().get_recipe_manifest(ref)
