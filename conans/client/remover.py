import os

from conans.client.cache.remote_registry import Remote
from conans.errors import ConanException
from conans.model.ref import ConanFileReference, PackageReference
from conans.paths import SYSTEM_REQS, rm_conandir
from conans.search.search import filter_outdated, search_packages, search_recipes
from conans.util.log import logger


class DiskRemover(object):
    def __init__(self, paths):
        self._paths = paths

    def _remove(self, path, ref, msg=""):
        try:
            logger.debug("REMOVE: folder %s" % path)
            rm_conandir(path)
        except OSError:
            error_msg = "Folder busy (open or some file open): %s" % path
            raise ConanException("%s: Unable to remove %s\n\t%s" % (repr(ref), msg, error_msg))

    def _remove_file(self, path, ref, msg=""):
        try:
            logger.debug("REMOVE: file %s" % path)
            if os.path.exists(path):
                os.remove(path)
        except OSError:
            error_msg = "File busy (open): %s" % path
            raise ConanException("Unable to remove %s %s\n\t%s" % (repr(ref), msg, error_msg))

    def remove_recipe(self, ref):
        self.remove_src(ref)
        self._remove(self._paths.export(ref), ref, "export folder")
        self._remove(self._paths.export_sources(ref), ref, "export_source folder")
        for f in self._paths.conanfile_lock_files(ref):
            try:
                os.remove(f)
            except OSError:
                pass

    def remove(self, ref):
        self.remove_recipe(ref)
        self.remove_builds(ref)
        self.remove_packages(ref)
        self._remove(self._paths.conan(ref), ref)

    def remove_src(self, ref):
        self._remove(self._paths.source(ref), ref, "src folder")

    def remove_builds(self, ref, ids=None):
        if not ids:
            path = self._paths.builds(ref)
            for build in self._paths.conan_builds(ref):
                self._remove(os.path.join(path, build), ref, "build folder:%s" % build)
            self._remove(path, ref, "builds")
        else:
            for id_ in ids:
                # Removal build IDs should be those of the build_id if present
                pkg_path = self._paths.build(PackageReference(ref, id_))
                self._remove(pkg_path, ref, "package:%s" % id_)

    def remove_packages(self, ref, ids_filter=None):
        if not ids_filter:  # Remove all
            path = self._paths.packages(ref)
            # Necessary for short_paths removal
            for package in self._paths.conan_packages(ref):
                self._remove(os.path.join(path, package), ref, "package folder:%s" % package)
            self._remove(path, ref, "packages")
            self._remove_file(self._paths.system_reqs(ref), ref, SYSTEM_REQS)
        else:
            for id_ in ids_filter:  # remove just the specified packages
                pref = PackageReference(ref, id_)
                pkg_folder = self._paths.package(pref)
                self._remove(pkg_folder, ref, "package:%s" % id_)
                self._remove_file(pkg_folder + ".dirty", ref, "dirty flag")
                self._remove_file(self._paths.system_reqs_package(pref), ref,
                                  "%s/%s" % (id_, SYSTEM_REQS))


class ConanRemover(object):
    """ Class responsible for removing locally/remotely conans, package folders, etc. """

    def __init__(self, cache, remote_manager, user_io):
        self._user_io = user_io
        self._cache = cache
        self._remote_manager = remote_manager
        self._registry = cache.registry

    def _remote_remove(self, ref, package_ids, remote):
        assert(isinstance(remote, Remote))
        if package_ids is None:
            result = self._remote_manager.remove(ref, remote)
            return result
        else:
            tmp = self._remote_manager.remove_packages(ref, package_ids, remote)
            return tmp

    def _local_remove(self, ref, src, build_ids, package_ids):
        if self._cache.installed_as_editable(ref):
            raise ConanException("Package '{r}' is installed as editable, unlink it first using "
                                 "command 'conan link {r} --remove'".format(r=ref))

        # Make sure to clean the locks too
        self._cache.remove_package_locks(ref)
        remover = DiskRemover(self._cache)
        if src:
            remover.remove_src(ref)
        if build_ids is not None:
            remover.remove_builds(ref, build_ids)
        if package_ids is not None:
            remover.remove_packages(ref, package_ids)
            for package_id in package_ids:
                pref = PackageReference(ref, package_id)
                self._registry.prefs.remove(pref)
        if not src and build_ids is None and package_ids is None:
<<<<<<< HEAD
            remover.remove(reference)
            self._registry.prefs.remove_all(reference)
=======
            remover.remove(ref)
            self._registry.refs.remove(ref, quiet=True)
            self._registry.prefs.remove_all(ref)
>>>>>>> 306d5e74

    def remove(self, pattern, remote_name, src=None, build_ids=None, package_ids_filter=None,
               force=False, packages_query=None, outdated=False):
        """ Remove local/remote conans, package folders, etc.
        @param src: Remove src folder
        @param pattern: it could be OpenCV* or OpenCV or a ConanFileReference
        @param build_ids: Lists with ids or empty for all. (Its a filter)
        @param package_ids_filter: Lists with ids or empty for all. (Its a filter)
        @param force: if True, it will be deleted without requesting anything
        @param packages_query: Only if src is a reference. Query settings and options
        """

        if remote_name and (build_ids is not None or src):
            raise ConanException("Remotes don't have 'build' or 'src' folder, just packages")

        if remote_name:
            remote = self._registry.remotes.get(remote_name)
            refs = self._remote_manager.search_recipes(remote, pattern)
        else:
            refs = search_recipes(self._cache, pattern)
        if not refs:
            self._user_io.out.warn("No package recipe matches '%s'" % str(pattern))
            return

        deleted_refs = []
        for ref in refs:
            assert isinstance(ref, ConanFileReference)
            package_ids = package_ids_filter
            if packages_query or outdated:
                # search packages
                if remote_name:
                    packages = self._remote_manager.search_packages(remote, ref, packages_query)
                else:
                    packages = search_packages(self._cache, ref, packages_query)
                if outdated:
                    if remote_name:
                        recipe_hash = self._remote_manager.get_conan_manifest(ref, remote).summary_hash
                    else:
                        recipe_hash = self._cache.package_layout(ref).load_manifest().summary_hash

                    packages = filter_outdated(packages, recipe_hash)
                if package_ids_filter:
                    package_ids = [p for p in packages if p in package_ids_filter]
                else:
                    package_ids = list(packages.keys())
                if not package_ids:
                    self._user_io.out.warn("No matching packages to remove for %s"
                                           % ref.full_repr())
                    continue

            if self._ask_permission(ref, src, build_ids, package_ids, force):
                deleted_refs.append(ref)
                if remote_name:
                    self._remote_remove(ref, package_ids, remote)
                else:
                    deleted_refs.append(ref)
                    self._local_remove(ref, src, build_ids, package_ids)

        if not remote_name:
            self._cache.delete_empty_dirs(deleted_refs)

    def _ask_permission(self, ref, src, build_ids, package_ids_filter, force):
        def stringlist(alist):
            return ", ".join(['"%s"' % p for p in alist])

        if force:
            return True
        aux_str = []
        if src:
            aux_str.append(" src folder")
        if build_ids is not None:
            if build_ids:
                aux_str.append(" %s builds" % stringlist(build_ids))
            else:
                aux_str.append(" all builds")
        if package_ids_filter is not None:
            if package_ids_filter:
                aux_str.append(" %s packages" % stringlist(package_ids_filter))
            else:  # All packages to remove, no filter
                aux_str.append(" all packages")
        return self._user_io.request_boolean("Are you sure you want to delete%s from '%s'"
                                             % (", ".join(aux_str), str(ref)))<|MERGE_RESOLUTION|>--- conflicted
+++ resolved
@@ -114,14 +114,8 @@
                 pref = PackageReference(ref, package_id)
                 self._registry.prefs.remove(pref)
         if not src and build_ids is None and package_ids is None:
-<<<<<<< HEAD
-            remover.remove(reference)
-            self._registry.prefs.remove_all(reference)
-=======
             remover.remove(ref)
-            self._registry.refs.remove(ref, quiet=True)
             self._registry.prefs.remove_all(ref)
->>>>>>> 306d5e74
 
     def remove(self, pattern, remote_name, src=None, build_ids=None, package_ids_filter=None,
                force=False, packages_query=None, outdated=False):
