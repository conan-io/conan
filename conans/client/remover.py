--- conflicted
+++ resolved
@@ -155,11 +155,8 @@
                     if remote_name:
                         recipe_hash = self._remote_manager.get_conan_manifest(ref, remote).summary_hash
                     else:
-<<<<<<< HEAD
-                        recipe_hash = self._client_cache.package_layout(reference).load_manifest().summary_hash
-=======
-                        recipe_hash = self._cache.load_manifest(ref).summary_hash
->>>>>>> 3e2b3502
+                        recipe_hash = self._client_cache.package_layout(ref).load_manifest().summary_hash
+
                     packages = filter_outdated(packages, recipe_hash)
                 if package_ids_filter:
                     package_ids = [p for p in packages if p in package_ids_filter]
