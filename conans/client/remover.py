import os

from conans.client.cache.remote_registry import Remote
from conans.errors import ConanException, PackageNotFoundException, RecipeNotFoundException
from conans.errors import NotFoundException
from conans.model.ref import ConanFileReference, PackageReference
from conans.paths import SYSTEM_REQS, rm_conandir
from conans.search.search import filter_outdated, search_packages, search_recipes
from conans.util.log import logger


class DiskRemover(object):

    def _remove(self, path, ref, msg=""):
        try:
            logger.debug("REMOVE: folder %s" % path)
            rm_conandir(path)
        except OSError:
            error_msg = "Folder busy (open or some file open): %s" % path
            raise ConanException("%s: Unable to remove %s\n\t%s" % (repr(ref), msg, error_msg))

    def _remove_file(self, path, ref, msg=""):
        try:
            logger.debug("REMOVE: file %s" % path)
            if os.path.exists(path):
                os.remove(path)
        except OSError:
            error_msg = "File busy (open): %s" % path
            raise ConanException("Unable to remove %s %s\n\t%s" % (repr(ref), msg, error_msg))

    def remove_recipe(self, package_layout, output):
        self.remove_src(package_layout)
        self._remove(package_layout.export(), package_layout.ref, "export folder")
        self._remove(package_layout.export_sources(), package_layout.ref, "export_source folder")
        for f in package_layout.conanfile_lock_files(output=output):
            try:
                os.remove(f)
            except OSError:
                pass

    def remove(self, package_layout, output):
        self.remove_recipe(package_layout, output=output)
        self.remove_builds(package_layout)
        self.remove_packages(package_layout)
        self._remove(package_layout.conan(), package_layout.ref)

    def remove_src(self, package_layout):
        self._remove(package_layout.source(), package_layout.ref, "src folder")

    def remove_builds(self, package_layout, ids=None):
        if not ids:
            path = package_layout.builds()
            for build in package_layout.conan_builds():
                self._remove(os.path.join(path, build), package_layout.ref, "build folder:%s" % build)
            self._remove(path, package_layout.ref, "builds")
        else:
            for id_ in ids:
                # Removal build IDs should be those of the build_id if present
                pkg_path = package_layout.build(PackageReference(package_layout.ref, id_))
                self._remove(pkg_path, package_layout.ref, "package:%s" % id_)

    def remove_packages(self, package_layout, ids_filter=None):
        if not ids_filter:  # Remove all
            path = package_layout.packages()
            # Necessary for short_paths removal
            for package in package_layout.conan_packages():
                self._remove(os.path.join(path, package), package_layout.ref,
                             "package folder:%s" % package)
            self._remove(path, package_layout.ref, "packages")
            self._remove_file(package_layout.system_reqs(), package_layout.ref, SYSTEM_REQS)
        else:
            for id_ in ids_filter:  # remove just the specified packages
<<<<<<< HEAD
                pref = PackageReference(package_layout.ref, id_)
                if not package_layout.package_exists(pref):
                    raise NotFoundException("The package doesn't exist: %s" % pref.full_repr())
                pkg_folder = package_layout.package(pref)
                self._remove(pkg_folder, package_layout.ref, "package:%s" % id_)
                self._remove_file(pkg_folder + ".dirty", package_layout.ref, "dirty flag")
                self._remove_file(package_layout.system_reqs_package(pref), package_layout.ref,
=======
                pref = PackageReference(ref, id_)
                if not self._cache.package_layout(ref).package_exists(pref):
                    raise PackageNotFoundException(pref)
                pkg_folder = self._cache.package(pref)
                self._remove(pkg_folder, ref, "package:%s" % id_)
                self._remove_file(pkg_folder + ".dirty", ref, "dirty flag")
                self._remove_file(self._cache.system_reqs_package(pref), ref,
>>>>>>> e7644003
                                  "%s/%s" % (id_, SYSTEM_REQS))


class ConanRemover(object):
    """ Class responsible for removing locally/remotely conans, package folders, etc. """

    def __init__(self, cache, remote_manager, user_io):
        self._user_io = user_io
        self._cache = cache
        self._remote_manager = remote_manager
        self._registry = cache.registry

    def _remote_remove(self, ref, package_ids, remote):
        assert(isinstance(remote, Remote))
        if package_ids is None:
            result = self._remote_manager.remove(ref, remote)
            return result
        else:
            tmp = self._remote_manager.remove_packages(ref, package_ids, remote)
            return tmp

    @staticmethod
    def _message_removing_editable(ref):
        return "Package '{r}' is installed as editable, unlink it first using " \
               "command 'conan link {r} --remove'".format(r=ref)

    def _local_remove(self, ref, src, build_ids, package_ids):
        if self._cache.installed_as_editable(ref):
            self._user_io.out.warn(self._message_removing_editable(ref))
            return

        # Get the package layout using 'short_paths=False', remover will make use of the
        #  function 'rm_conandir' which already takes care of the linked folder.
        package_layout = self._cache.package_layout(ref, short_paths=False)

        package_layout.remove_package_locks()  # Make sure to clean the locks too
        remover = DiskRemover()
        if src:
            remover.remove_src(package_layout)
        if build_ids is not None:
            remover.remove_builds(package_layout, build_ids)

        if package_ids is not None:
            remover.remove_packages(package_layout, package_ids)
            with package_layout.update_metadata() as metadata:
                for package_id in package_ids:
                    pref = PackageReference(ref, package_id)
                    self._registry.prefs.remove(pref)
                    metadata.clear_package(package_id)
        if not src and build_ids is None and package_ids is None:
            remover.remove(package_layout, output=self._user_io.out)
            self._registry.refs.remove(ref, quiet=True)
            self._registry.prefs.remove_all(ref)

    def remove(self, pattern, remote_name, src=None, build_ids=None, package_ids_filter=None,
               force=False, packages_query=None, outdated=False):
        """ Remove local/remote conans, package folders, etc.
        @param src: Remove src folder
        @param pattern: it could be OpenCV* or OpenCV or a ConanFileReference
        @param build_ids: Lists with ids or empty for all. (Its a filter)
        @param package_ids_filter: Lists with ids or empty for all. (Its a filter)
        @param force: if True, it will be deleted without requesting anything
        @param packages_query: Only if src is a reference. Query settings and options
        """

        if remote_name and (build_ids is not None or src):
            raise ConanException("Remotes don't have 'build' or 'src' folder, just packages")

        try:
            input_ref = ConanFileReference.loads(pattern)
        except (ConanException, TypeError):
            input_ref = None

        if not input_ref and packages_query is not None:
            raise ConanException("query parameter only allowed with a valid recipe "
                                 "reference as the search pattern.")

        if input_ref and package_ids_filter and not input_ref.revision:
            for package_id in package_ids_filter:
                if "#" in package_id:
                    raise ConanException("Specify a recipe revision if you specify a package "
                                         "revision")

        if remote_name:
            remote = self._registry.remotes.get(remote_name)
            if input_ref:
                if not self._cache.config.revisions_enabled and input_ref.revision:
                    raise ConanException("Revisions not enabled in the client, cannot remove "
                                         "revisions in the server")
                refs = [input_ref]
            else:
                refs = self._remote_manager.search_recipes(remote, pattern)
        else:
            if input_ref:
                refs = []
                if self._cache.installed_as_editable(input_ref):
                    raise ConanException(self._message_removing_editable(input_ref))
                if not self._cache.package_layout(input_ref).recipe_exists():
                    raise RecipeNotFoundException(input_ref,
                                                  print_rev=self._cache.config.revisions_enabled)
                refs.append(input_ref)
            else:
                refs = search_recipes(self._cache, pattern)
                if not refs:
                    self._user_io.out.warn("No package recipe matches '%s'" % str(pattern))
                    return

        if input_ref and not input_ref.revision:
            # Ignore revisions for deleting if the input was not with a revision
            # (Removing all the recipe revisions from a reference)
            refs = [r.copy_clear_rev() for r in refs]

        deleted_refs = []
        for ref in refs:
            assert isinstance(ref, ConanFileReference)
            package_layout = self._cache.package_layout(ref)
            package_ids = package_ids_filter
            if packages_query or outdated:
                # search packages
                if remote_name:
                    packages = self._remote_manager.search_packages(remote, ref, packages_query)
                else:
                    packages = search_packages(package_layout, packages_query)
                if outdated:
                    if remote_name:
                        manifest, ref = self._remote_manager.get_recipe_manifest(ref, remote)
                        recipe_hash = manifest.summary_hash
                    else:
<<<<<<< HEAD
                        recipe_hash = package_layout.recipe_manifest().summary_hash

=======
                        layout = self._cache.package_layout(ref)
                        recipe_hash = layout.recipe_manifest().summary_hash
>>>>>>> e7644003
                    packages = filter_outdated(packages, recipe_hash)
                if package_ids_filter:
                    package_ids = [p for p in packages if p in package_ids_filter]
                else:
                    package_ids = list(packages.keys())
                if not package_ids:
                    self._user_io.out.warn("No matching packages to remove for %s"
                                           % ref.full_repr())
                    continue

            if self._ask_permission(ref, src, build_ids, package_ids, force):
                try:
                    if remote_name:
                        self._remote_remove(ref, package_ids, remote)
                    else:
                        self._local_remove(ref, src, build_ids, package_ids)
                except NotFoundException:
                    # If we didn't specify a pattern but a concrete ref, fail if there is no
                    # ref to remove
                    if input_ref:
                        raise
                else:
                    deleted_refs.append(ref)

        if not remote_name:
            self._cache.delete_empty_dirs(deleted_refs)

    def _ask_permission(self, ref, src, build_ids, package_ids_filter, force):
        def stringlist(alist):
            return ", ".join(['"%s"' % p for p in alist])

        if force:
            return True
        aux_str = []
        if src:
            aux_str.append(" src folder")
        if build_ids is not None:
            if build_ids:
                aux_str.append(" %s builds" % stringlist(build_ids))
            else:
                aux_str.append(" all builds")
        if package_ids_filter is not None:
            if package_ids_filter:
                aux_str.append(" %s packages" % stringlist(package_ids_filter))
            else:  # All packages to remove, no filter
                aux_str.append(" all packages")
        return self._user_io.request_boolean("Are you sure you want to delete%s from '%s'"
                                             % (", ".join(aux_str), str(ref)))<|MERGE_RESOLUTION|>--- conflicted
+++ resolved
@@ -70,23 +70,13 @@
             self._remove_file(package_layout.system_reqs(), package_layout.ref, SYSTEM_REQS)
         else:
             for id_ in ids_filter:  # remove just the specified packages
-<<<<<<< HEAD
                 pref = PackageReference(package_layout.ref, id_)
                 if not package_layout.package_exists(pref):
-                    raise NotFoundException("The package doesn't exist: %s" % pref.full_repr())
+                    raise PackageNotFoundException(pref)
                 pkg_folder = package_layout.package(pref)
                 self._remove(pkg_folder, package_layout.ref, "package:%s" % id_)
                 self._remove_file(pkg_folder + ".dirty", package_layout.ref, "dirty flag")
                 self._remove_file(package_layout.system_reqs_package(pref), package_layout.ref,
-=======
-                pref = PackageReference(ref, id_)
-                if not self._cache.package_layout(ref).package_exists(pref):
-                    raise PackageNotFoundException(pref)
-                pkg_folder = self._cache.package(pref)
-                self._remove(pkg_folder, ref, "package:%s" % id_)
-                self._remove_file(pkg_folder + ".dirty", ref, "dirty flag")
-                self._remove_file(self._cache.system_reqs_package(pref), ref,
->>>>>>> e7644003
                                   "%s/%s" % (id_, SYSTEM_REQS))
 
 
@@ -215,13 +205,7 @@
                         manifest, ref = self._remote_manager.get_recipe_manifest(ref, remote)
                         recipe_hash = manifest.summary_hash
                     else:
-<<<<<<< HEAD
                         recipe_hash = package_layout.recipe_manifest().summary_hash
-
-=======
-                        layout = self._cache.package_layout(ref)
-                        recipe_hash = layout.recipe_manifest().summary_hash
->>>>>>> e7644003
                     packages = filter_outdated(packages, recipe_hash)
                 if package_ids_filter:
                     package_ids = [p for p in packages if p in package_ids_filter]
