import os

from conans.errors import ConanException
from conans.util.log import logger
from conans.model.ref import PackageReference
from conans.paths import SYSTEM_REQS, rm_conandir
from conans.model.ref import ConanFileReference
from conans.search.search import filter_outdated, DiskSearchManager
from conans.client.remote_registry import RemoteRegistry


class DiskRemover(object):

    def __init__(self, paths):
        self._paths = paths

    def _remove(self, path, conan_ref, msg=""):
        try:
            logger.debug("Removing folder %s" % path)
            rm_conandir(path)
        except OSError:
            error_msg = "Folder busy (open or some file open): %s" % path
            raise ConanException("%s: Unable to remove %s\n\t%s"
                                 % (repr(conan_ref), msg, error_msg))

    def _remove_file(self, path, conan_ref, msg=""):
        try:
            logger.debug("Removing folder %s" % path)
            if os.path.exists(path):
                os.remove(path)
        except OSError:
            error_msg = "File busy (open): %s" % path
            raise ConanException("Unable to remove %s %s\n\t%s"
                                 % (repr(conan_ref), msg, error_msg))

    def remove(self, conan_ref):
        self.remove_src(conan_ref)
        self.remove_builds(conan_ref)
        self.remove_packages(conan_ref)
        self._remove(self._paths.export(conan_ref), conan_ref, "export folder")
        self._remove(self._paths.export_sources(conan_ref), conan_ref, "export_source folder")
        self._remove(self._paths.conan(conan_ref), conan_ref)
        for f in self._paths.conanfile_lock_files(conan_ref):
            try:
                os.remove(f)
            except OSError:
                pass

    def remove_src(self, conan_ref):
        self._remove(self._paths.source(conan_ref), conan_ref, "src folder")

    def remove_builds(self, conan_ref, ids=None):
        if not ids:
            path = self._paths.builds(conan_ref)
            for build in self._paths.conan_builds(conan_ref):
                self._remove(os.path.join(path, build), conan_ref, "build folder:%s" % build)
            self._remove(path, conan_ref, "builds")
        else:
            for id_ in ids:
                # Removal build IDs should be those of the build_id if present
                pkg_path = self._paths.build(PackageReference(conan_ref, id_))
                self._remove(pkg_path, conan_ref, "package:%s" % id_)

    def remove_packages(self, conan_ref, ids_filter=None):
        if not ids_filter:  # Remove all
            path = self._paths.packages(conan_ref)
            for package in self._paths.conan_packages(conan_ref):
                self._remove(os.path.join(path, package), conan_ref, "package folder:%s" % package)
            self._remove(path, conan_ref, "packages")
            self._remove_file(self._paths.system_reqs(conan_ref), conan_ref, SYSTEM_REQS)
        else:
            for id_ in ids_filter:  # remove just the specified packages
                package_ref = PackageReference(conan_ref, id_)
                self._remove(self._paths.package(package_ref), conan_ref, "package:%s" % id_)
                self._remove_file(self._paths.system_reqs_package(package_ref),
                                  conan_ref, "%s/%s" % (id_, SYSTEM_REQS))


class ConanRemover(object):
    """ Class responsible for removing locally/remotely conans, package folders, etc. """

    def __init__(self, client_cache, remote_manager, user_io, remote_proxy):
        self._user_io = user_io
        self._remote_proxy = remote_proxy
        self._client_cache = client_cache
        self._remote_manager = remote_manager

    def _remote_remove(self, reference, package_ids):
        if package_ids is None:
            self._remote_proxy.remove(reference)
        else:
            self._remote_proxy.remove_packages(reference, package_ids)

    def _local_remove(self, reference, src, build_ids, package_ids):
        remover = DiskRemover(self._client_cache)
        if src:
            remover.remove_src(reference)
        if build_ids is not None:
            remover.remove_builds(reference, build_ids)
        if package_ids is not None:
            remover.remove_packages(reference, package_ids)
        if not src and build_ids is None and package_ids is None:
            remover.remove(reference)
            registry = self._remote_proxy.registry
            registry.remove_ref(reference, quiet=True)

    def remove(self, pattern, remote, src=None, build_ids=None, package_ids_filter=None, force=False,
               packages_query=None, outdated=False):
        """ Remove local/remote conans, package folders, etc.
        @param src: Remove src folder
        @param pattern: it could be OpenCV* or OpenCV or a ConanFileReference
        @param build_ids: Lists with ids or empty for all. (Its a filter)
        @param package_ids_filter: Lists with ids or empty for all. (Its a filter)
        @param force: if True, it will be deleted without requesting anything
        @param packages_query: Only if src is a reference. Query settings and options
        """

        if remote and (build_ids is not None or src):
            raise ConanException("Remotes don't have 'build' or 'src' folder, just packages")

        if remote:
            remote = RemoteRegistry(self._client_cache.registry, self._user_io.out).remote(remote)
            references = self._remote_manager.search_recipes(remote, pattern)
        else:
            disk_search = DiskSearchManager(self._client_cache)
            references = disk_search.search_recipes(pattern)
        if not references:
            self._user_io.out.warn("No package recipe matches '%s'" % str(pattern))
            return

        deleted_refs = []
        for reference in references:
            assert isinstance(reference, ConanFileReference)
            package_ids = package_ids_filter
            if packages_query or outdated:
                # search packages
                if remote:
                    packages = self._remote_manager.search_packages(remote, reference, packages_query)
                else:
                    packages = disk_search.search_packages(reference, packages_query)
                if outdated:
                    if remote:
<<<<<<< HEAD
                        _, manifest = self._remote_proxy.get_conan_manifest(reference)
                        recipe_hash = manifest.summary_hash
=======
                        recipe_hash = self._remote_proxy.get_conan_manifest(reference).summary_hash
>>>>>>> 1b78df97
                    else:
                        recipe_hash = self._client_cache.load_manifest(reference).summary_hash
                    packages = filter_outdated(packages, recipe_hash)
                if package_ids_filter:
                    package_ids = [p for p in packages if p in package_ids_filter]
                else:
                    package_ids = list(packages.keys())
                if not package_ids:
                    self._user_io.out.warn("No matching packages to remove for %s"
                                           % str(reference))
                    continue

            if self._ask_permission(reference, src, build_ids, package_ids, force):
                deleted_refs.append(reference)
                if remote:
                    self._remote_remove(reference, package_ids)
                else:
                    deleted_refs.append(reference)
                    self._local_remove(reference, src, build_ids, package_ids)

        if not remote:
            self._client_cache.delete_empty_dirs(deleted_refs)

    def _ask_permission(self, conan_ref, src, build_ids, package_ids_filter, force):
        def stringlist(alist):
            return ", ".join(['"%s"' % p for p in alist])

        if force:
            return True
        aux_str = []
        if src:
            aux_str.append(" src folder")
        if build_ids is not None:
            if build_ids:
                aux_str.append(" %s builds" % stringlist(build_ids))
            else:
                aux_str.append(" all builds")
        if package_ids_filter is not None:
            if package_ids_filter:
                aux_str.append(" %s packages" % stringlist(package_ids_filter))
            else:  # All packages to remove, no filter
                aux_str.append(" all packages")
        return self._user_io.request_boolean("Are you sure you want to delete%s from '%s'"
                                             % (", ".join(aux_str), str(conan_ref)))<|MERGE_RESOLUTION|>--- conflicted
+++ resolved
@@ -140,12 +140,7 @@
                     packages = disk_search.search_packages(reference, packages_query)
                 if outdated:
                     if remote:
-<<<<<<< HEAD
                         _, manifest = self._remote_proxy.get_conan_manifest(reference)
-                        recipe_hash = manifest.summary_hash
-=======
-                        recipe_hash = self._remote_proxy.get_conan_manifest(reference).summary_hash
->>>>>>> 1b78df97
                     else:
                         recipe_hash = self._client_cache.load_manifest(reference).summary_hash
                     packages = filter_outdated(packages, recipe_hash)
