import os

from conans.client.cache.remote_registry import Remote
from conans.errors import ConanException, PackageNotFoundException, RecipeNotFoundException
from conans.errors import NotFoundException
from conans.model.ref import ConanFileReference, PackageReference
from conans.paths import SYSTEM_REQS, rm_conandir
from conans.search.search import filter_outdated, search_packages, search_recipes
from conans.util.log import logger


class DiskRemover(object):
<<<<<<< HEAD
    def __init__(self, cache):
        self._cache = cache
        self._remotes = cache.registry.load_remotes()
=======
>>>>>>> c099be8e

    def _remove(self, path, ref, msg=""):
        try:
            logger.debug("REMOVE: folder %s" % path)
            rm_conandir(path)
        except OSError:
            error_msg = "Folder busy (open or some file open): %s" % path
            raise ConanException("%s: Unable to remove %s\n\t%s" % (repr(ref), msg, error_msg))

    def _remove_file(self, path, ref, msg=""):
        try:
            logger.debug("REMOVE: file %s" % path)
            if os.path.exists(path):
                os.remove(path)
        except OSError:
            error_msg = "File busy (open): %s" % path
            raise ConanException("Unable to remove %s %s\n\t%s" % (repr(ref), msg, error_msg))

    def remove_recipe(self, package_layout, output):
        self.remove_src(package_layout)
        self._remove(package_layout.export(), package_layout.ref, "export folder")
        self._remove(package_layout.export_sources(), package_layout.ref, "export_source folder")
        for f in package_layout.conanfile_lock_files(output=output):
            try:
                os.remove(f)
            except OSError:
                pass

    def remove(self, package_layout, output):
        self.remove_recipe(package_layout, output=output)
        self.remove_builds(package_layout)
        self.remove_packages(package_layout)
        self._remove(package_layout.conan(), package_layout.ref)

    def remove_src(self, package_layout):
        self._remove(package_layout.source(), package_layout.ref, "src folder")

    def remove_builds(self, package_layout, ids=None):
        if not ids:
            path = package_layout.builds()
            for build in package_layout.conan_builds():
                self._remove(os.path.join(path, build), package_layout.ref, "build folder:%s" % build)
            self._remove(path, package_layout.ref, "builds")
        else:
            for id_ in ids:
                # Removal build IDs should be those of the build_id if present
                pkg_path = package_layout.build(PackageReference(package_layout.ref, id_))
                self._remove(pkg_path, package_layout.ref, "package:%s" % id_)

    def remove_packages(self, package_layout, ids_filter=None):
        if not ids_filter:  # Remove all
            path = package_layout.packages()
            # Necessary for short_paths removal
            for package in package_layout.conan_packages():
                self._remove(os.path.join(path, package), package_layout.ref,
                             "package folder:%s" % package)
            self._remove(path, package_layout.ref, "packages")
            self._remove_file(package_layout.system_reqs(), package_layout.ref, SYSTEM_REQS)
        else:
            for id_ in ids_filter:  # remove just the specified packages
                pref = PackageReference(package_layout.ref, id_)
                if not package_layout.package_exists(pref):
                    raise PackageNotFoundException(pref)
                pkg_folder = package_layout.package(pref)
                self._remove(pkg_folder, package_layout.ref, "package:%s" % id_)
                self._remove_file(pkg_folder + ".dirty", package_layout.ref, "dirty flag")
                self._remove_file(package_layout.system_reqs_package(pref), package_layout.ref,
                                  "%s/%s" % (id_, SYSTEM_REQS))


class ConanRemover(object):
    """ Class responsible for removing locally/remotely conans, package folders, etc. """

    def __init__(self, cache, remote_manager, user_io):
        self._user_io = user_io
        self._cache = cache
        self._remote_manager = remote_manager
        self._registry = cache.registry

    def _remote_remove(self, ref, package_ids, remote):
        assert(isinstance(remote, Remote))
        if package_ids is None:
            result = self._remote_manager.remove(ref, remote)
            return result
        else:
            tmp = self._remote_manager.remove_packages(ref, package_ids, remote)
            return tmp

    @staticmethod
    def _message_removing_editable(ref):
        return "Package '{r}' is installed as editable, unlink it first using " \
               "command 'conan link {r} --remove'".format(r=ref)

    def _local_remove(self, ref, src, build_ids, package_ids):
        if self._cache.installed_as_editable(ref):
            self._user_io.out.warn(self._message_removing_editable(ref))
            return

        # Get the package layout using 'short_paths=False', remover will make use of the
        #  function 'rm_conandir' which already takes care of the linked folder.
        package_layout = self._cache.package_layout(ref, short_paths=False)

        package_layout.remove_package_locks()  # Make sure to clean the locks too
        remover = DiskRemover()
        if src:
            remover.remove_src(package_layout)
        if build_ids is not None:
            remover.remove_builds(package_layout, build_ids)

        if package_ids is not None:
<<<<<<< HEAD
            remover.remove_packages(ref, package_ids)
            layout = self._cache.package_layout(ref)
            with layout.update_metadata() as metadata:
=======
            remover.remove_packages(package_layout, package_ids)
            with package_layout.update_metadata() as metadata:
>>>>>>> c099be8e
                for package_id in package_ids:
                    metadata.clear_package(package_id)

        if not src and build_ids is None and package_ids is None:
<<<<<<< HEAD
            remover.remove(ref)
=======
            remover.remove(package_layout, output=self._user_io.out)
            self._registry.refs.remove(ref, quiet=True)
            self._registry.prefs.remove_all(ref)
>>>>>>> c099be8e

    def remove(self, pattern, remote_name, src=None, build_ids=None, package_ids_filter=None,
               force=False, packages_query=None, outdated=False):
        """ Remove local/remote conans, package folders, etc.
        @param src: Remove src folder
        @param pattern: it could be OpenCV* or OpenCV or a ConanFileReference
        @param build_ids: Lists with ids or empty for all. (Its a filter)
        @param package_ids_filter: Lists with ids or empty for all. (Its a filter)
        @param force: if True, it will be deleted without requesting anything
        @param packages_query: Only if src is a reference. Query settings and options
        """

        if remote_name and (build_ids is not None or src):
            raise ConanException("Remotes don't have 'build' or 'src' folder, just packages")

        try:
            input_ref = ConanFileReference.loads(pattern)
        except (ConanException, TypeError):
            input_ref = None

        if not input_ref and packages_query is not None:
            raise ConanException("query parameter only allowed with a valid recipe "
                                 "reference as the search pattern.")

        if input_ref and package_ids_filter and not input_ref.revision:
            for package_id in package_ids_filter:
                if "#" in package_id:
                    raise ConanException("Specify a recipe revision if you specify a package "
                                         "revision")

        if remote_name:
            remote = self._registry.load_remotes()[remote_name]
            if input_ref:
                if not self._cache.config.revisions_enabled and input_ref.revision:
                    raise ConanException("Revisions not enabled in the client, cannot remove "
                                         "revisions in the server")
                refs = [input_ref]
            else:
                refs = self._remote_manager.search_recipes(remote, pattern)
        else:
            if input_ref:
                refs = []
                if self._cache.installed_as_editable(input_ref):
                    raise ConanException(self._message_removing_editable(input_ref))
                if not self._cache.package_layout(input_ref).recipe_exists():
                    raise RecipeNotFoundException(input_ref,
                                                  print_rev=self._cache.config.revisions_enabled)
                refs.append(input_ref)
            else:
                refs = search_recipes(self._cache, pattern)
                if not refs:
                    self._user_io.out.warn("No package recipe matches '%s'" % str(pattern))
                    return

        if input_ref and not input_ref.revision:
            # Ignore revisions for deleting if the input was not with a revision
            # (Removing all the recipe revisions from a reference)
            refs = [r.copy_clear_rev() for r in refs]

        deleted_refs = []
        for ref in refs:
            assert isinstance(ref, ConanFileReference)
            package_layout = self._cache.package_layout(ref)
            package_ids = package_ids_filter
            if packages_query or outdated:
                # search packages
                if remote_name:
                    packages = self._remote_manager.search_packages(remote, ref, packages_query)
                else:
                    packages = search_packages(package_layout, packages_query)
                if outdated:
                    if remote_name:
                        manifest, ref = self._remote_manager.get_recipe_manifest(ref, remote)
                        recipe_hash = manifest.summary_hash
                    else:
                        recipe_hash = package_layout.recipe_manifest().summary_hash
                    packages = filter_outdated(packages, recipe_hash)
                if package_ids_filter:
                    package_ids = [p for p in packages if p in package_ids_filter]
                else:
                    package_ids = list(packages.keys())
                if not package_ids:
                    self._user_io.out.warn("No matching packages to remove for %s"
                                           % ref.full_repr())
                    continue

            if self._ask_permission(ref, src, build_ids, package_ids, force):
                try:
                    if remote_name:
                        self._remote_remove(ref, package_ids, remote)
                    else:
                        self._local_remove(ref, src, build_ids, package_ids)
                except NotFoundException:
                    # If we didn't specify a pattern but a concrete ref, fail if there is no
                    # ref to remove
                    if input_ref:
                        raise
                else:
                    deleted_refs.append(ref)

        if not remote_name:
            self._cache.delete_empty_dirs(deleted_refs)

    def _ask_permission(self, ref, src, build_ids, package_ids_filter, force):
        def stringlist(alist):
            return ", ".join(['"%s"' % p for p in alist])

        if force:
            return True
        aux_str = []
        if src:
            aux_str.append(" src folder")
        if build_ids is not None:
            if build_ids:
                aux_str.append(" %s builds" % stringlist(build_ids))
            else:
                aux_str.append(" all builds")
        if package_ids_filter is not None:
            if package_ids_filter:
                aux_str.append(" %s packages" % stringlist(package_ids_filter))
            else:  # All packages to remove, no filter
                aux_str.append(" all packages")
        return self._user_io.request_boolean("Are you sure you want to delete%s from '%s'"
                                             % (", ".join(aux_str), str(ref)))<|MERGE_RESOLUTION|>--- conflicted
+++ resolved
@@ -10,12 +10,9 @@
 
 
 class DiskRemover(object):
-<<<<<<< HEAD
     def __init__(self, cache):
         self._cache = cache
         self._remotes = cache.registry.load_remotes()
-=======
->>>>>>> c099be8e
 
     def _remove(self, path, ref, msg=""):
         try:
@@ -126,25 +123,15 @@
             remover.remove_builds(package_layout, build_ids)
 
         if package_ids is not None:
-<<<<<<< HEAD
-            remover.remove_packages(ref, package_ids)
-            layout = self._cache.package_layout(ref)
-            with layout.update_metadata() as metadata:
-=======
             remover.remove_packages(package_layout, package_ids)
             with package_layout.update_metadata() as metadata:
->>>>>>> c099be8e
                 for package_id in package_ids:
                     metadata.clear_package(package_id)
 
         if not src and build_ids is None and package_ids is None:
-<<<<<<< HEAD
-            remover.remove(ref)
-=======
             remover.remove(package_layout, output=self._user_io.out)
             self._registry.refs.remove(ref, quiet=True)
             self._registry.prefs.remove_all(ref)
->>>>>>> c099be8e
 
     def remove(self, pattern, remote_name, src=None, build_ids=None, package_ids_filter=None,
                force=False, packages_query=None, outdated=False):
