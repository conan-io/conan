--- conflicted
+++ resolved
@@ -199,15 +199,11 @@
                     packages = search_packages(self._cache, ref, packages_query)
                 if outdated:
                     if remote_name:
-<<<<<<< HEAD
-                        manifest, ref = self._remote_manager.get_conan_manifest(ref, remote)
+                        manifest, ref = self._remote_manager.get_recipe_manifest(ref, remote)
                         recipe_hash = manifest.summary_hash
-=======
-                        recipe_hash = self._remote_manager.get_recipe_manifest(ref, remote).summary_hash
->>>>>>> baead562
                     else:
-                        recipe_hash = self._cache.package_layout(ref).recipe_manifest().summary_hash
-
+                        layout = self._cache.package_layout(ref)
+                        recipe_hash = layout.recipe_manifest().summary_hash
                     packages = filter_outdated(packages, recipe_hash)
                 if package_ids_filter:
                     package_ids = [p for p in packages if p in package_ids_filter]
