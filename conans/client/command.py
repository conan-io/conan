import argparse
import inspect
import os
import sys

from conans import __version__ as CLIENT_VERSION
from conans.client.conan_api import (Conan, str_only_options, str_path_only_options,
                                     default_manifest_folder)
from conans.client.output import Color
from conans.errors import ConanException
from conans.model.ref import ConanFileReference
from conans.paths import CONANFILE
from conans.util.config_parser import get_bool_from_text
from conans.util.log import logger


class Extender(argparse.Action):
    """Allows to use the same flag several times in a command and creates a list with the values.
       For example:
           conan install MyPackage/1.2@user/channel -o qt:value -o mode:2 -s cucumber:true
           It creates:
           options = ['qt:value', 'mode:2']
           settings = ['cucumber:true']
    """

    def __call__(self, parser, namespace, values, option_strings=None):  # @UnusedVariable
        # Need None here incase `argparse.SUPPRESS` was supplied for `dest`
        dest = getattr(namespace, self.dest, None)
        if not hasattr(dest, 'extend') or dest == self.default:
            dest = []
            setattr(namespace, self.dest, dest)
            # if default isn't set to None, this method might be called
            # with the default as `values` for other arguments which
            # share this destination.
            parser.set_defaults(**{self.dest: None})

        try:
            dest.extend(values)
        except ValueError:
            dest.append(values)


class Command(object):
    """ A single command of the conan application, with all the first level commands.
    Manages the parsing of parameters and delegates functionality in
    collaborators.
    It can also show help of the tool
    """
    def __init__(self, conan_api):
        assert isinstance(conan_api, Conan)
        self._conan = conan_api

    def new(self, *args):
        """Creates a new package recipe template with a 'conanfile.py'.
        And optionally, 'test_package' package testing files.
        """
        parser = argparse.ArgumentParser(description=self.new.__doc__, prog="conan new")
        parser.add_argument("name", help='Package name, e.g.: Poco/1.7.3@user/testing')
        parser.add_argument("-t", "--test", action='store_true', default=False,
                            help='Create test_package skeleton to test package')
        parser.add_argument("-i", "--header", action='store_true', default=False,
                            help='Create a headers only package template')
        parser.add_argument("-c", "--pure_c", action='store_true', default=False,
                            help='Create a C language package only package, '
                                 'deleting "self.settings.compiler.libcxx" setting '
                                 'in the configure method')
        parser.add_argument("-s", "--sources", action='store_true', default=False,
                            help='Create a package with embedded sources in "hello" folder, '
                                 'using "exports_sources" instead of retrieving external code with '
                                 'the "source()" method')
        parser.add_argument("-b", "--bare", action='store_true', default=False,
                            help='Create the minimum package recipe, without build() or package()'
                            'methods. Useful in combination with "package_files" command')

        args = parser.parse_args(*args)
        self._conan.new(args.name, header=args.header, pure_c=args.pure_c, test=args.test,
                        exports_sources=args.sources, bare=args.bare)

    def test_package(self, *args):
        """ Export, build package and test it with a consumer project.
        The consumer project must have a 'conanfile.py' with a 'test()' method, and should be
        located in a subfolder, named 'test_package` by default. It must 'require' the package
        under testing.
        """

        parser = argparse.ArgumentParser(description=self.test_package.__doc__,
                                         prog="conan test_package")
        parser.add_argument("path", nargs='?', default="", help='path to conanfile file, '
                            'e.g. /my_project/')
        parser.add_argument("-ne", "--not-export", default=False, action='store_true',
                            help='Do not export the conanfile before test execution')
        parser.add_argument("-tf", "--test_folder",
                            help='alternative test folder name, by default is "test_package"')
        parser.add_argument('--keep-source', '-k', default=False, action='store_true',
                            help='Optional. Do not remove the source folder in local cache. '
                                 'Use for testing purposes only')

        _add_manifests_arguments(parser)
        _add_common_install_arguments(parser, build_help=_help_build_policies)

        args = parser.parse_args(*args)

        return self._conan.test_package(args.path, args.profile, args.settings, args.options, args.env, args.scope,
                                 args.test_folder, args.not_export, args.build, args.keep_source,
                                 args.verify, args.manifests, args.manifests_interactive,
                                 args.remote, args.update)

    # Alias to test
    def test(self, *args):
        """ (deprecated). Alias to test_package, use it instead """
        return self.test_package(*args)

    def package_files(self, *args):
        """Creates a package binary from given precompiled artifacts in user folder, skipping
           the package recipe build() and package() methods
        """
        parser = argparse.ArgumentParser(description=self.package_files.__doc__, prog="conan package_files")
        parser.add_argument("reference",
                            help='package recipe reference e.g., MyPackage/1.2@user/channel')
        parser.add_argument("--package_folder", "-pf",
                            help='Get binaries from this path, relative to current or absolute')
        parser.add_argument("--profile", "-pr",
                            help='Profile for this package')
        parser.add_argument("--options", "-o",
                            help='Options for this package. e.g., -o with_qt=true',
                            nargs=1, action=Extender)
        parser.add_argument("--settings", "-s",
                            help='Settings for this package e.g., -s compiler=gcc',
                            nargs=1, action=Extender)
        parser.add_argument('-f', '--force', default=False,
                            action='store_true', help='Overwrite existing package if existing')

        args = parser.parse_args(*args)
        return self._conan.package_files(reference=args.reference, package_folder=args.package_folder,
                                         profile_name=args.profile, force=args.force, settings=args.settings,
                                         options=args.options)

    def install(self, *args):
        """Installs the requirements specified in a 'conanfile.py' or 'conanfile.txt'.
           It can also be used to install a concrete recipe/package specified by the reference parameter.
           If the recipe is not found in the local cache it will retrieve the recipe from a remote,
           looking for it sequentially in the available configured remotes.
           When the recipe has been downloaded it will try to download a binary package matching
           the specified settings, only from the remote from which the recipe was retrieved.
           If no binary package is found you can build the package from sources using the '--build' option.
        """
        parser = argparse.ArgumentParser(description=self.install.__doc__, prog="conan install")
        parser.add_argument("reference", nargs='?', default="",
                            help='package recipe reference'
                            'e.g., MyPackage/1.2@user/channel or ./my_project/')
        parser.add_argument("--package", "-p", nargs=1, action=Extender,
                            help='Force install specified package ID (ignore settings/options)')
        parser.add_argument("--all", action='store_true', default=False,
                            help='Install all packages from the specified package recipe')
        parser.add_argument("--file", "-f", help="specify conanfile filename")
        parser.add_argument("--generator", "-g", nargs=1, action=Extender,
                            help='Generators to use')
        parser.add_argument("--werror", action='store_true', default=False,
                            help='Error instead of warnings for graph inconsistencies')

        _add_manifests_arguments(parser)

        parser.add_argument("--no-imports", action='store_true', default=False,
                            help='Install specified packages but avoid running imports')

        _add_common_install_arguments(parser, build_help=_help_build_policies)

        args = parser.parse_args(*args)

        return self._conan.install(reference=args.reference, package=args.package, settings=args.settings,
                                   options=args.options,
                                   env=args.env, scope=args.scope, all=args.all, remote=args.remote, werror=args.werror,
                                   verify=args.verify, manifests=args.manifests,
                                   manifests_interactive=args.manifests_interactive,
                                   build=args.build, profile_name=args.profile, update=args.update,
                                   generator=args.generator, no_imports=args.no_imports, filename=args.file)

    def config(self, *args):
        """Manages conan.conf information
        """
        parser = argparse.ArgumentParser(description=self.config.__doc__, prog="conan config")

        subparsers = parser.add_subparsers(dest='subcommand', help='sub-command help')
        rm_subparser = subparsers.add_parser('rm', help='rm an existing config element')
        set_subparser = subparsers.add_parser('set', help='set/add value')
        get_subparser = subparsers.add_parser('get', help='get the value of existing element')

        rm_subparser.add_argument("item", help="item to remove")
        get_subparser.add_argument("item", nargs="?", help="item to print")
        set_subparser.add_argument("item", help="key=value to set")

        args = parser.parse_args(*args)

        if args.subcommand == "set":
            try:
                key, value = args.item.split("=", 1)
            except:
                msg = "Please specify key=value"
                self._conan._user_io.out.error(msg)
                raise ConanException(msg)
            return self._conan.config_set(key, value)
        elif args.subcommand == "get":
            return self._conan.config_get(args.item)
        elif args.subcommand == "rm":
            return self._conan.config_rm(args.item)

    def info(self, *args):
        """Prints information about a package recipe's dependency graph.
        You can use it for your current project (just point to the path of your conanfile
        if you want), or for any existing package in your local cache.
        """
        parser = argparse.ArgumentParser(description=self.info.__doc__, prog="conan info")
        parser.add_argument("reference", nargs='?', default="",
                            help='reference name or path to conanfile file, '
                            'e.g., MyPackage/1.2@user/channel or ./my_project/')
        parser.add_argument("--file", "-f", help="specify conanfile filename")
        parser.add_argument("--only", "-n", nargs=1, action=Extender,
                            help='show the specified fields only from: '
                                 '%s or use --paths with options %s. Use --only None to show only references.'
                                 % (str_only_options, str_path_only_options))
        parser.add_argument("--paths", action='store_true', default=False,
                            help='Show package paths in local cache')
        parser.add_argument("--package_filter", nargs='?',
                            help='print information only for packages that match the filter'
                                 'e.g., MyPackage/1.2@user/channel or MyPackage*')
        parser.add_argument("--build_order", "-bo",
                            help='given a modified reference, return an ordered list to build (CI)',
                            nargs=1, action=Extender)
        parser.add_argument("--graph", "-g",
                            help='Creates file with project dependencies graph. It will generate '
                            'a DOT or HTML file depending on the filename extension')
        build_help = 'given a build policy (same install command "build" parameter), return an ordered list of  ' \
                     'packages that would be built from sources in install command (simulation)'

        _add_common_install_arguments(parser, build_help=build_help)
        args = parser.parse_args(*args)

        return self._conan.info(args.reference, only=args.only, paths=args.paths, remote=args.remote,
                                package_filter=args.package_filter, settings=args.settings, options=args.options,
                                env=args.env, scope=args.scope, build=args.build, profile_name=args.profile,
                                update=args.update, filename=args.file, build_order=args.build_order, graph=args.graph)

    def build(self, *args):
        """ Utility command to run your current project 'conanfile.py' build() method.
        It doesn't work for 'conanfile.txt'. It is convenient for automatic translation
        of conan settings and options, for example to CMake syntax, as it can be done by
        the CMake helper. It is also a good starting point if you would like to create
        a package from your current project.
        """
        parser = argparse.ArgumentParser(description=self.build.__doc__, prog="conan build")
        parser.add_argument("path", nargs="?",
                            help='path to conanfile.py, e.g., conan build .',
                            default="")
        parser.add_argument("--file", "-f", help="specify conanfile filename")
        parser.add_argument("--source_folder", "-sf", help="local folder containing the sources")
        args = parser.parse_args(*args)
        return self._conan.build(path=args.path, source_folder=args.source_folder, filename=args.file)

    def package(self, *args):
        """ Calls your conanfile.py 'package' method for a specific package recipe.
        It won't create a new package, use 'install' or 'test_package' instead for
        creating packages in the conan local cache, or 'build' for conanfile.py in user space.

        Intended for package creators, for regenerating a package without recompiling
        the source, i.e. for troubleshooting, and fixing the package() method, not
        normal operation.

        It requires the package has been built locally, it won't
        re-package otherwise. When used in a user space project, it
        will execute from the build folder specified as parameter, and the current
        directory. This is useful while creating package recipes or just for
        extracting artifacts from the current project, without even being a package

        This command also works locally, in the user space, and it will copy artifacts from the provided
        folder to the current one.
        """
        parser = argparse.ArgumentParser(description=self.package.__doc__, prog="conan package")
        parser.add_argument("reference", help='package recipe reference '
                            'e.g. MyPkg/0.1@user/channel, or local path to the build folder'
                            ' (relative or absolute)')
        parser.add_argument("package", nargs="?", default="",
                            help='Package ID to regenerate. e.g., '
                                 '9cf83afd07b678d38a9c1645f605875400847ff3'
                                 ' This optional parameter is only used for the local conan '
                                 'cache. If not specified, ALL binaries for this recipe are '
                                 're-packaged')
        parser.add_argument("--build_folder", "-bf", help="local folder containing the build")
        parser.add_argument("--source_folder", "-sf", help="local folder containing the sources")

        args = parser.parse_args(*args)
        return self._conan.package(reference=args.reference, package=args.package, build_folder=args.build_folder,
                                   source_folder=args.source_folder)

    def source(self, *args):
        """ Calls your conanfile.py 'source()' method to configure the source directory.
            I.e., downloads and unzip the package source.
        """
        parser = argparse.ArgumentParser(description=self.source.__doc__, prog="conan source")
        parser.add_argument("reference", nargs='?',
                            default="",
                            help="package recipe reference. e.g., MyPackage/1.2@user/channel "
                                 "or ./my_project/")
        parser.add_argument("-f", "--force", default=False,
                            action="store_true",
                            help="In the case of local cache, force the removal of the source"
                                 " folder, then the execution and retrieval of the source code."
                                 " Otherwise, if the code has already been retrieved, it will"
                                 " do nothing.")

        args = parser.parse_args(*args)
        return self._conan.source(args.reference, args.force)

    def imports(self, *args):
        """ Execute the 'imports' stage of a conanfile.txt or a conanfile.py.
        It requires to have been previously installed and have a conanbuildinfo.txt generated file.
        """
        parser = argparse.ArgumentParser(description=self.imports.__doc__, prog="conan imports")
        parser.add_argument("reference", nargs='?', default="",
                            help="Specify the location of the folder containing the conanfile."
                            "By default it will be the current directory. It can also use a full "
                            "reference e.g. openssl/1.0.2@lasote/testing and the recipe "
                            "'imports()' for that package in the local conan cache will be used ")
        parser.add_argument("--file", "-f", help="Use another filename, "
                            "e.g.: conan imports -f=conanfile2.py")
        parser.add_argument("-d", "--dest",
                            help="Directory to copy the artifacts to. By default it will be the"
                                 " current directory")
        parser.add_argument("-u", "--undo", default=False, action="store_true",
                            help="Undo imports. Remove imported files")

        args = parser.parse_args(*args)
        return self._conan.imports(args.reference, args.undo, args.dest, args.file)

    def export(self, *args):
        """ Copies the package recipe (conanfile.py and associated files) to your local cache.
        From the local cache it can be shared and reused in other projects.
        Also, from the local cache, it can be uploaded to any remote with the "upload" command.
        """
        parser = argparse.ArgumentParser(description=self.export.__doc__, prog="conan export")
        parser.add_argument("user", help='user_name[/channel]. By default, channel is '
                                         '"testing", e.g., phil or phil/stable')
        parser.add_argument('--path', '-p', default=None,
                            help='Optional. Folder with a %s. Default current directory.'
                            % CONANFILE)
        parser.add_argument('--keep-source', '-k', default=False, action='store_true',
                            help='Optional. Do not remove the source folder in the local cache. '
                                 'Use for testing purposes only')
        parser.add_argument("--file", "-f", help="specify conanfile filename")
        args = parser.parse_args(*args)
        return self._conan.export(user=args.user, path=args.path, keep_source=args.keep_source, filename=args.file)

    def remove(self, *args):
        """Remove any package recipe or binary matching a pattern.
        It can also be used to remove temporary source or build folders in the local conan cache.
        If no remote is specified, the removal will be done by default in the local conan cache.
        """
        parser = argparse.ArgumentParser(description=self.remove.__doc__, prog="conan remove")
        parser.add_argument('pattern', help='Pattern name, e.g., openssl/*')
        parser.add_argument('-p', '--packages',
                            help='By default, remove all the packages or select one, specifying the package ID',
                            nargs="*", action=Extender)
        parser.add_argument('-b', '--builds',
                            help='By default, remove all the build folders or select one, specifying the package ID',
                            nargs="*", action=Extender)

        parser.add_argument('-s', '--src', default=False, action="store_true",
                            help='Remove source folders')
        parser.add_argument('-f', '--force', default=False,
                            action='store_true', help='Remove without requesting a confirmation')
        parser.add_argument('-r', '--remote', help='Will remove from the specified remote')
        parser.add_argument('-q', '--query', default=None, help='Packages query: "os=Windows AND '
                                                                '(arch=x86 OR compiler=gcc)".'
                                                                ' The "pattern" parameter '
                                                                'has to be a package recipe '
                                                                'reference: MyPackage/1.2'
                                                                '@user/channel')
        args = parser.parse_args(*args)
        return self._conan.remove(pattern=args.pattern, query=args.query, packages=args.packages, builds=args.builds,
                                  src=args.src, force=args.force, remote=args.remote)

    def copy(self, *args):
        """ Copy conan recipes and packages to another user/channel.
        Useful to promote packages (e.g. from "beta" to "stable").
        Also for moving packages from one user to another.
        """
        parser = argparse.ArgumentParser(description=self.copy.__doc__, prog="conan copy")
        parser.add_argument("reference", default="",
                            help='package recipe reference'
                            'e.g., MyPackage/1.2@user/channel')
        parser.add_argument("user_channel", default="",
                            help='Destination user/channel'
                            'e.g., lasote/testing')
        parser.add_argument("--package", "-p", nargs=1, action=Extender,
                            help='copy specified package ID')
        parser.add_argument("--all", action='store_true',
                            default=False,
                            help='Copy all packages from the specified package recipe')
        parser.add_argument("--force", action='store_true',
                            default=False,
                            help='Override destination packages and the package recipe')
        args = parser.parse_args(*args)
        return self._conan.copy(reference=args.reference, user_channel=args.user_channel, force=args.force,
                                all=args.all, package=args.package)

    def user(self, *parameters):
        """ Update your cached user name (and auth token) to avoid it being requested later.
        e.g. while you're uploading a package.
        You can have more than one user (one per remote). Changing the user, or introducing the
        password is only necessary to upload packages to a remote.
        """
        parser = argparse.ArgumentParser(description=self.user.__doc__, prog="conan user")
        parser.add_argument("name", nargs='?', default=None,
                            help='Username you want to use. '
                                 'If no name is provided it will show the current user.')
        parser.add_argument("-p", "--password", help='User password. Use double quotes '
                            'if password with spacing, and escape quotes if existing')
        parser.add_argument("--remote", "-r", help='look in the specified remote server')
        parser.add_argument('-c', '--clean', default=False,
                            action='store_true', help='Remove user and tokens for all remotes')
        args = parser.parse_args(*parameters)  # To enable -h
        return self._conan.user(name=args.name, clean=args.clean, remote=args.remote, password=args.password)

    def search(self, *args):
        """ Search package recipes and binaries in the local cache or in a remote server.
        If you provide a pattern, then it will search for existing package recipes matching that pattern.
        You can search in a remote or in the local cache, if nothing is specified, the local conan cache is
        assumed
        """
        parser = argparse.ArgumentParser(description=self.search.__doc__, prog="conan search")
        parser.add_argument('pattern', nargs='?', help='Pattern name, e.g. openssl/* or package'
                                                       ' recipe reference if "-q" is used. e.g. '
                                                       'MyPackage/1.2@user/channel')
        parser.add_argument('--case-sensitive', default=False,
                            action='store_true', help='Make a case-sensitive search')
        parser.add_argument('-r', '--remote', help='Remote origin')
        parser.add_argument('-q', '--query', default=None, help='Packages query: "os=Windows AND '
                                                                '(arch=x86 OR compiler=gcc)".'
                                                                ' The "pattern" parameter '
                                                                'has to be a package recipe '
                                                                'reference: MyPackage/1.2'
                                                                '@user/channel')
        args = parser.parse_args(*args)
        return self._conan.search(args.pattern, query=args.query, remote=args.remote,
                                  case_sensitive=args.case_sensitive)

    def upload(self, *args):
        """ Uploads a package recipe and the generated binary packages to a specified remote
        """
        parser = argparse.ArgumentParser(description=self.upload.__doc__,
                                         prog="conan upload")
        parser.add_argument('pattern', help='Pattern or package recipe reference, e.g., "openssl/*", '
                                            '"MyPackage/1.2@user/channel"')
        # TODO: packageparser.add_argument('package', help='user name')
        parser.add_argument("--package", "-p", default=None, help='package ID to upload')
        parser.add_argument("--remote", "-r", help='upload to this specific remote')
        parser.add_argument("--all", action='store_true',
                            default=False, help='Upload both package recipe and packages')
        parser.add_argument("--skip_upload", action='store_true',
                            default=False, help='Do not upload anything, just run the checks and the compression.')
        parser.add_argument("--force", action='store_true',
                            default=False,
                            help='Do not check conan recipe date, override remote with local')
        parser.add_argument('--confirm', '-c', default=False,
                            action='store_true', help='If pattern is given upload all matching recipes without '
                                                      'confirmation')
        parser.add_argument('--retry', default=2, type=int,
                            help='In case of fail retries to upload again the specified times')
        parser.add_argument('--retry_wait', default=5, type=int,
                            help='Waits specified seconds before retry again')

        args = parser.parse_args(*args)
        return self._conan.upload(pattern=args.pattern, package=args.package, remote=args.remote, all=args.all,
                                  force=args.force, confirm=args.confirm, retry=args.retry, retry_wait=args.retry_wait,
                                  skip_upload=args.skip_upload)

    def remote(self, *args):
        """ Handles the remote list and the package recipes associated to a remote.
        """
        parser = argparse.ArgumentParser(description=self.remote.__doc__, prog="conan remote")
        subparsers = parser.add_subparsers(dest='subcommand', help='sub-command help')

        # create the parser for the "a" command
        subparsers.add_parser('list', help='list current remotes')
        parser_add = subparsers.add_parser('add', help='add a remote')
        parser_add.add_argument('remote',  help='name of the remote')
        parser_add.add_argument('url',  help='url of the remote')
        parser_add.add_argument('verify_ssl',  help='Verify SSL certificated. Default True',
                                default="True", nargs="?")
        parser_rm = subparsers.add_parser('remove', help='remove a remote')
        parser_rm.add_argument('remote',  help='name of the remote')
        parser_upd = subparsers.add_parser('update', help='update the remote url')
        parser_upd.add_argument('remote',  help='name of the remote')
        parser_upd.add_argument('url',  help='url')
        parser_upd.add_argument('verify_ssl',  help='Verify SSL certificated. Default True',
                                default="True", nargs="?")
        subparsers.add_parser('list_ref',
                              help='list the package recipes and its associated remotes')
        parser_padd = subparsers.add_parser('add_ref',
                                            help="associate a recipe's reference to a remote")
        parser_padd.add_argument('reference',  help='package recipe reference')
        parser_padd.add_argument('remote',  help='name of the remote')
        parser_prm = subparsers.add_parser('remove_ref',
                                           help="dissociate a recipe's reference and its remote")
        parser_prm.add_argument('reference',  help='package recipe reference')
        parser_pupd = subparsers.add_parser('update_ref', help="update the remote associated "
                                            "with a package recipe")
        parser_pupd.add_argument('reference',  help='package recipe reference')
        parser_pupd.add_argument('remote',  help='name of the remote')
        args = parser.parse_args(*args)

        reference = args.reference if hasattr(args, 'reference') else None
        try:
            verify_ssl = get_bool_from_text(args.verify_ssl) if hasattr(args, 'verify_ssl') else False
        except ConanException as exc:
            self._conan._user_io.out.error(str(exc))
            raise

        remote = args.remote if hasattr(args, 'remote') else None
        url = args.url if hasattr(args, 'url') else None

        if args.subcommand == "list":
            return self._conan.remote_list()
        elif args.subcommand == "add":
            return self._conan.remote_add(remote, url, verify_ssl)
        elif args.subcommand == "remove":
            return self._conan.remote_remove(remote)
        elif args.subcommand == "update":
            return self._conan.remote_update(remote, url, verify_ssl)
        elif args.subcommand == "list_ref":
            return self._conan.remote_list_ref()
        elif args.subcommand == "add_ref":
            return self._conan.remote_add_ref(reference, remote)
        elif args.subcommand == "remove_ref":
            return self._conan.remote_remove_ref(reference)
        elif args.subcommand == "update_ref":
            return self._conan.remote_update_ref(reference, remote)

    def profile(self, *args):
        """ List profiles in the '.conan/profiles' folder, or show profile details.
        The 'list' subcommand will always use the default user 'conan/profiles' folder. But the
        'show' subcommand is able to resolve absolute and relative paths, as well as to map names to
        '.conan/profiles' folder, in the same way as the '--profile' install argument.
        """
        parser = argparse.ArgumentParser(description=self.profile.__doc__, prog="conan profile")
        subparsers = parser.add_subparsers(dest='subcommand', help='sub-command help')

        # create the parser for the "profile" command
        subparsers.add_parser('list', help='list current profiles')
        parser_show = subparsers.add_parser('show', help='show the values defined for a profile.'
                                                         ' Can be a path (relative or absolute) to'
                                                         ' a profile file in  any location.')
        parser_show.add_argument('profile',  help='name of the profile')
        args = parser.parse_args(*args)

        profile = args.profile if hasattr(args, 'profile') else None

        return self._conan.profile(args.subcommand, profile)

    def _show_help(self):
        """ prints a summary of all commands
        """
        self._conan._user_io.out.writeln('Conan commands. Type $conan "command" -h for help',
                                         Color.BRIGHT_YELLOW)
        commands = self._commands()
        # future-proof way to ensure tabular formatting
        max_len = max((len(c) for c in commands)) + 2
        fmt = '  %-{}s'.format(max_len)
        for name in sorted(self._commands()):
            self._conan._user_io.out.write(fmt % name, Color.GREEN)
            self._conan._user_io.out.writeln(commands[name].__doc__.split('\n', 1)[0].strip())

    def _commands(self):
        """ returns a list of available commands
        """
        result = {}
        for m in inspect.getmembers(self, predicate=inspect.ismethod):
            method_name = m[0]
            if not method_name.startswith('_'):
                method = m[1]
                if method.__doc__ and not method.__doc__.startswith('HIDDEN'):
                    result[method_name] = method
        return result

    def run(self, *args):
        """HIDDEN: entry point for executing commands, dispatcher to class
        methods
        """
        errors = False
        try:
            try:
                command = args[0][0]
                commands = self._commands()
                method = commands[command]
            except KeyError as exc:
                if command in ["-v", "--version"]:
                    self._user_io.out.success("Conan version %s" % CLIENT_VERSION)
                    return False
                self._show_help()
                if command in ["-h", "--help"]:
                    return False
                raise ConanException("Unknown command %s" % str(exc))
            except IndexError as exc:  # No parameters
                self._show_help()
                return False
            method(args[0][1:])

        except (KeyboardInterrupt, SystemExit) as exc:
            logger.error(exc)
            errors = True
        except ConanException as exc:
            errors = True

        return errors


def _check_query_parameter_and_get_reference(args):
    reference = None
    if args.pattern:
        try:
            reference = ConanFileReference.loads(args.pattern)
        except ConanException:
            if args.query is not None:
                raise ConanException("-q parameter only allowed with a valid recipe "
                                     "reference as search pattern. e.j conan search "
                                     "MyPackage/1.2@user/channel -q \"os=Windows\"")
    return reference


def _add_manifests_arguments(parser):
    parser.add_argument("--manifests", "-m", const=default_manifest_folder, nargs="?",
                        help='Install dependencies manifests in folder for later verify.'
                             ' Default folder is .conan_manifests, but can be changed')
    parser.add_argument("--manifests-interactive", "-mi", const=default_manifest_folder,
                        nargs="?",
                        help='Install dependencies manifests in folder for later verify, '
                             'asking user for confirmation. '
                             'Default folder is .conan_manifests, but can be changed')
    parser.add_argument("--verify", "-v", const=default_manifest_folder, nargs="?",
                        help='Verify dependencies manifests against stored ones')


def _add_common_install_arguments(parser, build_help):
    parser.add_argument("--update", "-u", action='store_true', default=False,
                        help="check updates exist from upstream remotes")
    parser.add_argument("--scope", "-sc", nargs=1, action=Extender,
                        help='Use the specified scope in the install command')
    parser.add_argument("--profile", "-pr", default=None,
                        help='Apply the specified profile to the install command')
    parser.add_argument("-r", "--remote", help='look in the specified remote server')
    parser.add_argument("--options", "-o",
                        help='Options to build the package, overwriting the defaults. e.g., -o with_qt=true',
                        nargs=1, action=Extender)
    parser.add_argument("--settings", "-s",
                        help='Settings to build the package, overwriting the defaults. e.g., -s compiler=gcc',
                        nargs=1, action=Extender)
    parser.add_argument("--env", "-e",
                        help='Environment variables that will be set during the package build, -e CXX=/usr/bin/clang++',
                        nargs=1, action=Extender)

    parser.add_argument("--build", "-b", action=Extender, nargs="*", help=build_help)


_help_build_policies = '''Optional, use it to choose if you want to build from sources:

        --build            Build all from sources, do not use binary packages.
        --build=never      Default option. Never build, use binary packages or fail if a binary package is not found.
        --build=missing    Build from code if a binary package is not found.
        --build=outdated   Build from code if the binary is not built with the current recipe or when missing binary package.
        --build=[pattern]  Build always these packages from source, but never build the others. Allows multiple --build parameters.
'''


<<<<<<< HEAD
=======
def _get_reference(args):
    current_path = os.getcwd()
    try:
        reference = ConanFileReference.loads(args.reference)
    except:
        if "@" in args.reference:
            raise
        if not os.path.isabs(args.reference):
            reference = os.path.normpath(os.path.join(current_path, args.reference))
        else:
            reference = args.reference
    return current_path, reference


def migrate_and_get_client_cache(base_folder, out, storage_folder=None):
    # Init paths
    client_cache = ClientCache(base_folder, storage_folder, out)

    # Migration system
    migrator = ClientMigrator(client_cache, Version(CLIENT_VERSION), out)
    migrator.migrate()

    return client_cache


def get_command():
    # Default values

    def get_basic_requester(client_cache):
        requester = requests.Session()
        requester.proxies = client_cache.conan_config.proxies
        return requester

    def instance_remote_manager(client_cache):
        requester = get_basic_requester(client_cache)
        # Verify client version against remotes
        version_checker_requester = VersionCheckerRequester(requester, Version(CLIENT_VERSION),
                                                            Version(MIN_SERVER_COMPATIBLE_VERSION),
                                                            out)
        # To handle remote connections
        put_headers = client_cache.read_put_headers()
        rest_api_client = RestApiClient(out, requester=version_checker_requester, put_headers=put_headers)
        # To store user and token
        localdb = LocalDB(client_cache.localdb)
        # Wraps RestApiClient to add authentication support (same interface)
        auth_manager = ConanApiAuthManager(rest_api_client, user_io, localdb)
        # Handle remote connections
        remote_manager = RemoteManager(client_cache, auth_manager, out)
        return remote_manager

    use_color = get_env("CONAN_COLOR_DISPLAY", 1)
    if use_color and hasattr(sys.stdout, "isatty") and sys.stdout.isatty():
        import colorama
        colorama.init()
        color = True
    else:
        color = False
    out = ConanOutput(sys.stdout, color)
    user_io = UserIO(out=out)

    user_folder = os.getenv("CONAN_USER_HOME", conan_expand_user("~"))

    try:
        client_cache = migrate_and_get_client_cache(user_folder, out)
    except Exception as e:
        out.error(str(e))
        sys.exit(True)

    with tools.environment_append(client_cache.conan_config.env_vars):
        # Adjust CONAN_LOGGING_LEVEL with the env readed
        conans.util.log.logger = configure_logger()

        # Get the new command instance after migrations have been done
        remote_manager = instance_remote_manager(client_cache)

        # Patch the globals in tools
        tools._global_requester = get_basic_requester(client_cache)
        tools._global_output = user_io.out

        # Get a search manager
        search_adapter = DiskSearchAdapter()
        search_manager = DiskSearchManager(client_cache, search_adapter)
        command = Command(client_cache, user_io, get_conan_runner(), remote_manager, search_manager)

    return command


def get_conan_runner():
    print_commands_to_output = get_env("CONAN_PRINT_RUN_COMMANDS", False)
    generate_run_log_file = get_env("CONAN_LOG_RUN_TO_FILE", False)
    log_run_to_output = get_env("CONAN_LOG_RUN_TO_OUTPUT", True)
    runner = ConanRunner(print_commands_to_output, generate_run_log_file, log_run_to_output)
    return runner


>>>>>>> 4116daf0
def main(args):
    """ main entry point of the conan application, using a Command to
    parse parameters
    """
    conan_api = Conan.factory()
    command = Command(conan_api)
    current_dir = os.getcwd()
    try:
        import signal

        def sigint_handler(signal, frame):  # @UnusedVariable
            print('You pressed Ctrl+C!')
            sys.exit(0)

        signal.signal(signal.SIGINT, sigint_handler)
        error = command.run(args)
    finally:
        os.chdir(current_dir)
    sys.exit(error)<|MERGE_RESOLUTION|>--- conflicted
+++ resolved
@@ -669,105 +669,6 @@
         --build=[pattern]  Build always these packages from source, but never build the others. Allows multiple --build parameters.
 '''
 
-
-<<<<<<< HEAD
-=======
-def _get_reference(args):
-    current_path = os.getcwd()
-    try:
-        reference = ConanFileReference.loads(args.reference)
-    except:
-        if "@" in args.reference:
-            raise
-        if not os.path.isabs(args.reference):
-            reference = os.path.normpath(os.path.join(current_path, args.reference))
-        else:
-            reference = args.reference
-    return current_path, reference
-
-
-def migrate_and_get_client_cache(base_folder, out, storage_folder=None):
-    # Init paths
-    client_cache = ClientCache(base_folder, storage_folder, out)
-
-    # Migration system
-    migrator = ClientMigrator(client_cache, Version(CLIENT_VERSION), out)
-    migrator.migrate()
-
-    return client_cache
-
-
-def get_command():
-    # Default values
-
-    def get_basic_requester(client_cache):
-        requester = requests.Session()
-        requester.proxies = client_cache.conan_config.proxies
-        return requester
-
-    def instance_remote_manager(client_cache):
-        requester = get_basic_requester(client_cache)
-        # Verify client version against remotes
-        version_checker_requester = VersionCheckerRequester(requester, Version(CLIENT_VERSION),
-                                                            Version(MIN_SERVER_COMPATIBLE_VERSION),
-                                                            out)
-        # To handle remote connections
-        put_headers = client_cache.read_put_headers()
-        rest_api_client = RestApiClient(out, requester=version_checker_requester, put_headers=put_headers)
-        # To store user and token
-        localdb = LocalDB(client_cache.localdb)
-        # Wraps RestApiClient to add authentication support (same interface)
-        auth_manager = ConanApiAuthManager(rest_api_client, user_io, localdb)
-        # Handle remote connections
-        remote_manager = RemoteManager(client_cache, auth_manager, out)
-        return remote_manager
-
-    use_color = get_env("CONAN_COLOR_DISPLAY", 1)
-    if use_color and hasattr(sys.stdout, "isatty") and sys.stdout.isatty():
-        import colorama
-        colorama.init()
-        color = True
-    else:
-        color = False
-    out = ConanOutput(sys.stdout, color)
-    user_io = UserIO(out=out)
-
-    user_folder = os.getenv("CONAN_USER_HOME", conan_expand_user("~"))
-
-    try:
-        client_cache = migrate_and_get_client_cache(user_folder, out)
-    except Exception as e:
-        out.error(str(e))
-        sys.exit(True)
-
-    with tools.environment_append(client_cache.conan_config.env_vars):
-        # Adjust CONAN_LOGGING_LEVEL with the env readed
-        conans.util.log.logger = configure_logger()
-
-        # Get the new command instance after migrations have been done
-        remote_manager = instance_remote_manager(client_cache)
-
-        # Patch the globals in tools
-        tools._global_requester = get_basic_requester(client_cache)
-        tools._global_output = user_io.out
-
-        # Get a search manager
-        search_adapter = DiskSearchAdapter()
-        search_manager = DiskSearchManager(client_cache, search_adapter)
-        command = Command(client_cache, user_io, get_conan_runner(), remote_manager, search_manager)
-
-    return command
-
-
-def get_conan_runner():
-    print_commands_to_output = get_env("CONAN_PRINT_RUN_COMMANDS", False)
-    generate_run_log_file = get_env("CONAN_LOG_RUN_TO_FILE", False)
-    log_run_to_output = get_env("CONAN_LOG_RUN_TO_OUTPUT", True)
-    runner = ConanRunner(print_commands_to_output, generate_run_log_file, log_run_to_output)
-    return runner
-
-
->>>>>>> 4116daf0
 def main(args):
     """ main entry point of the conan application, using a Command to
     parse parameters
