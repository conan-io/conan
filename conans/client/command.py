--- conflicted
+++ resolved
@@ -4,14 +4,9 @@
 import os
 import sys
 from argparse import ArgumentError
-<<<<<<< HEAD
-
-import six
-=======
 from difflib import get_close_matches
 
 from six.moves import input as raw_input
->>>>>>> 7c94316d
 
 from conans import __version__ as client_version
 from conans.client.cmd.uploader import UPLOAD_POLICY_FORCE, \
@@ -290,9 +285,8 @@
 
         _add_common_install_arguments(parser, build_help=_help_build_policies.format("never"))
         args = parser.parse_args(*args)
-<<<<<<< HEAD
-        self._warn_python2()
-
+
+        self._warn_python_version()
         profile_build = ProfileData(profiles=args.profile_build, settings=args.settings_build,
                                     options=args.options_build, env=args.env_build)
         profile_host = ProfileData(profiles=args.profile_host, settings=args.settings_host,
@@ -302,11 +296,6 @@
                                 profile_host=profile_host,
                                 profile_build=profile_build,
                                 remote_name=args.remote, update=args.update,
-=======
-        self._warn_python_version()
-        return self._conan.test(args.path, args.reference, args.profile, args.settings,
-                                args.options, args.env, args.remote, args.update,
->>>>>>> 7c94316d
                                 build_modes=args.build, test_build_folder=args.test_build_folder,
                                 lockfile=args.lockfile)
 
@@ -350,12 +339,7 @@
         _add_common_install_arguments(parser, build_help=_help_build_policies.format("package name"))
 
         args = parser.parse_args(*args)
-<<<<<<< HEAD
-
-        self._warn_python2()
-=======
         self._warn_python_version()
->>>>>>> 7c94316d
 
         name, version, user, channel, _ = get_reference_fields(args.reference,
                                                                user_channel_input=True)
@@ -663,25 +647,20 @@
 
         _add_common_install_arguments(parser, build_help=build_help)
         args = parser.parse_args(*args)
-<<<<<<< HEAD
+
         profile_build = ProfileData(profiles=args.profile_build, settings=args.settings_build,
                                     options=args.options_build, env=args.env_build)
         profile_host = ProfileData(profiles=args.profile_host, settings=args.settings_host,
                                    options=args.options_host, env=args.env_host)
 
+        if args.build_order:
+            self._out.warn("Usage of `--build-order` argument is deprecated and can return"
+                           " wrong results. Use `conan graph build-order ...` instead.")
+
         if args.install_folder and profile_host:
             raise ArgumentError(None, "--install-folder cannot be used together with a"
                                       " host profile (-s, -o, -e or -pr)")
-=======
-
-        if args.build_order:
-            self._out.warn("Usage of `--build-order` argument is deprecated and can return"
-                           " wrong results. Use `conan graph build-order ...` instead.")
-
-        if args.install_folder and (args.profile or args.settings or args.options or args.env):
-            raise ArgumentError(None,
-                                "--install-folder cannot be used together with -s, -o, -e or -pr")
->>>>>>> 7c94316d
+
         if args.build_order and args.graph:
             raise ArgumentError(None, "--build-order cannot be used together with --graph")
 
@@ -944,13 +923,6 @@
                             help=_INSTALL_FOLDER_HELP + " If these files are found in the specified"
                             " folder and any of '-e', '-o', '-pr' or '-s' arguments are used, it "
                             "will raise an error.")
-<<<<<<< HEAD
-=======
-        parser.add_argument("-o", "--options", nargs=1, action=Extender,
-                            help='Define options values, e.g., -o pkg:with_qt=True')
-        parser.add_argument("-pr", "--profile", action=Extender,
-                            help='Profile for this package')
->>>>>>> 7c94316d
         parser.add_argument("-pf", "--package-folder", action=OnceArgument,
                             help="folder containing a locally created package. If a value is given,"
                                  " it won't call the recipe 'package()' method, and will run a copy"
@@ -962,13 +934,10 @@
         parser.add_argument("-l", "--lockfile", action=OnceArgument, nargs='?', const=".",
                             help="Path to a lockfile or folder containing 'conan.lock' file. "
                             "Lockfile will be updated with the exported package")
-<<<<<<< HEAD
-        _add_profile_arguments(parser)
-=======
         parser.add_argument("--ignore-dirty", default=False, action='store_true',
                             help='When using the "scm" feature with "auto" values, capture the'
                                  ' revision and url even if there are uncommitted changes')
->>>>>>> 7c94316d
+        _add_profile_arguments(parser)
 
         args = parser.parse_args(*args)
 
@@ -2067,16 +2036,6 @@
     if build_help:
         parser.add_argument("-b", "--build", action=Extender, nargs="?", help=build_help)
 
-<<<<<<< HEAD
-=======
-    parser.add_argument("-e", "--env", nargs=1, action=Extender,
-                        help='Environment variables that will be set during the package build, '
-                             '-e CXX=/usr/bin/clang++')
-    parser.add_argument("-o", "--options", nargs=1, action=Extender,
-                        help='Define options values, e.g., -o Pkg:with_qt=True')
-    parser.add_argument("-pr", "--profile", default=None, action=Extender,
-                        help='Apply the specified profile to the install command')
->>>>>>> 7c94316d
     parser.add_argument("-r", "--remote", action=OnceArgument,
                         help='Look in the specified remote server')
     parser.add_argument("-u", "--update", action='store_true', default=False,
@@ -2098,6 +2057,7 @@
                             help='Environment variables that will be set during the'
                                  ' package build ({} machine).'
                                  ' e.g.: -e CXX=/usr/bin/clang++'.format(machine))
+
     def options_args(machine, short_suffix="", long_suffix=""):
         parser.add_argument("-o{}".format(short_suffix),
                             "--options{}".format(long_suffix),
