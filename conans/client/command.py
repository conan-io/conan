import argparse
import hashlib
import inspect
import os
import re
import sys
from collections import defaultdict

import requests

from conans import __version__ as CLIENT_VERSION
from conans.client.client_cache import ClientCache
from conans.client.conf import MIN_SERVER_COMPATIBLE_VERSION, ConanClientConfigParser
from conans.client.manager import ConanManager
from conans.client.migrations import ClientMigrator
from conans.client.output import ConanOutput, Color
from conans.client.printer import Printer
from conans.client.remote_manager import RemoteManager
from conans.client.remote_registry import RemoteRegistry
from conans.client.rest.auth_manager import ConanApiAuthManager
from conans.client.rest.rest_client import RestApiClient
from conans.client.rest.version_checker import VersionCheckerRequester
from conans.client.runner import ConanRunner
from conans.client.store.localdb import LocalDB
from conans.client.userio import UserIO
from conans.errors import ConanException
from conans.model.env_info import EnvValues
from conans.model.ref import ConanFileReference, is_a_reference
from conans.model.scope import Scopes
from conans.model.version import Version
from conans.paths import CONANFILE, conan_expand_user
from conans.search.search import DiskSearchManager, DiskSearchAdapter
from conans.util.config_parser import get_bool_from_text
from conans.util.env_reader import get_env
<<<<<<< HEAD
from conans.util.files import rmdir, load, save_files, exception_message_safe
from conans.util.log import logger
=======
from conans.util.files import rmdir, load, save_files, exception_message_safe, save
from conans.util.config_parser import get_bool_from_text
from conans.client.printer import Printer
>>>>>>> 94c1cc4f
from conans.util.tracer import log_command, log_exception


class Extender(argparse.Action):
    '''Allows to use the same flag several times in a command and creates a list with the values.
       For example:
           conan install MyPackage/1.2@user/channel -o qt:value -o mode:2 -s cucumber:true
           It creates:
           options = ['qt:value', 'mode:2']
           settings = ['cucumber:true']
    '''

    def __call__(self, parser, namespace, values, option_strings=None):  # @UnusedVariable
        # Need None here incase `argparse.SUPPRESS` was supplied for `dest`
        dest = getattr(namespace, self.dest, None)
        if(not hasattr(dest, 'extend') or dest == self.default):
            dest = []
            setattr(namespace, self.dest, dest)
            # if default isn't set to None, this method might be called
            # with the default as `values` for other arguments which
            # share this destination.
            parser.set_defaults(**{self.dest: None})

        try:
            dest.extend(values)
        except ValueError:
            dest.append(values)


class Command(object):
    """ A single command of the conan application, with all the first level commands.
    Manages the parsing of parameters and delegates functionality in
    collaborators.
    It can also show help of the tool
    """
    def __init__(self, client_cache, user_io, runner, remote_manager, search_manager):
        assert isinstance(user_io, UserIO)
        assert isinstance(client_cache, ClientCache)
        self._client_cache = client_cache
        self._user_io = user_io
        self._runner = runner
        self._manager = ConanManager(client_cache, user_io, runner, remote_manager, search_manager)

    def _parse_args(self, parser):
        parser.add_argument("-r", "--remote", help='look in the specified remote server')
        parser.add_argument("--options", "-o",
                            help='Options to build the package, overwriting the defaults. e.g., -o with_qt=true',
                            nargs=1, action=Extender)
        parser.add_argument("--settings", "-s",
                            help='Settings to build the package, overwriting the defaults. e.g., -s compiler=gcc',
                            nargs=1, action=Extender)
        parser.add_argument("--env", "-e",
                            help='Environment variables that will be set during the package build, -e CXX=/usr/bin/clang++',
                            nargs=1, action=Extender)
        parser.add_argument("--build", "-b", action=Extender, nargs="*",
                            help='''Optional, use it to choose if you want to build from sources:

--build            Build all from sources, do not use binary packages.
--build=never      Default option. Never build, use binary packages or fail if a binary package is not found.
--build=missing    Build from code if a binary package is not found.
--build=outdated   Build from code if the binary is not built with the current recipe or when missing binary package.
--build=[pattern]  Build always these packages from source, but never build the others. Allows multiple --build parameters.
''')

    def _get_tuples_list_from_extender_arg(self, items):
        if not items:
            return []
        # Validate the pairs
        for item in items:
            chunks = item.split("=")
            if len(chunks) != 2:
                raise ConanException("Invalid input '%s', use 'name=value'" % item)
        return [(item[0], item[1]) for item in [item.split("=") for item in items]]

    def _get_simple_and_package_tuples(self, items):
        ''' Parse items like "thing:item=value or item2=value2 and returns a tuple list for
        the simple items (name, value) and a dict for the package items
        {package: [(item, value)...)], ...}
        '''
        simple_items = []
        package_items = defaultdict(list)
        tuples = self._get_tuples_list_from_extender_arg(items)
        for name, value in tuples:
            if ":" in name:  # Scoped items
                tmp = name.split(":", 1)
                ref_name = tmp[0]
                name = tmp[1]
                package_items[ref_name].append((name, value))
            else:
                simple_items.append((name, value))
        return simple_items, package_items

    def _get_build_sources_parameter(self, build_param):
        # returns True if we want to build the missing libraries
        #         False if building is forbidden
        #         A list with patterns: Will force build matching libraries,
        #                               will look for the package for the rest
        #         "outdated" if will build when the package is not generated with
        #                    the current exported recipe

        if isinstance(build_param, list):
            if len(build_param) == 0:  # All packages from source
                return ["*"]
            elif len(build_param) == 1 and build_param[0] == "never":
                return False  # Default
            elif len(build_param) == 1 and build_param[0] == "missing":
                return True
            elif len(build_param) == 1 and build_param[0] == "outdated":
                return "outdated"
            else:  # A list of expressions to match (if matches, will build from source)
                return ["%s*" % ref_expr for ref_expr in build_param]
        else:
            return False  # Nothing is built

    def _test_check(self, test_folder, test_folder_name):
        """ To ensure that the 0.9 version new layout is detected and users warned
        """
        # Check old tests, format
        test_conanfile = os.path.join(test_folder, "conanfile.py")
        if not os.path.exists(test_conanfile):
            raise ConanException("Test conanfile.py does not exist")
        test_conanfile_content = load(test_conanfile)
        if ".conanfile_directory" not in test_conanfile_content:
            self._user_io.out.error("""******* conan test command layout has changed *******

In your "%s" folder 'conanfile.py' you should use the
path to the conanfile_directory, something like:

    self.run('cmake %%s %%s' %% (self.conanfile_directory, cmake.command_line))

 """ % (test_folder_name))

        # Test the CMakeLists, if existing
        test_cmake = os.path.join(test_folder, "CMakeLists.txt")
        if os.path.exists(test_cmake):
            test_cmake_content = load(test_cmake)
            if "${CMAKE_BINARY_DIR}/conanbuildinfo.cmake" not in test_cmake_content:
                self._user_io.out.error("""******* conan test command layout has changed *******

In your "%s" folder 'CMakeLists.txt' you should use the
path to the CMake binary directory, like this:

   include(${CMAKE_BINARY_DIR}/conanbuildinfo.cmake)

 """ % (test_folder_name))

    def new(self, *args):
        """Creates a new package recipe template with a 'conanfile.py'.
        And optionally, 'test_package' package testing files.
        """
        parser = argparse.ArgumentParser(description=self.new.__doc__, prog="conan new")
        parser.add_argument("name", help='Package name, e.g.: Poco/1.7.3@user/testing')
        parser.add_argument("-t", "--test", action='store_true', default=False,
                            help='Create test_package skeleton to test package')
        parser.add_argument("-i", "--header", action='store_true', default=False,
                            help='Create a headers only package template')
        parser.add_argument("-c", "--pure_c", action='store_true', default=False,
                            help='Create a C language package only package, '
                                 'deleting "self.settings.compiler.libcxx" setting '
                                 'in the configure method')

        args = parser.parse_args(*args)
        log_command("new", vars(args))

        root_folder = os.getcwd()
        try:
            name, version, user, channel = ConanFileReference.loads(args.name)
            pattern = re.compile('[\W_]+')
            package_name = pattern.sub('', name).capitalize()
        except:
            raise ConanException("Bad parameter, please use full package name,"
                                 "e.g: MyLib/1.2.3@user/testing")
        from conans.client.new import (conanfile, conanfile_header, test_conanfile, test_cmake,
                                       test_main)
        if args.header:
            files = {"conanfile.py": conanfile_header.format(name=name, version=version,
                                                             package_name=package_name)}
        else:
            files = {"conanfile.py": conanfile.format(name=name, version=version,
                                                      package_name=package_name)}
            if args.pure_c:
                config = "\n    def configure(self):\n        del self.settings.compiler.libcxx"
                files["conanfile.py"] = files["conanfile.py"] + config
        if args.test:
            files["test_package/conanfile.py"] = test_conanfile.format(name=name, version=version,
                                                                       user=user, channel=channel,
                                                                       package_name=package_name)
            files["test_package/CMakeLists.txt"] = test_cmake
            files["test_package/example.cpp"] = test_main
        save_files(root_folder, files)
        for f in sorted(files):
            self._user_io.out.success("File saved: %s" % f)

    def test_package(self, *args):
        """ Export, build package and test it with a consumer project.
        The consumer project must have a 'conanfile.py' with a 'test()' method, and should be
        located in a subfolder, named 'test_package` by default. It must 'require' the package
        under testing.
        """
        parser = argparse.ArgumentParser(description=self.test_package.__doc__,
                                         prog="conan test_package")
        parser.add_argument("path", nargs='?', default="", help='path to conanfile file, '
                            'e.g. /my_project/')
        parser.add_argument("-ne", "--not-export", default=False, action='store_true',
                            help='Do not export the conanfile before test execution')
        parser.add_argument("-f", "--folder",
                            help='alternative test folder name, by default is "test_package"')
        parser.add_argument("--scope", "-sc", nargs=1, action=Extender,
                            help='Use the specified scope in the install command')
        parser.add_argument('--keep-source', '-k', default=False, action='store_true',
                            help='Optional. Do not remove the source folder in local cache. '
                                 'Use for testing purposes only')
        parser.add_argument("--update", "-u", action='store_true', default=False,
                            help="update with new upstream packages, "
                                 "overwriting the local cache if needed.")
        parser.add_argument("--profile", "-pr", default=None,
                            help='Apply the specified profile to the install command')
        self._parse_args(parser)

        args = parser.parse_args(*args)
        log_command("test_package", vars(args))

        current_path = os.getcwd()
        root_folder = os.path.normpath(os.path.join(current_path, args.path))
        if args.folder:
            test_folder_name = args.folder
            test_folder = os.path.join(root_folder, test_folder_name)
            test_conanfile = os.path.join(test_folder, "conanfile.py")
            if not os.path.exists(test_conanfile):
                raise ConanException("test folder '%s' not available, "
                                     "or it doesn't have a conanfile.py" % args.folder)
        else:
            for name in ["test_package", "test"]:
                test_folder_name = name
                test_folder = os.path.join(root_folder, test_folder_name)
                test_conanfile = os.path.join(test_folder, "conanfile.py")
                if os.path.exists(test_conanfile):
                    break
            else:
                raise ConanException("test folder 'test_package' not available, "
                                     "or it doesn't have a conanfile.py")

        options = args.options or []
        settings = args.settings or []

        sha = hashlib.sha1("".join(options + settings).encode()).hexdigest()
        build_folder = os.path.join(test_folder, "build", sha)
        rmdir(build_folder)
        # shutil.copytree(test_folder, build_folder)

        options = self._get_tuples_list_from_extender_arg(args.options)
        env, package_env = self._get_simple_and_package_tuples(args.env)
        env_values = self._get_env_values(env, package_env)
        settings, package_settings = self._get_simple_and_package_tuples(args.settings)
        scopes = Scopes.from_list(args.scope) if args.scope else None

        manager = self._manager

        # Read profile environment and mix with the command line parameters
        if args.profile:
            try:
                profile = manager.read_profile(args.profile, current_path)
            except ConanException as exc:
                raise ConanException("Error reading '%s' profile: %s" % (args.profile, exc))
            else:
                env_values.update(profile.env_values)

        loader = manager._loader(current_path=None, user_settings_values=settings,
                                 user_options_values=options, scopes=scopes,
                                 package_settings=package_settings, env_values=env_values)

        conanfile = loader.load_conan(test_conanfile, self._user_io.out, consumer=True)
        try:
            # convert to list from ItemViews required for python3
            if hasattr(conanfile, "requirements"):
                conanfile.requirements()
            reqs = list(conanfile.requires.items())
            first_dep = reqs[0][1].conan_reference
        except Exception:
            raise ConanException("Unable to retrieve first requirement of test conanfile.py")

        # Forcing an export!
        if not args.not_export:
            self._user_io.out.info("Exporting package recipe")
            user_channel = "%s/%s" % (first_dep.user, first_dep.channel)
            self._manager.export(user_channel, root_folder, keep_source=args.keep_source)

        lib_to_test = first_dep.name + "*"
        # Get False or a list of patterns to check
        if args.build is None and lib_to_test:  # Not specified, force build the tested library
            args.build = [lib_to_test]
        else:
            args.build = self._get_build_sources_parameter(args.build)

        self._manager.install(reference=test_folder,
                              current_path=build_folder,
                              remote=args.remote,
                              options=options,
                              settings=settings,
                              package_settings=package_settings,
                              build_mode=args.build,
                              scopes=scopes,
                              update=args.update,
                              generators=["env", "txt"],
                              profile_name=args.profile,
                              env_values=env_values
                              )
        self._test_check(test_folder, test_folder_name)
        self._manager.build(test_folder, build_folder, test=True)

    def _get_env_values(self, env, package_env):
        env_values = EnvValues()
        for name, value in env:
            env_values.add(name, value)
        for package, data in package_env.items():
            for name, value in data:
                env_values.add(name, value, package)
        return env_values

    # Alias to test
    def test(self, *args):
        """ (deprecated). Alias to test_package, use it instead
        """
        self.test_package(*args)

    def install(self, *args):
        """Installs the requirements specified in a 'conanfile.py' or 'conanfile.txt'.
        It can also be used to install a concrete recipe/package specified by the reference parameter.
        If the recipe is not found in the local cache it will retrieve the recipe from a remote,
        looking for it sequentially in the available configured remotes.
        When the recipe has been downloaded it will try to download a binary package matching
        the specified settings, only from the remote from which the recipe was retrieved.
        If no binary package is found you can build the package from sources using the '--build' option.
        """
        parser = argparse.ArgumentParser(description=self.install.__doc__, prog="conan install")
        parser.add_argument("reference", nargs='?', default="",
                            help='package recipe reference'
                            'e.g., MyPackage/1.2@user/channel or ./my_project/')
        parser.add_argument("--package", "-p", nargs=1, action=Extender,
                            help='Force install specified package ID (ignore settings/options)')
        parser.add_argument("--all", action='store_true', default=False,
                            help='Install all packages from the specified package recipe')
        parser.add_argument("--file", "-f", help="specify conanfile filename")
        parser.add_argument("--update", "-u", action='store_true', default=False,
                            help="update with new upstream packages, overwriting the local"
                            " cache if needed.")
        parser.add_argument("--scope", "-sc", nargs=1, action=Extender,
                            help='Use the specified scope in the install command')
        parser.add_argument("--profile", "-pr", default=None,
                            help='Apply the specified profile to the install command')
        parser.add_argument("--generator", "-g", nargs=1, action=Extender,
                            help='Generators to use')
        parser.add_argument("--werror", action='store_true', default=False,
                            help='Error instead of warnings for graph inconsistencies')

        # Manifests arguments
        default_manifest_folder = '.conan_manifests'
        parser.add_argument("--manifests", "-m", const=default_manifest_folder, nargs="?",
                            help='Install dependencies manifests in folder for later verify.'
                            ' Default folder is .conan_manifests, but can be changed')
        parser.add_argument("--manifests-interactive", "-mi", const=default_manifest_folder,
                            nargs="?",
                            help='Install dependencies manifests in folder for later verify, '
                            'asking user for confirmation. '
                            'Default folder is .conan_manifests, but can be changed')
        parser.add_argument("--verify", "-v", const=default_manifest_folder, nargs="?",
                            help='Verify dependencies manifests against stored ones')

        parser.add_argument("--no-imports", action='store_true', default=False,
                            help='Install specified packages but avoid running imports')

        self._parse_args(parser)

        args = parser.parse_args(*args)
        log_command("install", vars(args))
        self._user_io.out.werror_active = args.werror

        current_path = os.getcwd()
        try:
            reference = ConanFileReference.loads(args.reference)
        except:
            reference = os.path.normpath(os.path.join(current_path, args.reference))

        if args.all or args.package:  # Install packages without settings (fixed ids or all)
            if args.all:
                args.package = []
            if not args.reference or not isinstance(reference, ConanFileReference):
                raise ConanException("Invalid package recipe reference. "
                                     "e.g., MyPackage/1.2@user/channel")
            self._manager.download(reference, args.package, remote=args.remote)
        else:  # Classic install, package chosen with settings and options
            # Get False or a list of patterns to check
            args.build = self._get_build_sources_parameter(args.build)
            options = self._get_tuples_list_from_extender_arg(args.options)
            settings, package_settings = self._get_simple_and_package_tuples(args.settings)
            env, package_env = self._get_simple_and_package_tuples(args.env)
            env_values = self._get_env_values(env, package_env)

            scopes = Scopes.from_list(args.scope) if args.scope else None
            if args.manifests and args.manifests_interactive:
                raise ConanException("Do not specify both manifests and "
                                     "manifests-interactive arguments")
            if args.verify and (args.manifests or args.manifests_interactive):
                raise ConanException("Do not specify both 'verify' and "
                                     "'manifests' or 'manifests-interactive' arguments")
            manifest_folder = args.verify or args.manifests or args.manifests_interactive
            if manifest_folder:
                if not os.path.isabs(manifest_folder):
                    if isinstance(reference, ConanFileReference):
                        manifest_folder = os.path.join(current_path, manifest_folder)
                    else:
                        manifest_folder = os.path.join(reference, manifest_folder)
                manifest_verify = args.verify is not None
                manifest_interactive = args.manifests_interactive is not None
            else:
                manifest_verify = manifest_interactive = False
            self._manager.install(reference=reference,
                                  current_path=current_path,
                                  remote=args.remote,
                                  options=options,
                                  settings=settings,
                                  build_mode=args.build,
                                  filename=args.file,
                                  update=args.update,
                                  manifest_folder=manifest_folder,
                                  manifest_verify=manifest_verify,
                                  manifest_interactive=manifest_interactive,
                                  scopes=scopes,
                                  generators=args.generator,
                                  profile_name=args.profile,
                                  package_settings=package_settings,
                                  env_values=env_values,
                                  no_imports=args.no_imports)

    def config(self, *args):
        """Manages conan.conf information
        """
        parser = argparse.ArgumentParser(description=self.config.__doc__, prog="conan config")

        subparsers = parser.add_subparsers(dest='subcommand', help='sub-command help')
        rm_subparser = subparsers.add_parser('rm', help='rm an existing config element')
        set_subparser = subparsers.add_parser('set', help='set/add value')
        get_subparser = subparsers.add_parser('get', help='get the value of existing element')

        rm_subparser.add_argument("item", help="item to remove")
        get_subparser.add_argument("item", nargs="?", help="item to print")
        set_subparser.add_argument("item", help="key=value to set")

        args = parser.parse_args(*args)

        config_parser = ConanClientConfigParser(self._client_cache.conan_conf_path)
        if args.subcommand == "set":
            try:
                key, value = args.item.split("=", 1)
            except:
                raise ConanException("Please specify key=value")
            config_parser.set_item(key.strip(), value.strip())
        elif args.subcommand == "get":
            config_parser.get_item(args.item, self._user_io.out)
        elif args.subcommand == "rm":
            config_parser.rm_item(args.item)

    def info(self, *args):
        """Prints information about a package recipe's dependency graph.
        You can use it for your current project (just point to the path of your conanfile
        if you want), or for any existing package in your local cache.
        """
        parser = argparse.ArgumentParser(description=self.info.__doc__, prog="conan info")
        parser.add_argument("reference", nargs='?', default="",
                            help='reference name or path to conanfile file, '
                            'e.g., MyPackage/1.2@user/channel or ./my_project/')
        parser.add_argument("--file", "-f", help="specify conanfile filename")
        parser.add_argument("-r", "--remote", help='look in the specified remote server')
        parser.add_argument("--options", "-o",
                            help='Options to build the package, overwriting the defaults.'
                                 ' e.g., -o with_qt=true',
                            nargs=1, action=Extender)
        parser.add_argument("--settings", "-s",
                            help='Settings to build the package, overwriting the defaults.'
                                 ' e.g., -s compiler=gcc',
                            nargs=1, action=Extender)
        parser.add_argument("--only", "-n", nargs="?", const="None",
                            help='show fields only')
        parser.add_argument("--update", "-u", action='store_true', default=False,
                            help="check updates exist from upstream remotes")
        parser.add_argument("--build_order", "-bo",
                            help='given a modified reference, return an ordered list to build (CI)',
                            nargs=1, action=Extender)
        parser.add_argument("--build", "-b", action=Extender, nargs="*",
                            help='given a build policy (same install command "build" parameter), '
                                 'return an ordered list of packages that would be built from '
                                 'sources in install command (simulation)')
        parser.add_argument("--scope", "-sc", nargs=1, action=Extender,
                            help='Use the specified scope in the info command')
        args = parser.parse_args(*args)
        log_command("info", vars(args))

        options = self._get_tuples_list_from_extender_arg(args.options)
        settings, package_settings = self._get_simple_and_package_tuples(args.settings)
        # Get False or a list of patterns to check
        args.build = self._get_build_sources_parameter(args.build)
        current_path = os.getcwd()
        try:
            reference = ConanFileReference.loads(args.reference)
        except:
            reference = os.path.normpath(os.path.join(current_path, args.reference))
        scopes = Scopes.from_list(args.scope) if args.scope else None
        self._manager.info(reference=reference,
                           current_path=current_path,
                           remote=args.remote,
                           options=options,
                           settings=settings,
                           package_settings=package_settings,
                           info=args.only,
                           check_updates=args.update,
                           filename=args.file,
                           build_order=args.build_order,
                           build_mode=args.build,
                           scopes=scopes)

    def build(self, *args):
        """ Utility command to run your current project 'conanfile.py' build() method.
        It doesn't work for 'conanfile.txt'. It is convenient for automatic translation
        of conan settings and options, for example to CMake syntax, as it can be done by
        the CMake helper. It is also a good starting point if you would like to create
        a package from your current project.
        """
        parser = argparse.ArgumentParser(description=self.build.__doc__, prog="conan build")
        parser.add_argument("path", nargs="?",
                            help='path to conanfile.py, e.g., conan build .',
                            default="")
        parser.add_argument("--file", "-f", help="specify conanfile filename")
        args = parser.parse_args(*args)
        log_command("build", vars(args))
        current_path = os.getcwd()
        if args.path:
            root_path = os.path.abspath(args.path)
        else:
            root_path = current_path
        self._manager.build(root_path, current_path, filename=args.file)

    def package(self, *args):
        """ Calls your conanfile.py 'package' method for a specific package recipe.
        It won't create a new package, use 'install' or 'test_package' instead for
        creating packages in the conan local cache, or 'build' for conanfile.py in user space.

        Intended for package creators, for regenerating a package without recompiling
        the source, i.e. for troubleshooting, and fixing the package() method, not
        normal operation.

        It requires the package has been built locally, it won't
        re-package otherwise. When used in a user space project, it
        will execute from the build folder specified as parameter, and the current
        directory. This is useful while creating package recipes or just for
        extracting artifacts from the current project, without even being a package

        This command also works locally, in the user space, and it will copy artifacts from the provided
        folder to the current one.
        """
        parser = argparse.ArgumentParser(description=self.package.__doc__, prog="conan package")
        parser.add_argument("reference", help='package recipe reference '
                            'e.g. MyPkg/0.1@user/channel, or local path to the build folder'
                            ' (relative or absolute)')
        parser.add_argument("package", nargs="?", default="",
                            help='Package ID to regenerate. e.g., '
                                 '9cf83afd07b678d38a9c1645f605875400847ff3'
                                 ' This optional parameter is only used for the local conan '
                                 'cache. If not specified, ALL binaries for this recipe are '
                                 're-packaged')

        args = parser.parse_args(*args)
        log_command("package", vars(args))

        current_path = os.getcwd()
        try:
            reference = ConanFileReference.loads(args.reference)
            self._manager.package(reference, args.package)
        except:
            if "@" in args.reference:
                raise
            build_folder = args.reference
            if not os.path.isabs(build_folder):
                build_folder = os.path.normpath(os.path.join(current_path, build_folder))
            self._manager.local_package(current_path, build_folder)

    def _get_reference(self, args):
        current_path = os.getcwd()
        try:
            reference = ConanFileReference.loads(args.reference)
        except:
            if "@" in args.reference:
                raise
            if not os.path.isabs(args.reference):
                reference = os.path.normpath(os.path.join(current_path, args.reference))
            else:
                reference = args.reference
        return current_path, reference

    def source(self, *args):
        """ Calls your conanfile.py 'source()' method to configure the source directory.
            I.e., downloads and unzip the package source.
        """
        parser = argparse.ArgumentParser(description=self.source.__doc__, prog="conan source")
        parser.add_argument("reference", nargs='?',
                            default="",
                            help="package recipe reference. e.g., MyPackage/1.2@user/channel "
                                 "or ./my_project/")
        parser.add_argument("-f", "--force", default=False,
                            action="store_true",
                            help="In the case of local cache, force the removal of the source"
                                 " folder, then the execution and retrieval of the source code."
                                 " Otherwise, if the code has already been retrieved, it will"
                                 " do nothing.")

        args = parser.parse_args(*args)
        log_command("source", vars(args))

        current_path, reference = self._get_reference(args)
        self._manager.source(current_path, reference, args.force)

    def imports(self, *args):
        """ Execute the 'imports' stage of a conanfile.txt or a conanfile.py.
        It requires to have been previously installed and have a conanbuildinfo.txt generated file.
        """
        parser = argparse.ArgumentParser(description=self.imports.__doc__, prog="conan imports")
        parser.add_argument("reference", nargs='?', default="",
                            help="Specify the location of the folder containing the conanfile."
                            "By default it will be the current directory. It can also use a full "
                            "reference e.g. openssl/1.0.2@lasote/testing and the recipe "
                            "'imports()' for that package in the local conan cache will be used ")
        parser.add_argument("--file", "-f", help="Use another filename, "
                            "e.g.: conan imports -f=conanfile2.py")
        parser.add_argument("-d", "--dest",
                            help="Directory to copy the artifacts to. By default it will be the"
                                 " current directory")
        parser.add_argument("-u", "--undo", default=False, action="store_true",
                            help="Undo imports. Remove imported files")

        args = parser.parse_args(*args)
        log_command("imports", vars(args))

        if args.undo:
            if not os.path.isabs(args.reference):
                current_path = os.path.normpath(os.path.join(os.getcwd(), args.reference))
            else:
                current_path = args.reference
            self._manager.imports_undo(current_path)
        else:
            dest_folder = args.dest
            current_path, reference = self._get_reference(args)
            self._manager.imports(current_path, reference, args.file, dest_folder)

    def export(self, *args):
        """ Copies the package recipe (conanfile.py and associated files) to your local cache.
        From the local cache it can be shared and reused in other projects.
        Also, from the local cache, it can be uploaded to any remote with the "upload" command.
        """
        parser = argparse.ArgumentParser(description=self.export.__doc__, prog="conan export")
        parser.add_argument("user", help='user_name[/channel]. By default, channel is '
                                         '"testing", e.g., phil or phil/stable')
        parser.add_argument('--path', '-p', default=None,
                            help='Optional. Folder with a %s. Default current directory.'
                            % CONANFILE)
        parser.add_argument('--keep-source', '-k', default=False, action='store_true',
                            help='Optional. Do not remove the source folder in the local cache. '
                                 'Use for testing purposes only')
        args = parser.parse_args(*args)
        log_command("export", vars(args))

        current_path = os.path.abspath(args.path or os.getcwd())
        keep_source = args.keep_source
        self._manager.export(args.user, current_path, keep_source)

    def remove(self, *args):
        """Remove any package recipe or binary matching a pattern.
        It can also be used to remove temporary source or build folders in the local conan cache.
        If no remote is specified, the removal will be done by default in the local conan cache.
        """
        parser = argparse.ArgumentParser(description=self.remove.__doc__, prog="conan remove")
        parser.add_argument('pattern', help='Pattern name, e.g., openssl/*')
        parser.add_argument('-p', '--packages', const=[], nargs='?',
                            help='By default, remove all the packages or select one, '
                                 'specifying the SHA key')
        parser.add_argument('-b', '--builds', const=[], nargs='?',
                            help='By default, remove all the build folders or select one, '
                                 'specifying the SHA key')
        parser.add_argument('-s', '--src', default=False, action="store_true",
                            help='Remove source folders')
        parser.add_argument('-f', '--force', default=False,
                            action='store_true', help='Remove without requesting a confirmation')
        parser.add_argument('-r', '--remote', help='Will remove from the specified remote')
        args = parser.parse_args(*args)
        log_command("remove", vars(args))

        if args.packages:
            args.packages = args.packages.split(",")
        if args.builds:
            args.builds = args.builds.split(",")
        self._manager.remove(args.pattern, package_ids_filter=args.packages,
                             build_ids=args.builds,
                             src=args.src, force=args.force, remote=args.remote)

    def copy(self, *args):
        """ Copy conan recipes and packages to another user/channel.
        Useful to promote packages (e.g. from "beta" to "stable").
        Also for moving packages from one user to another.
        """
        parser = argparse.ArgumentParser(description=self.copy.__doc__, prog="conan copy")
        parser.add_argument("reference", default="",
                            help='package recipe reference'
                            'e.g., MyPackage/1.2@user/channel')
        parser.add_argument("user_channel", default="",
                            help='Destination user/channel'
                            'e.g., lasote/testing')
        parser.add_argument("--package", "-p", nargs=1, action=Extender,
                            help='copy specified package ID')
        parser.add_argument("--all", action='store_true',
                            default=False,
                            help='Copy all packages from the specified package recipe')
        parser.add_argument("--force", action='store_true',
                            default=False,
                            help='Override destination packages and the package recipe')
        args = parser.parse_args(*args)
        log_command("copy", vars(args))

        reference = ConanFileReference.loads(args.reference)
        new_ref = ConanFileReference.loads("%s/%s@%s" % (reference.name,
                                                         reference.version,
                                                         args.user_channel))
        if args.all:
            args.package = []
        self._manager.copy(reference, args.package, new_ref.user, new_ref.channel, args.force)

    def user(self, *parameters):
        """ Update your cached user name (and auth token) to avoid it being requested later.
        e.g. while you're uploading a package.
        You can have more than one user (one per remote). Changing the user, or introducing the
        password is only necessary to upload packages to a remote.
        """
        parser = argparse.ArgumentParser(description=self.user.__doc__, prog="conan user")
        parser.add_argument("name", nargs='?', default=None,
                            help='Username you want to use. '
                                 'If no name is provided it will show the current user.')
        parser.add_argument("-p", "--password", help='User password. Use double quotes '
                            'if password with spacing, and escape quotes if existing')
        parser.add_argument("--remote", "-r", help='look in the specified remote server')
        parser.add_argument('-c', '--clean', default=False,
                            action='store_true', help='Remove user and tokens for all remotes')
        args = parser.parse_args(*parameters)  # To enable -h
        log_command("user", vars(args))

        if args.clean:
            localdb = LocalDB(self._client_cache.localdb)
            localdb.init(clean=True)
            self._user_io.out.success("Deleted user data")
            return
        self._manager.user(args.remote, args.name, args.password)

    def search(self, *args):
        """ Search package recipes and binaries in the local cache or in a remote server.
        If you provide a pattern, then it will search for existing package recipes matching that pattern.
        You can search in a remote or in the local cache, if nothing is specified, the local conan cache is
        assumed
        """
        parser = argparse.ArgumentParser(description=self.search.__doc__, prog="conan search")
        parser.add_argument('pattern', nargs='?', help='Pattern name, e.g. openssl/* or package'
                                                       ' recipe reference if "-q" is used. e.g. '
                                                       'MyPackage/1.2@user/channel')
        parser.add_argument('--case-sensitive', default=False,
                            action='store_true', help='Make a case-sensitive search')
        parser.add_argument('-r', '--remote', help='Remote origin')
        parser.add_argument('-q', '--query', default=None, help='Packages query: "os=Windows AND '
                                                                '(arch=x86 OR compiler=gcc)".'
                                                                ' The "pattern" parameter '
                                                                'has to be a package recipe '
                                                                'reference: MyPackage/1.2'
                                                                '@user/channel')
        args = parser.parse_args(*args)
        log_command("search", vars(args))

        reference = None
        if args.pattern:
            try:
                reference = ConanFileReference.loads(args.pattern)
            except ConanException:
                if args.query is not None:
                    raise ConanException("-q parameter only allowed with a valid recipe "
                                         "reference as search pattern. e.j conan search "
                                         "MyPackage/1.2@user/channel -q \"os=Windows\"")

        self._manager.search(reference or args.pattern,
                             args.remote,
                             ignorecase=not args.case_sensitive,
                             packages_query=args.query)

    def upload(self, *args):
        """ Uploads a package recipe and the generated binary packages to a specified remote
        """
        parser = argparse.ArgumentParser(description=self.upload.__doc__,
                                         prog="conan upload")
        parser.add_argument('pattern', help='Pattern or package recipe reference, e.g., "openssl/*", "MyPackage/1.2@user/channel"')
        # TODO: packageparser.add_argument('package', help='user name')
        parser.add_argument("--package", "-p", default=None, help='package ID to upload')
        parser.add_argument("--remote", "-r", help='upload to this specific remote')
        parser.add_argument("--all", action='store_true',
                            default=False, help='Upload both package recipe and packages')
        parser.add_argument("--force", action='store_true',
                            default=False,
                            help='Do not check conan recipe date, override remote with local')
        parser.add_argument('--confirm', '-c', default=False,
                            action='store_true', help='If pattern is given upload all matching recipes without confirmation')
        parser.add_argument('--retry', default=2, type=int,
                            help='In case of fail retries to upload again the specified times')
        parser.add_argument('--retry_wait', default=5, type=int,
                            help='Waits specified seconds before retry again')

        args = parser.parse_args(*args)
        log_command("upload", vars(args))

        if args.package and not is_a_reference(args.pattern):
            raise ConanException("-p parameter only allowed with a valid recipe reference, not with a pattern")

        self._manager.upload(args.pattern, args.package,
                             args.remote, all_packages=args.all,
                             force=args.force, confirm=args.confirm, retry=args.retry,
                             retry_wait=args.retry_wait)

    def remote(self, *args):
        """ Handles the remote list and the package recipes associated to a remote.
        """
        parser = argparse.ArgumentParser(description=self.remote.__doc__, prog="conan remote")
        subparsers = parser.add_subparsers(dest='subcommand', help='sub-command help')

        # create the parser for the "a" command
        subparsers.add_parser('list', help='list current remotes')
        parser_add = subparsers.add_parser('add', help='add a remote')
        parser_add.add_argument('remote',  help='name of the remote')
        parser_add.add_argument('url',  help='url of the remote')
        parser_add.add_argument('verify_ssl',  help='Verify SSL certificated. Default True',
                                default="True", nargs="?")
        parser_rm = subparsers.add_parser('remove', help='remove a remote')
        parser_rm.add_argument('remote',  help='name of the remote')
        parser_upd = subparsers.add_parser('update', help='update the remote url')
        parser_upd.add_argument('remote',  help='name of the remote')
        parser_upd.add_argument('url',  help='url')
        parser_upd.add_argument('verify_ssl',  help='Verify SSL certificated. Default True',
                                default="True", nargs="?")
        subparsers.add_parser('list_ref',
                              help='list the package recipes and its associated remotes')
        parser_padd = subparsers.add_parser('add_ref',
                                            help="associate a recipe's reference to a remote")
        parser_padd.add_argument('reference',  help='package recipe reference')
        parser_padd.add_argument('remote',  help='name of the remote')
        parser_prm = subparsers.add_parser('remove_ref',
                                           help="dissociate a recipe's reference and its remote")
        parser_prm.add_argument('reference',  help='package recipe reference')
        parser_pupd = subparsers.add_parser('update_ref', help="update the remote associated "
                                            "with a package recipe")
        parser_pupd.add_argument('reference',  help='package recipe reference')
        parser_pupd.add_argument('remote',  help='name of the remote')
        args = parser.parse_args(*args)
        log_command("remote", vars(args))

        registry = RemoteRegistry(self._client_cache.registry, self._user_io.out)
        if args.subcommand == "list":
            for r in registry.remotes:
                self._user_io.out.info("%s: %s [Verify SSL: %s]" % (r.name, r.url, r.verify_ssl))
        elif args.subcommand == "add":
            verify = get_bool_from_text(args.verify_ssl)
            registry.add(args.remote, args.url, verify)
        elif args.subcommand == "remove":
            registry.remove(args.remote)
        elif args.subcommand == "update":
            verify = get_bool_from_text(args.verify_ssl)
            registry.update(args.remote, args.url, verify)
        elif args.subcommand == "list_ref":
            for ref, remote in registry.refs.items():
                self._user_io.out.info("%s: %s" % (ref, remote))
        elif args.subcommand == "add_ref":
            registry.add_ref(args.reference, args.remote)
        elif args.subcommand == "remove_ref":
            registry.remove_ref(args.reference)
        elif args.subcommand == "update_ref":
            registry.update_ref(args.reference, args.remote)

    def profile(self, *args):
        """ List profiles in the '.conan/profiles' folder, or show profile details.
        The 'list' subcommand will always use the default user 'conan/profiles' folder. But the
        'show' subcommand is able to resolve absolute and relative paths, as well as to map names to
        '.conan/profiles' folder, in the same way as the '--profile' install argument.
        """
        parser = argparse.ArgumentParser(description=self.profile.__doc__, prog="conan profile")
        subparsers = parser.add_subparsers(dest='subcommand', help='sub-command help')

        # create the parser for the "profile" command
        subparsers.add_parser('list', help='list current profiles')
        parser_show = subparsers.add_parser('show', help='show the values defined for a profile.'
                                                         ' Can be a path (relative or absolute) to'
                                                         ' a profile file in  any location.')
        parser_show.add_argument('profile',  help='name of the profile')
        args = parser.parse_args(*args)
        log_command("profile", vars(args))

        if args.subcommand == "list":
            folder = self._client_cache.profiles_path
            if os.path.exists(folder):
                profiles = [name for name in os.listdir(folder) if not os.path.isdir(name)]
                for p in profiles:
                    self._user_io.out.info(p)
            else:
                self._user_io.out.info("No profiles defined")
        elif args.subcommand == "show":
            p = self._manager.read_profile(args.profile, os.getcwd())
            Printer(self._user_io.out).print_profile(args.profile, p)

    def _show_help(self):
        """ prints a summary of all commands
        """
        self._user_io.out.writeln('Conan commands. Type $conan "command" -h for help',
                                  Color.BRIGHT_YELLOW)
        commands = self._commands()
        for name in sorted(self._commands()):
            self._user_io.out.write('  %-10s' % name, Color.GREEN)
            self._user_io.out.writeln(commands[name].__doc__.split('\n', 1)[0])

    def _commands(self):
        """ returns a list of available commands
        """
        result = {}
        for m in inspect.getmembers(self, predicate=inspect.ismethod):
            method_name = m[0]
            if not method_name.startswith('_'):
                method = m[1]
                if method.__doc__ and not method.__doc__.startswith('HIDDEN'):
                    result[method_name] = method
        return result

    def run(self, *args):
        """HIDDEN: entry point for executing commands, dispatcher to class
        methods
        """
        errors = False
        try:
            try:
                command = args[0][0]
                commands = self._commands()
                method = commands[command]
            except KeyError as exc:
                if command in ["-v", "--version"]:
                    self._user_io.out.success("Conan version %s" % CLIENT_VERSION)
                    return False
                self._show_help()
                if command in ["-h", "--help"]:
                    return False
                raise ConanException("Unknown command %s" % str(exc))
            except IndexError as exc:  # No parameters
                self._show_help()
                return False
            method(args[0][1:])
        except (KeyboardInterrupt, SystemExit) as exc:
            logger.error(exc)
            errors = True
        except ConanException as exc:
            # import traceback
            # logger.debug(traceback.format_exc())
            errors = True
            msg = exception_message_safe(exc)
            self._user_io.out.error(msg)
            try:
                log_exception(exc, msg)
            except:
                pass
        except Exception as exc:
            # import traceback
            # logger.debug(traceback.format_exc())
            msg = exception_message_safe(exc)
            try:
                log_exception(exc, msg)
            except:
                pass
            raise exc

        return errors


def migrate_and_get_client_cache(base_folder, out, storage_folder=None):
    # Init paths
    client_cache = ClientCache(base_folder, storage_folder, out)

    # Migration system
    migrator = ClientMigrator(client_cache, Version(CLIENT_VERSION), out)
    migrator.migrate()

    return client_cache


def get_command():

    def instance_remote_manager(client_cache):
        requester = requests.Session()
        requester.proxies = client_cache.conan_config.proxies
        # Verify client version against remotes
        version_checker_requester = VersionCheckerRequester(requester, Version(CLIENT_VERSION),
                                                            Version(MIN_SERVER_COMPATIBLE_VERSION),
                                                            out)
        # To handle remote connections
        rest_api_client = RestApiClient(out, requester=version_checker_requester)
        # To store user and token
        localdb = LocalDB(client_cache.localdb)
        # Wraps RestApiClient to add authentication support (same interface)
        auth_manager = ConanApiAuthManager(rest_api_client, user_io, localdb)
        # Handle remote connections
        remote_manager = RemoteManager(client_cache, auth_manager, out)
        return remote_manager

    use_color = get_env("CONAN_COLOR_DISPLAY", 1)
    if use_color and hasattr(sys.stdout, "isatty") and sys.stdout.isatty():
        import colorama
        colorama.init()
        color = True
    else:
        color = False
    out = ConanOutput(sys.stdout, color)
    user_io = UserIO(out=out)

    user_folder = os.getenv("CONAN_USER_HOME", conan_expand_user("~"))

    try:
        client_cache = migrate_and_get_client_cache(user_folder, out)
    except Exception as e:
        out.error(str(e))
        sys.exit(True)

    # Get the new command instance after migrations have been done
    remote_manager = instance_remote_manager(client_cache)

    # Get a search manager
    search_adapter = DiskSearchAdapter()
    search_manager = DiskSearchManager(client_cache, search_adapter)

    command = Command(client_cache, user_io, get_conan_runner(), remote_manager, search_manager)
    return command


def get_conan_runner():
    print_commands_to_output = get_env("CONAN_PRINT_RUN_COMMANDS", False)
    generate_run_log_file = get_env("CONAN_LOG_RUN_TO_FILE", False)
    log_run_to_output = get_env("CONAN_LOG_RUN_TO_OUTPUT", True)
    runner = ConanRunner(print_commands_to_output, generate_run_log_file, log_run_to_output)
    return runner


def main(args):
    """ main entry point of the conan application, using a Command to
    parse parameters
    """
    command = get_command()
    current_dir = os.getcwd()
    try:
        import signal

        def sigint_handler(signal, frame):  # @UnusedVariable
            print('You pressed Ctrl+C!')
            sys.exit(0)

        signal.signal(signal.SIGINT, sigint_handler)
        error = command.run(args)
    finally:
        os.chdir(current_dir)
    sys.exit(error)<|MERGE_RESOLUTION|>--- conflicted
+++ resolved
@@ -32,14 +32,8 @@
 from conans.search.search import DiskSearchManager, DiskSearchAdapter
 from conans.util.config_parser import get_bool_from_text
 from conans.util.env_reader import get_env
-<<<<<<< HEAD
 from conans.util.files import rmdir, load, save_files, exception_message_safe
 from conans.util.log import logger
-=======
-from conans.util.files import rmdir, load, save_files, exception_message_safe, save
-from conans.util.config_parser import get_bool_from_text
-from conans.client.printer import Printer
->>>>>>> 94c1cc4f
 from conans.util.tracer import log_command, log_exception
 
 
@@ -55,7 +49,7 @@
     def __call__(self, parser, namespace, values, option_strings=None):  # @UnusedVariable
         # Need None here incase `argparse.SUPPRESS` was supplied for `dest`
         dest = getattr(namespace, self.dest, None)
-        if(not hasattr(dest, 'extend') or dest == self.default):
+        if not hasattr(dest, 'extend') or dest == self.default:
             dest = []
             setattr(namespace, self.dest, dest)
             # if default isn't set to None, this method might be called
