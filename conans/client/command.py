--- conflicted
+++ resolved
@@ -16,11 +16,8 @@
 from conans.client.printer import Printer
 from conans.errors import ConanException, ConanInvalidConfiguration, NoRemoteAvailable, \
     ConanMigrationError
-<<<<<<< HEAD
-from conans.model.ref import ConanFileReference, PackageReference, get_reference_fields
-=======
-from conans.model.ref import ConanFileReference, PackageReference, check_valid_ref
->>>>>>> df8fd41b
+from conans.model.ref import ConanFileReference, PackageReference, get_reference_fields, \
+    check_valid_ref
 from conans.unicode import get_cwd
 from conans.util.config_parser import get_bool_from_text
 from conans.util.files import exception_message_safe
@@ -327,8 +324,8 @@
 
         args = parser.parse_args(*args)
         self._warn_python2()
-        name, version, user, channel = get_reference_fields(args.reference,
-                                                            user_channel_allowed=True)
+        name, version, user, channel, _ = get_reference_fields(args.reference,
+                                                               user_channel_allowed=True)
 
         # The two first conditions is to allow "conan create ." and "conan create lib/1.0@"
         # FIXME: In Conan 2.0 all should be valid
@@ -454,8 +451,8 @@
             try:
                 ref = ConanFileReference.loads(args.path_or_reference)
             except ConanException:
-                name, version, user, channel = get_reference_fields(args.reference,
-                                                                    user_channel_allowed=True)
+                name, version, user, channel, _ = get_reference_fields(args.reference,
+                                                                       user_channel_allowed=True)
                 info = self._conan.install(path=args.path_or_reference,
                                            name=name, version=version, user=user, channel=channel,
                                            settings=args.settings, options=args.options,
@@ -889,7 +886,7 @@
         args = parser.parse_args(*args)
 
         self._warn_python2()
-        name, version, user, channel = get_reference_fields(args.reference,
+        name, version, user, channel, _ = get_reference_fields(args.reference,
                                                             user_channel_allowed=True)
         cwd = os.getcwd()
         info = None
@@ -936,7 +933,7 @@
 
         args = parser.parse_args(*args)
         self._warn_python2()
-        name, version, user, channel = get_reference_fields(args.reference,
+        name, version, user, channel, _ = get_reference_fields(args.reference,
                                                             user_channel_allowed=True)
 
         # The two first conditions is to allow "conan export ." and "conan export lib/1.0@"
@@ -984,15 +981,6 @@
 
         self._warn_python2()
 
-<<<<<<< HEAD
-        # NOTE: returns the expanded pattern (if a pattern was given), and checks
-        # that the query parameter wasn't abused
-        ref = self._check_query_parameter_and_get_reference(args.pattern_or_reference, args.query)
-
-        str_ref = str(ref) if ref else args.pattern_or_reference
-
-=======
->>>>>>> df8fd41b
         if args.packages is not None and args.query:
             raise ConanException("'-q' and '-p' parameters can't be used at the same time")
 
@@ -1022,7 +1010,7 @@
             if not args.pattern_or_reference:
                 raise ConanException('Please specify a pattern to be removed ("*" for all)')
 
-        return self._conan.remove(pattern=str_ref, query=args.query,
+        return self._conan.remove(pattern=args.pattern_or_reference, query=args.query,
                                   packages=args.packages, builds=args.builds, src=args.src,
                                   force=args.force, remote_name=args.remote, outdated=args.outdated)
 
@@ -1185,8 +1173,8 @@
             raise ConanException("'--table' argument cannot be used together with '--json'")
 
         try:
-            name, version, user, channel = get_reference_fields(args.pattern_or_reference,
-                                                                user_channel_allowed=False)
+            name, version, user, channel, _ = get_reference_fields(args.pattern_or_reference,
+                                                                   user_channel_allowed=False)
             ref = ConanFileReference(name, version, user, channel)
             if "*" in ref:
                 # Fixes a version with only a wildcard (valid reference) but not real reference
@@ -1767,13 +1755,8 @@
     def _check_query_parameter(pattern, query):
         if pattern:
             try:
-<<<<<<< HEAD
-                name, version, user, channel = get_reference_fields(pattern)
-                ref = ConanFileReference(name, version, user, channel)
-=======
-                ConanFileReference.loads(pattern)
-                return pattern
->>>>>>> df8fd41b
+                name, version, user, channel, revision = get_reference_fields(pattern)
+                ConanFileReference(name, version, user, channel, revision)
             except ConanException:
                 if query is not None:
                     raise ConanException("-q parameter only allowed with a valid recipe "
