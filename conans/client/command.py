import argparse
import inspect
import os
import sys

from conans import __version__ as CLIENT_VERSION
from conans.client.conan_api import (Conan, default_manifest_folder)
from conans.client.conan_command_output import CommandOutputer
from conans.client.output import Color

from conans.errors import ConanException
from conans.model.ref import ConanFileReference
from conans.paths import CONANFILE
from conans.util.config_parser import get_bool_from_text
from conans.util.log import logger
from conans.util.files import exception_message_safe


class Extender(argparse.Action):
    """Allows to use the same flag several times in a command and creates a list with the values.
       For example:
           conan install MyPackage/1.2@user/channel -o qt:value -o mode:2 -s cucumber:true
           It creates:
           options = ['qt:value', 'mode:2']
           settings = ['cucumber:true']
    """

    def __call__(self, parser, namespace, values, option_strings=None):  # @UnusedVariable
        # Need None here incase `argparse.SUPPRESS` was supplied for `dest`
        dest = getattr(namespace, self.dest, None)
        if not hasattr(dest, 'extend') or dest == self.default:
            dest = []
            setattr(namespace, self.dest, dest)
            # if default isn't set to None, this method might be called
            # with the default as `values` for other arguments which
            # share this destination.
            parser.set_defaults(**{self.dest: None})

        try:
            dest.extend(values)
        except ValueError:
            dest.append(values)


class Command(object):
    """ A single command of the conan application, with all the first level commands.
    Manages the parsing of parameters and delegates functionality in
    collaborators.
    It can also show help of the tool
    """
    def __init__(self, conan_api, client_cache, user_io, outputer):
        assert isinstance(conan_api, Conan)
        self._conan = conan_api
        self._client_cache = client_cache
        self._user_io = user_io
        self._outputer = outputer

    def new(self, *args):
        """Creates a new package recipe template with a 'conanfile.py'.
        And optionally, 'test_package' package testing files.
        """
        parser = argparse.ArgumentParser(description=self.new.__doc__, prog="conan new")
        parser.add_argument("name", help='Package name, e.g.: Poco/1.7.3@user/testing')
        parser.add_argument("-t", "--test", action='store_true', default=False,
                            help='Create test_package skeleton to test package')
        parser.add_argument("-i", "--header", action='store_true', default=False,
                            help='Create a headers only package template')
        parser.add_argument("-c", "--pure_c", action='store_true', default=False,
                            help='Create a C language package only package, '
                                 'deleting "self.settings.compiler.libcxx" setting '
                                 'in the configure method')
        parser.add_argument("-s", "--sources", action='store_true', default=False,
                            help='Create a package with embedded sources in "src" folder, '
                                 'using "exports_sources" instead of retrieving external code with '
                                 'the "source()" method')
        parser.add_argument("-b", "--bare", action='store_true', default=False,
                            help='Create the minimum package recipe, without build() or package()'
                            'methods. Useful in combination with "package_files" command')
        parser.add_argument("-cis", "--ci_shared", action='store_true', default=False,
                            help='Package will have a "shared" option to be used in CI')
        parser.add_argument("-cilg", "--ci_travis_gcc", action='store_true', default=False,
                            help='Generate travis-ci files for linux gcc')
        parser.add_argument("-cilc", "--ci_travis_clang", action='store_true', default=False,
                            help='Generate travis-ci files for linux clang')
        parser.add_argument("-cio", "--ci_travis_osx", action='store_true', default=False,
                            help='Generate travis-ci files for OSX apple-clang')
        parser.add_argument("-ciw", "--ci_appveyor_win", action='store_true', default=False,
                            help='Generate appveyor files for Appveyor Visual Studio')
        parser.add_argument("-ciglg", "--ci_gitlab_gcc", action='store_true', default=False,
                            help='Generate GitLab files for linux gcc')
        parser.add_argument("-ciglc", "--ci_gitlab_clang", action='store_true', default=False,
                            help='Generate GitLab files for linux clang')
        parser.add_argument("-gi", "--gitignore", action='store_true', default=False,
                            help='Generate a .gitignore with the known patterns to excluded')
        parser.add_argument("-ciu", "--ci_upload_url",
                            help='Define URL of the repository to upload')

        args = parser.parse_args(*args)
        self._conan.new(args.name, header=args.header, pure_c=args.pure_c, test=args.test,
                        exports_sources=args.sources, bare=args.bare,
                        visual_versions=args.ci_appveyor_win,
                        linux_gcc_versions=args.ci_travis_gcc,
                        linux_clang_versions=args.ci_travis_clang,
                        gitignore=args.gitignore,
                        osx_clang_versions=args.ci_travis_osx, shared=args.ci_shared,
                        upload_url=args.ci_upload_url,
                        gitlab_gcc_versions=args.ci_gitlab_gcc,
                        gitlab_clang_versions=args.ci_gitlab_clang)

    def test_package(self, *args):
        """ Export, build package and test it with a consumer project.
        The consumer project must have a 'conanfile.py' with a 'test()' method, and should be
        located in a subfolder, named 'test_package` by default. It must 'require' the package
        under testing.
        """

        parser = argparse.ArgumentParser(description=self.test_package.__doc__,
                                         prog="conan test_package")
        parser.add_argument("user_channel", nargs='?', default="", help='user and channel, '
                            'e.g. myuser/stable')
        parser.add_argument("-ne", "--not-export", default=False, action='store_true',
                            help='Do not export the conanfile before test execution')
        parser.add_argument("-tf", "--test_folder",
                            help='alternative test folder name, by default is "test_package"')
        parser.add_argument('--keep-source', '-k', default=False, action='store_true',
                            help='Optional. Do not remove the source folder in local cache. '
                                 'Use for testing purposes only')
        parser.add_argument("--cwd", "-c", help='Use this directory as the current directory')

        _add_manifests_arguments(parser)
        _add_common_install_arguments(parser, build_help=_help_build_policies)

        args = parser.parse_args(*args)

        try:
            user, channel = args.user_channel.split("/")
        except:
            user, channel = None, None

        return self._conan.test_package(args.profile, args.settings, args.options,
                                        args.env, args.scope, args.test_folder, args.not_export,
                                        args.build, args.keep_source, args.verify, args.manifests,
                                        args.manifests_interactive, args.remote, args.update,
                                        cwd=args.cwd, user=user, channel=channel)

    # Alias to test
    def test(self, *args):
        """ (deprecated). Alias to test_package, use it instead """
        return self.test_package(*args)

    def package_files(self, *args):
        """Creates a package binary from given precompiled artifacts in user folder, skipping
           the package recipe build() and package() methods
        """
        parser = argparse.ArgumentParser(description=self.package_files.__doc__,
                                         prog="conan package_files")
        parser.add_argument("reference",
                            help='package recipe reference e.g., MyPackage/1.2@user/channel')
        parser.add_argument("--package_folder", "-pf",
                            help='Get binaries from this path, relative to current or absolute')
        parser.add_argument("--profile", "-pr",
                            help='Profile for this package')
        parser.add_argument("--options", "-o",
                            help='Options for this package. e.g., -o with_qt=true',
                            nargs=1, action=Extender)
        parser.add_argument("--settings", "-s",
                            help='Settings for this package e.g., -s compiler=gcc',
                            nargs=1, action=Extender)
        parser.add_argument('-f', '--force', default=False,
                            action='store_true', help='Overwrite existing package if existing')

        args = parser.parse_args(*args)
        return self._conan.package_files(reference=args.reference,
                                         package_folder=args.package_folder,
                                         profile_name=args.profile, force=args.force,
                                         settings=args.settings, options=args.options)

    def install(self, *args):
        """Installs the requirements specified in a 'conanfile.py' or 'conanfile.txt'.
           It can also be used to install a concrete recipe/package specified by the reference parameter.
           If the recipe is not found in the local cache it will retrieve the recipe from a remote,
           looking for it sequentially in the available configured remotes.
           When the recipe has been downloaded it will try to download a binary package matching
           the specified settings, only from the remote from which the recipe was retrieved.
           If no binary package is found you can build the package from sources using the '--build' option.
        """
        parser = argparse.ArgumentParser(description=self.install.__doc__, prog="conan install")
        parser.add_argument("reference", nargs='?', default="",
                            help='package recipe reference'
                            'e.g., MyPackage/1.2@user/channel or ./my_project/')
        parser.add_argument("--package", "-p", nargs=1, action=Extender,
                            help='Force install specified package ID (ignore settings/options)')
        parser.add_argument("--all", action='store_true', default=False,
                            help='Install all packages from the specified package recipe')
        parser.add_argument("--file", "-f", help="specify conanfile filename")
        parser.add_argument("--generator", "-g", nargs=1, action=Extender,
                            help='Generators to use')
        parser.add_argument("--werror", action='store_true', default=False,
                            help='Error instead of warnings for graph inconsistencies')
        parser.add_argument("--cwd", "-c", help='Use this directory as the current directory')

        _add_manifests_arguments(parser)

        parser.add_argument("--no-imports", action='store_true', default=False,
                            help='Install specified packages but avoid running imports')

        _add_common_install_arguments(parser, build_help=_help_build_policies)
        parser.add_argument("--cwd", "-c", help='Use this directory as the current directory')

        args = parser.parse_args(*args)

        return self._conan.install(reference=args.reference, package=args.package,
                                   settings=args.settings, options=args.options,
                                   env=args.env, scope=args.scope, all=args.all,
                                   remote=args.remote, werror=args.werror,
                                   verify=args.verify, manifests=args.manifests,
                                   manifests_interactive=args.manifests_interactive,
                                   build=args.build, profile_name=args.profile, update=args.update,
<<<<<<< HEAD
                                   generator=args.generator, no_imports=args.no_imports,
                                   filename=args.file, cwd=args.cwd)
=======
                                   generator=args.generator, no_imports=args.no_imports, filename=args.file,
                                   cwd=args.cwd)
>>>>>>> f51a18f1

    def config(self, *args):
        """Manages conan.conf information
        """
        parser = argparse.ArgumentParser(description=self.config.__doc__, prog="conan config")

        subparsers = parser.add_subparsers(dest='subcommand', help='sub-command help')
        rm_subparser = subparsers.add_parser('rm', help='rm an existing config element')
        set_subparser = subparsers.add_parser('set', help='set/add value')
        get_subparser = subparsers.add_parser('get', help='get the value of existing element')

        rm_subparser.add_argument("item", help="item to remove")
        get_subparser.add_argument("item", nargs="?", help="item to print")
        set_subparser.add_argument("item", help="key=value to set")

        args = parser.parse_args(*args)

        if args.subcommand == "set":
            try:
                key, value = args.item.split("=", 1)
            except:
                self._raise_exception_printing("Please specify key=value")
            return self._conan.config_set(key, value)
        elif args.subcommand == "get":
            return self._conan.config_get(args.item)
        elif args.subcommand == "rm":
            return self._conan.config_rm(args.item)

    def info(self, *args):
        """Prints information about a package recipe's dependency graph.
        You can use it for your current project (just point to the path of your conanfile
        if you want), or for any existing package in your local cache.
        """

        info_only_options = ["id", "build_id", "remote", "url", "license", "requires", "update", "required",
                             "date", "author", "None"]
        path_only_options = ["export_folder", "build_folder", "package_folder", "source_folder"]
        str_path_only_options = ", ".join(['"%s"' % field for field in path_only_options])
        str_only_options = ", ".join(['"%s"' % field for field in info_only_options])

        parser = argparse.ArgumentParser(description=self.info.__doc__, prog="conan info")
        parser.add_argument("reference", nargs='?', default="",
                            help='reference name or path to conanfile file, '
                            'e.g., MyPackage/1.2@user/channel or ./my_project/')
        parser.add_argument("--file", "-f", help="specify conanfile filename")
        parser.add_argument("--only", "-n", nargs=1, action=Extender,
                            help='show the specified fields only from: '
                                 '%s or use --paths with options %s. Use --only None to show only references.'
                                 % (str_only_options, str_path_only_options))
        parser.add_argument("--paths", action='store_true', default=False,
                            help='Show package paths in local cache')
        parser.add_argument("--package_filter", nargs='?',
                            help='print information only for packages that match the filter'
                                 'e.g., MyPackage/1.2@user/channel or MyPackage*')
        parser.add_argument("--build_order", "-bo",
                            help='given a modified reference, return an ordered list to build (CI)',
                            nargs=1, action=Extender)
        parser.add_argument("--json", "-j", nargs='?', const="1", type=str,
                            help='Only with --build_order option, return the information in a json. e.j'
                                 ' --json=/path/to/filename.json or --json to output the json')
        parser.add_argument("--graph", "-g",
                            help='Creates file with project dependencies graph. It will generate '
                            'a DOT or HTML file depending on the filename extension')
        parser.add_argument("--cwd", "-c", help='Use this directory as the current directory')
        build_help = 'given a build policy (same install command "build" parameter), return an ordered list of  ' \
                     'packages that would be built from sources in install command (simulation)'

        _add_common_install_arguments(parser, build_help=build_help)
        args = parser.parse_args(*args)

        # BUILD ORDER ONLY
        if args.build_order:
            ret = self._conan.info_build_order(args.reference, settings=args.settings, options=args.options,
                                               env=args.env, scope=args.scope, profile_name=args.profile,
                                               filename=args.file, remote=args.remote, build_order=args.build_order,
                                               check_updates=args.update, cwd=args.cwd)
            if args.json:
                json_arg = True if args.json == "1" else args.json
                self._outputer.json_build_order(ret, json_arg, args.cwd)
            else:
                self._outputer.build_order(ret)

        # INSTALL SIMULATION, NODES TO INSTALL
        elif args.build is not None:
            nodes, _ = self._conan.info_nodes_to_build(args.reference, build_modes=args.build,
                                                       settings=args.settings,
                                                       options=args.options, env=args.env, scope=args.scope,
                                                       profile_name=args.profile, filename=args.file,
                                                       remote=args.remote, check_updates=args.update, cwd=args.cwd)
            self._outputer.nodes_to_build(nodes)
        # INFO ABOUT DEPS OF CURRENT PROJECT OR REFERENCE
        else:
            data = self._conan.info_get_graph(args.reference, remote=args.remote, settings=args.settings,
                                              options=args.options, env=args.env, scope=args.scope,
                                              profile_name=args.profile, update=args.update,
                                              filename=args.file, cwd=args.cwd)
            deps_graph, graph_updates_info, project_reference = data
            only = args.only
            if args.only == ["None"]:
                only = []
            if only and args.paths and (set(only) - set(path_only_options)):
                self._raise_exception_printing("Invalid --only value '%s' with --path specified, allowed values: [%s]."
                                               % (only, str_path_only_options))
            elif only and not args.paths and (set(only) - set(info_only_options)):
                self._raise_exception_printing("Invalid --only value '%s', allowed values: [%s].\n"
                                               "Use --only=None to show only the references." %
                                               (only, str_only_options))

            if args.graph:
                self._outputer.info_graph(args.graph, deps_graph, project_reference, args.cwd)
            else:
                self._outputer.info(deps_graph, graph_updates_info, only, args.remote, args.package_filter, args.paths,
                                    project_reference)
        return

    def build(self, *args):
        """ Utility command to run your current project 'conanfile.py' build() method.
        It doesn't work for 'conanfile.txt'. It is convenient for automatic translation
        of conan settings and options, for example to CMake syntax, as it can be done by
        the CMake helper. It is also a good starting point if you would like to create
        a package from your current project.
        """
        parser = argparse.ArgumentParser(description=self.build.__doc__, prog="conan build")
        parser.add_argument("path", nargs="?",
                            help='path to conanfile.py, e.g., conan build .',
                            default="")
        parser.add_argument("--file", "-f", help="specify conanfile filename")
        parser.add_argument("--source_folder", "-sf", help="local folder containing the sources")
        args = parser.parse_args(*args)
        return self._conan.build(path=args.path, source_folder=args.source_folder, filename=args.file)

    def package(self, *args):
        """ Calls your conanfile.py 'package' method for a specific package recipe.
        It won't create a new package, use 'install' or 'test_package' instead for
        creating packages in the conan local cache, or 'build' for conanfile.py in user space.

        Intended for package creators, for regenerating a package without recompiling
        the source, i.e. for troubleshooting, and fixing the package() method, not
        normal operation.

        It requires the package has been built locally, it won't
        re-package otherwise. When used in a user space project, it
        will execute from the build folder specified as parameter, and the current
        directory. This is useful while creating package recipes or just for
        extracting artifacts from the current project, without even being a package

        This command also works locally, in the user space, and it will copy artifacts from the provided
        folder to the current one.
        """
        parser = argparse.ArgumentParser(description=self.package.__doc__, prog="conan package")
        parser.add_argument("reference", help='package recipe reference '
                            'e.g. MyPkg/0.1@user/channel, or local path to the build folder'
                            ' (relative or absolute)')
        parser.add_argument("package", nargs="?", default="",
                            help='Package ID to regenerate. e.g., '
                                 '9cf83afd07b678d38a9c1645f605875400847ff3'
                                 ' This optional parameter is only used for the local conan '
                                 'cache. If not specified, ALL binaries for this recipe are '
                                 're-packaged')
        parser.add_argument("--build_folder", "-bf", help="local folder containing the build")
        parser.add_argument("--source_folder", "-sf", help="local folder containing the sources")

        args = parser.parse_args(*args)
        return self._conan.package(reference=args.reference, package=args.package, build_folder=args.build_folder,
                                   source_folder=args.source_folder)

    def source(self, *args):
        """ Calls your conanfile.py 'source()' method to configure the source directory.
            I.e., downloads and unzip the package source.
        """
        parser = argparse.ArgumentParser(description=self.source.__doc__, prog="conan source")
        parser.add_argument("reference", nargs='?',
                            default="",
                            help="package recipe reference. e.g., MyPackage/1.2@user/channel "
                                 "or ./my_project/")
        parser.add_argument("-f", "--force", default=False,
                            action="store_true",
                            help="In the case of local cache, force the removal of the source"
                                 " folder, then the execution and retrieval of the source code."
                                 " Otherwise, if the code has already been retrieved, it will"
                                 " do nothing.")

        args = parser.parse_args(*args)
        return self._conan.source(args.reference, args.force)

    def imports(self, *args):
        """ Execute the 'imports' stage of a conanfile.txt or a conanfile.py.
        It requires to have been previously installed and have a conanbuildinfo.txt generated file.
        """
        parser = argparse.ArgumentParser(description=self.imports.__doc__, prog="conan imports")
        parser.add_argument("reference", nargs='?', default="",
                            help="Specify the location of the folder containing the conanfile."
                            "By default it will be the current directory. It can also use a full "
                            "reference e.g. openssl/1.0.2@lasote/testing and the recipe "
                            "'imports()' for that package in the local conan cache will be used ")
        parser.add_argument("--file", "-f", help="Use another filename, "
                            "e.g.: conan imports -f=conanfile2.py")
        parser.add_argument("-d", "--dest",
                            help="Directory to copy the artifacts to. By default it will be the"
                                 " current directory")
        parser.add_argument("-u", "--undo", default=False, action="store_true",
                            help="Undo imports. Remove imported files")

        args = parser.parse_args(*args)
        return self._conan.imports(args.reference, args.undo, args.dest, args.file)

    def export(self, *args):
        """ Copies the package recipe (conanfile.py and associated files) to your local cache.
        From the local cache it can be shared and reused in other projects.
        Also, from the local cache, it can be uploaded to any remote with the "upload" command.
        """
        parser = argparse.ArgumentParser(description=self.export.__doc__, prog="conan export")
        parser.add_argument("user_channel", help='user_name[/channel]. By default, channel is '
                                                 '"testing", e.g., phil or phil/stable')
        parser.add_argument('--path', '-p', default=None,
                            help='Optional. Folder with a %s. Default current directory.'
                            % CONANFILE)
        parser.add_argument('--keep-source', '-k', default=False, action='store_true',
                            help='Optional. Do not remove the source folder in the local cache. '
                                 'Use for testing purposes only')
        parser.add_argument("--file", "-f", help="specify conanfile filename")
        args = parser.parse_args(*args)
        try:
            user, channel = args.user_channel.split("/")
        except:
            user, channel = args.user_channel, "testing"
        return self._conan.export(user=user, channel=channel, path=args.path,
                                  keep_source=args.keep_source, filename=args.file)

    def remove(self, *args):
        """Remove any package recipe or binary matching a pattern.
        It can also be used to remove temporary source or build folders in the local conan cache.
        If no remote is specified, the removal will be done by default in the local conan cache.
        """
        parser = argparse.ArgumentParser(description=self.remove.__doc__, prog="conan remove")
        parser.add_argument('pattern', help='Pattern name, e.g., openssl/*')
        parser.add_argument('-p', '--packages',
                            help='By default, remove all the packages or select one, specifying the package ID',
                            nargs="*", action=Extender)
        parser.add_argument('-b', '--builds',
                            help='By default, remove all the build folders or select one, specifying the package ID',
                            nargs="*", action=Extender)

        parser.add_argument('-s', '--src', default=False, action="store_true",
                            help='Remove source folders')
        parser.add_argument('-f', '--force', default=False,
                            action='store_true', help='Remove without requesting a confirmation')
        parser.add_argument('-r', '--remote', help='Will remove from the specified remote')
        parser.add_argument('-q', '--query', default=None, help='Packages query: "os=Windows AND '
                                                                '(arch=x86 OR compiler=gcc)".'
                                                                ' The "pattern" parameter '
                                                                'has to be a package recipe '
                                                                'reference: MyPackage/1.2'
                                                                '@user/channel')
        args = parser.parse_args(*args)
        reference = self._check_query_parameter_and_get_reference(args.pattern, args.query)

        if args.packages is not None and args.query:
            self._raise_exception_printing("'-q' and '-p' parameters can't be used at the same time")

        if args.builds is not None and args.query:
            self._raise_exception_printing("'-q' and '-b' parameters can't be used at the same time")

        return self._conan.remove(pattern=reference or args.pattern, query=args.query, packages=args.packages, builds=args.builds,
                                  src=args.src, force=args.force, remote=args.remote)

    def copy(self, *args):
        """ Copy conan recipes and packages to another user/channel.
        Useful to promote packages (e.g. from "beta" to "stable").
        Also for moving packages from one user to another.
        """
        parser = argparse.ArgumentParser(description=self.copy.__doc__, prog="conan copy")
        parser.add_argument("reference", default="",
                            help='package recipe reference'
                            'e.g., MyPackage/1.2@user/channel')
        parser.add_argument("user_channel", default="",
                            help='Destination user/channel'
                            'e.g., lasote/testing')
        parser.add_argument("--package", "-p", nargs=1, action=Extender,
                            help='copy specified package ID')
        parser.add_argument("--all", action='store_true',
                            default=False,
                            help='Copy all packages from the specified package recipe')
        parser.add_argument("--force", action='store_true',
                            default=False,
                            help='Override destination packages and the package recipe')
        args = parser.parse_args(*args)
        return self._conan.copy(reference=args.reference, user_channel=args.user_channel, force=args.force,
                                all=args.all, package=args.package)

    def user(self, *parameters):
        """ Update your cached user name (and auth token) to avoid it being requested later.
        e.g. while you're uploading a package.
        You can have more than one user (one per remote). Changing the user, or introducing the
        password is only necessary to upload packages to a remote.
        """
        parser = argparse.ArgumentParser(description=self.user.__doc__, prog="conan user")
        parser.add_argument("name", nargs='?', default=None,
                            help='Username you want to use. '
                                 'If no name is provided it will show the current user.')
        parser.add_argument("-p", "--password", help='User password. Use double quotes '
                            'if password with spacing, and escape quotes if existing')
        parser.add_argument("--remote", "-r", help='look in the specified remote server')
        parser.add_argument('-c', '--clean', default=False,
                            action='store_true', help='Remove user and tokens for all remotes')
        args = parser.parse_args(*parameters)  # To enable -h
        return self._conan.user(name=args.name, clean=args.clean, remote=args.remote, password=args.password)

    def search(self, *args):
        """ Search package recipes and binaries in the local cache or in a remote server.
        If you provide a pattern, then it will search for existing package recipes matching that pattern.
        You can search in a remote or in the local cache, if nothing is specified, the local conan cache is
        assumed
        """
        parser = argparse.ArgumentParser(description=self.search.__doc__, prog="conan search")
        parser.add_argument('pattern', nargs='?', help='Pattern name, e.g. openssl/* or package'
                                                       ' recipe reference if "-q" is used. e.g. '
                                                       'MyPackage/1.2@user/channel')
        parser.add_argument('--case-sensitive', default=False,
                            action='store_true', help='Make a case-sensitive search')
        parser.add_argument('-r', '--remote', help='Remote origin')
        parser.add_argument('--raw', default=False, action='store_true',
                            help='Print just the list of recipes')
        parser.add_argument('--table',
                            help='Outputs html file with a table of binaries')
        parser.add_argument('-q', '--query', default=None, help='Packages query: "os=Windows AND '
                                                                '(arch=x86 OR compiler=gcc)".'
                                                                ' The "pattern" parameter '
                                                                'has to be a package recipe '
                                                                'reference: MyPackage/1.2'
                                                                '@user/channel')
        args = parser.parse_args(*args)

        try:
            reference = ConanFileReference.loads(args.pattern)
        except:
            reference = None

        if reference:
            ret = self._conan.search_packages(reference, query=args.query, remote=args.remote)
            ordered_packages, reference, recipe_hash, packages_query = ret
            self._outputer.print_search_packages(ordered_packages, reference, recipe_hash,
                                                 packages_query, args.table)
        else:
            refs = self._conan.search_recipes(args.pattern, remote=args.remote,
                                              case_sensitive=args.case_sensitive)
            self._check_query_parameter_and_get_reference(args.pattern, args.query)
            self._outputer.print_search_references(refs, args.pattern, args.raw)

    def upload(self, *args):
        """ Uploads a package recipe and the generated binary packages to a specified remote
        """
        parser = argparse.ArgumentParser(description=self.upload.__doc__,
                                         prog="conan upload")
        parser.add_argument('pattern', help='Pattern or package recipe reference, e.g., "openssl/*", '
                                            '"MyPackage/1.2@user/channel"')
        # TODO: packageparser.add_argument('package', help='user name')
        parser.add_argument("--package", "-p", default=None, help='package ID to upload')
        parser.add_argument("--remote", "-r", help='upload to this specific remote')
        parser.add_argument("--all", action='store_true',
                            default=False, help='Upload both package recipe and packages')
        parser.add_argument("--skip_upload", action='store_true',
                            default=False, help='Do not upload anything, just run the checks and the compression.')
        parser.add_argument("--force", action='store_true',
                            default=False,
                            help='Do not check conan recipe date, override remote with local')
        parser.add_argument("--check", action='store_true',
                            default=False,
                            help='Perform an integrity check, using the manifests, before upload')
        parser.add_argument('--confirm', '-c', default=False,
                            action='store_true', help='If pattern is given upload all matching recipes without '
                                                      'confirmation')
        parser.add_argument('--retry', default=2, type=int,
                            help='In case of fail retries to upload again the specified times')
        parser.add_argument('--retry_wait', default=5, type=int,
                            help='Waits specified seconds before retry again')

        args = parser.parse_args(*args)
        return self._conan.upload(pattern=args.pattern, package=args.package, remote=args.remote, all=args.all,
                                  force=args.force, confirm=args.confirm, retry=args.retry, retry_wait=args.retry_wait,
                                  skip_upload=args.skip_upload, integrity_check=args.check)

    def remote(self, *args):
        """ Handles the remote list and the package recipes associated to a remote.
        """
        parser = argparse.ArgumentParser(description=self.remote.__doc__, prog="conan remote")
        subparsers = parser.add_subparsers(dest='subcommand', help='sub-command help')

        # create the parser for the "a" command
        subparsers.add_parser('list', help='list current remotes')
        parser_add = subparsers.add_parser('add', help='add a remote')
        parser_add.add_argument('remote',  help='name of the remote')
        parser_add.add_argument('url',  help='url of the remote')
        parser_add.add_argument('verify_ssl',  help='Verify SSL certificated. Default True',
                                default="True", nargs="?")
        parser_add.add_argument("-i", "--insert", nargs="?", const=0, type=int,
                                help="insert remote at specific index")
        parser_rm = subparsers.add_parser('remove', help='remove a remote')
        parser_rm.add_argument('remote',  help='name of the remote')
        parser_upd = subparsers.add_parser('update', help='update the remote url')
        parser_upd.add_argument('remote',  help='name of the remote')
        parser_upd.add_argument('url',  help='url')
        parser_upd.add_argument('verify_ssl',  help='Verify SSL certificated. Default True',
                                default="True", nargs="?")
        subparsers.add_parser('list_ref',
                              help='list the package recipes and its associated remotes')
        parser_padd = subparsers.add_parser('add_ref',
                                            help="associate a recipe's reference to a remote")
        parser_padd.add_argument('reference',  help='package recipe reference')
        parser_padd.add_argument('remote',  help='name of the remote')
        parser_prm = subparsers.add_parser('remove_ref',
                                           help="dissociate a recipe's reference and its remote")
        parser_prm.add_argument('reference',  help='package recipe reference')
        parser_pupd = subparsers.add_parser('update_ref', help="update the remote associated "
                                            "with a package recipe")
        parser_pupd.add_argument('reference',  help='package recipe reference')
        parser_pupd.add_argument('remote',  help='name of the remote')
        args = parser.parse_args(*args)

        reference = args.reference if hasattr(args, 'reference') else None

        try:
            verify_ssl = get_bool_from_text(args.verify_ssl) if hasattr(args, 'verify_ssl') else False
        except ConanException as exc:
            self._raise_exception_printing(str(exc))

        remote = args.remote if hasattr(args, 'remote') else None
        url = args.url if hasattr(args, 'url') else None

        if args.subcommand == "list":
            remotes = self._conan.remote_list()
            self._outputer.remote_list(remotes)
        elif args.subcommand == "add":
            return self._conan.remote_add(remote, url, verify_ssl, args.insert)
        elif args.subcommand == "remove":
            return self._conan.remote_remove(remote)
        elif args.subcommand == "update":
            return self._conan.remote_update(remote, url, verify_ssl)
        elif args.subcommand == "list_ref":
            refs = self._conan.remote_list_ref()
            self._outputer.remote_ref_list(refs)
        elif args.subcommand == "add_ref":
            return self._conan.remote_add_ref(reference, remote)
        elif args.subcommand == "remove_ref":
            return self._conan.remote_remove_ref(reference)
        elif args.subcommand == "update_ref":
            return self._conan.remote_update_ref(reference, remote)

    def profile(self, *args):
        """ List profiles in the '.conan/profiles' folder, or show profile details.
        The 'list' subcommand will always use the default user 'conan/profiles' folder. But the
        'show' subcommand is able to resolve absolute and relative paths, as well as to map names to
        '.conan/profiles' folder, in the same way as the '--profile' install argument.
        """
        parser = argparse.ArgumentParser(description=self.profile.__doc__, prog="conan profile")
        subparsers = parser.add_subparsers(dest='subcommand', help='sub-command help')

        # create the parser for the "profile" command
        subparsers.add_parser('list', help='list current profiles')
        parser_show = subparsers.add_parser('show', help='show the values defined for a profile.'
                                                         ' Can be a path (relative or absolute) to'
                                                         ' a profile file in  any location.')
        parser_show.add_argument('profile',  help='name of the profile')
        args = parser.parse_args(*args)

        profile = args.profile if hasattr(args, 'profile') else None

        if args.subcommand == "list":
            profiles = self._conan.profile_list()
            self._outputer.profile_list(profiles)
        elif args.subcommand == "show":
            profile_text = self._conan.read_profile(profile)
            self._outputer.print_profile(profile, profile_text)

        return

    def get(self, *args):
        """ Gets a file or list a directory of a given reference or package
        """
        parser = argparse.ArgumentParser(description=self.upload.__doc__,
                                         prog="conan upload")
        parser.add_argument('reference', help='package recipe reference')
        parser.add_argument('path', help='Path to the file or directory. If not specified will get the conafile'
                                         'if only a reference is specified and a conaninfo.txt file contents if '
                                         'the package is also specified', default=None, nargs="?")
        parser.add_argument("--package", "-p", default=None, help='package ID')
        parser.add_argument("--remote", "-r", help='upload to this specific remote')
        parser.add_argument("--raw", "-raw", help='Do not decorate the text', default=False, action='store_true')
        args = parser.parse_args(*args)

        ret, path = self._conan.get_path(args.reference, args.package, args.path, args.remote)
        if isinstance(ret, list):
            self._outputer.print_dir_list(ret, path, args.raw)
        else:
            self._outputer.print_file_contents(ret, path, args.raw)

        return

    def _show_help(self):
        """ prints a summary of all commands
        """
        self._user_io.out.writeln('Conan commands. Type $conan "command" -h for help',
                                  Color.BRIGHT_YELLOW)
        commands = self._commands()
        # future-proof way to ensure tabular formatting
        max_len = max((len(c) for c in commands)) + 2
        fmt = '  %-{}s'.format(max_len)
        for name in sorted(self._commands()):
            self._user_io.out.write(fmt % name, Color.GREEN)
            self._user_io.out.writeln(commands[name].__doc__.split('\n', 1)[0].strip())

    def _commands(self):
        """ returns a list of available commands
        """
        result = {}
        for m in inspect.getmembers(self, predicate=inspect.ismethod):
            method_name = m[0]
            if not method_name.startswith('_'):
                method = m[1]
                if method.__doc__ and not method.__doc__.startswith('HIDDEN'):
                    result[method_name] = method
        return result

    def _check_query_parameter_and_get_reference(self, pattern, query):
        reference = None
        if pattern:
            try:
                reference = ConanFileReference.loads(pattern)
            except ConanException:
                if query is not None:
                    msg = "-q parameter only allowed with a valid recipe reference as search pattern. e.j conan search " \
                          "MyPackage/1.2@user/channel -q \"os=Windows\""
                    self._raise_exception_printing(msg)
        return reference

    def _raise_exception_printing(self, msg):
        self._user_io.out.error(msg)
        raise ConanException(msg)

    def run(self, *args):
        """HIDDEN: entry point for executing commands, dispatcher to class
        methods
        """
        errors = False
        try:
            try:
                command = args[0][0]
                commands = self._commands()
                method = commands[command]
            except KeyError as exc:
                if command in ["-v", "--version"]:
                    self._user_io.out.success("Conan version %s" % CLIENT_VERSION)
                    return False
                self._show_help()
                if command in ["-h", "--help"]:
                    return False
                raise ConanException("Unknown command %s" % str(exc))
            except IndexError as exc:  # No parameters
                self._show_help()
                return False
            method(args[0][1:])
        except (KeyboardInterrupt, SystemExit) as exc:
            logger.error(exc)
            errors = True
        except ConanException as exc:
            errors = True
            msg = exception_message_safe(exc)
            self._user_io.out.error(msg)
        except Exception as exc:
            import traceback
            print(traceback.format_exc())
            errors = True
            msg = exception_message_safe(exc)
            self._user_io.out.error(msg)

        return errors


def _add_manifests_arguments(parser):
    parser.add_argument("--manifests", "-m", const=default_manifest_folder, nargs="?",
                        help='Install dependencies manifests in folder for later verify.'
                             ' Default folder is .conan_manifests, but can be changed')
    parser.add_argument("--manifests-interactive", "-mi", const=default_manifest_folder,
                        nargs="?",
                        help='Install dependencies manifests in folder for later verify, '
                             'asking user for confirmation. '
                             'Default folder is .conan_manifests, but can be changed')
    parser.add_argument("--verify", "-v", const=default_manifest_folder, nargs="?",
                        help='Verify dependencies manifests against stored ones')


def _add_common_install_arguments(parser, build_help):
    parser.add_argument("--update", "-u", action='store_true', default=False,
                        help="check updates exist from upstream remotes")
    parser.add_argument("--scope", "-sc", nargs=1, action=Extender,
                        help='Use the specified scope in the install command')
    parser.add_argument("--profile", "-pr", default=None,
                        help='Apply the specified profile to the install command')
    parser.add_argument("-r", "--remote", help='look in the specified remote server')
    parser.add_argument("--options", "-o",
                        help='Options to build the package, overwriting the defaults. e.g., -o with_qt=true',
                        nargs=1, action=Extender)
    parser.add_argument("--settings", "-s",
                        help='Settings to build the package, overwriting the defaults. e.g., -s compiler=gcc',
                        nargs=1, action=Extender)
    parser.add_argument("--env", "-e",
                        help='Environment variables that will be set during the package build, -e CXX=/usr/bin/clang++',
                        nargs=1, action=Extender)

    parser.add_argument("--build", "-b", action=Extender, nargs="*", help=build_help)


_help_build_policies = '''Optional, use it to choose if you want to build from sources:

        --build            Build all from sources, do not use binary packages.
        --build=never      Default option. Never build, use binary packages or fail if a binary package is not found.
        --build=missing    Build from code if a binary package is not found.
        --build=outdated   Build from code if the binary is not built with the current recipe or when missing binary package.
        --build=[pattern]  Build always these packages from source, but never build the others. Allows multiple --build parameters.
'''


def main(args):
    """ main entry point of the conan application, using a Command to
    parse parameters
    """
    conan_api = Conan.factory()
    outputer = CommandOutputer(conan_api._user_io, conan_api._client_cache)
    command = Command(conan_api, conan_api._client_cache, conan_api._user_io, outputer)
    current_dir = os.getcwd()
    try:
        import signal

        def sigint_handler(signal, frame):  # @UnusedVariable
            print('You pressed Ctrl+C!')
            sys.exit(0)

        signal.signal(signal.SIGINT, sigint_handler)
        error = command.run(args)
    finally:
        os.chdir(current_dir)
    sys.exit(error)<|MERGE_RESOLUTION|>--- conflicted
+++ resolved
@@ -205,7 +205,6 @@
                             help='Install specified packages but avoid running imports')
 
         _add_common_install_arguments(parser, build_help=_help_build_policies)
-        parser.add_argument("--cwd", "-c", help='Use this directory as the current directory')
 
         args = parser.parse_args(*args)
 
@@ -216,13 +215,8 @@
                                    verify=args.verify, manifests=args.manifests,
                                    manifests_interactive=args.manifests_interactive,
                                    build=args.build, profile_name=args.profile, update=args.update,
-<<<<<<< HEAD
                                    generator=args.generator, no_imports=args.no_imports,
                                    filename=args.file, cwd=args.cwd)
-=======
-                                   generator=args.generator, no_imports=args.no_imports, filename=args.file,
-                                   cwd=args.cwd)
->>>>>>> f51a18f1
 
     def config(self, *args):
         """Manages conan.conf information
