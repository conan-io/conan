--- conflicted
+++ resolved
@@ -867,33 +867,24 @@
                                 help='Verify SSL certificated. Default True')
         parser_add.add_argument("-i", "--insert", nargs="?", const=0, type=int, action=OnceArgument,
                                 help="insert remote at specific index")
-        parser_rm = subparsers.add_parser('remove', help='remove a remote')
-        parser_rm.add_argument('remote', help='name of the remote')
-        parser_upd = subparsers.add_parser('update', help='update the remote url')
-        parser_upd.add_argument('remote', help='name of the remote')
-<<<<<<< HEAD
+        parser_rm = subparsers.add_parser('remove', help='Remove a remote')
+        parser_rm.add_argument('remote', help='Name of the remote')
+        parser_upd = subparsers.add_parser('update', help='Update the remote url')
+        parser_upd.add_argument('remote', help='Name of the remote')
+
         parser_upd.add_argument('url', help='URL')
         parser_upd.add_argument('verify_ssl', nargs="?", default="True",
                                 help='Verify SSL certificated. Default True')
         parser_upd.add_argument("-i", "--insert", nargs="?", const=0, type=int, action=OnceArgument,
-                                help="insert remote at specific index")
-=======
-        parser_upd.add_argument('url', help='url')
-        parser_upd.add_argument('verify_ssl',
-                                help='Verify SSL certificated. Default True',
-                                default="True", nargs="?")
-        parser_upd.add_argument("-i", "--insert", nargs="?", const=0, type=int,
-                                help="insert remote at specific index",
-                                action=OnceArgument)
-        parser_rename = subparsers.add_parser('rename', help='update the remote name')
-        parser_rename.add_argument('remote', help='the old remote name')
-        parser_rename.add_argument('new_remote', help='the new remote name')
->>>>>>> ced46ecb
+                                help="Insert remote at specific index")
+        parser_rename = subparsers.add_parser('rename', help='Update the remote name')
+        parser_rename.add_argument('remote', help='The old remote name')
+        parser_rename.add_argument('new_remote', help='The new remote name')
 
         subparsers.add_parser('list_ref',
                               help='List the package recipes and its associated remotes')
         parser_padd = subparsers.add_parser('add_ref',
-                                            help="associate a recipe's reference to a remote")
+                                            help="Associate a recipe's reference to a remote")
         parser_padd.add_argument('reference', help='Package recipe reference')
         parser_padd.add_argument('remote', help='Name of the remote')
         parser_prm = subparsers.add_parser('remove_ref',
