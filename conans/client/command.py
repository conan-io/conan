import argparse
import inspect
import os
import sys
from argparse import ArgumentError

from conans import __version__ as client_version
from conans.client.conan_api import (Conan, default_manifest_folder)
from conans.client.conan_command_output import CommandOutputer
from conans.client.output import Color

from conans.errors import ConanException
from conans.model.ref import ConanFileReference
from conans.util.config_parser import get_bool_from_text
from conans.util.log import logger
from conans.util.files import exception_message_safe


class Extender(argparse.Action):
    """Allows to use the same flag several times in a command and creates a list with the values.
    For example:
        conan install MyPackage/1.2@user/channel -o qt:value -o mode:2 -s cucumber:true
      It creates:
          options = ['qt:value', 'mode:2']
          settings = ['cucumber:true']
    """
    def __call__(self, parser, namespace, values, option_strings=None):  # @UnusedVariable
        # Need None here incase `argparse.SUPPRESS` was supplied for `dest`
        dest = getattr(namespace, self.dest, None)
        if not hasattr(dest, 'extend') or dest == self.default:
            dest = []
            setattr(namespace, self.dest, dest)
            # if default isn't set to None, this method might be called
            # with the default as `values` for other arguments which
            # share this destination.
            parser.set_defaults(**{self.dest: None})

        if isinstance(values, str):
            dest.append(values)
        elif values:
            try:
                dest.extend(values)
            except ValueError:
                dest.append(values)


class OnceArgument(argparse.Action):
    """Allows to declare a parameter that can have only one value, by default argparse takes the
    latest declared and it's very confusing.
    """
    def __call__(self, parser, namespace, values, option_string=None):
        if getattr(namespace, self.dest) is not None and self.default is None:
            msg = '{o} can only be specified once'.format(o=option_string)
            raise argparse.ArgumentError(None, msg)
        setattr(namespace, self.dest, values)

_BUILD_FOLDER_HELP = ("Directory for the build process. Defaulted to the current directory. A "
                      "relative path to current directory can also be specified")
_INSTALL_FOLDER_HELP = ("Directory containing the conaninfo.txt and conanbuildinfo.txt files "
                        "(from previous 'conan install'). Defaulted to --build-folder")
_KEEP_SOURCE_HELP = ("Do not remove the source folder in local cache. Use this for testing purposes"
                     " only")
_PATTERN_OR_REFERENCE_HELP = ("Pattern or package recipe reference, e.g., 'boost/*', "
                              "'MyPackage/1.2@user/channel'")
_PATH_HELP = ("Path to a folder containing a conanfile.py or to a recipe file "
              "e.g., my_folder/conanfile.py")
_QUERY_HELP = ("Packages query: 'os=Windows AND (arch=x86 OR compiler=gcc)'. The "
               "'pattern_or_reference' parameter has to be a reference: MyPackage/1.2@user/channel")
_SOURCE_FOLDER_HELP = ("Directory containing the sources. Defaulted to the conanfile's directory. A"
                       " relative path to current directory can also be specified")


class Command(object):
    """A single command of the conan application, with all the first level commands. Manages the
    parsing of parameters and delegates functionality in collaborators. It can also show help of the
    tool.
    """
    def __init__(self, conan_api, client_cache, user_io, outputer):
        assert isinstance(conan_api, Conan)
        self._conan = conan_api
        self._client_cache = client_cache
        self._user_io = user_io
        self._outputer = outputer

    def help(self, *args):
        """Show help of a specific commmand.
        """
        parser = argparse.ArgumentParser(description=self.help.__doc__, prog="conan help")
        parser.add_argument("command", help='command', nargs="?")
        args = parser.parse_args(*args)
        if not args.command:
            self._show_help()
            return
        try:
            commands = self._commands()
            method = commands[args.command]
            method(["--help"])
        except KeyError:
            raise ConanException("Unknown command '%s'" % args.command)

    def new(self, *args):
        """Creates a new package recipe template with a 'conanfile.py' and optionally,
        'test_package' testing files.
        """
        parser = argparse.ArgumentParser(description=self.new.__doc__, prog="conan new")
        parser.add_argument("name", help='Package name, e.g.: "Poco/1.7.3" or complete reference'
                                         ' for CI scripts: "Poco/1.7.3@conan/stable"')
        parser.add_argument("-t", "--test", action='store_true', default=False,
                            help='Create test_package skeleton to test package')
        parser.add_argument("-i", "--header", action='store_true', default=False,
                            help='Create a headers only package template')
        parser.add_argument("-c", "--pure-c", action='store_true', default=False,
                            help='Create a C language package only package, '
                                 'deleting "self.settings.compiler.libcxx" setting '
                                 'in the configure method')
        parser.add_argument("-s", "--sources", action='store_true', default=False,
                            help='Create a package with embedded sources in "src" folder, '
                                 'using "exports_sources" instead of retrieving external code with '
                                 'the "source()" method')
        parser.add_argument("-b", "--bare", action='store_true', default=False,
                            help='Create the minimum package recipe, without build() method'
                            'Useful in combination with "export-pkg" command')
        parser.add_argument("-cis", "--ci-shared", action='store_true',
                            default=False,
                            help='Package will have a "shared" option to be used in CI')
        parser.add_argument("-cilg", "--ci-travis-gcc", action='store_true',
                            default=False,
                            help='Generate travis-ci files for linux gcc')
        parser.add_argument("-cilc", "--ci-travis-clang", action='store_true',
                            default=False,
                            help='Generate travis-ci files for linux clang')
        parser.add_argument("-cio", "--ci-travis-osx", action='store_true',
                            default=False,
                            help='Generate travis-ci files for OSX apple-clang')
        parser.add_argument("-ciw", "--ci-appveyor-win", action='store_true',
                            default=False, help='Generate appveyor files for Appveyor '
                                                'Visual Studio')
        parser.add_argument("-ciglg", "--ci-gitlab-gcc", action='store_true',
                            default=False,
                            help='Generate GitLab files for linux gcc')
        parser.add_argument("-ciglc", "--ci-gitlab-clang", action='store_true',
                            default=False,
                            help='Generate GitLab files for linux clang')
        parser.add_argument("-gi", "--gitignore", action='store_true', default=False,
                            help='Generate a .gitignore with the known patterns to excluded')
        parser.add_argument("-ciu", "--ci-upload-url",
                            help='Define URL of the repository to upload')

        args = parser.parse_args(*args)
        self._conan.new(args.name, header=args.header, pure_c=args.pure_c, test=args.test,
                        exports_sources=args.sources, bare=args.bare,
                        visual_versions=args.ci_appveyor_win,
                        linux_gcc_versions=args.ci_travis_gcc,
                        linux_clang_versions=args.ci_travis_clang,
                        gitignore=args.gitignore,
                        osx_clang_versions=args.ci_travis_osx, shared=args.ci_shared,
                        upload_url=args.ci_upload_url,
                        gitlab_gcc_versions=args.ci_gitlab_gcc,
                        gitlab_clang_versions=args.ci_gitlab_clang)

    def test(self, *args):
        """Test a package consuming it from a conanfile.py with a test() method. This command
        installs the conanfile dependencies (including the tested package), calls a 'conan build' to
        build test apps and finally executes the test() method. The testing recipe does not require
        name or version, neither definition of package() or package_info() methods. The package to
        be tested must exist in the local cache or in any configured remote.
        """
        parser = argparse.ArgumentParser(description=self.test.__doc__, prog="conan test")
        parser.add_argument("path", help='Path to the "testing" folder containing a conanfile.py or'
                            ' to a recipe file with test() method'
                            'e.g. conan test_package/conanfile.py pkg/version@user/channel')
        parser.add_argument("reference",
                            help='pkg/version@user/channel of the package to be tested')
        parser.add_argument("-tbf", "--test-build-folder", action=OnceArgument,
                            help="Working directory of the build process.")

        _add_common_install_arguments(parser, build_help=_help_build_policies)
        args = parser.parse_args(*args)
        return self._conan.test(args.path, args.reference, args.profile, args.settings,
                                args.options, args.env, args.remote, args.update,
                                build_modes=args.build, test_build_folder=args.test_build_folder)

    def create(self, *args):
        """Builds a binary package for a recipe (conanfile.py). Uses the specified configuration in
        a profile or in -s settings, -o options etc. If a 'test_package' folder (the name can be
        configured with -tf) is found, the command will run the consumer project to ensure that the
        package has been created correctly. Check 'conan test' command to know more about
        'test_folder' project.
        """
        parser = argparse.ArgumentParser(description=self.create.__doc__, prog="conan create")
        parser.add_argument("path", help=_PATH_HELP)
        parser.add_argument("reference",
                            help='user/channel or pkg/version@user/channel (if name and version not'
                                 ' declared in conanfile.py) where the pacakage will be created')
        parser.add_argument("-j", "--json", default=None, action=OnceArgument,
                            help='json file path where the install information will be written to')
        parser.add_argument('-k', '-ks', '--keep-source', default=False, action='store_true',
                            help=_KEEP_SOURCE_HELP)
        parser.add_argument('-kb', '--keep-build', default=False, action='store_true',
                            help='Do not remove the build folder in local cache. Use this for '
                                 'testing purposes only')
        parser.add_argument("-ne", "--not-export", default=False, action='store_true',
                            help='Do not export the conanfile.py')
        parser.add_argument("-tbf", "--test-build-folder", action=OnceArgument,
                            help='Working directory for the build of the test project.')
        parser.add_argument("-tf", "--test-folder", action=OnceArgument,
                            help='Alternative test folder name. By default it is "test_package". '
                                 'Use "None" to skip the test stage')

        _add_manifests_arguments(parser)
        _add_common_install_arguments(parser, build_help=_help_build_policies)

        args = parser.parse_args(*args)

        name, version, user, channel = get_reference_fields(args.reference)

        if args.test_folder == "None":
            # Now if parameter --test-folder=None (string None) we have to skip tests
            args.test_folder = False

        cwd = os.getcwd()

        info = None
        try:
            info = self._conan.create(args.path, name, version, user, channel,
                                      args.profile, args.settings, args.options,
                                      args.env, args.test_folder, args.not_export,
                                      args.build, args.keep_source, args.keep_build, args.verify,
                                      args.manifests, args.manifests_interactive,
                                      args.remote, args.update,
                                      test_build_folder=args.test_build_folder)
        except ConanException as exc:
            info = exc.info
            raise
        finally:
            if args.json and info:
                self._outputer.json_install(info, args.json, cwd)

    def download(self, *args):
        """Downloads recipe and binaries to the local cache, without using settings. It works
        specifying the recipe reference and package ID to be installed. Not transitive, requirements
        of the specified reference will NOT be retrieved. Useful together with 'conan copy' to
        automate the promotion of packages to a different user/channel. Only if a reference
        is specified, it will download all packages from the specified remote. Otherwise, it will
        search sequentially in the configured remotes.
        """

        parser = argparse.ArgumentParser(description=self.download.__doc__, prog="conan download")
        parser.add_argument("reference",
                            help='pkg/version@user/channel')
        parser.add_argument("-p", "--package", nargs=1, action=Extender,
                            help='Force install specified package ID (ignore settings/options)')
        parser.add_argument("-r", "--remote", help='look in the specified remote server',
                            action=OnceArgument)
        parser.add_argument("-re", "--recipe", help='Downloads only the recipe', default=False,
                            action="store_true")

        args = parser.parse_args(*args)

        return self._conan.download(reference=args.reference, package=args.package,
                                    remote=args.remote, recipe=args.recipe)

    def install(self, *args):
        """Installs the requirements specified in a recipe (conanfile.py or conanfile.txt). It can
        also be used to install a concrete package specifying a reference. If any requirement is not
        found in the local cache, it will retrieve the recipe from a remote, looking for it
        sequentially in the configured remotes. When the recipes have been downloaded it will try to
        download a binary package matching the specified settings, only from the remote from which
        the recipe was retrieved. If no binary package is found, it can be build from sources using
        the '--build' option. When the package is installed, Conan will write the files for the
        specified generators.
        """
        parser = argparse.ArgumentParser(description=self.install.__doc__, prog="conan install")
        parser.add_argument("path_or_reference", help="Path to a folder containing a recipe"
                            " (conanfile.py or conanfile.txt) or to a recipe file. e.g., "
                            "./my_project/conanfile.txt. It could also be a reference")
        parser.add_argument("-g", "--generator", nargs=1, action=Extender,
                            help='Generators to use')
        parser.add_argument("-if", "--install-folder", action=OnceArgument,
                            help='Use this directory as the directory where to put the generator'
                                 'files. e.g., conaninfo/conanbuildinfo.txt')

        _add_manifests_arguments(parser)

        parser.add_argument("--no-imports", action='store_true', default=False,
                            help='Install specified packages but avoid running imports')
        parser.add_argument("-j", "--json", default=None, action=OnceArgument,
                            help='Path to a json file where the install information will be '
                            'written')

        _add_common_install_arguments(parser, build_help=_help_build_policies)

        args = parser.parse_args(*args)
        cwd = os.getcwd()

        info = None
        try:
            try:
                reference = ConanFileReference.loads(args.path_or_reference)
            except ConanException:
                info = self._conan.install(path=args.path_or_reference,
                                           settings=args.settings, options=args.options,
                                           env=args.env,
                                           remote=args.remote,
                                           verify=args.verify, manifests=args.manifests,
                                           manifests_interactive=args.manifests_interactive,
                                           build=args.build, profile_name=args.profile,
                                           update=args.update, generators=args.generator,
                                           no_imports=args.no_imports,
                                           install_folder=args.install_folder)
            else:
                info = self._conan.install_reference(reference, settings=args.settings,
                                                     options=args.options,
                                                     env=args.env,
                                                     remote=args.remote,
                                                     verify=args.verify, manifests=args.manifests,
                                                     manifests_interactive=args.manifests_interactive,
                                                     build=args.build, profile_name=args.profile,
                                                     update=args.update,
                                                     generators=args.generator,
                                                     install_folder=args.install_folder)
        except ConanException as exc:
            info = exc.info
            raise
        finally:
            if args.json and info:
                self._outputer.json_install(info, args.json, cwd)

    def config(self, *args):
        """Manages Conan configuration. Edits the conan.conf or installs config files.
        """
        parser = argparse.ArgumentParser(description=self.config.__doc__, prog="conan config")

        subparsers = parser.add_subparsers(dest='subcommand', help='sub-command help')
        rm_subparser = subparsers.add_parser('rm', help='Remove an existing config element')
        set_subparser = subparsers.add_parser('set', help='Set a value for a configuration item')
        get_subparser = subparsers.add_parser('get', help='Get the value of configuration item')
        install_subparser = subparsers.add_parser('install', help='install a full configuration '
                                                                  'from a local or remote zip file')
        rm_subparser.add_argument("item", help="Item to remove")
        get_subparser.add_argument("item", nargs="?", help="Item to print")
        set_subparser.add_argument("item", help="'item=value' to set")
        install_subparser.add_argument("item", nargs="?", help="Configuration file to use")

        install_subparser.add_argument("--verify-ssl", nargs="?", default="True",
                                       help='Verify SSL connection when downloading file')

        args = parser.parse_args(*args)

        if args.subcommand == "set":
            try:
                key, value = args.item.split("=", 1)
            except ValueError:
                raise ConanException("Please specify 'key=value'")
            return self._conan.config_set(key, value)
        elif args.subcommand == "get":
            return self._conan.config_get(args.item)
        elif args.subcommand == "rm":
            return self._conan.config_rm(args.item)
        elif args.subcommand == "install":
            verify_ssl = get_bool_from_text(args.verify_ssl)
            return self._conan.config_install(args.item, verify_ssl)

    def info(self, *args):
        """Gets information about the dependency graph of a recipe. It can be used with a recipe
        or a reference for any existing package in your local cache.
        """

        info_only_options = ["id", "build_id", "remote", "url", "license", "requires", "update",
                             "required", "date", "author", "None"]
        path_only_options = ["export_folder", "build_folder", "package_folder", "source_folder"]
        str_path_only_options = ", ".join(['"%s"' % field for field in path_only_options])
        str_only_options = ", ".join(['"%s"' % field for field in info_only_options])

        parser = argparse.ArgumentParser(description=self.info.__doc__, prog="conan info")
        parser.add_argument("path_or_reference", help="Path to a folder containing a recipe"
                            " (conanfile.py or conanfile.txt) or to a recipe file. e.g., "
                            "./my_project/conanfile.txt. It could also be a reference")
        parser.add_argument("--paths", action='store_true', default=False,
                            help='Show package paths in local cache')
        parser.add_argument("-bo", "--build-order",
                            help='given a modified reference, return an ordered list to build (CI)',
                            nargs=1, action=Extender)
        parser.add_argument("-g", "--graph", action=OnceArgument,
                            help='Creates file with project dependencies graph. It will generate '
                            'a DOT or HTML file depending on the filename extension')
        parser.add_argument("-if", "--install-folder", action=OnceArgument,
                            help="local folder containing the conaninfo.txt and conanbuildinfo.txt "
                            "files (from a previous conan install execution). Defaulted to "
                            "current folder, unless --profile, -s or -o is specified. If you "
                            "specify both install-folder and any setting/option "
                            "it will raise an error.")
        parser.add_argument("-j", "--json", nargs='?', const="1", type=str,
                            help='Only with --build_order option, return the information in a json.'
                                 ' e.j --json=/path/to/filename.json or --json to output the json')
        parser.add_argument("-n", "--only", nargs=1, action=Extender,
                            help="Show only the specified fields: %s. '--paths' information can "
                            "also be filtered with options %s. Use '--only None' to show only "
                            "references." % (str_only_options, str_path_only_options))
        parser.add_argument("--package-filter", nargs='?',
                            help='Print information only for packages that match the filter pattern'
                                 ' e.g., MyPackage/1.2@user/channel or MyPackage*')
        build_help = ("Given a build policy, return an ordered list of packages that would be built"
                      " from sources during the install command")

        _add_common_install_arguments(parser, build_help=build_help)
        args = parser.parse_args(*args)

        if args.install_folder and (args.profile or args.settings or args.options or args.env):
            raise ArgumentError(None,
                                "--install-folder cannot be used together with -s, -o, -e or -pr")

        # BUILD ORDER ONLY
        if args.build_order:
            ret = self._conan.info_build_order(args.path_or_reference,
                                               settings=args.settings,
                                               options=args.options,
                                               env=args.env,
                                               profile_name=args.profile,
                                               remote=args.remote,
                                               build_order=args.build_order,
                                               check_updates=args.update,
                                               install_folder=args.install_folder)
            if args.json:
                json_arg = True if args.json == "1" else args.json
                self._outputer.json_build_order(ret, json_arg, os.getcwd())
            else:
                self._outputer.build_order(ret)

        # INSTALL SIMULATION, NODES TO INSTALL
        elif args.build is not None:
            nodes, _ = self._conan.info_nodes_to_build(args.path_or_reference,
                                                       build_modes=args.build,
                                                       settings=args.settings,
                                                       options=args.options,
                                                       env=args.env,
                                                       profile_name=args.profile,
                                                       remote=args.remote,
                                                       check_updates=args.update,
                                                       install_folder=args.install_folder)
            self._outputer.nodes_to_build(nodes)

        # INFO ABOUT DEPS OF CURRENT PROJECT OR REFERENCE
        else:
            data = self._conan.info_get_graph(args.path_or_reference,
                                              remote=args.remote,
                                              settings=args.settings,
                                              options=args.options,
                                              env=args.env,
                                              profile_name=args.profile,
                                              update=args.update,
                                              install_folder=args.install_folder)
            deps_graph, graph_updates_info, project_reference = data
            only = args.only
            if args.only == ["None"]:
                only = []
            if only and args.paths and (set(only) - set(path_only_options)):
                raise ConanException("Invalid --only value '%s' with --path specified, allowed "
                                     "values: [%s]." % (only, str_path_only_options))
            elif only and not args.paths and (set(only) - set(info_only_options)):
                raise ConanException("Invalid --only value '%s', allowed values: [%s].\n"
                                     "Use --only=None to show only the references."
                                     % (only, str_only_options))

            if args.graph:
                self._outputer.info_graph(args.graph, deps_graph, project_reference, os.getcwd())
            else:
                self._outputer.info(deps_graph, graph_updates_info, only, args.remote,
                                    args.package_filter, args.paths, project_reference)

    def source(self, *args):
        """ Calls your local conanfile.py 'source()' method. e.g., Downloads and unzip the package
        sources.
        """
        parser = argparse.ArgumentParser(description=self.source.__doc__, prog="conan source")
        parser.add_argument("path", help=_PATH_HELP)
        parser.add_argument("-sf", "--source-folder", action=OnceArgument,
                            help='Destination directory. Defaulted to current directory')
        parser.add_argument("-if", "--install-folder", action=OnceArgument,
                            help=_INSTALL_FOLDER_HELP + " Optional, source method will run without "
                            "the information retrieved from the conaninfo.txt and "
                            "conanbuildinfo.txt, only required when using conditional source() "
                            "based on settings, options, env_info and user_info")
        args = parser.parse_args(*args)

        try:
            if "@" in args.path and ConanFileReference.loads(args.path):
                raise ArgumentError(None,
                                    "'conan source' doesn't accept a reference anymore. "
                                    "If you were using it as a concurrency workaround, "
                                    "you can call 'conan install' simultaneously from several "
                                    "different processes, the concurrency is now natively supported"
                                    ". The path parameter should be a folder containing a "
                                    "conanfile.py file.")
        except ConanException:
            pass

        return self._conan.source(args.path, args.source_folder, args.install_folder)

    def build(self, *args):
        """Calls your local conanfile.py 'build()' method.
        The recipe will be built in the local directory specified by --build-folder, reading the
        sources from --source-folder. If you are using a build helper, like CMake(), the
        --package-folder will be configured as destination folder for the install step.
        """

        parser = argparse.ArgumentParser(description=self.build.__doc__, prog="conan build")
        parser.add_argument("path", help=_PATH_HELP)
        parser.add_argument("-b", "--build", default=None, action="store_true",
                            help="Execute the build step (variable should_build=True). When "
                            "specified, configure/install won't run unless --configure/--install "
                            "specified")
        parser.add_argument("-bf", "--build-folder", action=OnceArgument, help=_BUILD_FOLDER_HELP)
        parser.add_argument("-c", "--configure", default=None, action="store_true",
                            help="Execute the configuration step (variable should_configure=True)."
                            " When specified, build/install won't run unless --build/--install specified")
        parser.add_argument("-i", "--install", default=None, action="store_true",
                            help="Execute the install step (variable should_install=True). When "
                            "specified, configure/build won't run unless --configure/--build "
                            "specified")
        parser.add_argument("-if", "--install-folder", action=OnceArgument,
                            help=_INSTALL_FOLDER_HELP)
        parser.add_argument("-pf", "--package-folder", action=OnceArgument,
                            help="Directory to install the package (when the build system or build() "
                                 "method does it). Defaulted to the '{build_folder}/package' folder"
                                 ". A relative path can be specified, relative to the current "
                                 " folder. Also an absolute path is allowed.")
        parser.add_argument("-sf", "--source-folder", action=OnceArgument, help=_SOURCE_FOLDER_HELP)
        args = parser.parse_args(*args)

        if args.build or args.configure or args.install:
            build, config, install = bool(args.build), bool(args.configure), bool(args.install)
        else:
            build = config = install = True
        return self._conan.build(conanfile_path=args.path,
                                 source_folder=args.source_folder,
                                 package_folder=args.package_folder,
                                 build_folder=args.build_folder,
                                 install_folder=args.install_folder,
                                 should_configure=config,
                                 should_build=build,
                                 should_install=install)

    def package(self, *args):
        """ Calls your local conanfile.py 'package()' method. This command works in the user space
        and it will copy artifacts from the --build-folder and --source-folder folder to the
        --package-folder one.
        It won't create a new package in the local cache, if you want to do it, use 'conan create'
        or 'conan export-pkg' after a 'conan build' command.
        """
        parser = argparse.ArgumentParser(description=self.package.__doc__, prog="conan package")
        parser.add_argument("path", help=_PATH_HELP)
        parser.add_argument("-bf", "--build-folder", action=OnceArgument, help=_BUILD_FOLDER_HELP)
        parser.add_argument("-if", "--install-folder", action=OnceArgument,
                            help=_INSTALL_FOLDER_HELP)
        parser.add_argument("-pf", "--package-folder", action=OnceArgument,
                            help="folder to install the package. Defaulted to the "
                                 "'{build_folder}/package' folder. A relative path can be specified"
                                 " (relative to the current directory). Also an absolute path"
                                 " is allowed.")
        parser.add_argument("-sf", "--source-folder", action=OnceArgument, help=_SOURCE_FOLDER_HELP)
        args = parser.parse_args(*args)
        try:
            if "@" in args.path and ConanFileReference.loads(args.path):
                raise ArgumentError(None,
                                    "'conan package' doesn't accept a reference anymore. "
                                    "The path parameter should be a conanfile.py or a folder "
                                    "containing one. If you were using the 'conan package' "
                                    "command for development purposes we recommend to use "
                                    "the local development commands: 'conan build' + "
                                    "'conan package' and finally 'conan create' to regenerate the "
                                    "package, or 'conan export_package' to store the already built "
                                    "binaries in the local cache without rebuilding them.")
        except ConanException:
            pass

        return self._conan.package(path=args.path,
                                   build_folder=args.build_folder,
                                   package_folder=args.package_folder,
                                   source_folder=args.source_folder,
                                   install_folder=args.install_folder)

    def imports(self, *args):
        """ Calls your local conanfile.py or conanfile.txt 'imports' method.
        It requires to have been previously installed and have a conanbuildinfo.txt generated file
        in the --install-folder (defaulted to current directory).
        """
        parser = argparse.ArgumentParser(description=self.imports.__doc__, prog="conan imports")
        parser.add_argument("path",
                            help=_PATH_HELP + " With --undo option, this parameter is the folder "
                            "containing the conan_imports_manifest.txt file generated in a previous"
                            "execution. e.j: conan imports ./imported_files --undo ")
        parser.add_argument("-if", "--install-folder", action=OnceArgument,
                            help=_INSTALL_FOLDER_HELP)
        parser.add_argument("-imf", "--import-folder", action=OnceArgument,
                            help="Directory to copy the artifacts to. By default it will be the"
                                 " current directory")
        parser.add_argument("-u", "--undo", default=False, action="store_true",
                            help="Undo imports. Remove imported files")
        args = parser.parse_args(*args)

        if args.undo:
            return self._conan.imports_undo(args.path)

        try:
            if "@" in args.path and ConanFileReference.loads(args.path):
                raise ArgumentError(None, "Parameter 'path' cannot be a reference. Use a folder "
                                          "containing a conanfile.py or conanfile.txt file.")
        except ConanException:
            pass

        return self._conan.imports(args.path, args.import_folder, args.install_folder)

    def export_pkg(self, *args):
        """Exports a recipe & creates a package with given files calling the package() method
        applied to the local folders '--source-folder' and '--build-folder' and creates a new
        package in the local cache for the specified 'reference' and for the specified '--settings',
        '--options' and or '--profile'.
        """
        parser = argparse.ArgumentParser(description=self.export_pkg.__doc__,
                                         prog="conan export-pkg")
        parser.add_argument("path", help=_PATH_HELP)
        parser.add_argument("reference", help="user/channel or pkg/version@user/channel "
                                              "(if name and version are not declared in the "
                                              "conanfile.py)")
        parser.add_argument("-bf", "--build-folder", action=OnceArgument, help=_BUILD_FOLDER_HELP)
        parser.add_argument("-e", "--env", nargs=1, action=Extender,
                            help='Environment variables that will be set during the package build, '
                                 '-e CXX=/usr/bin/clang++')
        parser.add_argument('-f', '--force', default=False, action='store_true',
                            help='Overwrite existing package if existing')
        parser.add_argument("-if", "--install-folder", action=OnceArgument,
                            help=_INSTALL_FOLDER_HELP + " If these files are found in the specified"
                            " folder and any of '-e', '-o', '-pr' or '-s' arguments are used, it "
                            "will raise an error.")
        parser.add_argument("-o", "--options", nargs=1, action=Extender,
                            help='Define options values, e.g., -o pkg:with_qt=true')
        parser.add_argument("-pr", "--profile", action=OnceArgument,
                            help='Profile for this package')
        parser.add_argument("-pf", "--package-folder", action=OnceArgument,
                            help="folder containing a locally created package. If a value is given,"
                                 " it won't call the recipe 'package()' method, and will run a copy"
                                 " of the provided folder.")
        parser.add_argument("-s", "--settings", nargs=1, action=Extender,
                            help='Define settings values, e.g., -s compiler=gcc')
        parser.add_argument("-sf", "--source-folder", action=OnceArgument, help=_SOURCE_FOLDER_HELP)

        args = parser.parse_args(*args)
        name, version, user, channel = get_reference_fields(args.reference)

        return self._conan.export_pkg(conanfile_path=args.path,
                                      name=name,
                                      version=version,
                                      source_folder=args.source_folder,
                                      build_folder=args.build_folder,
                                      package_folder=args.package_folder,
                                      install_folder=args.install_folder,
                                      profile_name=args.profile,
                                      env=args.env,
                                      settings=args.settings,
                                      options=args.options,
                                      force=args.force,
                                      user=user,
                                      channel=channel)

    def export(self, *args):
        """Copies the recipe (conanfile.py & associated files) to your local cache. Use the
        'reference' param to specify a user and channel where to export it. Once the recipe is in
        the local cache it can be shared, reused and to any remote with the 'conan upload' command.
        """
        parser = argparse.ArgumentParser(description=self.export.__doc__, prog="conan export")
        parser.add_argument("path", help=_PATH_HELP)
        parser.add_argument("reference", help="user/channel, or Pkg/version@user/channel (if name "
                                              "and version are not declared in the conanfile.py")
        parser.add_argument('-k', '-ks', '--keep-source', default=False, action='store_true',
                            help=_KEEP_SOURCE_HELP)
        args = parser.parse_args(*args)
        name, version, user, channel = get_reference_fields(args.reference)

        return self._conan.export(path=args.path,
                                  name=name, version=version, user=user, channel=channel,
                                  keep_source=args.keep_source)

    def remove(self, *args):
        """Removes packages or binaries matching pattern from local cache or remote. It can also be
        used to remove temporary source or build folders in the local conan cache. If no remote is
        specified, the removal will be done by default in the local conan cache.
        """
        parser = argparse.ArgumentParser(description=self.remove.__doc__, prog="conan remove")
<<<<<<< HEAD
        parser.add_argument('pattern', help='Pattern name, e.g., openssl/*', nargs="?")
        parser.add_argument('-p', '--packages',
                            help='By default, remove all the packages or select one, '
                                 'specifying the package ID',
                            nargs="*", action=Extender)
        parser.add_argument('-b', '--builds',
                            help='By default, remove all the build folders or select one, '
                                 'specifying the package ID',
                            nargs="*", action=Extender)

        parser.add_argument('-s', '--src', default=False, action="store_true",
                            help='Remove source folders')
        parser.add_argument('-f', '--force', default=False,
                            action='store_true', help='Remove without requesting a confirmation')
        parser.add_argument('-r', '--remote', help='Will remove from the specified remote',
                            action=OnceArgument)
        parser.add_argument('-q', '--query', default=None, action=OnceArgument,
                            help='Packages query: "os=Windows AND '
                                 '(arch=x86 OR compiler=gcc)".'
                                 ' The "pattern" parameter '
                                 'has to be a package recipe '
                                 'reference: MyPackage/1.2'
                                 '@user/channel')
        parser.add_argument("-o", "--outdated", help="Remove only outdated from recipe packages",
                            default=False, action="store_true")
        parser.add_argument("-l", "--locks", default=False, action="store_true", help="Remove locks")
=======
        parser.add_argument('pattern_or_reference', help=_PATTERN_OR_REFERENCE_HELP)
        parser.add_argument('-b', '--builds', nargs="*", action=Extender,
                            help=("By default, remove all the build folders or select one, "
                                  "specifying the package ID"))
        parser.add_argument('-f', '--force', default=False, action='store_true',
                            help='Remove without requesting a confirmation')
        parser.add_argument("-o", "--outdated", default=False, action="store_true",
                            help="Remove only outdated from recipe packages")
        parser.add_argument('-p', '--packages', nargs="*", action=Extender,
                            help="Select package to remove specifying the package ID")
        parser.add_argument('-q', '--query', default=None, action=OnceArgument, help=_QUERY_HELP)
        parser.add_argument('-r', '--remote', action=OnceArgument,
                            help='Will remove from the specified remote')
        parser.add_argument('-s', '--src', default=False, action="store_true",
                            help='Remove source folders')
>>>>>>> 01df0660
        args = parser.parse_args(*args)
        reference = self._check_query_parameter_and_get_reference(args.pattern_or_reference,
                                                                  args.query)

        if args.packages is not None and args.query:
            raise ConanException("'-q' and '-p' parameters can't be used at the same time")

        if args.builds is not None and args.query:
            raise ConanException("'-q' and '-b' parameters can't be used at the same time")

<<<<<<< HEAD
        if args.locks:
            if args.pattern:
                raise ConanException("Specifying a pattern is not supported when removing locks")
            self._client_cache.remove_locks()
            self._user_io.out.info("Cache locks removed")
            return
        else:
            if not args.pattern:
                raise ConanException('Please specify a pattern to be removed ("*" for all)')

        return self._conan.remove(pattern=reference or args.pattern, query=args.query,
=======
        return self._conan.remove(pattern=reference or args.pattern_or_reference, query=args.query,
>>>>>>> 01df0660
                                  packages=args.packages, builds=args.builds, src=args.src,
                                  force=args.force, remote=args.remote, outdated=args.outdated)

    def copy(self, *args):
        """Copies conan recipes and packages to another user/channel. Useful to promote packages
        (e.g. from "beta" to "stable") or transfer them from one user to another.
        """
        parser = argparse.ArgumentParser(description=self.copy.__doc__, prog="conan copy")
        parser.add_argument("reference", default="",
                            help='package reference. e.g., MyPackage/1.2@user/channel')
        parser.add_argument("user_channel", default="",
                            help='Destination user/channel. e.g., lasote/testing')
        parser.add_argument("-p", "--package", nargs=1, action=Extender,
                            help='copy specified package ID')
        parser.add_argument("--all", action='store_true', default=False,
                            help='Copy all packages from the specified package recipe')
        parser.add_argument("--force", action='store_true', default=False,
                            help='Override destination packages and the package recipe')
        args = parser.parse_args(*args)

        if args.all and args.package:
            raise ConanException("Cannot specify both --all and --package")

        return self._conan.copy(reference=args.reference, user_channel=args.user_channel,
                                force=args.force, packages=args.package or args.all)

    def user(self, *parameters):
        """Authenticates against a remote with user/pass, caching the auth token. Useful to avoid
        the user and password being requested later. e.g. while you're uploading a package.
        You can have one user for each remote. Changing the user, or introducing the
        password is only necessary to perform changes in remote packages.
        """
        parser = argparse.ArgumentParser(description=self.user.__doc__, prog="conan user")
        parser.add_argument("name", nargs='?', default=None,
                            help='Username you want to use. If no name is provided it will show the'
                            ' current user')
        parser.add_argument('-c', '--clean', default=False, action='store_true',
                            help='Remove user and tokens for all remotes')
        parser.add_argument("-p", "--password", nargs='?', const="", type=str,
                            action=OnceArgument,
                            help='User password. Use double quotes if password with spacing, '
                                 'and escape quotes if existing. If empty, the password is '
                                 'requested interactively (not exposed)')
        parser.add_argument("-r", "--remote", help='Use the specified remote server',
                            action=OnceArgument)
        args = parser.parse_args(*parameters)  # To enable -h

        if args.clean:
            return self._conan.users_clean()
        if args.password is None:
            if args.name is None:
                return self._conan.users_list(args.remote)
            else:
                return self._conan.user_set(args.name, args.remote)
        return self._conan.authenticate(name=args.name, remote=args.remote,
                                        password=args.password)

    def search(self, *args):
        """Searches package recipes and binaries in the local cache or in a remote.

        If you provide a pattern, then it will search for existing package recipes matching it.
        If a full reference is provided (pkg/0.1@user/channel) then the existing binary packages for
        that reference will be displayed.
        If no remote is specified, the serach will be done in the local cache.
        Search is case sensitive, exact case has to be used. For case insensitive file systems, like
        Windows, case sensitive search can be forced with '--case-sensitive'.
        """
        parser = argparse.ArgumentParser(description=self.search.__doc__, prog="conan search")
        parser.add_argument('pattern_or_reference', nargs='?', help=_PATTERN_OR_REFERENCE_HELP)
        parser.add_argument('-o', '--outdated', default=False, action='store_true',
                            help='Show only outdated from recipe packages')
        parser.add_argument('-q', '--query', default=None, action=OnceArgument, help=_QUERY_HELP)
        parser.add_argument('-r', '--remote', action=OnceArgument,
                            help="Remote to search in. '-r all' searches all remotes")
        parser.add_argument('--case-sensitive', default=False, action='store_true',
                            help='Make a case-sensitive search. Use it to guarantee case-sensitive '
                            'search in Windows or other case-insensitive file systems')
        parser.add_argument('--raw', default=False, action='store_true',
                            help='Print just the list of recipes')
        parser.add_argument('--table', action=OnceArgument,
                            help="Outputs html file with a table of binaries. Only valid for a "
                            "reference search")
        args = parser.parse_args(*args)

        try:
            reference = ConanFileReference.loads(args.pattern_or_reference)
            if "*" in reference:
                # Fixes a version with only a wilcard (valid reference) but not real reference
                # e.j: conan search lib/*@lasote/stable
                reference = None
        except (TypeError, ConanException):
            reference = None

        if reference:
            ret = self._conan.search_packages(reference, query=args.query, remote=args.remote,
                                              outdated=args.outdated)
            ordered_packages, reference, recipe_hash, packages_query = ret
            self._outputer.print_search_packages(ordered_packages, reference, recipe_hash,
                                                 packages_query, args.table)
        else:
            if args.table:
                raise ConanException("'--table' argument can only be used with a reference")

            refs = self._conan.search_recipes(args.pattern_or_reference, remote=args.remote,
                                              case_sensitive=args.case_sensitive)
            self._check_query_parameter_and_get_reference(args.pattern_or_reference, args.query)
            self._outputer.print_search_references(refs, args.pattern_or_reference, args.raw)

    def upload(self, *args):
        """Uploads a recipe and binary packages to a remote.
        If no remote is specified, the first configured remote (by default conan-center, use
        'conan remote list' to list the remotes) will be used.
        """
        parser = argparse.ArgumentParser(description=self.upload.__doc__,
                                         prog="conan upload")
        parser.add_argument('pattern_or_reference', help=_PATTERN_OR_REFERENCE_HELP)
        parser.add_argument("-p", "--package", default=None, action=OnceArgument,
                            help='package ID to upload')
        parser.add_argument("-r", "--remote", action=OnceArgument,
                            help='upload to this specific remote')
        parser.add_argument("--all", action='store_true', default=False,
                            help='Upload both package recipe and packages')
        parser.add_argument("--skip-upload", action='store_true', default=False,
                            help='Do not upload anything, just run the checks and the compression')
        parser.add_argument("--force", action='store_true', default=False,
                            help='Do not check conan recipe date, override remote with local')
        parser.add_argument("--check", action='store_true', default=False,
                            help='Perform an integrity check, using the manifests, before upload')
        parser.add_argument('-c', '--confirm', default=False, action='store_true',
                            help='Upload all matching recipes without confirmation')
        parser.add_argument('--retry', default=2, type=int, action=OnceArgument,
                            help="In case of fail retries to upload again the specified times. "
                                 "Defaulted to 2")
        parser.add_argument('--retry-wait', default=5, type=int, action=OnceArgument,
                            help='Waits specified seconds before retry again')
        parser.add_argument("-no", "--no-overwrite", nargs="?", type=str, choices=["all", "recipe"],
                            action=OnceArgument, const="all",
                            help="Uploads package only if recipe is the same as the remote one")

        args = parser.parse_args(*args)

        return self._conan.upload(pattern=args.pattern_or_reference, package=args.package,
                                  remote=args.remote, all_packages=args.all, force=args.force,
                                  confirm=args.confirm, retry=args.retry,
                                  retry_wait=args.retry_wait, skip_upload=args.skip_upload,
                                  integrity_check=args.check, no_overwrite=args.no_overwrite)

    def remote(self, *args):
        """Manages the remote list and the package recipes associated to a remote.
        """
        parser = argparse.ArgumentParser(description=self.remote.__doc__, prog="conan remote")
        subparsers = parser.add_subparsers(dest='subcommand', help='sub-command help')

        # create the parser for the "a" command
        subparsers.add_parser('list', help='List current remotes')
        parser_add = subparsers.add_parser('add', help='Add a remote')
        parser_add.add_argument('remote', help='Name of the remote')
        parser_add.add_argument('url', help='URL of the remote')
        parser_add.add_argument('verify_ssl', nargs="?", default="True",
                                help='Verify SSL certificated. Default True')
        parser_add.add_argument("-i", "--insert", nargs="?", const=0, type=int, action=OnceArgument,
                                help="insert remote at specific index")
        parser_rm = subparsers.add_parser('remove', help='Remove a remote')
        parser_rm.add_argument('remote', help='Name of the remote')
        parser_upd = subparsers.add_parser('update', help='Update the remote url')
        parser_upd.add_argument('remote', help='Name of the remote')

        parser_upd.add_argument('url', help='URL')
        parser_upd.add_argument('verify_ssl', nargs="?", default="True",
                                help='Verify SSL certificated. Default True')
        parser_upd.add_argument("-i", "--insert", nargs="?", const=0, type=int, action=OnceArgument,
                                help="Insert remote at specific index")
        parser_rename = subparsers.add_parser('rename', help='Update the remote name')
        parser_rename.add_argument('remote', help='The old remote name')
        parser_rename.add_argument('new_remote', help='The new remote name')

        subparsers.add_parser('list_ref',
                              help='List the package recipes and its associated remotes')
        parser_padd = subparsers.add_parser('add_ref',
                                            help="Associate a recipe's reference to a remote")
        parser_padd.add_argument('reference', help='Package recipe reference')
        parser_padd.add_argument('remote', help='Name of the remote')
        parser_prm = subparsers.add_parser('remove_ref',
                                           help="Dissociate a recipe's reference and its remote")
        parser_prm.add_argument('reference', help='Package recipe reference')
        parser_pupd = subparsers.add_parser('update_ref', help="Update the remote associated with "
                                            "a package recipe")
        parser_pupd.add_argument('reference', help='Package recipe reference')
        parser_pupd.add_argument('remote', help='Name of the remote')
        args = parser.parse_args(*args)

        reference = args.reference if hasattr(args, 'reference') else None

        verify_ssl = get_bool_from_text(args.verify_ssl) if hasattr(args, 'verify_ssl') else False

        remote = args.remote if hasattr(args, 'remote') else None
        new_remote = args.new_remote if hasattr(args, 'new_remote') else None
        url = args.url if hasattr(args, 'url') else None

        if args.subcommand == "list":
            remotes = self._conan.remote_list()
            self._outputer.remote_list(remotes)
        elif args.subcommand == "add":
            return self._conan.remote_add(remote, url, verify_ssl, args.insert)
        elif args.subcommand == "remove":
            return self._conan.remote_remove(remote)
        elif args.subcommand == "rename":
            return self._conan.remote_rename(remote, new_remote)
        elif args.subcommand == "update":
            return self._conan.remote_update(remote, url, verify_ssl, args.insert)
        elif args.subcommand == "list_ref":
            refs = self._conan.remote_list_ref()
            self._outputer.remote_ref_list(refs)
        elif args.subcommand == "add_ref":
            return self._conan.remote_add_ref(reference, remote)
        elif args.subcommand == "remove_ref":
            return self._conan.remote_remove_ref(reference)
        elif args.subcommand == "update_ref":
            return self._conan.remote_update_ref(reference, remote)

    def profile(self, *args):
        """ Lists profiles in the '.conan/profiles' folder, or shows profile details.
        The 'list' subcommand will always use the default user 'conan/profiles' folder. But the
        'show' subcommand is able to resolve absolute and relative paths, as well as to map names to
        '.conan/profiles' folder, in the same way as the '--profile' install argument.
        """
        parser = argparse.ArgumentParser(description=self.profile.__doc__, prog="conan profile")
        subparsers = parser.add_subparsers(dest='subcommand')

        # create the parser for the "profile" command
        subparsers.add_parser('list', help='List current profiles')
        parser_show = subparsers.add_parser('show', help='Show the values defined for a profile')
        parser_show.add_argument('profile', help="name of the profile in the '.conan/profiles' "
                                                 "folder or path to a profile file")

        parser_new = subparsers.add_parser('new', help='Creates a new empty profile')
        parser_new.add_argument('profile', help="Name for the profile in the '.conan/profiles' "
                                                "folder or path and name for a profile file")
        parser_new.add_argument("--detect", action='store_true', default=False,
                                help='Autodetect settings and fill [settings] section')

        parser_update = subparsers.add_parser('update', help='Update a profile with desired value')
        parser_update.add_argument('item',
                                   help="'item=value' to update. e.g., settings.compiler=gcc")
        parser_update.add_argument('profile', help="Name of the profile in the '.conan/profiles' "
                                                   "folder or path to a profile file")

        parser_get = subparsers.add_parser('get', help='Get a profile key')
        parser_get.add_argument('item', help='Key of the value to get, e.g: settings.compiler')
        parser_get.add_argument('profile', help="Name of the profile in the '.conan/profiles' "
                                                "folder or path to a profile file")

        parser_remove = subparsers.add_parser('remove', help='Remove a profile key')
        parser_remove.add_argument('item', help='key, e.g: settings.compiler')
        parser_remove.add_argument('profile', help="Name of the profile in the '.conan/profiles' "
                                                   "folder or path to a profile file")

        args = parser.parse_args(*args)

        profile = args.profile if hasattr(args, 'profile') else None

        if args.subcommand == "list":
            profiles = self._conan.profile_list()
            self._outputer.profile_list(profiles)
        elif args.subcommand == "show":
            profile_text = self._conan.read_profile(profile)
            self._outputer.print_profile(profile, profile_text)
        elif args.subcommand == "new":
            self._conan.create_profile(profile, args.detect)
        elif args.subcommand == "update":
            try:
                key, value = args.item.split("=", 1)
            except ValueError:
                raise ConanException("Please specify key=value")
            self._conan.update_profile(profile, key, value)
        elif args.subcommand == "get":
            key = args.item
            self._outputer.writeln(self._conan.get_profile_key(profile, key))
        elif args.subcommand == "remove":
            self._conan.delete_profile_key(profile, args.item)

    def get(self, *args):
        """ Gets a file or list a directory of a given reference or package.
        """
        parser = argparse.ArgumentParser(description=self.get.__doc__,
                                         prog="conan get")
        parser.add_argument('reference', help='package recipe reference')
        parser.add_argument('path',
                            help='Path to the file or directory. If not specified will get the '
                                 'conanfile if only a reference is specified and a conaninfo.txt '
                                 'file contents if the package is also specified',
                            default=None, nargs="?")
        parser.add_argument("-p", "--package", default=None, help='Package ID',
                            action=OnceArgument)
        parser.add_argument("-r", "--remote", action=OnceArgument,
                            help='Get from this specific remote')
        parser.add_argument("-raw", "--raw", action='store_true', default=False,
                            help='Do not decorate the text')
        args = parser.parse_args(*args)

        ret, path = self._conan.get_path(args.reference, args.package, args.path, args.remote)
        if isinstance(ret, list):
            self._outputer.print_dir_list(ret, path, args.raw)
        else:
            self._outputer.print_file_contents(ret, path, args.raw)

        return

    def alias(self, *args):
        """Creates and exports an 'alias package recipe'. An "alias" package is a symbolic name
        (reference) for another package (target). When some package depends on an alias, the target
        one will be retrieved and used instead, so the alias reference, the symbolic name, does not
        appear in the final dependency graph.
        """
        parser = argparse.ArgumentParser(description=self.alias.__doc__,
                                         prog="conan alias")
        parser.add_argument('reference', help='Alias reference. e.j: mylib/1.X@user/channel')
        parser.add_argument('target', help='Target reference. e.j: mylib/1.12@user/channel')
        args = parser.parse_args(*args)

        self._conan.export_alias(args.reference, args.target)

    def _show_help(self):
        """Prints a summary of all commands
        """
        grps = [("Consumer commands", ("install", "config", "get", "info", "search")),
                ("Creator commands", ("new", "create", "upload", "export", "export-pkg", "test")),
                ("Package development commands", ("source", "build", "package")),
                ("Misc commands", ("profile", "remote", "user", "imports", "copy", "remove",
                                   "alias", "download", "help"))]

        def check_all_commands_listed():
            """Keep updated the main directory, raise if don't"""
            all_commands = self._commands()
            all_in_grps = [command for _, command_list in grps for command in command_list]
            if set(all_in_grps) != set(all_commands):
                diff = set(all_commands) - set(all_in_grps)
                raise Exception("Some command is missing in the main help: %s" % ",".join(diff))
            return all_commands

        commands = check_all_commands_listed()
        max_len = max((len(c) for c in commands)) + 1
        fmt = '  %-{}s'.format(max_len)

        for group_name, comm_names in grps:
            self._user_io.out.writeln(group_name, Color.BRIGHT_MAGENTA)
            for name in comm_names:
                # future-proof way to ensure tabular formatting
                self._user_io.out.write(fmt % name, Color.GREEN)
                self._user_io.out.writeln(commands[name].__doc__.split('\n', 1)[0].strip())

        self._user_io.out.writeln("")
        self._user_io.out.writeln('Conan commands. Type "conan <command> -h" for help',
                                  Color.BRIGHT_YELLOW)

    def _commands(self):
        """ returns a list of available commands
        """
        result = {}
        for m in inspect.getmembers(self, predicate=inspect.ismethod):
            method_name = m[0]
            if not method_name.startswith('_'):
                if "export_pkg" == method_name:
                    method_name = "export-pkg"
                method = m[1]
                if method.__doc__ and not method.__doc__.startswith('HIDDEN'):
                    result[method_name] = method
        return result

    @staticmethod
    def _check_query_parameter_and_get_reference(pattern, query):
        reference = None
        if pattern:
            try:
                reference = ConanFileReference.loads(pattern)
            except ConanException:
                if query is not None:
                    raise ConanException("-q parameter only allowed with a valid recipe "
                                         "reference as search pattern. e.g conan search "
                                         "MyPackage/1.2@user/channel -q \"os=Windows\"")
        return reference

    def run(self, *args):
        """HIDDEN: entry point for executing commands, dispatcher to class
        methods
        """
        errors = False
        try:
            try:
                command = args[0][0]
                commands = self._commands()
                method = commands[command]
            except KeyError as exc:
                if command in ["-v", "--version"]:
                    self._user_io.out.success("Conan version %s" % client_version)
                    return False
                self._show_help()
                if command in ["-h", "--help"]:
                    return False
                raise ConanException("Unknown command %s" % str(exc))
            except IndexError:  # No parameters
                self._show_help()
                return False
            method(args[0][1:])
        except KeyboardInterrupt as exc:
            logger.error(exc)
            errors = True
        except SystemExit as exc:
            if exc.code != 0:
                logger.error(exc)
                self._user_io.out.error("Exiting with code: %d" % exc.code)
            errors = exc.code
        except ConanException as exc:
            errors = True
            msg = exception_message_safe(exc)
            self._user_io.out.error(msg)
        except Exception as exc:
            import traceback
            print(traceback.format_exc())
            errors = True
            msg = exception_message_safe(exc)
            self._user_io.out.error(msg)

        return errors


def get_reference_fields(arg_reference):
    """
    :param arg_reference: String with a complete reference, or only user/channel
    :return: name, version, user and channel, in a tuple
    """

    if not arg_reference:
        return None, None, None, None

    try:
        name_version, user_channel = arg_reference.split("@")
        name, version = name_version.split("/")
        user, channel = user_channel.split("/")
    except ValueError:
        name, version = None, None
        try:
            user, channel = arg_reference.split("/")
        except ValueError:
            raise ConanException("Invalid parameter '%s', specify the full reference or "
                                 "user/channel" % arg_reference)

    return name, version, user, channel


def _add_manifests_arguments(parser):
    parser.add_argument("-m", "--manifests", const=default_manifest_folder, nargs="?",
                        help='Install dependencies manifests in folder for later verify.'
                             ' Default folder is .conan_manifests, but can be changed',
                        action=OnceArgument)
    parser.add_argument("-mi", "--manifests-interactive", const=default_manifest_folder,
                        nargs="?",
                        help='Install dependencies manifests in folder for later verify, '
                             'asking user for confirmation. '
                             'Default folder is .conan_manifests, but can be changed',
                        action=OnceArgument)
    parser.add_argument("-v", "--verify", const=default_manifest_folder, nargs="?",
                        help='Verify dependencies manifests against stored ones',
                        action=OnceArgument)


def _add_common_install_arguments(parser, build_help):
    if build_help:
        parser.add_argument("-b", "--build", action=Extender, nargs="?", help=build_help)

    parser.add_argument("-e", "--env", nargs=1, action=Extender,
                        help='Environment variables that will be set during the package build, '
                             '-e CXX=/usr/bin/clang++')
    parser.add_argument("-o", "--options", nargs=1, action=Extender,
                        help='Define options values, e.g., -o Pkg:with_qt=true')
    parser.add_argument("-pr", "--profile", default=None, action=OnceArgument,
                        help='Apply the specified profile to the install command')
    parser.add_argument("-r", "--remote", action=OnceArgument,
                        help='Look in the specified remote server')
    parser.add_argument("-s", "--settings", nargs=1, action=Extender,
                        help='Settings to build the package, overwriting the defaults. e.g., '
                             '-s compiler=gcc')
    parser.add_argument("-u", "--update", action='store_true', default=False,
                        help="Check updates exist from upstream remotes")


_help_build_policies = '''Optional, use it to choose if you want to build from sources:

    --build            Build all from sources, do not use binary packages.
    --build=never      Never build, use binary packages or fail if a binary package is not found.
    --build=missing    Build from code if a binary package is not found.
    --build=outdated   Build from code if the binary is not built with the current recipe or
                       when missing binary package.
    --build=[pattern]  Build always these packages from source, but never build the others.
                       Allows multiple --build parameters. 'pattern' is a fnmatch file pattern
                       of a package name.

    Default behavior: If you don't specify anything, it will be similar to '--build=never', but
    package recipes can override it with their 'build_policy' attribute in the conanfile.py.
'''


def main(args):
    """ main entry point of the conan application, using a Command to
    parse parameters

    Exit codes for conan command:

        0: Success (done)
        1: General ConanException error (done)
        2: Migration error
        3: Ctrl+C
        4: Ctrl+Break
    """
    try:
        conan_api, client_cache, user_io = Conan.factory()
    except ConanException:  # Error migrating
        sys.exit(2)

    outputer = CommandOutputer(user_io, client_cache)
    command = Command(conan_api, client_cache, user_io, outputer)
    current_dir = os.getcwd()
    try:
        import signal

        def ctrl_c_handler(_, __):
            print('You pressed Ctrl+C!')
            sys.exit(3)

        def ctrl_break_handler(_, __):
            print('You pressed Ctrl+Break!')
            sys.exit(4)

        signal.signal(signal.SIGINT, ctrl_c_handler)
        if sys.platform == 'win32':
            signal.signal(signal.SIGBREAK, ctrl_break_handler)
        error = command.run(args)
    finally:
        os.chdir(current_dir)
    sys.exit(error)<|MERGE_RESOLUTION|>--- conflicted
+++ resolved
@@ -53,6 +53,7 @@
             msg = '{o} can only be specified once'.format(o=option_string)
             raise argparse.ArgumentError(None, msg)
         setattr(namespace, self.dest, values)
+
 
 _BUILD_FOLDER_HELP = ("Directory for the build process. Defaulted to the current directory. A "
                       "relative path to current directory can also be specified")
@@ -687,34 +688,6 @@
         specified, the removal will be done by default in the local conan cache.
         """
         parser = argparse.ArgumentParser(description=self.remove.__doc__, prog="conan remove")
-<<<<<<< HEAD
-        parser.add_argument('pattern', help='Pattern name, e.g., openssl/*', nargs="?")
-        parser.add_argument('-p', '--packages',
-                            help='By default, remove all the packages or select one, '
-                                 'specifying the package ID',
-                            nargs="*", action=Extender)
-        parser.add_argument('-b', '--builds',
-                            help='By default, remove all the build folders or select one, '
-                                 'specifying the package ID',
-                            nargs="*", action=Extender)
-
-        parser.add_argument('-s', '--src', default=False, action="store_true",
-                            help='Remove source folders')
-        parser.add_argument('-f', '--force', default=False,
-                            action='store_true', help='Remove without requesting a confirmation')
-        parser.add_argument('-r', '--remote', help='Will remove from the specified remote',
-                            action=OnceArgument)
-        parser.add_argument('-q', '--query', default=None, action=OnceArgument,
-                            help='Packages query: "os=Windows AND '
-                                 '(arch=x86 OR compiler=gcc)".'
-                                 ' The "pattern" parameter '
-                                 'has to be a package recipe '
-                                 'reference: MyPackage/1.2'
-                                 '@user/channel')
-        parser.add_argument("-o", "--outdated", help="Remove only outdated from recipe packages",
-                            default=False, action="store_true")
-        parser.add_argument("-l", "--locks", default=False, action="store_true", help="Remove locks")
-=======
         parser.add_argument('pattern_or_reference', help=_PATTERN_OR_REFERENCE_HELP)
         parser.add_argument('-b', '--builds', nargs="*", action=Extender,
                             help=("By default, remove all the build folders or select one, "
@@ -730,7 +703,8 @@
                             help='Will remove from the specified remote')
         parser.add_argument('-s', '--src', default=False, action="store_true",
                             help='Remove source folders')
->>>>>>> 01df0660
+        parser.add_argument("-l", "--locks", default=False, action="store_true",
+                            help="Remove locks")
         args = parser.parse_args(*args)
         reference = self._check_query_parameter_and_get_reference(args.pattern_or_reference,
                                                                   args.query)
@@ -741,21 +715,17 @@
         if args.builds is not None and args.query:
             raise ConanException("'-q' and '-b' parameters can't be used at the same time")
 
-<<<<<<< HEAD
         if args.locks:
-            if args.pattern:
+            if args.pattern_or_reference:
                 raise ConanException("Specifying a pattern is not supported when removing locks")
             self._client_cache.remove_locks()
             self._user_io.out.info("Cache locks removed")
             return
         else:
-            if not args.pattern:
+            if not args.pattern_or_reference:
                 raise ConanException('Please specify a pattern to be removed ("*" for all)')
 
-        return self._conan.remove(pattern=reference or args.pattern, query=args.query,
-=======
         return self._conan.remove(pattern=reference or args.pattern_or_reference, query=args.query,
->>>>>>> 01df0660
                                   packages=args.packages, builds=args.builds, src=args.src,
                                   force=args.force, remote=args.remote, outdated=args.outdated)
 
