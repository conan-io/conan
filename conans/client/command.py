--- conflicted
+++ resolved
@@ -367,105 +367,6 @@
         return self._conan_api.download(reference=reference, packages=packages_list,
                                         remote_name=args.remote, recipe=args.recipe)
 
-<<<<<<< HEAD
-    def install(self, *args):
-        """
-        Installs the requirements specified in a recipe (conanfile.py or conanfile.txt).
-
-        It can also be used to install a concrete package specifying a
-        reference. If any requirement is not found in the local cache, it will
-        retrieve the recipe from a remote, looking for it sequentially in the
-        configured remotes. When the recipes have been downloaded it will try
-        to download a binary package matching the specified settings, only from
-        the remote from which the recipe was retrieved. If no binary package is
-        found, it can be built from sources using the '--build' option. When
-        the package is installed, Conan will write the files for the specified
-        generators.
-        """
-        parser = argparse.ArgumentParser(description=self.install.__doc__,
-                                         prog="conan install",
-                                         formatter_class=SmartFormatter)
-        parser.add_argument("path_or_reference", help="Path to a folder containing a recipe"
-                            " (conanfile.py or conanfile.txt) or to a recipe file. e.g., "
-                            "./my_project/conanfile.txt. It could also be a reference")
-        parser.add_argument("reference", nargs="?",
-                            help='Reference for the conanfile path of the first argument: '
-                            'user/channel, version@user/channel or pkg/version@user/channel'
-                            '(if name or version declared in conanfile.py, they should match)')
-        parser.add_argument("-g", "--generator", nargs=1, action=Extender,
-                            help='Generators to use')
-        parser.add_argument("--no-imports", action='store_true', default=False,
-                            help='Install specified packages but avoid running imports')
-        parser.add_argument("--build-require", action='store_true', default=False,
-                            help='The provided reference is a build-require')
-        parser.add_argument("-j", "--json", default=None, action=OnceArgument,
-                            help='Path to a json file where the install information will be '
-                            'written')
-
-        _add_common_install_arguments(parser, build_help=_help_build_policies.format("never"))
-        parser.add_argument("--require-override", action="append",
-                            help="Define a requirement override")
-
-        args = parser.parse_args(*args)
-
-        profile_build = ProfileData(profiles=args.profile_build, settings=args.settings_build,
-                                    options=args.options_build, env=args.env_build,
-                                    conf=args.conf_build)
-        # TODO: 2.0 create profile_host object here to avoid passing a lot of arguments to the API
-
-        cwd = os.getcwd()
-
-        # We need @ otherwise it could be a path, so check strict
-        path_is_reference = check_valid_ref(args.path_or_reference)
-
-        info = None
-        try:
-            if not path_is_reference:
-                name, version, user, channel, _ = get_reference_fields(args.reference,
-                                                                       user_channel_input=True)
-                info = self._conan_api.install(path=args.path_or_reference,
-                                               name=name, version=version, user=user, channel=channel,
-                                               settings=args.settings_host, options=args.options_host,
-                                               env=args.env_host, profile_names=args.profile_host,
-                                               conf=args.conf_host,
-                                               profile_build=profile_build,
-                                               remote_name=args.remote,
-                                               build=args.build,
-                                               update=args.update, generators=args.generator,
-                                               no_imports=args.no_imports,
-                                               lockfile=args.lockfile,
-                                               lockfile_out=args.lockfile_out,
-                                               require_overrides=args.require_override)
-            else:
-                if args.reference:
-                    raise ConanException("A full reference was provided as first argument, second "
-                                         "argument not allowed")
-
-                ref = RecipeReference.loads(args.path_or_reference)
-                info = self._conan_api.install_reference(ref,
-                                                         settings=args.settings_host,
-                                                         options=args.options_host,
-                                                         env=args.env_host,
-                                                         conf=args.conf_host,
-                                                         profile_names=args.profile_host,
-                                                         profile_build=profile_build,
-                                                         remote_name=args.remote,
-                                                         build=args.build,
-                                                         update=args.update,
-                                                         generators=args.generator,
-                                                         lockfile=args.lockfile,
-                                                         lockfile_out=args.lockfile_out,
-                                                         is_build_require=args.build_require,
-                                                         require_overrides=args.require_override)
-
-        except ConanException as exc:
-            raise
-        finally:
-            if args.json and info:
-                CommandOutputer().json_output(info, args.json, cwd)
-
-=======
->>>>>>> 04aad3d5
     def config(self, *args):
         """
         Manages Conan configuration.
