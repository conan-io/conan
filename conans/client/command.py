--- conflicted
+++ resolved
@@ -434,13 +434,10 @@
                                   scopes=scopes,
                                   generators=args.generator,
                                   profile_name=args.profile,
-<<<<<<< HEAD
                                   package_settings=package_settings,
                                   env=env,
-                                  package_env=package_env)
-=======
+                                  package_env=package_env,
                                   no_imports=args.no_imports)
->>>>>>> e70befa4
 
     def info(self, *args):
         """ Prints information about the requirements.
