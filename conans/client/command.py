--- conflicted
+++ resolved
@@ -388,14 +388,12 @@
         parser.add_argument("--graph", "-g",
                             help='Creates file with project dependencies graph. It will generate '
                             'a DOT or HTML file depending on the filename extension')
-<<<<<<< HEAD
         parser.add_argument("--install-folder", "-if",
                             help="local folder containing the conaninfo.txt and conanbuildinfo.txt "
                             "files (from a previous conan install execution). Optional, if you "
                             "don't specify this parameter, --profile and -s and -o will be used to "
                             "calculate the ID of the package that will be created.")
-=======
->>>>>>> a7295669
+
         build_help = 'given a build policy (same install command "build" parameter), return an ' \
                      'ordered list of  ' \
                      'packages that would be built from sources in install command (simulation)'
@@ -411,12 +409,9 @@
                                                profile_name=args.profile,
                                                filename=args.file, remote=args.remote,
                                                build_order=args.build_order,
-<<<<<<< HEAD
                                                check_updates=args.update,
                                                install_folder=args.install_folder)
-=======
-                                               check_updates=args.update)
->>>>>>> a7295669
+
             if args.json:
                 json_arg = True if args.json == "1" else args.json
                 self._outputer.json_build_order(ret, json_arg, os.getcwd())
@@ -431,12 +426,9 @@
                                                        profile_name=args.profile,
                                                        filename=args.file,
                                                        remote=args.remote,
-<<<<<<< HEAD
                                                        check_updates=args.update,
                                                        install_folder=args.install_folder)
-=======
-                                                       check_updates=args.update)
->>>>>>> a7295669
+
             self._outputer.nodes_to_build(nodes)
         # INFO ABOUT DEPS OF CURRENT PROJECT OR REFERENCE
         else:
@@ -444,12 +436,9 @@
                                               settings=args.settings,
                                               options=args.options, env=args.env,
                                               profile_name=args.profile, update=args.update,
-<<<<<<< HEAD
                                               filename=args.file,
                                               install_folder=args.install_folder)
-=======
-                                              filename=args.file)
->>>>>>> a7295669
+
             deps_graph, graph_updates_info, project_reference = data
             only = args.only
             if args.only == ["None"]:
