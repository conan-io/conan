import argparse
import hashlib
import inspect
import os
import re
import requests
import sys

import conans
from conans import __version__ as CLIENT_VERSION, tools
from conans.client.client_cache import ClientCache
from conans.client.conf import MIN_SERVER_COMPATIBLE_VERSION, ConanClientConfigParser
from conans.client.manager import ConanManager
from conans.client.migrations import ClientMigrator
from conans.client.output import ConanOutput, Color
from conans.client.printer import Printer
from conans.client.remote_manager import RemoteManager
from conans.client.remote_registry import RemoteRegistry
from conans.client.rest.auth_manager import ConanApiAuthManager
from conans.client.rest.rest_client import RestApiClient
from conans.client.rest.version_checker import VersionCheckerRequester
from conans.client.runner import ConanRunner
from conans.client.store.localdb import LocalDB
from conans.client.userio import UserIO
from conans.errors import ConanException
from conans.model.ref import ConanFileReference, is_a_reference
from conans.model.version import Version
from conans.paths import CONANFILE, conan_expand_user
from conans.search.search import DiskSearchManager, DiskSearchAdapter
from conans.util.config_parser import get_bool_from_text
from conans.util.env_reader import get_env
from conans.util.files import rmdir, save_files, exception_message_safe
from conans.util.log import logger, configure_logger
from conans.util.tracer import log_command, log_exception
from conans.model.profile import Profile
from conans.client.command_profile_args import profile_from_args


class Extender(argparse.Action):
    """Allows to use the same flag several times in a command and creates a list with the values.
       For example:
           conan install MyPackage/1.2@user/channel -o qt:value -o mode:2 -s cucumber:true
           It creates:
           options = ['qt:value', 'mode:2']
           settings = ['cucumber:true']
    """

    def __call__(self, parser, namespace, values, option_strings=None):  # @UnusedVariable
        # Need None here incase `argparse.SUPPRESS` was supplied for `dest`
        dest = getattr(namespace, self.dest, None)
        if not hasattr(dest, 'extend') or dest == self.default:
            dest = []
            setattr(namespace, self.dest, dest)
            # if default isn't set to None, this method might be called
            # with the default as `values` for other arguments which
            # share this destination.
            parser.set_defaults(**{self.dest: None})

        try:
            dest.extend(values)
        except ValueError:
            dest.append(values)


class Command(object):
    """ A single command of the conan application, with all the first level commands.
    Manages the parsing of parameters and delegates functionality in
    collaborators.
    It can also show help of the tool
    """
    def __init__(self, client_cache, user_io, runner, remote_manager, search_manager):
        assert isinstance(user_io, UserIO)
        assert isinstance(client_cache, ClientCache)
        self._client_cache = client_cache
        self._user_io = user_io
        self._runner = runner
        self._manager = ConanManager(client_cache, user_io, runner, remote_manager, search_manager)

    @property
    def client_cache(self):
        return self._client_cache

    def new(self, *args):
        """Creates a new package recipe template with a 'conanfile.py'.
        And optionally, 'test_package' package testing files.
        """
        parser = argparse.ArgumentParser(description=self.new.__doc__, prog="conan new")
        parser.add_argument("name", help='Package name, e.g.: Poco/1.7.3@user/testing')
        parser.add_argument("-t", "--test", action='store_true', default=False,
                            help='Create test_package skeleton to test package')
        parser.add_argument("-i", "--header", action='store_true', default=False,
                            help='Create a headers only package template')
        parser.add_argument("-c", "--pure_c", action='store_true', default=False,
                            help='Create a C language package only package, '
                                 'deleting "self.settings.compiler.libcxx" setting '
                                 'in the configure method')

        args = parser.parse_args(*args)
        log_command("new", vars(args))

        root_folder = os.getcwd()
        try:
            name, version, user, channel = ConanFileReference.loads(args.name)
            pattern = re.compile('[\W_]+')
            package_name = pattern.sub('', name).capitalize()
        except:
            raise ConanException("Bad parameter, please use full package name,"
                                 "e.g: MyLib/1.2.3@user/testing")
        from conans.client.new import (conanfile, conanfile_header, test_conanfile, test_cmake,
                                       test_main)
        if args.header:
            files = {"conanfile.py": conanfile_header.format(name=name, version=version,
                                                             package_name=package_name)}
        else:
            files = {"conanfile.py": conanfile.format(name=name, version=version,
                                                      package_name=package_name)}
            if args.pure_c:
                config = "\n    def configure(self):\n        del self.settings.compiler.libcxx"
                files["conanfile.py"] = files["conanfile.py"] + config
        if args.test:
            files["test_package/conanfile.py"] = test_conanfile.format(name=name, version=version,
                                                                       user=user, channel=channel,
                                                                       package_name=package_name)
            files["test_package/CMakeLists.txt"] = test_cmake
            files["test_package/example.cpp"] = test_main
        save_files(root_folder, files)
        for f in sorted(files):
            self._user_io.out.success("File saved: %s" % f)

    def test_package(self, *args):
        """ Export, build package and test it with a consumer project.
        The consumer project must have a 'conanfile.py' with a 'test()' method, and should be
        located in a subfolder, named 'test_package` by default. It must 'require' the package
        under testing.
        """
        parser = argparse.ArgumentParser(description=self.test_package.__doc__,
                                         prog="conan test_package")
        parser.add_argument("path", nargs='?', default="", help='path to conanfile file, '
                            'e.g. /my_project/')
        parser.add_argument("-ne", "--not-export", default=False, action='store_true',
                            help='Do not export the conanfile before test execution')
        parser.add_argument("-f", "--folder",
                            help='alternative test folder name, by default is "test_package"')
        parser.add_argument('--keep-source', '-k', default=False, action='store_true',
                            help='Optional. Do not remove the source folder in local cache. '
                                 'Use for testing purposes only')

        _add_manifests_arguments(parser)
        _add_common_install_arguments(parser, build_help=_help_build_policies)

        args = parser.parse_args(*args)
        log_command("test_package", vars(args))

        current_path = os.getcwd()
        root_folder = os.path.normpath(os.path.join(current_path, args.path))
        if args.folder:
            test_folder_name = args.folder
            test_folder = os.path.join(root_folder, test_folder_name)
            test_conanfile = os.path.join(test_folder, "conanfile.py")
            if not os.path.exists(test_conanfile):
                raise ConanException("test folder '%s' not available, "
                                     "or it doesn't have a conanfile.py" % args.folder)
        else:
            for name in ["test_package", "test"]:
                test_folder_name = name
                test_folder = os.path.join(root_folder, test_folder_name)
                test_conanfile = os.path.join(test_folder, "conanfile.py")
                if os.path.exists(test_conanfile):
                    break
            else:
                raise ConanException("test folder 'test_package' not available, "
                                     "or it doesn't have a conanfile.py")

        options = args.options or []
        settings = args.settings or []

        sha = hashlib.sha1("".join(options + settings).encode()).hexdigest()
        build_folder = os.path.join(test_folder, "build", sha)
        rmdir(build_folder)
        # shutil.copytree(test_folder, build_folder)

        profile = profile_from_args(args, current_path, self._client_cache.profiles_path)
        loader = self._manager._loader(conan_info_path=None, profile=profile)

        conanfile = loader.load_conan(test_conanfile, self._user_io.out, consumer=True)
        try:
            # convert to list from ItemViews required for python3
            if hasattr(conanfile, "requirements"):
                conanfile.requirements()
            reqs = list(conanfile.requires.items())
            first_dep = reqs[0][1].conan_reference
        except Exception:
            raise ConanException("Unable to retrieve first requirement of test conanfile.py")

        # Forcing an export!
        if not args.not_export:
            self._user_io.out.info("Exporting package recipe")
            user_channel = "%s/%s" % (first_dep.user, first_dep.channel)
            self._manager.export(user_channel, root_folder, keep_source=args.keep_source)

        lib_to_test = first_dep.name + "*"
        # Get False or a list of patterns to check
        if args.build is None and lib_to_test:  # Not specified, force build the tested library
            args.build = [lib_to_test]

        manifests = _parse_manifests_arguments(args, root_folder, current_path)
        manifest_folder, manifest_interactive, manifest_verify = manifests
        self._manager.install(reference=test_folder,
                              current_path=build_folder,
                              manifest_folder=manifest_folder,
                              manifest_verify=manifest_verify,
                              manifest_interactive=manifest_interactive,
                              remote=args.remote,
                              profile=profile,
                              build_mode=args.build,
                              update=args.update,
                              generators=["env", "txt"]
                              )
        self._manager.build(test_folder, build_folder, test=True)

    # Alias to test
    def test(self, *args):
        """ (deprecated). Alias to test_package, use it instead
        """
        self.test_package(*args)

    def install(self, *args):
        """Installs the requirements specified in a 'conanfile.py' or 'conanfile.txt'.
        It can also be used to install a concrete recipe/package specified by the reference parameter.
        If the recipe is not found in the local cache it will retrieve the recipe from a remote,
        looking for it sequentially in the available configured remotes.
        When the recipe has been downloaded it will try to download a binary package matching
        the specified settings, only from the remote from which the recipe was retrieved.
        If no binary package is found you can build the package from sources using the '--build' option.
        """
        parser = argparse.ArgumentParser(description=self.install.__doc__, prog="conan install")
        parser.add_argument("reference", nargs='?', default="",
                            help='package recipe reference'
                            'e.g., MyPackage/1.2@user/channel or ./my_project/')
        parser.add_argument("--package", "-p", nargs=1, action=Extender,
                            help='Force install specified package ID (ignore settings/options)')
        parser.add_argument("--all", action='store_true', default=False,
                            help='Install all packages from the specified package recipe')
        parser.add_argument("--file", "-f", help="specify conanfile filename")
        parser.add_argument("--generator", "-g", nargs=1, action=Extender,
                            help='Generators to use')
        parser.add_argument("--werror", action='store_true', default=False,
                            help='Error instead of warnings for graph inconsistencies')

        _add_manifests_arguments(parser)

        parser.add_argument("--no-imports", action='store_true', default=False,
                            help='Install specified packages but avoid running imports')

        _add_common_install_arguments(parser, build_help=_help_build_policies)

        args = parser.parse_args(*args)
        log_command("install", vars(args))
        self._user_io.out.werror_active = args.werror

        current_path = os.getcwd()
        try:
            reference = ConanFileReference.loads(args.reference)
        except:
            reference = os.path.normpath(os.path.join(current_path, args.reference))

        if args.all or args.package:  # Install packages without settings (fixed ids or all)
            if args.all:
                args.package = []
            if not args.reference or not isinstance(reference, ConanFileReference):
                raise ConanException("Invalid package recipe reference. "
                                     "e.g., MyPackage/1.2@user/channel")
            self._manager.download(reference, args.package, remote=args.remote)
        else:  # Classic install, package chosen with settings and options
            manifests = _parse_manifests_arguments(args, reference, current_path)
            manifest_folder, manifest_interactive, manifest_verify = manifests
            profile = profile_from_args(args, current_path, self._client_cache.profiles_path)
            self._manager.install(reference=reference,
                                  current_path=current_path,
                                  remote=args.remote,
                                  profile=profile,
                                  build_mode=args.build,
                                  filename=args.file,
                                  update=args.update,
                                  manifest_folder=manifest_folder,
                                  manifest_verify=manifest_verify,
                                  manifest_interactive=manifest_interactive,
                                  generators=args.generator,
                                  no_imports=args.no_imports)

    def config(self, *args):
        """Manages conan.conf information
        """
        parser = argparse.ArgumentParser(description=self.config.__doc__, prog="conan config")

        subparsers = parser.add_subparsers(dest='subcommand', help='sub-command help')
        rm_subparser = subparsers.add_parser('rm', help='rm an existing config element')
        set_subparser = subparsers.add_parser('set', help='set/add value')
        get_subparser = subparsers.add_parser('get', help='get the value of existing element')

        rm_subparser.add_argument("item", help="item to remove")
        get_subparser.add_argument("item", nargs="?", help="item to print")
        set_subparser.add_argument("item", help="key=value to set")

        args = parser.parse_args(*args)

        config_parser = ConanClientConfigParser(self._client_cache.conan_conf_path)
        if args.subcommand == "set":
            try:
                key, value = args.item.split("=", 1)
            except:
                raise ConanException("Please specify key=value")
            config_parser.set_item(key.strip(), value.strip())
        elif args.subcommand == "get":
            self._user_io.out.info(config_parser.get_item(args.item))
        elif args.subcommand == "rm":
            config_parser.rm_item(args.item)

    def info(self, *args):
        """Prints information about a package recipe's dependency graph.
        You can use it for your current project (just point to the path of your conanfile
        if you want), or for any existing package in your local cache.
        """
        parser = argparse.ArgumentParser(description=self.info.__doc__, prog="conan info")
        parser.add_argument("reference", nargs='?', default="",
                            help='reference name or path to conanfile file, '
                            'e.g., MyPackage/1.2@user/channel or ./my_project/')
        parser.add_argument("--file", "-f", help="specify conanfile filename")
        parser.add_argument("--only", "-n", nargs="?", const="None",
                            help='show fields only')
        parser.add_argument("--build_order", "-bo",
                            help='given a modified reference, return an ordered list to build (CI)',
                            nargs=1, action=Extender)
        parser.add_argument("--graph", "-g", nargs="?", const="graph.dot",
                            help='Output project dependencies in DOT format for visual graphing')
        build_help = 'given a build policy (same install command "build" parameter), return an ordered list of  ' \
                     'packages that would be built from sources in install command (simulation)'

        _add_common_install_arguments(parser, build_help=build_help)
        args = parser.parse_args(*args)
        log_command("info", vars(args))

        current_path = os.getcwd()
        try:
            reference = ConanFileReference.loads(args.reference)
        except:
            reference = os.path.normpath(os.path.join(current_path, args.reference))

        profile = profile_from_args(args, current_path, self._client_cache.profiles_path)
        self._manager.info(reference=reference,
                           current_path=current_path,
                           remote=args.remote,
                           profile=profile,
                           info=args.only,
                           check_updates=args.update,
                           filename=args.file,
                           build_order=args.build_order,
                           build_mode=args.build,
                           graph_filename=args.graph)

    def build(self, *args):
        """ Utility command to run your current project 'conanfile.py' build() method.
        It doesn't work for 'conanfile.txt'. It is convenient for automatic translation
        of conan settings and options, for example to CMake syntax, as it can be done by
        the CMake helper. It is also a good starting point if you would like to create
        a package from your current project.
        """
        parser = argparse.ArgumentParser(description=self.build.__doc__, prog="conan build")
        parser.add_argument("path", nargs="?",
                            help='path to conanfile.py, e.g., conan build .',
                            default="")
        parser.add_argument("--file", "-f", help="specify conanfile filename")
        args = parser.parse_args(*args)
        log_command("build", vars(args))
        current_path = os.getcwd()
        if args.path:
            root_path = os.path.abspath(args.path)
        else:
            root_path = current_path
        self._manager.build(root_path, current_path, filename=args.file)

    def package(self, *args):
        """ Calls your conanfile.py 'package' method for a specific package recipe.
        It won't create a new package, use 'install' or 'test_package' instead for
        creating packages in the conan local cache, or 'build' for conanfile.py in user space.

        Intended for package creators, for regenerating a package without recompiling
        the source, i.e. for troubleshooting, and fixing the package() method, not
        normal operation.

        It requires the package has been built locally, it won't
        re-package otherwise. When used in a user space project, it
        will execute from the build folder specified as parameter, and the current
        directory. This is useful while creating package recipes or just for
        extracting artifacts from the current project, without even being a package

        This command also works locally, in the user space, and it will copy artifacts from the provided
        folder to the current one.
        """
        parser = argparse.ArgumentParser(description=self.package.__doc__, prog="conan package")
        parser.add_argument("reference", help='package recipe reference '
                            'e.g. MyPkg/0.1@user/channel, or local path to the build folder'
                            ' (relative or absolute)')
        parser.add_argument("package", nargs="?", default="",
                            help='Package ID to regenerate. e.g., '
                                 '9cf83afd07b678d38a9c1645f605875400847ff3'
                                 ' This optional parameter is only used for the local conan '
                                 'cache. If not specified, ALL binaries for this recipe are '
                                 're-packaged')

        args = parser.parse_args(*args)
        log_command("package", vars(args))

        current_path = os.getcwd()
        try:
            reference = ConanFileReference.loads(args.reference)
            self._manager.package(reference, args.package)
        except:
            if "@" in args.reference:
                raise
            build_folder = args.reference
            if not os.path.isabs(build_folder):
                build_folder = os.path.normpath(os.path.join(current_path, build_folder))
            self._manager.local_package(current_path, build_folder)

    def source(self, *args):
        """ Calls your conanfile.py 'source()' method to configure the source directory.
            I.e., downloads and unzip the package source.
        """
        parser = argparse.ArgumentParser(description=self.source.__doc__, prog="conan source")
        parser.add_argument("reference", nargs='?',
                            default="",
                            help="package recipe reference. e.g., MyPackage/1.2@user/channel "
                                 "or ./my_project/")
        parser.add_argument("-f", "--force", default=False,
                            action="store_true",
                            help="In the case of local cache, force the removal of the source"
                                 " folder, then the execution and retrieval of the source code."
                                 " Otherwise, if the code has already been retrieved, it will"
                                 " do nothing.")

        args = parser.parse_args(*args)
        log_command("source", vars(args))

        current_path, reference = _get_reference(args)
        self._manager.source(current_path, reference, args.force)

    def imports(self, *args):
        """ Execute the 'imports' stage of a conanfile.txt or a conanfile.py.
        It requires to have been previously installed and have a conanbuildinfo.txt generated file.
        """
        parser = argparse.ArgumentParser(description=self.imports.__doc__, prog="conan imports")
        parser.add_argument("reference", nargs='?', default="",
                            help="Specify the location of the folder containing the conanfile."
                            "By default it will be the current directory. It can also use a full "
                            "reference e.g. openssl/1.0.2@lasote/testing and the recipe "
                            "'imports()' for that package in the local conan cache will be used ")
        parser.add_argument("--file", "-f", help="Use another filename, "
                            "e.g.: conan imports -f=conanfile2.py")
        parser.add_argument("-d", "--dest",
                            help="Directory to copy the artifacts to. By default it will be the"
                                 " current directory")
        parser.add_argument("-u", "--undo", default=False, action="store_true",
                            help="Undo imports. Remove imported files")

        args = parser.parse_args(*args)
        log_command("imports", vars(args))

        if args.undo:
            if not os.path.isabs(args.reference):
                current_path = os.path.normpath(os.path.join(os.getcwd(), args.reference))
            else:
                current_path = args.reference
            self._manager.imports_undo(current_path)
        else:
            dest_folder = args.dest
            current_path, reference = _get_reference(args)
            self._manager.imports(current_path, reference, args.file, dest_folder)

    def export(self, *args):
        """ Copies the package recipe (conanfile.py and associated files) to your local cache.
        From the local cache it can be shared and reused in other projects.
        Also, from the local cache, it can be uploaded to any remote with the "upload" command.
        """
        parser = argparse.ArgumentParser(description=self.export.__doc__, prog="conan export")
        parser.add_argument("user", help='user_name[/channel]. By default, channel is '
                                         '"testing", e.g., phil or phil/stable')
        parser.add_argument('--path', '-p', default=None,
                            help='Optional. Folder with a %s. Default current directory.'
                            % CONANFILE)
        parser.add_argument('--keep-source', '-k', default=False, action='store_true',
                            help='Optional. Do not remove the source folder in the local cache. '
                                 'Use for testing purposes only')
        args = parser.parse_args(*args)
        log_command("export", vars(args))

        current_path = os.path.abspath(args.path or os.getcwd())
        keep_source = args.keep_source
        self._manager.export(args.user, current_path, keep_source)

    def remove(self, *args):
        """Remove any package recipe or binary matching a pattern.
        It can also be used to remove temporary source or build folders in the local conan cache.
        If no remote is specified, the removal will be done by default in the local conan cache.
        """
        parser = argparse.ArgumentParser(description=self.remove.__doc__, prog="conan remove")
        parser.add_argument('pattern', help='Pattern name, e.g., openssl/*')
        parser.add_argument('-p', '--packages',
                            help='By default, remove all the packages or select one, specifying the package ID',
                            nargs="*", action=Extender)
        parser.add_argument('-b', '--builds',
                            help='By default, remove all the build folders or select one, specifying the package ID',
                            nargs="*", action=Extender)

        parser.add_argument('-s', '--src', default=False, action="store_true",
                            help='Remove source folders')
        parser.add_argument('-f', '--force', default=False,
                            action='store_true', help='Remove without requesting a confirmation')
        parser.add_argument('-r', '--remote', help='Will remove from the specified remote')
        parser.add_argument('-q', '--query', default=None, help='Packages query: "os=Windows AND '
                                                                '(arch=x86 OR compiler=gcc)".'
                                                                ' The "pattern" parameter '
                                                                'has to be a package recipe '
                                                                'reference: MyPackage/1.2'
                                                                '@user/channel')
        args = parser.parse_args(*args)
        log_command("remove", vars(args))

        reference = _check_query_parameter_and_get_reference(args)

        if args.packages is not None and args.query:
            raise ConanException("'-q' and '-p' parameters can't be used at the same time")

        if args.builds is not None and args.query:
            raise ConanException("'-q' and '-b' parameters can't be used at the same time")

        self._manager.remove(reference or args.pattern, package_ids_filter=args.packages, build_ids=args.builds,
                             src=args.src, force=args.force, remote=args.remote, packages_query=args.query)

    def copy(self, *args):
        """ Copy conan recipes and packages to another user/channel.
        Useful to promote packages (e.g. from "beta" to "stable").
        Also for moving packages from one user to another.
        """
        parser = argparse.ArgumentParser(description=self.copy.__doc__, prog="conan copy")
        parser.add_argument("reference", default="",
                            help='package recipe reference'
                            'e.g., MyPackage/1.2@user/channel')
        parser.add_argument("user_channel", default="",
                            help='Destination user/channel'
                            'e.g., lasote/testing')
        parser.add_argument("--package", "-p", nargs=1, action=Extender,
                            help='copy specified package ID')
        parser.add_argument("--all", action='store_true',
                            default=False,
                            help='Copy all packages from the specified package recipe')
        parser.add_argument("--force", action='store_true',
                            default=False,
                            help='Override destination packages and the package recipe')
        args = parser.parse_args(*args)
        log_command("copy", vars(args))

        reference = ConanFileReference.loads(args.reference)
        new_ref = ConanFileReference.loads("%s/%s@%s" % (reference.name,
                                                         reference.version,
                                                         args.user_channel))
        if args.all:
            args.package = []
        self._manager.copy(reference, args.package, new_ref.user, new_ref.channel, args.force)

    def user(self, *parameters):
        """ Update your cached user name (and auth token) to avoid it being requested later.
        e.g. while you're uploading a package.
        You can have more than one user (one per remote). Changing the user, or introducing the
        password is only necessary to upload packages to a remote.
        """
        parser = argparse.ArgumentParser(description=self.user.__doc__, prog="conan user")
        parser.add_argument("name", nargs='?', default=None,
                            help='Username you want to use. '
                                 'If no name is provided it will show the current user.')
        parser.add_argument("-p", "--password", help='User password. Use double quotes '
                            'if password with spacing, and escape quotes if existing')
        parser.add_argument("--remote", "-r", help='look in the specified remote server')
        parser.add_argument('-c', '--clean', default=False,
                            action='store_true', help='Remove user and tokens for all remotes')
        args = parser.parse_args(*parameters)  # To enable -h
        log_command("user", vars(args))

        if args.clean:
            localdb = LocalDB(self._client_cache.localdb)
            localdb.init(clean=True)
            self._user_io.out.success("Deleted user data")
            return
        self._manager.user(args.remote, args.name, args.password)

    def search(self, *args):
        """ Search package recipes and binaries in the local cache or in a remote server.
        If you provide a pattern, then it will search for existing package recipes matching that pattern.
        You can search in a remote or in the local cache, if nothing is specified, the local conan cache is
        assumed
        """
        parser = argparse.ArgumentParser(description=self.search.__doc__, prog="conan search")
        parser.add_argument('pattern', nargs='?', help='Pattern name, e.g. openssl/* or package'
                                                       ' recipe reference if "-q" is used. e.g. '
                                                       'MyPackage/1.2@user/channel')
        parser.add_argument('--case-sensitive', default=False,
                            action='store_true', help='Make a case-sensitive search')
        parser.add_argument('-r', '--remote', help='Remote origin')
        parser.add_argument('-q', '--query', default=None, help='Packages query: "os=Windows AND '
                                                                '(arch=x86 OR compiler=gcc)".'
                                                                ' The "pattern" parameter '
                                                                'has to be a package recipe '
                                                                'reference: MyPackage/1.2'
                                                                '@user/channel')
        args = parser.parse_args(*args)
        log_command("search", vars(args))

        reference = _check_query_parameter_and_get_reference(args)

        self._manager.search(reference or args.pattern,
                             args.remote,
                             ignorecase=not args.case_sensitive,
                             packages_query=args.query)

    def upload(self, *args):
        """ Uploads a package recipe and the generated binary packages to a specified remote
        """
        parser = argparse.ArgumentParser(description=self.upload.__doc__,
                                         prog="conan upload")
        parser.add_argument('pattern', help='Pattern or package recipe reference, e.g., "openssl/*", "MyPackage/1.2@user/channel"')
        # TODO: packageparser.add_argument('package', help='user name')
        parser.add_argument("--package", "-p", default=None, help='package ID to upload')
        parser.add_argument("--remote", "-r", help='upload to this specific remote')
        parser.add_argument("--all", action='store_true',
                            default=False, help='Upload both package recipe and packages')
        parser.add_argument("--skip_upload", action='store_true',
                            default=False, help='Do not upload anything, just run the checks and the compression.')
        parser.add_argument("--force", action='store_true',
                            default=False,
                            help='Do not check conan recipe date, override remote with local')
        parser.add_argument('--confirm', '-c', default=False,
                            action='store_true', help='If pattern is given upload all matching recipes without confirmation')
        parser.add_argument('--retry', default=2, type=int,
                            help='In case of fail retries to upload again the specified times')
        parser.add_argument('--retry_wait', default=5, type=int,
                            help='Waits specified seconds before retry again')

        args = parser.parse_args(*args)
        log_command("upload", vars(args))

        if args.package and not is_a_reference(args.pattern):
            raise ConanException("-p parameter only allowed with a valid recipe reference, not with a pattern")

        self._manager.upload(args.pattern, args.package,
                             args.remote, all_packages=args.all,
                             force=args.force, confirm=args.confirm, retry=args.retry,
                             retry_wait=args.retry_wait, skip_upload=args.skip_upload)

    def remote(self, *args):
        """ Handles the remote list and the package recipes associated to a remote.
        """
        parser = argparse.ArgumentParser(description=self.remote.__doc__, prog="conan remote")
        subparsers = parser.add_subparsers(dest='subcommand', help='sub-command help')

        # create the parser for the "a" command
        subparsers.add_parser('list', help='list current remotes')
        parser_add = subparsers.add_parser('add', help='add a remote')
        parser_add.add_argument('remote',  help='name of the remote')
        parser_add.add_argument('url',  help='url of the remote')
        parser_add.add_argument('verify_ssl',  help='Verify SSL certificated. Default True',
                                default="True", nargs="?")
        parser_rm = subparsers.add_parser('remove', help='remove a remote')
        parser_rm.add_argument('remote',  help='name of the remote')
        parser_upd = subparsers.add_parser('update', help='update the remote url')
        parser_upd.add_argument('remote',  help='name of the remote')
        parser_upd.add_argument('url',  help='url')
        parser_upd.add_argument('verify_ssl',  help='Verify SSL certificated. Default True',
                                default="True", nargs="?")
        subparsers.add_parser('list_ref',
                              help='list the package recipes and its associated remotes')
        parser_padd = subparsers.add_parser('add_ref',
                                            help="associate a recipe's reference to a remote")
        parser_padd.add_argument('reference',  help='package recipe reference')
        parser_padd.add_argument('remote',  help='name of the remote')
        parser_prm = subparsers.add_parser('remove_ref',
                                           help="dissociate a recipe's reference and its remote")
        parser_prm.add_argument('reference',  help='package recipe reference')
        parser_pupd = subparsers.add_parser('update_ref', help="update the remote associated "
                                            "with a package recipe")
        parser_pupd.add_argument('reference',  help='package recipe reference')
        parser_pupd.add_argument('remote',  help='name of the remote')
        args = parser.parse_args(*args)
        log_command("remote", vars(args))

        registry = RemoteRegistry(self._client_cache.registry, self._user_io.out)
        if args.subcommand == "list":
            for r in registry.remotes:
                self._user_io.out.info("%s: %s [Verify SSL: %s]" % (r.name, r.url, r.verify_ssl))
        elif args.subcommand == "add":
            verify = get_bool_from_text(args.verify_ssl)
            registry.add(args.remote, args.url, verify)
        elif args.subcommand == "remove":
            registry.remove(args.remote)
        elif args.subcommand == "update":
            verify = get_bool_from_text(args.verify_ssl)
            registry.update(args.remote, args.url, verify)
        elif args.subcommand == "list_ref":
            for ref, remote in registry.refs.items():
                self._user_io.out.info("%s: %s" % (ref, remote))
        elif args.subcommand == "add_ref":
            registry.add_ref(args.reference, args.remote)
        elif args.subcommand == "remove_ref":
            registry.remove_ref(args.reference)
        elif args.subcommand == "update_ref":
            registry.update_ref(args.reference, args.remote)

    def profile(self, *args):
        """ List profiles in the '.conan/profiles' folder, or show profile details.
        The 'list' subcommand will always use the default user 'conan/profiles' folder. But the
        'show' subcommand is able to resolve absolute and relative paths, as well as to map names to
        '.conan/profiles' folder, in the same way as the '--profile' install argument.
        """
        parser = argparse.ArgumentParser(description=self.profile.__doc__, prog="conan profile")
        subparsers = parser.add_subparsers(dest='subcommand', help='sub-command help')

        # create the parser for the "profile" command
        subparsers.add_parser('list', help='list current profiles')
        parser_show = subparsers.add_parser('show', help='show the values defined for a profile.'
                                                         ' Can be a path (relative or absolute) to'
                                                         ' a profile file in  any location.')
        parser_show.add_argument('profile',  help='name of the profile')
        args = parser.parse_args(*args)
        log_command("profile", vars(args))

        if args.subcommand == "list":
            folder = self._client_cache.profiles_path
            if os.path.exists(folder):
                profiles = [name for name in os.listdir(folder) if not os.path.isdir(name)]
                for p in profiles:
                    self._user_io.out.info(p)
            else:
                self._user_io.out.info("No profiles defined")
        elif args.subcommand == "show":
            p = Profile.read_file(args.profile, os.getcwd(), self._client_cache.profiles_path)
            Printer(self._user_io.out).print_profile(args.profile, p)

    def _show_help(self):
        """ prints a summary of all commands
        """
        self._user_io.out.writeln('Conan commands. Type $conan "command" -h for help',
                                  Color.BRIGHT_YELLOW)
        commands = self._commands()
        for name in sorted(self._commands()):
            self._user_io.out.write('  %-10s' % name, Color.GREEN)
            self._user_io.out.writeln(commands[name].__doc__.split('\n', 1)[0])

    def _commands(self):
        """ returns a list of available commands
        """
        result = {}
        for m in inspect.getmembers(self, predicate=inspect.ismethod):
            method_name = m[0]
            if not method_name.startswith('_'):
                method = m[1]
                if method.__doc__ and not method.__doc__.startswith('HIDDEN'):
                    result[method_name] = method
        return result

    def run(self, *args):
        """HIDDEN: entry point for executing commands, dispatcher to class
        methods
        """
        errors = False
        try:
            try:
                command = args[0][0]
                commands = self._commands()
                method = commands[command]
            except KeyError as exc:
                if command in ["-v", "--version"]:
                    self._user_io.out.success("Conan version %s" % CLIENT_VERSION)
                    return False
                self._show_help()
                if command in ["-h", "--help"]:
                    return False
                raise ConanException("Unknown command %s" % str(exc))
            except IndexError as exc:  # No parameters
                self._show_help()
                return False
            method(args[0][1:])
        except (KeyboardInterrupt, SystemExit) as exc:
            logger.error(exc)
            errors = True
        except ConanException as exc:
            # import traceback
            # logger.debug(traceback.format_exc())
            errors = True
            msg = exception_message_safe(exc)
            self._user_io.out.error(msg)
            try:
                log_exception(exc, msg)
            except:
                pass
        except Exception as exc:
            # import traceback
            # print(traceback.format_exc())
            msg = exception_message_safe(exc)
            try:
                log_exception(exc, msg)
            except:
                pass
            raise exc

        return errors


<<<<<<< HEAD
def _check_query_parameter_and_get_reference(args):
    reference = None
    if args.pattern:
        try:
            reference = ConanFileReference.loads(args.pattern)
        except ConanException:
            if args.query is not None:
                raise ConanException("-q parameter only allowed with a valid recipe "
                                     "reference as search pattern. e.j conan search "
                                     "MyPackage/1.2@user/channel -q \"os=Windows\"")
    return reference
=======
def _parse_manifests_arguments(args, reference, current_path):
    if args.manifests and args.manifests_interactive:
        raise ConanException("Do not specify both manifests and "
                             "manifests-interactive arguments")
    if args.verify and (args.manifests or args.manifests_interactive):
        raise ConanException("Do not specify both 'verify' and "
                             "'manifests' or 'manifests-interactive' arguments")
    manifest_folder = args.verify or args.manifests or args.manifests_interactive
    if manifest_folder:
        if not os.path.isabs(manifest_folder):
            if isinstance(reference, ConanFileReference):
                manifest_folder = os.path.join(current_path, manifest_folder)
            else:
                manifest_folder = os.path.join(reference, manifest_folder)
        manifest_verify = args.verify is not None
        manifest_interactive = args.manifests_interactive is not None
    else:
        manifest_verify = manifest_interactive = False

    return manifest_folder, manifest_interactive, manifest_verify


def _add_manifests_arguments(parser):
    default_manifest_folder = '.conan_manifests'
    parser.add_argument("--manifests", "-m", const=default_manifest_folder, nargs="?",
                        help='Install dependencies manifests in folder for later verify.'
                        ' Default folder is .conan_manifests, but can be changed')
    parser.add_argument("--manifests-interactive", "-mi", const=default_manifest_folder,
                        nargs="?",
                        help='Install dependencies manifests in folder for later verify, '
                        'asking user for confirmation. '
                        'Default folder is .conan_manifests, but can be changed')
    parser.add_argument("--verify", "-v", const=default_manifest_folder, nargs="?",
                        help='Verify dependencies manifests against stored ones')
>>>>>>> bf73a568


def _add_common_install_arguments(parser, build_help):
    parser.add_argument("--update", "-u", action='store_true', default=False,
                        help="check updates exist from upstream remotes")
    parser.add_argument("--scope", "-sc", nargs=1, action=Extender,
                        help='Use the specified scope in the install command')
    parser.add_argument("--profile", "-pr", default=None,
                        help='Apply the specified profile to the install command')
    parser.add_argument("-r", "--remote", help='look in the specified remote server')
    parser.add_argument("--options", "-o",
                        help='Options to build the package, overwriting the defaults. e.g., -o with_qt=true',
                        nargs=1, action=Extender)
    parser.add_argument("--settings", "-s",
                        help='Settings to build the package, overwriting the defaults. e.g., -s compiler=gcc',
                        nargs=1, action=Extender)
    parser.add_argument("--env", "-e",
                        help='Environment variables that will be set during the package build, -e CXX=/usr/bin/clang++',
                        nargs=1, action=Extender)

    parser.add_argument("--build", "-b", action=Extender, nargs="*", help=build_help)


_help_build_policies = '''Optional, use it to choose if you want to build from sources:

        --build            Build all from sources, do not use binary packages.
        --build=never      Default option. Never build, use binary packages or fail if a binary package is not found.
        --build=missing    Build from code if a binary package is not found.
        --build=outdated   Build from code if the binary is not built with the current recipe or when missing binary package.
        --build=[pattern]  Build always these packages from source, but never build the others. Allows multiple --build parameters.
'''


def _get_reference(args):
    current_path = os.getcwd()
    try:
        reference = ConanFileReference.loads(args.reference)
    except:
        if "@" in args.reference:
            raise
        if not os.path.isabs(args.reference):
            reference = os.path.normpath(os.path.join(current_path, args.reference))
        else:
            reference = args.reference
    return current_path, reference


def migrate_and_get_client_cache(base_folder, out, storage_folder=None):
    # Init paths
    client_cache = ClientCache(base_folder, storage_folder, out)

    # Migration system
    migrator = ClientMigrator(client_cache, Version(CLIENT_VERSION), out)
    migrator.migrate()

    return client_cache


def get_command():

    def instance_remote_manager(client_cache):
        requester = requests.Session()
        requester.proxies = client_cache.conan_config.proxies
        # Verify client version against remotes
        version_checker_requester = VersionCheckerRequester(requester, Version(CLIENT_VERSION),
                                                            Version(MIN_SERVER_COMPATIBLE_VERSION),
                                                            out)
        # To handle remote connections
        put_headers = client_cache.read_put_headers()
        rest_api_client = RestApiClient(out, requester=version_checker_requester, put_headers=put_headers)
        # To store user and token
        localdb = LocalDB(client_cache.localdb)
        # Wraps RestApiClient to add authentication support (same interface)
        auth_manager = ConanApiAuthManager(rest_api_client, user_io, localdb)
        # Handle remote connections
        remote_manager = RemoteManager(client_cache, auth_manager, out)
        return remote_manager

    use_color = get_env("CONAN_COLOR_DISPLAY", 1)
    if use_color and hasattr(sys.stdout, "isatty") and sys.stdout.isatty():
        import colorama
        colorama.init()
        color = True
    else:
        color = False
    out = ConanOutput(sys.stdout, color)
    user_io = UserIO(out=out)

    user_folder = os.getenv("CONAN_USER_HOME", conan_expand_user("~"))

    try:
        client_cache = migrate_and_get_client_cache(user_folder, out)
    except Exception as e:
        out.error(str(e))
        sys.exit(True)

    with tools.environment_append(client_cache.conan_config.env_vars):
        # Adjust CONAN_LOGGING_LEVEL with the env readed
        conans.util.log.logger = configure_logger()

        # Get the new command instance after migrations have been done
        remote_manager = instance_remote_manager(client_cache)

        # Get a search manager
        search_adapter = DiskSearchAdapter()
        search_manager = DiskSearchManager(client_cache, search_adapter)
        command = Command(client_cache, user_io, get_conan_runner(), remote_manager, search_manager)

    return command


def get_conan_runner():
    print_commands_to_output = get_env("CONAN_PRINT_RUN_COMMANDS", False)
    generate_run_log_file = get_env("CONAN_LOG_RUN_TO_FILE", False)
    log_run_to_output = get_env("CONAN_LOG_RUN_TO_OUTPUT", True)
    runner = ConanRunner(print_commands_to_output, generate_run_log_file, log_run_to_output)
    return runner


def main(args):
    """ main entry point of the conan application, using a Command to
    parse parameters
    """
    command = get_command()
    current_dir = os.getcwd()
    try:
        import signal

        def sigint_handler(signal, frame):  # @UnusedVariable
            print('You pressed Ctrl+C!')
            sys.exit(0)

        signal.signal(signal.SIGINT, sigint_handler)
        with tools.environment_append(command.client_cache.conan_config.env_vars):
            error = command.run(args)
    finally:
        os.chdir(current_dir)
    sys.exit(error)<|MERGE_RESOLUTION|>--- conflicted
+++ resolved
@@ -814,7 +814,7 @@
         return errors
 
 
-<<<<<<< HEAD
+
 def _check_query_parameter_and_get_reference(args):
     reference = None
     if args.pattern:
@@ -826,7 +826,7 @@
                                      "reference as search pattern. e.j conan search "
                                      "MyPackage/1.2@user/channel -q \"os=Windows\"")
     return reference
-=======
+
 def _parse_manifests_arguments(args, reference, current_path):
     if args.manifests and args.manifests_interactive:
         raise ConanException("Do not specify both manifests and "
@@ -861,7 +861,6 @@
                         'Default folder is .conan_manifests, but can be changed')
     parser.add_argument("--verify", "-v", const=default_manifest_folder, nargs="?",
                         help='Verify dependencies manifests against stored ones')
->>>>>>> bf73a568
 
 
 def _add_common_install_arguments(parser, build_help):
