--- conflicted
+++ resolved
@@ -5,6 +5,7 @@
 import re
 import requests
 import sys
+
 import conans
 from conans import __version__ as CLIENT_VERSION, tools
 from conans.client.client_cache import ClientCache
@@ -32,6 +33,7 @@
 from conans.util.log import logger, configure_logger
 from conans.util.tracer import log_command, log_exception
 from conans.model.profile import Profile
+from conans.client.command_profile_args import profile_from_args
 
 
 class Extender(argparse.Action):
@@ -208,8 +210,8 @@
         rmdir(build_folder)
         # shutil.copytree(test_folder, build_folder)
 
-        profile = Profile.from_args(args, current_path, self._client_cache.profiles_path)
-        loader = self._manager._loader(current_path=None, profile=profile)
+        profile = profile_from_args(args, current_path, self._client_cache.profiles_path)
+        loader = self._manager._loader(conan_info_path=None, profile=profile)
 
         conanfile = loader.load_conan(test_conanfile, self._user_io.out, consumer=True)
         try:
@@ -308,16 +310,6 @@
                                      "e.g., MyPackage/1.2@user/channel")
             self._manager.download(reference, args.package, remote=args.remote)
         else:  # Classic install, package chosen with settings and options
-<<<<<<< HEAD
-            # Get False or a list of patterns to check
-            args.build = _get_build_sources_parameter(args.build)
-=======
-            options = _get_tuples_list_from_extender_arg(args.options)
-            settings, package_settings = _get_simple_and_package_tuples(args.settings)
-            env, package_env = _get_simple_and_package_tuples(args.env)
-            env_values = _get_env_values(env, package_env)
->>>>>>> f229a8cc
-
             if args.manifests and args.manifests_interactive:
                 raise ConanException("Do not specify both manifests and "
                                      "manifests-interactive arguments")
@@ -336,7 +328,7 @@
             else:
                 manifest_verify = manifest_interactive = False
 
-            profile = Profile.from_args(args, current_path, self._client_cache.profiles_path)
+            profile = profile_from_args(args, current_path, self._client_cache.profiles_path)
             self._manager.install(reference=reference,
                                   current_path=current_path,
                                   remote=args.remote,
@@ -399,28 +391,16 @@
                      'packages that would be built from sources in install command (simulation)'
 
         _add_common_install_arguments(parser, build_help=build_help)
-
-        args = parser.parse_args(*args)
-
+        args = parser.parse_args(*args)
         log_command("info", vars(args))
 
-<<<<<<< HEAD
-        # Get False or a list of patterns to check
-        args.build = _get_build_sources_parameter(args.build)
-=======
-        options = _get_tuples_list_from_extender_arg(args.options)
-        settings, package_settings = _get_simple_and_package_tuples(args.settings)
-        env, package_env = _get_simple_and_package_tuples(args.env)
-        env_values = _get_env_values(env, package_env)
-
->>>>>>> f229a8cc
         current_path = os.getcwd()
         try:
             reference = ConanFileReference.loads(args.reference)
         except:
             reference = os.path.normpath(os.path.join(current_path, args.reference))
 
-        profile = Profile.from_args(args, current_path, self._client_cache.profiles_path)
+        profile = profile_from_args(args, current_path, self._client_cache.profiles_path)
         self._manager.info(reference=reference,
                            current_path=current_path,
                            remote=args.remote,
@@ -429,15 +409,8 @@
                            check_updates=args.update,
                            filename=args.file,
                            build_order=args.build_order,
-<<<<<<< HEAD
-                           build_mode=args.build)
-=======
                            build_mode=args.build,
-                           scopes=scopes,
-                           env_values=env_values,
-                           profile_name=args.profile,
                            graph_filename=args.graph)
->>>>>>> f229a8cc
 
     def build(self, *args):
         """ Utility command to run your current project 'conanfile.py' build() method.
@@ -914,61 +887,6 @@
     parser.add_argument("--build", "-b", action=Extender, nargs="*", help=build_help)
 
 
-<<<<<<< HEAD
-def _get_build_sources_parameter(build_param):
-    """returns True if we want to build the missing libraries
-             False if building is forbidden
-             A list with patterns: Will force build matching libraries,
-                                   will look for the package for the rest
-             "outdated" if will build when the package is not generated with
-                        the current exported recipe
-    """
-    if isinstance(build_param, list):
-        if len(build_param) == 0:  # All packages from source
-            return ["*"]
-        elif len(build_param) == 1 and build_param[0] == "never":
-            return False  # Default
-        elif len(build_param) == 1 and build_param[0] == "missing":
-            return True
-        elif len(build_param) == 1 and build_param[0] == "outdated":
-            return "outdated"
-        else:  # A list of expressions to match (if matches, will build from source)
-            return ["%s*" % ref_expr for ref_expr in build_param]
-    else:
-        return False  # Nothing is built
-=======
-def _get_tuples_list_from_extender_arg(items):
-    if not items:
-        return []
-    # Validate the pairs
-    for item in items:
-        chunks = item.split("=")
-        if len(chunks) != 2:
-            raise ConanException("Invalid input '%s', use 'name=value'" % item)
-    return [(item[0], item[1]) for item in [item.split("=") for item in items]]
-
-
-def _get_simple_and_package_tuples(items):
-    """Parse items like "thing:item=value or item2=value2 and returns a tuple list for
-    the simple items (name, value) and a dict for the package items
-    {package: [(item, value)...)], ...}
-    """
-
-    simple_items = []
-    package_items = defaultdict(list)
-    tuples = _get_tuples_list_from_extender_arg(items)
-    for name, value in tuples:
-        if ":" in name:  # Scoped items
-            tmp = name.split(":", 1)
-            ref_name = tmp[0]
-            name = tmp[1]
-            package_items[ref_name].append((name, value))
-        else:
-            simple_items.append((name, value))
-    return simple_items, package_items
->>>>>>> f229a8cc
-
-
 _help_build_policies = '''Optional, use it to choose if you want to build from sources:
 
         --build            Build all from sources, do not use binary packages.
@@ -979,19 +897,6 @@
 '''
 
 
-<<<<<<< HEAD
-=======
-def _get_env_values(env, package_env):
-    env_values = EnvValues()
-    for name, value in env:
-        env_values.add(name, EnvValues.load_value(value))
-    for package, data in package_env.items():
-        for name, value in data:
-            env_values.add(name, EnvValues.load_value(value), package)
-    return env_values
-
-
->>>>>>> f229a8cc
 def _get_reference(args):
     current_path = os.getcwd()
     try:
