--- conflicted
+++ resolved
@@ -585,14 +585,8 @@
         parser.add_argument("--package-filter", nargs='?',
                             help='Print information only for packages that match the filter pattern'
                                  ' e.g., MyPackage/1.2@user/channel or MyPackage*')
-<<<<<<< HEAD
-        dry_build_help = ("Apply the --build argument to output the information, as it would be done"
-                          " by the install command")
-=======
-
         dry_build_help = ("Apply the --build argument to output the information, "
                           "as it would be done by the install command")
->>>>>>> e5219a9d
         parser.add_argument("-db", "--dry-build", action=Extender, nargs="?", help=dry_build_help)
         build_help = ("Given a build policy, return an ordered list of packages that would be built"
                       " from sources during the install command")
