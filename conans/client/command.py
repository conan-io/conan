--- conflicted
+++ resolved
@@ -1321,11 +1321,7 @@
         parser.add_argument("-j", "--json", default=None, action=OnceArgument,
                             help='json file path where the upload information will be written to')
         parser.add_argument("--parallel", action='store_true', default=False,
-<<<<<<< HEAD
-                            help='Upload files in parallel using multiple threads\'s')
-=======
                             help='Upload files in parallel using multiple threads')
->>>>>>> ea8ddd10
 
         args = parser.parse_args(*args)
 
