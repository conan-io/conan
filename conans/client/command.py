--- conflicted
+++ resolved
@@ -754,12 +754,7 @@
 
     def search(self, *args):
         """ Search package recipes and binaries in the local cache or in a remote server.
-<<<<<<< HEAD
-        If you provide a pattern, then it will search for existing package recipes matching that
-        pattern.
-        You can search in a remote or in the local cache, if nothing is specified, the local
-        conan cache is assumed
-=======
+
         If you provide a pattern, then it will search for existing package recipes matching that pattern.
         If a full and complete package reference is provided, like Pkg/0.1@user/channel, then the existing
         package binaries for that reference will be displayed.
@@ -767,7 +762,6 @@
         assumed.
         Search is case sensitive, exact case has to be used. For case insensitive file systems, like Windows,
         case sensitive search can be forced with the --case-sensitive argument
->>>>>>> 3aae9ca7
         """
         parser = argparse.ArgumentParser(description=self.search.__doc__, prog="conan search")
         parser.add_argument('pattern', nargs='?', help='Pattern name, e.g. openssl/* or package'
