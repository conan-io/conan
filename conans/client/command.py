--- conflicted
+++ resolved
@@ -29,7 +29,7 @@
 from conans.search.search import DiskSearchManager, DiskSearchAdapter
 from conans.util.config_parser import get_bool_from_text
 from conans.util.env_reader import get_env
-from conans.util.files import rmdir, load, save_files, exception_message_safe
+from conans.util.files import rmdir, save_files, exception_message_safe
 from conans.util.log import logger, configure_logger
 from conans.util.tracer import log_command, log_exception
 from conans.model.profile import Profile
@@ -272,36 +272,9 @@
                                      "e.g., MyPackage/1.2@user/channel")
             self._manager.download(reference, args.package, remote=args.remote)
         else:  # Classic install, package chosen with settings and options
-<<<<<<< HEAD
-            options = _get_tuples_list_from_extender_arg(args.options)
-            settings, package_settings = _get_simple_and_package_tuples(args.settings)
-            env, package_env = _get_simple_and_package_tuples(args.env)
-            env_values = _get_env_values(env, package_env)
-
-            scopes = Scopes.from_list(args.scope) if args.scope else None
             manifests = _parse_manifests_arguments(args, reference, current_path)
             manifest_folder, manifest_interactive, manifest_verify = manifests
-=======
-            if args.manifests and args.manifests_interactive:
-                raise ConanException("Do not specify both manifests and "
-                                     "manifests-interactive arguments")
-            if args.verify and (args.manifests or args.manifests_interactive):
-                raise ConanException("Do not specify both 'verify' and "
-                                     "'manifests' or 'manifests-interactive' arguments")
-            manifest_folder = args.verify or args.manifests or args.manifests_interactive
-            if manifest_folder:
-                if not os.path.isabs(manifest_folder):
-                    if isinstance(reference, ConanFileReference):
-                        manifest_folder = os.path.join(current_path, manifest_folder)
-                    else:
-                        manifest_folder = os.path.join(reference, manifest_folder)
-                manifest_verify = args.verify is not None
-                manifest_interactive = args.manifests_interactive is not None
-            else:
-                manifest_verify = manifest_interactive = False
-
             profile = profile_from_args(args, current_path, self._client_cache.profiles_path)
->>>>>>> 336857b8
             self._manager.install(reference=reference,
                                   current_path=current_path,
                                   remote=args.remote,
